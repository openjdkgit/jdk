/*
 * Copyright (c) 2008, 2022, Oracle and/or its affiliates. All rights reserved.
 * DO NOT ALTER OR REMOVE COPYRIGHT NOTICES OR THIS FILE HEADER.
 *
 * This code is free software; you can redistribute it and/or modify it
 * under the terms of the GNU General Public License version 2 only, as
 * published by the Free Software Foundation.
 *
 * This code is distributed in the hope that it will be useful, but WITHOUT
 * ANY WARRANTY; without even the implied warranty of MERCHANTABILITY or
 * FITNESS FOR A PARTICULAR PURPOSE.  See the GNU General Public License
 * version 2 for more details (a copy is included in the LICENSE file that
 * accompanied this code).
 *
 * You should have received a copy of the GNU General Public License version
 * 2 along with this work; if not, write to the Free Software Foundation,
 * Inc., 51 Franklin St, Fifth Floor, Boston, MA 02110-1301 USA.
 *
 * Please contact Oracle, 500 Oracle Parkway, Redwood Shores, CA 94065 USA
 * or visit www.oracle.com if you need additional information or have any
 * questions.
 *
 */
package com.sun.hotspot.igv.coordinator;

import com.sun.hotspot.igv.connection.Server;
import com.sun.hotspot.igv.coordinator.actions.*;
import com.sun.hotspot.igv.data.ChangedListener;
import com.sun.hotspot.igv.data.GraphDocument;
import com.sun.hotspot.igv.data.InputGraph;
import com.sun.hotspot.igv.data.services.GroupCallback;
import com.sun.hotspot.igv.data.services.InputGraphProvider;
import com.sun.hotspot.igv.util.LookupHistory;
import com.sun.hotspot.igv.view.EditorTopComponent;
import java.awt.BorderLayout;
import java.awt.Dimension;
import java.io.IOException;
import java.io.ObjectInput;
import java.io.ObjectOutput;
import javax.swing.SwingUtilities;
import javax.swing.UIManager;
import javax.swing.border.Border;
import org.openide.ErrorManager;
import org.openide.actions.GarbageCollectAction;
import org.openide.awt.Toolbar;
import org.openide.awt.ToolbarPool;
import org.openide.explorer.ExplorerManager;
import org.openide.explorer.ExplorerUtils;
import org.openide.explorer.view.BeanTreeView;
import org.openide.util.Exceptions;
import org.openide.util.NbBundle;
import org.openide.windows.TopComponent;
import org.openide.windows.WindowManager;

/**
 *
 * @author Thomas Wuerthinger
 */
public final class OutlineTopComponent extends TopComponent implements ExplorerManager.Provider, ChangedListener<InputGraphProvider> {

    public static OutlineTopComponent instance;
    public static final String PREFERRED_ID = "OutlineTopComponent";
    private ExplorerManager manager;
    private final GraphDocument document;
    private FolderNode root;
    private SaveAllAction saveAllAction;
    private RemoveAllAction removeAllAction;

    private OutlineTopComponent() {
        initComponents();

        setName(NbBundle.getMessage(OutlineTopComponent.class, "CTL_OutlineTopComponent"));
        setToolTipText(NbBundle.getMessage(OutlineTopComponent.class, "HINT_OutlineTopComponent"));

        document = new GraphDocument();
        initListView();
        initToolbar();
        initReceivers();
    }

    private void initListView() {
        manager = new ExplorerManager();
        root = new FolderNode(document);
        manager.setRootContext(root);
        ((BeanTreeView) this.treeView).setRootVisible(false);

        associateLookup(ExplorerUtils.createLookup(manager, getActionMap()));
    }

    private void initToolbar() {
        Toolbar toolbar = new Toolbar();
        toolbar.setBorder((Border) UIManager.get("Nb.Editor.Toolbar.border")); //NOI18N
        toolbar.setMinimumSize(new Dimension(0,0)); // MacOS BUG with ToolbarWithOverflow

        this.add(toolbar, BorderLayout.NORTH);

        toolbar.add(ImportAction.get(ImportAction.class));
<<<<<<< HEAD
        toolbar.add((SaveAsAction.get(SaveAsAction.class)).createContextAwareInstance(this.getLookup()));
=======
        toolbar.add(SaveAsAction.get(SaveAsAction.class).createContextAwareInstance(this.getLookup()));
>>>>>>> 91a23d77

        saveAllAction = SaveAllAction.get(SaveAllAction.class);
        saveAllAction.setEnabled(false);
        toolbar.add(saveAllAction);

<<<<<<< HEAD
        toolbar.add((RemoveAction.get(RemoveAction.class)).createContextAwareInstance(this.getLookup()));
=======
        toolbar.add(RemoveAction.get(RemoveAction.class).createContextAwareInstance(this.getLookup()));
>>>>>>> 91a23d77

        removeAllAction = RemoveAllAction.get(RemoveAllAction.class);
        removeAllAction.setEnabled(false);
        toolbar.add(removeAllAction);

        toolbar.add(GarbageCollectAction.get(GarbageCollectAction.class).getToolbarPresenter());

        for (Toolbar tb : ToolbarPool.getDefault().getToolbars()) {
            tb.setVisible(false);
        }

        document.getChangedEvent().addListener(g -> documentChanged());
    }

    private void documentChanged() {
        boolean enableButton = !document.getElements().isEmpty();
        saveAllAction.setEnabled(enableButton);
        removeAllAction.setEnabled(enableButton);
    }

    private void initReceivers() {

        final GroupCallback callback = g -> {
            synchronized(OutlineTopComponent.this) {
                g.setParent(getDocument());
                getDocument().addElement(g);
            }
        };

        Server server = new Server(callback);
    }

    public void clear() {
        document.clear();
        FolderNode.clearGraphNodeMap();
        root = new FolderNode(document);
        manager.setRootContext(root);
    }

    @Override
    public ExplorerManager getExplorerManager() {
        return manager;
    }

    public GraphDocument getDocument() {
        return document;
    }

    /**
     * Gets default instance. Do not use directly: reserved for *.settings files only,
     * i.e. deserialization routines; otherwise you could get a non-deserialized instance.
     * To obtain the singleton instance, use {@link #findInstance()}.
     */
    public static synchronized OutlineTopComponent getDefault() {
        if (instance == null) {
            instance = new OutlineTopComponent();
        }
        return instance;
    }

    /**
     * Obtain the OutlineTopComponent instance. Never call {@link #getDefault} directly!
     */
    public static synchronized OutlineTopComponent findInstance() {
        TopComponent win = WindowManager.getDefault().findTopComponent(PREFERRED_ID);
        if (win == null) {
            ErrorManager.getDefault().log(ErrorManager.WARNING, "Cannot find Outline component. It will not be located properly in the window system.");
            return getDefault();
        }
        if (win instanceof OutlineTopComponent) {
            return (OutlineTopComponent) win;
        }
        ErrorManager.getDefault().log(ErrorManager.WARNING, "There seem to be multiple components with the '" + PREFERRED_ID + "' ID. That is a potential source of errors and unexpected behavior.");
        return getDefault();
    }

    @Override
    public int getPersistenceType() {
        return TopComponent.PERSISTENCE_ALWAYS;
    }

    @Override
    public void componentOpened() {
<<<<<<< HEAD
        Lookup.Template<InputGraphProvider> tpl = new Lookup.Template<>(InputGraphProvider.class);
        result = Utilities.actionsGlobalContext().lookup(tpl);
        result.addLookupListener(this);
        updateGraphSelection();
=======
        LookupHistory.addListener(InputGraphProvider.class, this);
>>>>>>> 91a23d77
        this.requestActive();
    }

    @Override
    public void componentClosed() {
        LookupHistory.removeListener(InputGraphProvider.class, this);
    }

    @Override
    protected String preferredID() {
        return PREFERRED_ID;
    }

    @Override
    public void requestActive() {
        super.requestActive();
        treeView.requestFocus();
    }

    @Override
    public boolean requestFocus(boolean temporary) {
        treeView.requestFocus();
        return super.requestFocus(temporary);
    }

    @Override
    protected boolean requestFocusInWindow(boolean temporary) {
        treeView.requestFocus();
        return super.requestFocusInWindow(temporary);
    }

    @Override
    public void changed(InputGraphProvider lastProvider) {
        // Wait for LookupHistory to be updated with the last active graph
        // before selecting it.
<<<<<<< HEAD
        SwingUtilities.invokeLater(this::updateGraphSelection);
=======
        SwingUtilities.invokeLater(() -> {
            GraphNode[] selection = new GraphNode[0];
            if (lastProvider != null) {
                // Try to fetch and select the latest active graph.
                InputGraph graph = lastProvider.getGraph();
                if (graph != null) {
                    if (graph.isDiffGraph()) {
                        EditorTopComponent editor = EditorTopComponent.getActive();
                        if (editor != null) {
                            InputGraph firstGraph = editor.getModel().getFirstGraph();
                            InputGraph secondGraph = editor.getModel().getSecondGraph();
                            selection = new GraphNode[]{FolderNode.getGraphNode(firstGraph), FolderNode.getGraphNode(secondGraph)};
                        }
                    } else {
                        selection = new GraphNode[]{FolderNode.getGraphNode(graph)};
                    }
                }
            }
            try {
                manager.setSelectedNodes(selection);
            } catch (Exception e) {
                Exceptions.printStackTrace(e);
            }
        });
>>>>>>> 91a23d77
    }

    @Override
    public void readExternal(ObjectInput objectInput) throws IOException, ClassNotFoundException {
        // Not called when user starts application for the first time
        super.readExternal(objectInput);
        ((BeanTreeView) this.treeView).setRootVisible(false);
    }

    @Override
    public void writeExternal(ObjectOutput objectOutput) throws IOException {
        super.writeExternal(objectOutput);
    }

    /** This method is called from within the constructor to
     * initialize the form.
     * WARNING: Do NOT modify this code. The content of this method is
     * always regenerated by the Form Editor.
     */
    // <editor-fold defaultstate="collapsed" desc="Generated Code">//GEN-BEGIN:initComponents
    private void initComponents() {

        treeView = new BeanTreeView();

        setLayout(new java.awt.BorderLayout());
        add(treeView, java.awt.BorderLayout.CENTER);
    }// </editor-fold>//GEN-END:initComponents

    // Variables declaration - do not modify//GEN-BEGIN:variables
    private javax.swing.JScrollPane treeView;
    // End of variables declaration//GEN-END:variables
}<|MERGE_RESOLUTION|>--- conflicted
+++ resolved
@@ -28,7 +28,6 @@
 import com.sun.hotspot.igv.data.ChangedListener;
 import com.sun.hotspot.igv.data.GraphDocument;
 import com.sun.hotspot.igv.data.InputGraph;
-import com.sun.hotspot.igv.data.services.GroupCallback;
 import com.sun.hotspot.igv.data.services.InputGraphProvider;
 import com.sun.hotspot.igv.util.LookupHistory;
 import com.sun.hotspot.igv.view.EditorTopComponent;
@@ -62,6 +61,7 @@
     public static final String PREFERRED_ID = "OutlineTopComponent";
     private ExplorerManager manager;
     private final GraphDocument document;
+    private final Server server;
     private FolderNode root;
     private SaveAllAction saveAllAction;
     private RemoveAllAction removeAllAction;
@@ -75,7 +75,13 @@
         document = new GraphDocument();
         initListView();
         initToolbar();
-        initReceivers();
+
+        server = new Server(g -> {
+            synchronized(OutlineTopComponent.this) {
+                g.setParent(getDocument());
+                getDocument().addElement(g);
+            }
+        });
     }
 
     private void initListView() {
@@ -95,26 +101,14 @@
         this.add(toolbar, BorderLayout.NORTH);
 
         toolbar.add(ImportAction.get(ImportAction.class));
-<<<<<<< HEAD
-        toolbar.add((SaveAsAction.get(SaveAsAction.class)).createContextAwareInstance(this.getLookup()));
-=======
         toolbar.add(SaveAsAction.get(SaveAsAction.class).createContextAwareInstance(this.getLookup()));
->>>>>>> 91a23d77
-
         saveAllAction = SaveAllAction.get(SaveAllAction.class);
         saveAllAction.setEnabled(false);
         toolbar.add(saveAllAction);
-
-<<<<<<< HEAD
-        toolbar.add((RemoveAction.get(RemoveAction.class)).createContextAwareInstance(this.getLookup()));
-=======
         toolbar.add(RemoveAction.get(RemoveAction.class).createContextAwareInstance(this.getLookup()));
->>>>>>> 91a23d77
-
         removeAllAction = RemoveAllAction.get(RemoveAllAction.class);
         removeAllAction.setEnabled(false);
         toolbar.add(removeAllAction);
-
         toolbar.add(GarbageCollectAction.get(GarbageCollectAction.class).getToolbarPresenter());
 
         for (Toolbar tb : ToolbarPool.getDefault().getToolbars()) {
@@ -128,18 +122,6 @@
         boolean enableButton = !document.getElements().isEmpty();
         saveAllAction.setEnabled(enableButton);
         removeAllAction.setEnabled(enableButton);
-    }
-
-    private void initReceivers() {
-
-        final GroupCallback callback = g -> {
-            synchronized(OutlineTopComponent.this) {
-                g.setParent(getDocument());
-                getDocument().addElement(g);
-            }
-        };
-
-        Server server = new Server(callback);
     }
 
     public void clear() {
@@ -193,14 +175,7 @@
 
     @Override
     public void componentOpened() {
-<<<<<<< HEAD
-        Lookup.Template<InputGraphProvider> tpl = new Lookup.Template<>(InputGraphProvider.class);
-        result = Utilities.actionsGlobalContext().lookup(tpl);
-        result.addLookupListener(this);
-        updateGraphSelection();
-=======
         LookupHistory.addListener(InputGraphProvider.class, this);
->>>>>>> 91a23d77
         this.requestActive();
     }
 
@@ -236,34 +211,26 @@
     public void changed(InputGraphProvider lastProvider) {
         // Wait for LookupHistory to be updated with the last active graph
         // before selecting it.
-<<<<<<< HEAD
-        SwingUtilities.invokeLater(this::updateGraphSelection);
-=======
         SwingUtilities.invokeLater(() -> {
-            GraphNode[] selection = new GraphNode[0];
+            // Fetch and select the latest active graph.
             if (lastProvider != null) {
-                // Try to fetch and select the latest active graph.
-                InputGraph graph = lastProvider.getGraph();
-                if (graph != null) {
+                try {
+                    InputGraph graph = lastProvider.getGraph();
                     if (graph.isDiffGraph()) {
                         EditorTopComponent editor = EditorTopComponent.getActive();
                         if (editor != null) {
                             InputGraph firstGraph = editor.getModel().getFirstGraph();
                             InputGraph secondGraph = editor.getModel().getSecondGraph();
-                            selection = new GraphNode[]{FolderNode.getGraphNode(firstGraph), FolderNode.getGraphNode(secondGraph)};
+                            manager.setSelectedNodes(new GraphNode[]{FolderNode.getGraphNode(firstGraph), FolderNode.getGraphNode(secondGraph)});
                         }
                     } else {
-                        selection = new GraphNode[]{FolderNode.getGraphNode(graph)};
+                        manager.setSelectedNodes(new GraphNode[]{FolderNode.getGraphNode(graph)});
                     }
+                } catch (Exception e) {
+                    Exceptions.printStackTrace(e);
                 }
             }
-            try {
-                manager.setSelectedNodes(selection);
-            } catch (Exception e) {
-                Exceptions.printStackTrace(e);
-            }
         });
->>>>>>> 91a23d77
     }
 
     @Override
