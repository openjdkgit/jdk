/*
 * Copyright (c) 1998, 2022, Oracle and/or its affiliates. All rights reserved.
 * DO NOT ALTER OR REMOVE COPYRIGHT NOTICES OR THIS FILE HEADER.
 *
 * This code is free software; you can redistribute it and/or modify it
 * under the terms of the GNU General Public License version 2 only, as
 * published by the Free Software Foundation.  Oracle designates this
 * particular file as subject to the "Classpath" exception as provided
 * by Oracle in the LICENSE file that accompanied this code.
 *
 * This code is distributed in the hope that it will be useful, but WITHOUT
 * ANY WARRANTY; without even the implied warranty of MERCHANTABILITY or
 * FITNESS FOR A PARTICULAR PURPOSE.  See the GNU General Public License
 * version 2 for more details (a copy is included in the LICENSE file that
 * accompanied this code).
 *
 * You should have received a copy of the GNU General Public License version
 * 2 along with this work; if not, write to the Free Software Foundation,
 * Inc., 51 Franklin St, Fifth Floor, Boston, MA 02110-1301 USA.
 *
 * Please contact Oracle, 500 Oracle Parkway, Redwood Shores, CA 94065 USA
 * or visit www.oracle.com if you need additional information or have any
 * questions.
 */
package com.sun.hotspot.igv.servercompiler;

import com.sun.hotspot.igv.data.InputBlock;
import com.sun.hotspot.igv.data.InputBlockEdge;
import com.sun.hotspot.igv.data.InputEdge;
import com.sun.hotspot.igv.data.InputGraph;
import com.sun.hotspot.igv.data.InputNode;
import com.sun.hotspot.igv.data.services.Scheduler;
import java.util.*;
import java.util.function.Predicate;
import org.openide.ErrorManager;
import org.openide.util.lookup.ServiceProvider;
import com.ibm.wala.util.graph.Graph;
import com.ibm.wala.util.graph.impl.SlowSparseNumberedGraph;
import com.ibm.wala.util.graph.dominators.Dominators;
import com.ibm.wala.util.graph.traverse.DFS;

/**
 *
 * @author Thomas Wuerthinger
 */
@ServiceProvider(service=Scheduler.class)
public class ServerCompilerScheduler implements Scheduler {

    private static class Node {

        public InputNode inputNode;
        public Set<Node> succs = new HashSet<>();
        public List<Node> preds = new ArrayList<>();
        public List<Character> predIndices = new ArrayList<>();
        public InputBlock block;
        public boolean isBlockProjection;
        public boolean isBlockStart;
        public boolean isCFG;
<<<<<<< HEAD

        @Override
        public String toString() {
            return inputNode.getProperties().get("idx") + " " +
                   inputNode.getProperties().get("name");
=======
        public int rank; // Rank for local scheduling priority.

        public Node(InputNode n) {
            inputNode = n;
            String p = n.getProperties().get("is_block_proj");
            isBlockProjection = (p != null && p.equals("true"));
            p = n.getProperties().get("is_block_start");
            isBlockStart = (p != null && p.equals("true"));
            computeRank();
        }

        // Rank by local scheduling priority.
        private void computeRank() {
            if (isBlockStart || isOtherBlockStart(this)) {
                rank = 1;
            } else if (isPhi(this)) {
                rank = 2;
            } else if (isParm(this)) {
                rank = 3;
            } else if (isProj(this)) {
                rank = 4;
            } else if (!isControl(this)) { // Every other node except terminators.
                rank = 5;
            } else {
                rank = 6;
            }
        }

        @Override
        public String toString() {
            return inputNode.getProperties().get("idx") + " " + inputNode.getProperties().get("name");
>>>>>>> e333cd33
        }
    }
    private InputGraph graph;
    private Collection<Node> nodes;
    private Map<InputNode, Node> inputNodeToNode;
    private Vector<InputBlock> blocks;
    private Map<InputBlock, InputBlock> dominatorMap;
    private static final Comparator<InputEdge> edgeComparator = new Comparator<InputEdge>() {

        @Override
        public int compare(InputEdge o1, InputEdge o2) {
            return o1.getToIndex() - o2.getToIndex();
        }
    };
    // Data structures for compact error reporting.
    private Set<Node> blockProjectionsWithMultipleSuccs;
    private Set<Node> phiInputsWithoutRegion;
    private Set<Node> regionsWithoutControlInput;
    private Set<Node> phisWithRegionlessInputs;

    public void buildBlocks() {

        // Initialize data structures.
        blocks = new Vector<>();
        Node root = findRoot();
        if (root == null) {
            return;
        }
        Stack<Node> stack = new Stack<>();
        Set<Node> visited = new HashSet<>();
        Map<InputBlock, Set<Node>> terminators = new HashMap<>();
        // Pre-compute control successors of each node, excluding self edges.
        Map<Node, List<Node>> controlSuccs = new HashMap<>();
        for (Node n : nodes) {
            if (n.isCFG) {
                List<Node> nControlSuccs = new ArrayList<>();
                for (Node s : n.succs) {
                    if (s.isCFG && s != n) {
                        nControlSuccs.add(s);
                    }
                }
                // Ensure that the block ordering is deterministic.
                nControlSuccs.sort(Comparator.comparingInt((Node a) -> a.inputNode.getId()));
                controlSuccs.put(n, nControlSuccs);
            }
        }
        stack.add(root);
        // Start from 1 to follow the style of compiler-generated CFGs.
        int blockCount = 1;
        InputBlock rootBlock = null;

        // Traverse the control-flow subgraph forwards, starting from the root.
        while (!stack.isEmpty()) {
            // Pop a node, mark it as visited, and create a new block.
            Node n = stack.pop();
            if (visited.contains(n)) {
                continue;
            }
            visited.add(n);
            InputBlock block = graph.addBlock(Integer.toString(blockCount));
            blocks.add(block);
            if (n == root) {
                rootBlock = block;
            }
            blockCount++;
            Set<Node> blockTerminators = new HashSet<Node>();
            // Move forwards until a terminator node is found, assigning all
            // visited nodes to the current block.
            while (true) {
                // Assign n to current block.
                n.block = block;
                if (controlSuccs.get(n).size() == 0) {
                    // No successors: end the block.
                    blockTerminators.add(n);
                    break;
                } else if (controlSuccs.get(n).size() == 1) {
                    // One successor: end the block if it is a block start node.
                    Node s = controlSuccs.get(n).iterator().next();
                    if (s.isBlockStart) {
                        // Block start: end the block.
                        blockTerminators.add(n);
                        stack.push(s);
                        break;
                    } else {
                        // Not a block start: keep filling the current block.
                        n = s;
                    }
                } else {
                    // Multiple successors: end the block.
                    for (Node s : controlSuccs.get(n)) {
                        if (s.isBlockProjection && s != root) {
                            // Assign block projections to the current block,
                            // and push their successors to the stack. In the
                            // normal case, we would expect control projections
                            // to have only one successor, but there are some
                            // intermediate graphs (e.g. 'Before RemoveUseless')
                            // where 'IfX' nodes flow both to 'Region' and
                            // (dead) 'Safepoint' nodes.
                            s.block = block;
                            blockTerminators.add(s);
                            for (Node ps : controlSuccs.get(s)) {
                                stack.push(ps);
                            }
                        } else {
                            blockTerminators.add(n);
                            stack.push(s);
                        }
                    }
                    break;
                }
            }
            terminators.put(block, blockTerminators);
        }

        // Add block edges based on terminator successors. Note that a block
        // might have multiple terminators preceding the same successor block.
        for (Map.Entry<InputBlock, Set<Node>> terms : terminators.entrySet()) {
            // Unique set of terminator successors.
            Set<Node> uniqueSuccs = new HashSet<>();
            for (Node t : terms.getValue()) {
                for (Node s : controlSuccs.get(t)) {
                    if (s.block != rootBlock) {
                        uniqueSuccs.add(s);
                    }
                }
            }
            for (Node s : uniqueSuccs) {
                // Label the block edge with the short name of the corresponding
                // control projection, if any.
                String label = null;
                if (terms.getValue().size() > 1) {
                    for (Node t : terms.getValue()) {
                        if (s.preds.contains(t)) {
                            label = t.inputNode.getProperties().get("short_name");
                            break;
                        }
                    }
                }
                graph.addBlockEdge(terms.getKey(), s.block, label);
            }
        }

        // Fill the blocks.
        for (Node n : nodes) {
            InputBlock block = n.block;
            if (block != null) {
                block.addNode(n.inputNode.getId());
            }
        }
    }

    private String getBlockName(InputNode n) {
        return n.getProperties().get("block");
    }

    @Override
    public Collection<InputBlock> schedule(InputGraph graph) {
        if (graph.getNodes().isEmpty()) {
            return Collections.emptyList();
        }

        if (graph.getBlocks().size() > 0) {
            Collection<InputNode> tmpNodes = new ArrayList<>(graph.getNodes());
            for (InputNode n : tmpNodes) {
                String block = getBlockName(n);
                if (graph.getBlock(n) == null) {
                    graph.getBlock(block).addNode(n.getId());
                    assert graph.getBlock(n) != null;
                }
            }
            return graph.getBlocks();
        } else {
            nodes = new ArrayList<>();
            inputNodeToNode = new HashMap<>(graph.getNodes().size());

            this.graph = graph;
            if (!hasCategoryInformation()) {
                ErrorManager.getDefault().log(ErrorManager.WARNING,
                    "Cannot find node category information in the input graph. " +
                    "The control-flow graph will not be approximated.");
                return null;
            }
            blockProjectionsWithMultipleSuccs = new HashSet<>();
            phiInputsWithoutRegion = new HashSet<>();
            regionsWithoutControlInput = new HashSet<>();
            phisWithRegionlessInputs = new HashSet<>();

            buildUpGraph();
            markCFGNodes();
            connectOrphansAndWidows();
            buildBlocks();
            schedulePinned();
            buildDominators();
            scheduleLatest();
            renameBlocks();

            InputBlock noBlock = null;
            for (InputNode n : graph.getNodes()) {
                if (graph.getBlock(n) == null) {
                    if (noBlock == null) {
                        noBlock = graph.addArtificialBlock();
                        blocks.add(noBlock);
                    }

                    graph.setBlock(n, noBlock);
                }
                assert graph.getBlock(n) != null;
            }

<<<<<<< HEAD
            buildDominators(); // check() uses dominator info.
            check();
=======
            scheduleLocal();
>>>>>>> e333cd33

            return blocks;
        }
    }

    private void scheduleLocal() {
        // Leave only local predecessors and successors.
        for (InputBlock b : blocks) {
            for (InputNode in : b.getNodes()) {
                Node n = inputNodeToNode.get(in);
                Predicate<Node> excludePredecessors =
                    node -> isPhi(node) || node.isBlockStart;
                List<Node> localPreds = new ArrayList<>(n.preds.size());
                for (Node p : n.preds) {
                    if (p.block == b && p != n && !excludePredecessors.test(n)) {
                        localPreds.add(p);
                    }
                }
                n.preds = localPreds;
                Set<Node> localSuccs = new HashSet<>(n.succs.size());
                for (Node s : n.succs) {
                    if (s.block == b && s != n && !excludePredecessors.test(s)) {
                        localSuccs.add(s);
                    }
                }
                n.succs = localSuccs;
            }
        }
        // Schedule each block independently.
        for (InputBlock b : blocks) {
            List<Node> nodes = new ArrayList<>(b.getNodes().size());
            for (InputNode n : b.getNodes()) {
                nodes.add(inputNodeToNode.get(n));
            }
            List<InputNode> schedule = scheduleBlock(nodes);
            b.setNodes(schedule);
        }
    }

    private static final Comparator<Node> schedulePriority = new Comparator<Node>(){
            @Override
            public int compare(Node n1, Node n2) {
                // Order by rank, then idx.
                int r1 = n1.rank, r2 = n2.rank;
                int o1, o2;
                if (r1 != r2) { // Different rank.
                    o1 = r1;
                    o2 = r2;
                } else { // Same rank, order by idx.
                    o1 = Integer.parseInt(n1.inputNode.getProperties().get("idx"));
                    o2 = Integer.parseInt(n2.inputNode.getProperties().get("idx"));
                }
                return Integer.compare(o1, o2);
            };
        };

    private List<InputNode> scheduleBlock(Collection<Node> nodes) {
        List<InputNode> schedule = new ArrayList<InputNode>();

        // Initialize ready priority queue with nodes without predecessors.
        Queue<Node> ready = new PriorityQueue<Node>(schedulePriority);
        // Set of nodes that have been enqueued.
        Set<Node> visited = new HashSet<Node>(nodes.size());
        for (Node n : nodes) {
            if (n.preds.isEmpty()) {
                ready.add(n);
                visited.add(n);
            }
        }

        // Classic list scheduling algorithm.
        while (!ready.isEmpty()) {
            Node n = ready.remove();
            schedule.add(n.inputNode);

            // Add nodes that are now ready after scheduling n.
            for (Node s : n.succs) {
                if (visited.contains(s)) {
                    continue;
                }
                boolean allPredsScheduled = true;
                for (Node p : s.preds) {
                    if (!visited.contains(p)) {
                        allPredsScheduled = false;
                        break;
                    }
                }
                if (allPredsScheduled) {
                    ready.add(s);
                    visited.add(s);
                }
            }
        }
        assert(schedule.size() == nodes.size());
        return schedule;
    }

    private void scheduleLatest() {

        // Mark all nodes reachable in backward traversal from root
        Set<Node> reachable = reachableNodes();

        Set<Node> unscheduled = new HashSet<>();
        for (Node n : this.nodes) {
            if (n.block == null && reachable.contains(n)) {
                unscheduled.add(n);
            }
        }

        while (unscheduled.size() > 0) {
            boolean progress = false;

            Set<Node> newUnscheduled = new HashSet<>();
            for (Node n : unscheduled) {

                InputBlock block = null;

                for (Node s : n.succs) {
                    if (reachable.contains(s)) {
                        if (s.block == null) {
                            block = null;
                            break;
                        } else {
                            if (isPhi(s)) {
                                // Move inputs above their source blocks.
                                boolean found = false;
                                for (InputBlock srcBlock : sourceBlocks(n, s)) {
                                    found = true;
                                    if (block == null) {
                                        block = srcBlock;
                                    } else {
                                        int current = blockIndex.get(block),
                                            source  = blockIndex.get(srcBlock);
                                        block = commonDominator[current][source];
                                    }
                                }
                                if (!found) {
                                    // Can happen due to inconsistent phi-region pairs.
                                    block = s.block;
<<<<<<< HEAD
                                    phiInputsWithoutRegion.add(n); // For error reporting.
=======
                                } else {
                                    block = getCommonDominator(block, s.block);
>>>>>>> e333cd33
                                }
                            } else if (block == null) {
                                block = s.block;
                            } else {
                                block = commonDominator[this.blockIndex.get(block)][blockIndex.get(s.block)];
                            }
                        }
                    }
                }

                if (block != null) {
                    n.block = block;
                    block.addNode(n.inputNode.getId());
                    progress = true;
                } else {
                    newUnscheduled.add(n);
                }
            }

            unscheduled = newUnscheduled;

            if (!progress) {
                break;
            }
        }

        // Finally, schedule unreachable nodes.
        Set<Node> curReachable = new HashSet<>(reachable);
        for (Node n : curReachable) {
            if (n.block != null) {
                for (Node s : n.succs) {
                    if (!reachable.contains(s)) {
                        markWithBlock(s, n.block, reachable);
                    }
                }
            }
        }

    }

    // Recomputes the input array of the given node, including empty slots.
    private Node[] inputArray(Node n) {
        Node[] inputs = new Node[Collections.max(n.predIndices) + 1];
        for (int i = 0; i < n.preds.size(); i++) {
            inputs[n.predIndices.get(i)] = n.preds.get(i);
        }
        return inputs;
    }

    // Finds the blocks from which node in flows into phi.
    private Set<InputBlock> sourceBlocks(Node in, Node phi) {
        Node reg = phi.preds.get(0);
        assert (reg != null);
        // Reconstruct the positional input arrays of phi-region pairs.
        Node[] phiInputs = inputArray(phi);
        Node[] regInputs = inputArray(reg);

        Set<InputBlock> srcBlocks = new HashSet<>();
        for (int i = 0; i < Math.min(phiInputs.length, regInputs.length); i++) {
            if (phiInputs[i] == in) {
                if (regInputs[i] != null) {
                    if (regInputs[i].isCFG) {
                        srcBlocks.add(regInputs[i].block);
                    } else {
                        regionsWithoutControlInput.add(reg); // For error reporting.
                    }
                } else {
                    phisWithRegionlessInputs.add(phi); // For error reporting.
                }
            }
        }
        return srcBlocks;
    }

    private void markWithBlock(Node n, InputBlock b, Set<Node> reachable) {
        assert !reachable.contains(n);
        Stack<Node> stack = new Stack<>();
        stack.push(n);
        n.block = b;
        b.addNode(n.inputNode.getId());
        reachable.add(n);

        while (!stack.isEmpty()) {
            Node cur = stack.pop();
            for (Node s : cur.succs) {
                if (!reachable.contains(s)) {
                    reachable.add(s);
                    s.block = b;
                    b.addNode(s.inputNode.getId());
                    stack.push(s);
                }
            }

            for (Node s : cur.preds) {
                if (!reachable.contains(s)) {
                    reachable.add(s);
                    s.block = b;
                    b.addNode(s.inputNode.getId());
                    stack.push(s);
                }
            }
        }
    }

    public InputBlock getCommonDominator(InputBlock ba, InputBlock bb) {
        if (ba == bb) {
            return ba;
        }
        Set<InputBlock> visited = new HashSet<>();
        while (ba != null) {
            visited.add(ba);
            ba = dominatorMap.get(ba);
        }

        while (bb != null) {
            if (visited.contains(bb)) {
                return bb;
            }
            bb = dominatorMap.get(bb);
        }

        assert false;
        return null;
    }

    // Schedule nodes pinned to region-like nodes in their blocks.
    // Schedule nodes pinned to block projections (e.g. IfTrue) in:
    // - the projection's successor block,  if the successor block has only one
    //                                      predecessor;
    // - a new block created in between,    if the successor block has multiple
    //                                      predecessors, forming a critical
    //                                      edge (projection, successor).
    public void schedulePinned() {

        Set<Node> reachable = reachableNodes();
        int blockCount = Collections.max(blockIndex.values()) + 1;
        // Map from critical edges in the initial CFG to splitter blocks.
        Map<InputBlockEdge, InputBlock> splitBlockMap = new HashMap<>();

        for (Node n : nodes) {
            if (!reachable.contains(n) ||
                n.block != null) {
                continue;
            }
            Node ctrlIn = pinnedNode(n);
            if (ctrlIn == null) {
                continue;
            }
            InputBlock block = ctrlIn.block;
            if (ctrlIn.isBlockProjection) {
                // Block projections should not have successors in their block:
                // if n is pinned to a block projection, push it downwards.
                assert (ctrlIn.succs.size() > 0);
                Node ctrlSucc = null;
                int ctrlSuccs = 0;
                for (Node s : ctrlIn.succs) {
                    if (s.isCFG) {
                        ctrlSucc = s;
                        ctrlSuccs++;
                    }
                }
                if (ctrlSuccs == 1) {
                    // Regular case (block projections only have one control
                    // successor in well-formed graphs).
                    int ctrlSuccPreds = 0;
                    for (Node p : ctrlSucc.preds) {
                        if (isControl(p)) {
                            ctrlSuccPreds++;
                        }
                    }
                    if (ctrlSuccPreds == 1) {
                        // The successor block ctrlSucc has only one
                        // predecessor: schedule n in ctrlSucc.
                        block = ctrlSucc.block;
                    } else {
                        // The successor block ctrlSucc has multiple
                        // predecessors, forming a critical edge: schedule n in
                        // a new block created in between ctrlIn and ctrlSucc.
                        InputBlock p = ctrlIn.block, s = ctrlSucc.block;
                        InputBlockEdge criticalEdge = new InputBlockEdge(p, s);
                        InputBlock split = splitBlockMap.get(criticalEdge);
                        if (split == null) {
                            // (p, s) form a critical edge: split it here.
                            split = graph.addBlock(Integer.toString(blockCount + 1));
                            graph.removeBlockEdge(p, s);
                            graph.addBlockEdge(p, split);
                            graph.addBlockEdge(split, s);
                            blocks.add(split);
                            blockIndex.put(split, blockCount);
                            blockCount++;
                            splitBlockMap.put(criticalEdge, split);
                        }
                        block = split;
                    }
                } else {
                    blockProjectionsWithMultipleSuccs.add(ctrlIn); // For error reporting.
                }
            }
            n.block = block;
            block.addNode(n.inputNode.getId());
        }
    }

    // Returns the control node to which n is pinned, or null if none.
    public Node pinnedNode(Node n) {
        if (n.preds.isEmpty()) {
            return null;
        }
        Node ctrlIn = n.preds.get(0);
        if (!isControl(ctrlIn)) {
            return null;
        }
        // n is pinned to ctrlIn.
        return ctrlIn;
    }

    public void buildDominators() {
        dominatorMap = new HashMap<>(graph.getBlocks().size());
        if (blocks.size() == 0) {
            return;
        }

        Graph<InputBlock> CFG = makeCFG();
        InputBlock root = findRoot().block;
        Dominators<InputBlock> D = Dominators.make(CFG, root);

        for (InputBlock b : blocks) {
            InputBlock idom = D.getIdom(b);
            if (idom == null && b != root) {
                // getCommonDominator expects a single root node.
                idom = root;
            }
            dominatorMap.put(b, idom);
        }
    }

<<<<<<< HEAD
    // Rename blocks by reverse post-order traversal, to accomodate new blocks.
    private void renameBlocks() {

        Graph<InputBlock> CFG = makeCFG();
        InputBlock root = findRoot().block;
        List<InputBlock> roots = new ArrayList<InputBlock>(1);
        roots.add(root);
        // Start from the Root node block if there are multiple root blocks.
        for (InputBlock b : blocks) {
            if (b != root && CFG.getPredNodeCount(b) == 0) {
                roots.add(b);
            }
        }

        int blockCount = 0;
        Map<String, String> namePerm = new HashMap<>(blocks.size());
        for (InputBlock r : roots) {
            SortedSet<InputBlock> dfsSet = DFS.sortByDepthFirstOrder(CFG, r);
            InputBlock[] dfs = dfsSet.toArray(new InputBlock[dfsSet.size()]);
            for (int i = dfs.length - 1; i >= 0; i--) {
                InputBlock b = dfs[i];
                namePerm.put(b.getName(), Integer.toString(blockCount + 1));
                blockCount++;
            }
        }

        graph.permuteBlockNames(namePerm);
        // permuteBlockNames() affects InputBlock's hashCode() and equals()
        // methods, so all maps that use InputBlock as keys are invalidated.
        blockIndex = null;
        dominatorMap = null;
    }

    // Build an auxiliary CFG from the WALA libraries for analysis.
    private Graph<InputBlock> makeCFG() {
        Graph<InputBlock> CFG = SlowSparseNumberedGraph.make();
        for (InputBlock b : blocks) {
            CFG.addNode(b);
        }
        for (InputBlock p : blocks) {
            for (InputBlock s : p.getSuccessors()) {
                CFG.addEdge(p, s);
            }
        }
        return CFG;
    }

    // Whether b1 dominates b2.
    private boolean dominates(InputBlock b1, InputBlock b2) {
        InputBlock bi = b2;
        do {
            if (bi.equals(b1)) {
                return true;
            }
            bi = dominatorMap.get(bi);
        } while (bi != null);
        return false;
    }

    private boolean isRegion(Node n) {
        return n.inputNode.getProperties().get("name").equals("Region");
=======
    private static boolean isOtherBlockStart(Node n) {
        return hasName(n, "CountedLoopEnd");
    }

    private static boolean isPhi(Node n) {
        return hasName(n, "Phi");
    }

    private static boolean isProj(Node n) {
        return hasName(n, "Proj") || hasName(n, "MachProj");
>>>>>>> e333cd33
    }

    private static boolean isParm(Node n) {
        return hasName(n, "Parm");
    }

    private static boolean hasName(Node n, String name) {
        String nodeName = n.inputNode.getProperties().get("name");
        if (nodeName == null) {
            return false;
        }
        return nodeName.equals(name);
    }

    private static boolean isControl(Node n) {
        return n.inputNode.getProperties().get("category").equals("control");
    }

    private boolean isControl(Node n) {
        return n.inputNode.getProperties().get("category").equals("control");
    }

    private Node findRoot() {
        Node minNode = null;
        Node alternativeRoot = null;

        for (Node node : nodes) {
            if (hasName(node, "Root")) {
                return node;
            }

            if (alternativeRoot == null && node.preds.isEmpty()) {
                alternativeRoot = node;
            }

            if (minNode == null || node.inputNode.getId() < minNode.inputNode.getId()) {
                minNode = node;
            }
        }

        if (alternativeRoot != null) {
            return alternativeRoot;
        } else {
            return minNode;
        }
    }

    private Set<Node> reachableNodes() {
        Node root = findRoot();
        if(root == null) {
            assert false : "No root found!";
            return null;
        }
        // Mark all nodes reachable in backward traversal from root
        Set<Node> reachable = new HashSet<>();
        reachable.add(root);
        Stack<Node> stack = new Stack<>();
        stack.push(root);
        while (!stack.isEmpty()) {
            Node cur = stack.pop();
            for (Node n : cur.preds) {
                if (!reachable.contains(n)) {
                    reachable.add(n);
                    stack.push(n);
                }
            }
        }
        return reachable;
    }

    public boolean hasCategoryInformation() {
        for (InputNode n : graph.getNodes()) {
            if (n.getProperties().get("category") == null) {
                return false;
            }
        }
        return true;
    }

    public void buildUpGraph() {

        for (InputNode n : graph.getNodes()) {
            Node node = new Node(n);
            nodes.add(node);
            inputNodeToNode.put(n, node);
        }

        Map<Integer, List<InputEdge>> edgeMap = new HashMap<>(graph.getEdges().size());
        for (InputEdge e : graph.getEdges()) {

            int to = e.getTo();
            if (!edgeMap.containsKey(to)) {
                edgeMap.put(to, new ArrayList<InputEdge>());
            }


            List<InputEdge> list = edgeMap.get(to);
            list.add(e);
        }


        for (Integer i : edgeMap.keySet()) {

            List<InputEdge> list = edgeMap.get(i);
            list.sort(edgeComparator);

            int to = i;
            InputNode toInputNode = graph.getNode(to);
            Node toNode = inputNodeToNode.get(toInputNode);
            for (InputEdge e : list) {
                assert to == e.getTo();
                int from = e.getFrom();
                InputNode fromInputNode = graph.getNode(from);
                Node fromNode = inputNodeToNode.get(fromInputNode);
                fromNode.succs.add(toNode);
                toNode.preds.add(fromNode);
                toNode.predIndices.add(e.getToIndex());
            }
        }
    }

    // Mark nodes that form the CFG (same as shown by the 'Show control flow
    // only' filter, plus the Root node).
    public void markCFGNodes() {
        for (Node n : nodes) {
            String category = n.inputNode.getProperties().get("category");
            if (category.equals("control") || category.equals("mixed")) {
                // Example: If, IfTrue, CallStaticJava.
                n.isCFG = true;
            } else if (n.inputNode.getProperties().get("type").equals("bottom")
                       && n.preds.size() > 0 &&
                       n.preds.get(0) != null &&
                       n.preds.get(0).inputNode.getProperties()
                       .get("category").equals("control")) {
                // Example: Halt, Return, Rethrow.
                n.isCFG = true;
            } else if (n.isBlockStart || n.isBlockProjection) {
                // Example: Root.
                n.isCFG = true;
            } else {
                n.isCFG = false;
            }
        }
    }

    // Fix ill-formed graphs with orphan/widow control-flow nodes by adding
    // edges from/to the Root node. Such edges are assumed by different parts of
    // the scheduling algorithm, but are not always present, e.g. for certain
    // 'Safepoint' nodes in the 'Before RemoveUseless' phase.
    public void connectOrphansAndWidows() {
        Node root = findRoot();
        if (root == null) {
            return;
        }
        for (Node n : nodes) {
            if (n.isCFG) {
                boolean orphan = true;
                for (Node p : n.preds) {
                    if (p != n && p.isCFG) {
                        orphan = false;
                    }
                }
                if (orphan) {
                    // Add edge from root to this node.
                    root.succs.add(n);
                    n.preds.add(0, root);
                }
                boolean widow = true;
                for (Node s : n.succs) {
                    if (s != n && s.isCFG) {
                        widow = false;
                    }
                }
                if (widow) {
                    // Add edge from this node to root.
                    root.preds.add(n);
                    n.succs.add(root);
                }
            }
        }
    }

    // Check invariants in the input graph and in the output schedule. Warn the
    // user rather than crashing, for robustness (an inaccuracy in the schedule
    // approximation should not disable all other IGV functionality).
    public void check() {

        Set<Node> reachable = reachableNodes();
        Set<Node> notMarkedWithBlockStart = new HashSet<>();
        Set<Node> cfgAndInputToPhi = new HashSet<>();
        Set<Node> phiNonDominatingInputs = new HashSet<>();
        for (Node n : nodes) {

            // Check that region nodes are well-formed.
            if (isRegion(n) && !n.isBlockStart) {
                notMarkedWithBlockStart.add(n);
            }

            // Check that phi nodes are well-formed. If they are, check that
            // their inputs are scheduled above their source nodes.
            if (isPhi(n)) {
                if (!reachable.contains(n)) { // Dead phi.
                    continue;
                }
                for (int i = 1; i < n.preds.size(); i++) {
                    Node in = n.preds.get(i);
                    if (in.isCFG) {
                        // This can happen for nodes misclassified as CFG,
                        // for example x64's 'rep_stos'.
                        cfgAndInputToPhi.add(in);
                        continue;
                    }
                    for (InputBlock b : sourceBlocks(in, n)) {
                        Node ctrlIn = pinnedNode(in);
                        if (ctrlIn != null && ctrlIn.isBlockProjection) {
                            // If the input is pinned to a projection, it has
                            // been pushed downwards, skip check.
                            continue;
                        }
                        if (!dominates(graph.getBlock(in.inputNode), b)) {
                            phiNonDominatingInputs.add(in);
                        }
                    }
                }
            }
        }

        if (!blockProjectionsWithMultipleSuccs.isEmpty()) {
            ErrorManager.getDefault().log(ErrorManager.WARNING,
                blockProjectionsWithMultipleSuccs + " have multiple successors, " +
                "this might affect the quality of the approximated schedule.");
        }
        if (!phiInputsWithoutRegion.isEmpty()) {
            ErrorManager.getDefault().log(ErrorManager.WARNING,
                phiInputsWithoutRegion + " are phi inputs without associated regions, "
                + "this might affect the quality of the approximated schedule.");
        }
        if (!regionsWithoutControlInput.isEmpty()) {
            ErrorManager.getDefault().log(ErrorManager.WARNING,
                regionsWithoutControlInput + " have no control input, "
                + "this might affect the quality of the approximated schedule.");
        }
        if (!phisWithRegionlessInputs.isEmpty()) {
            ErrorManager.getDefault().log(ErrorManager.WARNING,
                phisWithRegionlessInputs + " have input nodes without asociated region, "
                + "this might affect the quality of the approximated schedule.");
        }
        if (!notMarkedWithBlockStart.isEmpty()) {
            ErrorManager.getDefault().log(ErrorManager.WARNING,
                notMarkedWithBlockStart + " are not marked with is_block_start, " +
                "this might affect the quality of the approximated schedule.");
        }
        if (!cfgAndInputToPhi.isEmpty()) {
            ErrorManager.getDefault().log(ErrorManager.WARNING,
                cfgAndInputToPhi + " are CFG nodes and phi inputs, " +
                "this might affect the quality of the approximated schedule.");
        }
        if (!phiNonDominatingInputs.isEmpty()) {
            ErrorManager.getDefault().log(ErrorManager.WARNING,
                "inaccurate schedule: " + phiNonDominatingInputs +
                " are phi inputs but do not dominate the phi's input block.");
        }
    }

}<|MERGE_RESOLUTION|>--- conflicted
+++ resolved
@@ -56,13 +56,7 @@
         public boolean isBlockProjection;
         public boolean isBlockStart;
         public boolean isCFG;
-<<<<<<< HEAD
-
-        @Override
-        public String toString() {
-            return inputNode.getProperties().get("idx") + " " +
-                   inputNode.getProperties().get("name");
-=======
+
         public int rank; // Rank for local scheduling priority.
 
         public Node(InputNode n) {
@@ -94,7 +88,6 @@
         @Override
         public String toString() {
             return inputNode.getProperties().get("idx") + " " + inputNode.getProperties().get("name");
->>>>>>> e333cd33
         }
     }
     private InputGraph graph;
@@ -114,6 +107,7 @@
     private Set<Node> phiInputsWithoutRegion;
     private Set<Node> regionsWithoutControlInput;
     private Set<Node> phisWithRegionlessInputs;
+    private int blockCount;
 
     public void buildBlocks() {
 
@@ -143,7 +137,7 @@
         }
         stack.add(root);
         // Start from 1 to follow the style of compiler-generated CFGs.
-        int blockCount = 1;
+        blockCount = 1;
         InputBlock rootBlock = null;
 
         // Traverse the control-flow subgraph forwards, starting from the root.
@@ -304,12 +298,9 @@
                 assert graph.getBlock(n) != null;
             }
 
-<<<<<<< HEAD
+            scheduleLocal();
             buildDominators(); // check() uses dominator info.
             check();
-=======
-            scheduleLocal();
->>>>>>> e333cd33
 
             return blocks;
         }
@@ -441,25 +432,20 @@
                                     if (block == null) {
                                         block = srcBlock;
                                     } else {
-                                        int current = blockIndex.get(block),
-                                            source  = blockIndex.get(srcBlock);
-                                        block = commonDominator[current][source];
+                                        block = getCommonDominator(block, srcBlock);
                                     }
                                 }
                                 if (!found) {
                                     // Can happen due to inconsistent phi-region pairs.
                                     block = s.block;
-<<<<<<< HEAD
                                     phiInputsWithoutRegion.add(n); // For error reporting.
-=======
                                 } else {
                                     block = getCommonDominator(block, s.block);
->>>>>>> e333cd33
                                 }
                             } else if (block == null) {
                                 block = s.block;
                             } else {
-                                block = commonDominator[this.blockIndex.get(block)][blockIndex.get(s.block)];
+                                block = getCommonDominator(block, s.block);
                             }
                         }
                     }
@@ -590,7 +576,6 @@
     public void schedulePinned() {
 
         Set<Node> reachable = reachableNodes();
-        int blockCount = Collections.max(blockIndex.values()) + 1;
         // Map from critical edges in the initial CFG to splitter blocks.
         Map<InputBlockEdge, InputBlock> splitBlockMap = new HashMap<>();
 
@@ -634,7 +619,7 @@
                         // predecessors, forming a critical edge: schedule n in
                         // a new block created in between ctrlIn and ctrlSucc.
                         InputBlock p = ctrlIn.block, s = ctrlSucc.block;
-                        InputBlockEdge criticalEdge = new InputBlockEdge(p, s);
+                        InputBlockEdge criticalEdge = new InputBlockEdge(p, s, "");
                         InputBlock split = splitBlockMap.get(criticalEdge);
                         if (split == null) {
                             // (p, s) form a critical edge: split it here.
@@ -643,7 +628,6 @@
                             graph.addBlockEdge(p, split);
                             graph.addBlockEdge(split, s);
                             blocks.add(split);
-                            blockIndex.put(split, blockCount);
                             blockCount++;
                             splitBlockMap.put(criticalEdge, split);
                         }
@@ -691,7 +675,6 @@
         }
     }
 
-<<<<<<< HEAD
     // Rename blocks by reverse post-order traversal, to accomodate new blocks.
     private void renameBlocks() {
 
@@ -706,7 +689,7 @@
             }
         }
 
-        int blockCount = 0;
+        blockCount = 0;
         Map<String, String> namePerm = new HashMap<>(blocks.size());
         for (InputBlock r : roots) {
             SortedSet<InputBlock> dfsSet = DFS.sortByDepthFirstOrder(CFG, r);
@@ -719,9 +702,6 @@
         }
 
         graph.permuteBlockNames(namePerm);
-        // permuteBlockNames() affects InputBlock's hashCode() and equals()
-        // methods, so all maps that use InputBlock as keys are invalidated.
-        blockIndex = null;
         dominatorMap = null;
     }
 
@@ -753,7 +733,8 @@
 
     private boolean isRegion(Node n) {
         return n.inputNode.getProperties().get("name").equals("Region");
-=======
+    }
+
     private static boolean isOtherBlockStart(Node n) {
         return hasName(n, "CountedLoopEnd");
     }
@@ -764,7 +745,6 @@
 
     private static boolean isProj(Node n) {
         return hasName(n, "Proj") || hasName(n, "MachProj");
->>>>>>> e333cd33
     }
 
     private static boolean isParm(Node n) {
@@ -780,10 +760,6 @@
     }
 
     private static boolean isControl(Node n) {
-        return n.inputNode.getProperties().get("category").equals("control");
-    }
-
-    private boolean isControl(Node n) {
         return n.inputNode.getProperties().get("category").equals("control");
     }
 
