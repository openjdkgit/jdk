--- conflicted
+++ resolved
@@ -437,13 +437,6 @@
                             "java/lang/Math.signum(D)D",
                             "java/lang/Math.signum(F)F",
                             "sun/security/provider/MD5.implCompress0([BI)V");
-<<<<<<< HEAD
-
-            // Panama
-            add(toBeInvestigated,
-                    // Native method handle intrinsics
-                    "java/lang/invoke/MethodHandle.linkToNative*");
-=======
             if (config.useBase64Intrinsics()) {
                 // Currently implemented on ppc64le only, but could be implemented on others
                 add(toBeInvestigated,
@@ -452,7 +445,10 @@
                 add(ignore,
                             "java/util/Base64$Decoder.decodeBlock([BII[BIZ)I");
             }
->>>>>>> 3e70aac5
+	    // Panama
+            add(toBeInvestigated,
+                    // Native method handle intrinsics
+                    "java/lang/invoke/MethodHandle.linkToNative*");
         }
 
         if (!config.inlineNotify()) {
