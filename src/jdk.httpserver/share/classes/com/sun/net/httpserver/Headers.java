/*
 * Copyright (c) 2005, 2021, Oracle and/or its affiliates. All rights reserved.
 * DO NOT ALTER OR REMOVE COPYRIGHT NOTICES OR THIS FILE HEADER.
 *
 * This code is free software; you can redistribute it and/or modify it
 * under the terms of the GNU General Public License version 2 only, as
 * published by the Free Software Foundation.  Oracle designates this
 * particular file as subject to the "Classpath" exception as provided
 * by Oracle in the LICENSE file that accompanied this code.
 *
 * This code is distributed in the hope that it will be useful, but WITHOUT
 * ANY WARRANTY; without even the implied warranty of MERCHANTABILITY or
 * FITNESS FOR A PARTICULAR PURPOSE.  See the GNU General Public License
 * version 2 for more details (a copy is included in the LICENSE file that
 * accompanied this code).
 *
 * You should have received a copy of the GNU General Public License version
 * 2 along with this work; if not, write to the Free Software Foundation,
 * Inc., 51 Franklin St, Fifth Floor, Boston, MA 02110-1301 USA.
 *
 * Please contact Oracle, 500 Oracle Parkway, Redwood Shores, CA 94065 USA
 * or visit www.oracle.com if you need additional information or have any
 * questions.
 */

package com.sun.net.httpserver;

import java.util.Arrays;
import java.util.Collection;
import java.util.HashMap;
import java.util.LinkedList;
import java.util.List;
import java.util.Map;
import java.util.Objects;
import java.util.Set;
import java.util.function.BiFunction;
import sun.net.httpserver.UnmodifiableHeaders;

/**
 * HTTP request and response headers are represented by this class which
 * implements the interface
 * {@link java.util.Map}{@literal <}{@link java.lang.String},
 * {@link java.util.List} {@literal <}{@link java.lang.String}{@literal >>}.
 * The keys are case-insensitive Strings representing the header names and
 * the value associated with each key is
 * a {@link List}{@literal <}{@link String}{@literal >} with one
 * element for each occurrence of the header name in the request or response.
 *
 * <p> For example, if a response header instance contains
 * one key "HeaderName" with two values "value1 and value2"
 * then this object is output as two header lines:
 *
 * <blockquote><pre>
 * HeaderName: value1
 * HeaderName: value2
 * </pre></blockquote>
 *
 * All the normal {@link java.util.Map} methods are provided, but the
 * following additional convenience methods are most likely to be used:
 *
 * <ul>
 *     <li>{@link #getFirst(String)} returns a single valued header or the first
 *     value of a multi-valued header.
 *     <li>{@link #add(String,String)} adds the given header value to the list
 *     for the given key.
 *     <li>{@link #set(String,String)} sets the given header field to the single
 *     value given overwriting any existing values in the value list.
 * </ul>
 *
 * <p> An instance of {@code Headers} is either <i>mutable</i> or <i>immutable</i>.
 * A <i>mutable headers</i> allows to add, remove, or modify header names and
 * values, e.g. the instance returned by {@link HttpExchange#getResponseHeaders()}.
 * An <i>immutable headers</i> disallows any modification to header names or
 * values, e.g. the instance returned by {@link HttpExchange#getRequestHeaders()}.
 * The mutator methods for an immutable headers instance unconditionally throw
 * {@code UnsupportedOperationException}.
 *
 * <p> All methods in this class accept {@code null} values for keys and values.
 * However, {@code null} keys will never will be present in HTTP request
 * headers, and will not be output/sent in response headers. Null values can be
 * represented as either a {@code null} entry for the key (i.e. the list is
 * {@code null}) or where the key has a list, but one (or more) of the list's
 * values is {@code null}. Null values are output as a header line containing
 * the key but no associated value.
 *
 * @since 1.6
 */
public class Headers implements Map<String,List<String>> {

    HashMap<String,List<String>> map;
<<<<<<< HEAD

    /**
     * Creates a mutable empty {@code Headers}.
     */
    public Headers() {map = new HashMap<>(32);}

    /**
     * Creates a mutable {@code Headers} from the given {@code headers} with
     * the same header names and values.
     *
     * @param headers a map of header names and values
     * @throws NullPointerException if {@code headers} is null.
     */
    public Headers(Map<String,List<String>> headers) {
        Objects.requireNonNull(headers);
        var h = headers;
        map = new HashMap<>(32);
        this.putAll(h);
    }

    /**
     * Normalize the key by converting to following form.
     * First {@code char} upper case, rest lower case.
     * key is presumed to be {@code ASCII}.
     */
    private String normalize(String key) {
        if (key == null) {
            return null;
        }
        int len = key.length();
        if (len == 0) {
            return key;
        }
        char[] b = key.toCharArray();
        if (b[0] >= 'a' && b[0] <= 'z') {
            b[0] = (char)(b[0] - ('a' - 'A'));
        } else if (b[0] == '\r' || b[0] == '\n')
            throw new IllegalArgumentException("illegal character in key");

        for (int i=1; i<len; i++) {
            if (b[i] >= 'A' && b[i] <= 'Z') {
                b[i] = (char) (b[i] + ('a' - 'A'));
            } else if (b[i] == '\r' || b[i] == '\n')
                throw new IllegalArgumentException("illegal character in key");
        }
        return new String(b);
    }

    public int size() {return map.size();}

    public boolean isEmpty() {return map.isEmpty();}

    public boolean containsKey(Object key) {
        if (key == null) {
            return false;
        }
        if (!(key instanceof String)) {
            return false;
        }
        return map.containsKey (normalize((String)key));
    }

    public boolean containsValue(Object value) {
        return map.containsValue(value);
    }

    public List<String> get(Object key) {
        return map.get(normalize((String)key));
    }

    /**
     * Returns the first value from the {@link List} of {@code String}
     * values for the given key (if at least one exists).
     *
     * @param key the key to search for
     * @return the first {@code String} value associated with the key
     */
    public String getFirst(String key) {
        List<String> l = map.get(normalize(key));
        if (l == null) {
            return null;
        }
        return l.get(0);
    }

    public List<String> put(String key, List<String> value) {
        for (String v : value)
            checkValue(v);
        return map.put (normalize(key), value);
    }

    /**
     * Adds the given value to the list of headers for the given key. If
     * the mapping does not already exist, then it is created.
     *
     * @param key the header name
     * @param value the value to add to the header
     */
    public void add(String key, String value) {
        checkValue(value);
        String k = normalize(key);
        List<String> l = map.get(k);
        if (l == null) {
            l = new LinkedList<String>();
            map.put(k,l);
        }
        l.add (value);
=======

    /**
     * Creates an empty instance of {@code Headers}.
     */
    public Headers() {map = new HashMap<>(32);}

    /**
     * Normalize the key by converting to following form.
     * First {@code char} upper case, rest lower case.
     * key is presumed to be {@code ASCII}.
     */
    private String normalize(String key) {
        if (key == null) {
            return null;
        }
        int len = key.length();
        if (len == 0) {
            return key;
        }
        char[] b = key.toCharArray();
        if (b[0] >= 'a' && b[0] <= 'z') {
            b[0] = (char)(b[0] - ('a' - 'A'));
        } else if (b[0] == '\r' || b[0] == '\n')
            throw new IllegalArgumentException("illegal character in key");

        for (int i=1; i<len; i++) {
            if (b[i] >= 'A' && b[i] <= 'Z') {
                b[i] = (char) (b[i] + ('a' - 'A'));
            } else if (b[i] == '\r' || b[i] == '\n')
                throw new IllegalArgumentException("illegal character in key");
        }
        return new String(b);
    }

    public int size() {return map.size();}

    public boolean isEmpty() {return map.isEmpty();}

    public boolean containsKey(Object key) {
        if (key == null) {
            return false;
        }
        if (!(key instanceof String)) {
            return false;
        }
        return map.containsKey(normalize((String)key));
    }

    public boolean containsValue(Object value) {
        return map.containsValue(value);
    }

    public List<String> get(Object key) {
        return map.get(normalize((String)key));
    }

    /**
     * Returns the first value from the {@link List} of {@code String}
     * values for the given key (if at least one exists).
     *
     * @param key the key to search for
     * @return the first {@code String} value associated with the key
     */
    public String getFirst(String key) {
        List<String> l = map.get(normalize(key));
        if (l == null) {
            return null;
        }
        return l.get(0);
    }

    public List<String> put(String key, List<String> value) {
        for (String v : value)
            checkValue(v);
        return map.put(normalize(key), value);
    }

    /**
     * Adds the given value to the list of headers for the given key. If
     * the mapping does not already exist, then it is created.
     *
     * @param key the header name
     * @param value the value to add to the header
     */
    public void add(String key, String value) {
        checkValue(value);
        String k = normalize(key);
        List<String> l = map.get(k);
        if (l == null) {
            l = new LinkedList<>();
            map.put(k,l);
        }
        l.add(value);
>>>>>>> f4d20b21
    }

    private static void checkValue(String value) {
        int len = value.length();
        for (int i=0; i<len; i++) {
            char c = value.charAt(i);
            if (c == '\r') {
                // is allowed if it is followed by \n and a whitespace char
                if (i >= len - 2) {
                    throw new IllegalArgumentException("Illegal CR found in header");
<<<<<<< HEAD
                }
                char c1 = value.charAt(i+1);
                char c2 = value.charAt(i+2);
                if (c1 != '\n') {
                    throw new IllegalArgumentException("Illegal char found after CR in header");
                }
=======
                }
                char c1 = value.charAt(i+1);
                char c2 = value.charAt(i+2);
                if (c1 != '\n') {
                    throw new IllegalArgumentException("Illegal char found after CR in header");
                }
>>>>>>> f4d20b21
                if (c2 != ' ' && c2 != '\t') {
                    throw new IllegalArgumentException("No whitespace found after CRLF in header");
                }
                i+=2;
            } else if (c == '\n') {
                throw new IllegalArgumentException("Illegal LF found in header");
            }
        }
    }

    /**
     * Sets the given value as the sole header value for the given
     * key. If the mapping does not already exist, then it is created.
     *
     * @param key the header name
     * @param value the header value to set
     */
    public void set(String key, String value) {
<<<<<<< HEAD
        LinkedList<String> l = new LinkedList<String>();
        l.add (value);
        put (key, l);
    }

=======
        LinkedList<String> l = new LinkedList<>();
        l.add(value);
        put(key, l);
    }
>>>>>>> f4d20b21

    public List<String> remove(Object key) {
        return map.remove(normalize((String)key));
    }

    public void putAll(Map<? extends String,? extends List<String>> t)  {
<<<<<<< HEAD
        var h = t;
        h.forEach(this::put);
    }

    public void clear() {map.clear();}

    public Set<String> keySet() {return map.keySet();}

    public Collection<List<String>> values() {return map.values();}

    public Set<Map.Entry<String, List<String>>> entrySet() {
        return map.entrySet();
    }

    @Override
    public void replaceAll(BiFunction<? super String, ? super List<String>, ? extends List<String>> function) {
        var functionWithValueCheck = function.andThen(values -> {
                    values.forEach(Headers::checkValue);
                    return values;
                });
        Map.super.replaceAll(functionWithValueCheck);
    }

    public boolean equals(Object o) {return map.equals(o);}

    public int hashCode() {return map.hashCode();}

    /**
     * Returns an immutable {@code Headers} with the given name value pairs as
     * its set of headers.
     *
     * <p> The supplied {@code String} instances must alternate as header names
     * and header values. To add several values to the same name, the same name
     * must be supplied with each new value.
     *
     * @param headers the list of name value pairs
     * @return an immutable headers with the given name value pairs
     * @throws NullPointerException     if {@code headers} or any of its
     *                                  elements are null
     * @throws IllegalArgumentException if the number of supplied strings is
     *                                  zero or odd
     */
    public static Headers of(String... headers) {
        Objects.requireNonNull(headers);
        if (headers.length == 0 || headers.length % 2 != 0) {
            throw new IllegalArgumentException("wrong number, %d, of elements"
                    .formatted(headers.length));
        }
        Arrays.stream(headers).forEach(Objects::requireNonNull);

        var h = new Headers();
        for (int i = 0; i < headers.length; i += 2) {
            String name  = headers[i];
            String value = headers[i + 1];
            h.add(name, value);
        }
        return new UnmodifiableHeaders(h);
    }

    /**
     * Returns an immutable {@code Headers} from the given {@code headers} with
     * the same header names and values.
     *
     * @param headers a map of header names and values
     * @return an immutable headers
     * @throws NullPointerException if {@code headers} or any of its names or
     *                              values are null, or if any value contains
     *                              null.
     */
    public static Headers of(Map<String,List<String>> headers) {
        Objects.requireNonNull(headers);
        var h = headers;
        h.forEach((k, v) -> {
            Objects.requireNonNull(k);
            Objects.requireNonNull(v);
            v.forEach(Objects::requireNonNull);
        });
        return new UnmodifiableHeaders(new Headers(h));
    }
=======
        map.putAll(t);
    }

    public void clear() {map.clear();}

    public Set<String> keySet() {return map.keySet();}

    public Collection<List<String>> values() {return map.values();}

    public Set<Map.Entry<String, List<String>>> entrySet() {
        return map.entrySet();
    }

    public boolean equals(Object o) {return map.equals(o);}

    public int hashCode() {return map.hashCode();}
>>>>>>> f4d20b21
}<|MERGE_RESOLUTION|>--- conflicted
+++ resolved
@@ -88,10 +88,9 @@
 public class Headers implements Map<String,List<String>> {
 
     HashMap<String,List<String>> map;
-<<<<<<< HEAD
-
-    /**
-     * Creates a mutable empty {@code Headers}.
+
+    /**
+     * Creates an empty instance of {@code Headers}.
      */
     public Headers() {map = new HashMap<>(32);}
 
@@ -108,100 +107,6 @@
         map = new HashMap<>(32);
         this.putAll(h);
     }
-
-    /**
-     * Normalize the key by converting to following form.
-     * First {@code char} upper case, rest lower case.
-     * key is presumed to be {@code ASCII}.
-     */
-    private String normalize(String key) {
-        if (key == null) {
-            return null;
-        }
-        int len = key.length();
-        if (len == 0) {
-            return key;
-        }
-        char[] b = key.toCharArray();
-        if (b[0] >= 'a' && b[0] <= 'z') {
-            b[0] = (char)(b[0] - ('a' - 'A'));
-        } else if (b[0] == '\r' || b[0] == '\n')
-            throw new IllegalArgumentException("illegal character in key");
-
-        for (int i=1; i<len; i++) {
-            if (b[i] >= 'A' && b[i] <= 'Z') {
-                b[i] = (char) (b[i] + ('a' - 'A'));
-            } else if (b[i] == '\r' || b[i] == '\n')
-                throw new IllegalArgumentException("illegal character in key");
-        }
-        return new String(b);
-    }
-
-    public int size() {return map.size();}
-
-    public boolean isEmpty() {return map.isEmpty();}
-
-    public boolean containsKey(Object key) {
-        if (key == null) {
-            return false;
-        }
-        if (!(key instanceof String)) {
-            return false;
-        }
-        return map.containsKey (normalize((String)key));
-    }
-
-    public boolean containsValue(Object value) {
-        return map.containsValue(value);
-    }
-
-    public List<String> get(Object key) {
-        return map.get(normalize((String)key));
-    }
-
-    /**
-     * Returns the first value from the {@link List} of {@code String}
-     * values for the given key (if at least one exists).
-     *
-     * @param key the key to search for
-     * @return the first {@code String} value associated with the key
-     */
-    public String getFirst(String key) {
-        List<String> l = map.get(normalize(key));
-        if (l == null) {
-            return null;
-        }
-        return l.get(0);
-    }
-
-    public List<String> put(String key, List<String> value) {
-        for (String v : value)
-            checkValue(v);
-        return map.put (normalize(key), value);
-    }
-
-    /**
-     * Adds the given value to the list of headers for the given key. If
-     * the mapping does not already exist, then it is created.
-     *
-     * @param key the header name
-     * @param value the value to add to the header
-     */
-    public void add(String key, String value) {
-        checkValue(value);
-        String k = normalize(key);
-        List<String> l = map.get(k);
-        if (l == null) {
-            l = new LinkedList<String>();
-            map.put(k,l);
-        }
-        l.add (value);
-=======
-
-    /**
-     * Creates an empty instance of {@code Headers}.
-     */
-    public Headers() {map = new HashMap<>(32);}
 
     /**
      * Normalize the key by converting to following form.
@@ -290,7 +195,6 @@
             map.put(k,l);
         }
         l.add(value);
->>>>>>> f4d20b21
     }
 
     private static void checkValue(String value) {
@@ -301,21 +205,12 @@
                 // is allowed if it is followed by \n and a whitespace char
                 if (i >= len - 2) {
                     throw new IllegalArgumentException("Illegal CR found in header");
-<<<<<<< HEAD
                 }
                 char c1 = value.charAt(i+1);
                 char c2 = value.charAt(i+2);
                 if (c1 != '\n') {
                     throw new IllegalArgumentException("Illegal char found after CR in header");
                 }
-=======
-                }
-                char c1 = value.charAt(i+1);
-                char c2 = value.charAt(i+2);
-                if (c1 != '\n') {
-                    throw new IllegalArgumentException("Illegal char found after CR in header");
-                }
->>>>>>> f4d20b21
                 if (c2 != ' ' && c2 != '\t') {
                     throw new IllegalArgumentException("No whitespace found after CRLF in header");
                 }
@@ -334,27 +229,17 @@
      * @param value the header value to set
      */
     public void set(String key, String value) {
-<<<<<<< HEAD
-        LinkedList<String> l = new LinkedList<String>();
-        l.add (value);
-        put (key, l);
-    }
-
-=======
         LinkedList<String> l = new LinkedList<>();
         l.add(value);
         put(key, l);
     }
->>>>>>> f4d20b21
 
     public List<String> remove(Object key) {
         return map.remove(normalize((String)key));
     }
 
     public void putAll(Map<? extends String,? extends List<String>> t)  {
-<<<<<<< HEAD
-        var h = t;
-        h.forEach(this::put);
+        t.forEach(this::put);
     }
 
     public void clear() {map.clear();}
@@ -432,22 +317,4 @@
         });
         return new UnmodifiableHeaders(new Headers(h));
     }
-=======
-        map.putAll(t);
-    }
-
-    public void clear() {map.clear();}
-
-    public Set<String> keySet() {return map.keySet();}
-
-    public Collection<List<String>> values() {return map.values();}
-
-    public Set<Map.Entry<String, List<String>>> entrySet() {
-        return map.entrySet();
-    }
-
-    public boolean equals(Object o) {return map.equals(o);}
-
-    public int hashCode() {return map.hashCode();}
->>>>>>> f4d20b21
 }