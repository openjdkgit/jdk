--- conflicted
+++ resolved
@@ -35,11 +35,7 @@
 agent.err.exportaddress.failed	   = Kunde inte exportera JMX-anslutningsadressen till instrumentbufferten
 
 agent.err.agentclass.notfound      = Administrationsagentklassen hittades inte
-<<<<<<< HEAD
-agent.err.agentclass.failed        = Administrationsagentklassen utf\u00F6rdes inte
-=======
-agent.err.agentclass.failed        = Administrationsagentklassen utfördes inte 
->>>>>>> 51671c0b
+agent.err.agentclass.failed        = Administrationsagentklassen utfördes inte
 agent.err.premain.notfound         = premain(String) finns inte i agentklassen
 agent.err.agentclass.access.denied = Åtkomst till premain(String) nekad
 agent.err.invalid.agentclass       = Ogiltigt egenskapsvärde för com.sun.management.agent.class
