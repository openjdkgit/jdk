--- conflicted
+++ resolved
@@ -43,11 +43,7 @@
 
     public final Result result;
     public final String message;
-<<<<<<< HEAD
-    @SuppressWarnings("serial")
-=======
     @SuppressWarnings("serial") // Type of field is not Serializable
->>>>>>> 355356c4
     public final Runnable m;
 
     /**
