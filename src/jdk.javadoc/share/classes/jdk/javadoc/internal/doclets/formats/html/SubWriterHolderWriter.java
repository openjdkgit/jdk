/*
 * Copyright (c) 1997, 2020, Oracle and/or its affiliates. All rights reserved.
 * DO NOT ALTER OR REMOVE COPYRIGHT NOTICES OR THIS FILE HEADER.
 *
 * This code is free software; you can redistribute it and/or modify it
 * under the terms of the GNU General Public License version 2 only, as
 * published by the Free Software Foundation.  Oracle designates this
 * particular file as subject to the "Classpath" exception as provided
 * by Oracle in the LICENSE file that accompanied this code.
 *
 * This code is distributed in the hope that it will be useful, but WITHOUT
 * ANY WARRANTY; without even the implied warranty of MERCHANTABILITY or
 * FITNESS FOR A PARTICULAR PURPOSE.  See the GNU General Public License
 * version 2 for more details (a copy is included in the LICENSE file that
 * accompanied this code).
 *
 * You should have received a copy of the GNU General Public License version
 * 2 along with this work; if not, write to the Free Software Foundation,
 * Inc., 51 Franklin St, Fifth Floor, Boston, MA 02110-1301 USA.
 *
 * Please contact Oracle, 500 Oracle Parkway, Redwood Shores, CA 94065 USA
 * or visit www.oracle.com if you need additional information or have any
 * questions.
 */

package jdk.javadoc.internal.doclets.formats.html;

import java.util.*;

import javax.lang.model.element.Element;
import javax.lang.model.element.TypeElement;

import com.sun.source.doctree.DeprecatedTree;
import com.sun.source.doctree.DocTree;
import jdk.javadoc.internal.doclets.formats.html.markup.BodyContents;
import jdk.javadoc.internal.doclets.formats.html.markup.ContentBuilder;
import jdk.javadoc.internal.doclets.formats.html.markup.HtmlStyle;
import jdk.javadoc.internal.doclets.formats.html.markup.TagName;
import jdk.javadoc.internal.doclets.formats.html.markup.HtmlTree;
import jdk.javadoc.internal.doclets.formats.html.markup.RawHtml;
import jdk.javadoc.internal.doclets.toolkit.Content;
import jdk.javadoc.internal.doclets.toolkit.util.DocPath;

/**
 * This abstract class exists to provide functionality needed in the
 * the formatting of member information.  Since AbstractSubWriter and its
 * subclasses control this, they would be the logical place to put this.
 * However, because each member type has its own subclass, subclassing
 * can not be used effectively to change formatting.  The concrete
 * class subclass of this class can be subclassed to change formatting.
 *
 *  <p><b>This is NOT part of any supported API.
 *  If you write code that depends on this, you do so at your own risk.
 *  This code and its internal interfaces are subject to change or
 *  deletion without notice.</b>
 *
 * @see AbstractMemberWriter
 * @see ClassWriterImpl
 */
public abstract class SubWriterHolderWriter extends HtmlDocletWriter {

    /**
     * The HTML builder for the body contents.
     */
    protected BodyContents bodyContents = new BodyContents();

    public SubWriterHolderWriter(HtmlConfiguration configuration, DocPath filename) {
        super(configuration, filename);
    }

    /**
     * Add the summary header.
     *
     * @param mw the writer for the member being documented
     * @param memberTree the content tree to which the summary header will be added
     */
    public void addSummaryHeader(AbstractMemberWriter mw, Content memberTree) {
        mw.addSummaryLabel(memberTree);
    }

    /**
     * Add the inherited summary header.
     *
     * @param mw the writer for the member being documented
     * @param typeElement the te to be documented
     * @param inheritedTree the content tree to which the inherited summary header will be added
     */
    public void addInheritedSummaryHeader(AbstractMemberWriter mw, TypeElement typeElement,
            Content inheritedTree) {
        mw.addInheritedSummaryLabel(typeElement, inheritedTree);
    }

    /**
     * Add the index comment.
     *
     * @param member the member being documented
     * @param contentTree the content tree to which the comment will be added
     */
    protected void addIndexComment(Element member, Content contentTree) {
        List<? extends DocTree> tags = utils.getFirstSentenceTrees(member);
        addIndexComment(member, tags, contentTree);
    }

    /**
     * Add the index comment.
     *
     * @param member the member being documented
     * @param firstSentenceTags the first sentence tags for the member to be documented
     * @param tdSummary the content tree to which the comment will be added
     */
    protected void addIndexComment(Element member, List<? extends DocTree> firstSentenceTags,
            Content tdSummary) {
<<<<<<< HEAD
        addPreviewSummary(member, tdSummary);
        List<? extends DocTree> deprs = utils.getBlockTags(member, DocTree.Kind.DEPRECATED);
=======
        List<? extends DeprecatedTree> deprs = utils.getDeprecatedTrees(member);
>>>>>>> d93e3a7d
        Content div;
        if (utils.isDeprecated(member)) {
            Content deprLabel = HtmlTree.SPAN(HtmlStyle.deprecatedLabel, getDeprecatedPhrase(member));
            div = HtmlTree.DIV(HtmlStyle.block, deprLabel);
            if (!deprs.isEmpty()) {
                addSummaryDeprecatedComment(member, deprs.get(0), div);
            }
            tdSummary.add(div);
            return;
        } else {
            Element te = member.getEnclosingElement();
            if (te != null &&  utils.isTypeElement(te) && utils.isDeprecated(te)) {
                Content deprLabel = HtmlTree.SPAN(HtmlStyle.deprecatedLabel, getDeprecatedPhrase(te));
                div = HtmlTree.DIV(HtmlStyle.block, deprLabel);
                tdSummary.add(div);
            }
        }
        addSummaryComment(member, firstSentenceTags, tdSummary);
    }

    /**
     * Add the summary link for the member.
     *
     * @param mw the writer for the member being documented
     * @param member the member to be documented
     * @param contentTree the content tree to which the link will be added
     */
    public void addSummaryLinkComment(AbstractMemberWriter mw, Element member, Content contentTree) {
        List<? extends DocTree> tags = utils.getFirstSentenceTrees(member);
        addSummaryLinkComment(mw, member, tags, contentTree);
    }

    /**
     * Add the summary link comment.
     *
     * @param mw the writer for the member being documented
     * @param member the member being documented
     * @param firstSentenceTags the first sentence tags for the member to be documented
     * @param tdSummary the content tree to which the comment will be added
     */
    public void addSummaryLinkComment(AbstractMemberWriter mw,
            Element member, List<? extends DocTree> firstSentenceTags, Content tdSummary) {
        addIndexComment(member, firstSentenceTags, tdSummary);
    }

    /**
     * Add the inherited member summary.
     *
     * @param mw the writer for the member being documented
     * @param typeElement the class being documented
     * @param member the member being documented
     * @param isFirst true if its the first link being documented
     * @param linksTree the content tree to which the summary will be added
     */
    public void addInheritedMemberSummary(AbstractMemberWriter mw,
                                          TypeElement typeElement,
                                          Element member,
                                          boolean isFirst,
                                          Content linksTree) {
        if (!isFirst) {
            linksTree.add(", ");
        }
        mw.addInheritedSummaryLink(typeElement, member, linksTree);
    }

    /**
     * Get the document content header tree
     *
     * @return a content tree the document content header
     */
    public Content getContentHeader() {
        return new ContentBuilder();
    }

    /**
     * Add the class content tree.
     *
     * @param classContentTree class content tree which will be added to the content tree
     */
    public void addClassContentTree(Content classContentTree) {
        bodyContents.addMainContent(classContentTree);
    }

    /**
     * Add the annotation content tree.
     *
     * @param annotationContentTree annotation content tree which will be added to the content tree
     */
    public void addAnnotationContentTree(Content annotationContentTree) {
        addClassContentTree(annotationContentTree);
    }

    /**
     * Get the member header tree
     *
     * @return a content tree for the member header
     */
    public Content getMemberTreeHeader() {
        HtmlTree ul = new HtmlTree(TagName.UL);
        ul.setStyle(HtmlStyle.blockList);
        return ul;
    }

    /**
     * Returns a list to be used for the list of summaries for members of a given kind.
     *
     * @return a list to be used for the list of summaries for members of a given kind
     */
    public Content getSummariesList() {
        return new HtmlTree(TagName.UL).setStyle(HtmlStyle.summaryList);
    }

    /**
     * Returns an item for the list of summaries for members of a given kind.
     *
     * @param content content for the item
     * @return an item for the list of summaries for members of a given kind
     */
    public Content getSummariesListItem(Content content) {
        return HtmlTree.LI(content);
    }


    /**
     * Returns a list to be used for the list of details for members of a given kind.
     *
     * @return a list to be used for the list of details for members of a given kind
     */
    public Content getDetailsList() {
        return new HtmlTree(TagName.UL).setStyle(HtmlStyle.detailsList);
    }

    /**
     * Returns an item for the list of details for members of a given kind.
     *
     * @param content content for the item
     * @return an item for the list of details for members of a given kind
     */
    public Content getDetailsListItem(Content content) {
        return HtmlTree.LI(content);
    }

    /**
     * Returns a list to be used for the list of members of a given kind.
     *
     * @return a list to be used for the list of members of a given kind
     */
    public Content getMemberList() {
        return new HtmlTree(TagName.UL).setStyle(HtmlStyle.memberList);
    }

    /**
     * Returns an item for the list of elements of a given kind
     *
     * @param content content for the item
     * @return an item for the list of elements of a given kind
     */
    public Content getMemberListItem(Content content) {
        return HtmlTree.LI(content);
    }

    public Content getMemberInheritedTree() {
        HtmlTree div = new HtmlTree(TagName.DIV);
        div.setStyle(HtmlStyle.inheritedList);
        return div;
    }

    /**
     * Adds a section for a summary tree with the given CSS {@code class} and {@code id} attribute.
     *
     * @param style         the CSS class for the section
     * @param sectionName   the section name to use for the section id attribute
     * @param summariesList the list of summary sections to which the summary will be added
     * @param content       the content tree representing the summary
     */
    public void addSummary(HtmlStyle style, SectionName sectionName, Content summariesList, Content content) {
        HtmlTree htmlTree = HtmlTree.SECTION(style, content)
                .setId(sectionName.getName());
        summariesList.add(getSummariesListItem(htmlTree));
    }

    /**
     * Get the member tree
     *
     * @param contentTree the tree used to generate the complete member tree
     * @return a content tree for the member
     */
    public Content getMemberTree(Content contentTree) {
        return HtmlTree.LI(contentTree);
    }

    /**
     * Get the member summary tree
     *
     * @param contentTree the tree used to generate the member summary tree
     * @return a content tree for the member summary
     */
    public Content getMemberSummaryTree(Content contentTree) {
        return HtmlTree.SECTION(HtmlStyle.summary, contentTree);
    }

    /**
     * Get the member details tree
     *
     * @param contentTree the tree used to generate the member details tree
     * @return a content tree for the member details
     */
    public Content getMemberDetailsTree(Content contentTree) {
        return HtmlTree.SECTION(HtmlStyle.details, contentTree);
    }

    /**
     * Get the member tree
     *
     * @param style the style class to be added to the content tree
     * @param contentTree the tree used to generate the complete member tree
     * @return the member tree
     */
    public Content getMemberTree(HtmlStyle style, Content contentTree) {
        return HtmlTree.SECTION(style, contentTree);
    }
}<|MERGE_RESOLUTION|>--- conflicted
+++ resolved
@@ -110,12 +110,8 @@
      */
     protected void addIndexComment(Element member, List<? extends DocTree> firstSentenceTags,
             Content tdSummary) {
-<<<<<<< HEAD
         addPreviewSummary(member, tdSummary);
-        List<? extends DocTree> deprs = utils.getBlockTags(member, DocTree.Kind.DEPRECATED);
-=======
         List<? extends DeprecatedTree> deprs = utils.getDeprecatedTrees(member);
->>>>>>> d93e3a7d
         Content div;
         if (utils.isDeprecated(member)) {
             Content deprLabel = HtmlTree.SPAN(HtmlStyle.deprecatedLabel, getDeprecatedPhrase(member));
