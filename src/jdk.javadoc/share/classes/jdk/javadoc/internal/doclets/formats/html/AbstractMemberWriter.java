/*
 * Copyright (c) 1997, 2022, Oracle and/or its affiliates. All rights reserved.
 * DO NOT ALTER OR REMOVE COPYRIGHT NOTICES OR THIS FILE HEADER.
 *
 * This code is free software; you can redistribute it and/or modify it
 * under the terms of the GNU General Public License version 2 only, as
 * published by the Free Software Foundation.  Oracle designates this
 * particular file as subject to the "Classpath" exception as provided
 * by Oracle in the LICENSE file that accompanied this code.
 *
 * This code is distributed in the hope that it will be useful, but WITHOUT
 * ANY WARRANTY; without even the implied warranty of MERCHANTABILITY or
 * FITNESS FOR A PARTICULAR PURPOSE.  See the GNU General Public License
 * version 2 for more details (a copy is included in the LICENSE file that
 * accompanied this code).
 *
 * You should have received a copy of the GNU General Public License version
 * 2 along with this work; if not, write to the Free Software Foundation,
 * Inc., 51 Franklin St, Fifth Floor, Boston, MA 02110-1301 USA.
 *
 * Please contact Oracle, 500 Oracle Parkway, Redwood Shores, CA 94065 USA
 * or visit www.oracle.com if you need additional information or have any
 * questions.
 */

package jdk.javadoc.internal.doclets.formats.html;

import java.util.ArrayList;
import java.util.List;

import javax.lang.model.element.Element;
import javax.lang.model.element.ExecutableElement;
import javax.lang.model.element.TypeElement;
import javax.lang.model.element.TypeParameterElement;
import javax.lang.model.type.TypeMirror;

import com.sun.source.doctree.DocTree;

import jdk.javadoc.internal.doclets.formats.html.markup.ContentBuilder;
import jdk.javadoc.internal.doclets.formats.html.markup.Entity;
import jdk.javadoc.internal.doclets.formats.html.markup.HtmlStyle;
import jdk.javadoc.internal.doclets.formats.html.markup.TagName;
import jdk.javadoc.internal.doclets.formats.html.markup.HtmlTree;
import jdk.javadoc.internal.doclets.formats.html.markup.Links;
import jdk.javadoc.internal.doclets.toolkit.Content;
import jdk.javadoc.internal.doclets.toolkit.MemberSummaryWriter;
import jdk.javadoc.internal.doclets.toolkit.MemberWriter;
import jdk.javadoc.internal.doclets.toolkit.Resources;
import jdk.javadoc.internal.doclets.toolkit.taglets.DeprecatedTaglet;
import jdk.javadoc.internal.doclets.toolkit.util.Utils;

/**
 * The base class for member writers.
 */
public abstract class AbstractMemberWriter implements MemberSummaryWriter, MemberWriter {

    protected final HtmlConfiguration configuration;
    protected final HtmlOptions options;
    protected final Utils utils;
    protected final SubWriterHolderWriter writer;
    protected final Contents contents;
    protected final Resources resources;
    protected final Links links;
    protected final HtmlIds htmlIds;

    protected final TypeElement typeElement;

    public AbstractMemberWriter(SubWriterHolderWriter writer, TypeElement typeElement) {
        this.configuration = writer.configuration;
        this.options = configuration.getOptions();
        this.writer = writer;
        this.typeElement = typeElement;
        this.utils = configuration.utils;
        this.contents = configuration.getContents();
        this.resources = configuration.docResources;
        this.links = writer.links;
        this.htmlIds = configuration.htmlIds;
    }

    public AbstractMemberWriter(SubWriterHolderWriter writer) {
        this(writer, null);
    }

    /* ----- abstracts ----- */

    /**
     * Adds the summary label for the member.
     *
     * @param content the content to which the label will be added
     */
    public abstract void addSummaryLabel(Content content);

    /**
     * Returns the summary table header for the member.
     *
     * @param member the member to be documented
     *
     * @return the summary table header
     */
    public abstract TableHeader getSummaryTableHeader(Element member);

    private Table summaryTable;

    private Table getSummaryTable() {
        if (summaryTable == null) {
            summaryTable = createSummaryTable();
        }
        return summaryTable;
    }

    /**
     * Creates the summary table for this element.
     * The table should be created and initialized if needed, and configured
     * so that it is ready to add content with {@link Table#addRow(Content[])}
     * and similar methods.
     *
     * @return the summary table
     */
    protected abstract Table createSummaryTable();

    /**
     * Adds inherited summary label for the member.
     *
     * @param typeElement the type element to which to link to
     * @param content     the content to which the inherited summary label will be added
     */
    public abstract void addInheritedSummaryLabel(TypeElement typeElement, Content content);

    /**
     * Adds the summary type for the member.
     *
     * @param member  the member to be documented
     * @param content the content to which the type will be added
     */
    protected abstract void addSummaryType(Element member, Content content);

    /**
     * Adds the summary link for the member.
     *
     * @param typeElement the type element to be documented
     * @param member      the member to be documented
     * @param content     the content to which the link will be added
     */
    protected void addSummaryLink(TypeElement typeElement, Element member, Content content) {
        addSummaryLink(HtmlLinkInfo.Kind.MEMBER, typeElement, member, content);
    }

    /**
     * Adds the summary link for the member.
     *
     * @param context     the id of the context where the link will be printed
     * @param typeElement the type element to be documented
     * @param member      the member to be documented
     * @param content     the content to which the summary link will be added
     */
    protected abstract void addSummaryLink(HtmlLinkInfo.Kind context,
                                           TypeElement typeElement, Element member, Content content);

    /**
     * Adds the inherited summary link for the member.
     *
     * @param typeElement the type element to be documented
     * @param member      the member to be documented
     * @param target      the content to which the inherited summary link will be added
     */
    protected abstract void addInheritedSummaryLink(TypeElement typeElement,
            Element member, Content target);

    /**
     * Returns a link for summary (deprecated, preview) pages.
     *
     * @param member the member being linked to
     *
     * @return the link
     */
    protected abstract Content getSummaryLink(Element member);

    /**
     * Adds the modifiers and type for the member in the member summary.
     *
     * @param member the member to add the modifiers and type for
     * @param type   the type to add
     * @param target the content to which the modifiers and type will be added
     */
    protected void addModifiersAndType(Element member, TypeMirror type,
            Content target) {
        var code = new HtmlTree(TagName.CODE);
        addModifiers(member, code);
        if (type == null) {
            code.add(switch (member.getKind()) {
                case ENUM -> "enum";
                case INTERFACE -> "interface";
                case ANNOTATION_TYPE -> "@interface";
                case RECORD -> "record";
                default -> "class";
            });
            code.add(Entity.NO_BREAK_SPACE);
        } else {
            List<? extends TypeParameterElement> list = utils.isExecutableElement(member)
                    ? ((ExecutableElement)member).getTypeParameters()
                    : null;
            if (list != null && !list.isEmpty()) {
                Content typeParameters = ((AbstractExecutableMemberWriter) this)
                        .getTypeParameters((ExecutableElement)member);
                    code.add(typeParameters);
                //Code to avoid ugly wrapping in member summary table.
                if (typeParameters.charCount() > 10) {
                    code.add(new HtmlTree(TagName.BR));
                } else {
                    code.add(Entity.NO_BREAK_SPACE);
                }
            }
            code.add(
                    writer.getLink(new HtmlLinkInfo(configuration,
                            HtmlLinkInfo.Kind.SUMMARY_RETURN_TYPE, type)));
        }
        target.add(code);
    }

    /**
     * Adds the modifiers for the member.
     *
     * @param member the member to add the modifiers for
     * @param target the content to which the modifiers will be added
     */
    private void addModifiers(Element member, Content target) {
        if (utils.isProtected(member)) {
            target.add("protected ");
        } else if (utils.isPrivate(member)) {
            target.add("private ");
        } else if (!utils.isPublic(member)) { // Package private
            target.add(resources.getText("doclet.Package_private"));
            target.add(" ");
        }
        if (!utils.isAnnotationInterface(member.getEnclosingElement()) && utils.isMethod(member)) {
            if (!utils.isPlainInterface(member.getEnclosingElement()) && utils.isAbstract(member)) {
                target.add("abstract ");
            }
            if (utils.isDefault(member)) {
                target.add("default ");
            }
        }
        if (utils.isStatic(member)) {
            target.add("static ");
        }
        if (!utils.isEnum(member) && utils.isFinal(member)) {
            target.add("final ");
        }
    }

    /**
     * Adds the deprecated information for the given member.
     *
     * @param member the member being documented.
     * @param target the content to which the deprecated information will be added.
     */
    protected void addDeprecatedInfo(Element member, Content target) {
        Content output = (new DeprecatedTaglet()).getAllBlockTagOutput(member,
            writer.getTagletWriterInstance(false));
        if (!output.isEmpty()) {
            target.add(HtmlTree.DIV(HtmlStyle.deprecationBlock, output));
        }
    }

    /**
     * Adds the comment for the given member.
     *
     * @param member  the member being documented.
     * @param content the content to which the comment will be added.
     */
    protected void addComment(Element member, Content content) {
        if (!utils.getFullBody(member).isEmpty()) {
            writer.addInlineComment(member, content);
        }
    }

    /**
     * Add the preview information for the given member.
     *
     * @param member the member being documented.
     * @param content the content to which the preview information will be added.
     */
    protected void addPreviewInfo(Element member, Content content) {
        writer.addPreviewInfo(member, content);
    }

    protected String name(Element member) {
        return utils.getSimpleName(member);
    }

    /**
     * Adds use information to the documentation.
     *
     * @param members list of program elements for which the use information will be added
     * @param heading the section heading
     * @param content the content to which the use information will be added
     */
    protected void addUseInfo(List<? extends Element> members, Content heading, Content content) {
        if (members == null || members.isEmpty()) {
            return;
        }
        boolean printedUseTableHeader = false;
        Table useTable = new Table(HtmlStyle.summaryTable)
                .setCaption(heading)
                .setColumnStyles(HtmlStyle.colFirst, HtmlStyle.colSecond, HtmlStyle.colLast);
        for (Element element : members) {
            TypeElement te = (typeElement == null)
                    ? utils.getEnclosingTypeElement(element)
                    : typeElement;
            if (!printedUseTableHeader) {
                useTable.setHeader(getSummaryTableHeader(element));
                printedUseTableHeader = true;
            }
            Content summaryType = new ContentBuilder();
            addSummaryType(element, summaryType);
            Content typeContent = new ContentBuilder();
            if (te != null
                    && !utils.isConstructor(element)
<<<<<<< HEAD
                    && !utils.isClass(element)
                    && !utils.isInterface(element)
                    && !utils.isAnnotationType(element)) {
                HtmlTree name = HtmlTree.SPAN(HtmlStyle.typeNameLabel);
=======
                    && !utils.isTypeElement(element)) {
                var name = new HtmlTree(TagName.SPAN);
                name.setStyle(HtmlStyle.typeNameLabel);
>>>>>>> c3938ec1
                name.add(name(te) + ".");
                typeContent.add(name);
            }
            addSummaryLink(utils.isClass(element) || utils.isPlainInterface(element)
                    ? HtmlLinkInfo.Kind.CLASS_USE
                    : HtmlLinkInfo.Kind.MEMBER,
                    te, element, typeContent);
            Content desc = new ContentBuilder();
            writer.addSummaryLinkComment(element, desc);
            useTable.addRow(summaryType, typeContent, desc);
        }
        content.add(useTable);
    }

    protected void serialWarning(Element e, String key, String a1, String a2) {
        if (options.serialWarn()) {
            configuration.messages.warning(e, key, a1, a2);
        }
    }

    @Override
    public void addMemberSummary(TypeElement tElement, Element member,
            List<? extends DocTree> firstSentenceTrees) {
        if (tElement != typeElement) {
            throw new IllegalStateException();
        }
        Table table = getSummaryTable();
        List<Content> rowContents = new ArrayList<>();
        Content summaryType = new ContentBuilder();
        addSummaryType(member, summaryType);
        if (!summaryType.isEmpty())
            rowContents.add(summaryType);
        Content summaryLink = new ContentBuilder();
        addSummaryLink(tElement, member, summaryLink);
        rowContents.add(summaryLink);
        Content desc = new ContentBuilder();
        writer.addSummaryLinkComment(member, firstSentenceTrees, desc);
        rowContents.add(desc);
        table.addRow(member, rowContents);
    }

    @Override
    public void addInheritedMemberSummary(TypeElement tElement,
            Element nestedClass, boolean isFirst, boolean isLast,
            Content content) {
        writer.addInheritedMemberSummary(this, tElement, nestedClass, isFirst, content);
    }

    @Override
    public Content getInheritedSummaryHeader(TypeElement tElement) {
        Content c = writer.getMemberInherited();
        writer.addInheritedSummaryHeader(this, tElement, c);
        return c;
    }

    @Override
    public Content getInheritedSummaryLinks() {
        return new HtmlTree(TagName.CODE);
    }

    @Override
    public Content getSummaryTable(TypeElement tElement) {
        if (tElement != typeElement) {
            throw new IllegalStateException();
        }
        Table table = getSummaryTable();
        if (table.needsScript()) {
            writer.getMainBodyScript().append(table.getScript());
        }
        return table;
    }

    @Override
    public Content getMember(Content memberContent) {
        return writer.getMember(memberContent);
    }

    @Override
    public Content getMemberList() {
        return writer.getMemberList();
    }

    @Override
    public Content getMemberListItem(Content memberContent) {
        return writer.getMemberListItem(memberContent);
    }

}<|MERGE_RESOLUTION|>--- conflicted
+++ resolved
@@ -316,16 +316,9 @@
             Content typeContent = new ContentBuilder();
             if (te != null
                     && !utils.isConstructor(element)
-<<<<<<< HEAD
-                    && !utils.isClass(element)
-                    && !utils.isInterface(element)
-                    && !utils.isAnnotationType(element)) {
-                HtmlTree name = HtmlTree.SPAN(HtmlStyle.typeNameLabel);
-=======
                     && !utils.isTypeElement(element)) {
-                var name = new HtmlTree(TagName.SPAN);
-                name.setStyle(HtmlStyle.typeNameLabel);
->>>>>>> c3938ec1
+
+                var name = HtmlTree.SPAN(HtmlStyle.typeNameLabel);
                 name.add(name(te) + ".");
                 typeContent.add(name);
             }
