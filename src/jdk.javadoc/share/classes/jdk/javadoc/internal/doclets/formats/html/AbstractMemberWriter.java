--- conflicted
+++ resolved
@@ -388,22 +388,7 @@
         addSummaryLink(tElement, member, summaryLink);
         rowContents.add(summaryLink);
         Content desc = new ContentBuilder();
-<<<<<<< HEAD
-//        PreviewAPIType parentPreviewAPIType = utils.getPreviewAPIType(tElement);
-//        PreviewAPIType previewAPIType = utils.getPreviewAPIType(member);
-//        if (parentPreviewAPIType == PreviewAPIType.STANDARD &&
-//            (previewAPIType == PreviewAPIType.PREVIEW || previewAPIType == PreviewAPIType.REFLECTIVE)) {
-//            DocTree previewTree = utils.getPreviewTree(member);
-//            if (previewTree != null) {
-//                desc.add(HtmlTree.SPAN(HtmlStyle.previewLabel, new RawHtml(utils.getPreviewTreeSummaryAndDetails(previewTree).first)));
-//            } else {
-//                desc.add(HtmlTree.SPAN(HtmlStyle.previewLabel, contents.previewPhrase));
-//            }
-//        }
-        writer.addSummaryLinkComment(this, member, firstSentenceTags, desc);
-=======
         writer.addSummaryLinkComment(this, member, firstSentenceTrees, desc);
->>>>>>> 5dd9353b
         rowContents.add(desc);
         table.addRow(member, rowContents);
     }
