--- conflicted
+++ resolved
@@ -192,115 +192,28 @@
 
     @Override @SuppressWarnings("preview")
     public void addClassSignature(String modifiers, Content classInfoTree) {
-<<<<<<< HEAD
-        Content hr = new HtmlTree(TagName.HR);
-        classInfoTree.add(hr);
-        Content pre = new HtmlTree(TagName.PRE);
-        addAnnotationInfo(typeElement, pre);
+        ContentBuilder mods = new ContentBuilder();
         String sep = null;
         for (String modifiersPart : modifiers.split(" ")) {
             if (sep != null) {
-                pre.add(sep);
+                mods.add(sep);
             }
             if (previewModifiers.contains(modifiersPart)) {
-                pre.add(modifiersPart);
-                pre.add(HtmlTree.SUP(links.createLink(getPreviewSectionAnchor(typeElement),
-                                                      contents.previewMark)));
+                mods.add(modifiersPart);
+                mods.add(HtmlTree.SUP(links.createLink(getPreviewSectionAnchor(typeElement),
+                                                       contents.previewMark)));
             } else {
-                pre.add(modifiersPart);
+                mods.add(modifiersPart);
             }
             sep = " ";
         }
         if (modifiers.endsWith(" ")) {
-            pre.add(" ");
-        }
-        LinkInfoImpl linkInfo = new LinkInfoImpl(configuration,
-                LinkInfoImpl.Kind.CLASS_SIGNATURE, typeElement);
-        //Let's not link to ourselves in the signature.
-        linkInfo.linkToSelf = false;
-        Content className = new StringContent(utils.getSimpleName(typeElement));
-        Content parameterLinks = getTypeParameterLinks(linkInfo);
-        if (options.linkSource()) {
-            addSrcLink(typeElement, className, pre);
-            pre.add(parameterLinks);
-        } else {
-            Content span = HtmlTree.SPAN(HtmlStyle.typeNameLabel, className);
-            span.add(parameterLinks);
-            pre.add(span);
-        }
-        if (utils.isRecord(typeElement)) {
-            pre.add(getRecordComponents(typeElement));
-        }
-        if (!utils.isAnnotationType(typeElement)) {
-            if (!utils.isInterface(typeElement)) {
-                TypeMirror superclass = utils.getFirstVisibleSuperClass(typeElement);
-                if (superclass != null) {
-                    pre.add(DocletConstants.NL);
-                    pre.add("extends ");
-                    Content link = getLink(new LinkInfoImpl(configuration,
-                            LinkInfoImpl.Kind.CLASS_SIGNATURE_PARENT_NAME,
-                            superclass));
-                    pre.add(link);
-                }
-            }
-            List<? extends TypeMirror> interfaces = typeElement.getInterfaces();
-            if (!interfaces.isEmpty()) {
-                boolean isFirst = true;
-                for (TypeMirror type : interfaces) {
-                    TypeElement tDoc = utils.asTypeElement(type);
-                    if (!(utils.isPublic(tDoc) || utils.isLinkable(tDoc))) {
-                        continue;
-                    }
-                    if (isFirst) {
-                        pre.add(DocletConstants.NL);
-                        pre.add(utils.isInterface(typeElement) ? "extends " : "implements ");
-                        isFirst = false;
-                    } else {
-                        pre.add(", ");
-                    }
-                    Content link = getLink(new LinkInfoImpl(configuration,
-                            LinkInfoImpl.Kind.CLASS_SIGNATURE_PARENT_NAME,
-                            type));
-                    pre.add(link);
-                }
-            }
-        }
-        List<? extends TypeMirror> permits = typeElement.getPermittedSubclasses();
-        List<? extends TypeMirror> linkablePermits = permits.stream()
-                .filter(t -> utils.isLinkable(utils.asTypeElement(t)))
-                .collect(Collectors.toList());
-        if (!linkablePermits.isEmpty()) {
-            boolean isFirst = true;
-            for (TypeMirror type : linkablePermits) {
-                TypeElement tDoc = utils.asTypeElement(type);
-                if (isFirst) {
-                    pre.add(DocletConstants.NL);
-                    pre.add("permits");
-                    pre.add(HtmlTree.SUP(links.createLink(getPreviewSectionAnchor(typeElement),
-                                                          contents.previewMark)));
-                    pre.add(" ");
-                    isFirst = false;
-                } else {
-                    pre.add(", ");
-                }
-                Content link = getLink(new LinkInfoImpl(configuration,
-                        LinkInfoImpl.Kind.PERMITTED_SUBCLASSES,
-                        type));
-                pre.add(link);
-            }
-            if (linkablePermits.size() < permits.size()) {
-                Content c = new StringContent(resources.getText("doclet.not.exhaustive"));
-                pre.add(" ");
-                pre.add(HtmlTree.SPAN(HtmlStyle.permitsNote, c));
-            }
-        }
-        classInfoTree.add(pre);
-=======
+            mods.add(" ");
+        }
         classInfoTree.add(new HtmlTree(TagName.HR));
         classInfoTree.add(new Signatures.TypeSignature(typeElement, this)
-                .setModifiers(new StringContent(modifiers))
+                .setModifiers(mods)
                 .toContent());
->>>>>>> 044616bd
     }
 
 
