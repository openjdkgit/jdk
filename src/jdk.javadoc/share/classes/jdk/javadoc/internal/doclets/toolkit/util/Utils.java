--- conflicted
+++ resolved
@@ -3085,16 +3085,7 @@
             flags.add(ElementFlag.DEPRECATED);
         }
 
-<<<<<<< HEAD
-        if ((!previewLanguageFeaturesUsed(el).isEmpty() ||
-             configuration.workArounds.isPreviewAPI(el) ||
-             !previewAPIs.previewAPI.isEmpty() ||
-             !previewAPIs.reflectivePreviewAPI.isEmpty() ||
-             !previewAPIs.declaredUsingPreviewFeature.isEmpty()) &&
-            !hasNoPreviewAnnotation(el)) {
-=======
         if (previewFlagProvider.isPreview(el)) {
->>>>>>> 35076af1
             flags.add(ElementFlag.PREVIEW);
         }
 
@@ -3110,13 +3101,10 @@
         PREVIEW
     }
 
-<<<<<<< HEAD
-=======
     private boolean isClassOrInterface(Element el) {
         return el != null && (el.getKind().isClass() || el.getKind().isInterface());
     }
 
->>>>>>> 35076af1
     private boolean hasNoPreviewAnnotation(Element el) {
         return el.getAnnotationMirrors()
                  .stream()
