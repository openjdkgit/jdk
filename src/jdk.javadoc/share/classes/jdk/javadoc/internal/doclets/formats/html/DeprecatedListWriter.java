--- conflicted
+++ resolved
@@ -85,23 +85,8 @@
             Content tabs = HtmlTree.DIV(HtmlStyle.checkboxes, contents.getContent(
                     "doclet.Deprecated_API_Checkbox_Label"));
             for (int i = 0; i < releases.size(); i++) {
-<<<<<<< HEAD
-                String release = releases.get(i);
-                String releaseIndex = release.isEmpty() ? "" : Integer.toString(i + 1);
-                Content releaseLabel = release.isEmpty()
-                        ? contents.getContent("doclet.Deprecated_API_Checkbox_Other_Releases")
-                        : Text.of(release);
-                HtmlId htmlId = HtmlId.of("release-" + releaseIndex);
-                tabs.add(new HtmlTree(TagName.WBR)).add(HtmlTree.LABEL(htmlId.name(),
-                                HtmlTree.INPUT("checkbox", htmlId)
-                                        .put(HtmlAttr.CHECKED, "")
-                                        .put(HtmlAttr.ONCLICK,
-                                                "toggleGlobal(this, '" + releaseIndex + "', 3)"))
-                        .add(HtmlTree.SPAN(releaseLabel)));
-=======
                 // Table column ids are 1-based
-                tabs.add(getReleaseCheckbox(releases.get(i), i + 1));
->>>>>>> 4d6fb515
+                tabs.add(new HtmlTree(TagName.WBR)).add(getReleaseCheckbox(releases.get(i), i + 1));
             }
             content.add(tabs);
         }
