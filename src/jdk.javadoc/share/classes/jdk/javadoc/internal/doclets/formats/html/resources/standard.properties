#
# Copyright (c) 2010, 2022, Oracle and/or its affiliates. All rights reserved.
# DO NOT ALTER OR REMOVE COPYRIGHT NOTICES OR THIS FILE HEADER.
#
# This code is free software; you can redistribute it and/or modify it
# under the terms of the GNU General Public License version 2 only, as
# published by the Free Software Foundation.  Oracle designates this
# particular file as subject to the "Classpath" exception as provided
# by Oracle in the LICENSE file that accompanied this code.
#
# This code is distributed in the hope that it will be useful, but WITHOUT
# ANY WARRANTY; without even the implied warranty of MERCHANTABILITY or
# FITNESS FOR A PARTICULAR PURPOSE.  See the GNU General Public License
# version 2 for more details (a copy is included in the LICENSE file that
# accompanied this code).
#
# You should have received a copy of the GNU General Public License version
# 2 along with this work; if not, write to the Free Software Foundation,
# Inc., 51 Franklin St, Fifth Floor, Boston, MA 02110-1301 USA.
#
# Please contact Oracle, 500 Oracle Parkway, Redwood Shores, CA 94065 USA
# or visit www.oracle.com if you need additional information or have any
# questions.
#

doclet.build_version=Standard Doclet version {0}
doclet.Contents=Contents
doclet.Overview=Overview
doclet.Window_Overview_Summary=Overview
doclet.Element=Element
doclet.Package=Package
doclet.Unnamed_Package=Unnamed Package
doclet.Module=Module
doclet.Open_Module=Open Module
doclet.All_Packages=All Packages
doclet.All_Modules=All Modules
doclet.None=None
doclet.Tree=Tree
doclet.Class_Hierarchy=Class Hierarchy
doclet.Window_Class_Hierarchy=Class Hierarchy
doclet.Interface_Hierarchy=Interface Hierarchy
doclet.Enum_Hierarchy=Enum Hierarchy
doclet.Enum_Class_Hierarchy=Enum Class Hierarchy
doclet.Annotation_Type_Hierarchy=Annotation Type Hierarchy
doclet.Annotation_Interface_Hierarchy=Annotation Interface Hierarchy
doclet.Href_Class_Title=class in {0}
doclet.Href_Interface_Title=interface in {0}
doclet.Href_Annotation_Title=annotation in {0}
doclet.Href_Annotation_Interface_Title=annotation interface in {0}
doclet.Href_Enum_Title=enum in {0}
doclet.Href_Enum_Class_Title=enum class in {0}
doclet.Href_Type_Param_Title=type parameter in {0}
doclet.Href_Class_Or_Interface_Title=class or interface in {0}
doclet.Summary=Summary:
doclet.Detail=Detail:
doclet.Module_Sub_Nav=Module:
doclet.Help_Sub_Nav=Help:
doclet.Package_Sub_Nav=Package:
doclet.navClassesAndInterfaces=Classes and Interfaces
doclet.navDescription=Description
doclet.navModules=Modules
doclet.navPackages=Packages
doclet.navServices=Services
doclet.navNested=Nested
doclet.navAnnotationTypeOptionalMember=Optional
doclet.navAnnotationTypeRequiredMember=Required
doclet.navAnnotationTypeMember=Element
doclet.navField=Field
doclet.navProperty=Property
doclet.navEnum=Enum Constants
doclet.navConstructor=Constr
doclet.navMethod=Method
doclet.navNavigation=Navigation
doclet.navPages=Pages
doclet.not.exhaustive=(not exhaustive)
doclet.Index=Index
doclet.Window_Single_Index=Index
doclet.Window_Split_Index={0}-Index
doclet.Help=Help
doclet.Skip_navigation_links=Skip navigation links
doclet.Toggle_navigation_links=Toggle navigation links
doclet.Navigation=Navigation
doclet.navDeprecated=Deprecated
doclet.Window_Deprecated_List=Deprecated List
doclet.Window_New_List=New API List
doclet.Window_Preview_List=Preview List
doclet.Overrides=Overrides:
doclet.in_class=in class
doclet.Element_in=Element in {0}
doclet.Enum_constant_in=Enum constant in {0}
doclet.Static_variable_in=Static variable in {0}
doclet.Variable_in=Variable in {0}
doclet.Constructor_for=Constructor for {0}
doclet.Record_component_in=Record component of {0}
doclet.Static_method_in=Static method in {0}
doclet.Search_tag_in=Search tag in {0}
doclet.Method_in=Method in {0}
doclet.module=module
doclet.package=package
doclet.MalformedURL=Malformed URL: {0}
doclet.File_error=Error reading file: {0}
doclet.URL_error=Error fetching URL: {0}
doclet.Resource_error=Error reading resource: {0}
doclet.see.class_or_package_not_found=Tag {0}: reference not found: {1}
doclet.see.class_or_package_not_accessible=Tag {0}: reference not accessible: {1}
doclet.see.nested_link=Tag {0}: nested link
doclet.tag.invalid_usage=invalid usage of tag {0}
doclet.tag.invalid_input=invalid input: ''{0}''
doclet.tag.invalid=invalid @{0}
doclet.Deprecated_API=Deprecated API
doclet.Deprecated_Elements=Deprecated {0}
doclet.Deprecated_In_Release=Deprecated in {0}
doclet.Deprecated_Tabs_Intro=(The leftmost tab "Deprecated ..." indicates all the \
    deprecated elements, regardless of the releases in which they were deprecated. \
    Each of the other tabs "Deprecated in ..." indicates the elements deprecated \
    in a specific release.)
doclet.New_API=New API
doclet.New_Elements=New {0}
doclet.New_Elements_Added_In_Release=Added in {0}
doclet.New_Label=New
doclet.New_Tabs_Intro=(The leftmost tab "New ..." indicates all the new elements, \
    regardless of the releases in which they were added. Each of the other tabs \
    "Added in ..." indicates the new elements added in a specific release. \
    Any element shown under the leftmost tab is also shown under one of the \
    righthand tabs.)
doclet.Preview_API=Preview API
doclet.Preview_Label=Preview
doclet.Preview_Mark=PREVIEW
doclet.Terminally_Deprecated=Terminally Deprecated
doclet.Terminally_Deprecated_Elements=Terminally Deprecated Elements
doclet.Terminally_Deprecated_In_Release=Terminally Deprecated in {0}
doclet.Annotation_Types=Annotation Types
doclet.Annotation_Interfaces=Annotation Interfaces
doclet.Annotation_Type_Members=Annotation Type Elements
doclet.Annotation_Interface_Members=Annotation Interface Elements
doclet.annotation_types=annotation types
doclet.annotation_interfaces=annotation interfaces
doclet.annotation_type_members=annotation type elements
doclet.annotation_interface_members=annotation interface elements
doclet.Generated_Docs_Untitled=Generated Documentation (Untitled)
doclet.Other_Packages=Other Packages
doclet.Description=Description
doclet.Specified_By=Specified by:
doclet.in_interface=in interface
doclet.Subclasses=Direct Known Subclasses:
doclet.Subinterfaces=All Known Subinterfaces:
doclet.Implementing_Classes=All Known Implementing Classes:
doclet.Functional_Interface=Functional Interface:
doclet.Functional_Interface_Message=\
    This is a functional interface and can therefore be used as the assignment target for a lambda \
    expression or method reference.
doclet.also=also
doclet.Package_Hierarchies=Package Hierarchies:
doclet.Hierarchy_For_Package=Hierarchy For Package {0}
doclet.Hierarchy_For_All_Packages=Hierarchy For All Packages
doclet.Hierarchy_For_Unnamed_Package=Hierarchy For Unnamed Package
doclet.No_Script_Message=JavaScript is disabled on your browser.
doclet.Description_From_Interface=Description copied from interface:
doclet.Description_From_Class=Description copied from class:
doclet.No_Non_Deprecated_Classes_To_Document=No non-deprecated classes found to document.
doclet.Interfaces=Interfaces
doclet.Enclosing_Class=Enclosing class:
doclet.Enclosing_Interface=Enclosing interface:
doclet.Inheritance_Tree=Inheritance Tree
doclet.ReferencedIn=Referenced In
doclet.System_Property=System Property
doclet.systemProperties=System Properties
doclet.systemPropertiesSummary=System Properties Summary
doclet.Window_Source_title=Source code
doclet.Window_Help_title=API Help
doclet.Window_Search_title=Search
doclet.search.main_heading=Search

# label for link/button element to show the information below
doclet.search.show_more=Additional resources
doclet.search.help_page_link=help page
# 0: a link to the help page with text above
doclet.search.help_page_info= \
    The {0} provides an introduction to the scope and syntax of JavaDoc search.
doclet.search.keyboard_info= \
    You can use the <ctrl> or <cmd> keys in combination with the left and right arrow \
    keys to switch between result tabs in this page.
doclet.search.browser_info= \
    The URL template below may be used to configure this page as a search engine \
    in browsers that support this feature. It has been tested to work in Google \
    Chrome and Mozilla Firefox. Note that other browsers may not support this \
    feature or require a different URL format.
doclet.search.redirect=Redirect to first result

# 0: a date
doclet.Option_date_out_of_range=value for ''--date'' out of range: {0}

# 0: a date
doclet.Option_date_not_valid=value for ''--date'' not valid: {0}

doclet.help.main_heading=\
    JavaDoc Help
doclet.help.navigation.head=\
    Navigation
# 0: link to the Overview page
doclet.help.navigation.intro=\
    Starting from the {0} page, you can browse the documentation using the links \
    in each page, and in the navigation bar at the top of each page.
# 0: link to the Index;  1: short list of links
doclet.help.navigation.index=\
    The {0} and Search box allow you to navigate to specific declarations and summary pages, \
    including: {1}
doclet.help.page_kinds.head=\
    Kinds of Pages
doclet.help.page_kinds.intro=\
    The following sections describe the different kinds of pages in this collection.
# 0: link to the Overview page
doclet.help.overview.modules.body=\
    The {0} page is the front page of this API document and provides a list of all modules with a \
    summary for each.  This page can also contain an overall description of the set of modules.
# 0: link to the Overview page
doclet.help.overview.packages.body=\
    The {0} page is the front page of this API document and provides a list of all packages with a \
    summary for each.  This page can also contain an overall description of the set of packages.
doclet.help.package.intro=\
    Each package has a page that contains a list of its classes and interfaces, with a summary for \
    each. These pages may contain the following categories:
doclet.help.module.intro=\
    Each module has a page that contains a list of its packages, dependencies on other modules, \
    and services, with a summary for each. These pages may contain the following categories:
doclet.help.class_interface.head=\
    Class or Interface
doclet.help.class_interface.intro=\
    Each class, interface, nested class and nested interface has its own separate page. \
    Each of these pages has three sections consisting of a declaration and description, \
    member summary tables, and detailed member descriptions. Entries in each of these \
    sections are omitted if they are empty or not applicable.
doclet.help.class_interface.inheritance_diagram=\
    Class Inheritance Diagram
doclet.help.class_interface.subclasses=\
    Direct Subclasses
doclet.help.class_interface.subinterfaces=\
    All Known Subinterfaces
doclet.help.class_interface.implementations=\
    All Known Implementing Classes
doclet.help.class_interface.declaration=\
    Class or Interface Declaration
doclet.help.class_interface.description=\
    Class or Interface Description
doclet.help.class_interface.member_order=\
    The summary entries are alphabetical, while the detailed descriptions are in the order they \
    appear in the source code. This preserves the logical groupings established by the programmer.
doclet.help.class_interface.note=\
    Note:
doclet.help.class_interface.anno=\
    Annotation interfaces have required and optional elements, but not methods.
doclet.help.class_interface.enum=\
    Only enum classes have enum constants.
doclet.help.class_interface.record=\
    The components of a record class are displayed as part of the declaration of the record class.
doclet.help.class_interface.property=\
    Properties are a feature of JavaFX.
doclet.help.other_files.head=\
    Other Files
doclet.help.other_files.body=\
    Packages and modules may contain pages with additional information related to the \
    declarations nearby.
doclet.help.use.head=\
    Use
doclet.help.use.body=\
    Each documented package, class and interface has its own Use page.  This page describes what \
    packages, classes, methods, constructors and fields use any part of the given class or \
    package. Given a class or interface A, its Use page includes subclasses of A, fields declared \
    as A, methods that return A, and methods and constructors with parameters of type A.  \
    You can access this page by first going to the package, class or interface, then clicking on \
    the USE link in the navigation bar.
doclet.help.tree.head=\
    Tree (Class Hierarchy)
# 0: link to main Class Hierarchy page;  1: java.lang.Object
doclet.help.tree.intro=\
    There is a {0} page for all packages, plus a hierarchy for each package. Each hierarchy page \
    contains a list of classes and a list of interfaces. Classes are organized by inheritance \
    structure starting with {1}. Interfaces do not inherit from {1}.
doclet.help.tree.overview=\
    When viewing the Overview page, clicking on TREE displays the hierarchy for all packages.
doclet.help.tree.package=\
    When viewing a particular package, class or interface page, clicking on TREE displays the \
    hierarchy for only that package.
# 0: link to the Deprecated summary page
doclet.help.deprecated.body=\
    The {0} page lists all of the API that have been deprecated. A deprecated API is not \
    recommended for use, generally due to shortcomings, and a replacement API is usually given. \
    Deprecated APIs may be removed in future implementations.
# 0: link to the Preview summary page
doclet.help.preview.body=\
    The {0} page lists all of the Preview APIs. \
    Preview APIs may be removed in future implementations.
doclet.help.new.body=\
    The {0} page lists APIs that have been added in recent releases.
doclet.help.index.head=\
    Index
# 0: link to Index page;  1: list of links to pages
doclet.help.index.body=\
    The {0} contains an alphabetic index of all classes, interfaces, constructors, methods, \
    and fields in the documentation, as well as summary pages such as {1}.
doclet.help.all_classes.head=\
    All Classes and Interfaces
# 0: link to All Classes page
doclet.help.all_classes.body=\
    The {0} page contains an alphabetic index of all classes and interfaces contained in the \
    documentation, including annotation interfaces, enum classes, and record classes.
doclet.help.all_packages.head=\
    All Packages
# 0: link to All Packages page
doclet.help.all_packages.body=\
    The {0} page contains an alphabetic index of all packages contained in the documentation.
doclet.help.serial_form.body=\
    Each serializable or externalizable class has a description of its serialization fields and \
    methods. This information is of interest to those who implement rather than use the API. \
    While there is no link in the navigation bar, you can get to this information by going to any \
    serialized class and clicking "Serialized Form" in the "See Also" section of the class \
    description.
# 0: link to Constant Values page
doclet.help.constants.body=\
    The {0} page lists the static final fields and their values.
# 0: link to System Properties page
doclet.help.systemProperties.body=\
    The {0} page lists references to system properties.
doclet.help.footnote=\
    This help file applies to API documentation generated by the standard doclet.
doclet.help.enum.intro=\
    Each enum class has its own separate page with the following sections:
doclet.help.enum.class.intro=\
    Each enum class has its own separate page with the following sections:
doclet.help.annotation_type.intro=\
    Each annotation type has its own separate page with the following sections:
doclet.help.annotation_interface.intro=\
    Each annotation interface has its own separate page with the following sections:
doclet.help.annotation_type.declaration=\
    Annotation Type Declaration
doclet.help.annotation_interface.declaration=\
    Annotation Interface Declaration
doclet.help.annotation_type.description=\
    Annotation Type Description
doclet.help.annotation_interface.description=\
    Annotation Interface Description
doclet.help.search.head=Search
# Introduction to Javadoc search features, followed by a list of examples
doclet.help.search.intro=You can search for definitions of modules, packages, types, fields, methods, \
<<<<<<< HEAD
    system properties and other terms defined in the API, using some or all of the name, optionally \
    using "camelCase" abbreviations. As of JDK 19, JavaDoc also supports searching for multiple terms. \
    For example:
=======
    system properties and other terms defined in the API. These items can be searched using part or all \
    of the name, optionally using "camelCase" abbreviations, or multiple search terms separated by whitespace. \
    Some examples:
>>>>>>> 5ac7186c
# Used to list search examples, {0} is a search term and {1} the matching result
doclet.help.search.example={0} matches {1}
# {0} contains a link to the current Javadoc Search Specification
doclet.help.search.refer=Refer to the {0} for a full description of search features.
# The URL for the Javadoc Search Specification. {0} will be replaced by the JDK version number
doclet.help.search.spec.url=https://docs.oracle.com/en/java/javase/{0}/docs/specs/javadoc/javadoc-search-spec.html
# The title for the Javadoc Search Specification
doclet.help.search.spec.title=Javadoc Search Specification

doclet.ClassUse_Packages.that.use.0=Packages that use {0}
doclet.ClassUse_Uses.of.0.in.1=Uses of {0} in {1}
doclet.ClassUse_Classes.in.0.used.by.1=Classes in {0} used by {1}
doclet.ClassUse_PackageAnnotation=Packages with annotations of type {0}
doclet.ClassUse_Annotation=Classes in {1} with annotations of type {0}
doclet.ClassUse_TypeParameter=Classes in {1} with type parameters of type {0}
doclet.ClassUse_MethodTypeParameter=Methods in {1} with type parameters of type {0}
doclet.ClassUse_FieldTypeParameter=Fields in {1} with type parameters of type {0}
doclet.ClassUse_FieldAnnotations=Fields in {1} with annotations of type {0}
doclet.ClassUse_MethodAnnotations=Methods in {1} with annotations of type {0}
doclet.ClassUse_MethodParameterAnnotations=Method parameters in {1} with annotations of type {0}
doclet.ClassUse_MethodReturnTypeParameter=\
    Methods in {1} that return types with arguments of type {0}
doclet.ClassUse_Subclass=Subclasses of {0} in {1}
doclet.ClassUse_Subinterface=Subinterfaces of {0} in {1}
doclet.ClassUse_ImplementingClass=Classes in {1} that implement {0}
doclet.ClassUse_Field=Fields in {1} declared as {0}
doclet.ClassUse_MethodReturn=Methods in {1} that return {0}
doclet.ClassUse_MethodArgs=Methods in {1} with parameters of type {0}
doclet.ClassUse_MethodArgsTypeParameters=Method parameters in {1} with type arguments of type {0}
doclet.ClassUse_MethodThrows=Methods in {1} that throw {0}
doclet.ClassUse_ConstructorAnnotations=Constructors in {1} with annotations of type {0}
doclet.ClassUse_ConstructorParameterAnnotations=\
    Constructor parameters in {1} with annotations of type {0}
doclet.ClassUse_ConstructorArgs=Constructors in {1} with parameters of type {0}
doclet.ClassUse_ConstructorArgsTypeParameters=\
    Constructor parameters in {1} with type arguments of type {0}
doclet.ClassUse_ConstructorThrows=Constructors in {1} that throw {0}
doclet.ClassUse_No.usage.of.0=No usage of {0}
doclet.Window_ClassUse_Header=Uses of {0} {1}
doclet.ClassUse_Title=Uses of {0}
doclet.navClassUse=Use
doclet.Error_in_grouplist=Bad -group option: {0} {1}
doclet.Groupname_already_used=In -group option, group name already used: {0}
doclet.Same_element_name_used=Element name or pattern used twice: {0}
doclet.PreviewLeadingNote={0} relies on preview features of the Java platform:
doclet.Declared_Using_Preview={0} is declared using {1}, a preview feature of the Java language ({2}).
doclet.PreviewAPI={0} refers to one or more preview APIs:  {1}.
doclet.ReflectivePreviewAPI={0} refers to one or more reflective preview APIs:  {1}.
doclet.UsesDeclaredUsingPreview={0} refers to one or more types which are declared using a preview feature of the Java language: {1}.
doclet.PreviewTrailingNote1=Programs can only use {0} when preview features are enabled.
doclet.PreviewTrailingNote2=Preview features may be removed in a future release, or upgraded to permanent features of the Java platform.
doclet.Declared_Using_Preview.SEALED=Sealed Classes
doclet.Declared_Using_Preview.SEALED_PERMITS=Sealed Classes
doclet.PreviewPlatformLeadingNote={0} is a preview API of the Java platform.
doclet.ReflectivePreviewPlatformLeadingNote={0} is a reflective preview API of the Java platform.

# 0: an exception
doclet.Error_copying_legal_notices=Error while copying legal notices: {0}
# 0: the path; 1: the detail message for the exception
doclet.Error_invalid_path_for_legal_notices=Invalid path ''{0}'' for legal notices: {1}

# option specifiers
doclet.usage.add-script.parameters=\
    <file>
doclet.usage.add-script.description=\
    Add a script file to the generated documentation
doclet.usage.add-stylesheet.parameters=\
    <file>
doclet.usage.add-stylesheet.description=\
    Add a stylesheet file to the generated documentation
doclet.usage.d.parameters=\
    <directory>
doclet.usage.d.description=\
    Destination directory for output files

doclet.usage.use.description=\
    Create class and package usage pages

doclet.usage.version.description=\
    Include @version paragraphs

doclet.usage.author.description=\
    Include @author paragraphs

doclet.usage.docfilessubdirs.description=\
    Recursively copy doc-file subdirectories

doclet.usage.splitindex.description=\
    Split index into one file per letter

doclet.usage.overview.parameters=\
    <file>
doclet.usage.overview.description=\
    Read overview documentation from HTML file

doclet.usage.windowtitle.parameters=\
    <text>
doclet.usage.windowtitle.description=\
    Browser window title for the documentation

doclet.usage.date.parameters=\
    <date-and-time>
doclet.usage.date.description=\
    Specifies the value to be used to timestamp the generated\n\
    pages, in ISO 8601 format

doclet.usage.doctitle.parameters=\
    <html-code>
doclet.usage.doctitle.description=\
    Include title for the overview page

doclet.usage.header.parameters=\
    <html-code>
doclet.usage.header.description=\
    Include header text for each page

doclet.usage.html5.description=\
    Generate HTML 5 output. This option is no longer required.

doclet.usage.footer.parameters=\
    <html-code>
doclet.usage.footer.description=\
    Include footer text for each page

doclet.usage.top.parameters=\
    <html-code>
doclet.usage.top.description=\
    Include top text for each page

doclet.usage.bottom.parameters=\
    <html-code>
doclet.usage.bottom.description=\
    Include bottom text for each page

doclet.usage.link.parameters=\
    <url>
doclet.usage.link.description=\
    Create links to javadoc output at <url>

doclet.usage.linkoffline.parameters=\
    <url1> <url2>
doclet.usage.linkoffline.description=\
    Link to docs at <url1> using package list at <url2>

# L10N: do not localize the option parameters: warn info
doclet.usage.link-modularity-mismatch.parameters=\
    (warn|info)
doclet.usage.link-modularity-mismatch.description=\
    Report external documentation with wrong modularity with either\n\
    a warning or informational message. The default behaviour is to\n\
    report a warning.

doclet.usage.link-platform-properties.parameters=\
    <url>
doclet.usage.link-platform-properties.description=\
    Link to platform documentation URLs declared in properties file at <url>

doclet.usage.excludedocfilessubdir.parameters=\
    <name>:...
doclet.usage.excludedocfilessubdir.description=\
    Exclude any doc-files subdirectories with given name

doclet.usage.group.parameters=\
    <name> <g1>:<g2>...
doclet.usage.group.description=\
    Group specified elements together in overview page

doclet.usage.legal-notices.parameters=\
    'default' | 'none' | <directory>
doclet.usage.legal-notices.description=\
    Control legal notices in the generated output

doclet.usage.nocomment.description=\
    Suppress description and tags, generate only declarations

doclet.usage.nodeprecated.description=\
    Do not include @deprecated information

doclet.usage.noqualifier.parameters=\
    <name1>:<name2>:...
doclet.usage.noqualifier.description=\
    Exclude the list of qualifiers from the output

doclet.usage.nosince.description=\
    Do not include @since information

doclet.usage.notimestamp.description=\
    Do not include hidden time stamp

doclet.usage.nodeprecatedlist.description=\
    Do not generate deprecated list

doclet.usage.no-module-directories.description=\
    Do not group files for module documentation into \n\
    module-specific directories

doclet.usage.no-platform-links.description=\
    Do not generate links to the platform documentation

doclet.usage.notree.description=\
    Do not generate class hierarchy

doclet.usage.noindex.description=\
    Do not generate index

doclet.usage.nohelp.description=\
    Do not generate help link

doclet.usage.nonavbar.description=\
    Do not generate navigation bar

doclet.usage.nooverview.description=\
    Do not generate overview pages

doclet.usage.serialwarn.description=\
    Generate warning about @serial tag

doclet.usage.since.parameters=\
    <release>(,<release>)*
doclet.usage.since.description=\
    Document new and deprecated API in the specified releases

doclet.usage.since-label.parameters=\
    <text>
doclet.usage.since-label.description=\
    Provide text to use in the heading of the "New API" page

doclet.usage.tag.parameters=\
    <name>:<locations>:<header>
doclet.usage.tag.description=\
    Specify single argument custom tags

doclet.usage.taglet.description=\
    The fully qualified name of Taglet to register

doclet.usage.tagletpath.description=\
    The path to Taglets

doclet.usage.snippet-path.parameters=\
    <path>

doclet.usage.snippet-path.description=\
    The path for external snippets

doclet.usage.charset.parameters=\
    <charset>
doclet.usage.charset.description=\
    Charset for cross-platform viewing of generated documentation

doclet.usage.javafx.description=\
    Enable JavaFX functionality

doclet.usage.helpfile.parameters=\
    <file>
doclet.usage.helpfile.description=\
    Include file that help link links to

doclet.usage.linksource.description=\
    Generate source in HTML

doclet.usage.sourcetab.parameters=\
    <tab length>
doclet.usage.sourcetab.description=\
    Specify the number of spaces each tab takes up in the source

doclet.usage.keywords.description=\
    Include HTML meta tags with package, class and member info

doclet.usage.main-stylesheet.parameters=\
    <file>
doclet.usage.main-stylesheet.description=\
    File to change style of the generated documentation

doclet.usage.docencoding.parameters=\
    <name>
doclet.usage.docencoding.description=\
    Specify the character encoding for the output

doclet.usage.frames.description=\
    Enable the use of frames in the generated output

doclet.usage.no-frames.description=\
    Disable the use of frames in the generated output (default)

doclet.usage.override-methods.parameters=\
    (detail|summary)

doclet.usage.override-methods.description=\
    Document overridden methods in the detail or summary sections

doclet.usage.allow-script-in-comments.description=\
    Allow JavaScript in options and comments

doclet.usage.xdocrootparent.parameters=\
    <url>
doclet.usage.xdocrootparent.description=\
    Replaces all @docRoot followed by /.. in doc comments with\n\
    <url>

doclet.usage.xdoclint.description=\
    Enable recommended checks for problems in javadoc comments

doclet.usage.xdoclint-extended.parameters=\
    (all|none|[-]<group>)
# L10N: do not localize these words: all none accessibility html missing reference syntax
doclet.usage.xdoclint-extended.description=\
    Enable or disable specific checks for problems in javadoc\n\
    comments, where <group> is one of accessibility, html,\n\
    missing, reference, or syntax.

doclet.usage.xdoclint-package.parameters=\
    ([-]<packages>)
doclet.usage.xdoclint-package.description=\
    Enable or disable checks in specific packages. <packages> is a\n\
    comma separated list of package specifiers. A package\n\
    specifier is either a qualified name of a package or a package\n\
    name prefix followed by .*, which expands to all sub-packages\n\
    of the given package. Prefix the package specifier with - to\n\
    disable checks for the specified packages.

# L10N: do not localize the option name --no-frames
doclet.NoFrames_specified=\
    The --no-frames option is no longer required and may be removed\n\
    in a future release.

# L10N: do not localize the option name -footer
doclet.footer_specified=\
    The -footer option is no longer supported and will be ignored.\n\
    It may be removed in a future release.<|MERGE_RESOLUTION|>--- conflicted
+++ resolved
@@ -342,15 +342,9 @@
 doclet.help.search.head=Search
 # Introduction to Javadoc search features, followed by a list of examples
 doclet.help.search.intro=You can search for definitions of modules, packages, types, fields, methods, \
-<<<<<<< HEAD
-    system properties and other terms defined in the API, using some or all of the name, optionally \
-    using "camelCase" abbreviations. As of JDK 19, JavaDoc also supports searching for multiple terms. \
-    For example:
-=======
     system properties and other terms defined in the API. These items can be searched using part or all \
     of the name, optionally using "camelCase" abbreviations, or multiple search terms separated by whitespace. \
     Some examples:
->>>>>>> 5ac7186c
 # Used to list search examples, {0} is a search term and {1} the matching result
 doclet.help.search.example={0} matches {1}
 # {0} contains a link to the current Javadoc Search Specification
