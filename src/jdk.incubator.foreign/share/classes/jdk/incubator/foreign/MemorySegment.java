--- conflicted
+++ resolved
@@ -426,7 +426,6 @@
     MemorySegment handoff(Thread thread);
 
     /**
-<<<<<<< HEAD
      * Obtains a new confined memory segment backed by the same underlying memory region as this segment, but whose
      * temporal bounds are controlled by the provided {@link NativeScope} instance.
      * <p>
@@ -455,8 +454,6 @@
     MemorySegment handoff(NativeScope nativeScope);
 
     /**
-=======
->>>>>>> bd400615
      * Obtains a new shared memory segment backed by the same underlying memory region as this segment. The returned segment will
      * not be confined on any thread and can therefore be accessed concurrently from multiple threads; moreover, the
      * returned segment will feature the same spatial bounds and access modes (see {@link #accessModes()})
@@ -967,11 +964,7 @@
 
     /**
      * Handoff access mode; this segment support serial thread-confinement via thread ownership changes
-<<<<<<< HEAD
      * (see {@link #handoff(NativeScope)} and {@link #handoff(Thread)}).
-=======
-     * (see {@link #handoff(Thread)}).
->>>>>>> bd400615
      * @see MemorySegment#accessModes()
      * @see MemorySegment#withAccessModes(int)
      */
