/*
 * Copyright (c) 2011, 2021, Oracle and/or its affiliates. All rights reserved.
 * DO NOT ALTER OR REMOVE COPYRIGHT NOTICES OR THIS FILE HEADER.
 *
 * This code is free software; you can redistribute it and/or modify it
 * under the terms of the GNU General Public License version 2 only, as
 * published by the Free Software Foundation.  Oracle designates this
 * particular file as subject to the "Classpath" exception as provided
 * by Oracle in the LICENSE file that accompanied this code.
 *
 * This code is distributed in the hope that it will be useful, but WITHOUT
 * ANY WARRANTY; without even the implied warranty of MERCHANTABILITY or
 * FITNESS FOR A PARTICULAR PURPOSE.  See the GNU General Public License
 * version 2 for more details (a copy is included in the LICENSE file that
 * accompanied this code).
 *
 * You should have received a copy of the GNU General Public License version
 * 2 along with this work; if not, write to the Free Software Foundation,
 * Inc., 51 Franklin St, Fifth Floor, Boston, MA 02110-1301 USA.
 *
 * Please contact Oracle, 500 Oracle Parkway, Redwood Shores, CA 94065 USA
 * or visit www.oracle.com if you need additional information or have any
 * questions.
 */

package com.sun.management.internal;

import com.sun.management.GarbageCollectionNotificationInfo;
import com.sun.management.GcInfo;
import javax.management.openmbean.CompositeData;
import javax.management.openmbean.CompositeType;
import javax.management.openmbean.CompositeDataSupport;
import javax.management.openmbean.OpenDataException;
import javax.management.openmbean.OpenType;
import javax.management.openmbean.SimpleType;
import java.security.AccessController;
import java.security.PrivilegedAction;
import java.lang.reflect.Field;
import java.util.HashMap;
import sun.management.LazyCompositeData;
import static sun.management.LazyCompositeData.getString;
import sun.management.Util;

/**
 * A CompositeData for GarbageCollectionNotificationInfo for the local management support.
 * This class avoids the performance penalty paid to the
 * construction of a CompositeData use in the local case.
 */
public class GarbageCollectionNotifInfoCompositeData extends LazyCompositeData {
<<<<<<< HEAD
    @SuppressWarnings("serial")
=======
    @SuppressWarnings("serial") // Type of field is not Serializable
>>>>>>> 8215b2eb
    private final GarbageCollectionNotificationInfo gcNotifInfo;

    public GarbageCollectionNotifInfoCompositeData(GarbageCollectionNotificationInfo info) {
        this.gcNotifInfo = info;
    }

    public GarbageCollectionNotificationInfo getGarbageCollectionNotifInfo() {
        return gcNotifInfo;
    }

    public static CompositeData toCompositeData(GarbageCollectionNotificationInfo info) {
        GarbageCollectionNotifInfoCompositeData gcnicd =
            new GarbageCollectionNotifInfoCompositeData(info);
        return gcnicd.getCompositeData();
    }

    private CompositeType getCompositeTypeByBuilder() {
        @SuppressWarnings("removal")
        final GcInfoBuilder builder = AccessController.doPrivileged (new PrivilegedAction<GcInfoBuilder>() {
                public GcInfoBuilder run() {
                    try {
                        Class<?> cl = Class.forName("com.sun.management.GcInfo");
                        Field f = cl.getDeclaredField("builder");
                        f.setAccessible(true);
                        return (GcInfoBuilder)f.get(gcNotifInfo.getGcInfo());
                    } catch(ClassNotFoundException | NoSuchFieldException | IllegalAccessException e) {
                        return null;
                    }
                }
            });
        CompositeType gict = null;
        synchronized(compositeTypeByBuilder) {
            gict = compositeTypeByBuilder.get(builder);
            if(gict == null) {
                OpenType<?>[] gcNotifInfoItemTypes = new OpenType<?>[] {
                    SimpleType.STRING,
                    SimpleType.STRING,
                    SimpleType.STRING,
                    builder.getGcInfoCompositeType(),
                };
                try {
                    final String typeName =
                        "sun.management.GarbageCollectionNotifInfoCompositeType";
                    gict = new CompositeType(typeName,
                                             "CompositeType for GC notification info",
                                             gcNotifInfoItemNames,
                                             gcNotifInfoItemNames,
                                             gcNotifInfoItemTypes);
                    compositeTypeByBuilder.put(builder,gict);
                } catch (OpenDataException e) {
                    // shouldn't reach here
                    throw new RuntimeException(e);
                }
            }
        }
        return gict;
    }

    protected CompositeData getCompositeData() {
        // CONTENTS OF THIS ARRAY MUST BE SYNCHRONIZED WITH
        // gcNotifInfoItemNames!
        final Object[] gcNotifInfoItemValues;
        gcNotifInfoItemValues = new Object[] {
            gcNotifInfo.getGcName(),
            gcNotifInfo.getGcAction(),
            gcNotifInfo.getGcCause(),
            GcInfoCompositeData.toCompositeData(gcNotifInfo.getGcInfo())
        };

        CompositeType gict = getCompositeTypeByBuilder();

        try {
            return new CompositeDataSupport(gict,
                                            gcNotifInfoItemNames,
                                            gcNotifInfoItemValues);
        } catch (OpenDataException e) {
            // Should never reach here
            throw new AssertionError(e);
        }
    }

    //    private static MappedMXBeanType gcInfoMapType;
    private static final String GC_NAME = "gcName";
    private static final String GC_ACTION = "gcAction";
    private static final String GC_CAUSE = "gcCause";
    private static final String GC_INFO     = "gcInfo";
    private static final String[] gcNotifInfoItemNames = {
        GC_NAME,
        GC_ACTION,
        GC_CAUSE,
        GC_INFO
    };
    private static HashMap<GcInfoBuilder,CompositeType> compositeTypeByBuilder =
        new HashMap<>();

    public static String getGcName(CompositeData cd) {
        String gcname = getString(cd, GC_NAME);
        if (gcname == null) {
            throw new IllegalArgumentException("Invalid composite data: " +
                "Attribute " + GC_NAME + " has null value");
        }
        return gcname;
    }

    public static String getGcAction(CompositeData cd) {
        String gcaction = getString(cd, GC_ACTION);
        if (gcaction == null) {
            throw new IllegalArgumentException("Invalid composite data: " +
                "Attribute " + GC_ACTION + " has null value");
        }
        return gcaction;
    }

    public static String getGcCause(CompositeData cd) {
        String gccause = getString(cd, GC_CAUSE);
        if (gccause == null) {
            throw new IllegalArgumentException("Invalid composite data: " +
                "Attribute " + GC_CAUSE + " has null value");
        }
        return gccause;
    }

    public static GcInfo getGcInfo(CompositeData cd) {
        CompositeData gcInfoData = (CompositeData) cd.get(GC_INFO);
        return GcInfo.from(gcInfoData);
    }

    /** Validate if the input CompositeData has the expected
     * CompositeType (i.e. contain all attributes with expected
     * names and types).
     */
    public static void validateCompositeData(CompositeData cd) {
        if (cd == null) {
            throw new NullPointerException("Null CompositeData");
        }

        if (!isTypeMatched( getBaseGcNotifInfoCompositeType(), cd.getCompositeType())) {
            throw new IllegalArgumentException(
                "Unexpected composite type for GarbageCollectionNotificationInfo");
        }
    }

    // This is only used for validation.
    private static CompositeType baseGcNotifInfoCompositeType = null;
    private static synchronized CompositeType getBaseGcNotifInfoCompositeType() {
        if (baseGcNotifInfoCompositeType == null) {
            try {
                OpenType<?>[] baseGcNotifInfoItemTypes = new OpenType<?>[] {
                    SimpleType.STRING,
                    SimpleType.STRING,
                    SimpleType.STRING,
                    GcInfoCompositeData.getBaseGcInfoCompositeType()
                };
                baseGcNotifInfoCompositeType =
                    new CompositeType("sun.management.BaseGarbageCollectionNotifInfoCompositeType",
                                      "CompositeType for Base GarbageCollectionNotificationInfo",
                                      gcNotifInfoItemNames,
                                      gcNotifInfoItemNames,
                                      baseGcNotifInfoItemTypes);
            } catch (OpenDataException e) {
                // shouldn't reach here
                throw new RuntimeException(e);
            }
        }
        return baseGcNotifInfoCompositeType;
    }

    private static final long serialVersionUID = -1805123446483771292L;
}<|MERGE_RESOLUTION|>--- conflicted
+++ resolved
@@ -47,11 +47,7 @@
  * construction of a CompositeData use in the local case.
  */
 public class GarbageCollectionNotifInfoCompositeData extends LazyCompositeData {
-<<<<<<< HEAD
-    @SuppressWarnings("serial")
-=======
     @SuppressWarnings("serial") // Type of field is not Serializable
->>>>>>> 8215b2eb
     private final GarbageCollectionNotificationInfo gcNotifInfo;
 
     public GarbageCollectionNotifInfoCompositeData(GarbageCollectionNotificationInfo info) {
