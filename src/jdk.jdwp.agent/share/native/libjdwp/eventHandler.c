--- conflicted
+++ resolved
@@ -1518,17 +1518,11 @@
     if (error != JVMTI_ERROR_NONE) {
         EXIT_ERROR(error,"Can't enable garbage collection finish events");
     }
-<<<<<<< HEAD
-
-    /* Only enable vthread events if vthread support is enabled. */
-    if (gdata->vthreadsSupported) {
-=======
     /*
      * Only enable vthread START and END events if we want to remember
      * vthreads when no debugger is connected.
      */
     if (gdata->vthreadsSupported && gdata->rememberVThreadsWhenDisconnected) {
->>>>>>> 4c80dff2
         error = threadControl_setEventMode(JVMTI_ENABLE,
                                            EI_VIRTUAL_THREAD_START, NULL);
         if (error != JVMTI_ERROR_NONE) {
