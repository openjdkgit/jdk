--- conflicted
+++ resolved
@@ -49,11 +49,6 @@
  * @see AbstractElementVisitor9
  * @since 16
  */
-<<<<<<< HEAD
-@jdk.internal.javac.PreviewFeature(feature=jdk.internal.javac.PreviewFeature.Feature.RECORDS,
-                             reflective=true)
-=======
->>>>>>> ea26ff11
 @SupportedSourceVersion(RELEASE_16)
 public abstract class AbstractElementVisitor14<R, P> extends AbstractElementVisitor9<R, P> {
     /**
