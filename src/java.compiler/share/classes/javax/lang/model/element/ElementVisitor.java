--- conflicted
+++ resolved
@@ -221,12 +221,6 @@
      * @return a visitor-specified result
      * @since 16
      */
-<<<<<<< HEAD
-    @jdk.internal.javac.PreviewFeature(feature=jdk.internal.javac.PreviewFeature.Feature.RECORDS,
-                                 reflective=true)
-    @SuppressWarnings("preview")
-=======
->>>>>>> ea26ff11
     default R visitRecordComponent(RecordComponentElement e, P p) {
         return visitUnknown(e, p);
     }
