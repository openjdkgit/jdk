--- conflicted
+++ resolved
@@ -27,6 +27,7 @@
 import com.sun.tools.javac.util.ByteBuffer;
 import com.sun.tools.javac.util.ByteBuffer.UnderflowException;
 import com.sun.tools.javac.util.Convert;
+import com.sun.tools.javac.util.InvalidUtfException;
 
 import java.io.IOException;
 import java.io.InputStream;
@@ -156,11 +157,7 @@
         return res;
     }
 
-<<<<<<< HEAD
-    PoolReader.Decoder<String> utf8Decoder(boolean internalize) {
-=======
-    PoolReader.Utf8Mapper<String> utf8Mapper(boolean internalize) {
->>>>>>> 83cf28f9
+    PoolReader.Utf8Mapper<String> utf8Decoder(boolean internalize) {
         return internalize ?
             (buf, offset, len) -> {
                 buf = ClassFile.internalize(buf, offset, len);
@@ -168,5 +165,4 @@
             } :
             (buf, offset, len) -> Convert.utf2string(buf, offset, len, Convert.Validation.STRICT);
     }
-
 }