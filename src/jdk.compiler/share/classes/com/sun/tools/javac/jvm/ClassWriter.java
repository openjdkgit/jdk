--- conflicted
+++ resolved
@@ -1044,18 +1044,12 @@
             endAttr(alenIdx);
             acount++;
         }
-<<<<<<< HEAD
-        if (!m.isDeconstructor() && target.hasMethodParameters() && (options.isSet(PARAMETERS) || m.isConstructor() && (m.flags_field & RECORD) != 0)) {
-            if (!m.isLambdaMethod()) // Per JDK-8138729, do not emit parameters table for lambda bodies.
-                acount += writeMethodParametersAttr(m);
-=======
-        if (target.hasMethodParameters()) {
+        if (!m.isDeconstructor() && target.hasMethodParameters()) {
             if (!m.isLambdaMethod()) { // Per JDK-8138729, do not emit parameters table for lambda bodies.
                 boolean requiresParamNames = requiresParamNames(m);
                 if (requiresParamNames || requiresParamFlags(m))
                     acount += writeMethodParametersAttr(m, requiresParamNames);
             }
->>>>>>> 64f908f7
         }
         acount += writeMemberAttrs(m, false, false);
         if (!m.isLambdaMethod())
