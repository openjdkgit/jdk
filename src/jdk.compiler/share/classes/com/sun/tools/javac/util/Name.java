/*
 * Copyright (c) 1999, 2021, Oracle and/or its affiliates. All rights reserved.
 * DO NOT ALTER OR REMOVE COPYRIGHT NOTICES OR THIS FILE HEADER.
 *
 * This code is free software; you can redistribute it and/or modify it
 * under the terms of the GNU General Public License version 2 only, as
 * published by the Free Software Foundation.  Oracle designates this
 * particular file as subject to the "Classpath" exception as provided
 * by Oracle in the LICENSE file that accompanied this code.
 *
 * This code is distributed in the hope that it will be useful, but WITHOUT
 * ANY WARRANTY; without even the implied warranty of MERCHANTABILITY or
 * FITNESS FOR A PARTICULAR PURPOSE.  See the GNU General Public License
 * version 2 for more details (a copy is included in the LICENSE file that
 * accompanied this code).
 *
 * You should have received a copy of the GNU General Public License version
 * 2 along with this work; if not, write to the Free Software Foundation,
 * Inc., 51 Franklin St, Fifth Floor, Boston, MA 02110-1301 USA.
 *
 * Please contact Oracle, 500 Oracle Parkway, Redwood Shores, CA 94065 USA
 * or visit www.oracle.com if you need additional information or have any
 * questions.
 */

package com.sun.tools.javac.util;

import com.sun.tools.javac.jvm.ClassFile;
import com.sun.tools.javac.jvm.PoolConstant;
import com.sun.tools.javac.jvm.PoolReader;
import com.sun.tools.javac.util.DefinedBy.Api;

/** An abstraction for internal compiler strings.
 *
 *  <p>
 *  Names are stored in a {@link Name.Table}, and are unique within that table.
 *
 *  <p><b>This is NOT part of any supported API.
 *  If you write code that depends on this, you do so at your own risk.
 *  This code and its internal interfaces are subject to change or
 *  deletion without notice.</b>
 */
public abstract class Name implements javax.lang.model.element.Name, PoolConstant, Comparable<Name> {

    /**
     * The {@link Table} that contains this instance.
     */
    public final Table table;

    /**
     * Constructor.
     *
     * @param table the {@link Table} that will contain this instance
     */
    protected Name(Table table) {
        this.table = table;
    }

// CharSequence

    @Override
    public abstract int length();

    /**
     *  {@inheritDoc}
     *
     *  <p>
     *  The implementation in {@link Name} invokes {@link Object#toString}
     *  on this instance and then delegates to {@link String#charAt}.
     */
    @Override
    public char charAt(int index) {
        return toString().charAt(index);
    }

    /**
     *  {@inheritDoc}
     *
     *  <p>
     *  The implementation in {@link Name} invokes {@link Object#toString}
     *  on this instance and then delegates to {@link String#subSequence}.
     */
    @Override
    public CharSequence subSequence(int start, int end) {
        return toString().subSequence(start, end);
    }

    @Override
    public abstract String toString();

// javax.lang.model.element.Name

    /**
     *  {@inheritDoc}
     *
     *  <p>
     *  The implementation in {@link Name} invokes {@link Object#toString}
     *  on this instance and then delegates to {@link String#equals}.
     */
<<<<<<< HEAD
    @DefinedBy(Api.LANGUAGE_MODEL)
    @Override
    public boolean contentEquals(CharSequence cs) {
        return toString().equals(cs.toString());
    }

    @DefinedBy(Api.LANGUAGE_MODEL)
    @Override
    public abstract boolean equals(Object obj);

    @DefinedBy(Api.LANGUAGE_MODEL)
    @Override
    public abstract int hashCode();

// PoolConstant

    @Override
    public final int poolTag() {
        return ClassFile.CONSTANT_Utf8;
    }

// Comparable

=======
    public Name append(Name n) {
        int len = getByteLength();
        byte[] bs = new byte[len + n.getByteLength()];
        getBytes(bs, 0);
        n.getBytes(bs, len);
        try {
            return table.fromUtf(bs, 0, bs.length, Convert.Validation.NONE);
        } catch (InvalidUtfException e) {
            throw new AssertionError(e);
        }
    }

    /** Return the concatenation of this name, the given ASCII
     *  character, and name `n'.
     */
    public Name append(char c, Name n) {
        int len = getByteLength();
        byte[] bs = new byte[len + 1 + n.getByteLength()];
        getBytes(bs, 0);
        bs[len] = (byte) c;
        n.getBytes(bs, len+1);
        try {
            return table.fromUtf(bs, 0, bs.length, Convert.Validation.NONE);
        } catch (InvalidUtfException e) {
            throw new AssertionError(e);
        }
    }

>>>>>>> 83cf28f9
    /** Order names lexicographically.
     *
     *  <p>
     *  The ordering defined by this method must match the ordering
     *  defined by the corresponding {@link #toString()} values.
<<<<<<< HEAD
     *  The given name must come from the same table as this one.
     *  @see String#compareTo
     */
    @Override
    public abstract int compareTo(Name name);

// Other methods

    /** Return the concatenation of this name and the given name.
     *  The given name must come from the same table as this one.
     */
    public abstract Name append(Name name);
=======
     *  @see String#compareTo
     */
    @Override
    public int compareTo(Name name) {
        byte[] buf1 = getByteArray();
        byte[] buf2 = name.getByteArray();
        int off1 = getByteOffset();
        int off2 = name.getByteOffset();
        int len1 = getByteLength();
        int len2 = name.getByteLength();
        while (len1 > 0 && len2 > 0) {
            int val1 = buf1[off1++] & 0xff;
            int val2 = buf2[off2++] & 0xff;
            if (val1 == 0xc0 && (buf1[off1] & 0x3f) == 0) {
                val1 = 0;       // char 0x0000 encoded in two bytes
                off1++;
                len1--;
            }
            if (val2 == 0xc0 && (buf2[off2] & 0x3f) == 0) {
                val2 = 0;       // char 0x0000 encoded in two bytes
                off2++;
                len2--;
            }
            int diff = val1 - val2;
            if (diff != 0)
                return diff;
            len1--;
            len2--;
        }
        return len1 > 0 ? 1 : len2 > 0 ? -1 : 0;
    }
>>>>>>> 83cf28f9

    /** Return the concatenation of this name, the given ASCII
     *  character, and the given name.
     *  The given name must come from the same table as this one.
     */
    public abstract Name append(char c, Name name);

    /** Determine if this is the empty name.
     *  <p>
     *  The implementation in {@link Name} compares {@link #length()} to zero.
     */
    public boolean isEmpty() {
        return length() == 0;
    }

    /** Returns last occurrence of the given ASCII character in this name, -1 if not found.
     *  <p>
     *  The implementation in {@link Name} converts this instance to {@link String}
     *  and then delegates to {@link String#lastIndexOf(int)}.
     */
    public int lastIndexOfAscii(char ch) {
        return toString().lastIndexOf(ch);
    }

    /** Determine whether this name has the given Name as a prefix.
     *  <p>
     *  The implementation in {@link Name} converts this and the given instance
     *  to {@link String} and then delegates to {@link String#startsWith}.
     */
    public boolean startsWith(Name prefix) {
        return toString().startsWith(prefix.toString());
    }

    /** Returns the sub-name extending between two character positions.
     *  <p>
     *  The implementation in {@link Name} converts this instance to {@link String},
     *  delegates to {@link String#substring(int, int)} and then {@link Table#fromString}.
     *  @param start starting character offset, inclusive
     *  @param end ending character offset, exclusive
     *  @throws IndexOutOfBoundsException if bounds are out of range or invalid
     */
    public Name subName(int start, int end) {
<<<<<<< HEAD
        return table.fromString(toString().substring(start, end));
=======
        if (end < start) end = start;
        try {
            return table.fromUtf(getByteArray(), getByteOffset() + start, end - start, Convert.Validation.NONE);
        } catch (InvalidUtfException e) {
            throw new AssertionError(e);
        }
>>>>>>> 83cf28f9
    }

    /** Returns the suffix of this name starting at the given offset.
     *  <p>
     *  The implementation in {@link Name} converts this instance to {@link String},
     *  delegates to {@link String#substring(int)}, and then to {@link Table#fromString}.
     *  @param off starting character offset
     *  @throws IndexOutOfBoundsException if {@code off} is out of range or invalid
     */
<<<<<<< HEAD
    public Name subName(int off) {
        return table.fromString(toString().substring(off));
=======
    @Override
    public String toString() {
        try {
            return Convert.utf2string(getByteArray(), getByteOffset(), getByteLength(), Convert.Validation.NONE);
        } catch (InvalidUtfException e) {
            throw new AssertionError(e);
        }
>>>>>>> 83cf28f9
    }

    /** Return the Modified UTF-8 encoding of this name.
     *  <p>
     *  The implementation in {@link Name} populates a new byte array of length
     *  {@link #getUtf8Length} with data from {@link #getUtf8Bytes}.
     */
    public byte[] toUtf8() {
        byte[] buf = new byte[getUtf8Length()];
        getUtf8Bytes(buf, 0);
        return buf;
    }

    /** Get the length of the Modified UTF-8 encoding of this name.
     */
    public abstract int getUtf8Length();

    /** Write the Modified UTF-8 encoding of this name into the given
     *  buffer starting at the specified offset.
     */
    public abstract void getUtf8Bytes(byte buf[], int off);

    /** Decode this name's Modified UTF-8 encoding into something.
     */
    public <T> T map(PoolReader.Decoder<T> decoder) {
        byte[] buf = toUtf8();
        return decoder.decode(buf, 0, buf.length);
    }

// Table

    /** An abstraction for the hash table used to create unique {@link Name} instances.
     */
    public abstract static class Table {

        /** Standard name table.
         */
        public final Names names;

        protected Table(Names names) {
            this.names = names;
        }

        /** Get the unique {@link Name} corresponding to the given characters.
         *  @param buf character buffer
         *  @param off starting offset
         *  @param len number of characters
         *  @return the corresponding {@link Name}
         */
        public abstract Name fromChars(char[] cs, int off, int len);

        /** Get the unique {@link Name} corresponding to the given string.
         *  <p>
         *  The implementation in {@link Table} delegates to {@link String#toCharArray}
         *  and then {@link #fromChars}.
         *  @param s character string
         */
        public Name fromString(String s) {
            char[] cs = s.toCharArray();
            return fromChars(cs, 0, cs.length);
        }

<<<<<<< HEAD
        /** Get the unique {@link Name} corresponding to the given Modified UTF-8 encoding.
         *  <p>
         *  The implementation in {@link Table} delegates to {@link #fromUtf8(byte[], int, int)}.
         *  @param buf character string
         *  @return the corresponding {@link Name}
         *  @throws IllegalArgumentException if the data is not valid Modified UTF-8
         */
        public Name fromUtf8(byte[] buf) {
            return fromUtf8(buf, 0, buf.length);
        }

        /** Get the unique {@link Name} corresponding to the given Modified UTF-8 encoding.
         *  @param buf character buffer
         *  @param off starting offset
         *  @param len number of bytes
         *  @return the corresponding {@link Name}
         *  @throws IllegalArgumentException if the data is not valid Modified UTF-8
         */
        public abstract Name fromUtf8(byte[] buf, int off, int len);
=======
        /** Get the name for the bytes in array cs.
         *  Assume that bytes are in strictly valid "Modified UTF-8" format.
         */
        public Name fromUtf(byte[] cs) throws InvalidUtfException {
            return fromUtf(cs, 0, cs.length, Convert.Validation.STRICT);
        }

        /** get the name for the bytes in cs[start..start+len-1].
         *  Assume that bytes are in utf8 format.
         *  @throws InvalidUtfException if invalid Modified UTF-8 is encountered
         */
        public abstract Name fromUtf(byte[] cs, int start, int len, Convert.Validation validation)
            throws InvalidUtfException;
>>>>>>> 83cf28f9

        /** Release any resources used by this table.
         */
        public abstract void dispose();
    }
}<|MERGE_RESOLUTION|>--- conflicted
+++ resolved
@@ -97,7 +97,6 @@
      *  The implementation in {@link Name} invokes {@link Object#toString}
      *  on this instance and then delegates to {@link String#equals}.
      */
-<<<<<<< HEAD
     @DefinedBy(Api.LANGUAGE_MODEL)
     @Override
     public boolean contentEquals(CharSequence cs) {
@@ -121,43 +120,11 @@
 
 // Comparable
 
-=======
-    public Name append(Name n) {
-        int len = getByteLength();
-        byte[] bs = new byte[len + n.getByteLength()];
-        getBytes(bs, 0);
-        n.getBytes(bs, len);
-        try {
-            return table.fromUtf(bs, 0, bs.length, Convert.Validation.NONE);
-        } catch (InvalidUtfException e) {
-            throw new AssertionError(e);
-        }
-    }
-
-    /** Return the concatenation of this name, the given ASCII
-     *  character, and name `n'.
-     */
-    public Name append(char c, Name n) {
-        int len = getByteLength();
-        byte[] bs = new byte[len + 1 + n.getByteLength()];
-        getBytes(bs, 0);
-        bs[len] = (byte) c;
-        n.getBytes(bs, len+1);
-        try {
-            return table.fromUtf(bs, 0, bs.length, Convert.Validation.NONE);
-        } catch (InvalidUtfException e) {
-            throw new AssertionError(e);
-        }
-    }
-
->>>>>>> 83cf28f9
     /** Order names lexicographically.
      *
      *  <p>
      *  The ordering defined by this method must match the ordering
      *  defined by the corresponding {@link #toString()} values.
-<<<<<<< HEAD
-     *  The given name must come from the same table as this one.
      *  @see String#compareTo
      */
     @Override
@@ -169,39 +136,6 @@
      *  The given name must come from the same table as this one.
      */
     public abstract Name append(Name name);
-=======
-     *  @see String#compareTo
-     */
-    @Override
-    public int compareTo(Name name) {
-        byte[] buf1 = getByteArray();
-        byte[] buf2 = name.getByteArray();
-        int off1 = getByteOffset();
-        int off2 = name.getByteOffset();
-        int len1 = getByteLength();
-        int len2 = name.getByteLength();
-        while (len1 > 0 && len2 > 0) {
-            int val1 = buf1[off1++] & 0xff;
-            int val2 = buf2[off2++] & 0xff;
-            if (val1 == 0xc0 && (buf1[off1] & 0x3f) == 0) {
-                val1 = 0;       // char 0x0000 encoded in two bytes
-                off1++;
-                len1--;
-            }
-            if (val2 == 0xc0 && (buf2[off2] & 0x3f) == 0) {
-                val2 = 0;       // char 0x0000 encoded in two bytes
-                off2++;
-                len2--;
-            }
-            int diff = val1 - val2;
-            if (diff != 0)
-                return diff;
-            len1--;
-            len2--;
-        }
-        return len1 > 0 ? 1 : len2 > 0 ? -1 : 0;
-    }
->>>>>>> 83cf28f9
 
     /** Return the concatenation of this name, the given ASCII
      *  character, and the given name.
@@ -244,16 +178,7 @@
      *  @throws IndexOutOfBoundsException if bounds are out of range or invalid
      */
     public Name subName(int start, int end) {
-<<<<<<< HEAD
         return table.fromString(toString().substring(start, end));
-=======
-        if (end < start) end = start;
-        try {
-            return table.fromUtf(getByteArray(), getByteOffset() + start, end - start, Convert.Validation.NONE);
-        } catch (InvalidUtfException e) {
-            throw new AssertionError(e);
-        }
->>>>>>> 83cf28f9
     }
 
     /** Returns the suffix of this name starting at the given offset.
@@ -263,18 +188,8 @@
      *  @param off starting character offset
      *  @throws IndexOutOfBoundsException if {@code off} is out of range or invalid
      */
-<<<<<<< HEAD
     public Name subName(int off) {
         return table.fromString(toString().substring(off));
-=======
-    @Override
-    public String toString() {
-        try {
-            return Convert.utf2string(getByteArray(), getByteOffset(), getByteLength(), Convert.Validation.NONE);
-        } catch (InvalidUtfException e) {
-            throw new AssertionError(e);
-        }
->>>>>>> 83cf28f9
     }
 
     /** Return the Modified UTF-8 encoding of this name.
@@ -297,11 +212,20 @@
      */
     public abstract void getUtf8Bytes(byte buf[], int off);
 
+// Mapping
+
+    /** Maps the Modified UTF-8 encoding of a {@link Name} to something.
+     */
+    @FunctionalInterface
+    public interface NameMapper<X> {
+        X map(byte[] bytes, int offset, int len);
+    }
+
     /** Decode this name's Modified UTF-8 encoding into something.
      */
-    public <T> T map(PoolReader.Decoder<T> decoder) {
+    public <T> T map(NameMapper<T> mapper) {
         byte[] buf = toUtf8();
-        return decoder.decode(buf, 0, buf.length);
+        return mapper.map(buf, 0, buf.length);
     }
 
 // Table
@@ -337,16 +261,15 @@
             return fromChars(cs, 0, cs.length);
         }
 
-<<<<<<< HEAD
         /** Get the unique {@link Name} corresponding to the given Modified UTF-8 encoding.
          *  <p>
-         *  The implementation in {@link Table} delegates to {@link #fromUtf8(byte[], int, int)}.
+         *  The implementation in {@link Table} delegates to {@link #fromUtf(byte[], int, int)}.
          *  @param buf character string
          *  @return the corresponding {@link Name}
          *  @throws IllegalArgumentException if the data is not valid Modified UTF-8
          */
-        public Name fromUtf8(byte[] buf) {
-            return fromUtf8(buf, 0, buf.length);
+        public Name fromUtf(byte[] cs) throws InvalidUtfException {
+            return fromUtf(cs, 0, cs.length, Convert.Validation.STRICT);
         }
 
         /** Get the unique {@link Name} corresponding to the given Modified UTF-8 encoding.
@@ -355,23 +278,10 @@
          *  @param len number of bytes
          *  @return the corresponding {@link Name}
          *  @throws IllegalArgumentException if the data is not valid Modified UTF-8
-         */
-        public abstract Name fromUtf8(byte[] buf, int off, int len);
-=======
-        /** Get the name for the bytes in array cs.
-         *  Assume that bytes are in strictly valid "Modified UTF-8" format.
-         */
-        public Name fromUtf(byte[] cs) throws InvalidUtfException {
-            return fromUtf(cs, 0, cs.length, Convert.Validation.STRICT);
-        }
-
-        /** get the name for the bytes in cs[start..start+len-1].
-         *  Assume that bytes are in utf8 format.
          *  @throws InvalidUtfException if invalid Modified UTF-8 is encountered
          */
         public abstract Name fromUtf(byte[] cs, int start, int len, Convert.Validation validation)
             throws InvalidUtfException;
->>>>>>> 83cf28f9
 
         /** Release any resources used by this table.
          */
