/*
 * Copyright (c) 1999, 2022, Oracle and/or its affiliates. All rights reserved.
 * DO NOT ALTER OR REMOVE COPYRIGHT NOTICES OR THIS FILE HEADER.
 *
 * This code is free software; you can redistribute it and/or modify it
 * under the terms of the GNU General Public License version 2 only, as
 * published by the Free Software Foundation.  Oracle designates this
 * particular file as subject to the "Classpath" exception as provided
 * by Oracle in the LICENSE file that accompanied this code.
 *
 * This code is distributed in the hope that it will be useful, but WITHOUT
 * ANY WARRANTY; without even the implied warranty of MERCHANTABILITY or
 * FITNESS FOR A PARTICULAR PURPOSE.  See the GNU General Public License
 * version 2 for more details (a copy is included in the LICENSE file that
 * accompanied this code).
 *
 * You should have received a copy of the GNU General Public License version
 * 2 along with this work; if not, write to the Free Software Foundation,
 * Inc., 51 Franklin St, Fifth Floor, Boston, MA 02110-1301 USA.
 *
 * Please contact Oracle, 500 Oracle Parkway, Redwood Shores, CA 94065 USA
 * or visit www.oracle.com if you need additional information or have any
 * questions.
 */

package com.sun.tools.javac.parser;

import java.util.*;
import java.util.function.Function;
import java.util.function.Predicate;
import java.util.stream.Collectors;

import com.sun.source.tree.CaseTree;
import com.sun.source.tree.MemberReferenceTree.ReferenceMode;
import com.sun.source.tree.ModuleTree.ModuleKind;

import com.sun.tools.javac.code.*;
import com.sun.tools.javac.code.Source.Feature;
import com.sun.tools.javac.parser.Tokens.*;
import com.sun.tools.javac.parser.Tokens.Comment.CommentStyle;
import com.sun.tools.javac.resources.CompilerProperties.Errors;
import com.sun.tools.javac.resources.CompilerProperties.Fragments;
import com.sun.tools.javac.resources.CompilerProperties.Warnings;
import com.sun.tools.javac.tree.*;
import com.sun.tools.javac.tree.JCTree.*;
import com.sun.tools.javac.util.*;
import com.sun.tools.javac.util.JCDiagnostic.DiagnosticFlag;
import com.sun.tools.javac.util.JCDiagnostic.Error;
import com.sun.tools.javac.util.JCDiagnostic.Fragment;
import com.sun.tools.javac.util.List;

import static com.sun.tools.javac.parser.Tokens.TokenKind.*;
import static com.sun.tools.javac.parser.Tokens.TokenKind.ASSERT;
import static com.sun.tools.javac.parser.Tokens.TokenKind.CASE;
import static com.sun.tools.javac.parser.Tokens.TokenKind.CATCH;
import static com.sun.tools.javac.parser.Tokens.TokenKind.EQ;
import static com.sun.tools.javac.parser.Tokens.TokenKind.GT;
import static com.sun.tools.javac.parser.Tokens.TokenKind.IMPORT;
import static com.sun.tools.javac.parser.Tokens.TokenKind.LT;
import static com.sun.tools.javac.tree.JCTree.Tag.*;
import static com.sun.tools.javac.resources.CompilerProperties.Fragments.ImplicitAndExplicitNotAllowed;
import static com.sun.tools.javac.resources.CompilerProperties.Fragments.VarAndExplicitNotAllowed;
import static com.sun.tools.javac.resources.CompilerProperties.Fragments.VarAndImplicitNotAllowed;
import java.util.function.BiFunction;

/**
 * The parser maps a token sequence into an abstract syntax tree.
 * The parser is a hand-written recursive-descent parser that
 * implements the grammar described in the Java Language Specification.
 * For efficiency reasons, an operator precedence scheme is used
 * for parsing binary operation expressions.
 *
 *  <p><b>This is NOT part of any supported API.
 *  If you write code that depends on this, you do so at your own risk.
 *  This code and its internal interfaces are subject to change or
 *  deletion without notice.</b>
 */
public class JavacParser implements Parser {

    /** The number of precedence levels of infix operators.
     */
    private static final int infixPrecedenceLevels = 10;

    /** Is the parser instantiated to parse a module-info file ?
     */
    private final boolean parseModuleInfo;

    /** The scanner used for lexical analysis.
     */
    protected Lexer S;

    /** The factory to be used for abstract syntax tree construction.
     */
    protected TreeMaker F;

    /** The log to be used for error diagnostics.
     */
    private Log log;

    /** The Source language setting. */
    private Source source;

    /** The Preview language setting. */
    private Preview preview;

    /** The name table. */
    private Names names;

    /** End position mappings container */
    protected final AbstractEndPosTable endPosTable;

    // Because of javac's limited lookahead, some contexts are ambiguous in
    // the presence of type annotations even though they are not ambiguous
    // in the absence of type annotations.  Consider this code:
    //   void m(String [] m) { }
    //   void m(String ... m) { }
    // After parsing "String", javac calls bracketsOpt which immediately
    // returns if the next character is not '['.  Similarly, javac can see
    // if the next token is ... and in that case parse an ellipsis.  But in
    // the presence of type annotations:
    //   void m(String @A [] m) { }
    //   void m(String @A ... m) { }
    // no finite lookahead is enough to determine whether to read array
    // levels or an ellipsis.  Furthermore, if you call bracketsOpt, then
    // bracketsOpt first reads all the leading annotations and only then
    // discovers that it needs to fail.  bracketsOpt needs a way to push
    // back the extra annotations that it read.  (But, bracketsOpt should
    // not *always* be allowed to push back extra annotations that it finds
    // -- in most contexts, any such extra annotation is an error.
    //
    // The following two variables permit type annotations that have
    // already been read to be stored for later use.  Alternate
    // implementations are possible but would cause much larger changes to
    // the parser.

    /** Type annotations that have already been read but have not yet been used. **/
    private List<JCAnnotation> typeAnnotationsPushedBack = List.nil();

    /**
     * If the parser notices extra annotations, then it either immediately
     * issues an error (if this variable is false) or places the extra
     * annotations in variable typeAnnotationsPushedBack (if this variable
     * is true).
     */
    private boolean permitTypeAnnotationsPushBack = false;

    interface ErrorRecoveryAction {
        JCTree doRecover(JavacParser parser);
    }

    enum BasicErrorRecoveryAction implements ErrorRecoveryAction {
        BLOCK_STMT {public JCTree doRecover(JavacParser parser) { return parser.parseStatementAsBlock(); }},
        CATCH_CLAUSE {public JCTree doRecover(JavacParser parser) { return parser.catchClause(); }}
    }

    /** Construct a parser from a given scanner, tree factory and log.
     */
    protected JavacParser(ParserFactory fac,
                          Lexer S,
                          boolean keepDocComments,
                          boolean keepLineMap,
                          boolean keepEndPositions) {
        this(fac, S, keepDocComments, keepLineMap, keepEndPositions, false);

    }
    /** Construct a parser from a given scanner, tree factory and log.
     */
    protected JavacParser(ParserFactory fac,
                     Lexer S,
                     boolean keepDocComments,
                     boolean keepLineMap,
                     boolean keepEndPositions,
                     boolean parseModuleInfo) {
        this.S = S;
        nextToken(); // prime the pump
        this.F = fac.F;
        this.log = fac.log;
        this.names = fac.names;
        this.source = fac.source;
        this.preview = fac.preview;
        this.allowStringFolding = fac.options.getBoolean("allowStringFolding", true);
        this.keepDocComments = keepDocComments;
        this.parseModuleInfo = parseModuleInfo;
        docComments = newDocCommentTable(keepDocComments, fac);
        this.keepLineMap = keepLineMap;
        this.errorTree = F.Erroneous();
        endPosTable = newEndPosTable(keepEndPositions);
        this.allowYieldStatement = Feature.SWITCH_EXPRESSION.allowedInSource(source);
        this.allowRecords = Feature.RECORDS.allowedInSource(source);
        this.allowSealedTypes = Feature.SEALED_CLASSES.allowedInSource(source);
    }

    protected AbstractEndPosTable newEndPosTable(boolean keepEndPositions) {
        return  keepEndPositions
                ? new SimpleEndPosTable(this)
                : new EmptyEndPosTable(this);
    }

    protected DocCommentTable newDocCommentTable(boolean keepDocComments, ParserFactory fac) {
        return keepDocComments ? new LazyDocCommentTable(fac) : null;
    }

    /** Switch: should we fold strings?
     */
    boolean allowStringFolding;

    /** Switch: should we keep docComments?
     */
    boolean keepDocComments;

    /** Switch: should we keep line table?
     */
    boolean keepLineMap;

    /** Switch: is "this" allowed as an identifier?
     * This is needed to parse receiver types.
     */
    boolean allowThisIdent;

    /** Switch: is yield statement allowed in this source level?
     */
    boolean allowYieldStatement;

    /** Switch: are records allowed in this source level?
     */
    boolean allowRecords;

    /** Switch: are sealed types allowed in this source level?
     */
    boolean allowSealedTypes;

    /** The type of the method receiver, as specified by a first "this" parameter.
     */
    JCVariableDecl receiverParam;

    /** When terms are parsed, the mode determines which is expected:
     *     mode = EXPR        : an expression
     *     mode = TYPE        : a type
     *     mode = NOPARAMS    : no parameters allowed for type
     *     mode = TYPEARG     : type argument
     *     mode |= NOLAMBDA   : lambdas are not allowed
     */
    protected static final int EXPR = 0x1;
    protected static final int TYPE = 0x2;
    protected static final int NOPARAMS = 0x4;
    protected static final int TYPEARG = 0x8;
    protected static final int DIAMOND = 0x10;
    protected static final int NOLAMBDA = 0x20;

    protected void selectExprMode() {
        mode = (mode & NOLAMBDA) | EXPR;
    }

    protected void selectTypeMode() {
        mode = (mode & NOLAMBDA) | TYPE;
    }

    /** The current mode.
     */
    protected int mode = 0;

    /** The mode of the term that was parsed last.
     */
    protected int lastmode = 0;

    /* ---------- token management -------------- */

    protected Token token;

    public Token token() {
        return token;
    }

    public void nextToken() {
        S.nextToken();
        token = S.token();
    }

    protected boolean peekToken(Predicate<TokenKind> tk) {
        return peekToken(0, tk);
    }

    protected boolean peekToken(int lookahead, Predicate<TokenKind> tk) {
        return tk.test(S.token(lookahead + 1).kind);
    }

    protected boolean peekToken(Predicate<TokenKind> tk1, Predicate<TokenKind> tk2) {
        return peekToken(0, tk1, tk2);
    }

    protected boolean peekToken(int lookahead, Predicate<TokenKind> tk1, Predicate<TokenKind> tk2) {
        return tk1.test(S.token(lookahead + 1).kind) &&
                tk2.test(S.token(lookahead + 2).kind);
    }

    protected boolean peekToken(Predicate<TokenKind> tk1, Predicate<TokenKind> tk2, Predicate<TokenKind> tk3) {
        return peekToken(0, tk1, tk2, tk3);
    }

    protected boolean peekToken(int lookahead, Predicate<TokenKind> tk1, Predicate<TokenKind> tk2, Predicate<TokenKind> tk3) {
        return tk1.test(S.token(lookahead + 1).kind) &&
                tk2.test(S.token(lookahead + 2).kind) &&
                tk3.test(S.token(lookahead + 3).kind);
    }

    @SuppressWarnings("unchecked")
    protected boolean peekToken(Predicate<TokenKind>... kinds) {
        return peekToken(0, kinds);
    }

    @SuppressWarnings("unchecked")
    protected boolean peekToken(int lookahead, Predicate<TokenKind>... kinds) {
        for (Predicate<TokenKind> kind : kinds) {
            if (!kind.test(S.token(++lookahead).kind)) {
                return false;
            }
        }
        return true;
    }

    /* ---------- error recovery -------------- */

    private JCErroneous errorTree;

    /** Skip forward until a suitable stop token is found.
     */
    protected void skip(boolean stopAtImport, boolean stopAtMemberDecl, boolean stopAtIdentifier, boolean stopAtStatement) {
         while (true) {
             switch (token.kind) {
                case SEMI:
                    nextToken();
                    return;
                case PUBLIC:
                case FINAL:
                case ABSTRACT:
                case MONKEYS_AT:
                case EOF:
                case CLASS:
                case INTERFACE:
                case ENUM:
                    return;
                case IMPORT:
                    if (stopAtImport)
                        return;
                    break;
                case LBRACE:
                case RBRACE:
                case PRIVATE:
                case PROTECTED:
                case STATIC:
                case TRANSIENT:
                case NATIVE:
                case VOLATILE:
                case SYNCHRONIZED:
                case STRICTFP:
                case LT:
                case BYTE:
                case SHORT:
                case CHAR:
                case INT:
                case LONG:
                case FLOAT:
                case DOUBLE:
                case BOOLEAN:
                case VOID:
                    if (stopAtMemberDecl)
                        return;
                    break;
                case UNDERSCORE:
                case IDENTIFIER:
                   if (stopAtIdentifier)
                        return;
                    break;
                case CASE:
                case DEFAULT:
                case IF:
                case FOR:
                case WHILE:
                case DO:
                case TRY:
                case SWITCH:
                case RETURN:
                case THROW:
                case BREAK:
                case CONTINUE:
                case ELSE:
                case FINALLY:
                case CATCH:
                case THIS:
                case SUPER:
                case NEW:
                    if (stopAtStatement)
                        return;
                    break;
                case ASSERT:
                    if (stopAtStatement)
                        return;
                    break;
            }
            nextToken();
        }
    }

    protected JCErroneous syntaxError(int pos, Error errorKey) {
        return syntaxError(pos, List.nil(), errorKey);
    }

    protected JCErroneous syntaxError(int pos, List<JCTree> errs, Error errorKey) {
        setErrorEndPos(pos);
        JCErroneous err = F.at(pos).Erroneous(errs);
        reportSyntaxError(err, errorKey);
        if (errs != null) {
            JCTree last = errs.last();
            if (last != null)
                storeEnd(last, pos);
        }
        return toP(err);
    }

    private static final int RECOVERY_THRESHOLD = 50;
    private int errorPos = Position.NOPOS;
    private int count = 0;

    /**
     * Report a syntax using the given the position parameter and arguments,
     * unless one was already reported at the same position.
     */
    protected void reportSyntaxError(int pos, Error errorKey) {
        JCDiagnostic.DiagnosticPosition diag = new JCDiagnostic.SimpleDiagnosticPosition(pos);
        reportSyntaxError(diag, errorKey);
    }

    /**
     * Report a syntax error using the given DiagnosticPosition object and
     * arguments, unless one was already reported at the same position.
     */
    protected void reportSyntaxError(JCDiagnostic.DiagnosticPosition diagPos, Error errorKey) {
        int pos = diagPos.getPreferredPosition();
        if (pos > S.errPos() || pos == Position.NOPOS) {
            if (token.kind == EOF) {
                log.error(DiagnosticFlag.SYNTAX, diagPos, Errors.PrematureEof);
            } else {
                log.error(DiagnosticFlag.SYNTAX, diagPos, errorKey);
            }
        }
        S.errPos(pos);
        if (token.pos == errorPos && token.kind != EOF) {
            //check for a possible infinite loop in parsing:
            Assert.check(count++ < RECOVERY_THRESHOLD);
        } else {
            count = 0;
            errorPos = token.pos;
        }
    }

    /** If next input token matches given token, skip it, otherwise report
     *  an error.
     */
    public void accept(TokenKind tk) {
        accept(tk, Errors::Expected);
    }

    /** If next input token matches given token, skip it, otherwise report
     *  an error.
     */
    public void accept(TokenKind tk, Function<TokenKind, Error> errorProvider) {
        if (token.kind == tk) {
            nextToken();
        } else {
            setErrorEndPos(token.pos);
            reportSyntaxError(S.prevToken().endPos, errorProvider.apply(tk));
        }
    }

    /** Report an illegal start of expression/type error at given position.
     */
    JCExpression illegal(int pos) {
        setErrorEndPos(pos);
        if ((mode & EXPR) != 0)
            return syntaxError(pos, Errors.IllegalStartOfExpr);
        else
            return syntaxError(pos, Errors.IllegalStartOfType);

    }

    /** Report an illegal start of expression/type error at current position.
     */
    JCExpression illegal() {
        return illegal(token.pos);
    }

    /** Diagnose a modifier flag from the set, if any. */
    protected void checkNoMods(long mods) {
        checkNoMods(token.pos, mods);
    }

    protected void checkNoMods(int pos, long mods) {
        if (mods != 0) {
            long lowestMod = mods & -mods;
            log.error(DiagnosticFlag.SYNTAX, pos, Errors.ModNotAllowedHere(Flags.asFlagSet(lowestMod)));
        }
    }

/* ---------- doc comments --------- */

    /** A table to store all documentation comments
     *  indexed by the tree nodes they refer to.
     *  defined only if option flag keepDocComment is set.
     */
    private final DocCommentTable docComments;

    /** Make an entry into docComments hashtable,
     *  provided flag keepDocComments is set and given doc comment is non-null.
     *  @param tree   The tree to be used as index in the hashtable
     *  @param dc     The doc comment to associate with the tree, or null.
     */
    protected void attach(JCTree tree, Comment dc) {
        if (keepDocComments && dc != null) {
//          System.out.println("doc comment = ");System.out.println(dc);//DEBUG
            docComments.putComment(tree, dc);
        }
    }

/* -------- source positions ------- */

    protected void setErrorEndPos(int errPos) {
        endPosTable.setErrorEndPos(errPos);
    }

    protected void storeEnd(JCTree tree, int endpos) {
        endPosTable.storeEnd(tree, endpos);
    }

    protected <T extends JCTree> T to(T t) {
        return endPosTable.to(t);
    }

    protected <T extends JCTree> T toP(T t) {
        return endPosTable.toP(t);
    }

    /** Get the start position for a tree node.  The start position is
     * defined to be the position of the first character of the first
     * token of the node's source text.
     * @param tree  The tree node
     */
    public int getStartPos(JCTree tree) {
        return TreeInfo.getStartPos(tree);
    }

    /**
     * Get the end position for a tree node.  The end position is
     * defined to be the position of the last character of the last
     * token of the node's source text.  Returns Position.NOPOS if end
     * positions are not generated or the position is otherwise not
     * found.
     * @param tree  The tree node
     */
    public int getEndPos(JCTree tree) {
        return endPosTable.getEndPos(tree);
    }



/* ---------- parsing -------------- */

    /**
     * Ident = IDENTIFIER
     */
    public Name ident() {
        return ident(false);
    }

    protected Name ident(boolean allowClass) {
        if (token.kind == IDENTIFIER) {
            Name name = token.name();
            nextToken();
            return name;
        } else if (token.kind == ASSERT) {
            log.error(DiagnosticFlag.SYNTAX, token.pos, Errors.AssertAsIdentifier);
            nextToken();
            return names.error;
        } else if (token.kind == ENUM) {
            log.error(DiagnosticFlag.SYNTAX, token.pos, Errors.EnumAsIdentifier);
            nextToken();
            return names.error;
        } else if (token.kind == THIS) {
            if (allowThisIdent) {
                // Make sure we're using a supported source version.
                checkSourceLevel(Feature.TYPE_ANNOTATIONS);
                Name name = token.name();
                nextToken();
                return name;
            } else {
                log.error(DiagnosticFlag.SYNTAX, token.pos, Errors.ThisAsIdentifier);
                nextToken();
                return names.error;
            }
        } else if (token.kind == UNDERSCORE) {
            if (Feature.UNDERSCORE_IDENTIFIER.allowedInSource(source)) {
                log.warning(token.pos, Warnings.UnderscoreAsIdentifier);
            } else {
                log.error(DiagnosticFlag.SYNTAX, token.pos, Errors.UnderscoreAsIdentifier);
            }
            Name name = token.name();
            nextToken();
            return name;
        } else {
            accept(IDENTIFIER);
            if (allowClass && token.kind == CLASS) {
                nextToken();
                return names._class;
            }
            return names.error;
        }
    }

    /**
     * Qualident = Ident { DOT [Annotations] Ident }
     */
    public JCExpression qualident(boolean allowAnnos) {
        JCExpression t = toP(F.at(token.pos).Ident(ident()));
        while (token.kind == DOT) {
            int pos = token.pos;
            nextToken();
            List<JCAnnotation> tyannos = null;
            if (allowAnnos) {
                tyannos = typeAnnotationsOpt();
            }
            t = toP(F.at(pos).Select(t, ident()));
            if (tyannos != null && tyannos.nonEmpty()) {
                t = toP(F.at(tyannos.head.pos).AnnotatedType(tyannos, t));
            }
        }
        return t;
    }

    JCExpression literal(Name prefix) {
        return literal(prefix, token.pos);
    }

    /**
     * Literal =
     *     INTLITERAL
     *   | LONGLITERAL
     *   | FLOATLITERAL
     *   | DOUBLELITERAL
     *   | CHARLITERAL
     *   | STRINGLITERAL
     *   | TRUE
     *   | FALSE
     *   | NULL
     */
    JCExpression literal(Name prefix, int pos) {
        JCExpression t = errorTree;
        switch (token.kind) {
        case INTLITERAL:
            try {
                t = F.at(pos).Literal(
                    TypeTag.INT,
                    Convert.string2int(strval(prefix), token.radix()));
            } catch (NumberFormatException ex) {
                log.error(DiagnosticFlag.SYNTAX, token.pos, Errors.IntNumberTooLarge(strval(prefix)));
            }
            break;
        case LONGLITERAL:
            try {
                t = F.at(pos).Literal(
                    TypeTag.LONG,
                    Long.valueOf(Convert.string2long(strval(prefix), token.radix())));
            } catch (NumberFormatException ex) {
                log.error(DiagnosticFlag.SYNTAX, token.pos, Errors.IntNumberTooLarge(strval(prefix)));
            }
            break;
        case FLOATLITERAL: {
            String proper = token.radix() == 16 ?
                    ("0x"+ token.stringVal()) :
                    token.stringVal();
            Float n;
            try {
                n = Float.valueOf(proper);
            } catch (NumberFormatException ex) {
                // error already reported in scanner
                n = Float.NaN;
            }
            if (n.floatValue() == 0.0f && !isZero(proper))
                log.error(DiagnosticFlag.SYNTAX, token.pos, Errors.FpNumberTooSmall);
            else if (n.floatValue() == Float.POSITIVE_INFINITY)
                log.error(DiagnosticFlag.SYNTAX, token.pos, Errors.FpNumberTooLarge);
            else
                t = F.at(pos).Literal(TypeTag.FLOAT, n);
            break;
        }
        case DOUBLELITERAL: {
            String proper = token.radix() == 16 ?
                    ("0x"+ token.stringVal()) :
                    token.stringVal();
            Double n;
            try {
                n = Double.valueOf(proper);
            } catch (NumberFormatException ex) {
                // error already reported in scanner
                n = Double.NaN;
            }
            if (n.doubleValue() == 0.0d && !isZero(proper))
                log.error(DiagnosticFlag.SYNTAX, token.pos, Errors.FpNumberTooSmall);
            else if (n.doubleValue() == Double.POSITIVE_INFINITY)
                log.error(DiagnosticFlag.SYNTAX, token.pos, Errors.FpNumberTooLarge);
            else
                t = F.at(pos).Literal(TypeTag.DOUBLE, n);
            break;
        }
        case CHARLITERAL:
            t = F.at(pos).Literal(
                TypeTag.CHAR,
                token.stringVal().charAt(0) + 0);
            break;
        case STRINGLITERAL:
            t = F.at(pos).Literal(
                TypeTag.CLASS,
                token.stringVal());
            break;
        case TRUE: case FALSE:
            t = F.at(pos).Literal(
                TypeTag.BOOLEAN,
                (token.kind == TRUE ? 1 : 0));
            break;
        case NULL:
            t = F.at(pos).Literal(
                TypeTag.BOT,
                null);
            break;
        default:
            Assert.error();
        }
        if (t == errorTree)
            t = F.at(pos).Erroneous();
        storeEnd(t, token.endPos);
        nextToken();
        return t;
    }
    //where
        boolean isZero(String s) {
            char[] cs = s.toCharArray();
            int base = ((cs.length > 1 && Character.toLowerCase(cs[1]) == 'x') ? 16 : 10);
            int i = ((base==16) ? 2 : 0);
            while (i < cs.length && (cs[i] == '0' || cs[i] == '.')) i++;
            return !(i < cs.length && (Character.digit(cs[i], base) > 0));
        }

        String strval(Name prefix) {
            String s = token.stringVal();
            return prefix.isEmpty() ? s : prefix + s;
        }

    /** terms can be either expressions or types.
     */
    public JCExpression parseExpression() {
        return term(EXPR);
    }

    /** parses patterns.
     */

    public JCPattern parsePattern(int pos, JCModifiers mods, JCExpression parsedType,
                                  boolean allowVar, boolean checkGuard) {
        JCPattern pattern;
        if (token.kind == LPAREN && parsedType == null) {
            //parenthesized pattern:
            int startPos = token.pos;
            accept(LPAREN);
            JCPattern p = parsePattern(token.pos, null, null, true, false);
            accept(RPAREN);
            pattern = toP(F.at(startPos).ParenthesizedPattern(p));
        } else {
            mods = mods != null ? mods : optFinal(0);
            JCExpression e;
            if (parsedType == null) {
                boolean var = token.kind == IDENTIFIER && token.name() == names.var;
                e = unannotatedType(allowVar, TYPE | NOLAMBDA);
                if (var) {
                    e = null;
                }
            } else {
                e = parsedType;
            }
            if (token.kind == LPAREN) {
                //deconstruction pattern:
                checkSourceLevel(Feature.RECORD_PATTERNS);
                ListBuffer<JCPattern> nested = new ListBuffer<>();
                if (!peekToken(RPAREN)) {
                    do {
                        nextToken();
                        JCPattern nestedPattern = parsePattern(token.pos, null, null, true, false);
                        nested.append(nestedPattern);
                    } while (token.kind == COMMA);
                } else {
                    nextToken();
                }
                accept(RPAREN);
                JCVariableDecl var;
                if (token.kind == IDENTIFIER) {
                    if (!checkGuard || token.name() != names.when) {
                        var = to(F.at(token.pos).VarDef(F.Modifiers(0), token.name(), e, null));
                        nextToken();
                    } else {
                        var = null;
                    }
                } else {
                    var = null;
                }
                pattern = toP(F.at(pos).RecordPattern(e, nested.toList(), var));
            } else {
                //type test pattern:
                JCVariableDecl var = toP(F.at(token.pos).VarDef(mods, ident(), e, null));
                pattern = toP(F.at(pos).BindingPattern(var));
            }
        }
        return pattern;
    }


    /**
     * parses (optional) type annotations followed by a type. If the
     * annotations are present before the type and are not consumed during array
     * parsing, this method returns a {@link JCAnnotatedType} consisting of
     * these annotations and the underlying type. Otherwise, it returns the
     * underlying type.
     *
     * <p>
     *
     * Note that this method sets {@code mode} to {@code TYPE} first, before
     * parsing annotations.
     */
    public JCExpression parseType() {
        return parseType(false);
    }

    public JCExpression parseType(boolean allowVar) {
        List<JCAnnotation> annotations = typeAnnotationsOpt();
        return parseType(allowVar, annotations);
    }

    public JCExpression parseType(boolean allowVar, List<JCAnnotation> annotations) {
        JCExpression result = unannotatedType(allowVar);

        if (annotations.nonEmpty()) {
            result = insertAnnotationsToMostInner(result, annotations, false);
        }

        return result;
    }

    public JCExpression unannotatedType(boolean allowVar) {
        return unannotatedType(allowVar, TYPE);
    }

    public JCExpression unannotatedType(boolean allowVar, int newmode) {
        JCExpression result = term(newmode);
        Name restrictedTypeName = restrictedTypeName(result, !allowVar);

        if (restrictedTypeName != null && (!allowVar || restrictedTypeName != names.var)) {
            syntaxError(result.pos, Errors.RestrictedTypeNotAllowedHere(restrictedTypeName));
        }

        return result;
    }



    protected JCExpression term(int newmode) {
        int prevmode = mode;
        mode = newmode;
        JCExpression t = term();
        lastmode = mode;
        mode = prevmode;
        return t;
    }

    /**
     *  {@literal
     *  Expression = Expression1 [ExpressionRest]
     *  ExpressionRest = [AssignmentOperator Expression1]
     *  AssignmentOperator = "=" | "+=" | "-=" | "*=" | "/=" |
     *                       "&=" | "|=" | "^=" |
     *                       "%=" | "<<=" | ">>=" | ">>>="
     *  Type = Type1
     *  TypeNoParams = TypeNoParams1
     *  StatementExpression = Expression
     *  ConstantExpression = Expression
     *  }
     */
    JCExpression term() {
        JCExpression t = term1();
        if ((mode & EXPR) != 0 &&
            (token.kind == EQ || PLUSEQ.compareTo(token.kind) <= 0 && token.kind.compareTo(GTGTGTEQ) <= 0))
            return termRest(t);
        else
            return t;
    }

    JCExpression termRest(JCExpression t) {
        switch (token.kind) {
        case EQ: {
            int pos = token.pos;
            nextToken();
            selectExprMode();
            JCExpression t1 = term();
            return toP(F.at(pos).Assign(t, t1));
        }
        case PLUSEQ:
        case SUBEQ:
        case STAREQ:
        case SLASHEQ:
        case PERCENTEQ:
        case AMPEQ:
        case BAREQ:
        case CARETEQ:
        case LTLTEQ:
        case GTGTEQ:
        case GTGTGTEQ:
            int pos = token.pos;
            TokenKind tk = token.kind;
            nextToken();
            selectExprMode();
            JCExpression t1 = term();
            return F.at(pos).Assignop(optag(tk), t, t1);
        default:
            return t;
        }
    }

    /** Expression1   = Expression2 [Expression1Rest]
     *  Type1         = Type2
     *  TypeNoParams1 = TypeNoParams2
     */
    JCExpression term1() {
        JCExpression t = term2();
        if ((mode & EXPR) != 0 && token.kind == QUES) {
            selectExprMode();
            return term1Rest(t);
        } else {
            return t;
        }
    }

    /** Expression1Rest = ["?" Expression ":" Expression1]
     */
    JCExpression term1Rest(JCExpression t) {
        if (token.kind == QUES) {
            int pos = token.pos;
            nextToken();
            JCExpression t1 = term();
            accept(COLON);
            JCExpression t2 = term1();
            return F.at(pos).Conditional(t, t1, t2);
        } else {
            return t;
        }
    }

    /** Expression2   = Expression3 [Expression2Rest]
     *  Type2         = Type3
     *  TypeNoParams2 = TypeNoParams3
     */
    JCExpression term2() {
        JCExpression t = term3();
        if ((mode & EXPR) != 0 && prec(token.kind) >= TreeInfo.orPrec) {
            selectExprMode();
            return term2Rest(t, TreeInfo.orPrec);
        } else {
            return t;
        }
    }

    /*  Expression2Rest = {infixop Expression3}
     *                  | Expression3 instanceof Type
     *                  | Expression3 instanceof Pattern
     *  infixop         = "||"
     *                  | "&&"
     *                  | "|"
     *                  | "^"
     *                  | "&"
     *                  | "==" | "!="
     *                  | "<" | ">" | "<=" | ">="
     *                  | "<<" | ">>" | ">>>"
     *                  | "+" | "-"
     *                  | "*" | "/" | "%"
     */
    JCExpression term2Rest(JCExpression t, int minprec) {
        JCExpression[] odStack = newOdStack();
        Token[] opStack = newOpStack();

        // optimization, was odStack = new Tree[...]; opStack = new Tree[...];
        int top = 0;
        odStack[0] = t;
        int startPos = token.pos;
        Token topOp = Tokens.DUMMY;
        while (prec(token.kind) >= minprec) {
            opStack[top] = topOp;

            if (token.kind == INSTANCEOF) {
                int pos = token.pos;
                nextToken();
                JCTree pattern;
                if (token.kind == LPAREN) {
                    checkSourceLevel(token.pos, Feature.PATTERN_SWITCH);
                    pattern = parsePattern(token.pos, null, null, false, false);
                } else {
                    int patternPos = token.pos;
                    JCModifiers mods = optFinal(0);
                    int typePos = token.pos;
                    JCExpression type = unannotatedType(false);
                    if (token.kind == IDENTIFIER) {
                        checkSourceLevel(token.pos, Feature.PATTERN_MATCHING_IN_INSTANCEOF);
                        pattern = parsePattern(patternPos, mods, type, false, false);
                    } else if (token.kind == LPAREN) {
                        pattern = parsePattern(patternPos, mods, type, false, false);
                    } else {
                        checkNoMods(typePos, mods.flags & ~Flags.DEPRECATED);
                        if (mods.annotations.nonEmpty()) {
                            checkSourceLevel(mods.annotations.head.pos, Feature.TYPE_ANNOTATIONS);
                            List<JCAnnotation> typeAnnos =
                                    mods.annotations
                                        .map(decl -> {
                                            JCAnnotation typeAnno = F.at(decl.pos)
                                                                     .TypeAnnotation(decl.annotationType,
                                                                                      decl.args);
                                            endPosTable.replaceTree(decl, typeAnno);
                                            return typeAnno;
                                        });
                            type = insertAnnotationsToMostInner(type, typeAnnos, false);
                        }
                        pattern = type;
                    }
                }
                odStack[top] = F.at(pos).TypeTest(odStack[top], pattern);
            } else {
                topOp = token;
                nextToken();
                top++;
                odStack[top] = term3();
            }
            while (top > 0 && prec(topOp.kind) >= prec(token.kind)) {
                odStack[top - 1] = F.at(topOp.pos).Binary(optag(topOp.kind), odStack[top - 1], odStack[top]);
                top--;
                topOp = opStack[top];
            }
        }
        Assert.check(top == 0);
        t = odStack[0];

        if (t.hasTag(JCTree.Tag.PLUS)) {
            t = foldStrings(t);
        }

        odStackSupply.add(odStack);
        opStackSupply.add(opStack);
        return t;
    }
    //where
        /** If tree is a concatenation of string literals, replace it
         *  by a single literal representing the concatenated string.
         */
        protected JCExpression foldStrings(JCExpression tree) {
            if (!allowStringFolding)
                return tree;
            ListBuffer<JCExpression> opStack = new ListBuffer<>();
            ListBuffer<JCLiteral> litBuf = new ListBuffer<>();
            boolean needsFolding = false;
            JCExpression curr = tree;
            while (true) {
                if (curr.hasTag(JCTree.Tag.PLUS)) {
                    JCBinary op = (JCBinary)curr;
                    needsFolding |= foldIfNeeded(op.rhs, litBuf, opStack, false);
                    curr = op.lhs;
                } else {
                    needsFolding |= foldIfNeeded(curr, litBuf, opStack, true);
                    break; //last one!
                }
            }
            if (needsFolding) {
                List<JCExpression> ops = opStack.toList();
                JCExpression res = ops.head;
                for (JCExpression op : ops.tail) {
                    res = F.at(op.getStartPosition()).Binary(optag(TokenKind.PLUS), res, op);
                    storeEnd(res, getEndPos(op));
                }
                return res;
            } else {
                return tree;
            }
        }

        private boolean foldIfNeeded(JCExpression tree, ListBuffer<JCLiteral> litBuf,
                                                ListBuffer<JCExpression> opStack, boolean last) {
            JCLiteral str = stringLiteral(tree);
            if (str != null) {
                litBuf.prepend(str);
                return last && merge(litBuf, opStack);
            } else {
                boolean res = merge(litBuf, opStack);
                litBuf.clear();
                opStack.prepend(tree);
                return res;
            }
        }

        boolean merge(ListBuffer<JCLiteral> litBuf, ListBuffer<JCExpression> opStack) {
            if (litBuf.isEmpty()) {
                return false;
            } else if (litBuf.size() == 1) {
                opStack.prepend(litBuf.first());
                return false;
            } else {
                JCExpression t = F.at(litBuf.first().getStartPosition()).Literal(TypeTag.CLASS,
                        litBuf.stream().map(lit -> (String)lit.getValue()).collect(Collectors.joining()));
                storeEnd(t, litBuf.last().getEndPosition(endPosTable));
                opStack.prepend(t);
                return true;
            }
        }

        private JCLiteral stringLiteral(JCTree tree) {
            if (tree.hasTag(LITERAL)) {
                JCLiteral lit = (JCLiteral)tree;
                if (lit.typetag == TypeTag.CLASS) {
                    return lit;
                }
            }
            return null;
        }


        /** optimization: To save allocating a new operand/operator stack
         *  for every binary operation, we use supplys.
         */
        ArrayList<JCExpression[]> odStackSupply = new ArrayList<>();
        ArrayList<Token[]> opStackSupply = new ArrayList<>();

        private JCExpression[] newOdStack() {
            if (odStackSupply.isEmpty())
                return new JCExpression[infixPrecedenceLevels + 1];
            return odStackSupply.remove(odStackSupply.size() - 1);
        }

        private Token[] newOpStack() {
            if (opStackSupply.isEmpty())
                return new Token[infixPrecedenceLevels + 1];
            return opStackSupply.remove(opStackSupply.size() - 1);
        }

    /**
     *  Expression3    = PrefixOp Expression3
     *                 | "(" Expr | TypeNoParams ")" Expression3
     *                 | Primary {Selector} {PostfixOp}
     *
     *  {@literal
     *  Primary        = "(" Expression ")"
     *                 | Literal
     *                 | [TypeArguments] THIS [Arguments]
     *                 | [TypeArguments] SUPER SuperSuffix
     *                 | NEW [TypeArguments] Creator
     *                 | "(" Arguments ")" "->" ( Expression | Block )
     *                 | Ident "->" ( Expression | Block )
     *                 | [Annotations] Ident { "." [Annotations] Ident }
     *                 | Expression3 MemberReferenceSuffix
     *                   [ [Annotations] "[" ( "]" BracketsOpt "." CLASS | Expression "]" )
     *                   | Arguments
     *                   | "." ( CLASS | THIS | [TypeArguments] SUPER Arguments | NEW [TypeArguments] InnerCreator )
     *                   ]
     *                 | BasicType BracketsOpt "." CLASS
     *  }
     *
     *  PrefixOp       = "++" | "--" | "!" | "~" | "+" | "-"
     *  PostfixOp      = "++" | "--"
     *  Type3          = Ident { "." Ident } [TypeArguments] {TypeSelector} BracketsOpt
     *                 | BasicType
     *  TypeNoParams3  = Ident { "." Ident } BracketsOpt
     *  Selector       = "." [TypeArguments] Ident [Arguments]
     *                 | "." THIS
     *                 | "." [TypeArguments] SUPER SuperSuffix
     *                 | "." NEW [TypeArguments] InnerCreator
     *                 | "[" Expression "]"
     *  TypeSelector   = "." Ident [TypeArguments]
     *  SuperSuffix    = Arguments | "." Ident [Arguments]
     */
    protected JCExpression term3() {
        int pos = token.pos;
        JCExpression t;
        List<JCExpression> typeArgs = typeArgumentsOpt(EXPR);
        switch (token.kind) {
        case QUES:
            if ((mode & TYPE) != 0 && (mode & (TYPEARG|NOPARAMS)) == TYPEARG) {
                selectTypeMode();
                return typeArgument();
            } else
                return illegal();
        case PLUSPLUS: case SUBSUB: case BANG: case TILDE: case PLUS: case SUB:
            if (typeArgs == null && (mode & EXPR) != 0) {
                TokenKind tk = token.kind;
                nextToken();
                selectExprMode();
                if (tk == SUB &&
                    (token.kind == INTLITERAL || token.kind == LONGLITERAL) &&
                    token.radix() == 10) {
                    selectExprMode();
                    t = literal(names.hyphen, pos);
                } else {
                    t = term3();
                    return F.at(pos).Unary(unoptag(tk), t);
                }
            } else return illegal();
            break;
        case LPAREN:
            if (typeArgs == null && (mode & EXPR) != 0) {
                ParensResult pres = analyzeParens();
                switch (pres) {
                    case CAST:
                       accept(LPAREN);
                       selectTypeMode();
                       int pos1 = pos;
                       List<JCExpression> targets = List.of(t = parseType());
                       while (token.kind == AMP) {
                           checkSourceLevel(Feature.INTERSECTION_TYPES_IN_CAST);
                           accept(AMP);
                           targets = targets.prepend(parseType());
                       }
                       if (targets.length() > 1) {
                           t = toP(F.at(pos1).TypeIntersection(targets.reverse()));
                       }
                       accept(RPAREN);
                       selectExprMode();
                       JCExpression t1 = term3();
                       return F.at(pos).TypeCast(t, t1);
                    case IMPLICIT_LAMBDA:
                    case EXPLICIT_LAMBDA:
                        t = lambdaExpressionOrStatement(true, pres == ParensResult.EXPLICIT_LAMBDA, pos);
                        break;
                    default: //PARENS
                        accept(LPAREN);
                        selectExprMode();
                        t = termRest(term1Rest(term2Rest(term3(), TreeInfo.orPrec)));
                        accept(RPAREN);
                        t = toP(F.at(pos).Parens(t));
                        break;
                }
            } else {
                return illegal();
            }
            break;
        case THIS:
            if ((mode & EXPR) != 0) {
                selectExprMode();
                t = to(F.at(pos).Ident(names._this));
                nextToken();
                if (typeArgs == null)
                    t = argumentsOpt(null, t);
                else
                    t = arguments(typeArgs, t);
                typeArgs = null;
            } else return illegal();
            break;
        case SUPER:
            if ((mode & EXPR) != 0) {
                selectExprMode();
                t = to(F.at(pos).Ident(names._super));
                t = superSuffix(typeArgs, t);
                typeArgs = null;
            } else return illegal();
            break;
        case INTLITERAL: case LONGLITERAL: case FLOATLITERAL: case DOUBLELITERAL:
        case CHARLITERAL: case STRINGLITERAL:
        case TRUE: case FALSE: case NULL:
            if (typeArgs == null && (mode & EXPR) != 0) {
                selectExprMode();
                t = literal(names.empty);
            } else return illegal();
            break;
        case NEW:
            if (typeArgs != null) return illegal();
            if ((mode & EXPR) != 0) {
                selectExprMode();
                nextToken();
                if (token.kind == LT) typeArgs = typeArguments(false);
                t = creator(pos, typeArgs);
                typeArgs = null;
            } else return illegal();
            break;
        case MONKEYS_AT:
            // Only annotated cast types and method references are valid
            List<JCAnnotation> typeAnnos = typeAnnotationsOpt();
            if (typeAnnos.isEmpty()) {
                // else there would be no '@'
                throw new AssertionError("Expected type annotations, but found none!");
            }

            JCExpression expr = term3();

            if ((mode & TYPE) == 0) {
                // Type annotations on class literals no longer legal
                switch (expr.getTag()) {
                case REFERENCE: {
                    JCMemberReference mref = (JCMemberReference) expr;
                    mref.expr = toP(F.at(pos).AnnotatedType(typeAnnos, mref.expr));
                    t = mref;
                    break;
                }
                case SELECT: {
                    JCFieldAccess sel = (JCFieldAccess) expr;

                    if (sel.name != names._class) {
                        return illegal();
                    } else {
                        log.error(token.pos, Errors.NoAnnotationsOnDotClass);
                        return expr;
                    }
                }
                default:
                    return illegal(typeAnnos.head.pos);
                }

            } else {
                // Type annotations targeting a cast
                t = insertAnnotationsToMostInner(expr, typeAnnos, false);
            }
            break;
        case UNDERSCORE: case IDENTIFIER: case ASSERT: case ENUM:
            if (typeArgs != null) return illegal();
            if ((mode & EXPR) != 0 && (mode & NOLAMBDA) == 0 && peekToken(ARROW)) {
                t = lambdaExpressionOrStatement(false, false, pos);
            } else {
                t = toP(F.at(token.pos).Ident(ident()));
                loop: while (true) {
                    pos = token.pos;
                    final List<JCAnnotation> annos = typeAnnotationsOpt();

                    // need to report an error later if LBRACKET is for array
                    // index access rather than array creation level
                    if (!annos.isEmpty() && token.kind != LBRACKET && token.kind != ELLIPSIS)
                        return illegal(annos.head.pos);

                    switch (token.kind) {
                    case LBRACKET:
                        nextToken();
                        if (token.kind == RBRACKET) {
                            nextToken();
                            t = bracketsOpt(t);
                            t = toP(F.at(pos).TypeArray(t));
                            if (annos.nonEmpty()) {
                                t = toP(F.at(pos).AnnotatedType(annos, t));
                            }
                            t = bracketsSuffix(t);
                        } else {
                            if ((mode & EXPR) != 0) {
                                selectExprMode();
                                JCExpression t1 = term();
                                if (!annos.isEmpty()) t = illegal(annos.head.pos);
                                t = to(F.at(pos).Indexed(t, t1));
                            }
                            accept(RBRACKET);
                        }
                        break loop;
                    case LPAREN:
                        if ((mode & EXPR) != 0) {
                            selectExprMode();
                            t = arguments(typeArgs, t);
                            if (!annos.isEmpty()) t = illegal(annos.head.pos);
                            typeArgs = null;
                        }
                        break loop;
                    case DOT:
                        nextToken();
                        if (token.kind == TokenKind.IDENTIFIER && typeArgs != null) {
                            return illegal();
                        }
                        int oldmode = mode;
                        mode &= ~NOPARAMS;
                        typeArgs = typeArgumentsOpt(EXPR);
                        mode = oldmode;
                        if ((mode & EXPR) != 0) {
                            switch (token.kind) {
                            case CLASS:
                                if (typeArgs != null) return illegal();
                                selectExprMode();
                                t = to(F.at(pos).Select(t, names._class));
                                nextToken();
                                break loop;
                            case THIS:
                                if (typeArgs != null) return illegal();
                                selectExprMode();
                                t = to(F.at(pos).Select(t, names._this));
                                nextToken();
                                break loop;
                            case SUPER:
                                selectExprMode();
                                t = to(F.at(pos).Select(t, names._super));
                                t = superSuffix(typeArgs, t);
                                typeArgs = null;
                                break loop;
                            case NEW:
                                if (typeArgs != null) return illegal();
                                selectExprMode();
                                int pos1 = token.pos;
                                nextToken();
                                if (token.kind == LT) typeArgs = typeArguments(false);
                                t = innerCreator(pos1, typeArgs, t);
                                typeArgs = null;
                                break loop;
                            }
                        }

                        List<JCAnnotation> tyannos = null;
                        if ((mode & TYPE) != 0 && token.kind == MONKEYS_AT) {
                            tyannos = typeAnnotationsOpt();
                        }
                        // typeArgs saved for next loop iteration.
                        t = toP(F.at(pos).Select(t, ident()));
                        if (token.pos <= endPosTable.errorEndPos &&
                            token.kind == MONKEYS_AT) {
                            //error recovery, case like:
                            //int i = expr.<missing-ident>
                            //@Deprecated
                            if (typeArgs != null) illegal();
                            return toP(t);
                        }
                        if (tyannos != null && tyannos.nonEmpty()) {
                            t = toP(F.at(tyannos.head.pos).AnnotatedType(tyannos, t));
                        }
                        break;
                    case ELLIPSIS:
                        if (this.permitTypeAnnotationsPushBack) {
                            this.typeAnnotationsPushedBack = annos;
                        } else if (annos.nonEmpty()) {
                            // Don't return here -- error recovery attempt
                            illegal(annos.head.pos);
                        }
                        break loop;
                    case LT:
                        if ((mode & TYPE) == 0 && isUnboundMemberRef()) {
                            //this is an unbound method reference whose qualifier
                            //is a generic type i.e. A<S>::m
                            int pos1 = token.pos;
                            accept(LT);
                            ListBuffer<JCExpression> args = new ListBuffer<>();
                            args.append(typeArgument());
                            while (token.kind == COMMA) {
                                nextToken();
                                args.append(typeArgument());
                            }
                            accept(GT);
                            t = toP(F.at(pos1).TypeApply(t, args.toList()));
                            while (token.kind == DOT) {
                                nextToken();
                                selectTypeMode();
                                t = toP(F.at(token.pos).Select(t, ident()));
                                t = typeArgumentsOpt(t);
                            }
                            t = bracketsOpt(t);
                            if (token.kind != COLCOL) {
                                //method reference expected here
                                t = illegal();
                            }
                            selectExprMode();
                            return term3Rest(t, typeArgs);
                        }
                        break loop;
                    default:
                        break loop;
                    }
                }
            }
            if (typeArgs != null) illegal();
            t = typeArgumentsOpt(t);
            break;
        case BYTE: case SHORT: case CHAR: case INT: case LONG: case FLOAT:
        case DOUBLE: case BOOLEAN:
            if (typeArgs != null) illegal();
            t = bracketsSuffix(bracketsOpt(basicType()));
            break;
        case VOID:
            if (typeArgs != null) illegal();
            if ((mode & EXPR) != 0) {
                nextToken();
                if (token.kind == DOT) {
                    JCPrimitiveTypeTree ti = toP(F.at(pos).TypeIdent(TypeTag.VOID));
                    t = bracketsSuffix(ti);
                } else {
                    return illegal(pos);
                }
            } else {
                // Support the corner case of myMethodHandle.<void>invoke() by passing
                // a void type (like other primitive types) to the next phase.
                // The error will be reported in Attr.attribTypes or Attr.visitApply.
                JCPrimitiveTypeTree ti = to(F.at(pos).TypeIdent(TypeTag.VOID));
                nextToken();
                return ti;
                //return illegal();
            }
            break;
        case SWITCH:
            checkSourceLevel(Feature.SWITCH_EXPRESSION);
            allowYieldStatement = true;
            int switchPos = token.pos;
            nextToken();
            JCExpression selector = parExpression();
            accept(LBRACE);
            ListBuffer<JCCase> cases = new ListBuffer<>();
            while (true) {
                pos = token.pos;
                switch (token.kind) {
                case CASE:
                case DEFAULT:
                    cases.appendList(switchExpressionStatementGroup());
                    break;
                case RBRACE: case EOF:
                    JCSwitchExpression e = to(F.at(switchPos).SwitchExpression(selector,
                                                                               cases.toList()));
                    e.endpos = token.pos;
                    accept(RBRACE);
                    return e;
                default:
                    nextToken(); // to ensure progress
                    syntaxError(pos, Errors.Expected3(CASE, DEFAULT, RBRACE));
                }
            }
        default:
            return illegal();
        }
        return term3Rest(t, typeArgs);
    }

    private List<JCCase> switchExpressionStatementGroup() {
        ListBuffer<JCCase> caseExprs = new ListBuffer<>();
        int casePos = token.pos;
        ListBuffer<JCCaseLabel> pats = new ListBuffer<>();

        if (token.kind == DEFAULT) {
            nextToken();
            pats.append(toP(F.at(casePos).DefaultCaseLabel()));
        } else {
            accept(CASE);
            while (true) {
                JCCaseLabel label = parseCaseLabel();
                pats.append(label);
                if (token.kind != COMMA) break;
                checkSourceLevel(Feature.SWITCH_MULTIPLE_CASE_LABELS);
                nextToken();
            };
        }
        List<JCStatement> stats = null;
        JCTree body = null;
        CaseTree.CaseKind kind;
        switch (token.kind) {
            case ARROW:
                checkSourceLevel(Feature.SWITCH_RULE);
                nextToken();
                if (token.kind == TokenKind.THROW || token.kind == TokenKind.LBRACE) {
                    stats = List.of(parseStatement());
                    body = stats.head;
                    kind = JCCase.RULE;
                } else {
                    JCExpression value = parseExpression();
                    stats = List.of(to(F.at(value).Yield(value)));
                    body = value;
                    kind = JCCase.RULE;
                    accept(SEMI);
                }
                break;
            default:
                accept(COLON, tk -> Errors.Expected2(COLON, ARROW));
                stats = blockStatements();
                kind = JCCase.STATEMENT;
                break;
        }
        caseExprs.append(toP(F.at(casePos).Case(kind, pats.toList(), stats, body)));
        return caseExprs.toList();
    }

    JCExpression term3Rest(JCExpression t, List<JCExpression> typeArgs) {
        if (typeArgs != null) illegal();
        while (true) {
            int pos1 = token.pos;
            final List<JCAnnotation> annos = typeAnnotationsOpt();

            if (token.kind == LBRACKET) {
                nextToken();
                if ((mode & TYPE) != 0) {
                    int oldmode = mode;
                    selectTypeMode();
                    if (token.kind == RBRACKET) {
                        nextToken();
                        t = bracketsOpt(t);
                        t = toP(F.at(pos1).TypeArray(t));
                        if (token.kind == COLCOL) {
                            selectExprMode();
                            continue;
                        }
                        if (annos.nonEmpty()) {
                            t = toP(F.at(pos1).AnnotatedType(annos, t));
                        }
                        return t;
                    }
                    mode = oldmode;
                }
                if ((mode & EXPR) != 0) {
                    selectExprMode();
                    JCExpression t1 = term();
                    t = to(F.at(pos1).Indexed(t, t1));
                }
                accept(RBRACKET);
            } else if (token.kind == DOT) {
                nextToken();
                typeArgs = typeArgumentsOpt(EXPR);
                if (token.kind == SUPER && (mode & EXPR) != 0) {
                    selectExprMode();
                    t = to(F.at(pos1).Select(t, names._super));
                    nextToken();
                    t = arguments(typeArgs, t);
                    typeArgs = null;
                } else if (token.kind == NEW && (mode & EXPR) != 0) {
                    if (typeArgs != null) return illegal();
                    selectExprMode();
                    int pos2 = token.pos;
                    nextToken();
                    if (token.kind == LT) typeArgs = typeArguments(false);
                    t = innerCreator(pos2, typeArgs, t);
                    typeArgs = null;
                } else {
                    List<JCAnnotation> tyannos = null;
                    if ((mode & TYPE) != 0 && token.kind == MONKEYS_AT) {
                        // is the mode check needed?
                        tyannos = typeAnnotationsOpt();
                    }
                    t = toP(F.at(pos1).Select(t, ident(true)));
                    if (token.pos <= endPosTable.errorEndPos &&
                        token.kind == MONKEYS_AT) {
                        //error recovery, case like:
                        //int i = expr.<missing-ident>
                        //@Deprecated
                        break;
                    }
                    if (tyannos != null && tyannos.nonEmpty()) {
                        t = toP(F.at(tyannos.head.pos).AnnotatedType(tyannos, t));
                    }
                    t = argumentsOpt(typeArgs, typeArgumentsOpt(t));
                    typeArgs = null;
                }
            } else if ((mode & EXPR) != 0 && token.kind == COLCOL) {
                selectExprMode();
                if (typeArgs != null) return illegal();
                accept(COLCOL);
                t = memberReferenceSuffix(pos1, t);
            } else {
                if (!annos.isEmpty()) {
                    if (permitTypeAnnotationsPushBack)
                        typeAnnotationsPushedBack = annos;
                    else
                        return illegal(annos.head.pos);
                }
                break;
            }
        }
        while ((token.kind == PLUSPLUS || token.kind == SUBSUB) && (mode & EXPR) != 0) {
            selectExprMode();
            t = to(F.at(token.pos).Unary(
                  token.kind == PLUSPLUS ? POSTINC : POSTDEC, t));
            nextToken();
        }
        return toP(t);
    }

    /**
     * If we see an identifier followed by a '&lt;' it could be an unbound
     * method reference or a binary expression. To disambiguate, look for a
     * matching '&gt;' and see if the subsequent terminal is either '.' or '::'.
     */
    @SuppressWarnings("fallthrough")
    boolean isUnboundMemberRef() {
        int pos = 0, depth = 0;
        outer: for (Token t = S.token(pos) ; ; t = S.token(++pos)) {
            switch (t.kind) {
                case IDENTIFIER: case UNDERSCORE: case QUES: case EXTENDS: case SUPER:
                case DOT: case RBRACKET: case LBRACKET: case COMMA:
                case BYTE: case SHORT: case INT: case LONG: case FLOAT:
                case DOUBLE: case BOOLEAN: case CHAR:
                case MONKEYS_AT:
                    break;

                case LPAREN:
                    // skip annotation values
                    int nesting = 0;
                    for (; ; pos++) {
                        TokenKind tk2 = S.token(pos).kind;
                        switch (tk2) {
                            case EOF:
                                return false;
                            case LPAREN:
                                nesting++;
                                break;
                            case RPAREN:
                                nesting--;
                                if (nesting == 0) {
                                    continue outer;
                                }
                                break;
                        }
                    }

                case LT:
                    depth++; break;
                case GTGTGT:
                    depth--;
                case GTGT:
                    depth--;
                case GT:
                    depth--;
                    if (depth == 0) {
                        TokenKind nextKind = S.token(pos + 1).kind;
                        return
                            nextKind == TokenKind.DOT ||
                            nextKind == TokenKind.LBRACKET ||
                            nextKind == TokenKind.COLCOL;
                    }
                    break;
                default:
                    return false;
            }
        }
    }

    /**
     * If we see an identifier followed by a '&lt;' it could be an unbound
     * method reference or a binary expression. To disambiguate, look for a
     * matching '&gt;' and see if the subsequent terminal is either '.' or '::'.
     */
    @SuppressWarnings("fallthrough")
    ParensResult analyzeParens() {
        int depth = 0;
        boolean type = false;
        ParensResult defaultResult = ParensResult.PARENS;
        outer: for (int lookahead = 0; ; lookahead++) {
            TokenKind tk = S.token(lookahead).kind;
            switch (tk) {
                case COMMA:
                    type = true;
                case EXTENDS: case SUPER: case DOT: case AMP:
                    //skip
                    break;
                case QUES:
                    if (peekToken(lookahead, EXTENDS) ||
                            peekToken(lookahead, SUPER)) {
                        //wildcards
                        type = true;
                    }
                    break;
                case BYTE: case SHORT: case INT: case LONG: case FLOAT:
                case DOUBLE: case BOOLEAN: case CHAR: case VOID:
                    if (peekToken(lookahead, RPAREN)) {
                        //Type, ')' -> cast
                        return ParensResult.CAST;
                    } else if (peekToken(lookahead, LAX_IDENTIFIER)) {
                        //Type, Identifier/'_'/'assert'/'enum' -> explicit lambda
                        return ParensResult.EXPLICIT_LAMBDA;
                    }
                    break;
                case LPAREN:
                    if (lookahead != 0) {
                        // '(' in a non-starting position -> parens
                        return ParensResult.PARENS;
                    } else if (peekToken(lookahead, RPAREN)) {
                        // '(', ')' -> explicit lambda
                        return ParensResult.EXPLICIT_LAMBDA;
                    }
                    break;
                case RPAREN:
                    // if we have seen something that looks like a type,
                    // then it's a cast expression
                    if (type) return ParensResult.CAST;
                    // otherwise, disambiguate cast vs. parenthesized expression
                    // based on subsequent token.
                    switch (S.token(lookahead + 1).kind) {
                        /*case PLUSPLUS: case SUBSUB: */
                        case BANG: case TILDE:
                        case LPAREN: case THIS: case SUPER:
                        case INTLITERAL: case LONGLITERAL: case FLOATLITERAL:
                        case DOUBLELITERAL: case CHARLITERAL: case STRINGLITERAL:
                        case TRUE: case FALSE: case NULL:
                        case NEW: case IDENTIFIER: case ASSERT: case ENUM: case UNDERSCORE:
                        case SWITCH:
                        case BYTE: case SHORT: case CHAR: case INT:
                        case LONG: case FLOAT: case DOUBLE: case BOOLEAN: case VOID:
                            return ParensResult.CAST;
                        default:
                            return defaultResult;
                    }
                case UNDERSCORE:
                case ASSERT:
                case ENUM:
                case IDENTIFIER:
                    if (peekToken(lookahead, LAX_IDENTIFIER)) {
                        // Identifier, Identifier/'_'/'assert'/'enum' -> explicit lambda
                        return ParensResult.EXPLICIT_LAMBDA;
                    } else if (peekToken(lookahead, RPAREN, ARROW)) {
                        // Identifier, ')' '->' -> implicit lambda
                        return (mode & NOLAMBDA) == 0 ? ParensResult.IMPLICIT_LAMBDA
                                                      : ParensResult.PARENS;
                    } else if (depth == 0 && peekToken(lookahead, COMMA)) {
                        defaultResult = ParensResult.IMPLICIT_LAMBDA;
                    }
                    type = false;
                    break;
                case FINAL:
                case ELLIPSIS:
                    //those can only appear in explicit lambdas
                    return ParensResult.EXPLICIT_LAMBDA;
                case MONKEYS_AT:
                    type = true;
                    lookahead = skipAnnotation(lookahead);
                    break;
                case LBRACKET:
                    if (peekToken(lookahead, RBRACKET, LAX_IDENTIFIER)) {
                        // '[', ']', Identifier/'_'/'assert'/'enum' -> explicit lambda
                        return ParensResult.EXPLICIT_LAMBDA;
                    } else if (peekToken(lookahead, RBRACKET, RPAREN) ||
                            peekToken(lookahead, RBRACKET, AMP)) {
                        // '[', ']', ')' -> cast
                        // '[', ']', '&' -> cast (intersection type)
                        return ParensResult.CAST;
                    } else if (peekToken(lookahead, RBRACKET)) {
                        //consume the ']' and skip
                        type = true;
                        lookahead++;
                        break;
                    } else {
                        return ParensResult.PARENS;
                    }
                case LT:
                    depth++; break;
                case GTGTGT:
                    depth--;
                case GTGT:
                    depth--;
                case GT:
                    depth--;
                    if (depth == 0) {
                        if (peekToken(lookahead, RPAREN) ||
                                peekToken(lookahead, AMP)) {
                            // '>', ')' -> cast
                            // '>', '&' -> cast
                            return ParensResult.CAST;
                        } else if (peekToken(lookahead, LAX_IDENTIFIER, COMMA) ||
                                peekToken(lookahead, LAX_IDENTIFIER, RPAREN, ARROW) ||
                                peekToken(lookahead, ELLIPSIS)) {
                            // '>', Identifier/'_'/'assert'/'enum', ',' -> explicit lambda
                            // '>', Identifier/'_'/'assert'/'enum', ')', '->' -> explicit lambda
                            // '>', '...' -> explicit lambda
                            return ParensResult.EXPLICIT_LAMBDA;
                        }
                        //it looks a type, but could still be (i) a cast to generic type,
                        //(ii) an unbound method reference or (iii) an explicit lambda
                        type = true;
                        break;
                    } else if (depth < 0) {
                        //unbalanced '<', '>' - not a generic type
                        return ParensResult.PARENS;
                    }
                    break;
                default:
                    //this includes EOF
                    return defaultResult;
            }
        }
    }

    private int skipAnnotation(int lookahead) {
        lookahead += 1; //skip '@'
        while (peekToken(lookahead, DOT)) {
            lookahead += 2;
        }
        if (peekToken(lookahead, LPAREN)) {
            lookahead++;
            //skip annotation values
            int nesting = 0;
            for (; ; lookahead++) {
                TokenKind tk2 = S.token(lookahead).kind;
                switch (tk2) {
                    case EOF:
                        return lookahead;
                    case LPAREN:
                        nesting++;
                        break;
                    case RPAREN:
                        nesting--;
                        if (nesting == 0) {
                            return lookahead;
                        }
                    break;
                }
            }
        }
        return lookahead;
    }

    /** Accepts all identifier-like tokens */
    protected Predicate<TokenKind> LAX_IDENTIFIER = t -> t == IDENTIFIER || t == UNDERSCORE || t == ASSERT || t == ENUM;

    enum ParensResult {
        CAST,
        EXPLICIT_LAMBDA,
        IMPLICIT_LAMBDA,
        PARENS
    }

    JCExpression lambdaExpressionOrStatement(boolean hasParens, boolean explicitParams, int pos) {
        List<JCVariableDecl> params = explicitParams ?
                formalParameters(true, false) :
                implicitParameters(hasParens);
        if (explicitParams) {
            LambdaClassifier lambdaClassifier = new LambdaClassifier();
            for (JCVariableDecl param: params) {
                Name restrictedTypeName;
                if (param.vartype != null &&
                        (restrictedTypeName = restrictedTypeName(param.vartype, false)) != null &&
                        param.vartype.hasTag(TYPEARRAY)) {
                    log.error(DiagnosticFlag.SYNTAX, param.pos,
                        Feature.VAR_SYNTAX_IMPLICIT_LAMBDAS.allowedInSource(source)
                            ? Errors.RestrictedTypeNotAllowedArray(restrictedTypeName) : Errors.RestrictedTypeNotAllowedHere(restrictedTypeName));
                }
                lambdaClassifier.addParameter(param);
                if (lambdaClassifier.result() == LambdaParameterKind.ERROR) {
                    break;
                }
            }
            if (lambdaClassifier.diagFragment != null) {
                log.error(DiagnosticFlag.SYNTAX, pos, Errors.InvalidLambdaParameterDeclaration(lambdaClassifier.diagFragment));
            }
            for (JCVariableDecl param: params) {
                if (param.vartype != null
                        && restrictedTypeName(param.vartype, true) != null) {
                    checkSourceLevel(param.pos, Feature.VAR_SYNTAX_IMPLICIT_LAMBDAS);
                    param.startPos = TreeInfo.getStartPos(param.vartype);
                    param.vartype = null;
                }
            }
        }
        return lambdaExpressionOrStatementRest(params, pos);
    }

    enum LambdaParameterKind {
        VAR(0),
        EXPLICIT(1),
        IMPLICIT(2),
        ERROR(-1);

        private final int index;

        LambdaParameterKind(int index) {
            this.index = index;
        }
    }

    private static final Fragment[][] decisionTable = new Fragment[][] {
        /*              VAR                              EXPLICIT                         IMPLICIT  */
        /* VAR      */ {null,                            VarAndExplicitNotAllowed,        VarAndImplicitNotAllowed},
        /* EXPLICIT */ {VarAndExplicitNotAllowed,        null,                            ImplicitAndExplicitNotAllowed},
        /* IMPLICIT */ {VarAndImplicitNotAllowed,        ImplicitAndExplicitNotAllowed,   null},
    };

    class LambdaClassifier {

        LambdaParameterKind kind;
        Fragment diagFragment;
        List<JCVariableDecl> params;

        void addParameter(JCVariableDecl param) {
            if (param.vartype != null && param.name != names.empty) {
                if (restrictedTypeName(param.vartype, false) != null) {
                    reduce(LambdaParameterKind.VAR);
                } else {
                    reduce(LambdaParameterKind.EXPLICIT);
                }
            }
            if (param.vartype == null && param.name != names.empty ||
                param.vartype != null && param.name == names.empty) {
                reduce(LambdaParameterKind.IMPLICIT);
            }
        }

        private void reduce(LambdaParameterKind newKind) {
            if (kind == null) {
                kind = newKind;
            } else if (kind != newKind && kind != LambdaParameterKind.ERROR) {
                LambdaParameterKind currentKind = kind;
                kind = LambdaParameterKind.ERROR;
                boolean varIndex = currentKind.index == LambdaParameterKind.VAR.index ||
                        newKind.index == LambdaParameterKind.VAR.index;
                diagFragment = Feature.VAR_SYNTAX_IMPLICIT_LAMBDAS.allowedInSource(source) || !varIndex ?
                        decisionTable[currentKind.index][newKind.index] : null;
            }
        }

        LambdaParameterKind result() {
            return kind;
        }
    }

    JCExpression lambdaExpressionOrStatementRest(List<JCVariableDecl> args, int pos) {
        checkSourceLevel(Feature.LAMBDA);
        accept(ARROW);

        return token.kind == LBRACE ?
            lambdaStatement(args, pos, token.pos) :
            lambdaExpression(args, pos);
    }

    JCExpression lambdaStatement(List<JCVariableDecl> args, int pos, int pos2) {
        JCBlock block = block(pos2, 0);
        return toP(F.at(pos).Lambda(args, block));
    }

    JCExpression lambdaExpression(List<JCVariableDecl> args, int pos) {
        JCTree expr = parseExpression();
        return toP(F.at(pos).Lambda(args, expr));
    }

    /** SuperSuffix = Arguments | "." [TypeArguments] Ident [Arguments]
     */
    JCExpression superSuffix(List<JCExpression> typeArgs, JCExpression t) {
        nextToken();
        if (token.kind == LPAREN || typeArgs != null) {
            t = arguments(typeArgs, t);
        } else if (token.kind == COLCOL) {
            if (typeArgs != null) return illegal();
            t = memberReferenceSuffix(t);
        } else {
            int pos = token.pos;
            accept(DOT);
            typeArgs = (token.kind == LT) ? typeArguments(false) : null;
            t = toP(F.at(pos).Select(t, ident()));
            t = argumentsOpt(typeArgs, t);
        }
        return t;
    }

    /** BasicType = BYTE | SHORT | CHAR | INT | LONG | FLOAT | DOUBLE | BOOLEAN
     */
    JCPrimitiveTypeTree basicType() {
        JCPrimitiveTypeTree t = to(F.at(token.pos).TypeIdent(typetag(token.kind)));
        nextToken();
        return t;
    }

    /** ArgumentsOpt = [ Arguments ]
     */
    JCExpression argumentsOpt(List<JCExpression> typeArgs, JCExpression t) {
        if ((mode & EXPR) != 0 && token.kind == LPAREN || typeArgs != null) {
            selectExprMode();
            return arguments(typeArgs, t);
        } else {
            return t;
        }
    }

    /** Arguments = "(" [Expression { COMMA Expression }] ")"
     */
    List<JCExpression> arguments() {
        ListBuffer<JCExpression> args = new ListBuffer<>();
        if (token.kind == LPAREN) {
            nextToken();
            if (token.kind != RPAREN) {
                args.append(parseExpression());
                while (token.kind == COMMA) {
                    nextToken();
                    args.append(parseExpression());
                }
            }
            accept(RPAREN, tk -> Errors.Expected2(RPAREN, COMMA));
        } else {
            syntaxError(token.pos, Errors.Expected(LPAREN));
        }
        return args.toList();
    }

    JCExpression arguments(List<JCExpression> typeArgs, JCExpression t) {
        int pos = token.pos;
        List<JCExpression> args = arguments();
        JCExpression mi = F.at(pos).Apply(typeArgs, t, args);
        if (t.hasTag(IDENT) && isInvalidUnqualifiedMethodIdentifier(((JCIdent) t).pos,
                                                                    ((JCIdent) t).name)) {
            log.error(DiagnosticFlag.SYNTAX, t, Errors.InvalidYield);
            mi = F.Erroneous(List.of(mi));
        }
        return toP(mi);
    }

    boolean isInvalidUnqualifiedMethodIdentifier(int pos, Name name) {
        if (name == names.yield) {
            if (allowYieldStatement) {
                return true;
            } else {
                log.warning(pos, Warnings.InvalidYield);
            }
        }
        return false;
    }

    /**  TypeArgumentsOpt = [ TypeArguments ]
     */
    JCExpression typeArgumentsOpt(JCExpression t) {
        if (token.kind == LT &&
            (mode & TYPE) != 0 &&
            (mode & NOPARAMS) == 0) {
            selectTypeMode();
            return typeArguments(t, false);
        } else {
            return t;
        }
    }
    List<JCExpression> typeArgumentsOpt() {
        return typeArgumentsOpt(TYPE);
    }

    List<JCExpression> typeArgumentsOpt(int useMode) {
        if (token.kind == LT) {
            if ((mode & useMode) == 0 ||
                (mode & NOPARAMS) != 0) {
                illegal();
            }
            mode = useMode;
            return typeArguments(false);
        }
        return null;
    }

    /**
     *  {@literal
     *  TypeArguments  = "<" TypeArgument {"," TypeArgument} ">"
     *  }
     */
    List<JCExpression> typeArguments(boolean diamondAllowed) {
        if (token.kind == LT) {
            nextToken();
            if (token.kind == GT && diamondAllowed) {
                checkSourceLevel(Feature.DIAMOND);
                mode |= DIAMOND;
                nextToken();
                return List.nil();
            } else {
                ListBuffer<JCExpression> args = new ListBuffer<>();
                args.append(((mode & EXPR) == 0) ? typeArgument() : parseType());
                while (token.kind == COMMA) {
                    nextToken();
                    args.append(((mode & EXPR) == 0) ? typeArgument() : parseType());
                }
                switch (token.kind) {

                case GTGTGTEQ: case GTGTEQ: case GTEQ:
                case GTGTGT: case GTGT:
                    token = S.split();
                    break;
                case GT:
                    nextToken();
                    break;
                default:
                    args.append(syntaxError(token.pos, Errors.Expected2(GT, COMMA)));
                    break;
                }
                return args.toList();
            }
        } else {
            return List.of(syntaxError(token.pos, Errors.Expected(LT)));
        }
    }

    /**
     *  {@literal
     *  TypeArgument = Type
     *               | [Annotations] "?"
     *               | [Annotations] "?" EXTENDS Type {"&" Type}
     *               | [Annotations] "?" SUPER Type
     *  }
     */
    JCExpression typeArgument() {
        List<JCAnnotation> annotations = typeAnnotationsOpt();
        if (token.kind != QUES) return parseType(false, annotations);
        int pos = token.pos;
        nextToken();
        JCExpression result;
        if (token.kind == EXTENDS) {
            TypeBoundKind t = to(F.at(pos).TypeBoundKind(BoundKind.EXTENDS));
            nextToken();
            JCExpression bound = parseType();
            result = F.at(pos).Wildcard(t, bound);
        } else if (token.kind == SUPER) {
            TypeBoundKind t = to(F.at(pos).TypeBoundKind(BoundKind.SUPER));
            nextToken();
            JCExpression bound = parseType();
            result = F.at(pos).Wildcard(t, bound);
        } else if (LAX_IDENTIFIER.test(token.kind)) {
            //error recovery
            TypeBoundKind t = F.at(Position.NOPOS).TypeBoundKind(BoundKind.UNBOUND);
            JCExpression wc = toP(F.at(pos).Wildcard(t, null));
            JCIdent id = toP(F.at(token.pos).Ident(ident()));
            JCErroneous err = F.at(pos).Erroneous(List.<JCTree>of(wc, id));
            reportSyntaxError(err, Errors.Expected3(GT, EXTENDS, SUPER));
            result = err;
        } else {
            TypeBoundKind t = toP(F.at(pos).TypeBoundKind(BoundKind.UNBOUND));
            result = toP(F.at(pos).Wildcard(t, null));
        }
        if (!annotations.isEmpty()) {
            result = toP(F.at(annotations.head.pos).AnnotatedType(annotations,result));
        }
        return result;
    }

    JCTypeApply typeArguments(JCExpression t, boolean diamondAllowed) {
        int pos = token.pos;
        List<JCExpression> args = typeArguments(diamondAllowed);
        return toP(F.at(pos).TypeApply(t, args));
    }

    /**
     * BracketsOpt = { [Annotations] "[" "]" }*
     *
     * <p>
     *
     * <code>annotations</code> is the list of annotations targeting
     * the expression <code>t</code>.
     */
    private JCExpression bracketsOpt(JCExpression t,
            List<JCAnnotation> annotations) {
        List<JCAnnotation> nextLevelAnnotations = typeAnnotationsOpt();

        if (token.kind == LBRACKET) {
            int pos = token.pos;
            nextToken();
            t = bracketsOptCont(t, pos, nextLevelAnnotations);
        } else if (!nextLevelAnnotations.isEmpty()) {
            if (permitTypeAnnotationsPushBack) {
                this.typeAnnotationsPushedBack = nextLevelAnnotations;
            } else {
                return illegal(nextLevelAnnotations.head.pos);
            }
        }

        if (!annotations.isEmpty()) {
            t = toP(F.at(token.pos).AnnotatedType(annotations, t));
        }
        return t;
    }

    /** BracketsOpt = [ "[" "]" { [Annotations] "[" "]"} ]
     */
    private JCExpression bracketsOpt(JCExpression t) {
        return bracketsOpt(t, List.nil());
    }

    private JCExpression bracketsOptCont(JCExpression t, int pos,
            List<JCAnnotation> annotations) {
        accept(RBRACKET);
        t = bracketsOpt(t);
        t = toP(F.at(pos).TypeArray(t));
        if (annotations.nonEmpty()) {
            t = toP(F.at(pos).AnnotatedType(annotations, t));
        }
        return t;
    }

    /** BracketsSuffixExpr = "." CLASS
     *  BracketsSuffixType =
     */
    JCExpression bracketsSuffix(JCExpression t) {
        if ((mode & EXPR) != 0 && token.kind == DOT) {
            selectExprMode();
            int pos = token.pos;
            nextToken();
            accept(CLASS);
            if (token.pos == endPosTable.errorEndPos) {
                // error recovery
                Name name;
                if (LAX_IDENTIFIER.test(token.kind)) {
                    name = token.name();
                    nextToken();
                } else {
                    name = names.error;
                }
                t = F.at(pos).Erroneous(List.<JCTree>of(toP(F.at(pos).Select(t, name))));
            } else {
                Tag tag = t.getTag();
                // Type annotations are illegal on class literals. Annotated non array class literals
                // are complained about directly in term3(), Here check for type annotations on dimensions
                // taking care to handle some interior dimension(s) being annotated.
                if ((tag == TYPEARRAY && TreeInfo.containsTypeAnnotation(t)) || tag == ANNOTATED_TYPE)
                    syntaxError(token.pos, Errors.NoAnnotationsOnDotClass);
                t = toP(F.at(pos).Select(t, names._class));
            }
        } else if ((mode & TYPE) != 0) {
            if (token.kind != COLCOL) {
                selectTypeMode();
            }
        } else if (token.kind != COLCOL) {
            syntaxError(token.pos, Errors.DotClassExpected);
        }
        return t;
    }

    /**
     * MemberReferenceSuffix = "::" [TypeArguments] Ident
     *                       | "::" [TypeArguments] "new"
     */
    JCExpression memberReferenceSuffix(JCExpression t) {
        int pos1 = token.pos;
        accept(COLCOL);
        return memberReferenceSuffix(pos1, t);
    }

    JCExpression memberReferenceSuffix(int pos1, JCExpression t) {
        checkSourceLevel(Feature.METHOD_REFERENCES);
        selectExprMode();
        List<JCExpression> typeArgs = null;
        if (token.kind == LT) {
            typeArgs = typeArguments(false);
        }
        Name refName;
        ReferenceMode refMode;
        if (token.kind == NEW) {
            refMode = ReferenceMode.NEW;
            refName = names.init;
            nextToken();
        } else {
            refMode = ReferenceMode.INVOKE;
            refName = ident();
        }
        return toP(F.at(t.getStartPosition()).Reference(refMode, refName, t, typeArgs));
    }

    /** Creator = [Annotations] Qualident [TypeArguments] ( ArrayCreatorRest | ClassCreatorRest )
     */
    JCExpression creator(int newpos, List<JCExpression> typeArgs) {
        List<JCAnnotation> newAnnotations = typeAnnotationsOpt();

        switch (token.kind) {
        case BYTE: case SHORT: case CHAR: case INT: case LONG: case FLOAT:
        case DOUBLE: case BOOLEAN:
            if (typeArgs == null) {
                if (newAnnotations.isEmpty()) {
                    return arrayCreatorRest(newpos, basicType());
                } else {
                    return arrayCreatorRest(newpos, toP(F.at(newAnnotations.head.pos).AnnotatedType(newAnnotations, basicType())));
                }
            }
            break;
        default:
        }
        JCExpression t = qualident(true);

        int oldmode = mode;
        selectTypeMode();
        boolean diamondFound = false;
        int lastTypeargsPos = -1;
        if (token.kind == LT) {
            lastTypeargsPos = token.pos;
            t = typeArguments(t, true);
            diamondFound = (mode & DIAMOND) != 0;
        }
        while (token.kind == DOT) {
            if (diamondFound) {
                //cannot select after a diamond
                illegal();
            }
            int pos = token.pos;
            nextToken();
            List<JCAnnotation> tyannos = typeAnnotationsOpt();
            t = toP(F.at(pos).Select(t, ident()));

            if (tyannos != null && tyannos.nonEmpty()) {
                t = toP(F.at(tyannos.head.pos).AnnotatedType(tyannos, t));
            }

            if (token.kind == LT) {
                lastTypeargsPos = token.pos;
                t = typeArguments(t, true);
                diamondFound = (mode & DIAMOND) != 0;
            }
        }
        mode = oldmode;
        if (token.kind == LBRACKET || token.kind == MONKEYS_AT) {
            // handle type annotations for non primitive arrays
            if (newAnnotations.nonEmpty()) {
                t = insertAnnotationsToMostInner(t, newAnnotations, false);
            }

            JCExpression e = arrayCreatorRest(newpos, t);
            if (diamondFound) {
                reportSyntaxError(lastTypeargsPos, Errors.CannotCreateArrayWithDiamond);
                return toP(F.at(newpos).Erroneous(List.of(e)));
            }
            else if (typeArgs != null) {
                int pos = newpos;
                if (!typeArgs.isEmpty() && typeArgs.head.pos != Position.NOPOS) {
                    // note: this should always happen but we should
                    // not rely on this as the parser is continuously
                    // modified to improve error recovery.
                    pos = typeArgs.head.pos;
                }
                setErrorEndPos(S.prevToken().endPos);
                JCErroneous err = F.at(pos).Erroneous(typeArgs.prepend(e));
                reportSyntaxError(err, Errors.CannotCreateArrayWithTypeArguments);
                return toP(err);
            }
            return e;
        } else if (token.kind == LPAREN) {
            // handle type annotations for instantiations and anonymous classes
            if (newAnnotations.nonEmpty()) {
                t = insertAnnotationsToMostInner(t, newAnnotations, false);
            }
            return classCreatorRest(newpos, null, typeArgs, t);
        } else {
            setErrorEndPos(token.pos);
            reportSyntaxError(token.pos, Errors.Expected2(LPAREN, LBRACKET));
            t = toP(F.at(newpos).NewClass(null, typeArgs, t, List.nil(), null));
            return toP(F.at(newpos).Erroneous(List.<JCTree>of(t)));
        }
    }

    /** InnerCreator = [Annotations] Ident [TypeArguments] ClassCreatorRest
     */
    JCExpression innerCreator(int newpos, List<JCExpression> typeArgs, JCExpression encl) {
        List<JCAnnotation> newAnnotations = typeAnnotationsOpt();

        JCExpression t = toP(F.at(token.pos).Ident(ident()));

        if (newAnnotations.nonEmpty()) {
            t = toP(F.at(newAnnotations.head.pos).AnnotatedType(newAnnotations, t));
        }

        if (token.kind == LT) {
            int oldmode = mode;
            t = typeArguments(t, true);
            mode = oldmode;
        }
        return classCreatorRest(newpos, encl, typeArgs, t);
    }

    /** ArrayCreatorRest = [Annotations] "[" ( "]" BracketsOpt ArrayInitializer
     *                         | Expression "]" {[Annotations]  "[" Expression "]"} BracketsOpt )
     */
    JCExpression arrayCreatorRest(int newpos, JCExpression elemtype) {
        List<JCAnnotation> annos = typeAnnotationsOpt();

        accept(LBRACKET);
        if (token.kind == RBRACKET) {
            accept(RBRACKET);
            elemtype = bracketsOpt(elemtype, annos);
            if (token.kind == LBRACE) {
                JCNewArray na = (JCNewArray)arrayInitializer(newpos, elemtype);
                if (annos.nonEmpty()) {
                    // when an array initializer is present then
                    // the parsed annotations should target the
                    // new array tree
                    // bracketsOpt inserts the annotation in
                    // elemtype, and it needs to be corrected
                    //
                    JCAnnotatedType annotated = (JCAnnotatedType)elemtype;
                    assert annotated.annotations == annos;
                    na.annotations = annotated.annotations;
                    na.elemtype = annotated.underlyingType;
                }
                return na;
            } else {
                JCExpression t = toP(F.at(newpos).NewArray(elemtype, List.nil(), null));
                return syntaxError(token.pos, List.of(t), Errors.ArrayDimensionMissing);
            }
        } else {
            ListBuffer<JCExpression> dims = new ListBuffer<>();

            // maintain array dimension type annotations
            ListBuffer<List<JCAnnotation>> dimAnnotations = new ListBuffer<>();
            dimAnnotations.append(annos);

            dims.append(parseExpression());
            accept(RBRACKET);
            while (token.kind == LBRACKET
                    || token.kind == MONKEYS_AT) {
                List<JCAnnotation> maybeDimAnnos = typeAnnotationsOpt();
                int pos = token.pos;
                nextToken();
                if (token.kind == RBRACKET) { // no dimension
                    elemtype = bracketsOptCont(elemtype, pos, maybeDimAnnos);
                } else {
                    dimAnnotations.append(maybeDimAnnos);
                    dims.append(parseExpression());
                    accept(RBRACKET);
                }
            }

            List<JCExpression> elems = null;
            int errpos = token.pos;

            if (token.kind == LBRACE) {
                elems = arrayInitializerElements(newpos, elemtype);
            }

            JCNewArray na = toP(F.at(newpos).NewArray(elemtype, dims.toList(), elems));
            na.dimAnnotations = dimAnnotations.toList();

            if (elems != null) {
                return syntaxError(errpos, List.of(na), Errors.IllegalArrayCreationBothDimensionAndInitialization);
            }

            return na;
        }
    }

    /** ClassCreatorRest = Arguments [ClassBody]
     */
    JCNewClass classCreatorRest(int newpos,
                                  JCExpression encl,
                                  List<JCExpression> typeArgs,
                                  JCExpression t)
    {
        List<JCExpression> args = arguments();
        JCClassDecl body = null;
        if (token.kind == LBRACE) {
            int pos = token.pos;
            List<JCTree> defs = classInterfaceOrRecordBody(names.empty, false, false);
            JCModifiers mods = F.at(Position.NOPOS).Modifiers(0);
            body = toP(F.at(pos).AnonymousClassDef(mods, defs));
        }
        return toP(F.at(newpos).NewClass(encl, typeArgs, t, args, body));
    }

    /** ArrayInitializer = "{" [VariableInitializer {"," VariableInitializer}] [","] "}"
     */
    JCExpression arrayInitializer(int newpos, JCExpression t) {
        List<JCExpression> elems = arrayInitializerElements(newpos, t);
        return toP(F.at(newpos).NewArray(t, List.nil(), elems));
    }

    List<JCExpression> arrayInitializerElements(int newpos, JCExpression t) {
        accept(LBRACE);
        ListBuffer<JCExpression> elems = new ListBuffer<>();
        if (token.kind == COMMA) {
            nextToken();
        } else if (token.kind != RBRACE) {
            elems.append(variableInitializer());
            while (token.kind == COMMA) {
                nextToken();
                if (token.kind == RBRACE) break;
                elems.append(variableInitializer());
            }
        }
        accept(RBRACE);
        return elems.toList();
    }

    /** VariableInitializer = ArrayInitializer | Expression
     */
    public JCExpression variableInitializer() {
        return token.kind == LBRACE ? arrayInitializer(token.pos, null) : parseExpression();
    }

    /** ParExpression = "(" Expression ")"
     */
    JCExpression parExpression() {
        int pos = token.pos;
        accept(LPAREN);
        JCExpression t = parseExpression();
        accept(RPAREN);
        return toP(F.at(pos).Parens(t));
    }

    /** Block = "{" BlockStatements "}"
     */
    JCBlock block(int pos, long flags) {
        accept(LBRACE);
        List<JCStatement> stats = blockStatements();
        JCBlock t = F.at(pos).Block(flags, stats);
        while (token.kind == CASE || token.kind == DEFAULT) {
            syntaxError(token.pos, Errors.Orphaned(token.kind));
            switchBlockStatementGroups();
        }
        // the Block node has a field "endpos" for first char of last token, which is
        // usually but not necessarily the last char of the last token.
        t.endpos = token.pos;
        accept(RBRACE);
        return toP(t);
    }

    public JCBlock block() {
        return block(token.pos, 0);
    }

    /** BlockStatements = { BlockStatement }
     *  BlockStatement  = LocalVariableDeclarationStatement
     *                  | ClassOrInterfaceOrEnumDeclaration
     *                  | [Ident ":"] Statement
     *  LocalVariableDeclarationStatement
     *                  = { FINAL | '@' Annotation } Type VariableDeclarators ";"
     */
    @SuppressWarnings("fallthrough")
    List<JCStatement> blockStatements() {
        //todo: skip to anchor on error(?)
        int lastErrPos = -1;
        ListBuffer<JCStatement> stats = new ListBuffer<>();
        while (true) {
            List<JCStatement> stat = blockStatement();
            if (stat.isEmpty()) {
                return stats.toList();
            } else {
                // error recovery
                if (token.pos == lastErrPos)
                    return stats.toList();
                if (token.pos <= endPosTable.errorEndPos) {
                    skip(false, true, true, true);
                    lastErrPos = token.pos;
                }
                stats.addAll(stat);
            }
        }
    }

    /*
     * Parse a Statement (JLS 14.5). As an enhancement to improve error recovery,
     * this method will also recognize variable and class declarations (which are
     * not legal for a Statement) by delegating the parsing to BlockStatement (JLS 14.2).
     * If any illegal declarations are found, they will be wrapped in an erroneous tree,
     * and an error will be produced by this method.
     */
    JCStatement parseStatementAsBlock() {
        int pos = token.pos;
        List<JCStatement> stats = blockStatement();
        if (stats.isEmpty()) {
            JCErroneous e = syntaxError(pos, Errors.IllegalStartOfStmt);
            return toP(F.at(pos).Exec(e));
        } else {
            JCStatement first = stats.head;
            Error error = null;
            switch (first.getTag()) {
            case CLASSDEF:
                error = Errors.ClassNotAllowed;
                break;
            case VARDEF:
                error = Errors.VariableNotAllowed;
                break;
            }
            if (error != null) {
                log.error(DiagnosticFlag.SYNTAX, first, error);
                List<JCBlock> blist = List.of(F.at(first.pos).Block(0, stats));
                return toP(F.at(pos).Exec(F.at(first.pos).Erroneous(blist)));
            }
            return first;
        }
    }

    /**This method parses a statement appearing inside a block.
     */
    @SuppressWarnings("fallthrough")
    List<JCStatement> blockStatement() {
        //todo: skip to anchor on error(?)
        Comment dc;
        int pos = token.pos;
        switch (token.kind) {
        case RBRACE: case CASE: case DEFAULT: case EOF:
            return List.nil();
        case LBRACE: case IF: case FOR: case WHILE: case DO: case TRY:
        case SWITCH: case SYNCHRONIZED: case RETURN: case THROW: case BREAK:
        case CONTINUE: case SEMI: case ELSE: case FINALLY: case CATCH:
        case ASSERT:
            return List.of(parseSimpleStatement());
        case MONKEYS_AT:
        case FINAL: {
            dc = token.comment(CommentStyle.JAVADOC);
            JCModifiers mods = modifiersOpt();
            if (token.kind == INTERFACE ||
                token.kind == CLASS ||
                token.kind == ENUM ||
                isRecordStart()) {
                return List.of(classOrRecordOrInterfaceOrEnumDeclaration(mods, dc));
            } else {
                JCExpression t = parseType(true);
                return localVariableDeclarations(mods, t);
            }
        }
        case ABSTRACT: case STRICTFP: {
            dc = token.comment(CommentStyle.JAVADOC);
            JCModifiers mods = modifiersOpt();
            return List.of(classOrRecordOrInterfaceOrEnumDeclaration(mods, dc));
        }
        case INTERFACE:
        case CLASS:
            dc = token.comment(CommentStyle.JAVADOC);
            return List.of(classOrRecordOrInterfaceOrEnumDeclaration(modifiersOpt(), dc));
        case ENUM:
            if (!allowRecords) {
                log.error(DiagnosticFlag.SYNTAX, token.pos, Errors.LocalEnum);
            }
            dc = token.comment(CommentStyle.JAVADOC);
            return List.of(classOrRecordOrInterfaceOrEnumDeclaration(modifiersOpt(), dc));
        case IDENTIFIER:
            if (token.name() == names.yield && allowYieldStatement) {
                Token next = S.token(1);
                boolean isYieldStatement;
                switch (next.kind) {
                    case PLUS: case SUB: case STRINGLITERAL: case CHARLITERAL:
                    case INTLITERAL: case LONGLITERAL: case FLOATLITERAL: case DOUBLELITERAL:
                    case NULL: case IDENTIFIER: case TRUE: case FALSE:
                    case NEW: case SWITCH: case THIS: case SUPER:
                        isYieldStatement = true;
                        break;
                    case PLUSPLUS: case SUBSUB:
                        isYieldStatement = S.token(2).kind != SEMI;
                        break;
                    case BANG: case TILDE:
                        isYieldStatement = S.token(1).kind != SEMI;
                        break;
                    case LPAREN:
                        int lookahead = 2;
                        int balance = 1;
                        boolean hasComma = false;
                        Token l;
                        while ((l = S.token(lookahead)).kind != EOF && balance != 0) {
                            switch (l.kind) {
                                case LPAREN: balance++; break;
                                case RPAREN: balance--; break;
                                case COMMA: if (balance == 1) hasComma = true; break;
                            }
                            lookahead++;
                        }
                        isYieldStatement = (!hasComma && lookahead != 3) || l.kind == ARROW;
                        break;
                    case SEMI: //error recovery - this is not a valid statement:
                        isYieldStatement = true;
                        break;
                    default:
                        isYieldStatement = false;
                        break;
                }

                if (isYieldStatement) {
                    nextToken();
                    JCExpression t = term(EXPR);
                    accept(SEMI);
                    return List.of(toP(F.at(pos).Yield(t)));
                }

                //else intentional fall-through
            } else {
                if (isNonSealedClassStart(true)) {
                    log.error(token.pos, Errors.SealedOrNonSealedLocalClassesNotAllowed);
                    nextToken();
                    nextToken();
                    nextToken();
                    return List.of(classOrRecordOrInterfaceOrEnumDeclaration(modifiersOpt(), token.comment(CommentStyle.JAVADOC)));
                } else if (isSealedClassStart(true)) {
                    checkSourceLevel(Feature.SEALED_CLASSES);
                    log.error(token.pos, Errors.SealedOrNonSealedLocalClassesNotAllowed);
                    nextToken();
                    return List.of(classOrRecordOrInterfaceOrEnumDeclaration(modifiersOpt(), token.comment(CommentStyle.JAVADOC)));
                }
            }
        }
        if (isRecordStart() && allowRecords) {
            dc = token.comment(CommentStyle.JAVADOC);
            return List.of(recordDeclaration(F.at(pos).Modifiers(0), dc));
        } else {
            Token prevToken = token;
            JCExpression t = term(EXPR | TYPE);
            if (token.kind == COLON && t.hasTag(IDENT)) {
                nextToken();
                JCStatement stat = parseStatementAsBlock();
                return List.of(F.at(pos).Labelled(prevToken.name(), stat));
            } else if ((lastmode & TYPE) != 0 && LAX_IDENTIFIER.test(token.kind)) {
                pos = token.pos;
                JCModifiers mods = F.at(Position.NOPOS).Modifiers(0);
                F.at(pos);
                return localVariableDeclarations(mods, t);
            } else {
                // This Exec is an "ExpressionStatement"; it subsumes the terminating semicolon
                t = checkExprStat(t);
                accept(SEMI);
                JCExpressionStatement expr = toP(F.at(pos).Exec(t));
                return List.of(expr);
            }
        }
    }
    //where
        private List<JCStatement> localVariableDeclarations(JCModifiers mods, JCExpression type) {
            ListBuffer<JCStatement> stats =
                    variableDeclarators(mods, type, new ListBuffer<>(), true);
            // A "LocalVariableDeclarationStatement" subsumes the terminating semicolon
            accept(SEMI);
            storeEnd(stats.last(), S.prevToken().endPos);
            return stats.toList();
        }

    /** Statement =
     *       Block
     *     | IF ParExpression Statement [ELSE Statement]
     *     | FOR "(" ForInitOpt ";" [Expression] ";" ForUpdateOpt ")" Statement
     *     | FOR "(" FormalParameter : Expression ")" Statement
     *     | WHILE ParExpression Statement
     *     | DO Statement WHILE ParExpression ";"
     *     | TRY Block ( Catches | [Catches] FinallyPart )
     *     | TRY "(" ResourceSpecification ";"opt ")" Block [Catches] [FinallyPart]
     *     | SWITCH ParExpression "{" SwitchBlockStatementGroups "}"
     *     | SYNCHRONIZED ParExpression Block
     *     | RETURN [Expression] ";"
     *     | THROW Expression ";"
     *     | BREAK [Ident] ";"
     *     | CONTINUE [Ident] ";"
     *     | ASSERT Expression [ ":" Expression ] ";"
     *     | ";"
     */
    public JCStatement parseSimpleStatement() {
        int pos = token.pos;
        switch (token.kind) {
        case LBRACE:
            return block();
        case IF: {
            nextToken();
            JCExpression cond = parExpression();
            JCStatement thenpart = parseStatementAsBlock();
            JCStatement elsepart = null;
            if (token.kind == ELSE) {
                nextToken();
                elsepart = parseStatementAsBlock();
            }
            return F.at(pos).If(cond, thenpart, elsepart);
        }
        case FOR: {
            nextToken();
            accept(LPAREN);
            List<JCStatement> inits = token.kind == SEMI ? List.nil() : forInit();
            if (inits.length() == 1 &&
                inits.head.hasTag(VARDEF) &&
                ((JCVariableDecl) inits.head).init == null &&
                token.kind == COLON) {
                JCVariableDecl var = (JCVariableDecl)inits.head;
                accept(COLON);
                JCExpression expr = parseExpression();
                accept(RPAREN);
                JCStatement body = parseStatementAsBlock();
                return F.at(pos).ForeachLoop(var, expr, body);
            } else {
                accept(SEMI);
                JCExpression cond = token.kind == SEMI ? null : parseExpression();
                accept(SEMI);
                List<JCExpressionStatement> steps = token.kind == RPAREN ? List.nil() : forUpdate();
                accept(RPAREN);
                JCStatement body = parseStatementAsBlock();
                return F.at(pos).ForLoop(inits, cond, steps, body);
            }
        }
        case WHILE: {
            nextToken();
            JCExpression cond = parExpression();
            JCStatement body = parseStatementAsBlock();
            return F.at(pos).WhileLoop(cond, body);
        }
        case DO: {
            nextToken();
            JCStatement body = parseStatementAsBlock();
            accept(WHILE);
            JCExpression cond = parExpression();
            accept(SEMI);
            JCDoWhileLoop t = toP(F.at(pos).DoLoop(body, cond));
            return t;
        }
        case TRY: {
            nextToken();
            List<JCTree> resources = List.nil();
            if (token.kind == LPAREN) {
                nextToken();
                resources = resources();
                accept(RPAREN);
            }
            JCBlock body = block();
            ListBuffer<JCCatch> catchers = new ListBuffer<>();
            JCBlock finalizer = null;
            if (token.kind == CATCH || token.kind == FINALLY) {
                while (token.kind == CATCH) catchers.append(catchClause());
                if (token.kind == FINALLY) {
                    nextToken();
                    finalizer = block();
                }
            } else {
                if (resources.isEmpty()) {
                    log.error(DiagnosticFlag.SYNTAX, pos, Errors.TryWithoutCatchFinallyOrResourceDecls);
                }
            }
            return F.at(pos).Try(resources, body, catchers.toList(), finalizer);
        }
        case SWITCH: {
            nextToken();
            JCExpression selector = parExpression();
            accept(LBRACE);
            List<JCCase> cases = switchBlockStatementGroups();
            JCSwitch t = to(F.at(pos).Switch(selector, cases));
            t.endpos = token.endPos;
            accept(RBRACE);
            return t;
        }
        case SYNCHRONIZED: {
            nextToken();
            JCExpression lock = parExpression();
            JCBlock body = block();
            return F.at(pos).Synchronized(lock, body);
        }
        case RETURN: {
            nextToken();
            JCExpression result = token.kind == SEMI ? null : parseExpression();
            accept(SEMI);
            JCReturn t = toP(F.at(pos).Return(result));
            return t;
        }
        case THROW: {
            nextToken();
            JCExpression exc = parseExpression();
            accept(SEMI);
            JCThrow t = toP(F.at(pos).Throw(exc));
            return t;
        }
        case BREAK: {
            nextToken();
            Name label = LAX_IDENTIFIER.test(token.kind) ? ident() : null;
            accept(SEMI);
            JCBreak t = toP(F.at(pos).Break(label));
            return t;
        }
        case CONTINUE: {
            nextToken();
            Name label = LAX_IDENTIFIER.test(token.kind) ? ident() : null;
            accept(SEMI);
            JCContinue t =  toP(F.at(pos).Continue(label));
            return t;
        }
        case SEMI:
            nextToken();
            return toP(F.at(pos).Skip());
        case ELSE:
            int elsePos = token.pos;
            nextToken();
            return doRecover(elsePos, BasicErrorRecoveryAction.BLOCK_STMT, Errors.ElseWithoutIf);
        case FINALLY:
            int finallyPos = token.pos;
            nextToken();
            return doRecover(finallyPos, BasicErrorRecoveryAction.BLOCK_STMT, Errors.FinallyWithoutTry);
        case CATCH:
            return doRecover(token.pos, BasicErrorRecoveryAction.CATCH_CLAUSE, Errors.CatchWithoutTry);
        case ASSERT: {
            nextToken();
            JCExpression assertion = parseExpression();
            JCExpression message = null;
            if (token.kind == COLON) {
                nextToken();
                message = parseExpression();
            }
            accept(SEMI);
            JCAssert t = toP(F.at(pos).Assert(assertion, message));
            return t;
        }
        default:
            Assert.error();
            return null;
        }
    }

    @Override
    public JCStatement parseStatement() {
        return parseStatementAsBlock();
    }

    private JCStatement doRecover(int startPos, ErrorRecoveryAction action, Error errorKey) {
        int errPos = S.errPos();
        JCTree stm = action.doRecover(this);
        S.errPos(errPos);
        return toP(F.Exec(syntaxError(startPos, List.of(stm), errorKey)));
    }

    /** CatchClause     = CATCH "(" FormalParameter ")" Block
     * TODO: the "FormalParameter" is not correct, it uses the special "catchTypes" rule below.
     */
    protected JCCatch catchClause() {
        int pos = token.pos;
        accept(CATCH);
        accept(LPAREN);
        JCModifiers mods = optFinal(Flags.PARAMETER);
        List<JCExpression> catchTypes = catchTypes();
        JCExpression paramType = catchTypes.size() > 1 ?
                toP(F.at(catchTypes.head.getStartPosition()).TypeUnion(catchTypes)) :
                catchTypes.head;
        JCVariableDecl formal = variableDeclaratorId(mods, paramType);
        accept(RPAREN);
        JCBlock body = block();
        return F.at(pos).Catch(formal, body);
    }

    List<JCExpression> catchTypes() {
        ListBuffer<JCExpression> catchTypes = new ListBuffer<>();
        catchTypes.add(parseType());
        while (token.kind == BAR) {
            nextToken();
            // Instead of qualident this is now parseType.
            // But would that allow too much, e.g. arrays or generics?
            catchTypes.add(parseType());
        }
        return catchTypes.toList();
    }

    /** SwitchBlockStatementGroups = { SwitchBlockStatementGroup }
     *  SwitchBlockStatementGroup = SwitchLabel BlockStatements
     *  SwitchLabel = CASE ConstantExpression ":" | DEFAULT ":"
     */
    List<JCCase> switchBlockStatementGroups() {
        ListBuffer<JCCase> cases = new ListBuffer<>();
        while (true) {
            int pos = token.pos;
            switch (token.kind) {
            case CASE:
            case DEFAULT:
                cases.appendList(switchBlockStatementGroup());
                break;
            case RBRACE: case EOF:
                return cases.toList();
            default:
                nextToken(); // to ensure progress
                syntaxError(pos, Errors.Expected3(CASE, DEFAULT, RBRACE));
            }
        }
    }

    protected List<JCCase> switchBlockStatementGroup() {
        int pos = token.pos;
        List<JCStatement> stats;
        JCCase c;
        ListBuffer<JCCase> cases = new ListBuffer<JCCase>();
        switch (token.kind) {
        case CASE: {
            nextToken();
            ListBuffer<JCCaseLabel> pats = new ListBuffer<>();
            while (true) {
                pats.append(parseCaseLabel());
                if (token.kind != COMMA) break;
                nextToken();
                checkSourceLevel(Feature.SWITCH_MULTIPLE_CASE_LABELS);
            };
            CaseTree.CaseKind caseKind;
            JCTree body = null;
            if (token.kind == ARROW) {
                checkSourceLevel(Feature.SWITCH_RULE);
                accept(ARROW);
                caseKind = JCCase.RULE;
                JCStatement statement = parseStatementAsBlock();
                if (!statement.hasTag(EXEC) && !statement.hasTag(BLOCK) && !statement.hasTag(Tag.THROW)) {
                    log.error(statement.pos(), Errors.SwitchCaseUnexpectedStatement);
                }
                stats = List.of(statement);
                body = stats.head;
            } else {
                accept(COLON, tk -> Errors.Expected2(COLON, ARROW));
                caseKind = JCCase.STATEMENT;
                stats = blockStatements();
            }
            c = F.at(pos).Case(caseKind, pats.toList(), stats, body);
            if (stats.isEmpty())
                storeEnd(c, S.prevToken().endPos);
            return cases.append(c).toList();
        }
        case DEFAULT: {
            nextToken();
            JCCaseLabel defaultPattern = toP(F.at(pos).DefaultCaseLabel());
            CaseTree.CaseKind caseKind;
            JCTree body = null;
            if (token.kind == ARROW) {
                checkSourceLevel(Feature.SWITCH_RULE);
                accept(ARROW);
                caseKind = JCCase.RULE;
                JCStatement statement = parseStatementAsBlock();
                if (!statement.hasTag(EXEC) && !statement.hasTag(BLOCK) && !statement.hasTag(Tag.THROW)) {
                    log.error(statement.pos(), Errors.SwitchCaseUnexpectedStatement);
                }
                stats = List.of(statement);
                body = stats.head;
            } else {
                accept(COLON, tk -> Errors.Expected2(COLON, ARROW));
                caseKind = JCCase.STATEMENT;
                stats = blockStatements();
            }
            c = F.at(pos).Case(caseKind, List.of(defaultPattern), stats, body);
            if (stats.isEmpty())
                storeEnd(c, S.prevToken().endPos);
            return cases.append(c).toList();
        }
        }
        throw new AssertionError("should not reach here");
    }

    private JCCaseLabel parseCaseLabel() {
        int patternPos = token.pos;
        JCCaseLabel label;

        if (token.kind == DEFAULT) {
            checkSourceLevel(token.pos, Feature.PATTERN_SWITCH);
            nextToken();
            label = toP(F.at(patternPos).DefaultCaseLabel());
        } else {
            int lookahead = 0;
            while (S.token(lookahead).kind == LPAREN) {
                lookahead++;
            }
            JCModifiers mods = optFinal(0);
            boolean pattern = mods.flags != 0 || mods.annotations.nonEmpty() ||
                              analyzePattern(lookahead) == PatternResult.PATTERN;
            if (pattern) {
                checkSourceLevel(token.pos, Feature.PATTERN_SWITCH);
<<<<<<< HEAD
                JCPattern p = parsePattern(patternPos, mods, null);
                JCExpression guard = null;
=======
                JCPattern p = parsePattern(patternPos, mods, null, false, true);
>>>>>>> f235955e
                if (token.kind == IDENTIFIER && token.name() == names.when) {
                    nextToken();
                    guard = term(EXPR | NOLAMBDA);
                }
                return toP(F.at(patternPos).PatternCaseLabel(p, guard));
            } else {
                JCExpression expr = term(EXPR | NOLAMBDA);
                return toP(F.at(patternPos).ExpressionCaseLabel(expr));
            }
        }

        return label;
    }

    @SuppressWarnings("fallthrough")
    PatternResult analyzePattern(int lookahead) {
        int typeDepth = 0;
        int parenDepth = 0;
        PatternResult pendingResult = PatternResult.EXPRESSION;
        while (true) {
            TokenKind token = S.token(lookahead).kind;
            switch (token) {
                case BYTE: case SHORT: case INT: case LONG: case FLOAT:
                case DOUBLE: case BOOLEAN: case CHAR: case VOID:
                case ASSERT, ENUM, IDENTIFIER, UNDERSCORE:
                    if (typeDepth == 0 && peekToken(lookahead, LAX_IDENTIFIER)) {
                        if (parenDepth == 0) {
                            return PatternResult.PATTERN;
                        } else {
                            pendingResult = PatternResult.PATTERN;
                        }
                    }
                    break;
                case DOT, QUES, EXTENDS, SUPER, COMMA: break;
                case LT: typeDepth++; break;
                case GTGTGT: typeDepth--;
                case GTGT: typeDepth--;
                case GT:
                    typeDepth--;
                    if (typeDepth == 0) {
                         return peekToken(lookahead, LAX_IDENTIFIER) ||
                                peekToken(lookahead, tk -> tk == LPAREN) ? PatternResult.PATTERN
                                                                         : PatternResult.EXPRESSION;
                    } else if (typeDepth < 0) return PatternResult.EXPRESSION;
                    break;
                case MONKEYS_AT:
                    lookahead = skipAnnotation(lookahead);
                    break;
                case LBRACKET:
                    if (peekToken(lookahead, RBRACKET, LAX_IDENTIFIER)) {
                        return PatternResult.PATTERN;
                    } else if (peekToken(lookahead, RBRACKET)) {
                        lookahead++;
                        break;
                    } else {
                        return PatternResult.EXPRESSION;
                    }
                case LPAREN:
                    if (S.token(lookahead + 1).kind == RPAREN) {
                        return parenDepth != 0 && S.token(lookahead + 2).kind == ARROW
                                ? PatternResult.EXPRESSION
                                : PatternResult.PATTERN;
                    }
                    parenDepth++; break;
                case RPAREN: parenDepth--; break;
                case ARROW: return parenDepth > 0 ? PatternResult.EXPRESSION
                                                   : pendingResult;
                default: return pendingResult;
            }
            lookahead++;
        }
    }

    private enum PatternResult {
        EXPRESSION,
        PATTERN;
    }

    /** MoreStatementExpressions = { COMMA StatementExpression }
     */
    <T extends ListBuffer<? super JCExpressionStatement>> T moreStatementExpressions(int pos,
                                                                    JCExpression first,
                                                                    T stats) {
        // This Exec is a "StatementExpression"; it subsumes no terminating token
        stats.append(toP(F.at(pos).Exec(checkExprStat(first))));
        while (token.kind == COMMA) {
            nextToken();
            pos = token.pos;
            JCExpression t = parseExpression();
            // This Exec is a "StatementExpression"; it subsumes no terminating token
            stats.append(toP(F.at(pos).Exec(checkExprStat(t))));
        }
        return stats;
    }

    /** ForInit = StatementExpression MoreStatementExpressions
     *           |  { FINAL | '@' Annotation } Type VariableDeclarators
     */
    List<JCStatement> forInit() {
        ListBuffer<JCStatement> stats = new ListBuffer<>();
        int pos = token.pos;
        if (token.kind == FINAL || token.kind == MONKEYS_AT) {
            return variableDeclarators(optFinal(0), parseType(true), stats, true).toList();
        } else {
            JCExpression t = term(EXPR | TYPE);
            if ((lastmode & TYPE) != 0 && LAX_IDENTIFIER.test(token.kind)) {
                return variableDeclarators(modifiersOpt(), t, stats, true).toList();
            } else if ((lastmode & TYPE) != 0 && token.kind == COLON) {
                log.error(DiagnosticFlag.SYNTAX, pos, Errors.BadInitializer("for-loop"));
                return List.of((JCStatement)F.at(pos).VarDef(modifiersOpt(), names.error, t, null));
            } else {
                return moreStatementExpressions(pos, t, stats).toList();
            }
        }
    }

    /** ForUpdate = StatementExpression MoreStatementExpressions
     */
    List<JCExpressionStatement> forUpdate() {
        return moreStatementExpressions(token.pos,
                                        parseExpression(),
                                        new ListBuffer<JCExpressionStatement>()).toList();
    }

    /** AnnotationsOpt = { '@' Annotation }
     *
     * @param kind Whether to parse an ANNOTATION or TYPE_ANNOTATION
     */
    protected List<JCAnnotation> annotationsOpt(Tag kind) {
        if (token.kind != MONKEYS_AT) return List.nil(); // optimization
        ListBuffer<JCAnnotation> buf = new ListBuffer<>();
        int prevmode = mode;
        while (token.kind == MONKEYS_AT) {
            int pos = token.pos;
            nextToken();
            buf.append(annotation(pos, kind));
        }
        lastmode = mode;
        mode = prevmode;
        List<JCAnnotation> annotations = buf.toList();

        return annotations;
    }

    List<JCAnnotation> typeAnnotationsOpt() {
        List<JCAnnotation> annotations = annotationsOpt(Tag.TYPE_ANNOTATION);
        return annotations;
    }

    /** ModifiersOpt = { Modifier }
     *  Modifier = PUBLIC | PROTECTED | PRIVATE | STATIC | ABSTRACT | FINAL
     *           | NATIVE | SYNCHRONIZED | TRANSIENT | VOLATILE | "@"
     *           | "@" Annotation
     */
    protected JCModifiers modifiersOpt() {
        return modifiersOpt(null);
    }
    protected JCModifiers modifiersOpt(JCModifiers partial) {
        long flags;
        ListBuffer<JCAnnotation> annotations = new ListBuffer<>();
        int pos;
        if (partial == null) {
            flags = 0;
            pos = token.pos;
        } else {
            flags = partial.flags;
            annotations.appendList(partial.annotations);
            pos = partial.pos;
        }
        if (token.deprecatedFlag()) {
            flags |= Flags.DEPRECATED;
        }
        int lastPos;
    loop:
        while (true) {
            long flag;
            switch (token.kind) {
            case PRIVATE     : flag = Flags.PRIVATE; break;
            case PROTECTED   : flag = Flags.PROTECTED; break;
            case PUBLIC      : flag = Flags.PUBLIC; break;
            case STATIC      : flag = Flags.STATIC; break;
            case TRANSIENT   : flag = Flags.TRANSIENT; break;
            case FINAL       : flag = Flags.FINAL; break;
            case ABSTRACT    : flag = Flags.ABSTRACT; break;
            case NATIVE      : flag = Flags.NATIVE; break;
            case VOLATILE    : flag = Flags.VOLATILE; break;
            case SYNCHRONIZED: flag = Flags.SYNCHRONIZED; break;
            case STRICTFP    : flag = Flags.STRICTFP; break;
            case MONKEYS_AT  : flag = Flags.ANNOTATION; break;
            case DEFAULT     : checkSourceLevel(Feature.DEFAULT_METHODS); flag = Flags.DEFAULT; break;
            case ERROR       : flag = 0; nextToken(); break;
            case IDENTIFIER  : {
                if (isNonSealedClassStart(false)) {
                    flag = Flags.NON_SEALED;
                    nextToken();
                    nextToken();
                    break;
                }
                if (isSealedClassStart(false)) {
                    checkSourceLevel(Feature.SEALED_CLASSES);
                    flag = Flags.SEALED;
                    break;
                }
                break loop;
            }
            default: break loop;
            }
            if ((flags & flag) != 0) log.error(DiagnosticFlag.SYNTAX, token.pos, Errors.RepeatedModifier);
            lastPos = token.pos;
            nextToken();
            if (flag == Flags.ANNOTATION) {
                if (token.kind != INTERFACE) {
                    JCAnnotation ann = annotation(lastPos, Tag.ANNOTATION);
                    // if first modifier is an annotation, set pos to annotation's.
                    if (flags == 0 && annotations.isEmpty())
                        pos = ann.pos;
                    annotations.append(ann);
                    flag = 0;
                }
            }
            flags |= flag;
        }
        switch (token.kind) {
        case ENUM: flags |= Flags.ENUM; break;
        case INTERFACE: flags |= Flags.INTERFACE; break;
        default: break;
        }

        /* A modifiers tree with no modifier tokens or annotations
         * has no text position. */
        if ((flags & (Flags.ModifierFlags | Flags.ANNOTATION)) == 0 && annotations.isEmpty())
            pos = Position.NOPOS;

        JCModifiers mods = F.at(pos).Modifiers(flags, annotations.toList());
        if (pos != Position.NOPOS)
            storeEnd(mods, S.prevToken().endPos);
        return mods;
    }

    /** Annotation              = "@" Qualident [ "(" AnnotationFieldValues ")" ]
     *
     * @param pos position of "@" token
     * @param kind Whether to parse an ANNOTATION or TYPE_ANNOTATION
     */
    JCAnnotation annotation(int pos, Tag kind) {
        // accept(AT); // AT consumed by caller
        if (kind == Tag.TYPE_ANNOTATION) {
            checkSourceLevel(Feature.TYPE_ANNOTATIONS);
        }
        JCTree ident = qualident(false);
        List<JCExpression> fieldValues = annotationFieldValuesOpt();
        JCAnnotation ann;
        if (kind == Tag.ANNOTATION) {
            ann = F.at(pos).Annotation(ident, fieldValues);
        } else if (kind == Tag.TYPE_ANNOTATION) {
            ann = F.at(pos).TypeAnnotation(ident, fieldValues);
        } else {
            throw new AssertionError("Unhandled annotation kind: " + kind);
        }

        storeEnd(ann, S.prevToken().endPos);
        return ann;
    }

    List<JCExpression> annotationFieldValuesOpt() {
        return (token.kind == LPAREN) ? annotationFieldValues() : List.nil();
    }

    /** AnnotationFieldValues   = "(" [ AnnotationFieldValue { "," AnnotationFieldValue } ] ")" */
    List<JCExpression> annotationFieldValues() {
        accept(LPAREN);
        ListBuffer<JCExpression> buf = new ListBuffer<>();
        if (token.kind != RPAREN) {
            buf.append(annotationFieldValue());
            while (token.kind == COMMA) {
                nextToken();
                buf.append(annotationFieldValue());
            }
        }
        accept(RPAREN);
        return buf.toList();
    }

    /** AnnotationFieldValue    = AnnotationValue
     *                          | Identifier "=" AnnotationValue
     */
    JCExpression annotationFieldValue() {
        if (LAX_IDENTIFIER.test(token.kind)) {
            selectExprMode();
            JCExpression t1 = term1();
            if (t1.hasTag(IDENT) && token.kind == EQ) {
                int pos = token.pos;
                accept(EQ);
                JCExpression v = annotationValue();
                return toP(F.at(pos).Assign(t1, v));
            } else {
                return t1;
            }
        }
        return annotationValue();
    }

    /* AnnotationValue          = ConditionalExpression
     *                          | Annotation
     *                          | "{" [ AnnotationValue { "," AnnotationValue } ] [","] "}"
     */
    JCExpression annotationValue() {
        int pos;
        switch (token.kind) {
        case MONKEYS_AT:
            pos = token.pos;
            nextToken();
            return annotation(pos, Tag.ANNOTATION);
        case LBRACE:
            pos = token.pos;
            accept(LBRACE);
            ListBuffer<JCExpression> buf = new ListBuffer<>();
            if (token.kind == COMMA) {
                nextToken();
            } else if (token.kind != RBRACE) {
                buf.append(annotationValue());
                while (token.kind == COMMA) {
                    nextToken();
                    if (token.kind == RBRACE) break;
                    buf.append(annotationValue());
                }
            }
            accept(RBRACE, tk -> Errors.AnnotationMissingElementValue);
            return toP(F.at(pos).NewArray(null, List.nil(), buf.toList()));
        default:
            selectExprMode();
            return term1();
        }
    }

    /** VariableDeclarators = VariableDeclarator { "," VariableDeclarator }
     */
    public <T extends ListBuffer<? super JCVariableDecl>> T variableDeclarators(JCModifiers mods,
                                                                         JCExpression type,
                                                                         T vdefs,
                                                                         boolean localDecl)
    {
        return variableDeclaratorsRest(token.pos, mods, type, ident(), false, null, vdefs, localDecl);
    }

    /** VariableDeclaratorsRest = VariableDeclaratorRest { "," VariableDeclarator }
     *  ConstantDeclaratorsRest = ConstantDeclaratorRest { "," ConstantDeclarator }
     *
     *  @param reqInit  Is an initializer always required?
     *  @param dc       The documentation comment for the variable declarations, or null.
     */
    protected <T extends ListBuffer<? super JCVariableDecl>> T variableDeclaratorsRest(int pos,
                                                                     JCModifiers mods,
                                                                     JCExpression type,
                                                                     Name name,
                                                                     boolean reqInit,
                                                                     Comment dc,
                                                                     T vdefs,
                                                                     boolean localDecl)
    {
        JCVariableDecl head = variableDeclaratorRest(pos, mods, type, name, reqInit, dc, localDecl, false);
        vdefs.append(head);
        while (token.kind == COMMA) {
            // All but last of multiple declarators subsume a comma
            storeEnd((JCTree)vdefs.last(), token.endPos);
            nextToken();
            vdefs.append(variableDeclarator(mods, type, reqInit, dc, localDecl));
        }
        return vdefs;
    }

    /** VariableDeclarator = Ident VariableDeclaratorRest
     *  ConstantDeclarator = Ident ConstantDeclaratorRest
     */
    JCVariableDecl variableDeclarator(JCModifiers mods, JCExpression type, boolean reqInit, Comment dc, boolean localDecl) {
        return variableDeclaratorRest(token.pos, mods, type, ident(), reqInit, dc, localDecl, true);
    }

    /** VariableDeclaratorRest = BracketsOpt ["=" VariableInitializer]
     *  ConstantDeclaratorRest = BracketsOpt "=" VariableInitializer
     *
     *  @param reqInit  Is an initializer always required?
     *  @param dc       The documentation comment for the variable declarations, or null.
     */
    JCVariableDecl variableDeclaratorRest(int pos, JCModifiers mods, JCExpression type, Name name,
                                  boolean reqInit, Comment dc, boolean localDecl, boolean compound) {
        boolean declaredUsingVar = false;
        type = bracketsOpt(type);
        JCExpression init = null;
        if (token.kind == EQ) {
            nextToken();
            init = variableInitializer();
        }
        else if (reqInit) syntaxError(token.pos, Errors.Expected(EQ));
        JCTree elemType = TreeInfo.innermostType(type, true);
        int startPos = Position.NOPOS;
        if (elemType.hasTag(IDENT)) {
            Name typeName = ((JCIdent)elemType).name;
            if (restrictedTypeNameStartingAtSource(typeName, pos, !compound && localDecl) != null) {
                if (typeName != names.var) {
                    reportSyntaxError(elemType.pos, Errors.RestrictedTypeNotAllowedHere(typeName));
                } else if (type.hasTag(TYPEARRAY) && !compound) {
                    //error - 'var' and arrays
                    reportSyntaxError(elemType.pos, Errors.RestrictedTypeNotAllowedArray(typeName));
                } else {
                    declaredUsingVar = true;
                    if(compound)
                        //error - 'var' in compound local var decl
                        reportSyntaxError(elemType.pos, Errors.RestrictedTypeNotAllowedCompound(typeName));
                    startPos = TreeInfo.getStartPos(mods);
                    if (startPos == Position.NOPOS)
                        startPos = TreeInfo.getStartPos(type);
                    //implicit type
                    type = null;
                }
            }
        }
        JCVariableDecl result =
            toP(F.at(pos).VarDef(mods, name, type, init, declaredUsingVar));
        attach(result, dc);
        result.startPos = startPos;
        return result;
    }

    Name restrictedTypeName(JCExpression e, boolean shouldWarn) {
        switch (e.getTag()) {
            case IDENT:
                return restrictedTypeNameStartingAtSource(((JCIdent)e).name, e.pos, shouldWarn) != null ? ((JCIdent)e).name : null;
            case TYPEARRAY:
                return restrictedTypeName(((JCArrayTypeTree)e).elemtype, shouldWarn);
            default:
                return null;
        }
    }

    Source restrictedTypeNameStartingAtSource(Name name, int pos, boolean shouldWarn) {
        if (name == names.var) {
            if (Feature.LOCAL_VARIABLE_TYPE_INFERENCE.allowedInSource(source)) {
                return Source.JDK10;
            } else if (shouldWarn) {
                log.warning(pos, Warnings.RestrictedTypeNotAllowed(name, Source.JDK10));
            }
        }
        if (name == names.yield) {
            if (allowYieldStatement) {
                return Source.JDK14;
            } else if (shouldWarn) {
                log.warning(pos, Warnings.RestrictedTypeNotAllowed(name, Source.JDK14));
            }
        }
        if (name == names.record) {
            if (allowRecords) {
                return Source.JDK14;
            } else if (shouldWarn) {
                log.warning(pos, Warnings.RestrictedTypeNotAllowedPreview(name, Source.JDK14));
            }
        }
        if (name == names.sealed) {
            if (allowSealedTypes) {
                return Source.JDK15;
            } else if (shouldWarn) {
                log.warning(pos, Warnings.RestrictedTypeNotAllowedPreview(name, Source.JDK15));
            }
        }
        if (name == names.permits) {
            if (allowSealedTypes) {
                return Source.JDK15;
            } else if (shouldWarn) {
                log.warning(pos, Warnings.RestrictedTypeNotAllowedPreview(name, Source.JDK15));
            }
        }
        return null;
    }

    /** VariableDeclaratorId = Ident BracketsOpt
     */
    JCVariableDecl variableDeclaratorId(JCModifiers mods, JCExpression type) {
        return variableDeclaratorId(mods, type, false, false);
    }
    //where
    JCVariableDecl variableDeclaratorId(JCModifiers mods, JCExpression type, boolean lambdaParameter, boolean recordComponent) {
        int pos = token.pos;
        Name name;
        if (lambdaParameter && token.kind == UNDERSCORE) {
            log.error(pos, Errors.UnderscoreAsIdentifierInLambda);
            name = token.name();
            nextToken();
        } else {
            if (allowThisIdent ||
                !lambdaParameter ||
                LAX_IDENTIFIER.test(token.kind) ||
                mods.flags != Flags.PARAMETER ||
                mods.annotations.nonEmpty()) {
                JCExpression pn = qualident(false);
                if (pn.hasTag(Tag.IDENT) && ((JCIdent)pn).name != names._this) {
                    name = ((JCIdent)pn).name;
                } else {
                    if (allowThisIdent) {
                        if ((mods.flags & Flags.VARARGS) != 0) {
                            log.error(token.pos, Errors.VarargsAndReceiver);
                        }
                        if (token.kind == LBRACKET) {
                            log.error(token.pos, Errors.ArrayAndReceiver);
                        }
                        if (pn.hasTag(Tag.SELECT) && ((JCFieldAccess)pn).name != names._this) {
                            log.error(token.pos, Errors.WrongReceiver);
                        }
                    }
                    return toP(F.at(pos).ReceiverVarDef(mods, pn, type));
                }
            } else {
                /** if it is a lambda parameter and the token kind is not an identifier,
                 *  and there are no modifiers or annotations, then this means that the compiler
                 *  supposed the lambda to be explicit but it can contain a mix of implicit,
                 *  var or explicit parameters. So we assign the error name to the parameter name
                 *  instead of issuing an error and analyze the lambda parameters as a whole at
                 *  a higher level.
                 */
                name = names.empty;
            }
        }
        if ((mods.flags & Flags.VARARGS) != 0 &&
                token.kind == LBRACKET) {
            log.error(token.pos, Errors.VarargsAndOldArraySyntax);
        }
        if (recordComponent && token.kind == LBRACKET) {
            log.error(token.pos, Errors.RecordComponentAndOldArraySyntax);
        }
        type = bracketsOpt(type);

        return toP(F.at(pos).VarDef(mods, name, type, null,
                type != null && type.hasTag(IDENT) && ((JCIdent)type).name == names.var));
    }

    /** Resources = Resource { ";" Resources }
     */
    List<JCTree> resources() {
        ListBuffer<JCTree> defs = new ListBuffer<>();
        defs.append(resource());
        while (token.kind == SEMI) {
            // All but last of multiple declarators must subsume a semicolon
            storeEnd(defs.last(), token.endPos);
            int semiColonPos = token.pos;
            nextToken();
            if (token.kind == RPAREN) { // Optional trailing semicolon
                                       // after last resource
                break;
            }
            defs.append(resource());
        }
        return defs.toList();
    }

    /** Resource = VariableModifiersOpt Type VariableDeclaratorId "=" Expression
     *           | Expression
     */
    protected JCTree resource() {
        int startPos = token.pos;
        if (token.kind == FINAL || token.kind == MONKEYS_AT) {
            JCModifiers mods = optFinal(Flags.FINAL);
            JCExpression t = parseType(true);
            return variableDeclaratorRest(token.pos, mods, t, ident(), true, null, true, false);
        }
        JCExpression t = term(EXPR | TYPE);
        if ((lastmode & TYPE) != 0 && LAX_IDENTIFIER.test(token.kind)) {
            JCModifiers mods = toP(F.at(startPos).Modifiers(Flags.FINAL));
            return variableDeclaratorRest(token.pos, mods, t, ident(), true, null, true, false);
        } else {
            checkSourceLevel(Feature.EFFECTIVELY_FINAL_VARIABLES_IN_TRY_WITH_RESOURCES);
            if (!t.hasTag(IDENT) && !t.hasTag(SELECT)) {
                log.error(t.pos(), Errors.TryWithResourcesExprNeedsVar);
            }

            return t;
        }
    }

    /** CompilationUnit = [ { "@" Annotation } PACKAGE Qualident ";"] {ImportDeclaration} {TypeDeclaration}
     */
    public JCTree.JCCompilationUnit parseCompilationUnit() {
        Token firstToken = token;
        JCModifiers mods = null;
        boolean consumedToplevelDoc = false;
        boolean seenImport = false;
        boolean seenPackage = false;
        ListBuffer<JCTree> defs = new ListBuffer<>();
        if (token.kind == MONKEYS_AT)
            mods = modifiersOpt();

        if (token.kind == PACKAGE) {
            int packagePos = token.pos;
            List<JCAnnotation> annotations = List.nil();
            seenPackage = true;
            if (mods != null) {
                checkNoMods(mods.flags & ~Flags.DEPRECATED);
                annotations = mods.annotations;
                mods = null;
            }
            nextToken();
            JCExpression pid = qualident(false);
            accept(SEMI);
            JCPackageDecl pd = toP(F.at(packagePos).PackageDecl(annotations, pid));
            attach(pd, firstToken.comment(CommentStyle.JAVADOC));
            consumedToplevelDoc = true;
            defs.append(pd);
        }

        boolean checkForImports = true;
        boolean firstTypeDecl = true;
        while (token.kind != EOF) {
            if (token.pos <= endPosTable.errorEndPos) {
                // error recovery
                skip(checkForImports, false, false, false);
                if (token.kind == EOF)
                    break;
            }
            if (checkForImports && mods == null && token.kind == IMPORT) {
                seenImport = true;
                defs.append(importDeclaration());
            } else {
                Comment docComment = token.comment(CommentStyle.JAVADOC);
                if (firstTypeDecl && !seenImport && !seenPackage) {
                    docComment = firstToken.comment(CommentStyle.JAVADOC);
                    consumedToplevelDoc = true;
                }
                if (mods != null || token.kind != SEMI)
                    mods = modifiersOpt(mods);
                if (firstTypeDecl && token.kind == IDENTIFIER) {
                    ModuleKind kind = ModuleKind.STRONG;
                    if (token.name() == names.open) {
                        kind = ModuleKind.OPEN;
                        nextToken();
                    }
                    if (token.kind == IDENTIFIER && token.name() == names.module) {
                        if (mods != null) {
                            checkNoMods(mods.flags & ~Flags.DEPRECATED);
                        }
                        defs.append(moduleDecl(mods, kind, docComment));
                        consumedToplevelDoc = true;
                        break;
                    } else if (kind != ModuleKind.STRONG) {
                        reportSyntaxError(token.pos, Errors.ExpectedModule);
                    }
                }
                JCTree def = typeDeclaration(mods, docComment);
                if (def instanceof JCExpressionStatement statement)
                    def = statement.expr;
                defs.append(def);
                if (def instanceof JCClassDecl)
                    checkForImports = false;
                mods = null;
                firstTypeDecl = false;
            }
        }
        JCTree.JCCompilationUnit toplevel = F.at(firstToken.pos).TopLevel(defs.toList());
        if (!consumedToplevelDoc)
            attach(toplevel, firstToken.comment(CommentStyle.JAVADOC));
        if (defs.isEmpty())
            storeEnd(toplevel, S.prevToken().endPos);
        if (keepDocComments)
            toplevel.docComments = docComments;
        if (keepLineMap)
            toplevel.lineMap = S.getLineMap();
        this.endPosTable.setParser(null); // remove reference to parser
        toplevel.endPositions = this.endPosTable;
        return toplevel;
    }

    JCModuleDecl moduleDecl(JCModifiers mods, ModuleKind kind, Comment dc) {
        int pos = token.pos;
        checkSourceLevel(Feature.MODULES);

        nextToken();
        JCExpression name = qualident(false);
        List<JCDirective> directives = null;

        accept(LBRACE);
        directives = moduleDirectiveList();
        accept(RBRACE);
        accept(EOF);

        JCModuleDecl result = toP(F.at(pos).ModuleDef(mods, kind, name, directives));
        attach(result, dc);
        return result;
    }

    List<JCDirective> moduleDirectiveList() {
        ListBuffer<JCDirective> defs = new ListBuffer<>();
        while (token.kind == IDENTIFIER) {
            int pos = token.pos;
            if (token.name() == names.requires) {
                nextToken();
                boolean isTransitive = false;
                boolean isStaticPhase = false;
            loop:
                while (true) {
                    switch (token.kind) {
                        case IDENTIFIER:
                            if (token.name() == names.transitive && !isTransitive) {
                                Token t1 = S.token(1);
                                if (t1.kind == SEMI || t1.kind == DOT) {
                                    break loop;
                                }
                                isTransitive = true;
                                break;
                            } else {
                                break loop;
                            }
                        case STATIC:
                            if (isStaticPhase) {
                                log.error(DiagnosticFlag.SYNTAX, token.pos, Errors.RepeatedModifier);
                            }
                            isStaticPhase = true;
                            break;
                        default:
                            break loop;
                    }
                    nextToken();
                }
                JCExpression moduleName = qualident(false);
                accept(SEMI);
                defs.append(toP(F.at(pos).Requires(isTransitive, isStaticPhase, moduleName)));
            } else if (token.name() == names.exports || token.name() == names.opens) {
                boolean exports = token.name() == names.exports;
                nextToken();
                JCExpression pkgName = qualident(false);
                List<JCExpression> moduleNames = null;
                if (token.kind == IDENTIFIER && token.name() == names.to) {
                    nextToken();
                    moduleNames = qualidentList(false);
                }
                accept(SEMI);
                JCDirective d;
                if (exports) {
                    d = F.at(pos).Exports(pkgName, moduleNames);
                } else {
                    d = F.at(pos).Opens(pkgName, moduleNames);
                }
                defs.append(toP(d));
            } else if (token.name() == names.provides) {
                nextToken();
                JCExpression serviceName = qualident(false);
                if (token.kind == IDENTIFIER && token.name() == names.with) {
                    nextToken();
                    List<JCExpression> implNames = qualidentList(false);
                    accept(SEMI);
                    defs.append(toP(F.at(pos).Provides(serviceName, implNames)));
                } else {
                    log.error(DiagnosticFlag.SYNTAX, token.pos, Errors.ExpectedStr("'" + names.with + "'"));
                    skip(false, false, false, false);
                }
            } else if (token.name() == names.uses) {
                nextToken();
                JCExpression service = qualident(false);
                accept(SEMI);
                defs.append(toP(F.at(pos).Uses(service)));
            } else {
                setErrorEndPos(pos);
                reportSyntaxError(pos, Errors.InvalidModuleDirective);
                break;
            }
        }
        return defs.toList();
    }

    /** ImportDeclaration = IMPORT [ STATIC ] Ident { "." Ident } [ "." "*" ] ";"
     */
    protected JCTree importDeclaration() {
        int pos = token.pos;
        nextToken();
        boolean importStatic = false;
        if (token.kind == STATIC) {
            importStatic = true;
            nextToken();
        }
        JCExpression pid = toP(F.at(token.pos).Ident(ident()));
        do {
            int pos1 = token.pos;
            accept(DOT);
            if (token.kind == STAR) {
                pid = to(F.at(pos1).Select(pid, names.asterisk));
                nextToken();
                break;
            } else {
                pid = toP(F.at(pos1).Select(pid, ident()));
            }
        } while (token.kind == DOT);
        accept(SEMI);
        return toP(F.at(pos).Import(pid, importStatic));
    }

    /** TypeDeclaration = ClassOrInterfaceOrEnumDeclaration
     *                  | ";"
     */
    JCTree typeDeclaration(JCModifiers mods, Comment docComment) {
        int pos = token.pos;
        if (mods == null && token.kind == SEMI) {
            nextToken();
            return toP(F.at(pos).Skip());
        } else {
            return classOrRecordOrInterfaceOrEnumDeclaration(modifiersOpt(mods), docComment);
        }
    }

    /** ClassOrInterfaceOrEnumDeclaration = ModifiersOpt
     *           (ClassDeclaration | InterfaceDeclaration | EnumDeclaration)
     *  @param mods     Any modifiers starting the class or interface declaration
     *  @param dc       The documentation comment for the class, or null.
     */
    protected JCStatement classOrRecordOrInterfaceOrEnumDeclaration(JCModifiers mods, Comment dc) {
        if (token.kind == CLASS) {
            return classDeclaration(mods, dc);
        } if (isRecordStart()) {
            return recordDeclaration(mods, dc);
        } else if (token.kind == INTERFACE) {
            return interfaceDeclaration(mods, dc);
        } else if (token.kind == ENUM) {
            return enumDeclaration(mods, dc);
        } else {
            int pos = token.pos;
            List<JCTree> errs;
            if (token.kind == IDENTIFIER && token.name() == names.record) {
                checkSourceLevel(Feature.RECORDS);
                JCErroneous erroneousTree = syntaxError(token.pos, List.of(mods), Errors.RecordHeaderExpected);
                return toP(F.Exec(erroneousTree));
            } else {
                if (LAX_IDENTIFIER.test(token.kind)) {
                    errs = List.of(mods, toP(F.at(pos).Ident(ident())));
                    setErrorEndPos(token.pos);
                } else {
                    errs = List.of(mods);
                }
                final JCErroneous erroneousTree;
                if (parseModuleInfo) {
                    erroneousTree = syntaxError(pos, errs, Errors.ExpectedModuleOrOpen);
                } else {
                    if (allowRecords) {
                        erroneousTree = syntaxError(pos, errs, Errors.Expected4(CLASS, INTERFACE, ENUM, "record"));
                    } else {
                        erroneousTree = syntaxError(pos, errs, Errors.Expected3(CLASS, INTERFACE, ENUM));
                    }
                }
                return toP(F.Exec(erroneousTree));
            }
        }
    }

    /** ClassDeclaration = CLASS Ident TypeParametersOpt [EXTENDS Type]
     *                     [IMPLEMENTS TypeList] ClassBody
     *  @param mods    The modifiers starting the class declaration
     *  @param dc       The documentation comment for the class, or null.
     */
    protected JCClassDecl classDeclaration(JCModifiers mods, Comment dc) {
        int pos = token.pos;
        accept(CLASS);
        Name name = typeName();

        List<JCTypeParameter> typarams = typeParametersOpt();

        JCExpression extending = null;
        if (token.kind == EXTENDS) {
            nextToken();
            extending = parseType();
        }
        List<JCExpression> implementing = List.nil();
        if (token.kind == IMPLEMENTS) {
            nextToken();
            implementing = typeList();
        }
        List<JCExpression> permitting = permitsClause(mods, "class");
        List<JCTree> defs = classInterfaceOrRecordBody(name, false, false);
        JCClassDecl result = toP(F.at(pos).ClassDef(
            mods, name, typarams, extending, implementing, permitting, defs));
        attach(result, dc);
        return result;
    }

    protected JCClassDecl recordDeclaration(JCModifiers mods, Comment dc) {
        int pos = token.pos;
        nextToken();
        mods.flags |= Flags.RECORD;
        Name name = typeName();

        List<JCTypeParameter> typarams = typeParametersOpt();

        List<JCVariableDecl> headerFields = formalParameters(false, true);

        List<JCExpression> implementing = List.nil();
        if (token.kind == IMPLEMENTS) {
            nextToken();
            implementing = typeList();
        }
        List<JCTree> defs = classInterfaceOrRecordBody(name, false, true);
        java.util.List<JCVariableDecl> fields = new ArrayList<>();
        for (JCVariableDecl field : headerFields) {
            fields.add(field);
        }
        for (JCTree def : defs) {
            if (def.hasTag(METHODDEF)) {
                JCMethodDecl methDef = (JCMethodDecl) def;
                if (methDef.name == names.init && methDef.params.isEmpty() && (methDef.mods.flags & Flags.COMPACT_RECORD_CONSTRUCTOR) != 0) {
                    ListBuffer<JCVariableDecl> tmpParams = new ListBuffer<>();
                    for (JCVariableDecl param : headerFields) {
                        tmpParams.add(F.at(param)
                                // we will get flags plus annotations from the record component
                                .VarDef(F.Modifiers(Flags.PARAMETER | Flags.GENERATED_MEMBER | param.mods.flags & Flags.VARARGS,
                                        param.mods.annotations),
                                param.name, param.vartype, null));
                    }
                    methDef.params = tmpParams.toList();
                }
            }
        }
        for (int i = fields.size() - 1; i >= 0; i--) {
            JCVariableDecl field = fields.get(i);
            defs = defs.prepend(field);
        }
        JCClassDecl result = toP(F.at(pos).ClassDef(mods, name, typarams, null, implementing, defs));
        attach(result, dc);
        return result;
    }

    Name typeName() {
        int pos = token.pos;
        Name name = ident();
        Source source = restrictedTypeNameStartingAtSource(name, pos, true);
        if (source != null) {
            reportSyntaxError(pos, Errors.RestrictedTypeNotAllowed(name, source));
        }
        return name;
    }

    /** InterfaceDeclaration = INTERFACE Ident TypeParametersOpt
     *                         [EXTENDS TypeList] InterfaceBody
     *  @param mods    The modifiers starting the interface declaration
     *  @param dc       The documentation comment for the interface, or null.
     */
    protected JCClassDecl interfaceDeclaration(JCModifiers mods, Comment dc) {
        int pos = token.pos;
        accept(INTERFACE);

        Name name = typeName();

        List<JCTypeParameter> typarams = typeParametersOpt();

        List<JCExpression> extending = List.nil();
        if (token.kind == EXTENDS) {
            nextToken();
            extending = typeList();
        }
        List<JCExpression> permitting = permitsClause(mods, "interface");
        List<JCTree> defs;
        defs = classInterfaceOrRecordBody(name, true, false);
        JCClassDecl result = toP(F.at(pos).ClassDef(
            mods, name, typarams, null, extending, permitting, defs));
        attach(result, dc);
        return result;
    }

    List<JCExpression> permitsClause(JCModifiers mods, String classOrInterface) {
        if (allowSealedTypes && token.kind == IDENTIFIER && token.name() == names.permits) {
            checkSourceLevel(Feature.SEALED_CLASSES);
            if ((mods.flags & Flags.SEALED) == 0) {
                log.error(token.pos, Errors.InvalidPermitsClause(Fragments.ClassIsNotSealed(classOrInterface)));
            }
            nextToken();
            return qualidentList(false);
        }
        return List.nil();
    }

    /** EnumDeclaration = ENUM Ident [IMPLEMENTS TypeList] EnumBody
     *  @param mods    The modifiers starting the enum declaration
     *  @param dc       The documentation comment for the enum, or null.
     */
    protected JCClassDecl enumDeclaration(JCModifiers mods, Comment dc) {
        int pos = token.pos;
        accept(ENUM);

        Name name = typeName();

        int typeNamePos = token.pos;
        List<JCTypeParameter> typarams = typeParametersOpt(true);
        if (typarams == null || !typarams.isEmpty()) {
            int errorPosition = typarams == null
                    ? typeNamePos
                    : typarams.head.pos;
            log.error(DiagnosticFlag.SYNTAX, errorPosition, Errors.EnumCantBeGeneric);
        }

        List<JCExpression> implementing = List.nil();
        if (token.kind == IMPLEMENTS) {
            nextToken();
            implementing = typeList();
        }

        List<JCTree> defs = enumBody(name);
        mods.flags |= Flags.ENUM;
        JCClassDecl result = toP(F.at(pos).
            ClassDef(mods, name, List.nil(),
                     null, implementing, defs));
        attach(result, dc);
        return result;
    }

    /** EnumBody = "{" { EnumeratorDeclarationList } [","]
     *                  [ ";" {ClassBodyDeclaration} ] "}"
     */
    List<JCTree> enumBody(Name enumName) {
        accept(LBRACE);
        ListBuffer<JCTree> defs = new ListBuffer<>();
        boolean wasSemi = false;
        boolean hasStructuralErrors = false;
        boolean wasError = false;
        if (token.kind == COMMA) {
            nextToken();
            if (token.kind == SEMI) {
                wasSemi = true;
                nextToken();
            } else if (token.kind != RBRACE) {
                reportSyntaxError(S.prevToken().endPos,
                                  Errors.Expected2(RBRACE, SEMI));
                wasError = true;
            }
        }
        while (token.kind != RBRACE && token.kind != EOF) {
            if (token.kind == SEMI) {
                accept(SEMI);
                wasSemi = true;
                if (token.kind == RBRACE || token.kind == EOF) break;
            }
            EnumeratorEstimate memberType = estimateEnumeratorOrMember(enumName);
            if (memberType == EnumeratorEstimate.UNKNOWN) {
                memberType = wasSemi ? EnumeratorEstimate.MEMBER
                                     : EnumeratorEstimate.ENUMERATOR;
            }
            if (memberType == EnumeratorEstimate.ENUMERATOR) {
                wasError = false;
                if (wasSemi && !hasStructuralErrors) {
                    reportSyntaxError(token.pos, Errors.EnumConstantNotExpected);
                    hasStructuralErrors = true;
                }
                defs.append(enumeratorDeclaration(enumName));
                if (token.pos <= endPosTable.errorEndPos) {
                    // error recovery
                   skip(false, true, true, false);
                } else {
                    if (token.kind != RBRACE && token.kind != SEMI && token.kind != EOF) {
                        if (token.kind == COMMA) {
                            nextToken();
                        } else {
                            setErrorEndPos(token.pos);
                            reportSyntaxError(S.prevToken().endPos,
                                              Errors.Expected3(COMMA, RBRACE, SEMI));
                            wasError = true;
                        }
                    }
                }
            } else {
                if (!wasSemi && !hasStructuralErrors && !wasError) {
                    reportSyntaxError(token.pos, Errors.EnumConstantExpected);
                    hasStructuralErrors = true;
                }
                wasError = false;
                defs.appendList(classOrInterfaceOrRecordBodyDeclaration(enumName,
                                                                false, false));
                if (token.pos <= endPosTable.errorEndPos) {
                    // error recovery
                   skip(false, true, true, false);
                }
            }
        }
        accept(RBRACE);
        return defs.toList();
    }

    private EnumeratorEstimate estimateEnumeratorOrMember(Name enumName) {
        // if we are seeing a record declaration inside of an enum we want the same error message as expected for a
        // let's say an interface declaration inside an enum
        if (token.kind == TokenKind.IDENTIFIER && token.name() != enumName &&
                (!allowRecords || !isRecordStart())) {
            Token next = S.token(1);
            switch (next.kind) {
                case LPAREN: case LBRACE: case COMMA: case SEMI:
                    return EnumeratorEstimate.ENUMERATOR;
            }
        }
        switch (token.kind) {
            case IDENTIFIER: case MONKEYS_AT: case LT:
                if (token.kind == IDENTIFIER) {
                    if (allowRecords && isRecordStart()) {
                        return EnumeratorEstimate.MEMBER;
                    }
                }
                return EnumeratorEstimate.UNKNOWN;
            default:
                return EnumeratorEstimate.MEMBER;
        }
    }

    private enum EnumeratorEstimate {
        ENUMERATOR,
        MEMBER,
        UNKNOWN;
    }

    /** EnumeratorDeclaration = AnnotationsOpt [TypeArguments] IDENTIFIER [ Arguments ] [ "{" ClassBody "}" ]
     */
    JCTree enumeratorDeclaration(Name enumName) {
        Comment dc = token.comment(CommentStyle.JAVADOC);
        int flags = Flags.PUBLIC|Flags.STATIC|Flags.FINAL|Flags.ENUM;
        if (token.deprecatedFlag()) {
            flags |= Flags.DEPRECATED;
        }
        int pos = token.pos;
        List<JCAnnotation> annotations = annotationsOpt(Tag.ANNOTATION);
        JCModifiers mods = F.at(annotations.isEmpty() ? Position.NOPOS : pos).Modifiers(flags, annotations);
        List<JCExpression> typeArgs = typeArgumentsOpt();
        int identPos = token.pos;
        Name name = ident();
        int createPos = token.pos;
        List<JCExpression> args = (token.kind == LPAREN)
            ? arguments() : List.nil();
        JCClassDecl body = null;
        if (token.kind == LBRACE) {
            JCModifiers mods1 = F.at(Position.NOPOS).Modifiers(Flags.ENUM);
            List<JCTree> defs = classInterfaceOrRecordBody(names.empty, false, false);
            body = toP(F.at(identPos).AnonymousClassDef(mods1, defs));
        }
        if (args.isEmpty() && body == null)
            createPos = identPos;
        JCIdent ident = F.at(identPos).Ident(enumName);
        JCNewClass create = F.at(createPos).NewClass(null, typeArgs, ident, args, body);
        if (createPos != identPos)
            storeEnd(create, S.prevToken().endPos);
        ident = F.at(identPos).Ident(enumName);
        JCTree result = toP(F.at(pos).VarDef(mods, name, ident, create));
        attach(result, dc);
        return result;
    }

    /** TypeList = Type {"," Type}
     */
    List<JCExpression> typeList() {
        ListBuffer<JCExpression> ts = new ListBuffer<>();
        ts.append(parseType());
        while (token.kind == COMMA) {
            nextToken();
            ts.append(parseType());
        }
        return ts.toList();
    }

    /** ClassBody     = "{" {ClassBodyDeclaration} "}"
     *  InterfaceBody = "{" {InterfaceBodyDeclaration} "}"
     */
    List<JCTree> classInterfaceOrRecordBody(Name className, boolean isInterface, boolean isRecord) {
        accept(LBRACE);
        if (token.pos <= endPosTable.errorEndPos) {
            // error recovery
            skip(false, true, false, false);
            if (token.kind == LBRACE)
                nextToken();
            else
                return List.nil();
        }
        ListBuffer<JCTree> defs = new ListBuffer<>();
        while (token.kind != RBRACE && token.kind != EOF) {
            defs.appendList(classOrInterfaceOrRecordBodyDeclaration(className, isInterface, isRecord));
            if (token.pos <= endPosTable.errorEndPos) {
               // error recovery
               skip(false, true, true, false);
           }
        }
        accept(RBRACE);
        return defs.toList();
    }

    /** ClassBodyDeclaration =
     *      ";"
     *    | [STATIC] Block
     *    | ModifiersOpt
     *      ( Type Ident
     *        ( VariableDeclaratorsRest ";" | MethodDeclaratorRest )
     *      | VOID Ident VoidMethodDeclaratorRest
     *      | TypeParameters [Annotations]
     *        ( Type Ident MethodDeclaratorRest
     *        | VOID Ident VoidMethodDeclaratorRest
     *        )
     *      | Ident ConstructorDeclaratorRest
     *      | TypeParameters Ident ConstructorDeclaratorRest
     *      | ClassOrInterfaceOrEnumDeclaration
     *      )
     *  InterfaceBodyDeclaration =
     *      ";"
     *    | ModifiersOpt
     *      ( Type Ident
     *        ( ConstantDeclaratorsRest ";" | MethodDeclaratorRest )
     *      | VOID Ident MethodDeclaratorRest
     *      | TypeParameters [Annotations]
     *        ( Type Ident MethodDeclaratorRest
     *        | VOID Ident VoidMethodDeclaratorRest
     *        )
     *      | ClassOrInterfaceOrEnumDeclaration
     *      )
     *
     */
    protected List<JCTree> classOrInterfaceOrRecordBodyDeclaration(Name className, boolean isInterface, boolean isRecord) {
        if (token.kind == SEMI) {
            nextToken();
            return List.nil();
        } else {
            Comment dc = token.comment(CommentStyle.JAVADOC);
            int pos = token.pos;
            JCModifiers mods = modifiersOpt();
            if (token.kind == CLASS ||
                allowRecords && isRecordStart() ||
                token.kind == INTERFACE ||
                token.kind == ENUM) {
                return List.of(classOrRecordOrInterfaceOrEnumDeclaration(mods, dc));
            } else if (token.kind == LBRACE &&
                       (mods.flags & Flags.StandardFlags & ~Flags.STATIC) == 0 &&
                       mods.annotations.isEmpty()) {
                if (isInterface) {
                    log.error(DiagnosticFlag.SYNTAX, token.pos, Errors.InitializerNotAllowed);
                } else if (isRecord && (mods.flags & Flags.STATIC) == 0) {
                    log.error(DiagnosticFlag.SYNTAX, token.pos, Errors.InstanceInitializerNotAllowedInRecords);
                }
                return List.of(block(pos, mods.flags));
            } else {
                pos = token.pos;
                List<JCTypeParameter> typarams = typeParametersOpt();
                // if there are type parameters but no modifiers, save the start
                // position of the method in the modifiers.
                if (typarams.nonEmpty() && mods.pos == Position.NOPOS) {
                    mods.pos = pos;
                    storeEnd(mods, pos);
                }
                List<JCAnnotation> annosAfterParams = annotationsOpt(Tag.ANNOTATION);

                if (annosAfterParams.nonEmpty()) {
                    checkSourceLevel(annosAfterParams.head.pos, Feature.ANNOTATIONS_AFTER_TYPE_PARAMS);
                    mods.annotations = mods.annotations.appendList(annosAfterParams);
                    if (mods.pos == Position.NOPOS)
                        mods.pos = mods.annotations.head.pos;
                }

                Token tk = token;
                pos = token.pos;
                JCExpression type;
                boolean isVoid = token.kind == VOID;
                if (isVoid) {
                    type = to(F.at(pos).TypeIdent(TypeTag.VOID));
                    nextToken();
                } else {
                    // method returns types are un-annotated types
                    type = unannotatedType(false);
                }
                if ((token.kind == LPAREN && !isInterface ||
                        isRecord && token.kind == LBRACE) && type.hasTag(IDENT)) {
                    if (isInterface || tk.name() != className)
                        log.error(DiagnosticFlag.SYNTAX, pos, Errors.InvalidMethDeclRetTypeReq);
                    else if (annosAfterParams.nonEmpty())
                        illegal(annosAfterParams.head.pos);
                    if (isRecord && token.kind == LBRACE) {
                        mods.flags |= Flags.COMPACT_RECORD_CONSTRUCTOR;
                    }
                    return List.of(methodDeclaratorRest(
                        pos, mods, null, names.init, typarams,
                        isInterface, true, isRecord, dc));
                } else if (isRecord && type.hasTag(IDENT) && token.kind == THROWS) {
                    // trying to define a compact constructor with a throws clause
                    log.error(DiagnosticFlag.SYNTAX, token.pos,
                            Errors.InvalidCanonicalConstructorInRecord(
                                    Fragments.Compact,
                                    className,
                                    Fragments.ThrowsClauseNotAllowedForCanonicalConstructor(Fragments.Compact)));
                    skip(false, true, false, false);
                    return List.of(methodDeclaratorRest(
                            pos, mods, null, names.init, typarams,
                            isInterface, true, isRecord, dc));
                } else {
                    pos = token.pos;
                    Name name = ident();
                    if (token.kind == LPAREN) {
                        return List.of(methodDeclaratorRest(
                            pos, mods, type, name, typarams,
                            isInterface, isVoid, false, dc));
                    } else if (!isVoid && typarams.isEmpty()) {
                        if (!isRecord || (isRecord && (mods.flags & Flags.STATIC) != 0)) {
                        List<JCTree> defs =
                            variableDeclaratorsRest(pos, mods, type, name, isInterface, dc,
                                                    new ListBuffer<JCTree>(), false).toList();
                        accept(SEMI);
                        storeEnd(defs.last(), S.prevToken().endPos);
                        return defs;
                    } else {
                            int errPos = pos;
                            variableDeclaratorsRest(pos, mods, type, name, isInterface, dc,
                                    new ListBuffer<JCTree>(), false).toList();
                            accept(SEMI);
                            return List.of(syntaxError(errPos, null, Errors.RecordCannotDeclareInstanceFields));
                        }
                    } else {
                        pos = token.pos;
                        List<JCTree> err;
                        if (isVoid || typarams.nonEmpty()) {
                            JCMethodDecl m =
                                    toP(F.at(pos).MethodDef(mods, name, type, typarams,
                                                            List.nil(), List.nil(), null, null));
                            attach(m, dc);
                            err = List.of(m);
                        } else {
                            err = List.nil();
                        }
                        return List.of(syntaxError(token.pos, err, Errors.Expected(LPAREN)));
                    }
                }
            }
        }
    }

    protected boolean isRecordStart() {
        if (token.kind == IDENTIFIER && token.name() == names.record &&
            (peekToken(TokenKind.IDENTIFIER, TokenKind.LPAREN) ||
             peekToken(TokenKind.IDENTIFIER, TokenKind.EOF) ||
             peekToken(TokenKind.IDENTIFIER, TokenKind.LT))) {
            checkSourceLevel(Feature.RECORDS);
            return true;
        } else {
            return false;
        }
    }

    protected boolean isNonSealedClassStart(boolean local) {
        if (isNonSealedIdentifier(token, 0)) {
            Token next = S.token(3);
            return allowedAfterSealedOrNonSealed(next, local, true);
        }
        return false;
    }

    protected boolean isNonSealedIdentifier(Token someToken, int lookAheadOffset) {
        if (someToken.name() == names.non && peekToken(lookAheadOffset, TokenKind.SUB, TokenKind.IDENTIFIER)) {
            Token tokenSub = S.token(lookAheadOffset + 1);
            Token tokenSealed = S.token(lookAheadOffset + 2);
            if (someToken.endPos == tokenSub.pos &&
                    tokenSub.endPos == tokenSealed.pos &&
                    tokenSealed.name() == names.sealed) {
                checkSourceLevel(Feature.SEALED_CLASSES);
                return true;
            }
        }
        return false;
    }

    protected boolean isSealedClassStart(boolean local) {
        if (token.name() == names.sealed) {
            Token next = S.token(1);
            if (allowedAfterSealedOrNonSealed(next, local, false)) {
                checkSourceLevel(Feature.SEALED_CLASSES);
                return true;
            }
        }
        return false;
    }

    private boolean allowedAfterSealedOrNonSealed(Token next, boolean local, boolean currentIsNonSealed) {
        return local ?
            switch (next.kind) {
                case MONKEYS_AT -> {
                    Token afterNext = S.token(2);
                    yield afterNext.kind != INTERFACE || currentIsNonSealed;
                }
                case ABSTRACT, FINAL, STRICTFP, CLASS, INTERFACE, ENUM -> true;
                default -> false;
            } :
            switch (next.kind) {
                case MONKEYS_AT -> {
                    Token afterNext = S.token(2);
                    yield afterNext.kind != INTERFACE || currentIsNonSealed;
                }
                case PUBLIC, PROTECTED, PRIVATE, ABSTRACT, STATIC, FINAL, STRICTFP, CLASS, INTERFACE, ENUM -> true;
                case IDENTIFIER -> isNonSealedIdentifier(next, currentIsNonSealed ? 3 : 1) || next.name() == names.sealed;
                default -> false;
            };
    }

    /** MethodDeclaratorRest =
     *      FormalParameters BracketsOpt [THROWS TypeList] ( MethodBody | [DEFAULT AnnotationValue] ";")
     *  VoidMethodDeclaratorRest =
     *      FormalParameters [THROWS TypeList] ( MethodBody | ";")
     *  ConstructorDeclaratorRest =
     *      "(" FormalParameterListOpt ")" [THROWS TypeList] MethodBody
     */
    protected JCTree methodDeclaratorRest(int pos,
                              JCModifiers mods,
                              JCExpression type,
                              Name name,
                              List<JCTypeParameter> typarams,
                              boolean isInterface, boolean isVoid,
                              boolean isRecord,
                              Comment dc) {
        if (isInterface) {
            if ((mods.flags & Flags.STATIC) != 0) {
                checkSourceLevel(Feature.STATIC_INTERFACE_METHODS);
            }
            if ((mods.flags & Flags.PRIVATE) != 0) {
                checkSourceLevel(Feature.PRIVATE_INTERFACE_METHODS);
            }
        }
        JCVariableDecl prevReceiverParam = this.receiverParam;
        try {
            this.receiverParam = null;
            // Parsing formalParameters sets the receiverParam, if present
            List<JCVariableDecl> params = List.nil();
            List<JCExpression> thrown = List.nil();
            if (!isRecord || name != names.init || token.kind == LPAREN) {
                params = formalParameters();
                if (!isVoid) type = bracketsOpt(type);
                if (token.kind == THROWS) {
                    nextToken();
                    thrown = qualidentList(true);
                }
            }
            JCBlock body = null;
            JCExpression defaultValue;
            if (token.kind == LBRACE) {
                body = block();
                defaultValue = null;
            } else {
                if (token.kind == DEFAULT) {
                    accept(DEFAULT);
                    defaultValue = annotationValue();
                } else {
                    defaultValue = null;
                }
                accept(SEMI);
                if (token.pos <= endPosTable.errorEndPos) {
                    // error recovery
                    skip(false, true, false, false);
                    if (token.kind == LBRACE) {
                        body = block();
                    }
                }
            }

            JCMethodDecl result =
                    toP(F.at(pos).MethodDef(mods, name, type, typarams,
                                            receiverParam, params, thrown,
                                            body, defaultValue));
            attach(result, dc);
            return result;
        } finally {
            this.receiverParam = prevReceiverParam;
        }
    }

    /** QualidentList = [Annotations] Qualident {"," [Annotations] Qualident}
     */
    List<JCExpression> qualidentList(boolean allowAnnos) {
        ListBuffer<JCExpression> ts = new ListBuffer<>();

        List<JCAnnotation> typeAnnos = allowAnnos ? typeAnnotationsOpt() : List.nil();
        JCExpression qi = qualident(allowAnnos);
        if (!typeAnnos.isEmpty()) {
            JCExpression at = insertAnnotationsToMostInner(qi, typeAnnos, false);
            ts.append(at);
        } else {
            ts.append(qi);
        }
        while (token.kind == COMMA) {
            nextToken();

            typeAnnos = allowAnnos ? typeAnnotationsOpt() : List.nil();
            qi = qualident(allowAnnos);
            if (!typeAnnos.isEmpty()) {
                JCExpression at = insertAnnotationsToMostInner(qi, typeAnnos, false);
                ts.append(at);
            } else {
                ts.append(qi);
            }
        }
        return ts.toList();
    }

    /**
     *  {@literal
     *  TypeParametersOpt = ["<" TypeParameter {"," TypeParameter} ">"]
     *  }
     */
    protected List<JCTypeParameter> typeParametersOpt() {
        return typeParametersOpt(false);
    }
    /** Parses a potentially empty type parameter list if needed with `allowEmpty`.
     *  The caller is free to choose the desirable error message in this (erroneous) case.
     */
    protected List<JCTypeParameter> typeParametersOpt(boolean parseEmpty) {
        if (token.kind == LT) {
            ListBuffer<JCTypeParameter> typarams = new ListBuffer<>();
            nextToken();

            if (parseEmpty && token.kind == GT) {
                accept(GT);
                return null;
            }

            typarams.append(typeParameter());
            while (token.kind == COMMA) {
                nextToken();
                typarams.append(typeParameter());
            }
            accept(GT);
            return typarams.toList();
        } else {
            return List.nil();
        }
    }

    /**
     *  {@literal
     *  TypeParameter = [Annotations] TypeVariable [TypeParameterBound]
     *  TypeParameterBound = EXTENDS Type {"&" Type}
     *  TypeVariable = Ident
     *  }
     */
    JCTypeParameter typeParameter() {
        int pos = token.pos;
        List<JCAnnotation> annos = typeAnnotationsOpt();
        Name name = typeName();
        ListBuffer<JCExpression> bounds = new ListBuffer<>();
        if (token.kind == EXTENDS) {
            nextToken();
            bounds.append(parseType());
            while (token.kind == AMP) {
                nextToken();
                bounds.append(parseType());
            }
        }
        return toP(F.at(pos).TypeParameter(name, bounds.toList(), annos));
    }

    /** FormalParameters = "(" [ FormalParameterList ] ")"
     *  FormalParameterList = [ FormalParameterListNovarargs , ] LastFormalParameter
     *  FormalParameterListNovarargs = [ FormalParameterListNovarargs , ] FormalParameter
     */
    List<JCVariableDecl> formalParameters() {
        return formalParameters(false, false);
    }
    List<JCVariableDecl> formalParameters(boolean lambdaParameters, boolean recordComponents) {
        ListBuffer<JCVariableDecl> params = new ListBuffer<>();
        JCVariableDecl lastParam;
        accept(LPAREN);
        if (token.kind != RPAREN) {
            this.allowThisIdent = !lambdaParameters && !recordComponents;
            lastParam = formalParameter(lambdaParameters, recordComponents);
            if (lastParam.nameexpr != null) {
                this.receiverParam = lastParam;
            } else {
                params.append(lastParam);
            }
            this.allowThisIdent = false;
            while (token.kind == COMMA) {
                if ((lastParam.mods.flags & Flags.VARARGS) != 0) {
                    log.error(DiagnosticFlag.SYNTAX, lastParam, Errors.VarargsMustBeLast);
                }
                nextToken();
                params.append(lastParam = formalParameter(lambdaParameters, recordComponents));
            }
        }
        if (token.kind == RPAREN) {
            nextToken();
        } else {
            setErrorEndPos(token.pos);
            reportSyntaxError(S.prevToken().endPos, Errors.Expected3(COMMA, RPAREN, LBRACKET));
        }
        return params.toList();
    }

    List<JCVariableDecl> implicitParameters(boolean hasParens) {
        if (hasParens) {
            accept(LPAREN);
        }
        ListBuffer<JCVariableDecl> params = new ListBuffer<>();
        if (token.kind != RPAREN && token.kind != ARROW) {
            params.append(implicitParameter());
            while (token.kind == COMMA) {
                nextToken();
                params.append(implicitParameter());
            }
        }
        if (hasParens) {
            accept(RPAREN);
        }
        return params.toList();
    }

    JCModifiers optFinal(long flags) {
        JCModifiers mods = modifiersOpt();
        checkNoMods(mods.flags & ~(Flags.FINAL | Flags.DEPRECATED));
        mods.flags |= flags;
        return mods;
    }

    /**
     * Inserts the annotations (and possibly a new array level)
     * to the left-most type in an array or nested type.
     *
     * When parsing a type like {@code @B Outer.Inner @A []}, the
     * {@code @A} annotation should target the array itself, while
     * {@code @B} targets the nested type {@code Outer}.
     *
     * Currently the parser parses the annotation first, then
     * the array, and then inserts the annotation to the left-most
     * nested type.
     *
     * When {@code createNewLevel} is true, then a new array
     * level is inserted as the most inner type, and have the
     * annotations target it.  This is useful in the case of
     * varargs, e.g. {@code String @A [] @B ...}, as the parser
     * first parses the type {@code String @A []} then inserts
     * a new array level with {@code @B} annotation.
     */
    private JCExpression insertAnnotationsToMostInner(
            JCExpression type, List<JCAnnotation> annos,
            boolean createNewLevel) {
        int origEndPos = getEndPos(type);
        JCExpression mostInnerType = type;
        JCArrayTypeTree mostInnerArrayType = null;
        while (TreeInfo.typeIn(mostInnerType).hasTag(TYPEARRAY)) {
            mostInnerArrayType = (JCArrayTypeTree) TreeInfo.typeIn(mostInnerType);
            mostInnerType = mostInnerArrayType.elemtype;
        }

        if (createNewLevel) {
            mostInnerType = to(F.at(token.pos).TypeArray(mostInnerType));
            origEndPos = getEndPos(mostInnerType);
        }

        JCExpression mostInnerTypeToReturn = mostInnerType;
        if (annos.nonEmpty()) {
            JCExpression lastToModify = mostInnerType;

            while (TreeInfo.typeIn(mostInnerType).hasTag(SELECT) ||
                    TreeInfo.typeIn(mostInnerType).hasTag(TYPEAPPLY)) {
                while (TreeInfo.typeIn(mostInnerType).hasTag(SELECT)) {
                    lastToModify = mostInnerType;
                    mostInnerType = ((JCFieldAccess) TreeInfo.typeIn(mostInnerType)).getExpression();
                }
                while (TreeInfo.typeIn(mostInnerType).hasTag(TYPEAPPLY)) {
                    lastToModify = mostInnerType;
                    mostInnerType = ((JCTypeApply) TreeInfo.typeIn(mostInnerType)).clazz;
                }
            }

            mostInnerType = F.at(annos.head.pos).AnnotatedType(annos, mostInnerType);

            if (TreeInfo.typeIn(lastToModify).hasTag(TYPEAPPLY)) {
                ((JCTypeApply) TreeInfo.typeIn(lastToModify)).clazz = mostInnerType;
            } else if (TreeInfo.typeIn(lastToModify).hasTag(SELECT)) {
                ((JCFieldAccess) TreeInfo.typeIn(lastToModify)).selected = mostInnerType;
            } else {
                // We never saw a SELECT or TYPEAPPLY, return the annotated type.
                mostInnerTypeToReturn = mostInnerType;
            }
        }

        if (mostInnerArrayType == null) {
            return mostInnerTypeToReturn;
        } else {
            mostInnerArrayType.elemtype = mostInnerTypeToReturn;
            storeEnd(type, origEndPos);
            return type;
        }
    }

    /** FormalParameter = { FINAL | '@' Annotation } Type VariableDeclaratorId
     *  LastFormalParameter = { FINAL | '@' Annotation } Type '...' Ident | FormalParameter
     */
    protected JCVariableDecl formalParameter(boolean lambdaParameter, boolean recordComponent) {
        JCModifiers mods = !recordComponent ? optFinal(Flags.PARAMETER) : modifiersOpt();
        if (recordComponent && mods.flags != 0) {
            log.error(mods.pos, Errors.RecordCantDeclareFieldModifiers);
        }
        if (recordComponent) {
            mods.flags |= Flags.RECORD | Flags.FINAL | Flags.PRIVATE | Flags.GENERATED_MEMBER;
        }
        // need to distinguish between vararg annos and array annos
        // look at typeAnnotationsPushedBack comment
        this.permitTypeAnnotationsPushBack = true;
        JCExpression type = parseType(lambdaParameter);
        this.permitTypeAnnotationsPushBack = false;

        if (token.kind == ELLIPSIS) {
            List<JCAnnotation> varargsAnnos = typeAnnotationsPushedBack;
            typeAnnotationsPushedBack = List.nil();
            mods.flags |= Flags.VARARGS;
            // insert var arg type annotations
            type = insertAnnotationsToMostInner(type, varargsAnnos, true);
            nextToken();
        } else {
            // if not a var arg, then typeAnnotationsPushedBack should be null
            if (typeAnnotationsPushedBack.nonEmpty()) {
                reportSyntaxError(typeAnnotationsPushedBack.head.pos, Errors.IllegalStartOfType);
            }
            typeAnnotationsPushedBack = List.nil();
        }
        return variableDeclaratorId(mods, type, lambdaParameter, recordComponent);
    }

    protected JCVariableDecl implicitParameter() {
        JCModifiers mods = F.at(token.pos).Modifiers(Flags.PARAMETER);
        return variableDeclaratorId(mods, null, true, false);
    }

/* ---------- auxiliary methods -------------- */
    /** Check that given tree is a legal expression statement.
     */
    protected JCExpression checkExprStat(JCExpression t) {
        if (!TreeInfo.isExpressionStatement(t)) {
            JCExpression ret = F.at(t.pos).Erroneous(List.<JCTree>of(t));
            log.error(DiagnosticFlag.SYNTAX, ret, Errors.NotStmt);
            return ret;
        } else {
            return t;
        }
    }

    /** Return precedence of operator represented by token,
     *  -1 if token is not a binary operator. @see TreeInfo.opPrec
     */
    static int prec(TokenKind token) {
        JCTree.Tag oc = optag(token);
        return (oc != NO_TAG) ? TreeInfo.opPrec(oc) : -1;
    }

    /**
     * Return the lesser of two positions, making allowance for either one
     * being unset.
     */
    static int earlier(int pos1, int pos2) {
        if (pos1 == Position.NOPOS)
            return pos2;
        if (pos2 == Position.NOPOS)
            return pos1;
        return (pos1 < pos2 ? pos1 : pos2);
    }

    /** Return operation tag of binary operator represented by token,
     *  No_TAG if token is not a binary operator.
     */
    static JCTree.Tag optag(TokenKind token) {
        switch (token) {
        case BARBAR:
            return OR;
        case AMPAMP:
            return AND;
        case BAR:
            return BITOR;
        case BAREQ:
            return BITOR_ASG;
        case CARET:
            return BITXOR;
        case CARETEQ:
            return BITXOR_ASG;
        case AMP:
            return BITAND;
        case AMPEQ:
            return BITAND_ASG;
        case EQEQ:
            return JCTree.Tag.EQ;
        case BANGEQ:
            return NE;
        case LT:
            return JCTree.Tag.LT;
        case GT:
            return JCTree.Tag.GT;
        case LTEQ:
            return LE;
        case GTEQ:
            return GE;
        case LTLT:
            return SL;
        case LTLTEQ:
            return SL_ASG;
        case GTGT:
            return SR;
        case GTGTEQ:
            return SR_ASG;
        case GTGTGT:
            return USR;
        case GTGTGTEQ:
            return USR_ASG;
        case PLUS:
            return JCTree.Tag.PLUS;
        case PLUSEQ:
            return PLUS_ASG;
        case SUB:
            return MINUS;
        case SUBEQ:
            return MINUS_ASG;
        case STAR:
            return MUL;
        case STAREQ:
            return MUL_ASG;
        case SLASH:
            return DIV;
        case SLASHEQ:
            return DIV_ASG;
        case PERCENT:
            return MOD;
        case PERCENTEQ:
            return MOD_ASG;
        case INSTANCEOF:
            return TYPETEST;
        default:
            return NO_TAG;
        }
    }

    /** Return operation tag of unary operator represented by token,
     *  No_TAG if token is not a binary operator.
     */
    static JCTree.Tag unoptag(TokenKind token) {
        switch (token) {
        case PLUS:
            return POS;
        case SUB:
            return NEG;
        case BANG:
            return NOT;
        case TILDE:
            return COMPL;
        case PLUSPLUS:
            return PREINC;
        case SUBSUB:
            return PREDEC;
        default:
            return NO_TAG;
        }
    }

    /** Return type tag of basic type represented by token,
     *  NONE if token is not a basic type identifier.
     */
    static TypeTag typetag(TokenKind token) {
        switch (token) {
        case BYTE:
            return TypeTag.BYTE;
        case CHAR:
            return TypeTag.CHAR;
        case SHORT:
            return TypeTag.SHORT;
        case INT:
            return TypeTag.INT;
        case LONG:
            return TypeTag.LONG;
        case FLOAT:
            return TypeTag.FLOAT;
        case DOUBLE:
            return TypeTag.DOUBLE;
        case BOOLEAN:
            return TypeTag.BOOLEAN;
        default:
            return TypeTag.NONE;
        }
    }

    void checkSourceLevel(Feature feature) {
        checkSourceLevel(token.pos, feature);
    }

    protected void checkSourceLevel(int pos, Feature feature) {
        if (preview.isPreview(feature) && !preview.isEnabled()) {
            //preview feature without --preview flag, error
            log.error(DiagnosticFlag.SOURCE_LEVEL, pos, preview.disabledError(feature));
        } else if (!feature.allowedInSource(source)) {
            //incompatible source level, error
            log.error(DiagnosticFlag.SOURCE_LEVEL, pos, feature.error(source.name));
        } else if (preview.isPreview(feature)) {
            //use of preview feature, warn
            preview.warnPreview(pos, feature);
        }
    }

    /*
     * a functional source tree and end position mappings
     */
    protected static class SimpleEndPosTable extends AbstractEndPosTable {

        private final IntHashTable endPosMap;

        SimpleEndPosTable(JavacParser parser) {
            super(parser);
            endPosMap = new IntHashTable();
        }

        public void storeEnd(JCTree tree, int endpos) {
            endPosMap.put(tree, errorEndPos > endpos ? errorEndPos : endpos);
        }

        protected <T extends JCTree> T to(T t) {
            storeEnd(t, parser.token.endPos);
            return t;
        }

        protected <T extends JCTree> T toP(T t) {
            storeEnd(t, parser.S.prevToken().endPos);
            return t;
        }

        public int getEndPos(JCTree tree) {
            int value = endPosMap.get(tree);
            // As long as Position.NOPOS==-1, this just returns value.
            return (value == -1) ? Position.NOPOS : value;
        }

        public int replaceTree(JCTree oldTree, JCTree newTree) {
            int pos = endPosMap.remove(oldTree);
            if (pos != -1) {
                storeEnd(newTree, pos);
                return pos;
            }
            return Position.NOPOS;
        }
    }

    /*
     * a default skeletal implementation without any mapping overhead.
     */
    protected static class EmptyEndPosTable extends AbstractEndPosTable {

        EmptyEndPosTable(JavacParser parser) {
            super(parser);
        }

        public void storeEnd(JCTree tree, int endpos) { /* empty */ }

        protected <T extends JCTree> T to(T t) {
            return t;
        }

        protected <T extends JCTree> T toP(T t) {
            return t;
        }

        public int getEndPos(JCTree tree) {
            return Position.NOPOS;
        }

        public int replaceTree(JCTree oldTree, JCTree newTree) {
            return Position.NOPOS;
        }

    }

    protected abstract static class AbstractEndPosTable implements EndPosTable {
        /**
         * The current parser.
         */
        protected JavacParser parser;

        /**
         * Store the last error position.
         */
        public int errorEndPos = Position.NOPOS;

        public AbstractEndPosTable(JavacParser parser) {
            this.parser = parser;
        }

        /**
         * Store current token's ending position for a tree, the value of which
         * will be the greater of last error position and the ending position of
         * the current token.
         * @param t The tree.
         */
        protected abstract <T extends JCTree> T to(T t);

        /**
         * Store current token's ending position for a tree, the value of which
         * will be the greater of last error position and the ending position of
         * the previous token.
         * @param t The tree.
         */
        protected abstract <T extends JCTree> T toP(T t);

        /**
         * Set the error position during the parsing phases, the value of which
         * will be set only if it is greater than the last stored error position.
         * @param errPos The error position
         */
        public void setErrorEndPos(int errPos) {
            if (errPos > errorEndPos) {
                errorEndPos = errPos;
            }
        }

        public void setParser(JavacParser parser) {
            this.parser = parser;
        }
    }
}<|MERGE_RESOLUTION|>--- conflicted
+++ resolved
@@ -3116,12 +3116,8 @@
                               analyzePattern(lookahead) == PatternResult.PATTERN;
             if (pattern) {
                 checkSourceLevel(token.pos, Feature.PATTERN_SWITCH);
-<<<<<<< HEAD
-                JCPattern p = parsePattern(patternPos, mods, null);
+                JCPattern p = parsePattern(patternPos, mods, null, false, true);
                 JCExpression guard = null;
-=======
-                JCPattern p = parsePattern(patternPos, mods, null, false, true);
->>>>>>> f235955e
                 if (token.kind == IDENTIFIER && token.name() == names.when) {
                     nextToken();
                     guard = term(EXPR | NOLAMBDA);
