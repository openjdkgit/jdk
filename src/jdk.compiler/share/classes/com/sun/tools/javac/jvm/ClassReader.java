--- conflicted
+++ resolved
@@ -674,17 +674,6 @@
     /** Quote a bogus signature for display inside an error message.
      */
     String quoteBadSignature() {
-<<<<<<< HEAD
-        String value;
-        try {
-            value = Convert.utf2string(signature, sigp, siglimit - sigp);
-        } catch (IllegalArgumentException e) {
-            return "invalid modified UTF-8: " + e.getMessage();
-        }
-        if (value.length() > 10)
-            value = value.substring(0, 10) + "...";
-        return "\"" + value + "\"";
-=======
         String sigString;
         try {
             sigString = Convert.utf2string(signature, sigp, siglimit - sigp, Convert.Validation.NONE);
@@ -694,7 +683,6 @@
         if (sigString.length() > 32)
             sigString = sigString.substring(0, 32) + "...";
         return "\"" + sigString + "\"";
->>>>>>> 83cf28f9
     }
 
     /** Convert (implicit) signature to list of types
@@ -1236,7 +1224,7 @@
                         ListBuffer<InterimUsesDirective> uses = new ListBuffer<>();
                         int nuses = nextChar();
                         for (int i = 0; i < nuses; i++) {
-                            Name srvc = poolReader.peekClassName(nextChar(), this::classNameDecoder);
+                            Name srvc = poolReader.peekClassName(nextChar(), this::classNameMapper);
                             uses.add(new InterimUsesDirective(srvc));
                         }
                         interimUses = uses.toList();
@@ -1244,22 +1232,18 @@
                         ListBuffer<InterimProvidesDirective> provides = new ListBuffer<>();
                         int nprovides = nextChar();
                         for (int p = 0; p < nprovides; p++) {
-                            Name srvc = poolReader.peekClassName(nextChar(), this::classNameDecoder);
+                            Name srvc = poolReader.peekClassName(nextChar(), this::classNameMapper);
                             int nimpls = nextChar();
                             ListBuffer<Name> impls = new ListBuffer<>();
                             for (int i = 0; i < nimpls; i++) {
-                                impls.append(poolReader.peekClassName(nextChar(), this::classNameDecoder));
-                            provides.add(new InterimProvidesDirective(srvc, impls.toList()));
+                                impls.append(poolReader.peekClassName(nextChar(), this::classNameMapper));
+                                provides.add(new InterimProvidesDirective(srvc, impls.toList()));
                             }
                         }
                         interimProvides = provides.toList();
                     }
                 }
 
-<<<<<<< HEAD
-                private Name classNameDecoder(byte[] arr, int offset, int length) {
-                    return names.fromUtf(ClassFile.internalize(arr, offset, length));
-=======
                 private Name classNameMapper(byte[] arr, int offset, int length) throws InvalidUtfException {
                     byte[] buf = ClassFile.internalize(arr, offset, length);
                     try {
@@ -1272,7 +1256,6 @@
                         }
                         throw e;
                     }
->>>>>>> 83cf28f9
                 }
             },
 
