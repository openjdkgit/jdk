--- conflicted
+++ resolved
@@ -241,16 +241,13 @@
          */
         BINDINGPATTERN,
         PARENTHESIZEDPATTERN,
-
-<<<<<<< HEAD
+        RECORDPATTERN,
+
         /* Case labels.
          */
         DEFAULTCASELABEL,
         EXPRESSIONCASELABEL,
         PATTERNCASELABEL,
-=======
-        RECORDPATTERN,
->>>>>>> f235955e
 
         /** Indexed array expressions, of type Indexed.
          */
