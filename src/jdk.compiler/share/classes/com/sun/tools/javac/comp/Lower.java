--- conflicted
+++ resolved
@@ -2794,13 +2794,8 @@
 
         // If created class is local, add free variables after
         // explicit constructor arguments.
-<<<<<<< HEAD
-        if (c.isLocal()) {
+        if (c.isDirectlyOrIndirectlyLocal()) {
             tree.args = tree.args.appendList(loadFreevars(tree.pos(), substitutedFreevars(freevars(c))));
-=======
-        if (c.isDirectlyOrIndirectlyLocal()) {
-            tree.args = tree.args.appendList(loadFreevars(tree.pos(), freevars(c)));
->>>>>>> fa50877c
         }
 
         // If an access constructor is used, append null as a last argument.
@@ -3023,13 +3018,8 @@
             // If we are calling a constructor of a local class, add
             // free variables after explicit constructor arguments.
             ClassSymbol c = (ClassSymbol)constructor.owner;
-<<<<<<< HEAD
-            if (c.isLocal()) {
+            if (c.isDirectlyOrIndirectlyLocal()) {
                 tree.args = tree.args.appendList(loadFreevars(tree.pos(), substitutedFreevars(freevars(c))));
-=======
-            if (c.isDirectlyOrIndirectlyLocal()) {
-                tree.args = tree.args.appendList(loadFreevars(tree.pos(), freevars(c)));
->>>>>>> fa50877c
             }
 
             // If we are calling a constructor of an enum class, pass
