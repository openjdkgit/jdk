--- conflicted
+++ resolved
@@ -224,12 +224,9 @@
         REIFIABLE_TYPES_INSTANCEOF(JDK16, Fragments.FeatureReifiableTypesInstanceof, DiagKind.PLURAL),
         RECORDS(JDK16, Fragments.FeatureRecords, DiagKind.PLURAL),
         SEALED_CLASSES(JDK17, Fragments.FeatureSealedClasses, DiagKind.PLURAL),
-<<<<<<< HEAD
         CASE_NULL(JDK17, Fragments.FeatureCaseNull, DiagKind.NORMAL),
         PATTERN_SWITCH(JDK17, Fragments.FeaturePatternSwitch, DiagKind.PLURAL),
-=======
         REDUNDANT_STRICTFP(JDK17),
->>>>>>> bdeaeb47
         ;
 
         enum DiagKind {
