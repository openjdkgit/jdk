/*
 * Copyright (c) 2014, 2021, Oracle and/or its affiliates. All rights reserved.
 * DO NOT ALTER OR REMOVE COPYRIGHT NOTICES OR THIS FILE HEADER.
 *
 * This code is free software; you can redistribute it and/or modify it
 * under the terms of the GNU General Public License version 2 only, as
 * published by the Free Software Foundation.  Oracle designates this
 * particular file as subject to the "Classpath" exception as provided
 * by Oracle in the LICENSE file that accompanied this code.
 *
 * This code is distributed in the hope that it will be useful, but WITHOUT
 * ANY WARRANTY; without even the implied warranty of MERCHANTABILITY or
 * FITNESS FOR A PARTICULAR PURPOSE.  See the GNU General Public License
 * version 2 for more details (a copy is included in the LICENSE file that
 * accompanied this code).
 *
 * You should have received a copy of the GNU General Public License version
 * 2 along with this work; if not, write to the Free Software Foundation,
 * Inc., 51 Franklin St, Fifth Floor, Boston, MA 02110-1301 USA.
 *
 * Please contact Oracle, 500 Oracle Parkway, Redwood Shores, CA 94065 USA
 * or visit www.oracle.com if you need additional information or have any
 * questions.
 */

package com.sun.tools.sjavac.pubapi;


import static com.sun.tools.sjavac.Util.union;

import java.io.Serializable;
import java.util.ArrayList;
import java.util.Collection;
import java.util.Collections;
import java.util.Comparator;
import java.util.HashMap;
import java.util.HashSet;
import java.util.List;
import java.util.Map;
import java.util.Optional;
import java.util.Set;
import java.util.regex.Matcher;
import java.util.regex.Pattern;
import java.util.stream.Collectors;
import java.util.stream.Stream;

import javax.lang.model.element.Modifier;

import com.sun.tools.javac.util.Assert;
import com.sun.tools.javac.util.StringUtils;

<<<<<<< HEAD
@SuppressWarnings("serial") // Various instance fields not statically serializable
=======
@SuppressWarnings("serial") // Types of instance fields are not Serializable
>>>>>>> 355356c4
public class PubApi implements Serializable {

    private static final long serialVersionUID = 5926627347801986850L;

    // Used to have Set here. Problem is that the objects are mutated during
    // javac_state loading, causing them to change hash codes. We could probably
    // change back to Set once javac_state loading is cleaned up.
    public final Map<String, PubType> types = new HashMap<>();
    public final Map<String, PubVar> variables = new HashMap<>();
    public final Map<String, PubMethod> methods = new HashMap<>();
    public final Map<String, PubVar> recordComponents = new HashMap<>();

    public PubApi() {
    }

    public PubApi(Collection<PubType> types,
                  Collection<PubVar> variables,
                  Collection<PubMethod> methods) {
        types.forEach(this::addPubType);
        variables.forEach(this::addPubVar);
        methods.forEach(this::addPubMethod);
    }

    // Currently this is implemented as equality. This is far from optimal. It
    // should preferably make sure that all previous methods are still available
    // and no abstract methods are added. It should also be aware of inheritance
    // of course.
    public boolean isBackwardCompatibleWith(PubApi older) {
        return equals(older);
    }

    private static String typeLine(PubType type) {
        if (type.fqName.isEmpty())
            throw new RuntimeException("empty class name " + type);
        return String.format("TYPE %s%s", asString(type.modifiers), type.fqName);
    }

    private static String varLine(PubVar var) {
        return String.format("VAR %s%s %s%s",
                             asString(var.modifiers),
                             TypeDesc.encodeAsString(var.type),
                             var.identifier,
                             var.getConstValue().map(v -> " = " + v).orElse(""));
    }

    private static String methodLine(PubMethod method) {
        return String.format("METHOD %s%s%s %s(%s)%s",
                             asString(method.modifiers),
                             method.typeParams.isEmpty() ? "" : ("<" + method.typeParams.stream().map(PubApiTypeParam::asString).collect(Collectors.joining(",")) + "> "),
                             TypeDesc.encodeAsString(method.returnType),
                             method.identifier,
                             commaSeparated(method.paramTypes),
                             method.throwDecls.isEmpty()
                                 ? ""
                                 : " throws " + commaSeparated(method.throwDecls));
    }

    public List<String> asListOfStrings() {
        List<String> lines = new ArrayList<>();

        // Types
        types.values()
             .stream()
             .sorted(Comparator.comparing(PubApi::typeLine))
             .forEach(type -> {
                 lines.add(typeLine(type));
                 for (String subline : type.pubApi.asListOfStrings())
                     lines.add("  " + subline);
             });

        // Variables
        variables.values()
                 .stream()
                 .map(PubApi::varLine)
                 .sorted()
                 .forEach(lines::add);

        // Methods
        methods.values()
               .stream()
               .map(PubApi::methodLine)
               .sorted()
               .forEach(lines::add);

        return lines;
    }

    @Override
    public boolean equals(Object obj) {
        if (getClass() != obj.getClass())
            return false;
        PubApi other = (PubApi) obj;
        return types.equals(other.types)
            && variables.equals(other.variables)
            && methods.equals(other.methods);
    }

    @Override
    public int hashCode() {
        return types.keySet().hashCode()
             ^ variables.keySet().hashCode()
             ^ methods.keySet().hashCode();
    }

    private static String commaSeparated(List<TypeDesc> typeDescs) {
        return typeDescs.stream()
                        .map(TypeDesc::encodeAsString)
                        .collect(Collectors.joining(","));
    }

    // Create space separated list of modifiers (with a trailing space)
    private static String asString(Set<Modifier> modifiers) {
        return modifiers.stream()
                        .map(mod -> mod + " ")
                        .sorted()
                        .collect(Collectors.joining());
    }

    // Used to combine class PubApis to package level PubApis
    public static PubApi mergeTypes(PubApi api1, PubApi api2) {
        Assert.check(api1.methods.isEmpty(), "Can only merge types.");
        Assert.check(api2.methods.isEmpty(), "Can only merge types.");
        Assert.check(api1.variables.isEmpty(), "Can only merge types.");
        Assert.check(api2.variables.isEmpty(), "Can only merge types.");
        PubApi merged = new PubApi();
        merged.types.putAll(api1.types);
        merged.types.putAll(api2.types);
        return merged;
    }


    // Used for line-by-line parsing
    private PubType lastInsertedType = null;

    private static final String MODIFIERS = Stream.of(Modifier.values())
                                                  .map(Modifier::name)
                                                  .map(StringUtils::toLowerCase)
                                                  .collect(Collectors.joining("|", "(", ")"));

    private static final Pattern MOD_PATTERN = Pattern.compile("(" + MODIFIERS + " )*");
    private static final Pattern METHOD_PATTERN = Pattern.compile("(?<ret>.+?) (?<name>\\S+)\\((?<params>.*)\\)( throws (?<throws>.*))?");
    private static final Pattern VAR_PATTERN = Pattern.compile("VAR (?<modifiers>("+MODIFIERS+" )*)(?<type>.+?) (?<id>\\S+)( = (?<val>.*))?");
    private static final Pattern TYPE_PATTERN = Pattern.compile("TYPE (?<modifiers>("+MODIFIERS+" )*)(?<fullyQualified>\\S+)");

    public void appendItem(String l) {
        try {
            if (l.startsWith("  ")) {
                lastInsertedType.pubApi.appendItem(l.substring(2));
                return;
            }

            if (l.startsWith("METHOD")) {
                l = l.substring("METHOD ".length());
                Set<Modifier> modifiers = new HashSet<>();
                Matcher modMatcher = MOD_PATTERN.matcher(l);
                if (modMatcher.find()) {
                    String modifiersStr = modMatcher.group();
                    modifiers.addAll(parseModifiers(modifiersStr));
                    l = l.substring(modifiersStr.length());
                }
                List<PubApiTypeParam> typeParams = new ArrayList<>();
                if (l.startsWith("<")) {
                    int closingPos = findClosingTag(l, 0);
                    String str = l.substring(1, closingPos);
                    l = l.substring(closingPos+1);
                    typeParams.addAll(parseTypeParams(splitOnTopLevelCommas(str)));
                }
                Matcher mm = METHOD_PATTERN.matcher(l);
                if (!mm.matches())
                    throw new AssertionError("Could not parse return type, identifier, parameter types or throws declaration of method: " + l);

                List<String> params = splitOnTopLevelCommas(mm.group("params"));
                String th = Optional.ofNullable(mm.group("throws")).orElse("");
                List<String> throwz = splitOnTopLevelCommas(th);
                PubMethod m = new PubMethod(modifiers,
                                            typeParams,
                                            TypeDesc.decodeString(mm.group("ret")),
                                            mm.group("name"),
                                            parseTypeDescs(params),
                                            parseTypeDescs(throwz));
                addPubMethod(m);
                return;
            }

            Matcher vm = VAR_PATTERN.matcher(l);
            if (vm.matches()) {
                addPubVar(new PubVar(parseModifiers(vm.group("modifiers")),
                                     TypeDesc.decodeString(vm.group("type")),
                                     vm.group("id"),
                                     vm.group("val")));
                return;
            }

            Matcher tm = TYPE_PATTERN.matcher(l);
            if (tm.matches()) {
                addPubType(new PubType(parseModifiers(tm.group("modifiers")),
                                       tm.group("fullyQualified"),
                                       new PubApi()));
                return;
            }

            throw new AssertionError("No matching line pattern.");
        } catch (Throwable e) {
            throw new AssertionError("Could not parse API line: " + l, e);
        }
    }

    public void addPubType(PubType t) {
        types.put(t.fqName, t);
        lastInsertedType = t;
    }

    public void addPubVar(PubVar v) {
        variables.put(v.identifier, v);
    }

    public void addPubMethod(PubMethod m) {
        methods.put(m.asSignatureString(), m);
    }

    private static List<TypeDesc> parseTypeDescs(List<String> strs) {
        return strs.stream()
                   .map(TypeDesc::decodeString)
                   .toList();
    }

    private static List<PubApiTypeParam> parseTypeParams(List<String> strs) {
        return strs.stream().map(PubApi::parseTypeParam).toList();
    }

    // Parse a type parameter string. Example input:
    //     identifier
    //     identifier extends Type (& Type)*
    private static PubApiTypeParam parseTypeParam(String typeParamString) {
        int extPos = typeParamString.indexOf(" extends ");
        if (extPos == -1)
            return new PubApiTypeParam(typeParamString, Collections.emptyList());
        String identifier = typeParamString.substring(0, extPos);
        String rest = typeParamString.substring(extPos + " extends ".length());
        List<TypeDesc> bounds = parseTypeDescs(splitOnTopLevelChars(rest, '&'));
        return new PubApiTypeParam(identifier, bounds);
    }

    public Set<Modifier> parseModifiers(String modifiers) {
        if (modifiers == null)
            return Collections.emptySet();
        return Stream.of(modifiers.split(" "))
                     .map(String::trim)
                     .map(StringUtils::toUpperCase)
                     .filter(s -> !s.isEmpty())
                     .map(Modifier::valueOf)
                     .collect(Collectors.toSet());
    }

    // Find closing tag of the opening tag at the given 'pos'.
    private static int findClosingTag(String l, int pos) {
        while (true) {
            pos = pos + 1;
            if (l.charAt(pos) == '>')
                return pos;
            if (l.charAt(pos) == '<')
                pos = findClosingTag(l, pos);
        }
    }

    public List<String> splitOnTopLevelCommas(String s) {
        return splitOnTopLevelChars(s, ',');
    }

    public static List<String> splitOnTopLevelChars(String s, char split) {
        if (s.isEmpty())
            return Collections.emptyList();
        List<String> result = new ArrayList<>();
        StringBuilder buf = new StringBuilder();
        int depth = 0;
        for (char c : s.toCharArray()) {
            if (c == split && depth == 0) {
                result.add(buf.toString().trim());
                buf = new StringBuilder();
            } else {
                if (c == '<') depth++;
                if (c == '>') depth--;
                buf.append(c);
            }
        }
        result.add(buf.toString().trim());
        return result;
    }

    public boolean isEmpty() {
        return types.isEmpty() && variables.isEmpty() && methods.isEmpty();
    }

    // Used for descriptive debug messages when figuring out what triggers
    // recompilation.
    public List<String> diff(PubApi prevApi) {
        return diff("", prevApi);
    }
    private List<String> diff(String scopePrefix, PubApi prevApi) {

        List<String> diffs = new ArrayList<>();

        for (String typeKey : union(types.keySet(), prevApi.types.keySet())) {
            PubType type = types.get(typeKey);
            PubType prevType = prevApi.types.get(typeKey);
            if (prevType == null) {
                diffs.add("Type " + scopePrefix + typeKey + " was added");
            } else if (type == null) {
                diffs.add("Type " + scopePrefix + typeKey + " was removed");
            } else {
                // Check modifiers
                if (!type.modifiers.equals(prevType.modifiers)) {
                    diffs.add("Modifiers for type " + scopePrefix + typeKey
                            + " changed from " + prevType.modifiers + " to "
                            + type.modifiers);
                }

                // Recursively check types pub API
                diffs.addAll(type.pubApi.diff(prevType.pubApi));
            }
        }

        for (String varKey : union(variables.keySet(), prevApi.variables.keySet())) {
            PubVar var = variables.get(varKey);
            PubVar prevVar = prevApi.variables.get(varKey);
            if (prevVar == null) {
                diffs.add("Variable " + scopePrefix + varKey + " was added");
            } else if (var == null) {
                diffs.add("Variable " + scopePrefix + varKey + " was removed");
            } else {
                if (!var.modifiers.equals(prevVar.modifiers)) {
                    diffs.add("Modifiers for var " + scopePrefix + varKey
                            + " changed from " + prevVar.modifiers + " to "
                            + var.modifiers);
                }
                if (!var.type.equals(prevVar.type)) {
                    diffs.add("Type of " + scopePrefix + varKey
                            + " changed from " + prevVar.type + " to "
                            + var.type);
                }
                if (!var.getConstValue().equals(prevVar.getConstValue())) {
                    diffs.add("Const value of " + scopePrefix + varKey
                            + " changed from " + prevVar.getConstValue().orElse("<none>")
                            + " to " + var.getConstValue().orElse("<none>"));
                }
            }
        }

        for (String methodKey : union(methods.keySet(), prevApi.methods.keySet())) {
            PubMethod method = methods.get(methodKey);
            PubMethod prevMethod = prevApi.methods.get(methodKey);
            if (prevMethod == null) {
                diffs.add("Method " + scopePrefix + methodKey + " was added");
            } else if (method == null) {
                diffs.add("Method " + scopePrefix + methodKey + " was removed");
            } else {
                if (!method.modifiers.equals(prevMethod.modifiers)) {
                    diffs.add("Modifiers for method " + scopePrefix + methodKey
                            + " changed from " + prevMethod.modifiers + " to "
                            + method.modifiers);
                }
                if (!method.typeParams.equals(prevMethod.typeParams)) {
                    diffs.add("Type parameters for method " + scopePrefix
                            + methodKey + " changed from " + prevMethod.typeParams
                            + " to " + method.typeParams);
                }
                if (!method.throwDecls.equals(prevMethod.throwDecls)) {
                    diffs.add("Throw decl for method " + scopePrefix + methodKey
                            + " changed from " + prevMethod.throwDecls + " to "
                            + " to " + method.throwDecls);
                }
            }
        }

        return diffs;
    }

    public String toString() {
        return String.format("%s[types: %s, variables: %s, methods: %s]",
                             getClass().getSimpleName(),
                             types.values(),
                             variables.values(),
                             methods.values());
    }
}<|MERGE_RESOLUTION|>--- conflicted
+++ resolved
@@ -49,11 +49,7 @@
 import com.sun.tools.javac.util.Assert;
 import com.sun.tools.javac.util.StringUtils;
 
-<<<<<<< HEAD
-@SuppressWarnings("serial") // Various instance fields not statically serializable
-=======
 @SuppressWarnings("serial") // Types of instance fields are not Serializable
->>>>>>> 355356c4
 public class PubApi implements Serializable {
 
     private static final long serialVersionUID = 5926627347801986850L;
