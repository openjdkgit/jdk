/*
 * Copyright (c) 2007, 2021, Oracle and/or its affiliates. All rights reserved.
 * DO NOT ALTER OR REMOVE COPYRIGHT NOTICES OR THIS FILE HEADER.
 *
 * This code is free software; you can redistribute it and/or modify it
 * under the terms of the GNU General Public License version 2 only, as
 * published by the Free Software Foundation.  Oracle designates this
 * particular file as subject to the "Classpath" exception as provided
 * by Oracle in the LICENSE file that accompanied this code.
 *
 * This code is distributed in the hope that it will be useful, but WITHOUT
 * ANY WARRANTY; without even the implied warranty of MERCHANTABILITY or
 * FITNESS FOR A PARTICULAR PURPOSE.  See the GNU General Public License
 * version 2 for more details (a copy is included in the LICENSE file that
 * accompanied this code).
 *
 * You should have received a copy of the GNU General Public License version
 * 2 along with this work; if not, write to the Free Software Foundation,
 * Inc., 51 Franklin St, Fifth Floor, Boston, MA 02110-1301 USA.
 *
 * Please contact Oracle, 500 Oracle Parkway, Redwood Shores, CA 94065 USA
 * or visit www.oracle.com if you need additional information or have any
 * questions.
 */

package sun.java2d.d3d;

import java.awt.Color;
import java.awt.Component;
import java.awt.Container;
import java.awt.Font;
import java.awt.Graphics2D;
import java.awt.Rectangle;
import java.awt.Window;
import java.security.AccessController;
import java.security.PrivilegedAction;
import java.util.ArrayList;
import java.util.HashMap;

import sun.awt.AWTAccessor;
import sun.awt.AWTAccessor.ComponentAccessor;
import sun.awt.util.ThreadGroupUtils;
import sun.awt.Win32GraphicsConfig;
import sun.awt.windows.WComponentPeer;
import sun.java2d.InvalidPipeException;
import sun.java2d.ScreenUpdateManager;
import sun.java2d.SunGraphics2D;
import sun.java2d.SurfaceData;
import sun.java2d.windows.GDIWindowSurfaceData;
import sun.java2d.d3d.D3DSurfaceData.D3DWindowSurfaceData;
import sun.java2d.windows.WindowsFlags;

/**
 * This class handles rendering to the screen with the D3D pipeline.
 *
 * Since it is not possible to render directly to the front buffer
 * with D3D9, we create a swap chain surface (with COPY effect) in place of the
 * GDIWindowSurfaceData. A background thread handles the swap chain flips.
 *
 * There are some restrictions to which windows we would use this for.
 * @see #createScreenSurface
 */
public class D3DScreenUpdateManager extends ScreenUpdateManager
    implements Runnable
{
    /**
     * A window must be at least MIN_WIN_SIZE in one or both dimensions
     * to be considered for the update manager.
     */
    private static final int MIN_WIN_SIZE = 150;

    private volatile boolean done;
    private volatile Thread screenUpdater;
    private boolean needsUpdateNow;

    /**
     * Object used by the screen updater thread for waiting
     */
    private Object runLock = new Object();
    /**
     * List of D3DWindowSurfaceData surfaces. Surfaces are added to the
     * list when a graphics object is created, and removed when the surface
     * is invalidated.
     */
    private ArrayList<D3DWindowSurfaceData> d3dwSurfaces;
    /**
     * Cache of GDIWindowSurfaceData surfaces corresponding to the
     * D3DWindowSurfaceData surfaces. Surfaces are added to the list when
     * a d3dw surface is lost and could not be restored (due to lack of vram,
     * for example), and removed then the d3dw surface is invalidated.
     */
    private HashMap<D3DWindowSurfaceData, GDIWindowSurfaceData> gdiSurfaces;

    @SuppressWarnings("removal")
    public D3DScreenUpdateManager() {
        done = false;
        AccessController.doPrivileged((PrivilegedAction<Void>) () -> {
            Runnable shutdownRunnable = () -> {
                done = true;
                wakeUpUpdateThread();
            };
            Thread shutdown = new Thread(
                    ThreadGroupUtils.getRootThreadGroup(), shutdownRunnable,
                    "ScreenUpdater", 0, false);
            shutdown.setContextClassLoader(null);
            try {
                Runtime.getRuntime().addShutdownHook(shutdown);
            } catch (Exception e) {
                done = true;
            }
            return null;
        });
    }

    /**
     * If possible, creates a D3DWindowSurfaceData (which is actually
     * a back-buffer surface). If the creation fails, returns GDI
     * onscreen surface instead.
     *
     * Note that the created D3D surface does not initialize the native
     * resources (and is marked lost) to avoid wasting video memory. It is
     * restored when a graphics object is requested from the peer.
     *
     * Note that this method is called from a synchronized block in
     * WComponentPeer, so we don't need to synchronize
     *
     * Note that we only create a substibute d3dw surface if certain conditions
     * are met
     * <ul>
     *  <li>the fake d3d rendering on screen is not disabled via flag
     *  <li>d3d on the device is enabled
     *  <li>surface is larger than MIN_WIN_SIZE (don't bother for smaller ones)
     *  <li>it doesn't have a backBuffer for a BufferStrategy already
     *  <li>the peer is either Canvas, Panel, Window, Frame,
     *  Dialog or EmbeddedFrame
     * </ul>
     *
     * @param gc GraphicsConfiguration on associated with the surface
     * @param peer peer for which the surface is to be created
     * @param bbNum number of back-buffers requested. if this number is >0,
     * method returns GDI surface (we don't want to have two swap chains)
     * @param isResize whether this surface is being created in response to
     * a component resize event. This determines whether a repaint event will
     * be issued after a surface is created: it will be if {@code isResize}
     * is {@code true}.
     * @return surface data to be use for onscreen rendering
     */
    @Override
    public SurfaceData createScreenSurface(Win32GraphicsConfig gc,
                                           WComponentPeer peer,
                                           int bbNum, boolean isResize)
    {
        if (done || !(gc instanceof D3DGraphicsConfig)) {
            return super.createScreenSurface(gc, peer, bbNum, isResize);
        }

        SurfaceData sd = null;

        if (canUseD3DOnScreen(peer, gc, bbNum)) {
            try {
                // note that the created surface will be in the "lost"
                // state, it will be restored prior to rendering to it
                // for the first time. This is done so that vram is not
                // wasted for surfaces never rendered to
                sd = D3DSurfaceData.createData(peer);
            }  catch (InvalidPipeException ipe) {
                sd = null;
            }
        }
        if (sd == null) {
            sd = GDIWindowSurfaceData.createData(peer);
            // note that we do not add this surface to the list of cached gdi
            // surfaces as there's no d3dw surface to associate it with;
            // this peer will have a gdi surface until next time a surface
            // will need to be replaced
        }

        if (isResize) {
            // since we'd potentially replaced the back-buffer surface
            // (either with another bb, or a gdi one), the
            // component will need to be completely repainted;
            // this only need to be done when the surface is created in
            // response to a resize event since when a component is created it
            // will be repainted anyway
            repaintPeerTarget(peer);
        }

        return sd;
    }

    /**
     * Determines if we can use a d3d surface for onscreen rendering for this
     * peer.
     * We only create onscreen d3d surfaces if the following conditions are met:
     *  - d3d is enabled on this device and onscreen emulation is enabled
     *  - window is big enough to bother (either dimension > MIN_WIN_SIZE)
     *  - this heavyweight doesn't have a BufferStrategy
     *  - if we are in full-screen mode then it must be the peer of the
     *    full-screen window (since there could be only one SwapChain in fs)
     *    and it must not have any heavyweight children
     *    (as Present() doesn't respect component clipping in fullscreen mode)
     *  - it's one of the classes likely to have custom rendering worth
     *    accelerating
     *
     * @return true if we can use a d3d surface for this peer's onscreen
     *         rendering
     */
    public static boolean canUseD3DOnScreen(final WComponentPeer peer,
                                            final Win32GraphicsConfig gc,
                                            final int bbNum)
    {
        if (!(gc instanceof D3DGraphicsConfig d3dgc)) {
            return false;
        }

        D3DGraphicsDevice d3dgd = d3dgc.getD3DDevice();
        String peerName = peer.getClass().getName();
        Rectangle r = peer.getBounds();
        Component target = (Component)peer.getTarget();
        Window fsw = d3dgd.getFullScreenWindow();

        return
            WindowsFlags.isD3DOnScreenEnabled() &&
            d3dgd.isD3DEnabledOnDevice() &&
            peer.isAccelCapable() &&
            (r.width > MIN_WIN_SIZE || r.height > MIN_WIN_SIZE) &&
            bbNum == 0 &&
            (fsw == null || (fsw == target && !hasHWChildren(target))) &&
            (peerName.equals("sun.awt.windows.WCanvasPeer") ||
             peerName.equals("sun.awt.windows.WDialogPeer") ||
             peerName.equals("sun.awt.windows.WPanelPeer")  ||
             peerName.equals("sun.awt.windows.WWindowPeer") ||
             peerName.equals("sun.awt.windows.WFramePeer")  ||
             peerName.equals("sun.awt.windows.WEmbeddedFramePeer"));
    }

    /**
     * Creates a graphics object for the passed in surface data. If
     * the surface is lost, it is restored.
     * If the surface wasn't lost or the restoration was successful
     * the surface is added to the list of maintained surfaces
     * (if it hasn't been already).
     *
     * If the updater thread hasn't been created yet , it will be created and
     * started.
     *
     * @param sd surface data for which to create SunGraphics2D
     * @param peer peer associated with the surface data
     * @param fgColor fg color to be used in graphics
     * @param bgColor bg color to be used in graphics
     * @param font font to be used in graphics
     * @return a SunGraphics2D object for the surface (or for temp GDI
     * surface data)
     */
    @Override
    public Graphics2D createGraphics(SurfaceData sd,
            WComponentPeer peer, Color fgColor, Color bgColor, Font font)
    {
<<<<<<< HEAD
        if (!done && sd instanceof D3DWindowSurfaceData d3dw) {
            if (!d3dw.isSurfaceLost() || validate(d3dw)) {
=======
        if (!done && sd instanceof D3DWindowSurfaceData) {
            D3DWindowSurfaceData d3dw = (D3DWindowSurfaceData)sd;
            if (!d3dw.isSurfaceLost() || validate(d3dw, false)) {
>>>>>>> 9425ab2b
                trackScreenSurface(d3dw);
                return new SunGraphics2D(sd, fgColor, bgColor, font);
            }
            // could not restore the d3dw surface, use the cached gdi surface
            // instead for this graphics object; note that we do not track
            // this new gdi surface, it is only used for this graphics
            // object
            sd = getGdiSurface(d3dw);
        }
        return super.createGraphics(sd, peer, fgColor, bgColor, font);
    }

    /**
     * Posts a repaint event for the peer's target to the EDT
     * @param peer for which target's the repaint should be issued
     */
    private void repaintPeerTarget(WComponentPeer peer) {
        Component target = (Component)peer.getTarget();
        Rectangle bounds = AWTAccessor.getComponentAccessor().getBounds(target);
        // the system-level painting operations should call the handlePaint()
        // method of the WComponentPeer class to repaint the component;
        // calling repaint() forces AWT to make call to update()
        peer.handlePaint(0, 0, bounds.width, bounds.height);
    }

    /**
     * Adds a surface to the list of tracked surfaces.
     *
     * @param sd the surface to be added
     */
    private void trackScreenSurface(SurfaceData sd) {
        if (!done && sd instanceof D3DWindowSurfaceData d3dw) {
            synchronized (this) {
                if (d3dwSurfaces == null) {
                    d3dwSurfaces = new ArrayList<D3DWindowSurfaceData>();
                }
                if (!d3dwSurfaces.contains(d3dw)) {
                    d3dwSurfaces.add(d3dw);
                }
            }
            startUpdateThread();
        }
    }

    @Override
    public synchronized void dropScreenSurface(SurfaceData sd) {
        if (d3dwSurfaces != null && sd instanceof D3DWindowSurfaceData d3dw) {
            removeGdiSurface(d3dw);
            d3dwSurfaces.remove(d3dw);
        }
    }

    @Override
    public SurfaceData getReplacementScreenSurface(WComponentPeer peer,
                                                   SurfaceData sd)
    {
        SurfaceData newSurface = super.getReplacementScreenSurface(peer, sd);
        // if some outstanding graphics context wants to get a replacement we
        // need to make sure that the new surface (if it is accelerated) is
        // being tracked
        trackScreenSurface(newSurface);
        return newSurface;
    }

    /**
     * Remove the gdi surface corresponding to the passed d3dw surface
     * from list of the cached gdi surfaces.
     *
     * @param d3dw surface for which associated gdi surface is to be removed
     */
    private void removeGdiSurface(final D3DWindowSurfaceData d3dw) {
        if (gdiSurfaces != null) {
            GDIWindowSurfaceData gdisd = gdiSurfaces.get(d3dw);
            if (gdisd != null) {
                gdisd.invalidate();
                gdiSurfaces.remove(d3dw);
            }
        }
    }

    /**
     * If the update thread hasn't yet been created, it will be;
     * otherwise it is awaken
     */
    @SuppressWarnings("removal")
    private synchronized void startUpdateThread() {
        if (screenUpdater == null) {
            screenUpdater = AccessController.doPrivileged((PrivilegedAction<Thread>) () -> {
                String name = "D3D Screen Updater";
                Thread t = new Thread(
                        ThreadGroupUtils.getRootThreadGroup(), this, name,
                        0, false);
                // REMIND: should it be higher?
                t.setPriority(Thread.NORM_PRIORITY + 2);
                t.setDaemon(true);
                return t;
            });
            screenUpdater.start();
        } else {
            wakeUpUpdateThread();
        }
    }

    /**
     * Wakes up the screen updater thread.
     *
     * This method is not synchronous, it doesn't wait
     * for the updater thread to complete the updates.
     *
     * It should be used when it is not necessary to wait for the
     * completion, for example, when a new surface had been added
     * to the list of tracked surfaces (which means that it's about
     * to be rendered to).
     */
    public void wakeUpUpdateThread() {
        synchronized (runLock) {
            runLock.notifyAll();
        }
    }

    /**
     * Wakes up the screen updater thread and waits for the completion
     * of the update.
     *
     * This method is called from Toolkit.sync() or
     * when there was a copy from a VI to the screen
     * so that swing applications would not appear to be
     * sluggish.
     */
    public void runUpdateNow() {
        synchronized (this) {
            // nothing to do if the updater thread hadn't been started or if
            // there are no tracked surfaces
            if (done || screenUpdater == null ||
                d3dwSurfaces  == null || d3dwSurfaces.size() == 0)
            {
                return;
            }
        }
        synchronized (runLock) {
            needsUpdateNow = true;
            runLock.notifyAll();
            while (needsUpdateNow) {
                try {
                    runLock.wait();
                } catch (InterruptedException e) {}
            }
        }
    }

    public void run() {
        while (!done) {
            synchronized (runLock) {
                // If the list is empty, suspend the thread until a
                // new surface is added. Note that we have to check before
                // wait() (and inside the runLock), otherwise we could miss a
                // notify() when a new surface is added and sleep forever.
                long timeout = d3dwSurfaces.size() > 0 ? 100 : 0;

                // don't go to sleep if there's a thread waiting for an update
                if (!needsUpdateNow) {
                    try { runLock.wait(timeout); }
                        catch (InterruptedException e) {}
                }
                // if we were woken up, there are probably surfaces in the list,
                // no need to check if the list is empty
            }

            // make a copy to avoid synchronization during the loop
            D3DWindowSurfaceData[] surfaces = new D3DWindowSurfaceData[] {};
            synchronized (this) {
                surfaces = d3dwSurfaces.toArray(surfaces);
            }
            for (D3DWindowSurfaceData sd : surfaces) {
                // skip invalid surfaces (they could have become invalid
                // after we made a copy of the list) - just a precaution
                if (sd.isValid() && (sd.isDirty() || sd.isSurfaceLost())) {
                    if (!sd.isSurfaceLost()) {
                        // the flip and the clearing of the dirty state
                        // must be done under the lock, otherwise it's
                        // possible to miss an update to the surface
                        D3DRenderQueue rq = D3DRenderQueue.getInstance();
                        rq.lock();
                        try {
                            Rectangle r = sd.getBounds();
                            D3DSurfaceData.swapBuffers(sd, 0, 0,
                                                       r.width, r.height);
                            sd.markClean();
                        } finally {
                            rq.unlock();
                        }
                    } else if (!validate(sd, true)) {
                        // it is possible that the validation may never
                        // succeed, we need to detect this and replace
                        // the d3dw surface with gdi; the replacement of
                        // the surface will also trigger a repaint
                        sd.getPeer().replaceSurfaceDataLater();
                    }
                }
            }
            synchronized (runLock) {
                needsUpdateNow = false;
                runLock.notifyAll();
            }
        }
    }

    /**
     * Restores the passed surface if it was lost, resets the lost status.
     * @param sd surface to be validated
     * @return true if surface wasn't lost or if restoration was successful,
     * false otherwise
     */
    private boolean validate(D3DWindowSurfaceData sd, boolean postEvent) {
        if (sd.isSurfaceLost()) {
            try {
                sd.restoreSurface();
                // if succeeded, first fill the surface with bg color
                // note: use the non-synch method to avoid incorrect lock order
                Color bg = sd.getPeer().getBackgroundNoSync();
                SunGraphics2D sg2d = new SunGraphics2D(sd, bg, bg, null);
                sg2d.fillRect(0, 0, sd.getBounds().width, sd.getBounds().height);
                sg2d.dispose();
                // now clean the dirty status so that we don't flip it
                // next time before it gets repainted; it is safe
                // to do without the lock because we will issue a
                // repaint anyway so we will not lose any rendering
                sd.markClean();
                // since the surface was successfully restored we need to
                // repaint whole window to repopulate the back-buffer
                if (postEvent) {
                    repaintPeerTarget(sd.getPeer());
                }
            } catch (InvalidPipeException ipe) {
                return false;
            }
        }
        return true;
    }

    /**
     * Creates (or returns a cached one) gdi surface for the same peer as
     * the passed d3dw surface has.
     *
     * @param d3dw surface used as key into the cache
     * @return gdi window surface associated with the d3d window surfaces' peer
     */
    private synchronized SurfaceData getGdiSurface(D3DWindowSurfaceData d3dw) {
        if (gdiSurfaces == null) {
            gdiSurfaces =
                new HashMap<D3DWindowSurfaceData, GDIWindowSurfaceData>();
        }
        GDIWindowSurfaceData gdisd = gdiSurfaces.get(d3dw);
        if (gdisd == null) {
            gdisd = GDIWindowSurfaceData.createData(d3dw.getPeer());
            gdiSurfaces.put(d3dw, gdisd);
        }
        return gdisd;
    }

    /**
     * Returns true if the component has heavyweight children.
     *
     * @param comp component to check for hw children
     * @return true if Component has heavyweight children
     */
    private static boolean hasHWChildren(Component comp) {
        final ComponentAccessor acc = AWTAccessor.getComponentAccessor();
        if (comp instanceof Container container) {
            for (Component c : container.getComponents()) {
                if (acc.getPeer(c) instanceof WComponentPeer || hasHWChildren(c)) {
                    return true;
                }
            }
        }
        return false;
    }
}<|MERGE_RESOLUTION|>--- conflicted
+++ resolved
@@ -256,14 +256,8 @@
     public Graphics2D createGraphics(SurfaceData sd,
             WComponentPeer peer, Color fgColor, Color bgColor, Font font)
     {
-<<<<<<< HEAD
         if (!done && sd instanceof D3DWindowSurfaceData d3dw) {
-            if (!d3dw.isSurfaceLost() || validate(d3dw)) {
-=======
-        if (!done && sd instanceof D3DWindowSurfaceData) {
-            D3DWindowSurfaceData d3dw = (D3DWindowSurfaceData)sd;
             if (!d3dw.isSurfaceLost() || validate(d3dw, false)) {
->>>>>>> 9425ab2b
                 trackScreenSurface(d3dw);
                 return new SunGraphics2D(sd, fgColor, bgColor, font);
             }
