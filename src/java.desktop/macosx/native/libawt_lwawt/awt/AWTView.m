/*
 * Copyright (c) 2011, 2019, Oracle and/or its affiliates. All rights reserved.
 * DO NOT ALTER OR REMOVE COPYRIGHT NOTICES OR THIS FILE HEADER.
 *
 * This code is free software; you can redistribute it and/or modify it
 * under the terms of the GNU General Public License version 2 only, as
 * published by the Free Software Foundation.  Oracle designates this
 * particular file as subject to the "Classpath" exception as provided
 * by Oracle in the LICENSE file that accompanied this code.
 *
 * This code is distributed in the hope that it will be useful, but WITHOUT
 * ANY WARRANTY; without even the implied warranty of MERCHANTABILITY or
 * FITNESS FOR A PARTICULAR PURPOSE.  See the GNU General Public License
 * version 2 for more details (a copy is included in the LICENSE file that
 * accompanied this code).
 *
 * You should have received a copy of the GNU General Public License version
 * 2 along with this work; if not, write to the Free Software Foundation,
 * Inc., 51 Franklin St, Fifth Floor, Boston, MA 02110-1301 USA.
 *
 * Please contact Oracle, 500 Oracle Parkway, Redwood Shores, CA 94065 USA
 * or visit www.oracle.com if you need additional information or have any
 * questions.
 */

#import "jni_util.h"
#import "CGLGraphicsConfig.h"
#import "AWTView.h"
#import "AWTWindow.h"
#import "JavaComponentAccessibility.h"
#import "JavaTextAccessibility.h"
#import "JavaAccessibilityUtilities.h"
#import "GeomUtilities.h"
#import "ThreadUtilities.h"
#import "JNIUtilities.h"

#import <Carbon/Carbon.h>
#import <JavaNativeFoundation/JavaNativeFoundation.h>

// keyboard layout
static NSString *kbdLayout;

@interface AWTView()
@property (retain) CDropTarget *_dropTarget;
@property (retain) CDragSource *_dragSource;

-(void) deliverResize: (NSRect) rect;
-(void) resetTrackingArea;
-(void) deliverJavaKeyEventHelper: (NSEvent*) event;
-(BOOL) isCodePointInUnicodeBlockNeedingIMEvent: (unichar) codePoint;
-(NSMutableString *) parseString : (id) complexString;
@end

// Uncomment this line to see fprintfs of each InputMethod API being called on this View
//#define IM_DEBUG TRUE
//#define EXTRA_DEBUG

<<<<<<< HEAD
=======
static BOOL shouldUsePressAndHold() {
    return YES;
}

>>>>>>> 0ec2c969
@implementation AWTView

@synthesize _dropTarget;
@synthesize _dragSource;
@synthesize cglLayer;
@synthesize mouseIsOver;

// Note: Must be called on main (AppKit) thread only
- (id) initWithRect: (NSRect) rect
       platformView: (jobject) cPlatformView
        windowLayer: (CALayer*) windowLayer
{
    AWT_ASSERT_APPKIT_THREAD;
    // Initialize ourselves
    self = [super initWithFrame: rect];
    if (self == nil) return self;

    m_cPlatformView = cPlatformView;
    fInputMethodLOCKABLE = NULL;
    fKeyEventsNeeded = NO;
    fProcessingKeystroke = NO;

    fEnablePressAndHold = YES; // always true since Snow Leopard
    fInPressAndHold = NO;
    fPAHNeedsToSelect = NO;

    mouseIsOver = NO;
    [self resetTrackingArea];
    [self setAutoresizesSubviews:NO];

    if (windowLayer != nil) {
        self.cglLayer = windowLayer;
        //Layer hosting view
        [self setLayer: cglLayer];
        [self setWantsLayer: YES];
        //Layer backed view
        //[self.layer addSublayer: (CALayer *)cglLayer];
        //[self setLayerContentsRedrawPolicy: NSViewLayerContentsRedrawDuringViewResize];
        //[self setLayerContentsPlacement: NSViewLayerContentsPlacementTopLeft];
        //[self setAutoresizingMask: NSViewHeightSizable | NSViewWidthSizable];
    }

    return self;
}

- (void) dealloc {
    AWT_ASSERT_APPKIT_THREAD;

    self.cglLayer = nil;

    JNIEnv *env = [ThreadUtilities getJNIEnvUncached];
    (*env)->DeleteWeakGlobalRef(env, m_cPlatformView);
    m_cPlatformView = NULL;

    if (fInputMethodLOCKABLE != NULL)
    {
        JNIEnv *env = [ThreadUtilities getJNIEnvUncached];

        JNFDeleteGlobalRef(env, fInputMethodLOCKABLE);
        fInputMethodLOCKABLE = NULL;
    }

    if (rolloverTrackingArea != nil) {
        [self removeTrackingArea:rolloverTrackingArea];
        [rolloverTrackingArea release];
        rolloverTrackingArea = nil;
    }

    [super dealloc];
}

- (void) viewDidMoveToWindow {
    AWT_ASSERT_APPKIT_THREAD;

    [AWTToolkit eventCountPlusPlus];

    [JNFRunLoop performOnMainThreadWaiting:NO withBlock:^() {
        [[self window] makeFirstResponder: self];
    }];
    if ([self window] != NULL) {
        [self resetTrackingArea];
    }
}

- (BOOL) acceptsFirstMouse: (NSEvent *)event {
    return YES;
}

- (BOOL) acceptsFirstResponder {
    return YES;
}

- (BOOL) becomeFirstResponder {
    return YES;
}

- (BOOL) preservesContentDuringLiveResize {
    return YES;
}

/*
 * Automatically triggered functions.
 */

- (void)resizeWithOldSuperviewSize:(NSSize)oldBoundsSize {
    [super resizeWithOldSuperviewSize: oldBoundsSize];
    [self deliverResize: [self frame]];
}

/*
 * MouseEvents support
 */

- (void) mouseDown: (NSEvent *)event {
    NSInputManager *inputManager = [NSInputManager currentInputManager];
    if ([inputManager wantsToHandleMouseEvents]) {
#if IM_DEBUG
        NSLog(@"-> IM wants to handle event");
#endif
        if (![inputManager handleMouseEvent:event]) {
            [self deliverJavaMouseEvent: event];
        } else {
#if IM_DEBUG
            NSLog(@"-> Event was handled.");
#endif
        }
    } else {
#if IM_DEBUG
        NSLog(@"-> IM does not want to handle event");
#endif
        [self deliverJavaMouseEvent: event];
    }
}

- (void) mouseUp: (NSEvent *)event {
    [self deliverJavaMouseEvent: event];
}

- (void) rightMouseDown: (NSEvent *)event {
    [self deliverJavaMouseEvent: event];
}

- (void) rightMouseUp: (NSEvent *)event {
    [self deliverJavaMouseEvent: event];
}

- (void) otherMouseDown: (NSEvent *)event {
    [self deliverJavaMouseEvent: event];
}

- (void) otherMouseUp: (NSEvent *)event {
    [self deliverJavaMouseEvent: event];
}

- (void) mouseMoved: (NSEvent *)event {
    // TODO: better way to redirect move events to the "under" view

    NSPoint eventLocation = [event locationInWindow];
    NSPoint localPoint = [self convertPoint: eventLocation fromView: nil];

    if  ([self mouse: localPoint inRect: [self bounds]]) {
        [self deliverJavaMouseEvent: event];
    } else {
        [[self nextResponder] mouseDown:event];
    }
}

- (void) mouseDragged: (NSEvent *)event {
    [self deliverJavaMouseEvent: event];
}

- (void) rightMouseDragged: (NSEvent *)event {
    [self deliverJavaMouseEvent: event];
}

- (void) otherMouseDragged: (NSEvent *)event {
    [self deliverJavaMouseEvent: event];
}

- (void) mouseEntered: (NSEvent *)event {
    [[self window] setAcceptsMouseMovedEvents:YES];
    //[[self window] makeFirstResponder:self];
    [self deliverJavaMouseEvent: event];
}

- (void) mouseExited: (NSEvent *)event {
    [[self window] setAcceptsMouseMovedEvents:NO];
    [self deliverJavaMouseEvent: event];
    //Restore the cursor back.
    //[CCursorManager _setCursor: [NSCursor arrowCursor]];
}

- (void) scrollWheel: (NSEvent*) event {
    [self deliverJavaMouseEvent: event];
}

/*
 * KeyEvents support
 */

- (void) keyDown: (NSEvent *)event {
    fProcessingKeystroke = YES;
    fKeyEventsNeeded = YES;

    // Allow TSM to look at the event and potentially send back NSTextInputClient messages.
    [self interpretKeyEvents:[NSArray arrayWithObject:event]];

    if (fEnablePressAndHold && [event willBeHandledByComplexInputMethod] &&
        fInputMethodLOCKABLE)
    {
        fProcessingKeystroke = NO;
        if (!fInPressAndHold) {
            fInPressAndHold = YES;
            fPAHNeedsToSelect = YES;
        } else {
            // Abandon input to reset IM and unblock input after canceling
            // input accented symbols

            switch([event keyCode]) {
                case kVK_Escape:
                case kVK_Delete:
                case kVK_Return:
                case kVK_ForwardDelete:
                case kVK_PageUp:
                case kVK_PageDown:
                case kVK_DownArrow:
                case kVK_UpArrow:
                case kVK_Home:
                case kVK_End:
                   [self abandonInput];
                   break;
            }
        }
        return;
    }

    NSString *eventCharacters = [event characters];
    BOOL isDeadKey = (eventCharacters != nil && [eventCharacters length] == 0);

    if ((![self hasMarkedText] && fKeyEventsNeeded) || isDeadKey) {
        [self deliverJavaKeyEventHelper: event];
    }

    fProcessingKeystroke = NO;
}

- (void) keyUp: (NSEvent *)event {
    [self deliverJavaKeyEventHelper: event];
}

- (void) flagsChanged: (NSEvent *)event {
    [self deliverJavaKeyEventHelper: event];
}

- (BOOL) performKeyEquivalent: (NSEvent *) event {
    // if IM is active key events should be ignored
    if (![self hasMarkedText] && !fInPressAndHold) {
        [self deliverJavaKeyEventHelper: event];
    }

    // Workaround for 8020209: special case for "Cmd =" and "Cmd ."
    // because Cocoa calls performKeyEquivalent twice for these keystrokes
    NSUInteger modFlags = [event modifierFlags] &
    (NSCommandKeyMask | NSAlternateKeyMask | NSShiftKeyMask | NSControlKeyMask);
    if (modFlags == NSCommandKeyMask) {
        NSString *eventChars = [event charactersIgnoringModifiers];
        if ([eventChars length] == 1) {
            unichar ch = [eventChars characterAtIndex:0];
            if (ch == '=' || ch == '.') {
                [[NSApp mainMenu] performKeyEquivalent: event];
                return YES;
            }
        }

    }

    return NO;
}

/**
 * Utility methods and accessors
 */

-(void) deliverJavaMouseEvent: (NSEvent *) event {
    BOOL isEnabled = YES;
    NSWindow* window = [self window];
    if ([window isKindOfClass: [AWTWindow_Panel class]] || [window isKindOfClass: [AWTWindow_Normal class]]) {
        isEnabled = [(AWTWindow*)[window delegate] isEnabled];
    }

    if (!isEnabled) {
        return;
    }

    NSEventType type = [event type];

    // check synthesized mouse entered/exited events
    if ((type == NSMouseEntered && mouseIsOver) || (type == NSMouseExited && !mouseIsOver)) {
        return;
    }else if ((type == NSMouseEntered && !mouseIsOver) || (type == NSMouseExited && mouseIsOver)) {
        mouseIsOver = !mouseIsOver;
    }

    [AWTToolkit eventCountPlusPlus];

    JNIEnv *env = [ThreadUtilities getJNIEnv];

    NSPoint eventLocation = [event locationInWindow];
    NSPoint localPoint = [self convertPoint: eventLocation fromView: nil];
    NSPoint absP = [NSEvent mouseLocation];

    // Convert global numbers between Cocoa's coordinate system and Java.
    // TODO: need consitent way for doing that both with global as well as with local coordinates.
    // The reason to do it here is one more native method for getting screen dimension otherwise.

    NSRect screenRect = [[[NSScreen screens] objectAtIndex:0] frame];
    absP.y = screenRect.size.height - absP.y;
    jint clickCount;

    if (type == NSMouseEntered ||
        type == NSMouseExited ||
        type == NSScrollWheel ||
        type == NSMouseMoved) {
        clickCount = 0;
    } else {
        clickCount = [event clickCount];
    }

    jdouble deltaX = [event deltaX];
    jdouble deltaY = [event deltaY];
    if ([AWTToolkit hasPreciseScrollingDeltas: event]) {
        deltaX = [event scrollingDeltaX] * 0.1;
        deltaY = [event scrollingDeltaY] * 0.1;
    }

    DECLARE_CLASS(jc_NSEvent, "sun/lwawt/macosx/NSEvent");
    DECLARE_METHOD(jctor_NSEvent, jc_NSEvent, "<init>", "(IIIIIIIIDDI)V");
    jobject jEvent = (*env)->NewObject(env, jc_NSEvent, jctor_NSEvent,
                                  [event type],
                                  [event modifierFlags],
                                  clickCount,
                                  [event buttonNumber],
                                  (jint)localPoint.x, (jint)localPoint.y,
                                  (jint)absP.x, (jint)absP.y,
                                  deltaY,
                                  deltaX,
                                  [AWTToolkit scrollStateWithEvent: event]);
    CHECK_NULL(jEvent);

    DECLARE_CLASS(jc_PlatformView, "sun/lwawt/macosx/CPlatformView");
    DECLARE_METHOD(jm_deliverMouseEvent, jc_PlatformView, "deliverMouseEvent", "(Lsun/lwawt/macosx/NSEvent;)V");
    jobject jlocal = (*env)->NewLocalRef(env, m_cPlatformView);
    if (!(*env)->IsSameObject(env, jlocal, NULL)) {
        (*env)->CallVoidMethod(env, jlocal, jm_deliverMouseEvent, jEvent);
        CHECK_EXCEPTION();
        (*env)->DeleteLocalRef(env, jlocal);
    }
    (*env)->DeleteLocalRef(env, jEvent);
}

- (void) resetTrackingArea {
    if (rolloverTrackingArea != nil) {
        [self removeTrackingArea:rolloverTrackingArea];
        [rolloverTrackingArea release];
    }

    int options = (NSTrackingActiveAlways | NSTrackingMouseEnteredAndExited |
                   NSTrackingMouseMoved | NSTrackingEnabledDuringMouseDrag);

    rolloverTrackingArea = [[NSTrackingArea alloc] initWithRect:[self visibleRect]
                                                        options: options
                                                          owner:self
                                                       userInfo:nil
                            ];
    [self addTrackingArea:rolloverTrackingArea];
}

- (void)updateTrackingAreas {
    [super updateTrackingAreas];
    [self resetTrackingArea];
}

- (void) resetCursorRects {
    [super resetCursorRects];
    [self resetTrackingArea];
}

-(void) deliverJavaKeyEventHelper: (NSEvent *) event {
    static NSEvent* sLastKeyEvent = nil;
    if (event == sLastKeyEvent) {
        // The event is repeatedly delivered by keyDown: after performKeyEquivalent:
        return;
    }
    [sLastKeyEvent release];
    sLastKeyEvent = [event retain];

    [AWTToolkit eventCountPlusPlus];
    JNIEnv *env = [ThreadUtilities getJNIEnv];

    jstring characters = NULL;
    jstring charactersIgnoringModifiers = NULL;
    if ([event type] != NSFlagsChanged) {
        characters = JNFNSToJavaString(env, [event characters]);
        charactersIgnoringModifiers = JNFNSToJavaString(env, [event charactersIgnoringModifiers]);
    }

    DECLARE_CLASS(jc_NSEvent, "sun/lwawt/macosx/NSEvent");
    DECLARE_METHOD(jctor_NSEvent, jc_NSEvent, "<init>", "(IISLjava/lang/String;Ljava/lang/String;)V");
    jobject jEvent = (*env)->NewObject(env, jc_NSEvent, jctor_NSEvent,
                                  [event type],
                                  [event modifierFlags],
                                  [event keyCode],
                                  characters,
                                  charactersIgnoringModifiers);
    CHECK_NULL(jEvent);

    DECLARE_CLASS(jc_PlatformView, "sun/lwawt/macosx/CPlatformView");
    DECLARE_METHOD(jm_deliverKeyEvent, jc_PlatformView,
                            "deliverKeyEvent", "(Lsun/lwawt/macosx/NSEvent;)V");
    jobject jlocal = (*env)->NewLocalRef(env, m_cPlatformView);
    if (!(*env)->IsSameObject(env, jlocal, NULL)) {
        (*env)->CallVoidMethod(env, jlocal, jm_deliverKeyEvent, jEvent);
        CHECK_EXCEPTION();
        (*env)->DeleteLocalRef(env, jlocal);
    }
    if (characters != NULL) {
        (*env)->DeleteLocalRef(env, characters);
    }
    (*env)->DeleteLocalRef(env, jEvent);
}

-(void) deliverResize: (NSRect) rect {
    jint x = (jint) rect.origin.x;
    jint y = (jint) rect.origin.y;
    jint w = (jint) rect.size.width;
    jint h = (jint) rect.size.height;
    JNIEnv *env = [ThreadUtilities getJNIEnv];
    DECLARE_CLASS(jc_PlatformView, "sun/lwawt/macosx/CPlatformView");
    DECLARE_METHOD(jm_deliverResize, jc_PlatformView, "deliverResize", "(IIII)V");

    jobject jlocal = (*env)->NewLocalRef(env, m_cPlatformView);
    if (!(*env)->IsSameObject(env, jlocal, NULL)) {
        (*env)->CallVoidMethod(env, jlocal, jm_deliverResize, x,y,w,h);
        CHECK_EXCEPTION();
        (*env)->DeleteLocalRef(env, jlocal);
    }
}


- (void) drawRect:(NSRect)dirtyRect {
    AWT_ASSERT_APPKIT_THREAD;

    [super drawRect:dirtyRect];
    JNIEnv *env = [ThreadUtilities getJNIEnv];
    if (env != NULL) {
        /*
         if ([self inLiveResize]) {
         NSRect rs[4];
         NSInteger count;
         [self getRectsExposedDuringLiveResize:rs count:&count];
         for (int i = 0; i < count; i++) {
         JNU_CallMethodByName(env, NULL, [m_awtWindow cPlatformView],
         "deliverWindowDidExposeEvent", "(FFFF)V",
         (jfloat)rs[i].origin.x, (jfloat)rs[i].origin.y,
         (jfloat)rs[i].size.width, (jfloat)rs[i].size.height);
         if ((*env)->ExceptionOccurred(env)) {
         (*env)->ExceptionDescribe(env);
         (*env)->ExceptionClear(env);
         }
         }
         } else {
         */
        DECLARE_CLASS(jc_CPlatformView, "sun/lwawt/macosx/CPlatformView");
        DECLARE_METHOD(jm_deliverWindowDidExposeEvent, jc_CPlatformView, "deliverWindowDidExposeEvent", "()V");
        jobject jlocal = (*env)->NewLocalRef(env, m_cPlatformView);
        if (!(*env)->IsSameObject(env, jlocal, NULL)) {
            (*env)->CallVoidMethod(env, jlocal, jm_deliverWindowDidExposeEvent);
            CHECK_EXCEPTION();
            (*env)->DeleteLocalRef(env, jlocal);
        }
        /*
         }
         */
    }
}

-(BOOL) isCodePointInUnicodeBlockNeedingIMEvent: (unichar) codePoint {
    if ((codePoint == 0x0024) || (codePoint == 0x00A3) ||
        (codePoint == 0x00A5) ||
        ((codePoint >= 0x20A3) && (codePoint <= 0x20BF)) ||
        ((codePoint >= 0x3000) && (codePoint <= 0x303F)) ||
        ((codePoint >= 0xFF00) && (codePoint <= 0xFFEF))) {
        // Code point is in 'CJK Symbols and Punctuation' or
        // 'Halfwidth and Fullwidth Forms' Unicode block or
        // currency symbols unicode
        return YES;
    }
    return NO;
}

-(NSMutableString *) parseString : (id) complexString {
    if ([complexString isKindOfClass:[NSString class]]) {
        return [complexString mutableCopy];
    }
    else {
        return [complexString mutableString];
    }
}

// NSAccessibility support
- (jobject)awtComponent:(JNIEnv*)env
{
    DECLARE_CLASS_RETURN(jc_CPlatformView, "sun/lwawt/macosx/CPlatformView", NULL);
    DECLARE_FIELD_RETURN(jf_Peer, jc_CPlatformView, "peer", "Lsun/lwawt/LWWindowPeer;", NULL);
    if ((env == NULL) || (m_cPlatformView == NULL)) {
        NSLog(@"Apple AWT : Error AWTView:awtComponent given bad parameters.");
        if (env != NULL)
        {
            JNFDumpJavaStack(env);
        }
        return NULL;
    }

    jobject peer = NULL;
    jobject jlocal = (*env)->NewLocalRef(env, m_cPlatformView);
    if (!(*env)->IsSameObject(env, jlocal, NULL)) {
        peer = (*env)->GetObjectField(env, jlocal, jf_Peer);
        (*env)->DeleteLocalRef(env, jlocal);
    }
    DECLARE_CLASS_RETURN(jc_LWWindowPeer, "sun/lwawt/LWWindowPeer", NULL);
    DECLARE_FIELD_RETURN(jf_Target, jc_LWWindowPeer, "target", "Ljava/awt/Component;", NULL);
    if (peer == NULL) {
        NSLog(@"Apple AWT : Error AWTView:awtComponent got null peer from CPlatformView");
        JNFDumpJavaStack(env);
        return NULL;
    }
    jobject comp = (*env)->GetObjectField(env, peer, jf_Target);
    (*env)->DeleteLocalRef(env, peer);
    return comp;
}

+ (AWTView *) awtView:(JNIEnv*)env ofAccessible:(jobject)jaccessible
{
    DECLARE_CLASS_RETURN(sjc_CAccessibility, "sun/lwawt/macosx/CAccessibility", NULL);
    DECLARE_STATIC_METHOD_RETURN(jm_getAWTView, sjc_CAccessibility, "getAWTView", "(Ljavax/accessibility/Accessible;)J", NULL);

    jlong jptr = (*env)->CallStaticLongMethod(env, sjc_CAccessibility, jm_getAWTView, jaccessible);
    CHECK_EXCEPTION();
    if (jptr == 0) return nil;

    return (AWTView *)jlong_to_ptr(jptr);
}

- (id)getAxData:(JNIEnv*)env
{
    jobject jcomponent = [self awtComponent:env];
    id ax = [[[JavaComponentAccessibility alloc] initWithParent:self withEnv:env withAccessible:jcomponent withIndex:-1 withView:self withJavaRole:nil] autorelease];
    (*env)->DeleteLocalRef(env, jcomponent);
    return ax;
}

- (NSArray *)accessibilityAttributeNames
{
    return [[super accessibilityAttributeNames] arrayByAddingObject:NSAccessibilityChildrenAttribute];
}

// NSAccessibility messages
// attribute methods
- (id)accessibilityAttributeValue:(NSString *)attribute
{
    AWT_ASSERT_APPKIT_THREAD;

    if ([attribute isEqualToString:NSAccessibilityChildrenAttribute])
    {
        JNIEnv *env = [ThreadUtilities getJNIEnv];

        (*env)->PushLocalFrame(env, 4);

        id result = NSAccessibilityUnignoredChildrenForOnlyChild([self getAxData:env]);

        (*env)->PopLocalFrame(env, NULL);

        return result;
    }
    else
    {
        return [super accessibilityAttributeValue:attribute];
    }
}
- (BOOL)accessibilityIsIgnored
{
    return YES;
}

- (id)accessibilityHitTest:(NSPoint)point
{
    AWT_ASSERT_APPKIT_THREAD;
    JNIEnv *env = [ThreadUtilities getJNIEnv];

    (*env)->PushLocalFrame(env, 4);

    id result = [[self getAxData:env] accessibilityHitTest:point withEnv:env];

    (*env)->PopLocalFrame(env, NULL);

    return result;
}

- (id)accessibilityFocusedUIElement
{
    AWT_ASSERT_APPKIT_THREAD;

    JNIEnv *env = [ThreadUtilities getJNIEnv];

    (*env)->PushLocalFrame(env, 4);

    id result = [[self getAxData:env] accessibilityFocusedUIElement];

    (*env)->PopLocalFrame(env, NULL);

    return result;
}

// --- Services menu support for lightweights ---

// finds the focused accessible element, and if it is a text element, obtains the text from it
- (NSString *)accessibleSelectedText
{
    id focused = [self accessibilityFocusedUIElement];
    if (![focused isKindOfClass:[JavaTextAccessibility class]]) return nil;
    return [(JavaTextAccessibility *)focused accessibilitySelectedTextAttribute];
}

// same as above, but converts to RTFD
- (NSData *)accessibleSelectedTextAsRTFD
{
    NSString *selectedText = [self accessibleSelectedText];
    NSAttributedString *styledText = [[NSAttributedString alloc] initWithString:selectedText];
    NSData *rtfdData = [styledText RTFDFromRange:NSMakeRange(0, [styledText length])
                              documentAttributes:
                                @{NSDocumentTypeDocumentAttribute: NSRTFTextDocumentType}];
    [styledText release];
    return rtfdData;
}

// finds the focused accessible element, and if it is a text element, sets the text in it
- (BOOL)replaceAccessibleTextSelection:(NSString *)text
{
    id focused = [self accessibilityFocusedUIElement];
    if (![focused isKindOfClass:[JavaTextAccessibility class]]) return NO;
    [(JavaTextAccessibility *)focused accessibilitySetSelectedTextAttribute:text];
    return YES;
}

// called for each service in the Services menu - only handle text for now
- (id)validRequestorForSendType:(NSString *)sendType returnType:(NSString *)returnType
{
    if ([[self window] firstResponder] != self) return nil; // let AWT components handle themselves

    if ([sendType isEqual:NSStringPboardType] || [returnType isEqual:NSStringPboardType]) {
        NSString *selectedText = [self accessibleSelectedText];
        if (selectedText) return self;
    }

    return nil;
}

// fetch text from Java and hand off to the service
- (BOOL)writeSelectionToPasteboard:(NSPasteboard *)pboard types:(NSArray *)types
{
    if ([types containsObject:NSStringPboardType])
    {
        [pboard declareTypes:[NSArray arrayWithObject:NSStringPboardType] owner:nil];
        return [pboard setString:[self accessibleSelectedText] forType:NSStringPboardType];
    }

    if ([types containsObject:NSRTFDPboardType])
    {
        [pboard declareTypes:[NSArray arrayWithObject:NSRTFDPboardType] owner:nil];
        return [pboard setData:[self accessibleSelectedTextAsRTFD] forType:NSRTFDPboardType];
    }

    return NO;
}

// write text back to Java from the service
- (BOOL)readSelectionFromPasteboard:(NSPasteboard *)pboard
{
    if ([[pboard types] containsObject:NSStringPboardType])
    {
        NSString *text = [pboard stringForType:NSStringPboardType];
        return [self replaceAccessibleTextSelection:text];
    }

    if ([[pboard types] containsObject:NSRTFDPboardType])
    {
        NSData *rtfdData = [pboard dataForType:NSRTFDPboardType];
        NSAttributedString *styledText = [[NSAttributedString alloc] initWithRTFD:rtfdData documentAttributes:NULL];
        NSString *text = [styledText string];
        [styledText release];

        return [self replaceAccessibleTextSelection:text];
    }

    return NO;
}


-(void) setDragSource:(CDragSource *)source {
    self._dragSource = source;
}


- (void) setDropTarget:(CDropTarget *)target {
    self._dropTarget = target;
    [ThreadUtilities performOnMainThread:@selector(controlModelControlValid) on:self._dropTarget withObject:nil waitUntilDone:YES];
}

/********************************  BEGIN NSDraggingSource Interface  ********************************/

- (NSDragOperation)draggingSourceOperationMaskForLocal:(BOOL)flag
{
    // If draggingSource is nil route the message to the superclass (if responding to the selector):
    CDragSource *dragSource = self._dragSource;
    NSDragOperation dragOp = NSDragOperationNone;

    if (dragSource != nil) {
        dragOp = [dragSource draggingSourceOperationMaskForLocal:flag];
    }
    return dragOp;
}

- (NSArray *)namesOfPromisedFilesDroppedAtDestination:(NSURL *)dropDestination
{
    // If draggingSource is nil route the message to the superclass (if responding to the selector):
    CDragSource *dragSource = self._dragSource;
    NSArray* array = nil;

    if (dragSource != nil) {
        array = [dragSource namesOfPromisedFilesDroppedAtDestination:dropDestination];
    }
    return array;
}

- (void)draggedImage:(NSImage *)image beganAt:(NSPoint)screenPoint
{
    // If draggingSource is nil route the message to the superclass (if responding to the selector):
    CDragSource *dragSource = self._dragSource;

    if (dragSource != nil) {
        [dragSource draggedImage:image beganAt:screenPoint];
    }
}

- (void)draggedImage:(NSImage *)image endedAt:(NSPoint)screenPoint operation:(NSDragOperation)operation
{
    // If draggingSource is nil route the message to the superclass (if responding to the selector):
    CDragSource *dragSource = self._dragSource;

    if (dragSource != nil) {
        [dragSource draggedImage:image endedAt:screenPoint operation:operation];
    }
}

- (void)draggedImage:(NSImage *)image movedTo:(NSPoint)screenPoint
{
    // If draggingSource is nil route the message to the superclass (if responding to the selector):
    CDragSource *dragSource = self._dragSource;

    if (dragSource != nil) {
        [dragSource draggedImage:image movedTo:screenPoint];
    }
}

- (BOOL)ignoreModifierKeysWhileDragging
{
    // If draggingSource is nil route the message to the superclass (if responding to the selector):
    CDragSource *dragSource = self._dragSource;
    BOOL result = FALSE;

    if (dragSource != nil) {
        result = [dragSource ignoreModifierKeysWhileDragging];
    }
    return result;
}

/********************************  END NSDraggingSource Interface  ********************************/

/********************************  BEGIN NSDraggingDestination Interface  ********************************/

- (NSDragOperation)draggingEntered:(id <NSDraggingInfo>)sender
{
    // If draggingDestination is nil route the message to the superclass:
    CDropTarget *dropTarget = self._dropTarget;
    NSDragOperation dragOp = NSDragOperationNone;

    if (dropTarget != nil) {
        dragOp = [dropTarget draggingEntered:sender];
    }
    return dragOp;
}

- (NSDragOperation)draggingUpdated:(id <NSDraggingInfo>)sender
{
    // If draggingDestination is nil route the message to the superclass:
    CDropTarget *dropTarget = self._dropTarget;
    NSDragOperation dragOp = NSDragOperationNone;

    if (dropTarget != nil) {
        dragOp = [dropTarget draggingUpdated:sender];
    }
    return dragOp;
}

- (void)draggingExited:(id <NSDraggingInfo>)sender
{
    // If draggingDestination is nil route the message to the superclass:
    CDropTarget *dropTarget = self._dropTarget;

    if (dropTarget != nil) {
        [dropTarget draggingExited:sender];
    }
}

- (BOOL)prepareForDragOperation:(id <NSDraggingInfo>)sender
{
    // If draggingDestination is nil route the message to the superclass:
    CDropTarget *dropTarget = self._dropTarget;
    BOOL result = FALSE;

    if (dropTarget != nil) {
        result = [dropTarget prepareForDragOperation:sender];
    }
    return result;
}

- (BOOL)performDragOperation:(id <NSDraggingInfo>)sender
{
    // If draggingDestination is nil route the message to the superclass:
    CDropTarget *dropTarget = self._dropTarget;
    BOOL result = FALSE;

    if (dropTarget != nil) {
        result = [dropTarget performDragOperation:sender];
    }
    return result;
}

- (void)concludeDragOperation:(id <NSDraggingInfo>)sender
{
    // If draggingDestination is nil route the message to the superclass:
    CDropTarget *dropTarget = self._dropTarget;

    if (dropTarget != nil) {
        [dropTarget concludeDragOperation:sender];
    }
}

- (void)draggingEnded:(id <NSDraggingInfo>)sender
{
    // If draggingDestination is nil route the message to the superclass:
    CDropTarget *dropTarget = self._dropTarget;

    if (dropTarget != nil) {
        [dropTarget draggingEnded:sender];
    }
}

/********************************  END NSDraggingDestination Interface  ********************************/

/********************************  BEGIN NSTextInputClient Protocol  ********************************/


static jclass jc_CInputMethod = NULL;

#define GET_CIM_CLASS() \
    GET_CLASS(jc_CInputMethod, "sun/lwawt/macosx/CInputMethod");

#define GET_CIM_CLASS_RETURN(ret) \
    GET_CLASS_RETURN(jc_CInputMethod, "sun/lwawt/macosx/CInputMethod", ret);

- (void) insertText:(id)aString replacementRange:(NSRange)replacementRange
{
#ifdef IM_DEBUG
    fprintf(stderr, "AWTView InputMethod Selector Called : [insertText]: %s\n", [aString UTF8String]);
#endif // IM_DEBUG

    if (fInputMethodLOCKABLE == NULL) {
        return;
    }

    // Insert happens at the end of PAH
    fInPressAndHold = NO;

    // insertText gets called when the user commits text generated from an input method.  It also gets
    // called during ordinary input as well.  We only need to send an input method event when we have marked
    // text, or 'text in progress'.  We also need to send the event if we get an insert text out of the blue!
    // (i.e., when the user uses the Character palette or Inkwell), or when the string to insert is a complex
    // Unicode value.

    NSMutableString * useString = [self parseString:aString];
    NSUInteger utf16Length = [useString lengthOfBytesUsingEncoding:NSUTF16StringEncoding];
    NSUInteger utf8Length = [useString lengthOfBytesUsingEncoding:NSUTF8StringEncoding];
    BOOL aStringIsComplex = NO;

    unichar codePoint = [useString characterAtIndex:0];

#ifdef IM_DEBUG
    NSLog(@"insertText kbdlayout %@ ",(NSString *)kbdLayout);
#endif // IM_DEBUG

    if ((utf16Length > 2) ||
        ((utf8Length > 1) && [self isCodePointInUnicodeBlockNeedingIMEvent:codePoint]) ||
        ((codePoint == 0x5c) && ([(NSString *)kbdLayout containsString:@"Kotoeri"]))) {
        aStringIsComplex = YES;
    }

    if ([self hasMarkedText] || !fProcessingKeystroke || aStringIsComplex) {
        JNIEnv *env = [ThreadUtilities getJNIEnv];

        GET_CIM_CLASS();
        DECLARE_METHOD(jm_selectPreviousGlyph, jc_CInputMethod, "selectPreviousGlyph", "()V");
        // We need to select the previous glyph so that it is overwritten.
        if (fPAHNeedsToSelect) {
            (*env)->CallVoidMethod(env, fInputMethodLOCKABLE, jm_selectPreviousGlyph);
            CHECK_EXCEPTION();
            fPAHNeedsToSelect = NO;
        }

        DECLARE_METHOD(jm_insertText, jc_CInputMethod, "insertText", "(Ljava/lang/String;)V");
        jstring insertedText =  JNFNSToJavaString(env, useString);
        (*env)->CallVoidMethod(env, fInputMethodLOCKABLE, jm_insertText, insertedText); // AWT_THREADING Safe (AWTRunLoopMode)
        CHECK_EXCEPTION();
        (*env)->DeleteLocalRef(env, insertedText);

        // The input method event will create psuedo-key events for each character in the committed string.
        // We also don't want to send the character that triggered the insertText, usually a return. [3337563]
        fKeyEventsNeeded = NO;
    }
    else {
        // Need to set back the fKeyEventsNeeded flag so that the string following the
        // marked text is not ignored by keyDown
        if ([useString length] > 0) {
            fKeyEventsNeeded = YES;
        }
    }
    fPAHNeedsToSelect = NO;

    // Abandon input to reset IM and unblock input after entering accented
    // symbols

    [self abandonInput];
}

+ (void)keyboardInputSourceChanged:(NSNotification *)notification
{
#ifdef IM_DEBUG
    NSLog(@"keyboardInputSourceChangeNotification received");
#endif
    NSTextInputContext *curContxt = [NSTextInputContext currentInputContext];
    kbdLayout = curContxt.selectedKeyboardInputSource;
}

- (void) doCommandBySelector:(SEL)aSelector
{
#ifdef IM_DEBUG
    fprintf(stderr, "AWTView InputMethod Selector Called : [doCommandBySelector]\n");
    NSLog(@"%@", NSStringFromSelector(aSelector));
#endif // IM_DEBUG
    if (@selector(insertNewline:) == aSelector || @selector(insertTab:) == aSelector || @selector(deleteBackward:) == aSelector)
    {
        fKeyEventsNeeded = YES;
    }
}

// setMarkedText: cannot take a nil first argument. aString can be NSString or NSAttributedString
- (void) setMarkedText:(id)aString selectedRange:(NSRange)selectionRange replacementRange:(NSRange)replacementRange
{
    if (!fInputMethodLOCKABLE)
        return;

    BOOL isAttributedString = [aString isKindOfClass:[NSAttributedString class]];
    NSAttributedString *attrString = (isAttributedString ? (NSAttributedString *)aString : nil);
    NSString *incomingString = (isAttributedString ? [aString string] : aString);
#ifdef IM_DEBUG
    fprintf(stderr, "AWTView InputMethod Selector Called : [setMarkedText] \"%s\", loc=%lu, length=%lu\n", [incomingString UTF8String], (unsigned long)selectionRange.location, (unsigned long)selectionRange.length);
#endif // IM_DEBUG
    JNIEnv *env = [ThreadUtilities getJNIEnv];
    GET_CIM_CLASS();
    DECLARE_METHOD(jm_startIMUpdate, jc_CInputMethod, "startIMUpdate", "(Ljava/lang/String;)V");
    DECLARE_METHOD(jm_addAttribute, jc_CInputMethod, "addAttribute", "(ZZII)V");
    DECLARE_METHOD(jm_dispatchText, jc_CInputMethod, "dispatchText", "(IIZ)V");

    // NSInputContext already did the analysis of the TSM event and created attributes indicating
    // the underlining and color that should be done to the string.  We need to look at the underline
    // style and color to determine what kind of Java hilighting needs to be done.
    jstring inProcessText = JNFNSToJavaString(env, incomingString);
    (*env)->CallVoidMethod(env, fInputMethodLOCKABLE, jm_startIMUpdate, inProcessText); // AWT_THREADING Safe (AWTRunLoopMode)
    CHECK_EXCEPTION();
    (*env)->DeleteLocalRef(env, inProcessText);

    if (isAttributedString) {
        NSUInteger length;
        NSRange effectiveRange;
        NSDictionary *attributes;
        length = [attrString length];
        effectiveRange = NSMakeRange(0, 0);
        while (NSMaxRange(effectiveRange) < length) {
            attributes = [attrString attributesAtIndex:NSMaxRange(effectiveRange)
                                        effectiveRange:&effectiveRange];
            if (attributes) {
                BOOL isThickUnderline, isGray;
                NSNumber *underlineSizeObj =
                (NSNumber *)[attributes objectForKey:NSUnderlineStyleAttributeName];
                NSInteger underlineSize = [underlineSizeObj integerValue];
                isThickUnderline = (underlineSize > 1);

                NSColor *underlineColorObj =
                (NSColor *)[attributes objectForKey:NSUnderlineColorAttributeName];
                isGray = !([underlineColorObj isEqual:[NSColor blackColor]]);

                (*env)->CallVoidMethod(env, fInputMethodLOCKABLE, jm_addAttribute, isThickUnderline,
                       isGray, effectiveRange.location, effectiveRange.length); // AWT_THREADING Safe (AWTRunLoopMode)
                CHECK_EXCEPTION();
            }
        }
    }

    DECLARE_METHOD(jm_selectPreviousGlyph, jc_CInputMethod, "selectPreviousGlyph", "()V");
    // We need to select the previous glyph so that it is overwritten.
    if (fPAHNeedsToSelect) {
        (*env)->CallVoidMethod(env, fInputMethodLOCKABLE, jm_selectPreviousGlyph);
         CHECK_EXCEPTION();
        fPAHNeedsToSelect = NO;
    }

    (*env)->CallVoidMethod(env, fInputMethodLOCKABLE, jm_dispatchText,
            selectionRange.location, selectionRange.length, JNI_FALSE); // AWT_THREADING Safe (AWTRunLoopMode)
         CHECK_EXCEPTION();
    // If the marked text is being cleared (zero-length string) don't handle the key event.
    if ([incomingString length] == 0) {
        fKeyEventsNeeded = NO;
    }
}

- (void) unmarkText
{
#ifdef IM_DEBUG
    fprintf(stderr, "AWTView InputMethod Selector Called : [unmarkText]\n");
#endif // IM_DEBUG

    if (!fInputMethodLOCKABLE) {
        return;
    }

    // unmarkText cancels any input in progress and commits it to the text field.
    JNIEnv *env = [ThreadUtilities getJNIEnv];
    GET_CIM_CLASS();
    DECLARE_METHOD(jm_unmarkText, jc_CInputMethod, "unmarkText", "()V");
    (*env)->CallVoidMethod(env, fInputMethodLOCKABLE, jm_unmarkText); // AWT_THREADING Safe (AWTRunLoopMode)
    CHECK_EXCEPTION();
}

- (BOOL) hasMarkedText
{
#ifdef IM_DEBUG
    fprintf(stderr, "AWTView InputMethod Selector Called : [hasMarkedText]\n");
#endif // IM_DEBUG

    if (!fInputMethodLOCKABLE) {
        return NO;
    }

    JNIEnv *env = [ThreadUtilities getJNIEnv];
    GET_CIM_CLASS_RETURN(NO);
    DECLARE_FIELD_RETURN(jf_fCurrentText, jc_CInputMethod, "fCurrentText", "Ljava/text/AttributedString;", NO);
    DECLARE_FIELD_RETURN(jf_fCurrentTextLength, jc_CInputMethod, "fCurrentTextLength", "I", NO);
    jobject currentText = (*env)->GetObjectField(env, fInputMethodLOCKABLE, jf_fCurrentText);
    CHECK_EXCEPTION();

    jint currentTextLength = (*env)->GetIntField(env, fInputMethodLOCKABLE, jf_fCurrentTextLength);
    CHECK_EXCEPTION();

    BOOL hasMarkedText = (currentText != NULL && currentTextLength > 0);

    if (currentText != NULL) {
        (*env)->DeleteLocalRef(env, currentText);
    }

    return hasMarkedText;
}

- (NSInteger) conversationIdentifier
{
#ifdef IM_DEBUG
    fprintf(stderr, "AWTView InputMethod Selector Called : [conversationIdentifier]\n");
#endif // IM_DEBUG

    return (NSInteger) self;
}

/* Returns attributed string at the range.  This allows input mangers to
 query any range in backing-store (Andy's request)
 */
- (NSAttributedString *) attributedSubstringForProposedRange:(NSRange)theRange actualRange:(NSRangePointer)actualRange
{
#ifdef IM_DEBUG
    fprintf(stderr, "AWTView InputMethod Selector Called : [attributedSubstringFromRange] location=%lu, length=%lu\n", (unsigned long)theRange.location, (unsigned long)theRange.length);
#endif // IM_DEBUG

    JNIEnv *env = [ThreadUtilities getJNIEnv];
    DECLARE_METHOD_RETURN(jm_substringFromRange, jc_CInputMethod, "attributedSubstringFromRange", "(II)Ljava/lang/String;", nil);
    jobject theString = (*env)->CallObjectMethod(env, fInputMethodLOCKABLE, jm_substringFromRange, theRange.location, theRange.length); // AWT_THREADING Safe (AWTRunLoopMode)
    CHECK_EXCEPTION_NULL_RETURN(theString, nil);

    id result = [[[NSAttributedString alloc] initWithString:JNFJavaToNSString(env, theString)] autorelease];
#ifdef IM_DEBUG
    NSLog(@"attributedSubstringFromRange returning \"%@\"", result);
#endif // IM_DEBUG

    (*env)->DeleteLocalRef(env, theString);
    return result;
}

/* This method returns the range for marked region.  If hasMarkedText == false,
 it'll return NSNotFound location & 0 length range.
 */
- (NSRange) markedRange
{

#ifdef IM_DEBUG
    fprintf(stderr, "AWTView InputMethod Selector Called : [markedRange]\n");
#endif // IM_DEBUG

    if (!fInputMethodLOCKABLE) {
        return NSMakeRange(NSNotFound, 0);
    }

    JNIEnv *env = [ThreadUtilities getJNIEnv];
    jarray array;
    jboolean isCopy;
    jint *_array;
    NSRange range = NSMakeRange(NSNotFound, 0);
    GET_CIM_CLASS_RETURN(range);
    DECLARE_METHOD_RETURN(jm_markedRange, jc_CInputMethod, "markedRange", "()[I", range);

    array = (*env)->CallObjectMethod(env, fInputMethodLOCKABLE, jm_markedRange); // AWT_THREADING Safe (AWTRunLoopMode)
    CHECK_EXCEPTION();

    if (array) {
        _array = (*env)->GetIntArrayElements(env, array, &isCopy);
        if (_array != NULL) {
            range.location = _array[0];
            range.length = _array[1];
#ifdef IM_DEBUG
            fprintf(stderr, "markedRange returning (%lu, %lu)\n",
                    (unsigned long)range.location, (unsigned long)range.length);
#endif // IM_DEBUG
            (*env)->ReleaseIntArrayElements(env, array, _array, 0);
        }
        (*env)->DeleteLocalRef(env, array);
    }

    return range;
}

/* This method returns the range for selected region.  Just like markedRange method,
 its location field contains char index from the text beginning.
 */
- (NSRange) selectedRange
{
    if (!fInputMethodLOCKABLE) {
        return NSMakeRange(NSNotFound, 0);
    }

    JNIEnv *env = [ThreadUtilities getJNIEnv];
    jarray array;
    jboolean isCopy;
    jint *_array;
    NSRange range = NSMakeRange(NSNotFound, 0);
    GET_CIM_CLASS_RETURN(range);
    DECLARE_METHOD_RETURN(jm_selectedRange, jc_CInputMethod, "selectedRange", "()[I", range);

#ifdef IM_DEBUG
    fprintf(stderr, "AWTView InputMethod Selector Called : [selectedRange]\n");
#endif // IM_DEBUG

    array = (*env)->CallObjectMethod(env, fInputMethodLOCKABLE, jm_selectedRange); // AWT_THREADING Safe (AWTRunLoopMode)
    CHECK_EXCEPTION();
    if (array) {
        _array = (*env)->GetIntArrayElements(env, array, &isCopy);
        if (_array != NULL) {
            range.location = _array[0];
            range.length = _array[1];
            (*env)->ReleaseIntArrayElements(env, array, _array, 0);
        }
        (*env)->DeleteLocalRef(env, array);
    }

    return range;
}

/* This method returns the first frame of rects for theRange in screen coordindate system.
 */
- (NSRect) firstRectForCharacterRange:(NSRange)theRange actualRange:(NSRangePointer)actualRange
{
    if (!fInputMethodLOCKABLE) {
        return NSZeroRect;
    }

    JNIEnv *env = [ThreadUtilities getJNIEnv];
    GET_CIM_CLASS_RETURN(NSZeroRect);
    DECLARE_METHOD_RETURN(jm_firstRectForCharacterRange, jc_CInputMethod,
                            "firstRectForCharacterRange", "(I)[I", NSZeroRect);
    jarray array;
    jboolean isCopy;
    jint *_array;
    NSRect rect;

#ifdef IM_DEBUG
    fprintf(stderr,
            "AWTView InputMethod Selector Called : [firstRectForCharacterRange:] location=%lu, length=%lu\n",
            (unsigned long)theRange.location, (unsigned long)theRange.length);
#endif // IM_DEBUG

    array = (*env)->CallObjectMethod(env, fInputMethodLOCKABLE, jm_firstRectForCharacterRange,
                                theRange.location); // AWT_THREADING Safe (AWTRunLoopMode)
    CHECK_EXCEPTION();

    _array = (*env)->GetIntArrayElements(env, array, &isCopy);
    if (_array) {
        rect = ConvertNSScreenRect(env, NSMakeRect(_array[0], _array[1], _array[2], _array[3]));
        (*env)->ReleaseIntArrayElements(env, array, _array, 0);
    } else {
        rect = NSZeroRect;
    }
    (*env)->DeleteLocalRef(env, array);

#ifdef IM_DEBUG
    fprintf(stderr,
            "firstRectForCharacterRange returning x=%f, y=%f, width=%f, height=%f\n",
            rect.origin.x, rect.origin.y, rect.size.width, rect.size.height);
#endif // IM_DEBUG
    return rect;
}

/* This method returns the index for character that is nearest to thePoint.  thPoint is in
 screen coordinate system.
 */
- (NSUInteger)characterIndexForPoint:(NSPoint)thePoint
{
    if (!fInputMethodLOCKABLE) {
        return NSNotFound;
    }

    JNIEnv *env = [ThreadUtilities getJNIEnv];
    GET_CIM_CLASS_RETURN(NSNotFound);
    DECLARE_METHOD_RETURN(jm_characterIndexForPoint, jc_CInputMethod,
                            "characterIndexForPoint", "(II)I", NSNotFound);

    NSPoint flippedLocation = ConvertNSScreenPoint(env, thePoint);

#ifdef IM_DEBUG
    fprintf(stderr, "AWTView InputMethod Selector Called : [characterIndexForPoint:(NSPoint)thePoint] x=%f, y=%f\n", flippedLocation.x, flippedLocation.y);
#endif // IM_DEBUG

    jint index = (*env)->CallIntMethod(env, fInputMethodLOCKABLE, jm_characterIndexForPoint,
                      (jint)flippedLocation.x, (jint)flippedLocation.y); // AWT_THREADING Safe (AWTRunLoopMode)
    CHECK_EXCEPTION();

#ifdef IM_DEBUG
    fprintf(stderr, "characterIndexForPoint returning %d\n", index);
#endif // IM_DEBUG

    if (index == -1) {
        return NSNotFound;
    } else {
        return (NSUInteger)index;
    }
}

- (NSArray*) validAttributesForMarkedText
{
#ifdef IM_DEBUG
    fprintf(stderr, "AWTView InputMethod Selector Called : [validAttributesForMarkedText]\n");
#endif // IM_DEBUG

    return [NSArray array];
}

- (void)setInputMethod:(jobject)inputMethod
{
#ifdef IM_DEBUG
    fprintf(stderr, "AWTView InputMethod Selector Called : [setInputMethod]\n");
#endif // IM_DEBUG

    JNIEnv *env = [ThreadUtilities getJNIEnv];

    // Get rid of the old one
    if (fInputMethodLOCKABLE) {
        JNFDeleteGlobalRef(env, fInputMethodLOCKABLE);
    }

    // Save a global ref to the new input method.
    if (inputMethod != NULL)
        fInputMethodLOCKABLE = JNFNewGlobalRef(env, inputMethod);
    else
        fInputMethodLOCKABLE = NULL;

    NSTextInputContext *curContxt = [NSTextInputContext currentInputContext];
    kbdLayout = curContxt.selectedKeyboardInputSource;
    [[NSNotificationCenter defaultCenter] addObserver:[AWTView class]
                                           selector:@selector(keyboardInputSourceChanged:)
                                               name:NSTextInputContextKeyboardSelectionDidChangeNotification
                                             object:nil];
}

- (void)abandonInput
{
#ifdef IM_DEBUG
    fprintf(stderr, "AWTView InputMethod Selector Called : [abandonInput]\n");
#endif // IM_DEBUG

    [ThreadUtilities performOnMainThread:@selector(markedTextAbandoned:) on:[NSInputManager currentInputManager] withObject:self waitUntilDone:YES];
    [self unmarkText];
}

/********************************   END NSTextInputClient Protocol   ********************************/




@end // AWTView

/*
 * Class:     sun_lwawt_macosx_CPlatformView
 * Method:    nativeCreateView
 * Signature: (IIII)J
 */
JNIEXPORT jlong JNICALL
Java_sun_lwawt_macosx_CPlatformView_nativeCreateView
(JNIEnv *env, jobject obj, jint originX, jint originY, jint width, jint height, jlong windowLayerPtr)
{
    __block AWTView *newView = nil;

    JNF_COCOA_ENTER(env);

    NSRect rect = NSMakeRect(originX, originY, width, height);
    jobject cPlatformView = (*env)->NewWeakGlobalRef(env, obj);

    [ThreadUtilities performOnMainThreadWaiting:YES block:^(){

        CALayer *windowLayer = jlong_to_ptr(windowLayerPtr);
        newView = [[AWTView alloc] initWithRect:rect
                                   platformView:cPlatformView
                                    windowLayer:windowLayer];
    }];

    JNF_COCOA_EXIT(env);

    return ptr_to_jlong(newView);
}

/*
 * Class:     sun_lwawt_macosx_CPlatformView
 * Method:    nativeSetAutoResizable
 * Signature: (JZ)V;
 */

JNIEXPORT void JNICALL
Java_sun_lwawt_macosx_CPlatformView_nativeSetAutoResizable
(JNIEnv *env, jclass cls, jlong viewPtr, jboolean toResize)
{
    JNF_COCOA_ENTER(env);

    NSView *view = (NSView *)jlong_to_ptr(viewPtr);

    [ThreadUtilities performOnMainThreadWaiting:NO block:^(){

        if (toResize) {
            [view setAutoresizingMask: NSViewHeightSizable | NSViewWidthSizable];
        } else {
            [view setAutoresizingMask: NSViewMinYMargin | NSViewMaxXMargin];
        }

        if ([view superview] != nil) {
            [[view superview] setAutoresizesSubviews:(BOOL)toResize];
        }

    }];
    JNF_COCOA_EXIT(env);
}

/*
 * Class:     sun_lwawt_macosx_CPlatformView
 * Method:    nativeGetNSViewDisplayID
 * Signature: (J)I;
 */

JNIEXPORT jint JNICALL
Java_sun_lwawt_macosx_CPlatformView_nativeGetNSViewDisplayID
(JNIEnv *env, jclass cls, jlong viewPtr)
{
    __block jint ret; //CGDirectDisplayID

    JNF_COCOA_ENTER(env);

    NSView *view = (NSView *)jlong_to_ptr(viewPtr);
    [ThreadUtilities performOnMainThreadWaiting:YES block:^(){
        NSWindow *window = [view window];
        ret = (jint)[[AWTWindow getNSWindowDisplayID_AppKitThread: window] intValue];
    }];

    JNF_COCOA_EXIT(env);

    return ret;
}

/*
 * Class:     sun_lwawt_macosx_CPlatformView
 * Method:    nativeGetLocationOnScreen
 * Signature: (J)Ljava/awt/Rectangle;
 */

JNIEXPORT jobject JNICALL
Java_sun_lwawt_macosx_CPlatformView_nativeGetLocationOnScreen
(JNIEnv *env, jclass cls, jlong viewPtr)
{
    jobject jRect = NULL;

    JNF_COCOA_ENTER(env);

    __block NSRect rect = NSZeroRect;

    NSView *view = (NSView *)jlong_to_ptr(viewPtr);
    [ThreadUtilities performOnMainThreadWaiting:YES block:^(){

        NSRect viewBounds = [view bounds];
        NSRect frameInWindow = [view convertRect:viewBounds toView:nil];
        rect = [[view window] convertRectToScreen:frameInWindow];
        //Convert coordinates to top-left corner origin
        rect = ConvertNSScreenRect(NULL, rect);

    }];
    jRect = NSToJavaRect(env, rect);

    JNF_COCOA_EXIT(env);

    return jRect;
}

/*
 * Class:     sun_lwawt_macosx_CPlatformView
 * Method:    nativeIsViewUnderMouse
 * Signature: (J)Z;
 */

JNIEXPORT jboolean JNICALL Java_sun_lwawt_macosx_CPlatformView_nativeIsViewUnderMouse
(JNIEnv *env, jclass clazz, jlong viewPtr)
{
    __block jboolean underMouse = JNI_FALSE;

    JNF_COCOA_ENTER(env);

    NSView *nsView = OBJC(viewPtr);
    [ThreadUtilities performOnMainThreadWaiting:YES block:^(){
        NSPoint ptWindowCoords = [[nsView window] mouseLocationOutsideOfEventStream];
        NSPoint ptViewCoords = [nsView convertPoint:ptWindowCoords fromView:nil];
        underMouse = [nsView hitTest:ptViewCoords] != nil;
    }];

    JNF_COCOA_EXIT(env);

    return underMouse;
}<|MERGE_RESOLUTION|>--- conflicted
+++ resolved
@@ -55,13 +55,10 @@
 //#define IM_DEBUG TRUE
 //#define EXTRA_DEBUG
 
-<<<<<<< HEAD
-=======
 static BOOL shouldUsePressAndHold() {
     return YES;
 }
 
->>>>>>> 0ec2c969
 @implementation AWTView
 
 @synthesize _dropTarget;
@@ -84,7 +81,7 @@
     fKeyEventsNeeded = NO;
     fProcessingKeystroke = NO;
 
-    fEnablePressAndHold = YES; // always true since Snow Leopard
+    fEnablePressAndHold = shouldUsePressAndHold();
     fInPressAndHold = NO;
     fPAHNeedsToSelect = NO;
 
