/*
 * Copyright (c) 2012, 2023, Oracle and/or its affiliates. All rights reserved.
 * DO NOT ALTER OR REMOVE COPYRIGHT NOTICES OR THIS FILE HEADER.
 *
 * This code is free software; you can redistribute it and/or modify it
 * under the terms of the GNU General Public License version 2 only, as
 * published by the Free Software Foundation.  Oracle designates this
 * particular file as subject to the "Classpath" exception as provided
 * by Oracle in the LICENSE file that accompanied this code.
 *
 * This code is distributed in the hope that it will be useful, but WITHOUT
 * ANY WARRANTY; without even the implied warranty of MERCHANTABILITY or
 * FITNESS FOR A PARTICULAR PURPOSE.  See the GNU General Public License
 * version 2 for more details (a copy is included in the LICENSE file that
 * accompanied this code).
 *
 * You should have received a copy of the GNU General Public License version
 * 2 along with this work; if not, write to the Free Software Foundation,
 * Inc., 51 Franklin St, Fifth Floor, Boston, MA 02110-1301 USA.
 *
 * Please contact Oracle, 500 Oracle Parkway, Redwood Shores, CA 94065 USA
 * or visit www.oracle.com if you need additional information or have any
 * questions.
 */

package jdk.internal.loader;

import java.io.File;
import java.util.ArrayList;

import jdk.internal.util.OperatingSystem;
import jdk.internal.util.Version;

class ClassLoaderHelper {
<<<<<<< HEAD
    private static final boolean hasDynamicLoaderCache;
    static {
        // SDK 10.15 and earlier always reports 10.16 instead of 11.x.x
        hasDynamicLoaderCache = OperatingSystem.version()
                .compareTo(new Version(10, 16)) >= 0;
    }
=======

    // SDK 10.15 and earlier always reports 10.16 instead of 11.x.x
    private static final boolean hasDynamicLoaderCache = OperatingSystem.version()
            .compareTo(new Version(10, 16)) >= 0;
>>>>>>> 561ec9c5

    private ClassLoaderHelper() {}

    /**
     * Returns true if loading a native library only if
     * it's present on the file system.
     *
     * @implNote
     * On macOS 11.x or later which supports dynamic linker cache,
     * the dynamic library is not present on the filesystem.  The
     * library cannot determine if a dynamic library exists on a
     * given path or not and so this method returns false.
     */
    static boolean loadLibraryOnlyIfPresent() {
        return !hasDynamicLoaderCache;
    }

    /**
     * Returns an alternate path name for the given file
     * such that if the original pathname did not exist, then the
     * file may be located at the alternate location.
     * For mac, this replaces the final .dylib suffix with .jnilib
     */
    static File mapAlternativeName(File lib) {
        String name = lib.toString();
        int index = name.lastIndexOf('.');
        if (index < 0) {
            return null;
        }
        return new File(name.substring(0, index) + ".jnilib");
    }

    /**
     * Parse a PATH env variable.
     *
     * Empty elements will be replaced by dot.
     */
    static String[] parsePath(String ldPath) {
        char ps = File.pathSeparatorChar;
        ArrayList<String> paths = new ArrayList<>();
        int pathStart = 0;
        int pathEnd;
        while ((pathEnd = ldPath.indexOf(ps, pathStart)) >= 0) {
            paths.add((pathStart < pathEnd) ?
                    ldPath.substring(pathStart, pathEnd) : ".");
            pathStart = pathEnd + 1;
        }
        int ldLen = ldPath.length();
        paths.add((pathStart < ldLen) ?
                ldPath.substring(pathStart, ldLen) : ".");
        return paths.toArray(new String[paths.size()]);
    }
}<|MERGE_RESOLUTION|>--- conflicted
+++ resolved
@@ -32,19 +32,10 @@
 import jdk.internal.util.Version;
 
 class ClassLoaderHelper {
-<<<<<<< HEAD
-    private static final boolean hasDynamicLoaderCache;
-    static {
-        // SDK 10.15 and earlier always reports 10.16 instead of 11.x.x
-        hasDynamicLoaderCache = OperatingSystem.version()
-                .compareTo(new Version(10, 16)) >= 0;
-    }
-=======
 
     // SDK 10.15 and earlier always reports 10.16 instead of 11.x.x
     private static final boolean hasDynamicLoaderCache = OperatingSystem.version()
             .compareTo(new Version(10, 16)) >= 0;
->>>>>>> 561ec9c5
 
     private ClassLoaderHelper() {}
 
