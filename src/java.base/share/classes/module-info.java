/*
 * Copyright (c) 2014, 2022, Oracle and/or its affiliates. All rights reserved.
 * DO NOT ALTER OR REMOVE COPYRIGHT NOTICES OR THIS FILE HEADER.
 *
 * This code is free software; you can redistribute it and/or modify it
 * under the terms of the GNU General Public License version 2 only, as
 * published by the Free Software Foundation.  Oracle designates this
 * particular file as subject to the "Classpath" exception as provided
 * by Oracle in the LICENSE file that accompanied this code.
 *
 * This code is distributed in the hope that it will be useful, but WITHOUT
 * ANY WARRANTY; without even the implied warranty of MERCHANTABILITY or
 * FITNESS FOR A PARTICULAR PURPOSE.  See the GNU General Public License
 * version 2 for more details (a copy is included in the LICENSE file that
 * accompanied this code).
 *
 * You should have received a copy of the GNU General Public License version
 * 2 along with this work; if not, write to the Free Software Foundation,
 * Inc., 51 Franklin St, Fifth Floor, Boston, MA 02110-1301 USA.
 *
 * Please contact Oracle, 500 Oracle Parkway, Redwood Shores, CA 94065 USA
 * or visit www.oracle.com if you need additional information or have any
 * questions.
 */

/**
 * Defines the foundational APIs of the Java SE Platform.
 *
 * <dl class="notes">
 * <dt>Providers:</dt>
 * <dd> The JDK implementation of this module provides an implementation of
 *      the {@index jrt jrt} {@linkplain java.nio.file.spi.FileSystemProvider
 *      file system provider} to enumerate and read the class and resource
 *      files in a run-time image.
 *      The jrt file system can be created by calling
 *      {@link java.nio.file.FileSystems#getFileSystem
 *      FileSystems.getFileSystem(URI.create("jrt:/"))}.
 *      </dd>
 * </dl>
 *
 * @toolGuide java java launcher
 * @toolGuide keytool
 *
 * @provides java.nio.file.spi.FileSystemProvider
 *
 * @uses java.lang.System.LoggerFinder
 * @uses java.net.ContentHandlerFactory
 * @uses java.net.spi.URLStreamHandlerProvider
 * @uses java.nio.channels.spi.AsynchronousChannelProvider
 * @uses java.nio.channels.spi.SelectorProvider
 * @uses java.nio.charset.spi.CharsetProvider
 * @uses java.nio.file.spi.FileSystemProvider
 * @uses java.nio.file.spi.FileTypeDetector
 * @uses java.security.Provider
 * @uses java.text.spi.BreakIteratorProvider
 * @uses java.text.spi.CollatorProvider
 * @uses java.text.spi.DateFormatProvider
 * @uses java.text.spi.DateFormatSymbolsProvider
 * @uses java.text.spi.DecimalFormatSymbolsProvider
 * @uses java.text.spi.NumberFormatProvider
 * @uses java.time.chrono.AbstractChronology
 * @uses java.time.chrono.Chronology
 * @uses java.time.zone.ZoneRulesProvider
 * @uses java.util.spi.CalendarDataProvider
 * @uses java.util.spi.CalendarNameProvider
 * @uses java.util.spi.CurrencyNameProvider
 * @uses java.util.spi.LocaleNameProvider
 * @uses java.util.spi.ResourceBundleControlProvider
 * @uses java.util.spi.ResourceBundleProvider
 * @uses java.util.spi.TimeZoneNameProvider
 * @uses java.util.spi.ToolProvider
 * @uses javax.security.auth.spi.LoginModule
 *
 * @moduleGraph
 * @since 9
 */
module java.base {

    exports java.io;
    exports java.lang;
    exports java.lang.annotation;
    exports java.lang.constant;
    exports java.lang.foreign;
    exports java.lang.invoke;
    exports java.lang.module;
    exports java.lang.ref;
    exports java.lang.reflect;
    exports java.lang.runtime;
    exports java.math;
    exports java.net;
    exports java.net.spi;
    exports java.nio;
    exports java.nio.channels;
    exports java.nio.channels.spi;
    exports java.nio.charset;
    exports java.nio.charset.spi;
    exports java.nio.file;
    exports java.nio.file.attribute;
    exports java.nio.file.spi;
    exports java.security;
    exports java.security.cert;
    exports java.security.interfaces;
    exports java.security.spec;
    exports java.text;
    exports java.text.spi;
    exports java.time;
    exports java.time.chrono;
    exports java.time.format;
    exports java.time.temporal;
    exports java.time.zone;
    exports java.util;
    exports java.util.concurrent;
    exports java.util.concurrent.atomic;
    exports java.util.concurrent.locks;
    exports java.util.function;
    exports java.util.jar;
    exports java.util.random;
    exports java.util.regex;
    exports java.util.spi;
    exports java.util.stream;
    exports java.util.zip;
    exports javax.crypto;
    exports javax.crypto.interfaces;
    exports javax.crypto.spec;
    exports javax.net;
    exports javax.net.ssl;
    exports javax.security.auth;
    exports javax.security.auth.callback;
    exports javax.security.auth.login;
    exports javax.security.auth.spi;
    exports javax.security.auth.x500;
    exports javax.security.cert;


    // additional qualified exports may be inserted at build time
    // see make/gensrc/GenModuleInfo.gmk

    exports com.sun.crypto.provider to
        jdk.crypto.cryptoki;
    exports sun.invoke.util to
        jdk.compiler;
    exports com.sun.security.ntlm to
        java.security.sasl;
    // Note: all modules in the exported list participate in preview  features
    // and therefore if they use preview features they do not need to be
    // compiled with "--enable-preview".
    // It is recommended for any modules that do participate that their
    // module declaration be annotated with jdk.internal.javac.ParticipatesInPreview
    exports jdk.internal.javac to
        java.compiler,
        java.management, // participates in preview features
        jdk.compiler,
        jdk.incubator.concurrent, // participates in preview features
        jdk.incubator.vector, // participates in preview features
        jdk.jdi,
        jdk.jfr,
        jdk.jshell,
        jdk.management;
    exports jdk.internal.access to
        java.desktop,
        java.logging,
        java.management,
        java.naming,
        java.rmi,
        jdk.charsets,
        jdk.jartool,
        jdk.jlink,
        jdk.jfr,
        jdk.net,
        jdk.incubator.concurrent,
        jdk.sctp,
        jdk.crypto.cryptoki;
    exports jdk.internal.foreign to
        jdk.incubator.vector;
    exports jdk.internal.event to
        jdk.jfr;
    exports jdk.internal.io to
        jdk.internal.le,
        jdk.jshell;
    exports jdk.internal.jimage to
        jdk.jlink;
    exports jdk.internal.jimage.decompressor to
        jdk.jlink;
    exports jdk.internal.loader to
        java.instrument,
        java.logging,
        java.naming;
    exports jdk.internal.jmod to
        jdk.compiler,
        jdk.jlink;
    exports jdk.internal.logger to
        java.logging;
    exports jdk.internal.classfile to
<<<<<<< HEAD
        jdk.jfr;
    exports jdk.internal.classfile.attribute to
        jdk.jfr;
    exports jdk.internal.classfile.instruction to
        jdk.jfr;
    exports jdk.internal.classfile.constantpool to
        jdk.jfr;
    exports jdk.internal.classfile.java.lang.constant to
        jdk.jfr;
    exports jdk.internal.classfile.components to
        jdk.jfr;
=======
        jdk.jlink;
>>>>>>> b1d89f30
    exports jdk.internal.org.objectweb.asm to
        jdk.jartool,
        jdk.jlink,
        jdk.jshell;
    exports jdk.internal.org.objectweb.asm.tree to
        jdk.jlink;
    exports jdk.internal.org.xml.sax to
        jdk.jfr;
    exports jdk.internal.org.xml.sax.helpers to
        jdk.jfr;
    exports jdk.internal.misc to
        java.desktop,
        java.logging,
        java.management,
        java.naming,
        java.net.http,
        java.rmi,
        java.security.jgss,
        jdk.attach,
        jdk.charsets,
        jdk.compiler,
        jdk.crypto.cryptoki,
        jdk.incubator.concurrent,
        jdk.incubator.vector,
        jdk.jfr,
        jdk.jshell,
        jdk.nio.mapmode,
        jdk.unsupported,
        jdk.internal.vm.ci;
    exports jdk.internal.module to
        java.instrument,
        java.management.rmi,
        jdk.jartool,
        jdk.jfr,
        jdk.jlink,
        jdk.jpackage;
    exports jdk.internal.perf to
        java.management,
        jdk.management.agent,
        jdk.internal.jvmstat;
    exports jdk.internal.platform to
        jdk.management,
        jdk.jfr;
    exports jdk.internal.ref to
        java.desktop,
        java.net.http;
    exports jdk.internal.reflect to
        java.logging,
        java.sql,
        java.sql.rowset,
        jdk.dynalink,
        jdk.internal.vm.ci,
        jdk.unsupported;
    exports jdk.internal.vm to
        java.management,
        jdk.incubator.concurrent,
        jdk.internal.jvmstat,
        jdk.management,
        jdk.management.agent;
    exports jdk.internal.vm.annotation to
        java.instrument,
        jdk.internal.vm.ci,
        jdk.incubator.concurrent,
        jdk.incubator.vector,
        jdk.jfr,
        jdk.unsupported;
    exports jdk.internal.vm.vector to
        jdk.incubator.vector;
    exports jdk.internal.util.jar to
        jdk.jartool;
    exports jdk.internal.util.xml to
        jdk.jfr;
    exports jdk.internal.util.xml.impl to
        jdk.jfr;
    exports jdk.internal.util.random to
        jdk.random;
    exports jdk.internal.util to
        java.desktop;
    exports sun.net to
        java.net.http,
        jdk.naming.dns;
    exports sun.net.ext to
        jdk.net;
    exports sun.net.dns to
        java.security.jgss,
        jdk.naming.dns;
    exports sun.net.util to
        java.desktop,
        java.net.http,
        jdk.jconsole,
        jdk.sctp;
    exports sun.net.www to
        java.net.http,
        jdk.jartool;
    exports sun.net.www.protocol.http to
        java.security.jgss;
    exports sun.nio.ch to
        java.management,
        jdk.crypto.cryptoki,
        jdk.net,
        jdk.sctp;
    exports sun.nio.cs to
        jdk.charsets;
    exports sun.nio.fs to
        jdk.net;
    exports sun.reflect.annotation to
        jdk.compiler;
    exports sun.reflect.generics.reflectiveObjects to
        java.desktop;
    exports sun.reflect.misc to
        java.desktop,
        java.datatransfer,
        java.management,
        java.management.rmi,
        java.rmi,
        java.sql.rowset;
    exports sun.security.action to
        java.desktop,
        java.security.jgss,
        jdk.crypto.ec,
        jdk.incubator.concurrent;
    exports sun.security.internal.interfaces to
        jdk.crypto.cryptoki;
    exports sun.security.internal.spec to
        jdk.crypto.cryptoki;
    exports sun.security.jca to
        java.smartcardio,
        jdk.crypto.ec,
        jdk.crypto.cryptoki,
        jdk.naming.dns;
    exports sun.security.pkcs to
        jdk.crypto.ec,
        jdk.jartool;
    exports sun.security.provider to
        java.rmi,
        java.security.jgss,
        jdk.crypto.cryptoki,
        jdk.crypto.ec,
        jdk.security.auth;
    exports sun.security.provider.certpath to
        java.naming,
        jdk.jartool;
    exports sun.security.rsa to
        jdk.crypto.cryptoki;
    exports sun.security.timestamp to
        jdk.jartool;
    exports sun.security.tools to
        jdk.jartool;
    exports sun.security.util to
        java.desktop,
        java.naming,
        java.rmi,
        java.security.jgss,
        java.security.sasl,
        java.smartcardio,
        java.xml.crypto,
        jdk.crypto.ec,
        jdk.crypto.cryptoki,
        jdk.jartool,
        jdk.security.auth,
        jdk.security.jgss;
    exports sun.security.util.math to
        jdk.crypto.ec;
    exports sun.security.util.math.intpoly to
        jdk.crypto.ec;
    exports sun.security.x509 to
        jdk.crypto.ec,
        jdk.crypto.cryptoki,
        jdk.jartool;
    exports sun.security.validator to
        jdk.jartool;
    exports sun.util.cldr to
        jdk.jlink;
    exports sun.util.locale.provider to
        java.desktop,
        jdk.jlink,
        jdk.localedata;
    exports sun.util.logging to
        java.desktop,
        java.logging,
        java.prefs;
    exports sun.util.resources to
        jdk.localedata;

    // the service types defined by the APIs in this module

    uses java.lang.System.LoggerFinder;
    uses java.net.ContentHandlerFactory;
    uses java.net.spi.InetAddressResolverProvider;
    uses java.net.spi.URLStreamHandlerProvider;
    uses java.nio.channels.spi.AsynchronousChannelProvider;
    uses java.nio.channels.spi.SelectorProvider;
    uses java.nio.charset.spi.CharsetProvider;
    uses java.nio.file.spi.FileSystemProvider;
    uses java.nio.file.spi.FileTypeDetector;
    uses java.security.Provider;
    uses java.text.spi.BreakIteratorProvider;
    uses java.text.spi.CollatorProvider;
    uses java.text.spi.DateFormatProvider;
    uses java.text.spi.DateFormatSymbolsProvider;
    uses java.text.spi.DecimalFormatSymbolsProvider;
    uses java.text.spi.NumberFormatProvider;
    uses java.time.chrono.AbstractChronology;
    uses java.time.chrono.Chronology;
    uses java.time.zone.ZoneRulesProvider;
    uses java.util.random.RandomGenerator;
    uses java.util.spi.CalendarDataProvider;
    uses java.util.spi.CalendarNameProvider;
    uses java.util.spi.CurrencyNameProvider;
    uses java.util.spi.LocaleNameProvider;
    uses java.util.spi.ResourceBundleControlProvider;
    uses java.util.spi.ResourceBundleProvider;
    uses java.util.spi.TimeZoneNameProvider;
    uses java.util.spi.ToolProvider;
    uses javax.security.auth.spi.LoginModule;

    // JDK-internal service types

    uses jdk.internal.io.JdkConsoleProvider;
    uses jdk.internal.logger.DefaultLoggerFinder;
    uses sun.text.spi.JavaTimeDateTimePatternProvider;
    uses sun.util.spi.CalendarProvider;
    uses sun.util.locale.provider.LocaleDataMetaInfo;
    uses sun.util.resources.LocaleData.CommonResourceBundleProvider;
    uses sun.util.resources.LocaleData.SupplementaryResourceBundleProvider;

    // Built-in service providers that are located via ServiceLoader

    provides java.nio.file.spi.FileSystemProvider with
        jdk.internal.jrtfs.JrtFileSystemProvider;

    provides java.util.random.RandomGenerator with
        java.security.SecureRandom,
        java.util.Random,
        java.util.SplittableRandom;

}<|MERGE_RESOLUTION|>--- conflicted
+++ resolved
@@ -191,8 +191,8 @@
     exports jdk.internal.logger to
         java.logging;
     exports jdk.internal.classfile to
-<<<<<<< HEAD
-        jdk.jfr;
+        jdk.jfr,
+        jdk.jlink;
     exports jdk.internal.classfile.attribute to
         jdk.jfr;
     exports jdk.internal.classfile.instruction to
@@ -203,9 +203,6 @@
         jdk.jfr;
     exports jdk.internal.classfile.components to
         jdk.jfr;
-=======
-        jdk.jlink;
->>>>>>> b1d89f30
     exports jdk.internal.org.objectweb.asm to
         jdk.jartool,
         jdk.jlink,
