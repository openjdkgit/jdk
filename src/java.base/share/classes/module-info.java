--- conflicted
+++ resolved
@@ -152,11 +152,8 @@
         jdk.compiler,
         jdk.incubator.concurrent, // participates in preview features
         jdk.incubator.vector, // participates in preview features
-<<<<<<< HEAD
+        jdk.jartool, // participates in preview features
         jdk.jdeps, // participates in preview features
-=======
-        jdk.jartool, // participates in preview features
->>>>>>> a95bc7ac
         jdk.jdi,
         jdk.jfr,
         jdk.jshell,
@@ -196,29 +193,21 @@
     exports jdk.internal.logger to
         java.logging;
     exports jdk.internal.classfile to
-<<<<<<< HEAD
+        jdk.jartool,
         jdk.jdeps,
-        jdk.jlink;
-    exports jdk.internal.classfile.attribute to
-        jdk.jdeps;
-    exports jdk.internal.classfile.instruction to
-        jdk.jdeps;
-    exports jdk.internal.classfile.constantpool to
-        jdk.jdeps;
-    exports jdk.internal.classfile.java.lang.constant to
-        jdk.jdeps;
-    exports jdk.internal.org.objectweb.asm to
-=======
->>>>>>> a95bc7ac
-        jdk.jartool,
         jdk.jlink,
         jdk.jshell;
     exports jdk.internal.classfile.attribute to
-        jdk.jartool;
+        jdk.jartool,
+        jdk.jdeps;
     exports jdk.internal.classfile.constantpool to
-        jdk.jartool;
+        jdk.jartool,
+        jdk.jdeps;
     exports jdk.internal.classfile.instruction to
+        jdk.jdeps,
         jdk.jshell;
+    exports jdk.internal.classfile.java.lang.constant to
+        jdk.jdeps;
     exports jdk.internal.org.objectweb.asm to
         jdk.jfr,
         jdk.jlink;
