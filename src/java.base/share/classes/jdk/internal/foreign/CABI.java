--- conflicted
+++ resolved
@@ -33,11 +33,7 @@
     WIN_64,
     LINUX_AARCH_64,
     MAC_OS_AARCH_64,
-<<<<<<< HEAD
     LINUX_PPC_64,
-=======
-    WIN_AARCH_64,
->>>>>>> c961a918
     LINUX_RISCV_64;
 
     private static final CABI ABI;
