/*
 * Copyright (c) 2021, 2023, Oracle and/or its affiliates. All rights reserved.
 * DO NOT ALTER OR REMOVE COPYRIGHT NOTICES OR THIS FILE HEADER.
 *
 * This code is free software; you can redistribute it and/or modify it
 * under the terms of the GNU General Public License version 2 only, as
 * published by the Free Software Foundation.  Oracle designates this
 * particular file as subject to the "Classpath" exception as provided
 * by Oracle in the LICENSE file that accompanied this code.
 *
 * This code is distributed in the hope that it will be useful, but WITHOUT
 * ANY WARRANTY; without even the implied warranty of MERCHANTABILITY or
 * FITNESS FOR A PARTICULAR PURPOSE.  See the GNU General Public License
 * version 2 for more details (a copy is included in the LICENSE file that
 * accompanied this code).
 *
 * You should have received a copy of the GNU General Public License version
 * 2 along with this work; if not, write to the Free Software Foundation,
 * Inc., 51 Franklin St, Fifth Floor, Boston, MA 02110-1301 USA.
 *
 * Please contact Oracle, 500 Oracle Parkway, Redwood Shores, CA 94065 USA
 * or visit www.oracle.com if you need additional information or have any
 * questions.
 */

package jdk.internal.foreign;

import java.lang.foreign.*;
import java.lang.invoke.MethodHandles;
import java.nio.file.AccessMode;
import java.nio.file.Files;
import java.nio.file.Path;
import java.security.AccessController;
import java.security.PrivilegedAction;
import java.util.Objects;
import java.util.Optional;
import java.util.function.Function;

import jdk.internal.loader.NativeLibrary;
import jdk.internal.loader.RawNativeLibraries;
import sun.security.action.GetPropertyAction;

import static java.lang.foreign.ValueLayout.ADDRESS;

public final class SystemLookup implements SymbolLookup {

    private SystemLookup() { }

    private static final SystemLookup INSTANCE = new SystemLookup();

    /* A fallback lookup, used when creation of system lookup fails. */
    private static final SymbolLookup FALLBACK_LOOKUP = name -> {
        Objects.requireNonNull(name);
        return Optional.empty();
    };

    /*
     * On POSIX systems, dlsym will allow us to lookup symbol in library dependencies; the same trick doesn't work
     * on Windows. For this reason, on Windows we do not generate any side-library, and load msvcrt.dll directly instead.
     */
    private static final SymbolLookup SYSTEM_LOOKUP = makeSystemLookup();

    private static SymbolLookup makeSystemLookup() {
        try {
            if (Utils.IS_WINDOWS) {
                return makeWindowsLookup();
            } else {
                return libLookup(libs -> libs.load(jdkLibraryPath("syslookup")));
            }
        } catch (Throwable ex) {
            // This can happen in the event of a library loading failure - e.g. if one of the libraries the
            // system lookup depends on cannot be loaded for some reason. In such extreme cases, rather than
            // fail, return a dummy lookup.
            System.err.printf("""
                        WARNING: Unable to load system libraries: %s
                        %n""", ex.getMessage());
            return FALLBACK_LOOKUP;
        }
    }

    private static SymbolLookup makeWindowsLookup() {
        @SuppressWarnings("removal")
        String systemRoot = AccessController.doPrivileged(new PrivilegedAction<String>() {
            @Override
            public String run() {
                return System.getenv("SystemRoot");
            }
        });
<<<<<<< HEAD

=======
>>>>>>> f804f865
        Path system32 = Path.of(systemRoot, "System32");
        Path ucrtbase = system32.resolve("ucrtbase.dll");
        Path msvcrt = system32.resolve("msvcrt.dll");

        @SuppressWarnings("removal")
        boolean useUCRT = AccessController.doPrivileged(new PrivilegedAction<Boolean>() {
            @Override
            public Boolean run() {
                return Files.exists(ucrtbase);
            }
        });
        Path stdLib = useUCRT ? ucrtbase : msvcrt;
        SymbolLookup lookup = libLookup(libs -> libs.load(stdLib));

        if (useUCRT) {
            // use a fallback lookup to look up inline functions from fallback lib

            SymbolLookup fallbackLibLookup =
                    libLookup(libs -> libs.load(jdkLibraryPath("syslookup")));

            MemorySegment funcs = fallbackLibLookup.find("funcs").orElseThrow()
                    .reinterpret(WindowsFallbackSymbols.LAYOUT.byteSize());

            Function<String, Optional<MemorySegment>> fallbackLookup = name -> Optional.ofNullable(WindowsFallbackSymbols.valueOfOrNull(name))
                .map(symbol -> funcs.getAtIndex(ADDRESS, symbol.ordinal()));

            final SymbolLookup finalLookup = lookup;
            lookup = name -> {
                Objects.requireNonNull(name);
                if (Utils.containsNullChars(name)) return Optional.empty();
                return finalLookup.find(name).or(() -> fallbackLookup.apply(name));
            };
        }

        return lookup;
    }

    private static SymbolLookup libLookup(Function<RawNativeLibraries, NativeLibrary> loader) {
        NativeLibrary lib = loader.apply(RawNativeLibraries.newInstance(MethodHandles.lookup()));
        return name -> {
            Objects.requireNonNull(name);
            if (Utils.containsNullChars(name)) {
                return Optional.empty();
            }

            try {
                long addr = lib.lookup(name);
                return addr == 0 ?
                        Optional.empty() :
                        Optional.of(MemorySegment.ofAddress(addr));
            } catch (NoSuchMethodException e) {
                return Optional.empty();
            }
        };
    }

    /*
     * Returns the path of the given library name from JDK
     */
    private static Path jdkLibraryPath(String name) {
        Path javahome = Path.of(GetPropertyAction.privilegedGetProperty("java.home"));
        String lib = Utils.IS_WINDOWS ? "bin" : "lib";
        String libname = System.mapLibraryName(name);
        return javahome.resolve(lib).resolve(libname);
    }


    public static SystemLookup getInstance() {
        return INSTANCE;
    }

    @Override
    public Optional<MemorySegment> find(String name) {
        return SYSTEM_LOOKUP.find(name);
    }

    // fallback symbols missing from ucrtbase.dll
    // this list has to be kept in sync with the table in the companion native library
    private enum WindowsFallbackSymbols {
        // stdio
        fprintf,
        fprintf_s,
        fscanf,
        fscanf_s,
        fwprintf,
        fwprintf_s,
        fwscanf,
        fwscanf_s,
        printf,
        printf_s,
        scanf,
        scanf_s,
        snprintf,
        sprintf,
        sprintf_s,
        sscanf,
        sscanf_s,
        swprintf,
        swprintf_s,
        swscanf,
        swscanf_s,
        vfprintf,
        vfprintf_s,
        vfscanf,
        vfscanf_s,
        vfwprintf,
        vfwprintf_s,
        vfwscanf,
        vfwscanf_s,
        vprintf,
        vprintf_s,
        vscanf,
        vscanf_s,
        vsnprintf,
        vsnprintf_s,
        vsprintf,
        vsprintf_s,
        vsscanf,
        vsscanf_s,
        vswprintf,
        vswprintf_s,
        vswscanf,
        vswscanf_s,
        vwprintf,
        vwprintf_s,
        vwscanf,
        vwscanf_s,
        wprintf,
        wprintf_s,
        wscanf,
        wscanf_s,

        // time
        gmtime,

        // consoleapi.h
        GetConsoleCP,

        // fileapi.h
        GetFileType,

        // processenv.h
        GetStdHandle;

        static WindowsFallbackSymbols valueOfOrNull(String name) {
            try {
                return valueOf(name);
            } catch (IllegalArgumentException e) {
                return null;
            }
        }

        static final SequenceLayout LAYOUT = MemoryLayout.sequenceLayout(
                values().length, ADDRESS);
    }
}<|MERGE_RESOLUTION|>--- conflicted
+++ resolved
@@ -86,10 +86,6 @@
                 return System.getenv("SystemRoot");
             }
         });
-<<<<<<< HEAD
-
-=======
->>>>>>> f804f865
         Path system32 = Path.of(systemRoot, "System32");
         Path ucrtbase = system32.resolve("ucrtbase.dll");
         Path msvcrt = system32.resolve("msvcrt.dll");
