/*
 *  Copyright (c) 2019, 2023, Oracle and/or its affiliates. All rights reserved.
 *  DO NOT ALTER OR REMOVE COPYRIGHT NOTICES OR THIS FILE HEADER.
 *
 *  This code is free software; you can redistribute it and/or modify it
 *  under the terms of the GNU General Public License version 2 only, as
 *  published by the Free Software Foundation.  Oracle designates this
 *  particular file as subject to the "Classpath" exception as provided
 *  by Oracle in the LICENSE file that accompanied this code.
 *
 *  This code is distributed in the hope that it will be useful, but WITHOUT
 *  ANY WARRANTY; without even the implied warranty of MERCHANTABILITY or
 *  FITNESS FOR A PARTICULAR PURPOSE.  See the GNU General Public License
 *  version 2 for more details (a copy is included in the LICENSE file that
 *  accompanied this code).
 *
 *  You should have received a copy of the GNU General Public License version
 *  2 along with this work; if not, write to the Free Software Foundation,
 *  Inc., 51 Franklin St, Fifth Floor, Boston, MA 02110-1301 USA.
 *
 *   Please contact Oracle, 500 Oracle Parkway, Redwood Shores, CA 94065 USA
 *  or visit www.oracle.com if you need additional information or have any
 *  questions.
 *
 */
package jdk.internal.foreign.layout;

import jdk.internal.foreign.Utils;
import jdk.internal.misc.Unsafe;
import jdk.internal.reflect.CallerSensitive;
import jdk.internal.reflect.Reflection;
import jdk.internal.vm.annotation.ForceInline;
import jdk.internal.vm.annotation.Stable;
import sun.invoke.util.Wrapper;

import java.lang.foreign.MemoryLayout;
import java.lang.foreign.MemorySegment;
import java.lang.foreign.AddressLayout;
import java.lang.foreign.ValueLayout;
import java.lang.invoke.VarHandle;
import java.nio.ByteOrder;
import java.util.ArrayList;
import java.util.List;
import java.util.Objects;
import java.util.Optional;

/**
 * A value layout. A value layout is used to model the memory layout associated with values of basic data types, such as <em>integral</em> types
 * (either signed or unsigned) and <em>floating-point</em> types. Each value layout has a size, an alignment (expressed in bytes),
 * a {@linkplain ByteOrder byte order}, and a <em>carrier</em>, that is, the Java type that should be used when
 * {@linkplain MemorySegment#get(ValueLayout.OfInt, long) accessing} a memory region using the value layout.
 * <p>
 * This class defines useful value layout constants for Java primitive types and addresses.
 * The layout constants in this class make implicit alignment and byte-ordering assumption: all layout
 * constants in this class are byte-aligned, and their byte order is set to the {@linkplain ByteOrder#nativeOrder() platform default},
 * thus making it easy to work with other APIs, such as arrays and {@link java.nio.ByteBuffer}.
 *
 * @implSpec This class and its subclasses are immutable, thread-safe and <a href="{@docRoot}/java.base/java/lang/doc-files/ValueBased.html">value-based</a>.
 */
public final class ValueLayouts {

    // Suppresses default constructor, ensuring non-instantiability.
    private ValueLayouts() {}

    abstract sealed static class AbstractValueLayout<V extends AbstractValueLayout<V> & ValueLayout> extends AbstractLayout<V> {

        static final int ADDRESS_SIZE_BYTES = Unsafe.ADDRESS_SIZE;

        private final Class<?> carrier;
        private final ByteOrder order;
        @Stable
        private VarHandle handle;

        AbstractValueLayout(Class<?> carrier, ByteOrder order, long byteSize, long byteAlignment, Optional<String> name) {
            super(byteSize, byteAlignment, name);
            this.carrier = carrier;
            this.order = order;
            assertCarrierSize(carrier, byteSize);
        }

        /**
         * {@return the value's byte order}
         */
        public final ByteOrder order() {
            return order;
        }

        /**
         * Returns a value layout with the same carrier, alignment constraints and name as this value layout,
         * but with the specified byte order.
         *
         * @param order the desired byte order.
         * @return a value layout with the given byte order.
         */
        public final V withOrder(ByteOrder order) {
            Objects.requireNonNull(order);
            return dup(order, byteAlignment(), name());
        }

        @Override
        public String toString() {
            char descriptor = carrier.descriptorString().charAt(0);
            if (order == ByteOrder.LITTLE_ENDIAN) {
                descriptor = Character.toLowerCase(descriptor);
            }
            return decorateLayoutString(String.format("%s%d", descriptor, byteSize()));
        }

        @Override
        public boolean equals(Object other) {
            return this == other ||
                    other instanceof AbstractValueLayout<?> otherValue &&
                            super.equals(other) &&
                            carrier.equals(otherValue.carrier) &&
                            order.equals(otherValue.order);
        }

        public final VarHandle arrayElementVarHandle(int... shape) {
            Objects.requireNonNull(shape);
            MemoryLayout layout = self();
            List<MemoryLayout.PathElement> path = new ArrayList<>();
            for (int i = shape.length; i > 0; i--) {
                int size = shape[i - 1];
                if (size < 0) throw new IllegalArgumentException("Invalid shape size: " + size);
                layout = MemoryLayout.sequenceLayout(size, layout);
                path.add(MemoryLayout.PathElement.sequenceElement());
            }
            layout = MemoryLayout.sequenceLayout(layout);
            path.add(MemoryLayout.PathElement.sequenceElement());
            return layout.varHandle(path.toArray(new MemoryLayout.PathElement[0]));
        }

        /**
         * {@return the carrier associated with this value layout}
         */
        public final Class<?> carrier() {
            return carrier;
        }

        @Override
        public int hashCode() {
            return Objects.hash(super.hashCode(), order, carrier);
        }

        @Override
        final V dup(long byteAlignment, Optional<String> name) {
            return dup(order(), byteAlignment, name);
        }

        abstract V dup(ByteOrder order, long byteAlignment, Optional<String> name);

        static void assertCarrierSize(Class<?> carrier, long byteSize) {
            assert isValidCarrier(carrier);
            assert carrier != MemorySegment.class
                    // MemorySegment byteSize must always equal ADDRESS_SIZE_BYTES
                    || byteSize == ADDRESS_SIZE_BYTES;
            assert !carrier.isPrimitive() ||
                    // Primitive class byteSize must always correspond
                    byteSize == (carrier == boolean.class ? 1 :
                            Utils.byteWidthOfPrimitive(carrier));
        }

        static boolean isValidCarrier(Class<?> carrier) {
            // void.class is not valid
            return carrier == boolean.class
                    || carrier == byte.class
                    || carrier == short.class
                    || carrier == char.class
                    || carrier == int.class
                    || carrier == long.class
                    || carrier == float.class
                    || carrier == double.class
                    || carrier == MemorySegment.class;
        }

        @ForceInline
        public final VarHandle accessHandle() {
            if (handle == null) {
                // this store to stable field is safe, because return value of 'makeMemoryAccessVarHandle' has stable identity
                handle = Utils.makeSegmentViewVarHandle(self());
            }
            return handle;
        }

        @SuppressWarnings("unchecked")
        final V self() {
            return (V) this;
        }
    }

    public static final class OfBooleanImpl extends AbstractValueLayout<OfBooleanImpl> implements ValueLayout.OfBoolean {

        private OfBooleanImpl(ByteOrder order, long byteAlignment, Optional<String> name) {
            super(boolean.class, order, Byte.BYTES, byteAlignment, name);
        }

        @Override
        OfBooleanImpl dup(ByteOrder order, long byteAlignment, Optional<String> name) {
            return new OfBooleanImpl(order, byteAlignment, name);
        }

        public static OfBoolean of(ByteOrder order) {
            return new OfBooleanImpl(order, Byte.BYTES, Optional.empty());
        }
    }

    public static final class OfByteImpl extends AbstractValueLayout<OfByteImpl> implements ValueLayout.OfByte {

        private OfByteImpl(ByteOrder order, long byteAlignment, Optional<String> name) {
            super(byte.class, order, Byte.BYTES, byteAlignment, name);
        }

        @Override
        OfByteImpl dup(ByteOrder order, long byteAlignment, Optional<String> name) {
            return new OfByteImpl(order, byteAlignment, name);
        }

        public static OfByte of(ByteOrder order) {
            return new OfByteImpl(order, Byte.BYTES, Optional.empty());
        }
    }

    public static final class OfCharImpl extends AbstractValueLayout<OfCharImpl> implements ValueLayout.OfChar {

        private OfCharImpl(ByteOrder order, long byteAlignment, Optional<String> name) {
            super(char.class, order, Character.BYTES, byteAlignment, name);
        }

        @Override
        OfCharImpl dup(ByteOrder order, long byteAlignment, Optional<String> name) {
            return new OfCharImpl(order, byteAlignment, name);
        }

        public static OfChar of(ByteOrder order) {
            return new OfCharImpl(order, Character.BYTES, Optional.empty());
        }
    }

    public static final class OfShortImpl extends AbstractValueLayout<OfShortImpl> implements ValueLayout.OfShort {

        private OfShortImpl(ByteOrder order, long byteAlignment, Optional<String> name) {
            super(short.class, order, Short.BYTES, byteAlignment, name);
        }

        @Override
        OfShortImpl dup(ByteOrder order, long byteAlignment, Optional<String> name) {
            return new OfShortImpl(order, byteAlignment, name);
        }

        public static OfShort of(ByteOrder order) {
            return new OfShortImpl(order, Short.BYTES, Optional.empty());
        }
    }

    public static final class OfIntImpl extends AbstractValueLayout<OfIntImpl> implements ValueLayout.OfInt {

        private OfIntImpl(ByteOrder order, long byteAlignment, Optional<String> name) {
            super(int.class, order, Integer.BYTES, byteAlignment, name);
        }

        @Override
        OfIntImpl dup(ByteOrder order, long byteAlignment, Optional<String> name) {
            return new OfIntImpl(order, byteAlignment, name);
        }

        public static OfInt of(ByteOrder order) {
            return new OfIntImpl(order, Integer.BYTES, Optional.empty());
        }
    }

    public static final class OfFloatImpl extends AbstractValueLayout<OfFloatImpl> implements ValueLayout.OfFloat {

        private OfFloatImpl(ByteOrder order, long byteAlignment, Optional<String> name) {
            super(float.class, order, Float.BYTES, byteAlignment, name);
        }

        @Override
        OfFloatImpl dup(ByteOrder order, long byteAlignment, Optional<String> name) {
            return new OfFloatImpl(order, byteAlignment, name);
        }

        public static OfFloat of(ByteOrder order) {
            return new OfFloatImpl(order, Float.BYTES, Optional.empty());
        }
    }

    public static final class OfLongImpl extends AbstractValueLayout<OfLongImpl> implements ValueLayout.OfLong {

        private OfLongImpl(ByteOrder order, long byteAlignment, Optional<String> name) {
            super(long.class, order, Long.BYTES, byteAlignment, name);
        }

        @Override
        OfLongImpl dup(ByteOrder order, long byteAlignment, Optional<String> name) {
            return new OfLongImpl(order, byteAlignment, name);
        }

        public static OfLong of(ByteOrder order) {
<<<<<<< HEAD
            return new OfLongImpl(order, Long.BYTES, Optional.empty());
=======
            return new OfLongImpl(order, ADDRESS_SIZE_BITS, Optional.empty());
>>>>>>> 8aa50288
        }
    }

    public static final class OfDoubleImpl extends AbstractValueLayout<OfDoubleImpl> implements ValueLayout.OfDouble {

        private OfDoubleImpl(ByteOrder order, long byteAlignment, Optional<String> name) {
            super(double.class, order, Double.BYTES, byteAlignment, name);
        }

        @Override
        OfDoubleImpl dup(ByteOrder order, long byteAlignment, Optional<String> name) {
            return new OfDoubleImpl(order, byteAlignment, name);
        }

        public static OfDouble of(ByteOrder order) {
<<<<<<< HEAD
            return new OfDoubleImpl(order, Double.BYTES, Optional.empty());
=======
            return new OfDoubleImpl(order, ADDRESS_SIZE_BITS, Optional.empty());
>>>>>>> 8aa50288
        }

    }

    public static final class OfAddressImpl extends AbstractValueLayout<OfAddressImpl> implements AddressLayout {

        private final MemoryLayout targetLayout;

        private OfAddressImpl(ByteOrder order, long byteSize, long byteAlignment, MemoryLayout targetLayout, Optional<String> name) {
            super(MemorySegment.class, order, byteSize, byteAlignment, name);
            this.targetLayout = targetLayout;
        }

        @Override
        OfAddressImpl dup(ByteOrder order, long byteAlignment, Optional<String> name) {
            return new OfAddressImpl(order, byteSize(), byteAlignment,targetLayout, name);
        }

        @Override
        public boolean equals(Object other) {
            return super.equals(other) &&
                    Objects.equals(((OfAddressImpl)other).targetLayout, this.targetLayout);
        }

        @Override
        public int hashCode() {
            return Objects.hash(super.hashCode(), targetLayout);
        }

        @Override
        @CallerSensitive
        public AddressLayout withTargetLayout(MemoryLayout layout) {
            Reflection.ensureNativeAccess(Reflection.getCallerClass(), AddressLayout.class, "withTargetLayout");
            Objects.requireNonNull(layout);
            return new OfAddressImpl(order(), byteSize(), byteAlignment(), layout, name());
        }

        @Override
        public AddressLayout withoutTargetLayout() {
            return new OfAddressImpl(order(), byteSize(), byteAlignment(), null, name());
        }

        @Override
        public Optional<MemoryLayout> targetLayout() {
            return Optional.ofNullable(targetLayout);
        }

        public static AddressLayout of(ByteOrder order) {
            return new OfAddressImpl(order, ADDRESS_SIZE_BYTES, ADDRESS_SIZE_BYTES, null, Optional.empty());
        }

        @Override
        public String toString() {
            char descriptor = 'A';
            if (order() == ByteOrder.LITTLE_ENDIAN) {
                descriptor = Character.toLowerCase(descriptor);
            }
            String str = decorateLayoutString(String.format("%s%d", descriptor, byteSize()));
            if (targetLayout != null) {
                str += ":" + targetLayout;
            }
            return str;
        }
    }

    /**
     * Creates a value layout of given Java carrier and byte order. The type of resulting value layout is determined
     * by the carrier provided:
     * <ul>
     *     <li>{@link ValueLayout.OfBoolean}, for {@code boolean.class}</li>
     *     <li>{@link ValueLayout.OfByte}, for {@code byte.class}</li>
     *     <li>{@link ValueLayout.OfShort}, for {@code short.class}</li>
     *     <li>{@link ValueLayout.OfChar}, for {@code char.class}</li>
     *     <li>{@link ValueLayout.OfInt}, for {@code int.class}</li>
     *     <li>{@link ValueLayout.OfFloat}, for {@code float.class}</li>
     *     <li>{@link ValueLayout.OfLong}, for {@code long.class}</li>
     *     <li>{@link ValueLayout.OfDouble}, for {@code double.class}</li>
     *     <li>{@link ValueLayout.OfAddress}, for {@code MemorySegment.class}</li>
     * </ul>
     * @param carrier the value layout carrier.
     * @param order the value layout's byte order.
     * @return a value layout with the given Java carrier and byte-order.
     * @throws IllegalArgumentException if the carrier type is not supported.
     */
    public static ValueLayout valueLayout(Class<?> carrier, ByteOrder order) {
        Objects.requireNonNull(carrier);
        Objects.requireNonNull(order);
        if (carrier == boolean.class) {
            return ValueLayouts.OfBooleanImpl.of(order);
        } else if (carrier == char.class) {
            return ValueLayouts.OfCharImpl.of(order);
        } else if (carrier == byte.class) {
            return ValueLayouts.OfByteImpl.of(order);
        } else if (carrier == short.class) {
            return ValueLayouts.OfShortImpl.of(order);
        } else if (carrier == int.class) {
            return ValueLayouts.OfIntImpl.of(order);
        } else if (carrier == float.class) {
            return ValueLayouts.OfFloatImpl.of(order);
        } else if (carrier == long.class) {
            return ValueLayouts.OfLongImpl.of(order);
        } else if (carrier == double.class) {
            return ValueLayouts.OfDoubleImpl.of(order);
        } else if (carrier == MemorySegment.class) {
            return ValueLayouts.OfAddressImpl.of(order);
        } else {
            throw new IllegalArgumentException("Unsupported carrier: " + carrier.getName());
        }
    }
}<|MERGE_RESOLUTION|>--- conflicted
+++ resolved
@@ -296,11 +296,7 @@
         }
 
         public static OfLong of(ByteOrder order) {
-<<<<<<< HEAD
-            return new OfLongImpl(order, Long.BYTES, Optional.empty());
-=======
-            return new OfLongImpl(order, ADDRESS_SIZE_BITS, Optional.empty());
->>>>>>> 8aa50288
+            return new OfLongImpl(order, ADDRESS_SIZE_BYTES, Optional.empty());
         }
     }
 
@@ -316,11 +312,7 @@
         }
 
         public static OfDouble of(ByteOrder order) {
-<<<<<<< HEAD
-            return new OfDoubleImpl(order, Double.BYTES, Optional.empty());
-=======
-            return new OfDoubleImpl(order, ADDRESS_SIZE_BITS, Optional.empty());
->>>>>>> 8aa50288
+            return new OfDoubleImpl(order, ADDRESS_SIZE_BYTES, Optional.empty());
         }
 
     }
