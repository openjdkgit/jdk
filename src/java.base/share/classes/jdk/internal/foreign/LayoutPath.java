/*
 *  Copyright (c) 2019, 2024, Oracle and/or its affiliates. All rights reserved.
 *  DO NOT ALTER OR REMOVE COPYRIGHT NOTICES OR THIS FILE HEADER.
 *
 *  This code is free software; you can redistribute it and/or modify it
 *  under the terms of the GNU General Public License version 2 only, as
 *  published by the Free Software Foundation.  Oracle designates this
 *  particular file as subject to the "Classpath" exception as provided
 *  by Oracle in the LICENSE file that accompanied this code.
 *
 *  This code is distributed in the hope that it will be useful, but WITHOUT
 *  ANY WARRANTY; without even the implied warranty of MERCHANTABILITY or
 *  FITNESS FOR A PARTICULAR PURPOSE.  See the GNU General Public License
 *  version 2 for more details (a copy is included in the LICENSE file that
 *  accompanied this code).
 *
 *  You should have received a copy of the GNU General Public License version
 *  2 along with this work; if not, write to the Free Software Foundation,
 *  Inc., 51 Franklin St, Fifth Floor, Boston, MA 02110-1301 USA.
 *
 *   Please contact Oracle, 500 Oracle Parkway, Redwood Shores, CA 94065 USA
 *  or visit www.oracle.com if you need additional information or have any
 *  questions.
 *
 */
package jdk.internal.foreign;

import jdk.internal.vm.annotation.ForceInline;

import java.lang.foreign.AddressLayout;
import java.lang.foreign.GroupLayout;
import java.lang.foreign.MemoryLayout;
import java.lang.foreign.MemorySegment;
import java.lang.foreign.SequenceLayout;
import java.lang.foreign.StructLayout;
import java.lang.foreign.ValueLayout;
import java.lang.invoke.MethodHandle;
import java.lang.invoke.MethodHandles;
import java.lang.invoke.MethodType;
import java.lang.invoke.VarHandle;
import java.util.Arrays;
import java.util.List;
import java.util.Objects;
import java.util.function.UnaryOperator;
import java.util.stream.IntStream;
import java.util.stream.Stream;

import static java.util.stream.Collectors.joining;

/**
 * This class provide support for constructing layout paths; that is, starting from a root path (see {@link #rootPath(MemoryLayout)}),
 * a path can be constructed by selecting layout elements using the selector methods provided by this class
 * (see {@link #sequenceElement()}, {@link #sequenceElement(long)}, {@link #sequenceElement(long, long)}, {@link #groupElement(String)}).
 * Once a path has been fully constructed, clients can ask for the offset associated with the layout element selected
 * by the path (see {@link #offset}), or obtain var handle to access the selected layout element
 * given an address pointing to a segment associated with the root layout (see {@link #dereferenceHandle()}).
 */
public class LayoutPath {

    private static final long[] EMPTY_STRIDES = new long[0];
    private static final long[] EMPTY_BOUNDS = new long[0];
    private static final MethodHandle[] EMPTY_DEREF_HANDLES = new MethodHandle[0];

    private static final MethodHandle MH_ADD_SCALED_OFFSET;
    private static final MethodHandle MH_SLICE;
    private static final MethodHandle MH_SLICE_LAYOUT;
    private static final MethodHandle MH_CHECK_ENCL_LAYOUT;
    private static final MethodHandle MH_SEGMENT_RESIZE;
    private static final MethodHandle MH_ADD_EXACT;

    static {
        try {
            MethodHandles.Lookup lookup = MethodHandles.lookup();
            MH_ADD_SCALED_OFFSET = lookup.findStatic(LayoutPath.class, "addScaledOffset",
                    MethodType.methodType(long.class, long.class, long.class, long.class, long.class));
            MH_SLICE = lookup.findVirtual(MemorySegment.class, "asSlice",
                    MethodType.methodType(MemorySegment.class, long.class, long.class));
            MH_SLICE_LAYOUT = lookup.findVirtual(MemorySegment.class, "asSlice",
                    MethodType.methodType(MemorySegment.class, long.class, MemoryLayout.class));
            MH_CHECK_ENCL_LAYOUT = lookup.findStatic(LayoutPath.class, "checkEnclosingLayout",
                    MethodType.methodType(void.class, MemorySegment.class, long.class, MemoryLayout.class));
            MH_SEGMENT_RESIZE = lookup.findStatic(LayoutPath.class, "resizeSegment",
<<<<<<< HEAD
                    MethodType.methodType(MemorySegment.class, MemorySegment.class, MemoryLayout.class));
            MH_ADD_EXACT = lookup.findStatic(Math.class, "addExact",
=======
                    MethodType.methodType(MemorySegment.class, MemorySegment.class));
            MH_ADD = lookup.findStatic(Long.class, "sum",
>>>>>>> 0e8fe355
                    MethodType.methodType(long.class, long.class, long.class));
        } catch (Throwable ex) {
            throw new ExceptionInInitializerError(ex);
        }
    }

    private final MemoryLayout layout;
    private final long offset;
    private final LayoutPath enclosing;
    private final long[] strides;
    private final long[] bounds;
    private final MethodHandle[] derefAdapters;

    private LayoutPath(MemoryLayout layout, long offset, long[] strides, long[] bounds, MethodHandle[] derefAdapters, LayoutPath enclosing) {
        this.layout = layout;
        this.offset = offset;
        this.strides = strides;
        this.bounds = bounds;
        this.derefAdapters = derefAdapters;
        this.enclosing = enclosing;
    }

    // Layout path selector methods

    public LayoutPath sequenceElement() {
        SequenceLayout seq = requireSequenceLayout();
        MemoryLayout elem = seq.elementLayout();
        return LayoutPath.nestedPath(elem, offset, addStride(elem.byteSize()), addBound(seq.elementCount()), derefAdapters, this);
    }

    public LayoutPath sequenceElement(long start, long step) {
        SequenceLayout seq = requireSequenceLayout();
        checkSequenceBounds(seq, start);
        MemoryLayout elem = seq.elementLayout();
        long elemSize = elem.byteSize();
        long nelems = step > 0 ?
                seq.elementCount() - start :
                start + 1;
        long maxIndex = Math.ceilDiv(nelems, Math.abs(step));
        return LayoutPath.nestedPath(elem, offset + (start * elemSize),
                addStride(elemSize * step), addBound(maxIndex), derefAdapters, this);
    }

    public LayoutPath sequenceElement(long index) {
        SequenceLayout seq = requireSequenceLayout();
        checkSequenceBounds(seq, index);
        long elemSize = seq.elementLayout().byteSize();
        long elemOffset = elemSize * index;
        return LayoutPath.nestedPath(seq.elementLayout(), offset + elemOffset, strides, bounds, derefAdapters, this);
    }

    public LayoutPath groupElement(String name) {
        GroupLayout g = requireGroupLayout();
        long offset = 0;
        MemoryLayout elem = null;
        for (int i = 0; i < g.memberLayouts().size(); i++) {
            MemoryLayout l = g.memberLayouts().get(i);
            if (l.name().isPresent() &&
                l.name().get().equals(name)) {
                elem = l;
                break;
            } else if (g instanceof StructLayout) {
                offset += l.byteSize();
            }
        }
        if (elem == null) {
            throw badLayoutPath(
                    String.format("cannot resolve '%s' in layout %s", name, breadcrumbs()));
        }
        return LayoutPath.nestedPath(elem, this.offset + offset, strides, bounds, derefAdapters, this);
    }

    public LayoutPath groupElement(long index) {
        GroupLayout g = requireGroupLayout();
        long elemSize = g.memberLayouts().size();
        long offset = 0;
        MemoryLayout elem = null;
        for (int i = 0; i <= index; i++) {
            if (i == elemSize) {
                throw badLayoutPath(
                        String.format("cannot resolve element %d in layout: %s", index, breadcrumbs()));
            }
            elem = g.memberLayouts().get(i);
            if (g instanceof StructLayout && i < index) {
                offset += elem.byteSize();
            }
        }
        return LayoutPath.nestedPath(elem, this.offset + offset, strides, bounds, derefAdapters, this);
    }

    public LayoutPath derefElement() {
        if (!(layout instanceof AddressLayout addressLayout) ||
                addressLayout.targetLayout().isEmpty()) {
            throw badLayoutPath(
                    String.format("Cannot dereference layout: %s", breadcrumbs()));
        }
        MemoryLayout derefLayout = addressLayout.targetLayout().get();
        MethodHandle handle = dereferenceHandle(false).toMethodHandle(VarHandle.AccessMode.GET);
        handle = MethodHandles.filterReturnValue(handle, MH_SEGMENT_RESIZE);
        return derefPath(derefLayout, handle, this);
    }

    private static MemorySegment resizeSegment(MemorySegment segment) {
        // Avoid adapting for specific target layout. The check for the root layout
        // size and alignment will be inserted by LayoutPath::dereferenceHandle anyway.
        return Utils.longToAddress(segment.address(), Long.MAX_VALUE, 1);
    }

    // Layout path projections

    public long offset() {
        return offset;
    }

    public VarHandle dereferenceHandle() {
        return dereferenceHandle(true);
    }

    public VarHandle dereferenceHandle(boolean adapt) {
        if (!(layout instanceof ValueLayout valueLayout)) {
            throw new IllegalArgumentException(
                    String.format("Path does not select a value layout: %s", breadcrumbs()));
        }

        VarHandle handle = Utils.makeRawSegmentViewVarHandle(valueLayout);              // (MS, ML, long, long)
        handle = MethodHandles.insertCoordinates(handle, 1, rootLayout());          // (MS, long, long)
        if (strides.length > 0) {
            MethodHandle offsetAdapter = offsetHandle();
            offsetAdapter = MethodHandles.insertArguments(offsetAdapter, 0, 0L);
            handle = MethodHandles.collectCoordinates(handle, 2, offsetAdapter);    // (MS, long)
        } else {
            // simpler adaptation
            handle = MethodHandles.insertCoordinates(handle, 2, offset);            // (MS, long)
        }

        if (adapt) {
            if (derefAdapters.length > 0) {
                // plug up the base offset if we have at least 1 enclosing dereference
                handle = MethodHandles.insertCoordinates(handle, 1, 0);
            }
            for (int i = derefAdapters.length; i > 0; i--) {
                MethodHandle adapter = derefAdapters[i - 1];
                // the first/outermost adapter will have a base offset coordinate, the rest are constant 0
                if (i > 1) {
                    // plug in a constant 0 base offset for all but the outermost access in a deref chain
                    adapter = MethodHandles.insertArguments(adapter, 1, 0);
                }
                handle = MethodHandles.collectCoordinates(handle, 0, adapter);
            }
        }
        return handle;
    }

    @ForceInline
    private static long addScaledOffset(long base, long index, long stride, long bound) {
        Objects.checkIndex(index, bound);
        // note: the below can overflow, depending on 'base'. When constructing var handles
        // through the layout API, this is never the case, as the injected 'base' is always 0.
        return base + (stride * index);
    }

    public MethodHandle offsetHandle() {
        MethodHandle mh = MH_ADD_EXACT;
        for (int i = strides.length - 1; i >= 0; i--) {
            MethodHandle collector = MethodHandles.insertArguments(MH_ADD_SCALED_OFFSET, 2, strides[i], bounds[i]);
            // (J, J, ...) -> J to (J, J, J, ...) -> J
            // 1. the leading argument is the base offset (externally provided).
            // 2. index arguments are added. The last index correspond to the innermost layout.
            // 3. overflow can only occur at the outermost layer, due to the final addition with the base offset.
            // This is because the layout API ensures (by construction) that all offsets generated from layout paths
            // are always < Long.MAX_VALUE.
            mh = MethodHandles.collectArguments(mh, 1, collector);
        }
        return MethodHandles.insertArguments(mh, 1, offset);
    }

    private MemoryLayout rootLayout() {
        return enclosing != null ? enclosing.rootLayout() : this.layout;
    }

    public MethodHandle sliceHandle() {
        MethodHandle sliceHandle;
        if (enclosing != null) {
            // drop the alignment check for the accessed element, we check the root layout instead
            sliceHandle = MH_SLICE; // (MS, long, long) -> MS
            sliceHandle = MethodHandles.insertArguments(sliceHandle, 2, layout.byteSize()); // (MS, long) -> MS
        } else {
            sliceHandle = MH_SLICE_LAYOUT; // (MS, long, MemoryLayout) -> MS
            sliceHandle = MethodHandles.insertArguments(sliceHandle, 2, layout); // (MS, long) -> MS
        }
        sliceHandle = MethodHandles.collectArguments(sliceHandle, 1, offsetHandle()); // (MS, long, ...) -> MS

        if (enclosing != null) {
            // insert align check for the root layout on the initial MS + offset
            MethodType oldType = sliceHandle.type();
            MethodHandle alignCheck = MethodHandles.insertArguments(MH_CHECK_ENCL_LAYOUT, 2, rootLayout());
            sliceHandle = MethodHandles.collectArguments(sliceHandle, 0, alignCheck); // (MS, long, MS, long) -> MS
            int[] reorder = IntStream.concat(IntStream.of(0, 1), IntStream.range(0, oldType.parameterCount())).toArray();
            sliceHandle = MethodHandles.permuteArguments(sliceHandle, oldType, reorder); // (MS, long, ...) -> MS
        }

        return sliceHandle;
    }

    private static void checkEnclosingLayout(MemorySegment segment, long offset, MemoryLayout enclosing) {
        ((AbstractMemorySegmentImpl)segment).checkEnclosingLayout(offset, enclosing, true);
    }

    public MemoryLayout layout() {
        return layout;
    }

    // Layout path construction

    public static LayoutPath rootPath(MemoryLayout layout) {
        return new LayoutPath(layout, 0L, EMPTY_STRIDES, EMPTY_BOUNDS, EMPTY_DEREF_HANDLES, null);
    }

    private static LayoutPath nestedPath(MemoryLayout layout, long offset, long[] strides, long[] bounds, MethodHandle[] derefAdapters, LayoutPath encl) {
        return new LayoutPath(layout, offset, strides, bounds, derefAdapters, encl);
    }

    private static LayoutPath derefPath(MemoryLayout layout, MethodHandle handle, LayoutPath encl) {
        MethodHandle[] handles = Arrays.copyOf(encl.derefAdapters, encl.derefAdapters.length + 1);
        handles[encl.derefAdapters.length] = handle;
        return new LayoutPath(layout, 0L, EMPTY_STRIDES, EMPTY_BOUNDS, handles, null);
    }

    // Helper methods

    private SequenceLayout requireSequenceLayout() {
        return requireLayoutType(SequenceLayout.class, "sequence");
    }

    private GroupLayout requireGroupLayout() {
        return requireLayoutType(GroupLayout.class, "group");
    }

    private <T extends MemoryLayout> T requireLayoutType(Class<T> layoutClass, String name) {
        if (!layoutClass.isAssignableFrom(layout.getClass())) {
            throw badLayoutPath(
                    String.format("attempting to select a %s element from a non-%s layout: %s",
                            name, name, breadcrumbs()));
        }
        return layoutClass.cast(layout);
    }

    private void checkSequenceBounds(SequenceLayout seq, long index) {
        if (index >= seq.elementCount()) {
            throw badLayoutPath(String.format("sequence index out of bounds; index: %d, elementCount is %d for layout %s",
                    index, seq.elementCount(), breadcrumbs()));
        }
    }

    private static IllegalArgumentException badLayoutPath(String cause) {
        return new IllegalArgumentException("Bad layout path: " + cause);
    }

    private long[] addStride(long stride) {
        long[] newStrides = Arrays.copyOf(strides, strides.length + 1);
        newStrides[strides.length] = stride;
        return newStrides;
    }

    private long[] addBound(long maxIndex) {
        long[] newBounds = Arrays.copyOf(bounds, bounds.length + 1);
        newBounds[bounds.length] = maxIndex;
        return newBounds;
    }

    private String breadcrumbs() {
        return Stream.iterate(this, Objects::nonNull, lp -> lp.enclosing)
                .map(LayoutPath::layout)
                .map(Object::toString)
                .collect(joining(", selected from: "));
    }

    public record GroupElementByName(String name)
            implements MemoryLayout.PathElement, UnaryOperator<LayoutPath> {

        // Assert invariants
        public GroupElementByName {
            Objects.requireNonNull(name);
        }

        @Override
        public LayoutPath apply(LayoutPath layoutPath) {
            return layoutPath.groupElement(name);
        }

        @Override
        public String toString() {
            return "groupElement(\"" + name + "\")";
        }
    }

    public record GroupElementByIndex(long index)
            implements MemoryLayout.PathElement, UnaryOperator<LayoutPath> {

        // Assert invariants
        public GroupElementByIndex {
            if (index < 0) {
                throw new IllegalArgumentException("Index < 0");
            }
        }

        @Override
        public LayoutPath apply(LayoutPath layoutPath) {
            return layoutPath.groupElement(index);
        }

        @Override
        public String toString() {
            return "groupElement(" + index + ")";
        }

    }

    public record SequenceElementByIndex(long index)
            implements MemoryLayout.PathElement, UnaryOperator<LayoutPath> {

        // Assert invariants
        public SequenceElementByIndex {
            if (index < 0) {
                throw new IllegalArgumentException("Index < 0");
            }
        }

        @Override
        public LayoutPath apply(LayoutPath layoutPath) {
            return layoutPath.sequenceElement(index);
        }

        @Override
        public String toString() {
            return "sequenceElement(" + index + ")";
        }

    }

    public record SequenceElementByRange(long start, long step)
            implements MemoryLayout.PathElement, UnaryOperator<LayoutPath> {

        // Assert invariants
        public SequenceElementByRange {
            if (start < 0) {
                throw new IllegalArgumentException("Start index must be positive: " + start);
            }
            if (step == 0) {
                throw new IllegalArgumentException("Step must be != 0: " + step);
            }
        }

        @Override
        public LayoutPath apply(LayoutPath layoutPath) {
            return layoutPath.sequenceElement(start, step);
        }

        @Override
        public String toString() {
            return "sequenceElement(" + start + ", " + step + ")";
        }

    }

    public record SequenceElement()
            implements MemoryLayout.PathElement, UnaryOperator<LayoutPath> {

        private static final SequenceElement INSTANCE = new SequenceElement();

        @Override
        public LayoutPath apply(LayoutPath layoutPath) {
            return layoutPath.sequenceElement();
        }

        @Override
        public String toString() {
            return "sequenceElement()";
        }

        public static MemoryLayout.PathElement instance() {
            return INSTANCE;
        }

    }

    public record DereferenceElement()
            implements MemoryLayout.PathElement, UnaryOperator<LayoutPath> {

        private static final DereferenceElement INSTANCE = new DereferenceElement();

        @Override
        public LayoutPath apply(LayoutPath layoutPath) {
            return layoutPath.derefElement();
        }

        // Overriding here will ensure DereferenceElement will have a hash code
        // that is different from the hash code of SequenceElement.
        @Override
        public int hashCode() {
            return 31;
        }

        @Override
        public String toString() {
            return "dereferenceElement()";
        }

        public static MemoryLayout.PathElement instance() {
            return INSTANCE;
        }

    }

}<|MERGE_RESOLUTION|>--- conflicted
+++ resolved
@@ -80,13 +80,8 @@
             MH_CHECK_ENCL_LAYOUT = lookup.findStatic(LayoutPath.class, "checkEnclosingLayout",
                     MethodType.methodType(void.class, MemorySegment.class, long.class, MemoryLayout.class));
             MH_SEGMENT_RESIZE = lookup.findStatic(LayoutPath.class, "resizeSegment",
-<<<<<<< HEAD
-                    MethodType.methodType(MemorySegment.class, MemorySegment.class, MemoryLayout.class));
+                    MethodType.methodType(MemorySegment.class, MemorySegment.class));
             MH_ADD_EXACT = lookup.findStatic(Math.class, "addExact",
-=======
-                    MethodType.methodType(MemorySegment.class, MemorySegment.class));
-            MH_ADD = lookup.findStatic(Long.class, "sum",
->>>>>>> 0e8fe355
                     MethodType.methodType(long.class, long.class, long.class));
         } catch (Throwable ex) {
             throw new ExceptionInInitializerError(ex);
