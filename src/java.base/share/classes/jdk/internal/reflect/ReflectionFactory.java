/*
 * Copyright (c) 2001, 2021, Oracle and/or its affiliates. All rights reserved.
 * DO NOT ALTER OR REMOVE COPYRIGHT NOTICES OR THIS FILE HEADER.
 *
 * This code is free software; you can redistribute it and/or modify it
 * under the terms of the GNU General Public License version 2 only, as
 * published by the Free Software Foundation.  Oracle designates this
 * particular file as subject to the "Classpath" exception as provided
 * by Oracle in the LICENSE file that accompanied this code.
 *
 * This code is distributed in the hope that it will be useful, but WITHOUT
 * ANY WARRANTY; without even the implied warranty of MERCHANTABILITY or
 * FITNESS FOR A PARTICULAR PURPOSE.  See the GNU General Public License
 * version 2 for more details (a copy is included in the LICENSE file that
 * accompanied this code).
 *
 * You should have received a copy of the GNU General Public License version
 * 2 along with this work; if not, write to the Free Software Foundation,
 * Inc., 51 Franklin St, Fifth Floor, Boston, MA 02110-1301 USA.
 *
 * Please contact Oracle, 500 Oracle Parkway, Redwood Shores, CA 94065 USA
 * or visit www.oracle.com if you need additional information or have any
 * questions.
 */

package jdk.internal.reflect;

import java.io.Externalizable;
import java.io.ObjectInputStream;
import java.io.ObjectOutputStream;
import java.io.ObjectStreamClass;
import java.io.OptionalDataException;
import java.io.Serializable;
import java.lang.invoke.MethodHandle;
import java.lang.invoke.MethodHandles;
import java.lang.reflect.Constructor;
import java.lang.reflect.Executable;
import java.lang.reflect.Field;
import java.lang.reflect.InvocationTargetException;
import java.lang.reflect.Method;
import java.lang.reflect.Modifier;
import java.security.PrivilegedAction;
import java.util.Properties;
import jdk.internal.access.JavaLangReflectAccess;
import jdk.internal.access.SharedSecrets;
import jdk.internal.misc.VM;
import sun.security.action.GetPropertyAction;
import sun.security.util.SecurityConstants;

/** <P> The master factory for all reflective objects, both those in
    java.lang.reflect (Fields, Methods, Constructors) as well as their
    delegates (FieldAccessors, MethodAccessors, ConstructorAccessors).
    </P>

    <P> The methods in this class are extremely unsafe and can cause
    subversion of both the language and the verifier. For this reason,
    they are all instance methods, and access to the constructor of
    this factory is guarded by a security check, in similar style to
    {@link jdk.internal.misc.Unsafe}. </P>
*/

public class ReflectionFactory {

    private static boolean initted = false;
    private static final ReflectionFactory soleInstance = new ReflectionFactory();


    /* Method for static class initializer <clinit>, or null */
    private static volatile Method hasStaticInitializerMethod;

    //
    // "Inflation" mechanism. Loading bytecodes to implement
    // Method.invoke() and Constructor.newInstance() currently costs
    // 3-4x more than an invocation via native code for the first
    // invocation (though subsequent invocations have been benchmarked
    // to be over 20x faster). Unfortunately this cost increases
    // startup time for certain applications that use reflection
    // intensively (but only once per class) to bootstrap themselves.
    // To avoid this penalty we reuse the existing JVM entry points
    // for the first few invocations of Methods and Constructors and
    // then switch to the bytecode-based implementations.
    //
    // Package-private to be accessible to NativeMethodAccessorImpl
    // and NativeConstructorAccessorImpl
    private static boolean noInflation        = false;
    private static int     inflationThreshold = 15;
    private static boolean useDirectMethodHandle = true;
    private static boolean useNativeAccessorOnly = false;  // for testing only

    // true if deserialization constructor checking is disabled
    private static boolean disableSerialConstructorChecks = false;

    private final JavaLangReflectAccess langReflectAccess;
    private ReflectionFactory() {
        this.langReflectAccess = SharedSecrets.getJavaLangReflectAccess();
    }

    /**
     * A convenience class for acquiring the capability to instantiate
     * reflective objects.  Use this instead of a raw call to {@link
     * #getReflectionFactory} in order to avoid being limited by the
     * permissions of your callers.
     *
     * <p>An instance of this class can be used as the argument of
     * <code>AccessController.doPrivileged</code>.
     */
    public static final class GetReflectionFactoryAction
        implements PrivilegedAction<ReflectionFactory> {
        public ReflectionFactory run() {
            return getReflectionFactory();
        }
    }

    /**
     * Provides the caller with the capability to instantiate reflective
     * objects.
     *
     * <p> First, if there is a security manager, its
     * <code>checkPermission</code> method is called with a {@link
     * java.lang.RuntimePermission} with target
     * <code>"reflectionFactoryAccess"</code>.  This may result in a
     * security exception.
     *
     * <p> The returned <code>ReflectionFactory</code> object should be
     * carefully guarded by the caller, since it can be used to read and
     * write private data and invoke private methods, as well as to load
     * unverified bytecodes.  It must never be passed to untrusted code.
     *
     * @exception SecurityException if a security manager exists and its
     *             <code>checkPermission</code> method doesn't allow
     *             access to the RuntimePermission "reflectionFactoryAccess".  */
    public static ReflectionFactory getReflectionFactory() {
        @SuppressWarnings("removal")
        SecurityManager security = System.getSecurityManager();
        if (security != null) {
            security.checkPermission(
                SecurityConstants.REFLECTION_FACTORY_ACCESS_PERMISSION);
        }
        return soleInstance;
    }

    //--------------------------------------------------------------------------
    //
    // Routines used by java.lang.reflect
    //
    //

    /*
     * Note: this routine can cause the declaring class for the field
     * be initialized and therefore must not be called until the
     * first get/set of this field.
     * @param field the field
     * @param override true if caller has overridden accessibility
     */
    public FieldAccessor newFieldAccessor(Field field, boolean override) {
        checkInitted();

        Field root = langReflectAccess.getRoot(field);
        if (root != null) {
            // FieldAccessor will use the root unless the modifiers have
            // been overridden
            if (root.getModifiers() == field.getModifiers() || !override) {
                field = root;
            }
        }
        boolean isFinal = Modifier.isFinal(field.getModifiers());
        boolean isReadOnly = isFinal && (!override || langReflectAccess.isTrustedFinalField(field));
        if (useDirectMethodHandle) {
            return MethodHandleAccessorFactory.newFieldAccessor(field, isReadOnly);
        } else {
            return UnsafeFieldAccessorFactory.newFieldAccessor(field, isReadOnly);
        }
    }

    public MethodAccessor newMethodAccessor(Method method, boolean callerSensitive) {
        checkInitted();

        // use the root Method that will not cache caller class
        Method root = langReflectAccess.getRoot(method);
        if (root != null) {
            method = root;
        }

        if (useDirectMethodHandle) {
            return MethodHandleAccessorFactory.newMethodAccessor(method, callerSensitive);
        } else {
<<<<<<< HEAD
            if (noInflation && !method.getDeclaringClass().isHidden()) {
                return generateMethodAccessor(method);
            } else {
                NativeMethodAccessorImpl acc = new NativeMethodAccessorImpl(method);
                return acc.getParent();
            }
=======
            NativeMethodAccessorImpl acc = new NativeMethodAccessorImpl(method);
            return acc.getParent();
>>>>>>> 83b22192
        }
    }

    /**
     * Generate the MethodAccessor that invokes the given method with
     * bytecode invocation.
     */
    static MethodAccessorImpl generateMethodAccessor(Method method) {
        return (MethodAccessorImpl)new MethodAccessorGenerator()
                .generateMethod(method.getDeclaringClass(),
                                method.getName(),
                                method.getParameterTypes(),
                                method.getReturnType(),
                                method.getExceptionTypes(),
                                method.getModifiers());
    }

    public ConstructorAccessor newConstructorAccessor(Constructor<?> c) {
        checkInitted();

        Class<?> declaringClass = c.getDeclaringClass();
        if (Modifier.isAbstract(declaringClass.getModifiers())) {
            return new InstantiationExceptionConstructorAccessorImpl(null);
        }
        if (declaringClass == Class.class) {
            return new InstantiationExceptionConstructorAccessorImpl
                ("Can not instantiate java.lang.Class");
        }

        // use the root Constructor that will not cache caller class
        Constructor<?> root = langReflectAccess.getRoot(c);
        if (root != null) {
            c = root;
        }

        if (useDirectMethodHandle) {
            return MethodHandleAccessorFactory.newConstructorAccessor(c);
        } else {
<<<<<<< HEAD
            if (noInflation && !c.getDeclaringClass().isHidden()) {
                // Bootstrapping issue: since we use Class.newInstance() in
                // the ConstructorAccessor generation process, we have to
                // break the cycle here.
                if (Reflection.isSubclassOf(declaringClass, ConstructorAccessorImpl.class)) {
                    return new BootstrapConstructorAccessorImpl(c);
                }
                return new MethodAccessorGenerator().
                        generateConstructor(c.getDeclaringClass(),
                                            c.getParameterTypes(),
                                            c.getExceptionTypes(),
                                            c.getModifiers());
            } else {
                NativeConstructorAccessorImpl acc = new NativeConstructorAccessorImpl(c);
                return acc.getParent();
            }
=======
            NativeConstructorAccessorImpl acc = new NativeConstructorAccessorImpl(c);
            return acc.getParent();
>>>>>>> 83b22192
        }
    }

    //--------------------------------------------------------------------------
    //
    // Routines used by java.lang
    //
    //

    /** Creates a new java.lang.reflect.Constructor. Access checks as
        per java.lang.reflect.AccessibleObject are not overridden. */
    public Constructor<?> newConstructor(Class<?> declaringClass,
                                         Class<?>[] parameterTypes,
                                         Class<?>[] checkedExceptions,
                                         int modifiers,
                                         int slot,
                                         String signature,
                                         byte[] annotations,
                                         byte[] parameterAnnotations)
    {
        return langReflectAccess.newConstructor(declaringClass,
                                                parameterTypes,
                                                checkedExceptions,
                                                modifiers,
                                                slot,
                                                signature,
                                                annotations,
                                                parameterAnnotations);
    }

    /** Gets the ConstructorAccessor object for a
        java.lang.reflect.Constructor */
    public ConstructorAccessor getConstructorAccessor(Constructor<?> c) {
        return langReflectAccess.getConstructorAccessor(c);
    }

    /** Sets the ConstructorAccessor object for a
        java.lang.reflect.Constructor */
    public void setConstructorAccessor(Constructor<?> c,
                                       ConstructorAccessor accessor)
    {
        langReflectAccess.setConstructorAccessor(c, accessor);
    }

    /** Makes a copy of the passed method. The returned method is a
        "child" of the passed one; see the comments in Method.java for
        details. */
    public Method copyMethod(Method arg) {
        return langReflectAccess.copyMethod(arg);
    }

    /** Makes a copy of the passed method. The returned method is NOT
     * a "child" but a "sibling" of the Method in arg. Should only be
     * used on non-root methods. */
    public Method leafCopyMethod(Method arg) {
        return langReflectAccess.leafCopyMethod(arg);
    }


    /** Makes a copy of the passed field. The returned field is a
        "child" of the passed one; see the comments in Field.java for
        details. */
    public Field copyField(Field arg) {
        return langReflectAccess.copyField(arg);
    }

    /** Makes a copy of the passed constructor. The returned
        constructor is a "child" of the passed one; see the comments
        in Constructor.java for details. */
    public <T> Constructor<T> copyConstructor(Constructor<T> arg) {
        return langReflectAccess.copyConstructor(arg);
    }

    /** Gets the byte[] that encodes TypeAnnotations on an executable.
     */
    public byte[] getExecutableTypeAnnotationBytes(Executable ex) {
        return langReflectAccess.getExecutableTypeAnnotationBytes(ex);
    }

    public Class<?>[] getExecutableSharedParameterTypes(Executable ex) {
        return langReflectAccess.getExecutableSharedParameterTypes(ex);
    }

    public <T> T newInstance(Constructor<T> ctor, Object[] args, Class<?> caller)
        throws IllegalAccessException, InstantiationException, InvocationTargetException
    {
        return langReflectAccess.newInstance(ctor, args, caller);
    }

    //--------------------------------------------------------------------------
    //
    // Routines used by serialization
    //
    //

    public final Constructor<?> newConstructorForExternalization(Class<?> cl) {
        if (!Externalizable.class.isAssignableFrom(cl)) {
            return null;
        }
        try {
            Constructor<?> cons = cl.getConstructor();
            cons.setAccessible(true);
            return cons;
        } catch (NoSuchMethodException ex) {
            return null;
        }
    }

    public final Constructor<?> newConstructorForSerialization(Class<?> cl,
                                                               Constructor<?> constructorToCall)
    {
        if (constructorToCall.getDeclaringClass() == cl) {
            constructorToCall.setAccessible(true);
            return constructorToCall;
        }
        return generateConstructor(cl, constructorToCall);
    }

    /**
     * Given a class, determines whether its superclass has
     * any constructors that are accessible from the class.
     * This is a special purpose method intended to do access
     * checking for a serializable class and its superclasses
     * up to, but not including, the first non-serializable
     * superclass. This also implies that the superclass is
     * always non-null, because a serializable class must be a
     * class (not an interface) and Object is not serializable.
     *
     * @param cl the class from which access is checked
     * @return whether the superclass has a constructor accessible from cl
     */
    private boolean superHasAccessibleConstructor(Class<?> cl) {
        Class<?> superCl = cl.getSuperclass();
        assert Serializable.class.isAssignableFrom(cl);
        assert superCl != null;
        if (packageEquals(cl, superCl)) {
            // accessible if any non-private constructor is found
            for (Constructor<?> ctor : superCl.getDeclaredConstructors()) {
                if ((ctor.getModifiers() & Modifier.PRIVATE) == 0) {
                    return true;
                }
            }
            if (Reflection.areNestMates(cl, superCl)) {
                return true;
            }
            return false;
        } else {
            // sanity check to ensure the parent is protected or public
            if ((superCl.getModifiers() & (Modifier.PROTECTED | Modifier.PUBLIC)) == 0) {
                return false;
            }
            // accessible if any constructor is protected or public
            for (Constructor<?> ctor : superCl.getDeclaredConstructors()) {
                if ((ctor.getModifiers() & (Modifier.PROTECTED | Modifier.PUBLIC)) != 0) {
                    return true;
                }
            }
            return false;
        }
    }

    /**
     * Returns a constructor that allocates an instance of cl and that then initializes
     * the instance by calling the no-arg constructor of its first non-serializable
     * superclass. This is specified in the Serialization Specification, section 3.1,
     * in step 11 of the deserialization process. If cl is not serializable, returns
     * cl's no-arg constructor. If no accessible constructor is found, or if the
     * class hierarchy is somehow malformed (e.g., a serializable class has no
     * superclass), null is returned.
     *
     * @param cl the class for which a constructor is to be found
     * @return the generated constructor, or null if none is available
     */
    public final Constructor<?> newConstructorForSerialization(Class<?> cl) {
        Class<?> initCl = cl;
        while (Serializable.class.isAssignableFrom(initCl)) {
            Class<?> prev = initCl;
            if ((initCl = initCl.getSuperclass()) == null ||
                (!disableSerialConstructorChecks && !superHasAccessibleConstructor(prev))) {
                return null;
            }
        }
        Constructor<?> constructorToCall;
        try {
            constructorToCall = initCl.getDeclaredConstructor();
            int mods = constructorToCall.getModifiers();
            if ((mods & Modifier.PRIVATE) != 0 ||
                    ((mods & (Modifier.PUBLIC | Modifier.PROTECTED)) == 0 &&
                            !packageEquals(cl, initCl))) {
                return null;
            }
        } catch (NoSuchMethodException ex) {
            return null;
        }
        return generateConstructor(cl, constructorToCall);
    }

    private final Constructor<?> generateConstructor(Class<?> cl,
                                                     Constructor<?> constructorToCall) {


        ConstructorAccessor acc = new MethodAccessorGenerator().
            generateSerializationConstructor(cl,
                                             constructorToCall.getParameterTypes(),
                                             constructorToCall.getExceptionTypes(),
                                             constructorToCall.getModifiers(),
                                             constructorToCall.getDeclaringClass());
        Constructor<?> c = newConstructor(constructorToCall.getDeclaringClass(),
                                          constructorToCall.getParameterTypes(),
                                          constructorToCall.getExceptionTypes(),
                                          constructorToCall.getModifiers(),
                                          langReflectAccess.
                                          getConstructorSlot(constructorToCall),
                                          langReflectAccess.
                                          getConstructorSignature(constructorToCall),
                                          langReflectAccess.
                                          getConstructorAnnotations(constructorToCall),
                                          langReflectAccess.
                                          getConstructorParameterAnnotations(constructorToCall));
        setConstructorAccessor(c, acc);
        c.setAccessible(true);
        return c;
    }

    public final MethodHandle readObjectForSerialization(Class<?> cl) {
        return findReadWriteObjectForSerialization(cl, "readObject", ObjectInputStream.class);
    }

    public final MethodHandle readObjectNoDataForSerialization(Class<?> cl) {
        return findReadWriteObjectForSerialization(cl, "readObjectNoData", ObjectInputStream.class);
    }

    public final MethodHandle writeObjectForSerialization(Class<?> cl) {
        return findReadWriteObjectForSerialization(cl, "writeObject", ObjectOutputStream.class);
    }

    private final MethodHandle findReadWriteObjectForSerialization(Class<?> cl,
                                                                   String methodName,
                                                                   Class<?> streamClass) {
        if (!Serializable.class.isAssignableFrom(cl)) {
            return null;
        }

        try {
            Method meth = cl.getDeclaredMethod(methodName, streamClass);
            int mods = meth.getModifiers();
            if (meth.getReturnType() != Void.TYPE ||
                    Modifier.isStatic(mods) ||
                    !Modifier.isPrivate(mods)) {
                return null;
            }
            meth.setAccessible(true);
            return MethodHandles.lookup().unreflect(meth);
        } catch (NoSuchMethodException ex) {
            return null;
        } catch (IllegalAccessException ex1) {
            throw new InternalError("Error", ex1);
        }
    }

    /**
     * Returns a MethodHandle for {@code writeReplace} on the serializable class
     * or null if no match found.
     * @param cl a serializable class
     * @returnss the {@code writeReplace} MethodHandle or {@code null} if not found
     */
    public final MethodHandle writeReplaceForSerialization(Class<?> cl) {
        return getReplaceResolveForSerialization(cl, "writeReplace");
    }

    /**
     * Returns a MethodHandle for {@code readResolve} on the serializable class
     * or null if no match found.
     * @param cl a serializable class
     * @returns the {@code writeReplace} MethodHandle or {@code null} if not found
     */
    public final MethodHandle readResolveForSerialization(Class<?> cl) {
        return getReplaceResolveForSerialization(cl, "readResolve");
    }

    /**
     * Lookup readResolve or writeReplace on a class with specified
     * signature constraints.
     * @param cl a serializable class
     * @param methodName the method name to find
     * @returns a MethodHandle for the method or {@code null} if not found or
     *       has the wrong signature.
     */
    private MethodHandle getReplaceResolveForSerialization(Class<?> cl,
                                                           String methodName) {
        if (!Serializable.class.isAssignableFrom(cl)) {
            return null;
        }

        Class<?> defCl = cl;
        while (defCl != null) {
            try {
                Method m = defCl.getDeclaredMethod(methodName);
                if (m.getReturnType() != Object.class) {
                    return null;
                }
                int mods = m.getModifiers();
                if (Modifier.isStatic(mods) | Modifier.isAbstract(mods)) {
                    return null;
                } else if (Modifier.isPublic(mods) | Modifier.isProtected(mods)) {
                    // fall through
                } else if (Modifier.isPrivate(mods) && (cl != defCl)) {
                    return null;
                } else if (!packageEquals(cl, defCl)) {
                    return null;
                }
                try {
                    // Normal return
                    m.setAccessible(true);
                    return MethodHandles.lookup().unreflect(m);
                } catch (IllegalAccessException ex0) {
                    // setAccessible should prevent IAE
                    throw new InternalError("Error", ex0);
                }
            } catch (NoSuchMethodException ex) {
                defCl = defCl.getSuperclass();
            }
        }
        return null;
    }

    /**
     * Returns true if the given class defines a static initializer method,
     * false otherwise.
     */
    public final boolean hasStaticInitializerForSerialization(Class<?> cl) {
        Method m = hasStaticInitializerMethod;
        if (m == null) {
            try {
                m = ObjectStreamClass.class.getDeclaredMethod("hasStaticInitializer",
                        new Class<?>[]{Class.class});
                m.setAccessible(true);
                hasStaticInitializerMethod = m;
            } catch (NoSuchMethodException ex) {
                throw new InternalError("No such method hasStaticInitializer on "
                        + ObjectStreamClass.class, ex);
            }
        }
        try {
            return (Boolean) m.invoke(null, cl);
        } catch (InvocationTargetException | IllegalAccessException ex) {
            throw new InternalError("Exception invoking hasStaticInitializer", ex);
        }
    }

    /**
     * Return the accessible constructor for OptionalDataException signaling eof.
     * @returns the eof constructor for OptionalDataException
     */
    public final Constructor<OptionalDataException> newOptionalDataExceptionForSerialization() {
        try {
            Constructor<OptionalDataException> boolCtor =
                    OptionalDataException.class.getDeclaredConstructor(Boolean.TYPE);
            boolCtor.setAccessible(true);
            return boolCtor;
        } catch (NoSuchMethodException ex) {
            throw new InternalError("Constructor not found", ex);
        }
    }

    //--------------------------------------------------------------------------
    //
    // Internals only below this point
    //

    static int inflationThreshold() {
        return inflationThreshold;
    }

    static boolean noInflation() {
        return noInflation;
    }

    static boolean useDirectMethodHandle() {
        return useDirectMethodHandle;
    }
    static boolean useNativeAccessorOnly() {
        return useNativeAccessorOnly;
    }

    /** We have to defer full initialization of this class until after
        the static initializer is run since java.lang.reflect.Method's
        static initializer (more properly, that for
        java.lang.reflect.AccessibleObject) causes this class's to be
        run, before the system properties are set up. */
    private static void checkInitted() {
        if (initted) return;

        // Defer initialization until module system is initialized so as
        // to avoid inflation and spinning bytecode in unnamed modules
        // during early startup.
        if (!VM.isModuleSystemInited()) {
            return;
        }

        Properties props = GetPropertyAction.privilegedGetProperties();
        String val = props.getProperty("sun.reflect.noInflation");
        if (val != null && val.equals("true")) {
            noInflation = true;
        }

        val = props.getProperty("sun.reflect.inflationThreshold");
        if (val != null) {
            try {
                inflationThreshold = Integer.parseInt(val);
            } catch (NumberFormatException e) {
                throw new RuntimeException("Unable to parse property sun.reflect.inflationThreshold", e);
            }
        }
        val = props.getProperty("jdk.reflect.useDirectMethodHandle");
        if (val != null && val.equals("false")) {
            useDirectMethodHandle = false;
        }
        val = props.getProperty("jdk.reflect.useNativeAccessorOnly");
        if (val != null && val.equals("true")) {
            useNativeAccessorOnly = true;
        }

        disableSerialConstructorChecks =
            "true".equals(props.getProperty("jdk.disableSerialConstructorChecks"));

        initted = true;
    }

    /**
     * Returns true if classes are defined in the classloader and same package, false
     * otherwise.
     * @param cl1 a class
     * @param cl2 another class
     * @returns true if the two classes are in the same classloader and package
     */
    private static boolean packageEquals(Class<?> cl1, Class<?> cl2) {
        assert !cl1.isArray() && !cl2.isArray();

        if (cl1 == cl2) {
            return true;
        }

        return cl1.getClassLoader() == cl2.getClassLoader() &&
                cl1.getPackageName() == cl2.getPackageName();
    }

}<|MERGE_RESOLUTION|>--- conflicted
+++ resolved
@@ -184,17 +184,12 @@
         if (useDirectMethodHandle) {
             return MethodHandleAccessorFactory.newMethodAccessor(method, callerSensitive);
         } else {
-<<<<<<< HEAD
             if (noInflation && !method.getDeclaringClass().isHidden()) {
                 return generateMethodAccessor(method);
             } else {
                 NativeMethodAccessorImpl acc = new NativeMethodAccessorImpl(method);
                 return acc.getParent();
             }
-=======
-            NativeMethodAccessorImpl acc = new NativeMethodAccessorImpl(method);
-            return acc.getParent();
->>>>>>> 83b22192
         }
     }
 
@@ -233,14 +228,14 @@
         if (useDirectMethodHandle) {
             return MethodHandleAccessorFactory.newConstructorAccessor(c);
         } else {
-<<<<<<< HEAD
+            // Bootstrapping issue: since we use Class.newInstance() in
+            // the ConstructorAccessor generation process, we have to
+            // break the cycle here.
+            if (Reflection.isSubclassOf(declaringClass, ConstructorAccessorImpl.class)) {
+                return new BootstrapConstructorAccessorImpl(c);
+            }
+
             if (noInflation && !c.getDeclaringClass().isHidden()) {
-                // Bootstrapping issue: since we use Class.newInstance() in
-                // the ConstructorAccessor generation process, we have to
-                // break the cycle here.
-                if (Reflection.isSubclassOf(declaringClass, ConstructorAccessorImpl.class)) {
-                    return new BootstrapConstructorAccessorImpl(c);
-                }
                 return new MethodAccessorGenerator().
                         generateConstructor(c.getDeclaringClass(),
                                             c.getParameterTypes(),
@@ -250,10 +245,6 @@
                 NativeConstructorAccessorImpl acc = new NativeConstructorAccessorImpl(c);
                 return acc.getParent();
             }
-=======
-            NativeConstructorAccessorImpl acc = new NativeConstructorAccessorImpl(c);
-            return acc.getParent();
->>>>>>> 83b22192
         }
     }
 
