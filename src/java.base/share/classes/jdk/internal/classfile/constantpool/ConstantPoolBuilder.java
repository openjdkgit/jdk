/*
 * Copyright (c) 2022, Oracle and/or its affiliates. All rights reserved.
 * DO NOT ALTER OR REMOVE COPYRIGHT NOTICES OR THIS FILE HEADER.
 *
 * This code is free software; you can redistribute it and/or modify it
 * under the terms of the GNU General Public License version 2 only, as
 * published by the Free Software Foundation.  Oracle designates this
 * particular file as subject to the "Classpath" exception as provided
 * by Oracle in the LICENSE file that accompanied this code.
 *
 * This code is distributed in the hope that it will be useful, but WITHOUT
 * ANY WARRANTY; without even the implied warranty of MERCHANTABILITY or
 * FITNESS FOR A PARTICULAR PURPOSE.  See the GNU General Public License
 * version 2 for more details (a copy is included in the LICENSE file that
 * accompanied this code).
 *
 * You should have received a copy of the GNU General Public License version
 * 2 along with this work; if not, write to the Free Software Foundation,
 * Inc., 51 Franklin St, Fifth Floor, Boston, MA 02110-1301 USA.
 *
 * Please contact Oracle, 500 Oracle Parkway, Redwood Shores, CA 94065 USA
 * or visit www.oracle.com if you need additional information or have any
 * questions.
 */
package jdk.internal.classfile.constantpool;

import java.lang.constant.ClassDesc;
import java.lang.constant.ConstantDesc;
import java.lang.constant.DirectMethodHandleDesc;
import java.lang.constant.DynamicCallSiteDesc;
import java.lang.constant.DynamicConstantDesc;
import java.lang.constant.MethodTypeDesc;
import java.util.Collection;
import java.util.List;

import jdk.internal.classfile.BootstrapMethodEntry;
import jdk.internal.classfile.BufWriter;
import jdk.internal.classfile.ClassBuilder;
import jdk.internal.classfile.ClassModel;
import jdk.internal.classfile.Classfile;
import jdk.internal.classfile.impl.ClassReaderImpl;
import jdk.internal.classfile.impl.Options;
import jdk.internal.classfile.java.lang.constant.ModuleDesc;
import jdk.internal.classfile.java.lang.constant.PackageDesc;
import jdk.internal.classfile.WritableElement;
import jdk.internal.classfile.impl.AbstractPoolEntry.ClassEntryImpl;
import jdk.internal.classfile.impl.AbstractPoolEntry.NameAndTypeEntryImpl;
import jdk.internal.classfile.impl.SplitConstantPool;
import jdk.internal.classfile.impl.TemporaryConstantPool;
import jdk.internal.classfile.impl.Util;

/**
 * Builder for the constant pool of a classfile.  Provides read and write access
 * to the constant pool that is being built.  Writing is append-only and idempotent
 * (entry-bearing methods will return an existing entry if there is one).
 *
 * A {@linkplain ConstantPoolBuilder} is associated with a {@link ClassBuilder}.
 * The {@linkplain ConstantPoolBuilder} also provides access to some of the
 * state of the {@linkplain ClassBuilder}, such as classfile processing options.
 */
public sealed interface ConstantPoolBuilder
        extends ConstantPool, WritableElement<ConstantPool>
        permits SplitConstantPool, TemporaryConstantPool {

    /**
     * {@return a new constant pool builder}  The new constant pool builder
     * will inherit the classfile processing options of the specified class.
     * If the processing options include {@link Classfile.Option#constantPoolSharing(boolean)},
     * (the default) the new constant pool builder will be also be pre-populated with the
     * contents of the constant pool associated with the class reader.
     *
     * @param classModel the class to copy from
     */
    static ConstantPoolBuilder of(ClassModel classModel) {
        ClassReaderImpl reader = (ClassReaderImpl) classModel.constantPool();
        return reader.options().cpSharing
          ? new SplitConstantPool(reader)
          : new SplitConstantPool(reader.options());
    }

    /**
     * {@return a new constant pool builder}  The new constant pool builder
     * will be empty and have the specified classfile processing options.
     *
     * @param options the processing options
     */
    static ConstantPoolBuilder of(Collection<Classfile.Option> options) {
        return new SplitConstantPool(new Options(options));
    }

    /**
     * {@return whether the provided constant pool is index-compatible with this
     * one}  This may be because they are the same constant pool, or because this
     * constant pool was copied from the other.
     *
     * @param constantPool the other constant pool
     */
    boolean canWriteDirect(ConstantPool constantPool);

    /**
     * Writes associated bootstrap method entries to the specified writer
     *
     * @param buf the writer
     * @return false when no bootstrap method entry has been written
     */
    boolean writeBootstrapMethods(BufWriter buf);

    /**
     * {@return A {@link Utf8Entry} describing the provided {@linkplain String}}
     * If a UTF8 entry in the pool already describes this string, it is returned;
     * otherwise, a new entry is added and the new entry is returned.
     *
     * @param s the string
     */
    Utf8Entry utf8Entry(String s);

    /**
     * {@return A {@link Utf8Entry} describing the field descriptor of the provided
     * {@linkplain ClassDesc}}
     * If a UTF8 entry in the pool already describes this field descriptor, it is returned;
     * otherwise, a new entry is added and the new entry is returned.
     *
     * @param desc the symbolic descriptor for the class
     */
    default Utf8Entry utf8Entry(ClassDesc desc) {
        return utf8Entry(desc.descriptorString());
    }

    /**
     * {@return A {@link Utf8Entry} describing the method descriptor of the provided
     * {@linkplain MethodTypeDesc}}
     * If a UTF8 entry in the pool already describes this field descriptor, it is returned;
     * otherwise, a new entry is added and the new entry is returned.
     *
     * @param desc the symbolic descriptor for the method type
     */
    default Utf8Entry utf8Entry(MethodTypeDesc desc) {
        return utf8Entry(desc.descriptorString());
    }

    /**
     * {@return A {@link ClassEntry} describing the class whose internal name
     * is encoded in the provided {@linkplain Utf8Entry}}
     * If a Class entry in the pool already describes this class,
     * it is returned; otherwise, a new entry is added and the new entry is
     * returned.
     *
     * @param ne the constant pool entry describing the internal name of the class
     */
    ClassEntry classEntry(Utf8Entry ne);

    /**
     * {@return A {@link ClassEntry} describing the class described by
     * provided {@linkplain ClassDesc}}
     * If a Class entry in the pool already describes this class,
     * it is returned; otherwise, a new entry is added and the new entry is
     * returned.
     *
     * @param classDesc the symbolic descriptor for the class
     */
    default ClassEntry classEntry(ClassDesc classDesc) {
<<<<<<< HEAD
        ClassEntryImpl ret = (ClassEntryImpl)classEntry(utf8Entry(classDesc.isArray() ? classDesc.descriptorString() : Util.toInternalName(classDesc)));
        ret.sym = classDesc;
        return ret;
=======
        if (classDesc.isPrimitive()) {
            throw new IllegalArgumentException("Cannot be encoded as ClassEntry: " + classDesc.displayName());
        }
        return classEntry(utf8Entry(classDesc.isArray() ? classDesc.descriptorString() : Util.toInternalName(classDesc)));
>>>>>>> cd5d0ff5
    }

    /**
     * {@return A {@link PackageEntry} describing the class whose internal name
     * is encoded in the provided {@linkplain Utf8Entry}}
     * If a Package entry in the pool already describes this class,
     * it is returned; otherwise, a new entry is added and the new entry is
     * returned.
     *
     * @param nameEntry the constant pool entry describing the internal name of
     *                  the package
     */
    PackageEntry packageEntry(Utf8Entry nameEntry);

    /**
     * {@return A {@link PackageEntry} describing the class described by
     * provided {@linkplain PackageDesc}}
     * If a Package entry in the pool already describes this class,
     * it is returned; otherwise, a new entry is added and the new entry is
     * returned.
     *
     * @param packageDesc the symbolic descriptor for the class
     */
    default PackageEntry packageEntry(PackageDesc packageDesc) {
        return packageEntry(utf8Entry(packageDesc.packageInternalName()));
    }

    /**
     * {@return A {@link ModuleEntry} describing the module whose name
     * is encoded in the provided {@linkplain Utf8Entry}}
     * If a module entry in the pool already describes this class,
     * it is returned; otherwise, a new entry is added and the new entry is
     * returned.
     *
     * @param moduleName the constant pool entry describing the module name
     */
    ModuleEntry moduleEntry(Utf8Entry moduleName);

    /**
     * {@return A {@link ModuleEntry} describing the module described by
     * provided {@linkplain ModuleDesc}}
     * If a module entry in the pool already describes this class,
     * it is returned; otherwise, a new entry is added and the new entry is
     * returned.
     *
     * @param moduleDesc the symbolic descriptor for the class
     */
    default ModuleEntry moduleEntry(ModuleDesc moduleDesc) {
        return moduleEntry(utf8Entry(moduleDesc.moduleName()));
    }

    /**
     * {@return A {@link NameAndTypeEntry} describing the provided name and type}
     * If a NameAndType entry in the pool already describes this name and type,
     * it is returned; otherwise, a new entry is added and the new entry is
     * returned.
     *
     * @param nameEntry the member name
     * @param typeEntry the member field or method descriptor
     */
    NameAndTypeEntry nameAndTypeEntry(Utf8Entry nameEntry, Utf8Entry typeEntry);

    /**
     * {@return A {@link NameAndTypeEntry} describing the provided name and type}
     * If a NameAndType entry in the pool already describes this name and type,
     * it is returned; otherwise, a new entry is added and the new entry is
     * returned.
     *
     * @param name the member name
     * @param type the symbolic descriptor for a field type
     */
    default NameAndTypeEntry nameAndTypeEntry(String name, ClassDesc type) {
        var ret = (NameAndTypeEntryImpl)nameAndTypeEntry(utf8Entry(name), utf8Entry(type.descriptorString()));
        ret.typeSym = type;
        return ret;
    }

    /**
     * {@return A {@link NameAndTypeEntry} describing the provided name and type}
     * If a NameAndType entry in the pool already describes this name and type,
     * it is returned; otherwise, a new entry is added and the new entry is
     * returned.
     *
     * @param name the member name
     * @param type the symbolic descriptor for a method type
     */
    default NameAndTypeEntry nameAndTypeEntry(String name, MethodTypeDesc type) {
        var ret = (NameAndTypeEntryImpl)nameAndTypeEntry(utf8Entry(name), utf8Entry(type.descriptorString()));
        ret.typeSym = type;
        return ret;
    }

    /**
     * {@return A {@link FieldRefEntry} describing a field of a class}
     * If a FieldRef entry in the pool already describes this field,
     * it is returned; otherwise, a new entry is added and the new entry is
     * returned.
     *
     * @param owner the class the field is a member of
     * @param nameAndType the name and type of the field
     */
    FieldRefEntry fieldRefEntry(ClassEntry owner, NameAndTypeEntry nameAndType);

    /**
     * {@return A {@link FieldRefEntry} describing a field of a class}
     * If a FieldRef entry in the pool already describes this field,
     * it is returned; otherwise, a new entry is added and the new entry is
     * returned.
     *
     * @param owner the class the field is a member of
     * @param name the name of the field
     * @param type the type of the field
     */
    default FieldRefEntry fieldRefEntry(ClassDesc owner, String name, ClassDesc type) {
        return fieldRefEntry(classEntry(owner), nameAndTypeEntry(name, type));
    }

    /**
     * {@return A {@link MethodRefEntry} describing a method of a class}
     * If a MethodRefEntry entry in the pool already describes this method,
     * it is returned; otherwise, a new entry is added and the new entry is
     * returned.
     *
     * @param owner the class the method is a member of
     * @param nameAndType the name and type of the method
     */
    MethodRefEntry methodRefEntry(ClassEntry owner, NameAndTypeEntry nameAndType);

    /**
     * {@return A {@link MethodRefEntry} describing a method of a class}
     * If a MethodRefEntry entry in the pool already describes this method,
     * it is returned; otherwise, a new entry is added and the new entry is
     * returned.
     *
     * @param owner the class the method is a member of
     * @param name the name of the method
     * @param type the type of the method
     */
    default MethodRefEntry methodRefEntry(ClassDesc owner, String name, MethodTypeDesc type) {
        return methodRefEntry(classEntry(owner), nameAndTypeEntry(name, type));
    }

    /**
     * {@return A {@link InterfaceMethodRefEntry} describing a method of a class}
     * If a InterfaceMethodRefEntry entry in the pool already describes this method,
     * it is returned; otherwise, a new entry is added and the new entry is
     * returned.
     *
     * @param owner the class the method is a member of
     * @param nameAndType the name and type of the method
     */
    InterfaceMethodRefEntry interfaceMethodRefEntry(ClassEntry owner, NameAndTypeEntry nameAndType);

    /**
     * {@return A {@link InterfaceMethodRefEntry} describing a method of a class}
     * If a InterfaceMethodRefEntry entry in the pool already describes this method,
     * it is returned; otherwise, a new entry is added and the new entry is
     * returned.
     *
     * @param owner the class the method is a member of
     * @param name the name of the method
     * @param type the type of the method
     */
    default InterfaceMethodRefEntry interfaceMethodRefEntry(ClassDesc owner, String name, MethodTypeDesc type) {
        return interfaceMethodRefEntry(classEntry(owner), nameAndTypeEntry(name, type));
    }

    /**
     * {@return A {@link MethodTypeEntry} describing a method type}
     * If a MethodType entry in the pool already describes this method type,
     * it is returned; otherwise, a new entry is added and the new entry is
     * returned.
     *
     * @param descriptor the symbolic descriptor of the method type
     */
    MethodTypeEntry methodTypeEntry(MethodTypeDesc descriptor);

    /**
     * {@return A {@link MethodTypeEntry} describing a method type}
     * If a MethodType entry in the pool already describes this method type,
     * it is returned; otherwise, a new entry is added and the new entry is
     * returned.
     *
     * @param descriptor the constant pool entry for the method type descriptor
     */
    MethodTypeEntry methodTypeEntry(Utf8Entry descriptor);

    /**
     * {@return A {@link MethodHandleEntry} describing a direct method handle}
     * If a MethodHandle entry in the pool already describes this method handle,
     * it is returned; otherwise, a new entry is added and the new entry is
     * returned.
     *
     * @param descriptor the symbolic descriptor of the method handle
     */
    default MethodHandleEntry methodHandleEntry(DirectMethodHandleDesc descriptor) {
        var owner = classEntry(descriptor.owner());
        var nat = nameAndTypeEntry(utf8Entry(descriptor.methodName()), utf8Entry(descriptor.lookupDescriptor()));
        return methodHandleEntry(descriptor.refKind(), switch (descriptor.kind()) {
            case GETTER, SETTER, STATIC_GETTER, STATIC_SETTER -> fieldRefEntry(owner, nat);
            case INTERFACE_STATIC, INTERFACE_VIRTUAL, INTERFACE_SPECIAL -> interfaceMethodRefEntry(owner, nat);
            case STATIC, VIRTUAL, SPECIAL, CONSTRUCTOR -> methodRefEntry(owner, nat);
        });
    }

    /**
     * {@return A {@link MethodHandleEntry} describing a field accessor or method}
     * If a MethodHandle entry in the pool already describes this method handle,
     * it is returned; otherwise, a new entry is added and the new entry is
     * returned.
     *
     * @param refKind the reference kind of the method handle {@jvms 4.4.8}
     * @param reference the constant pool entry describing the field or method
     */
    MethodHandleEntry methodHandleEntry(int refKind, MemberRefEntry reference);

    /**
     * {@return An {@link InvokeDynamicEntry} describing a dynamic call site}
     * If an InvokeDynamic entry in the pool already describes this site,
     * it is returned; otherwise, a new entry is added and the new entry is
     * returned.
     *
     * @param dcsd the symbolic descriptor of the method handle
     */
    default InvokeDynamicEntry invokeDynamicEntry(DynamicCallSiteDesc dcsd) {
        return invokeDynamicEntry(bsmEntry((DirectMethodHandleDesc)dcsd.bootstrapMethod(), List.of(dcsd.bootstrapArgs())), nameAndTypeEntry(dcsd.invocationName(), dcsd.invocationType()));
    }

    /**
     * {@return An {@link InvokeDynamicEntry} describing a dynamic call site}
     * If an InvokeDynamic entry in the pool already describes this site,
     * it is returned; otherwise, a new entry is added and the new entry is
     * returned.
     *
     * @param bootstrapMethodEntry the entry in the bootstrap method table
     * @param nameAndType the invocation name and type
     */
    InvokeDynamicEntry invokeDynamicEntry(BootstrapMethodEntry bootstrapMethodEntry,
                                          NameAndTypeEntry nameAndType);

    /**
     * {@return A {@link ConstantDynamicEntry} describing a dynamic constant}
     * If a ConstantDynamic entry in the pool already describes this site,
     * it is returned; otherwise, a new entry is added and the new entry is
     * returned.
     *
     * @param dcd the symbolic descriptor of the constant
     */
    default ConstantDynamicEntry constantDynamicEntry(DynamicConstantDesc<?> dcd) {
        return constantDynamicEntry(bsmEntry(dcd.bootstrapMethod(), List.of(dcd.bootstrapArgs())), nameAndTypeEntry(dcd.constantName(), dcd.constantType()));
    }

    /**
     * {@return A {@link ConstantDynamicEntry} describing a dynamic constant}
     * If a ConstantDynamic entry in the pool already describes this site,
     * it is returned; otherwise, a new entry is added and the new entry is
     * returned.
     *
     * @param bootstrapMethodEntry the entry in the bootstrap method table
     * @param nameAndType the invocation name and type
     */
    ConstantDynamicEntry constantDynamicEntry(BootstrapMethodEntry bootstrapMethodEntry, NameAndTypeEntry nameAndType);

    /**
     * {@return An {@link IntegerEntry} describing the provided value}
     * If an integer entry in the pool already describes this value, it is returned;
     * otherwise, a new entry is added and the new entry is returned.
     *
     * @param value the value
     */
    IntegerEntry intEntry(int value);

    /**
     * {@return A {@link FloatEntry} describing the provided value}
     * If a float entry in the pool already describes this value, it is returned;
     * otherwise, a new entry is added and the new entry is returned.
     *
     * @param value the value
     */
    FloatEntry floatEntry(float value);

    /**
     * {@return A {@link LongEntry} describing the provided value}
     * If a long entry in the pool already describes this value, it is returned;
     * otherwise, a new entry is added and the new entry is returned.
     *
     * @param value the value
     */
    LongEntry longEntry(long value);

    /**
     * {@return A {@link DoubleEntry} describing the provided value}
     * If a double entry in the pool already describes this value, it is returned;
     * otherwise, a new entry is added and the new entry is returned.
     *
     * @param value the value
     */
    DoubleEntry doubleEntry(double value);

    /**
     * {@return A {@link StringEntry} referencing the provided UTF8 entry}
     * If a String entry in the pool already describes this value, it is returned;
     * otherwise, a new entry is added and the new entry is returned.
     *
     * @param utf8 the UTF8 entry describing the string
     */
    StringEntry stringEntry(Utf8Entry utf8);

    /**
     * {@return A {@link StringEntry} describing the provided value}
     * If a string entry in the pool already describes this value, it is returned;
     * otherwise, a new entry is added and the new entry is returned.
     *
     * @param value the value
     */
    default StringEntry stringEntry(String value) {
        return stringEntry(utf8Entry(value));
    }

    /**
     * {@return A {@link ConstantValueEntry} descripbing the provided
     * Integer, Long, Float, Double, or String constant}
     *
     * @param c the constant
     */
    default ConstantValueEntry constantValueEntry(ConstantDesc c) {
        if (c instanceof Integer i) return intEntry(i);
        if (c instanceof String s) return stringEntry(s);
        if (c instanceof Long l) return longEntry(l);
        if (c instanceof Float f) return floatEntry(f);
        if (c instanceof Double d) return doubleEntry(d);
        throw new IllegalArgumentException("Illegal type: " + (c == null ? null : c.getClass()));
    }

    /**
     * {@return A {@link LoadableConstantEntry} describing the provided
     * constant}  The constant should be an Integer, String, Long, Float,
     * Double, ClassDesc (for a Class constant), MethodTypeDesc (for a MethodType
     * constant), DirectMethodHandleDesc (for a MethodHandle constant), or
     * a DynamicConstantDesc (for a dynamic constant.)
     *
     * @param c the constant
     */
    default LoadableConstantEntry loadableConstantEntry(ConstantDesc c) {
        if (c instanceof Integer i) return intEntry(i);
        if (c instanceof String s) return stringEntry(s);
        if (c instanceof Long l) return longEntry(l);
        if (c instanceof Float f) return floatEntry(f);
        if (c instanceof Double d) return doubleEntry(d);
        if (c instanceof ClassDesc cd && !cd.isPrimitive()) return classEntry(cd);
        if (c instanceof MethodTypeDesc mtd) return methodTypeEntry(mtd);
        if (c instanceof DirectMethodHandleDesc dmhd) return methodHandleEntry(dmhd);
        if (c instanceof DynamicConstantDesc<?> dcd) return constantDynamicEntry(dcd);
        throw new IllegalArgumentException("Illegal type: " + (c == null ? null : c.getClass()));
    }

    /**
     * {@return An {@link AnnotationConstantValueEntry} describing the provided
     * constant}  The constant should be an Integer, String, Long, Float,
     * Double, ClassDesc (for a Class constant), or MethodTypeDesc (for a MethodType
     * constant.)
     *
     * @param c the constant
     */
    default AnnotationConstantValueEntry annotationConstantValueEntry(ConstantDesc c) {
        if (c instanceof Integer i) return intEntry(i);
        if (c instanceof String s) return utf8Entry(s);
        if (c instanceof Long l) return longEntry(l);
        if (c instanceof Float f) return floatEntry(f);
        if (c instanceof Double d) return doubleEntry(d);
        if (c instanceof ClassDesc cd) return utf8Entry(cd);
        if (c instanceof MethodTypeDesc mtd) return utf8Entry(mtd);
        throw new IllegalArgumentException("Illegal type: " + (c == null ? null : c.getClass()));
    }

    /**
     * {@return a {@link BootstrapMethodEntry} describing the provided
     * bootstrap method and static arguments}
     *
     * @param methodReference the bootstrap method
     * @param arguments the bootstrap arguments
     */
    default BootstrapMethodEntry bsmEntry(DirectMethodHandleDesc methodReference,
                                          List<ConstantDesc> arguments) {
        return bsmEntry(methodHandleEntry(methodReference),
                arguments.stream().map(this::loadableConstantEntry).toList());
    }

    /**
     * {@return a {@link BootstrapMethodEntry} describing the provided
     * bootstrap method and static arguments}
     *
     * @param methodReference the bootstrap method
     * @param arguments the bootstrap arguments
     */
    BootstrapMethodEntry bsmEntry(MethodHandleEntry methodReference,
                                  List<LoadableConstantEntry> arguments);
}<|MERGE_RESOLUTION|>--- conflicted
+++ resolved
@@ -159,16 +159,12 @@
      * @param classDesc the symbolic descriptor for the class
      */
     default ClassEntry classEntry(ClassDesc classDesc) {
-<<<<<<< HEAD
+        if (classDesc.isPrimitive()) {
+            throw new IllegalArgumentException("Cannot be encoded as ClassEntry: " + classDesc.displayName());
+        }
         ClassEntryImpl ret = (ClassEntryImpl)classEntry(utf8Entry(classDesc.isArray() ? classDesc.descriptorString() : Util.toInternalName(classDesc)));
         ret.sym = classDesc;
         return ret;
-=======
-        if (classDesc.isPrimitive()) {
-            throw new IllegalArgumentException("Cannot be encoded as ClassEntry: " + classDesc.displayName());
-        }
-        return classEntry(utf8Entry(classDesc.isArray() ? classDesc.descriptorString() : Util.toInternalName(classDesc)));
->>>>>>> cd5d0ff5
     }
 
     /**
