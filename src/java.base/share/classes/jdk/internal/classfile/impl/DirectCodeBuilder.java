--- conflicted
+++ resolved
@@ -507,22 +507,11 @@
         }
     }
 
-<<<<<<< HEAD
-    public void writeIncrement(int slot, int val) {
-        if ((slot < 256 && val < 128 && val > -127)) {
-            bytecodesBufWriter.writeU1U1U1(IINC, slot, val);
-=======
     public void writeIncrement(boolean wide, int slot, int val) {
         if (wide) {
-            bytecodesBufWriter.writeU1(RawBytecodeHelper.WIDE);
-        }
-        bytecodesBufWriter.writeU1(RawBytecodeHelper.IINC);
-        if (wide) {
-            bytecodesBufWriter.writeU2(slot);
-            bytecodesBufWriter.writeU2(val);
->>>>>>> 39c17b39
-        } else {
-            bytecodesBufWriter.writeU2U2U2((WIDE << 8) | IINC, slot, val);
+            bytecodesBufWriter.writeU2U2U2((WIDE << 8) | IINC, slot, value);
+        } else {
+            bytecodesBufWriter.writeU1U1U1(IINC, slot, value);
         }
     }
 
