--- conflicted
+++ resolved
@@ -1,6 +1,5 @@
 /*
  * Copyright (c) 2022, 2024, Oracle and/or its affiliates. All rights reserved.
- * Copyright (c) 2024, Alibaba Group Holding Limited. All Rights Reserved.
  * DO NOT ALTER OR REMOVE COPYRIGHT NOTICES OR THIS FILE HEADER.
  *
  * This code is free software; you can redistribute it and/or modify it
@@ -417,57 +416,7 @@
             }
             else {
                 // state == STRING and no raw bytes
-<<<<<<< HEAD
-                if (stringValue.length() > 65535) {
-                    throw new IllegalArgumentException("string too long");
-                }
-                pool.writeU1(tag);
-                pool.writeU2(charLen);
-                for (int i = 0; i < charLen; ++i) {
-                    char c = stringValue.charAt(i);
-                    if (c >= '\001' && c <= '\177') {
-                        // Optimistic writing -- hope everything is bytes
-                        // If not, we bail out, and alternate path patches the length
-                        pool.writeU1((byte) c);
-                    }
-                    else {
-                        int charLength = stringValue.length();
-                        int byteLength = i;
-                        char c1;
-                        for (int j = i; j < charLength; ++j) {
-                            c1 = (stringValue).charAt(j);
-                            if (c1 >= '\001' && c1 <= '\177') {
-                                byteLength++;
-                            } else if (c1 > '\u07FF') {
-                                byteLength += 3;
-                            } else {
-                                byteLength += 2;
-                            }
-                        }
-                        if (byteLength > 65535) {
-                            throw new IllegalArgumentException();
-                        }
-                        int byteLengthFinal = byteLength;
-                        pool.patchU2(pool.size() - i - 2, byteLengthFinal);
-                        for (int j = i; j < charLength; ++j) {
-                            c1 = (stringValue).charAt(j);
-                            if (c1 >= '\001' && c1 <= '\177') {
-                                pool.writeU1((byte) c1);
-                            } else if (c1 > '\u07FF') {
-                                pool.writeU1((byte) (0xE0 | c1 >> 12 & 0xF));
-                                pool.writeU1((byte) (0x80 | c1 >> 6 & 0x3F));
-                                pool.writeU1((byte) (0x80 | c1 & 0x3F));
-                            } else {
-                                pool.writeU1((byte) (0xC0 | c1 >> 6 & 0x1F));
-                                pool.writeU1((byte) (0x80 | c1 & 0x3F));
-                            }
-                        }
-                        break;
-                    }
-                }
-=======
                 pool.writeUTF(stringValue);
->>>>>>> 8fb8cd85
             }
         }
     }
