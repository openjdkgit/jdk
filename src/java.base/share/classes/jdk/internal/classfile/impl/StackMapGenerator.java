/*
 * Copyright (c) 2022, 2024, Oracle and/or its affiliates. All rights reserved.
 * DO NOT ALTER OR REMOVE COPYRIGHT NOTICES OR THIS FILE HEADER.
 *
 * This code is free software; you can redistribute it and/or modify it
 * under the terms of the GNU General Public License version 2 only, as
 * published by the Free Software Foundation.  Oracle designates this
 * particular file as subject to the "Classpath" exception as provided
 * by Oracle in the LICENSE file that accompanied this code.
 *
 * This code is distributed in the hope that it will be useful, but WITHOUT
 * ANY WARRANTY; without even the implied warranty of MERCHANTABILITY or
 * FITNESS FOR A PARTICULAR PURPOSE.  See the GNU General Public License
 * version 2 for more details (a copy is included in the LICENSE file that
 * accompanied this code).
 *
 * You should have received a copy of the GNU General Public License version
 * 2 along with this work; if not, write to the Free Software Foundation,
 * Inc., 51 Franklin St, Fifth Floor, Boston, MA 02110-1301 USA.
 *
 * Please contact Oracle, 500 Oracle Parkway, Redwood Shores, CA 94065 USA
 * or visit www.oracle.com if you need additional information or have any
 * questions.
 *
 */
package jdk.internal.classfile.impl;

import java.lang.classfile.Attribute;
import java.lang.classfile.Attributes;
import java.lang.classfile.BufWriter;
import java.lang.classfile.ClassFile;
import java.lang.classfile.Label;
import java.lang.classfile.attribute.StackMapTableAttribute;
import java.lang.classfile.constantpool.ClassEntry;
import java.lang.classfile.constantpool.ConstantDynamicEntry;
import java.lang.classfile.constantpool.ConstantPoolBuilder;
import java.lang.classfile.constantpool.InvokeDynamicEntry;
import java.lang.classfile.constantpool.MemberRefEntry;
import java.lang.constant.ClassDesc;
import java.lang.constant.MethodTypeDesc;
import java.util.ArrayList;
import java.util.Arrays;
import java.util.BitSet;
import java.util.List;
import java.util.Objects;
import java.util.stream.Collectors;
import jdk.internal.constant.ReferenceClassDescImpl;
import jdk.internal.constant.PrimitiveClassDescImpl;
import jdk.internal.util.Preconditions;

import static java.lang.classfile.ClassFile.*;
import static java.lang.constant.ConstantDescs.*;

/**
 * StackMapGenerator is responsible for stack map frames generation.
 * <p>
 * Stack map frames are computed from serialized bytecode similar way they are verified during class loading process.
 * <p>
 * The {@linkplain #generate() frames computation} consists of following steps:
 * <ol>
 * <li>{@linkplain #detectFrameOffsets() Detection} of mandatory stack map frames offsets:<ul>
 *      <li>Mandatory stack map frame offsets include all jump and switch instructions targets,
 *          offsets immediately following {@linkplain #noControlFlow(int) "no control flow"}
 *          and all exception table handlers.
 *      <li>Detection is performed in a single fast pass through the bytecode,
 *          with no auxiliary structures construction nor further instructions processing.
 * </ul>
 * <li>Generator loop {@linkplain #processMethod() processing bytecode instructions}:<ul>
 *      <li>Generator loop simulates sequence instructions {@linkplain #processBlock(RawBytecodeHelper) processing effect on the actual stack and locals}.
 *      <li>All mandatory {@linkplain Frame frames} detected in the step #1 are {@linkplain Frame#checkAssignableTo(Frame) retro-filled}
 *          (or {@linkplain Frame#merge(Type, Type[], int, Frame) reverse-merged} in subsequent processing)
 *          with the actual stack and locals for all matching jump, switch and exception handler targets.
 *      <li>All frames modified by reverse merges are marked as {@linkplain Frame#dirty dirty} for further processing.
 *      <li>Code blocks with not yet known entry frame content are skipped and related frames are also marked as dirty.
 *      <li>Generator loop process is repeated until all mandatory frames are cleared or until an error state is reached.
 *      <li>Generator loop always passes all instructions at least once to calculate {@linkplain #maxStack max stack}
 *          and {@linkplain #maxLocals max locals} code attributes.
 *      <li>More than one pass is usually not necessary, except for more complex bytecode sequences.<br>
 *          <i>(Note: experimental measurements showed that more than 99% of the cases required only single pass to clear all frames,
 *          less than 1% of the cases required second pass and remaining 0,01% of the cases required third pass to clear all frames.)</i>.
 * </ul>
 * <li>Dead code patching to pass class loading verification:<ul>
 *      <li>Dead code blocks are indicated by frames remaining without content after leaving the Generator loop.
 *      <li>Each dead code block is filled with <code>NOP</code> instructions, terminated with
 *          <code>ATHROW</code> instruction, and removed from exception handlers table.
 *      <li>Dead code block entry frame is set to <code>java.lang.Throwable</code> single stack item and no locals.
 * </ul>
 * </ol>
 * <p>
 * {@linkplain Frame#merge(Type, Type[], int, Frame) Reverse-merge} of the stack map frames
 * may in some situations require to determine {@linkplain ClassHierarchyImpl class hierarchy} relations.
 * <p>
 * Reverse-merge of individual {@linkplain Type types} is performed when a target frame has already been retro-filled
 * and it is necessary to adjust its existing stack entries and locals to also match actual stack map frame conditions.
 * Following tables describe how new target stack entry or local type is calculated, based on the actual frame stack entry or local ("from")
 * and actual value of the target stack entry or local ("to").
 *
 * <table border="1">
 * <caption>Reverse-merge of general type categories</caption>
 * <tr><th>to \ from<th>TOP<th>PRIMITIVE<th>UNINITIALIZED<th>REFERENCE
 * <tr><th>TOP<td>TOP<td>TOP<td>TOP<td>TOP
 * <tr><th>PRIMITIVE<td>TOP<td><a href="#primitives">Reverse-merge of primitive types</a><td>TOP<td>TOP
 * <tr><th>UNINITIALIZED<td>TOP<td>TOP<td>Is NEW offset matching ? UNINITIALIZED : TOP<td>TOP
 * <tr><th>REFERENCE<td>TOP<td>TOP<td>TOP<td><a href="#references">Reverse-merge of reference types</a>
 * </table>
 * <p>
 * <table id="primitives" border="1">
 * <caption>Reverse-merge of primitive types</caption>
 * <tr><th>to \ from<th>SHORT<th>BYTE<th>BOOLEAN<th>LONG<th>DOUBLE<th>FLOAT<th>INTEGER
 * <tr><th>SHORT<td>SHORT<td>TOP<td>TOP<td>TOP<td>TOP<td>TOP<td>SHORT
 * <tr><th>BYTE<td>TOP<td>BYTE<td>TOP<td>TOP<td>TOP<td>TOP<td>BYTE
 * <tr><th>BOOLEAN<td>TOP<td>TOP<td>BOOLEAN<td>TOP<td>TOP<td>TOP<td>BOOLEAN
 * <tr><th>LONG<td>TOP<td>TOP<td>TOP<td>LONG<td>TOP<td>TOP<td>TOP
 * <tr><th>DOUBLE<td>TOP<td>TOP<td>TOP<td>TOP<td>DOUBLE<td>TOP<td>TOP
 * <tr><th>FLOAT<td>TOP<td>TOP<td>TOP<td>TOP<td>TOP<td>FLOAT<td>TOP
 * <tr><th>INTEGER<td>TOP<td>TOP<td>TOP<td>TOP<td>TOP<td>TOP<td>INTEGER
 * </table>
 * <p>
 * <table id="references" border="1">
 * <caption>Reverse merge of reference types</caption>
 * <tr><th>to \ from<th>NULL<th>j.l.Object<th>j.l.Cloneable<th>j.i.Serializable<th>ARRAY<th>INTERFACE*<th>OBJECT**
 * <tr><th>NULL<td>NULL<td>j.l.Object<td>j.l.Cloneable<td>j.i.Serializable<td>ARRAY<td>INTERFACE<td>OBJECT
 * <tr><th>j.l.Object<td>j.l.Object<td>j.l.Object<td>j.l.Object<td>j.l.Object<td>j.l.Object<td>j.l.Object<td>j.l.Object
 * <tr><th>j.l.Cloneable<td>j.l.Cloneable<td>j.l.Cloneable<td>j.l.Cloneable<td>j.l.Cloneable<td>j.l.Object<td>j.l.Cloneable<td>j.l.Cloneable
 * <tr><th>j.i.Serializable<td>j.i.Serializable<td>j.i.Serializable<td>j.i.Serializable<td>j.i.Serializable<td>j.l.Object<td>j.i.Serializable<td>j.i.Serializable
 * <tr><th>ARRAY<td>ARRAY<td>j.l.Object<td>j.l.Object<td>j.l.Object<td><a href="#arrays">Reverse merge of arrays</a><td>j.l.Object<td>j.l.Object
 * <tr><th>INTERFACE*<td>INTERFACE<td>j.l.Object<td>j.l.Object<td>j.l.Object<td>j.l.Object<td>j.l.Object<td>j.l.Object
 * <tr><th>OBJECT**<td>OBJECT<td>j.l.Object<td>j.l.Object<td>j.l.Object<td>j.l.Object<td>j.l.Object<td>Resolved common ancestor
 * <tr><td colspan="8">*any interface reference except for j.l.Cloneable and j.i.Serializable<br>**any object reference except for j.l.Object
 * </table>
 * <p id="arrays">
 * Array types are reverse-merged as reference to array type constructed from reverse-merged components.
 * Reference to j.l.Object is an alternate result when construction of the array type is not possible (when reverse-merge of components returned TOP or other non-reference and non-primitive type).
 * <p>
 * Custom class hierarchy resolver has been implemented as a part of the library to avoid heavy class loading
 * and to allow stack maps generation even for code with incomplete dependency classpath.
 * However stack maps generated with {@linkplain ClassHierarchyImpl#resolve(java.lang.constant.ClassDesc) warnings of unresolved dependencies} may later fail to verify during class loading process.
 * <p>
 * Focus of the whole algorithm is on high performance and low memory footprint:<ul>
 *      <li>It does not produce, collect nor visit any complex intermediate structures
 *          <i>(beside {@linkplain RawBytecodeHelper traversing} the {@linkplain #bytecode bytecode in binary form}).</i>
 *      <li>It works with only minimal mandatory stack map frames.
 *      <li>It does not spend time on any non-essential verifications.
 * </ul>
 */

public final class StackMapGenerator {

    static StackMapGenerator of(DirectCodeBuilder dcb, BufWriterImpl buf) {
        return new StackMapGenerator(
                dcb,
                buf.thisClass().asSymbol(),
                dcb.methodInfo.methodName().stringValue(),
                dcb.methodInfo.methodTypeSymbol(),
                (dcb.methodInfo.methodFlags() & ACC_STATIC) != 0,
                dcb.bytecodesBufWriter.bytecodeView(),
                dcb.constantPool,
                dcb.context,
                dcb.handlers);
    }

    private static final String OBJECT_INITIALIZER_NAME = "<init>";
    private static final int FLAG_THIS_UNINIT = 0x01;
    private static final int FRAME_DEFAULT_CAPACITY = 10;
    private static final int T_BOOLEAN = 4, T_LONG = 11;

    private static final int ITEM_TOP = 0,
            ITEM_INTEGER = 1,
            ITEM_FLOAT = 2,
            ITEM_DOUBLE = 3,
            ITEM_LONG = 4,
            ITEM_NULL = 5,
            ITEM_UNINITIALIZED_THIS = 6,
            ITEM_OBJECT = 7,
            ITEM_UNINITIALIZED = 8,
            ITEM_BOOLEAN = 9,
            ITEM_BYTE = 10,
            ITEM_SHORT = 11,
            ITEM_CHAR = 12,
            ITEM_LONG_2ND = 13,
            ITEM_DOUBLE_2ND = 14;

    private static final Type[] ARRAY_FROM_BASIC_TYPE = {null, null, null, null,
        Type.BOOLEAN_ARRAY_TYPE, Type.CHAR_ARRAY_TYPE, Type.FLOAT_ARRAY_TYPE, Type.DOUBLE_ARRAY_TYPE,
        Type.BYTE_ARRAY_TYPE, Type.SHORT_ARRAY_TYPE, Type.INT_ARRAY_TYPE, Type.LONG_ARRAY_TYPE};

    static record RawExceptionCatch(int start, int end, int handler, Type catchType) {}

    private final Type thisType;
    private final String methodName;
    private final MethodTypeDesc methodDesc;
    private final RawBytecodeHelper.CodeRange bytecode;
    private final SplitConstantPool cp;
    private final boolean isStatic;
    private final LabelContext labelContext;
    private final List<AbstractPseudoInstruction.ExceptionCatchImpl> handlers;
    private final List<RawExceptionCatch> rawHandlers;
    private final ClassHierarchyImpl classHierarchy;
    private final boolean patchDeadCode;
    private final boolean filterDeadLabels;
    private List<Frame> frames;
    private final Frame currentFrame;
    private int maxStack, maxLocals;

    /**
     * Primary constructor of the <code>Generator</code> class.
     * New <code>Generator</code> instance must be created for each individual class/method.
     * Instance contains only immutable results, all the calculations are processed during instance construction.
     *
     * @param labelContext <code>LabelContext</code> instance used to resolve or patch <code>ExceptionHandler</code>
     * labels to bytecode offsets (or vice versa)
     * @param thisClass class to generate stack maps for
     * @param methodName method name to generate stack maps for
     * @param methodDesc method descriptor to generate stack maps for
     * @param isStatic information whether the method is static
     * @param bytecode R/W <code>ByteBuffer</code> wrapping method bytecode, the content is altered in case <code>Generator</code> detects  and patches dead code
     * @param cp R/W <code>ConstantPoolBuilder</code> instance used to resolve all involved CP entries and also generate new entries referenced from the generated stack maps
     * @param handlers R/W <code>ExceptionHandler</code> list used to detect mandatory frame offsets as well as to determine stack maps in exception handlers
     * and also to be altered when dead code is detected and must be excluded from exception handlers
     */
    public StackMapGenerator(LabelContext labelContext,
                     ClassDesc thisClass,
                     String methodName,
                     MethodTypeDesc methodDesc,
                     boolean isStatic,
                     RawBytecodeHelper.CodeRange bytecode,
                     SplitConstantPool cp,
                     ClassFileImpl context,
                     List<AbstractPseudoInstruction.ExceptionCatchImpl> handlers) {
        this.thisType = Type.referenceType(thisClass);
        this.methodName = methodName;
        this.methodDesc = methodDesc;
        this.isStatic = isStatic;
        this.bytecode = bytecode;
        this.cp = cp;
        this.labelContext = labelContext;
        this.handlers = handlers;
        this.rawHandlers = new ArrayList<>(handlers.size());
        this.classHierarchy = new ClassHierarchyImpl(context.classHierarchyResolver());
        this.patchDeadCode = context.patchDeadCode();
        this.filterDeadLabels = context.dropDeadLabels();
        this.currentFrame = new Frame(classHierarchy);
        generate();
    }

    /**
     * Calculated maximum number of the locals required
     * @return maximum number of the locals required
     */
    public int maxLocals() {
        return maxLocals;
    }

    /**
     * Calculated maximum stack size required
     * @return maximum stack size required
     */
    public int maxStack() {
        return maxStack;
    }

    private Frame getFrame(int offset) {
        //binary search over frames ordered by offset
        int low = 0;
        int high = frames.size() - 1;
        while (low <= high) {
            int mid = (low + high) >>> 1;
            var f = frames.get(mid);
            if (f.offset < offset)
                low = mid + 1;
            else if (f.offset > offset)
                high = mid - 1;
            else
                return f;
        }
        return null;
    }

    private void checkJumpTarget(Frame frame, int target) {
        frame.checkAssignableTo(getFrame(target));
    }

    private int exMin, exMax;

    private boolean isAnyFrameDirty() {
        for (var f : frames) {
            if (f.dirty) return true;
        }
        return false;
    }

    private void generate() {
        exMin = bytecode.length();
        exMax = -1;
        if (!handlers.isEmpty()) {
            generateHandlers();
        }
        BitSet frameOffsets = detectFrameOffsets();
        int framesCount = frameOffsets.cardinality();
        frames = new ArrayList<>(framesCount);
        int offset = -1;
        for (int i = 0; i < framesCount; i++) {
            offset = frameOffsets.nextSetBit(offset + 1);
            frames.add(new Frame(offset, classHierarchy));
        }
        do {
            processMethod();
        } while (isAnyFrameDirty());
        maxLocals = currentFrame.frameMaxLocals;
        maxStack = currentFrame.frameMaxStack;

        //dead code patching
        for (int i = 0; i < framesCount; i++) {
            var frame = frames.get(i);
            if (frame.flags == -1) {
                if (!patchDeadCode) throw generatorError("Unable to generate stack map frame for dead code", frame.offset);
                //patch frame
                frame.pushStack(Type.THROWABLE_TYPE);
                if (maxStack < 1) maxStack = 1;
                int end = (i < framesCount - 1 ? frames.get(i + 1).offset : bytecode.length()) - 1;
                //patch bytecode
                var arr = bytecode.array();
                Arrays.fill(arr, frame.offset, end, (byte) NOP);
                arr[end] = (byte) ATHROW;
                //patch handlers
                removeRangeFromExcTable(frame.offset, end + 1);
            }
        }
    }

    private void generateHandlers() {
        for (var exhandler : handlers) {
            int start_pc = labelContext.labelToBci(exhandler.tryStart());
            int end_pc = labelContext.labelToBci(exhandler.tryEnd());
            int handler_pc = labelContext.labelToBci(exhandler.handler());
            if (start_pc >= 0 && end_pc >= 0 && end_pc > start_pc && handler_pc >= 0) {
                if (start_pc < exMin) exMin = start_pc;
                if (end_pc > exMax) exMax = end_pc;
                var catchType = exhandler.catchType();
                rawHandlers.add(new RawExceptionCatch(start_pc, end_pc, handler_pc,
                        catchType.isPresent() ? cpIndexToType(catchType.get().index(), cp)
                                              : Type.THROWABLE_TYPE));
            }
        }
    }

    private void removeRangeFromExcTable(int rangeStart, int rangeEnd) {
        var it = handlers.listIterator();
        while (it.hasNext()) {
            var e = it.next();
            int handlerStart = labelContext.labelToBci(e.tryStart());
            int handlerEnd = labelContext.labelToBci(e.tryEnd());
            if (rangeStart >= handlerEnd || rangeEnd <= handlerStart) {
                //out of range
                continue;
            }
            if (rangeStart <= handlerStart) {
              if (rangeEnd >= handlerEnd) {
                  //complete removal
                  it.remove();
              } else {
                  //cut from left
                  Label newStart = labelContext.newLabel();
                  labelContext.setLabelTarget(newStart, rangeEnd);
                  it.set(new AbstractPseudoInstruction.ExceptionCatchImpl(e.handler(), newStart, e.tryEnd(), e.catchType()));
              }
            } else if (rangeEnd >= handlerEnd) {
                //cut from right
                Label newEnd = labelContext.newLabel();
                labelContext.setLabelTarget(newEnd, rangeStart);
                it.set(new AbstractPseudoInstruction.ExceptionCatchImpl(e.handler(), e.tryStart(), newEnd, e.catchType()));
            } else {
                //split
                Label newStart = labelContext.newLabel();
                labelContext.setLabelTarget(newStart, rangeEnd);
                Label newEnd = labelContext.newLabel();
                labelContext.setLabelTarget(newEnd, rangeStart);
                it.set(new AbstractPseudoInstruction.ExceptionCatchImpl(e.handler(), e.tryStart(), newEnd, e.catchType()));
                it.add(new AbstractPseudoInstruction.ExceptionCatchImpl(e.handler(), newStart, e.tryEnd(), e.catchType()));
            }
        }
    }

    /**
     * Getter of the generated <code>StackMapTableAttribute</code> or null if stack map is empty
     * @return <code>StackMapTableAttribute</code> or null if stack map is empty
     */
    public Attribute<? extends StackMapTableAttribute> stackMapTableAttribute() {
        return frames.isEmpty() ? null : new UnboundAttribute.AdHocAttribute<>(Attributes.stackMapTable()) {
            @Override
            public void writeBody(BufWriterImpl b) {
                b.writeU2(frames.size());
                Frame prevFrame =  new Frame(classHierarchy);
                prevFrame.setLocalsFromArg(methodName, methodDesc, isStatic, thisType);
                prevFrame.trimAndCompress();
                for (var fr : frames) {
                    fr.trimAndCompress();
                    fr.writeTo(b, prevFrame, cp);
                    prevFrame = fr;
                }
            }
        };
    }

    private static Type cpIndexToType(int index, ConstantPoolBuilder cp) {
        return Type.referenceType(cp.entryByIndex(index, ClassEntry.class).asSymbol());
    }

    private void processMethod() {
        var frames = this.frames;
        var currentFrame = this.currentFrame;
        currentFrame.setLocalsFromArg(methodName, methodDesc, isStatic, thisType);
        currentFrame.stackSize = 0;
        currentFrame.flags = 0;
        currentFrame.offset = -1;
        int stackmapIndex = 0;
        var bcs = bytecode.start();
        boolean ncf = false;
        while (bcs.next()) {
            currentFrame.offset = bcs.bci();
            if (stackmapIndex < frames.size()) {
                int thisOffset = frames.get(stackmapIndex).offset;
                if (ncf && thisOffset > bcs.bci()) {
                    throw generatorError("Expecting a stack map frame");
                }
                if (thisOffset == bcs.bci()) {
                    Frame nextFrame = frames.get(stackmapIndex++);
                    if (!ncf) {
                        currentFrame.checkAssignableTo(nextFrame);
                    }
                    while (!nextFrame.dirty) { //skip unmatched frames
                        if (stackmapIndex == frames.size()) return; //skip the rest of this round
                        nextFrame = frames.get(stackmapIndex++);
                    }
                    bcs.reset(nextFrame.offset); //skip code up-to the next frame
                    bcs.next();
                    currentFrame.offset = bcs.bci();
                    currentFrame.copyFrom(nextFrame);
                    nextFrame.dirty = false;
                } else if (thisOffset < bcs.bci()) {
<<<<<<< HEAD
                    throw classFormatError(thisOffset);
=======
                    throw generatorError("Bad stack map offset");
>>>>>>> 9806d213
                }
            } else if (ncf) {
                throw generatorError("Expecting a stack map frame");
            }
            ncf = processBlock(bcs);
        }
    }

    private static ClassFormatError classFormatError(int thisOffset) {
        throw new ClassFormatError(String.format("Bad stack map offset %d", thisOffset));
    }

    private boolean processBlock(RawBytecodeHelper bcs) {
        int opcode = bcs.opcode();
        boolean ncf = false;
        boolean this_uninit = false;
        boolean verified_exc_handlers = false;
        int bci = bcs.bci();
        Type type1, type2, type3, type4;
        if (RawBytecodeHelper.isStoreIntoLocal(opcode) && bci >= exMin && bci < exMax) {
            processExceptionHandlerTargets(bci, this_uninit);
            verified_exc_handlers = true;
        }
        switch (opcode) {
            case NOP -> {}
            case RETURN -> {
                ncf = true;
            }
            case ACONST_NULL ->
                currentFrame.pushStack(Type.NULL_TYPE);
            case ICONST_M1, ICONST_0, ICONST_1, ICONST_2, ICONST_3, ICONST_4, ICONST_5, SIPUSH, BIPUSH ->
                currentFrame.pushStack(Type.INTEGER_TYPE);
            case LCONST_0, LCONST_1 ->
                currentFrame.pushStack(Type.LONG_TYPE, Type.LONG2_TYPE);
            case FCONST_0, FCONST_1, FCONST_2 ->
                currentFrame.pushStack(Type.FLOAT_TYPE);
            case DCONST_0, DCONST_1 ->
                currentFrame.pushStack(Type.DOUBLE_TYPE, Type.DOUBLE2_TYPE);
            case LDC ->
                processLdc(bcs.getIndexU1());
            case LDC_W, LDC2_W ->
                processLdc(bcs.getIndexU2());
            case ILOAD ->
                currentFrame.checkLocal(bcs.getIndex()).pushStack(Type.INTEGER_TYPE);
            case ILOAD_0, ILOAD_1, ILOAD_2, ILOAD_3 ->
                currentFrame.checkLocal(opcode - ILOAD_0).pushStack(Type.INTEGER_TYPE);
            case LLOAD ->
                currentFrame.checkLocal(bcs.getIndex() + 1).pushStack(Type.LONG_TYPE, Type.LONG2_TYPE);
            case LLOAD_0, LLOAD_1, LLOAD_2, LLOAD_3 ->
                currentFrame.checkLocal(opcode - LLOAD_0 + 1).pushStack(Type.LONG_TYPE, Type.LONG2_TYPE);
            case FLOAD ->
                currentFrame.checkLocal(bcs.getIndex()).pushStack(Type.FLOAT_TYPE);
            case FLOAD_0, FLOAD_1, FLOAD_2, FLOAD_3 ->
                currentFrame.checkLocal(opcode - FLOAD_0).pushStack(Type.FLOAT_TYPE);
            case DLOAD ->
                currentFrame.checkLocal(bcs.getIndex() + 1).pushStack(Type.DOUBLE_TYPE, Type.DOUBLE2_TYPE);
            case DLOAD_0, DLOAD_1, DLOAD_2, DLOAD_3 ->
                currentFrame.checkLocal(opcode - DLOAD_0 + 1).pushStack(Type.DOUBLE_TYPE, Type.DOUBLE2_TYPE);
            case ALOAD ->
                currentFrame.pushStack(currentFrame.getLocal(bcs.getIndex()));
            case ALOAD_0, ALOAD_1, ALOAD_2, ALOAD_3 ->
                currentFrame.pushStack(currentFrame.getLocal(opcode - ALOAD_0));
            case IALOAD, BALOAD, CALOAD, SALOAD ->
                currentFrame.decStack2PushStack(Type.INTEGER_TYPE);
            case LALOAD ->
                currentFrame.decStack2PushStack(Type.LONG_TYPE, Type.LONG2_TYPE);
            case FALOAD ->
                currentFrame.decStack2PushStack(Type.FLOAT_TYPE);
            case DALOAD ->
                currentFrame.decStack2PushStack(Type.DOUBLE_TYPE, Type.DOUBLE2_TYPE);
            case AALOAD ->
                currentFrame.pushStack((type1 = currentFrame.decStack(1).popStack()) == Type.NULL_TYPE ? Type.NULL_TYPE : type1.getComponent());
            case ISTORE ->
                currentFrame.decStack(1).setLocal(bcs.getIndex(), Type.INTEGER_TYPE);
            case ISTORE_0, ISTORE_1, ISTORE_2, ISTORE_3 ->
                currentFrame.decStack(1).setLocal(opcode - ISTORE_0, Type.INTEGER_TYPE);
            case LSTORE ->
                currentFrame.decStack(2).setLocal2(bcs.getIndex(), Type.LONG_TYPE, Type.LONG2_TYPE);
            case LSTORE_0, LSTORE_1, LSTORE_2, LSTORE_3 ->
                currentFrame.decStack(2).setLocal2(opcode - LSTORE_0, Type.LONG_TYPE, Type.LONG2_TYPE);
            case FSTORE ->
                currentFrame.decStack(1).setLocal(bcs.getIndex(), Type.FLOAT_TYPE);
            case FSTORE_0, FSTORE_1, FSTORE_2, FSTORE_3 ->
                currentFrame.decStack(1).setLocal(opcode - FSTORE_0, Type.FLOAT_TYPE);
            case DSTORE ->
                currentFrame.decStack(2).setLocal2(bcs.getIndex(), Type.DOUBLE_TYPE, Type.DOUBLE2_TYPE);
            case DSTORE_0, DSTORE_1, DSTORE_2, DSTORE_3 ->
                currentFrame.decStack(2).setLocal2(opcode - DSTORE_0, Type.DOUBLE_TYPE, Type.DOUBLE2_TYPE);
            case ASTORE ->
                currentFrame.setLocal(bcs.getIndex(), currentFrame.popStack());
            case ASTORE_0, ASTORE_1, ASTORE_2, ASTORE_3 ->
                currentFrame.setLocal(opcode - ASTORE_0, currentFrame.popStack());
            case LASTORE, DASTORE ->
                currentFrame.decStack(4);
            case IASTORE, BASTORE, CASTORE, SASTORE, FASTORE, AASTORE ->
                currentFrame.decStack(3);
            case POP, MONITORENTER, MONITOREXIT ->
                currentFrame.decStack(1);
            case POP2 ->
                 currentFrame.decStack(2);
            case DUP ->
                 currentFrame.dup();
            case DUP_X1 ->
                 currentFrame.dup_x1();
            case DUP_X2 ->
                 currentFrame.dup_x2();
            case DUP2 ->
                 currentFrame.dup2();
            case DUP2_X1 ->
                 currentFrame.dup2_x1();
            case DUP2_X2 ->
                 currentFrame.dup2_x2();
            case SWAP ->
                currentFrame.swap();
            case IADD, ISUB, IMUL, IDIV, IREM, ISHL, ISHR, IUSHR, IOR, IXOR, IAND ->
                currentFrame.decStack2PushStack(Type.INTEGER_TYPE);
            case INEG, ARRAYLENGTH, INSTANCEOF ->
                currentFrame.decStack1PushStack(Type.INTEGER_TYPE);
            case LADD, LSUB, LMUL, LDIV, LREM, LAND, LOR, LXOR ->
                currentFrame.decStack4PushStack(Type.LONG_TYPE, Type.LONG2_TYPE);
            case LNEG ->
                currentFrame.decStack2PushStack(Type.LONG_TYPE, Type.LONG2_TYPE);
            case LSHL, LSHR, LUSHR ->
                currentFrame.decStack3PushStack(Type.LONG_TYPE, Type.LONG2_TYPE);
            case FADD, FSUB, FMUL, FDIV, FREM ->
                currentFrame.decStack2PushStack(Type.FLOAT_TYPE);
            case FNEG ->
                currentFrame.decStack1PushStack(Type.FLOAT_TYPE);
            case DADD, DSUB, DMUL, DDIV, DREM ->
                currentFrame.decStack4PushStack(Type.DOUBLE_TYPE, Type.DOUBLE2_TYPE);
            case DNEG ->
                currentFrame.decStack2PushStack(Type.DOUBLE_TYPE, Type.DOUBLE2_TYPE);
            case IINC ->
                currentFrame.checkLocal(bcs.getIndex());
            case I2L ->
                currentFrame.decStack1PushStack(Type.LONG_TYPE, Type.LONG2_TYPE);
            case L2I ->
                currentFrame.decStack2PushStack(Type.INTEGER_TYPE);
            case I2F ->
                currentFrame.decStack1PushStack(Type.FLOAT_TYPE);
            case I2D ->
                currentFrame.decStack1PushStack(Type.DOUBLE_TYPE, Type.DOUBLE2_TYPE);
            case L2F ->
                currentFrame.decStack2PushStack(Type.FLOAT_TYPE);
            case L2D ->
                currentFrame.decStack2PushStack(Type.DOUBLE_TYPE, Type.DOUBLE2_TYPE);
            case F2I ->
                currentFrame.decStack1PushStack(Type.INTEGER_TYPE);
            case F2L ->
                currentFrame.decStack1PushStack(Type.LONG_TYPE, Type.LONG2_TYPE);
            case F2D ->
                currentFrame.decStack1PushStack(Type.DOUBLE_TYPE, Type.DOUBLE2_TYPE);
            case D2L ->
                currentFrame.decStack2PushStack(Type.LONG_TYPE, Type.LONG2_TYPE);
            case D2F ->
                currentFrame.decStack2PushStack(Type.FLOAT_TYPE);
            case I2B, I2C, I2S ->
                currentFrame.decStack1PushStack(Type.INTEGER_TYPE);
            case LCMP, DCMPL, DCMPG ->
                currentFrame.decStack4PushStack(Type.INTEGER_TYPE);
            case FCMPL, FCMPG, D2I ->
                currentFrame.decStack2PushStack(Type.INTEGER_TYPE);
            case IF_ICMPEQ, IF_ICMPNE, IF_ICMPLT, IF_ICMPGE, IF_ICMPGT, IF_ICMPLE, IF_ACMPEQ, IF_ACMPNE ->
                checkJumpTarget(currentFrame.decStack(2), bcs.dest());
            case IFEQ, IFNE, IFLT, IFGE, IFGT, IFLE, IFNULL, IFNONNULL ->
                checkJumpTarget(currentFrame.decStack(1), bcs.dest());
            case GOTO -> {
                checkJumpTarget(currentFrame, bcs.dest());
                ncf = true;
            }
            case GOTO_W -> {
                checkJumpTarget(currentFrame, bcs.destW());
                ncf = true;
            }
            case TABLESWITCH, LOOKUPSWITCH -> {
                processSwitch(bcs);
                ncf = true;
            }
            case LRETURN, DRETURN -> {
                currentFrame.decStack(2);
                ncf = true;
            }
            case IRETURN, FRETURN, ARETURN, ATHROW -> {
                currentFrame.decStack(1);
                ncf = true;
            }
            case GETSTATIC, PUTSTATIC, GETFIELD, PUTFIELD ->
                processFieldInstructions(bcs);
            case INVOKEVIRTUAL, INVOKESPECIAL, INVOKESTATIC, INVOKEINTERFACE, INVOKEDYNAMIC ->
                this_uninit = processInvokeInstructions(bcs, (bci >= exMin && bci < exMax), this_uninit);
            case NEW ->
                currentFrame.pushStack(Type.uninitializedType(bci));
            case NEWARRAY ->
                currentFrame.decStack1PushStack(getNewarrayType(bcs.getIndex()));
            case ANEWARRAY ->
                processAnewarray(bcs.getIndexU2());
            case CHECKCAST ->
                currentFrame.decStack1PushStack(cpIndexToType(bcs.getIndexU2(), cp));
            case MULTIANEWARRAY -> {
                type1 = cpIndexToType(bcs.getIndexU2(), cp);
                int dim = bcs.getU1Unchecked(bcs.bci() + 3);
                for (int i = 0; i < dim; i++) {
                    currentFrame.popStack();
                }
                currentFrame.pushStack(type1);
            }
            case JSR, JSR_W, RET ->
                throw generatorError("Instructions jsr, jsr_w, or ret must not appear in the class file version >= 51.0");
            default ->
                throw generatorError(String.format("Bad instruction: %02x", opcode));
        }
        if (!verified_exc_handlers && bci >= exMin && bci < exMax) {
            processExceptionHandlerTargets(bci, this_uninit);
        }
        return ncf;
    }

    private void processExceptionHandlerTargets(int bci, boolean this_uninit) {
        for (var ex : rawHandlers) {
            if (bci == ex.start || (currentFrame.localsChanged && bci > ex.start && bci < ex.end)) {
                int flags = currentFrame.flags;
                if (this_uninit) flags |= FLAG_THIS_UNINIT;
                Frame newFrame = currentFrame.frameInExceptionHandler(flags, ex.catchType);
                checkJumpTarget(newFrame, ex.handler);
            }
        }
        currentFrame.localsChanged = false;
    }

    private void processLdc(int index) {
        var e = cp.entryByIndex(index);
        byte tag = e.tag();
        switch (tag) {
            case TAG_UTF8 ->
                currentFrame.pushStack(Type.OBJECT_TYPE);
            case TAG_STRING ->
                currentFrame.pushStack(Type.STRING_TYPE);
            case TAG_CLASS ->
                currentFrame.pushStack(Type.CLASS_TYPE);
            case TAG_INTEGER ->
                currentFrame.pushStack(Type.INTEGER_TYPE);
            case TAG_FLOAT ->
                currentFrame.pushStack(Type.FLOAT_TYPE);
            case TAG_DOUBLE ->
                currentFrame.pushStack(Type.DOUBLE_TYPE, Type.DOUBLE2_TYPE);
            case TAG_LONG ->
                currentFrame.pushStack(Type.LONG_TYPE, Type.LONG2_TYPE);
            case TAG_METHODHANDLE ->
                currentFrame.pushStack(Type.METHOD_HANDLE_TYPE);
            case TAG_METHODTYPE ->
                currentFrame.pushStack(Type.METHOD_TYPE);
            case TAG_CONSTANTDYNAMIC ->
                currentFrame.pushStack(ClassReaderImpl.checkType(e, index, ConstantDynamicEntry.class).asSymbol().constantType());
            default ->
                throw generatorError("CP entry #%d %s is not loadable constant".formatted(index, tag));
        }
    }

    private void processSwitch(RawBytecodeHelper bcs) {
        int bci = bcs.bci();
        int alignedBci = RawBytecodeHelper.align(bci + 1);
        int defaultOffset = bcs.getIntUnchecked(alignedBci);
        int keys, delta;
        currentFrame.popStack();
        if (bcs.opcode() == TABLESWITCH) {
            int low = bcs.getIntUnchecked(alignedBci + 4);
            int high = bcs.getIntUnchecked(alignedBci + 2 * 4);
            if (low > high) {
                throw generatorError("low must be less than or equal to high in tableswitch");
            }
            keys = high - low + 1;
            if (keys < 0) {
                throw generatorError("too many keys in tableswitch");
            }
            delta = 1;
        } else {
            keys = bcs.getIntUnchecked(alignedBci + 4);
            if (keys < 0) {
                throw generatorError("number of keys in lookupswitch less than 0");
            }
            delta = 2;
            for (int i = 0; i < (keys - 1); i++) {
                int this_key = bcs.getIntUnchecked(alignedBci + (2 + 2 * i) * 4);
                int next_key = bcs.getIntUnchecked(alignedBci + (2 + 2 * i + 2) * 4);
                if (this_key >= next_key) {
                    throw generatorError("Bad lookupswitch instruction");
                }
            }
        }
        int target = bci + defaultOffset;
        checkJumpTarget(currentFrame, target);
        for (int i = 0; i < keys; i++) {
            target = bci + bcs.getIntUnchecked(alignedBci + (3 + i * delta) * 4);
            checkJumpTarget(currentFrame, target);
        }
    }

    private void processFieldInstructions(RawBytecodeHelper bcs) {
        var desc = Util.fieldTypeSymbol(cp.entryByIndex(bcs.getIndexU2(), MemberRefEntry.class).nameAndType());
        switch (bcs.opcode()) {
            case GETSTATIC ->
                currentFrame.pushStack(desc);
            case PUTSTATIC -> {
                currentFrame.decStack(Util.isDoubleSlot(desc) ? 2 : 1);
            }
            case GETFIELD -> {
                currentFrame.dec1PushStack(desc);
            }
            case PUTFIELD -> {
                currentFrame.decStack(Util.isDoubleSlot(desc) ? 3 : 2);
            }
            default -> throw new AssertionError("Should not reach here");
        }
    }

    private boolean processInvokeInstructions(RawBytecodeHelper bcs, boolean inTryBlock, boolean thisUninit) {
        int index = bcs.getIndexU2();
        int opcode = bcs.opcode();
        var nameAndType = opcode == INVOKEDYNAMIC
                ? cp.entryByIndex(index, InvokeDynamicEntry.class).nameAndType()
                : cp.entryByIndex(index, MemberRefEntry.class).nameAndType();
        var mDesc = Util.methodTypeSymbol(nameAndType);
        int bci = bcs.bci();
        currentFrame.decStack(Util.parameterSlots(mDesc));
        if (opcode != INVOKESTATIC && opcode != INVOKEDYNAMIC) {
            if (nameAndType.name().equalsString(OBJECT_INITIALIZER_NAME)) {
                Type type = currentFrame.popStack();
                if (type == Type.UNITIALIZED_THIS_TYPE) {
                    if (inTryBlock) {
                        processExceptionHandlerTargets(bci, true);
                    }
                    currentFrame.initializeObject(type, thisType);
                    thisUninit = true;
                } else if (type.tag == ITEM_UNINITIALIZED) {
                    Type new_class_type = cpIndexToType(bcs.getU2(type.bci + 1), cp);
                    if (inTryBlock) {
                        processExceptionHandlerTargets(bci, thisUninit);
                    }
                    currentFrame.initializeObject(type, new_class_type);
                } else {
                    throw generatorError("Bad operand type when invoking <init>");
                }
            } else {
                currentFrame.popStack();
            }
        }
        currentFrame.pushStack(mDesc.returnType());
        return thisUninit;
    }

    private Type getNewarrayType(int index) {
        if (index < T_BOOLEAN || index > T_LONG) throw generatorError("Illegal newarray instruction type %d".formatted(index));
        return ARRAY_FROM_BASIC_TYPE[index];
    }

    private void processAnewarray(int index) {
        currentFrame.popStack();
        currentFrame.pushStack(cpIndexToType(index, cp).toArray());
    }

    /**
     * {@return the generator error with attached details}
     * @param msg error message
     */
    private IllegalArgumentException generatorError(String msg) {
        return generatorError(msg, currentFrame.offset);
    }

    /**
     * {@return the generator error with attached details}
     * @param msg error message
     * @param offset bytecode offset where the error occurred
     */
    private IllegalArgumentException generatorError(String msg, int offset) {
        var sb = new StringBuilder("%s at bytecode offset %d of method %s(%s)".formatted(
                msg,
                offset,
                methodName,
                methodDesc.parameterList().stream().map(ClassDesc::displayName).collect(Collectors.joining(","))));
        Util.dumpMethod(cp, thisType.sym(), methodName, methodDesc, isStatic ? ACC_STATIC : 0, bytecode, sb::append);
        return new IllegalArgumentException(sb.toString());
    }

    /**
     * Performs detection of mandatory stack map frames offsets
     * in a single bytecode traversing pass
     * @return <code>java.lang.BitSet</code> of detected frames offsets
     */
    private BitSet detectFrameOffsets() {
        var offsets = new BitSet() {
            @Override
            public void set(int i) {
                Preconditions.checkIndex(i, bytecode.length(), RawBytecodeHelper.IAE_FORMATTER);
                super.set(i);
            }
        };
        var bcs = bytecode.start();
        boolean no_control_flow = false;
        int opcode, bci = 0;
        while (bcs.next()) try {
            opcode = bcs.opcode();
            bci = bcs.bci();
            if (no_control_flow) {
                offsets.set(bci);
            }
            no_control_flow = switch (opcode) {
                case GOTO -> {
                            offsets.set(bcs.dest());
                            yield true;
                        }
                case GOTO_W -> {
                            offsets.set(bcs.destW());
                            yield true;
                        }
                case IF_ICMPEQ, IF_ICMPNE, IF_ICMPLT, IF_ICMPGE,
                     IF_ICMPGT, IF_ICMPLE, IFEQ, IFNE,
                     IFLT, IFGE, IFGT, IFLE, IF_ACMPEQ,
                     IF_ACMPNE , IFNULL , IFNONNULL -> {
                            offsets.set(bcs.dest());
                            yield false;
                        }
                case TABLESWITCH, LOOKUPSWITCH -> {
                            int aligned_bci = RawBytecodeHelper.align(bci + 1);
                            int default_ofset = bcs.getIntUnchecked(aligned_bci);
                            int keys, delta;
                            if (bcs.opcode() == TABLESWITCH) {
                                int low = bcs.getIntUnchecked(aligned_bci + 4);
                                int high = bcs.getIntUnchecked(aligned_bci + 2 * 4);
                                keys = high - low + 1;
                                delta = 1;
                            } else {
                                keys = bcs.getIntUnchecked(aligned_bci + 4);
                                delta = 2;
                            }
                            offsets.set(bci + default_ofset);
                            for (int i = 0; i < keys; i++) {
                                offsets.set(bci + bcs.getIntUnchecked(aligned_bci + (3 + i * delta) * 4));
                            }
                            yield true;
                        }
                case IRETURN, LRETURN, FRETURN, DRETURN,
                     ARETURN, RETURN, ATHROW -> true;
                default -> false;
            };
        } catch (IllegalArgumentException iae) {
            throw generatorError("Detected branch target out of bytecode range", bci);
        }
        if (!rawHandlers.isEmpty()) {
            detectFrameOffsetsRawHandlers(offsets);
        }
        return offsets;
    }

    private void detectFrameOffsetsRawHandlers(BitSet offsets) throws IllegalArgumentException {
        for (int i = 0, size = rawHandlers.size(); i < size; i++) {
            var exhandler = rawHandlers.get(i);
            try {
                offsets.set(exhandler.handler());
            } catch (IllegalArgumentException iae) {
                if (!filterDeadLabels)
                    throw generatorError("Detected exception handler out of bytecode range");
            }
        }
    }

    private final class Frame {

        int offset;
        int localsSize, stackSize;
        int flags;
        int frameMaxStack = 0, frameMaxLocals = 0;
        boolean dirty = false;
        boolean localsChanged = false;

        private final ClassHierarchyImpl classHierarchy;

        private Type[] locals, stack;

        Frame(ClassHierarchyImpl classHierarchy) {
            this(-1, 0, 0, 0, null, null, classHierarchy);
        }

        Frame(int offset, ClassHierarchyImpl classHierarchy) {
            this(offset, -1, 0, 0, null, null, classHierarchy);
        }

        Frame(int offset, int flags, int locals_size, int stack_size, Type[] locals, Type[] stack, ClassHierarchyImpl classHierarchy) {
            this.offset = offset;
            this.localsSize = locals_size;
            this.stackSize = stack_size;
            this.flags = flags;
            this.locals = locals;
            this.stack = stack;
            this.classHierarchy = classHierarchy;
        }

        @Override
        public String toString() {
            return (dirty ? "frame* @" : "frame @") + offset + " with locals " + (locals == null ? "[]" : Arrays.asList(locals).subList(0, localsSize)) + " and stack " + (stack == null ? "[]" : Arrays.asList(stack).subList(0, stackSize));
        }

        Frame dup() {
            int stackSize = this.stackSize;
            if (stackSize < 1) throw generatorError("Operand stack underflow");
            checkStack(stackSize + 1);
            stack[stackSize] = stack[stackSize - 1];
            this.stackSize = stackSize + 1;
            return this;
        }

        Frame dup_x1() {
            int stackSize = this.stackSize;
            if (stackSize < 2) throw generatorError("Operand stack underflow");
            checkStack(stackSize + 1);
            Type type0 = stack[stackSize - 2];
            Type type1 = stack[stackSize - 1];
            stack[stackSize - 2] = type1;
            stack[stackSize - 1] = type0;
            stack[stackSize    ] = type1;
            this.stackSize = stackSize + 1;
            return this;
        }

        Frame dup_x2() {
            int stackSize = this.stackSize;
            if (stackSize < 3) throw generatorError("Operand stack underflow");
            checkStack(stackSize + 1);
            Type type0 = stack[stackSize - 3];
            Type type1 = stack[stackSize - 2];
            Type type2 = stack[stackSize - 1];
            stack[stackSize - 3] = type2;
            stack[stackSize - 2] = type0;
            stack[stackSize - 1] = type1;
            stack[stackSize    ] = type2;
            this.stackSize = stackSize + 1;
            return this;
        }

        Frame dup2() {
            int stackSize = this.stackSize;
            if (stackSize < 2) throw generatorError("Operand stack underflow");
            checkStack(stackSize + 2);
            stack[stackSize    ] = stack[stackSize - 2];
            stack[stackSize + 1] = stack[stackSize - 1];
            this.stackSize = stackSize + 2;
            return this;
        }

        Frame dup2_x1() {
            int stackSize = this.stackSize;
            if (stackSize < 3) throw generatorError("Operand stack underflow");
            checkStack(stackSize + 2);
            Type type0 = stack[stackSize - 3];
            Type type1 = stack[stackSize - 2];
            Type type2 = stack[stackSize - 1];
            stack[stackSize - 3] = type1;
            stack[stackSize - 2] = type2;
            stack[stackSize - 1] = type0;
            stack[stackSize    ] = type1;
            stack[stackSize + 1] = type2;
            this.stackSize = stackSize + 2;
            return this;
        }

        Frame dup2_x2() {
            int stackSize = this.stackSize;
            if (stackSize < 4) throw generatorError("Operand stack underflow");
            checkStack(stackSize + 4);
            Type type0 = stack[stackSize - 4];
            Type type1 = stack[stackSize - 3];
            Type type2 = stack[stackSize - 2];
            Type type3 = stack[stackSize - 1];

            stack[stackSize - 4] = type2;
            stack[stackSize - 3] = type3;
            stack[stackSize - 2] = type0;
            stack[stackSize - 1] = type1;
            stack[stackSize    ] = type2;
            stack[stackSize + 1] = type3;
            this.stackSize = stackSize + 4;
            return this;
        }

        Frame swap() {
            int stackSize = this.stackSize - 2;
            if (stackSize < 0) throw generatorError("Operand stack underflow");
            Type type = stack[stackSize];
            stack[stackSize] = stack[stackSize + 1];
            stack[stackSize + 1] = type;
            return this;
        }

        Frame pushStack(ClassDesc desc) {
            if (desc == CD_long)   return pushStack(Type.LONG_TYPE, Type.LONG2_TYPE);
            if (desc == CD_double) return pushStack(Type.DOUBLE_TYPE, Type.DOUBLE2_TYPE);
            return desc == CD_void ? this
                    : pushStack(
                    desc instanceof PrimitiveClassDescImpl
                            ? (desc == CD_float ? Type.FLOAT_TYPE : Type.INTEGER_TYPE)
                            : Type.referenceType(desc));
        }

        Frame dec1PushStack(ClassDesc desc) {
            if (desc == CD_long)   return decStack1PushStack(Type.LONG_TYPE, Type.LONG2_TYPE);
            if (desc == CD_double) return decStack1PushStack(Type.DOUBLE_TYPE, Type.DOUBLE2_TYPE);
            return desc == CD_void ? this
                    : decStack1PushStack(
                    desc instanceof PrimitiveClassDescImpl
                            ? (desc == CD_float ? Type.FLOAT_TYPE : Type.INTEGER_TYPE)
                            : Type.referenceType(desc));
        }

        Frame pushStack(Type type) {
            int stackSize = this.stackSize;
            checkStack(stackSize);
            stack[stackSize] = type;
            this.stackSize = stackSize + 1;
            return this;
        }

        Frame pushStack(Type type1, Type type2) {
            int stackSize = this.stackSize;
            checkStack(stackSize + 1);
            stack[stackSize] = type1;
            stack[stackSize + 1] = type2;
            this.stackSize = stackSize + 2;
            return this;
        }

        Type popStack() {
            int stackSize = this.stackSize - 1;
            if (stackSize < 0) throw generatorError("Operand stack underflow");
            this.stackSize = stackSize;
            return stack[stackSize];
        }

        Frame decStack(int size) {
            stackSize -= size;
            if (stackSize < 0) throw generatorError("Operand stack underflow");
            return this;
        }

        Frame decStack1PushStack(Type type1, Type type2) {
            int stackSize = this.stackSize - 1;
            if (stackSize < 0) throw generatorError("Operand stack underflow");
            checkStack(stackSize + 2);
            stack[stackSize    ] = type1;
            stack[stackSize + 1] = type2;
            this.stackSize = stackSize + 2;
            return this;
        }

        Frame decStack1PushStack(Type type) {
            int stackSize = this.stackSize - 1;
            if (stackSize < 0) throw generatorError("Operand stack underflow");
            stack[stackSize] = type;
            return this;
        }

        Frame decStack2PushStack(Type type) {
            int stackSize = this.stackSize - 2;
            if (stackSize < 0) throw generatorError("Operand stack underflow");
            stack[stackSize] = type;
            this.stackSize = stackSize + 1;
            return this;
        }

        Frame decStack2PushStack(Type type1, Type type2) {
            int stackSize = this.stackSize - 2;
            if (stackSize < 0) throw generatorError("Operand stack underflow");
            stack[stackSize   ] = type1;
            stack[stackSize + 1] = type2;
            return this;
        }

        Frame decStack3PushStack(Type type1, Type type2) {
            int stackSize = this.stackSize - 3;
            if (stackSize < 0) throw generatorError("Operand stack underflow");
            stack[stackSize   ] = type1;
            stack[stackSize + 1] = type2;
            this.stackSize = stackSize + 2;
            return this;
        }

        Frame decStack4PushStack(Type type) {
            int stackSize = this.stackSize - 4;
            if (stackSize < 0) throw generatorError("Operand stack underflow");
            stack[stackSize] = type;
            this.stackSize = stackSize + 1;
            return this;
        }

        Frame decStack4PushStack(Type type1, Type type2) {
            int stackSize = this.stackSize - 4;
            if (stackSize < 0) throw generatorError("Operand stack underflow");
            stack[stackSize   ] = type1;
            stack[stackSize + 1] = type2;
            this.stackSize = stackSize + 2;
            return this;
        }

        Frame frameInExceptionHandler(int flags, Type excType) {
            return new Frame(offset, flags, localsSize, 1, locals, new Type[] {excType}, classHierarchy);
        }

        void initializeObject(Type old_object, Type new_object) {
            int i;
            for (i = 0; i < localsSize; i++) {
                if (locals[i].equals(old_object)) {
                    locals[i] = new_object;
                    localsChanged = true;
                }
            }
            for (i = 0; i < stackSize; i++) {
                if (stack[i].equals(old_object)) {
                    stack[i] = new_object;
                }
            }
            if (old_object == Type.UNITIALIZED_THIS_TYPE) {
                flags = 0;
            }
        }

        Frame checkLocal(int index) {
            if (index >= frameMaxLocals) frameMaxLocals = index + 1;
            if (locals == null) {
                initLocals(index);
            } else if (index >= locals.length) {
                growLocals(index);
            }
            return this;
        }

        private void initLocals(int index) {
            locals = new Type[index + FRAME_DEFAULT_CAPACITY];
            Arrays.fill(locals, Type.TOP_TYPE);
        }

        private void growLocals(int index) {
            int current = locals.length;
            locals = Arrays.copyOf(locals, index + FRAME_DEFAULT_CAPACITY);
            Arrays.fill(locals, current, locals.length, Type.TOP_TYPE);
        }

        private void checkStack(int index) {
            if (index >= frameMaxStack) frameMaxStack = index + 1;
            if (stack == null) {
                initStack(index);
            } else if (index >= stack.length) {
                growStack(index);
            }
        }

        private void initStack(int index) {
            stack = new Type[index + FRAME_DEFAULT_CAPACITY];
            Arrays.fill(stack, Type.TOP_TYPE);
        }

        private void growStack(int index) {
            int current = stack.length;
            stack = Arrays.copyOf(stack, index + FRAME_DEFAULT_CAPACITY);
            Arrays.fill(stack, current, stack.length, Type.TOP_TYPE);
        }

        private void setLocalRawInternal(int index, Type type) {
            checkLocal(index);
            localsChanged |= !type.equals(locals[index]);
            locals[index] = type;
        }

        private void setLocalRawInternal(int index, Type type1, Type type2) {
            checkLocal(index + 1);
            localsChanged |= !type1.equals(locals[index]);
            localsChanged |= !type2.equals(locals[index + 1]);
            locals[index    ] = type1;
            locals[index + 1] = type2;
        }

        void setLocalsFromArg(String name, MethodTypeDesc methodDesc, boolean isStatic, Type thisKlass) {
            int localsSize = 0;
            // Pre-emptively create a locals array that encompass all parameter slots
            checkLocal(Util.parameterSlots(methodDesc) + (isStatic ? -1 : 0));
            Type type;
            Type[] locals = this.locals;
            if (!isStatic) {
                if (OBJECT_INITIALIZER_NAME.equals(name) && !CD_Object.equals(thisKlass.sym)) {
                    type = Type.UNITIALIZED_THIS_TYPE;
                    flags |= FLAG_THIS_UNINIT;
                } else {
                    type = thisKlass;
                }
                locals[localsSize++] = type;
            }
            for (int i = 0; i < methodDesc.parameterCount(); i++) {
                var desc = methodDesc.parameterType(i);
                if (desc == CD_long) {
                    locals[localsSize    ] = Type.LONG_TYPE;
                    locals[localsSize + 1] = Type.LONG2_TYPE;
                    localsSize += 2;
                } else if (desc == CD_double) {
                    locals[localsSize    ] = Type.DOUBLE_TYPE;
                    locals[localsSize + 1] = Type.DOUBLE2_TYPE;
                    localsSize += 2;
                } else {
                    if (desc instanceof ReferenceClassDescImpl) {
                        type = Type.referenceType(desc);
                    } else if (desc == CD_float) {
                        type = Type.FLOAT_TYPE;
                    } else {
                        type = Type.INTEGER_TYPE;
                    }
                    locals[localsSize++] = type;
                }
            }
            this.localsSize = localsSize;
        }

        void copyFrom(Frame src) {
            if (locals != null && src.localsSize < locals.length) Arrays.fill(locals, src.localsSize, locals.length, Type.TOP_TYPE);
            localsSize = src.localsSize;
            checkLocal(src.localsSize - 1);
            if (src.localsSize > 0) System.arraycopy(src.locals, 0, locals, 0, src.localsSize);
            if (stack != null && src.stackSize < stack.length) Arrays.fill(stack, src.stackSize, stack.length, Type.TOP_TYPE);
            stackSize = src.stackSize;
            checkStack(src.stackSize - 1);
            if (src.stackSize > 0) System.arraycopy(src.stack, 0, stack, 0, src.stackSize);
            flags = src.flags;
            localsChanged = true;
        }

        void checkAssignableTo(Frame target) {
            int localsSize = this.localsSize;
            int stackSize = this.stackSize;
            if (target.flags == -1) {
                target.locals = locals == null ? null : locals.clone();
                target.localsSize = localsSize;
                if (stackSize > 0) {
                    target.stack = stack.clone();
                    target.stackSize = stackSize;
                }
                target.flags = flags;
                target.dirty = true;
            } else {
                if (target.localsSize > localsSize) {
                    target.localsSize = localsSize;
                    target.dirty = true;
                }
                for (int i = 0; i < target.localsSize; i++) {
                    merge(locals[i], target.locals, i, target);
                }
                if (stackSize != target.stackSize) {
                    throw generatorError("Stack size mismatch");
                }
                for (int i = 0; i < target.stackSize; i++) {
                    if (merge(stack[i], target.stack, i, target) == Type.TOP_TYPE) {
                        throw generatorError("Stack content mismatch");
                    }
                }
            }
        }

        private Type getLocalRawInternal(int index) {
            checkLocal(index);
            return locals[index];
        }

        Type getLocal(int index) {
            Type ret = getLocalRawInternal(index);
            if (index >= localsSize) {
                localsSize = index + 1;
            }
            return ret;
        }

        void setLocal(int index, Type type) {
            Type old = getLocalRawInternal(index);
            if (old == Type.DOUBLE_TYPE || old == Type.LONG_TYPE) {
                setLocalRawInternal(index + 1, Type.TOP_TYPE);
            } else if (old == Type.DOUBLE2_TYPE || old == Type.LONG2_TYPE) {
                setLocalRawInternal(index - 1, Type.TOP_TYPE);
            }
            setLocalRawInternal(index, type);
            if (index >= localsSize) {
                localsSize = index + 1;
            }
        }

        void setLocal2(int index, Type type1, Type type2) {
            Type old = getLocalRawInternal(index + 1);
            if (old == Type.DOUBLE_TYPE || old == Type.LONG_TYPE) {
                setLocalRawInternal(index + 2, Type.TOP_TYPE);
            }
            old = getLocalRawInternal(index);
            if (old == Type.DOUBLE2_TYPE || old == Type.LONG2_TYPE) {
                setLocalRawInternal(index - 1, Type.TOP_TYPE);
            }
            setLocalRawInternal(index, type1, type2);
            if (index >= localsSize - 1) {
                localsSize = index + 2;
            }
        }

        private Type merge(Type me, Type[] toTypes, int i, Frame target) {
            var to = toTypes[i];
            var newTo = to.mergeFrom(me, classHierarchy);
            if (to != newTo && !to.equals(newTo)) {
                toTypes[i] = newTo;
                target.dirty = true;
            }
            return newTo;
        }

        private static int trimAndCompress(Type[] types, int count) {
            while (count > 0 && types[count - 1] == Type.TOP_TYPE) count--;
            int compressed = 0;
            for (int i = 0; i < count; i++) {
                if (!types[i].isCategory2_2nd()) {
                    types[compressed++] = types[i];
                }
            }
            return compressed;
        }

        void trimAndCompress() {
            localsSize = trimAndCompress(locals, localsSize);
            stackSize = trimAndCompress(stack, stackSize);
        }

        private static boolean equals(Type[] l1, Type[] l2, int commonSize) {
            if (l1 == null || l2 == null) return commonSize == 0;
            return Arrays.equals(l1, 0, commonSize, l2, 0, commonSize);
        }

        void writeTo(BufWriter out, Frame prevFrame, ConstantPoolBuilder cp) {
            int offsetDelta = offset - prevFrame.offset - 1;
            if (stackSize == 0) {
                int commonLocalsSize = localsSize > prevFrame.localsSize ? prevFrame.localsSize : localsSize;
                int diffLocalsSize = localsSize - prevFrame.localsSize;
                if (-3 <= diffLocalsSize && diffLocalsSize <= 3 && equals(locals, prevFrame.locals, commonLocalsSize)) {
                    if (diffLocalsSize == 0 && offsetDelta < 64) { //same frame
                        out.writeU1(offsetDelta);
                    } else {   //chop, same extended or append frame
                        out.writeU1(251 + diffLocalsSize);
                        out.writeU2(offsetDelta);
                        for (int i=commonLocalsSize; i<localsSize; i++) locals[i].writeTo(out, cp);
                    }
                    return;
                }
            } else if (stackSize == 1 && localsSize == prevFrame.localsSize && equals(locals, prevFrame.locals, localsSize)) {
                if (offsetDelta < 64) {  //same locals 1 stack item frame
                    out.writeU1(64 + offsetDelta);
                } else {  //same locals 1 stack item extended frame
                    out.writeU1(247);
                    out.writeU2(offsetDelta);
                }
                stack[0].writeTo(out, cp);
                return;
            }
            //full frame
            out.writeU1(255);
            out.writeU2(offsetDelta);
            out.writeU2(localsSize);
            for (int i=0; i<localsSize; i++) locals[i].writeTo(out, cp);
            out.writeU2(stackSize);
            for (int i=0; i<stackSize; i++) stack[i].writeTo(out, cp);
        }
    }

    private static record Type(int tag, ClassDesc sym, int bci) {

        //singleton types
        static final Type TOP_TYPE = simpleType(ITEM_TOP),
                NULL_TYPE = simpleType(ITEM_NULL),
                INTEGER_TYPE = simpleType(ITEM_INTEGER),
                FLOAT_TYPE = simpleType(ITEM_FLOAT),
                LONG_TYPE = simpleType(ITEM_LONG),
                LONG2_TYPE = simpleType(ITEM_LONG_2ND),
                DOUBLE_TYPE = simpleType(ITEM_DOUBLE),
                BOOLEAN_TYPE = simpleType(ITEM_BOOLEAN),
                BYTE_TYPE = simpleType(ITEM_BYTE),
                CHAR_TYPE = simpleType(ITEM_CHAR),
                SHORT_TYPE = simpleType(ITEM_SHORT),
                DOUBLE2_TYPE = simpleType(ITEM_DOUBLE_2ND),
                UNITIALIZED_THIS_TYPE = simpleType(ITEM_UNINITIALIZED_THIS);

        //frequently used types to reduce footprint
        static final Type OBJECT_TYPE = referenceType(CD_Object),
            THROWABLE_TYPE = referenceType(CD_Throwable),
            INT_ARRAY_TYPE = referenceType(ReferenceClassDescImpl.ofValidated("[I")),
            BOOLEAN_ARRAY_TYPE = referenceType(ReferenceClassDescImpl.ofValidated("[Z")),
            BYTE_ARRAY_TYPE = referenceType(ReferenceClassDescImpl.ofValidated("[B")),
            CHAR_ARRAY_TYPE = referenceType(ReferenceClassDescImpl.ofValidated("[C")),
            SHORT_ARRAY_TYPE = referenceType(ReferenceClassDescImpl.ofValidated("[S")),
            LONG_ARRAY_TYPE = referenceType(ReferenceClassDescImpl.ofValidated("[J")),
            DOUBLE_ARRAY_TYPE = referenceType(ReferenceClassDescImpl.ofValidated("[D")),
            FLOAT_ARRAY_TYPE = referenceType(ReferenceClassDescImpl.ofValidated("[F")),
            STRING_TYPE = referenceType(CD_String),
            CLASS_TYPE = referenceType(CD_Class),
            METHOD_HANDLE_TYPE = referenceType(CD_MethodHandle),
            METHOD_TYPE = referenceType(CD_MethodType);

        private static Type simpleType(int tag) {
            return new Type(tag, null, 0);
        }

        static Type referenceType(ClassDesc desc) {
            return new Type(ITEM_OBJECT, desc, 0);
        }

        static Type uninitializedType(int bci) {
            return new Type(ITEM_UNINITIALIZED, null, bci);
        }

        @Override //mandatory override to avoid use of method reference during JDK bootstrap
        public boolean equals(Object o) {
            return (o instanceof Type t) && t.tag == tag && t.bci == bci && Objects.equals(sym, t.sym);
        }

        boolean isCategory2_2nd() {
            return this == DOUBLE2_TYPE || this == LONG2_TYPE;
        }

        boolean isReference() {
            return tag == ITEM_OBJECT || this == NULL_TYPE;
        }

        boolean isObject() {
            return tag == ITEM_OBJECT && sym.isClassOrInterface();
        }

        boolean isArray() {
            return tag == ITEM_OBJECT && sym.isArray();
        }

        Type mergeFrom(Type from, ClassHierarchyImpl context) {
            if (this == TOP_TYPE || this == from || equals(from)) {
                return this;
            } else {
                return switch (tag) {
                    case ITEM_BOOLEAN, ITEM_BYTE, ITEM_CHAR, ITEM_SHORT ->
                        from == INTEGER_TYPE ? this : TOP_TYPE;
                    default ->
                        isReference() && from.isReference() ? mergeReferenceFrom(from, context) : TOP_TYPE;
                };
            }
        }

        Type mergeComponentFrom(Type from, ClassHierarchyImpl context) {
            if (this == TOP_TYPE || this == from || equals(from)) {
                return this;
            } else {
                return switch (tag) {
                    case ITEM_BOOLEAN, ITEM_BYTE, ITEM_CHAR, ITEM_SHORT ->
                        TOP_TYPE;
                    default ->
                        isReference() && from.isReference() ? mergeReferenceFrom(from, context) : TOP_TYPE;
                };
            }
        }

        private static final ClassDesc CD_Cloneable = ReferenceClassDescImpl.ofValidated("Ljava/lang/Cloneable;");
        private static final ClassDesc CD_Serializable = ReferenceClassDescImpl.ofValidated("Ljava/io/Serializable;");

        private Type mergeReferenceFrom(Type from, ClassHierarchyImpl context) {
            if (from == NULL_TYPE) {
                return this;
            } else if (this == NULL_TYPE) {
                return from;
            } else if (sym.equals(from.sym)) {
                return this;
            } else if (isObject()) {
                if (CD_Object.equals(sym)) {
                    return this;
                }
                if (context.isInterface(sym)) {
                    if (!from.isArray() || CD_Cloneable.equals(sym) || CD_Serializable.equals(sym)) {
                        return this;
                    }
                } else if (from.isObject()) {
                    var anc = context.commonAncestor(sym, from.sym);
                    return anc == null ? this : Type.referenceType(anc);
                }
            } else if (isArray() && from.isArray()) {
                Type compThis = getComponent();
                Type compFrom = from.getComponent();
                if (compThis != TOP_TYPE && compFrom != TOP_TYPE) {
                    return  compThis.mergeComponentFrom(compFrom, context).toArray();
                }
            }
            return OBJECT_TYPE;
        }

        Type toArray() {
            return switch (tag) {
                case ITEM_BOOLEAN -> BOOLEAN_ARRAY_TYPE;
                case ITEM_BYTE -> BYTE_ARRAY_TYPE;
                case ITEM_CHAR -> CHAR_ARRAY_TYPE;
                case ITEM_SHORT -> SHORT_ARRAY_TYPE;
                case ITEM_INTEGER -> INT_ARRAY_TYPE;
                case ITEM_LONG -> LONG_ARRAY_TYPE;
                case ITEM_FLOAT -> FLOAT_ARRAY_TYPE;
                case ITEM_DOUBLE -> DOUBLE_ARRAY_TYPE;
                case ITEM_OBJECT -> Type.referenceType(sym.arrayType());
                default -> OBJECT_TYPE;
            };
        }

        Type getComponent() {
            if (isArray()) {
                var comp = sym.componentType();
                if (comp.isPrimitive()) {
                    return switch (comp.descriptorString().charAt(0)) {
                        case 'Z' -> Type.BOOLEAN_TYPE;
                        case 'B' -> Type.BYTE_TYPE;
                        case 'C' -> Type.CHAR_TYPE;
                        case 'S' -> Type.SHORT_TYPE;
                        case 'I' -> Type.INTEGER_TYPE;
                        case 'J' -> Type.LONG_TYPE;
                        case 'F' -> Type.FLOAT_TYPE;
                        case 'D' -> Type.DOUBLE_TYPE;
                        default -> Type.TOP_TYPE;
                    };
                }
                return Type.referenceType(comp);
            }
            return Type.TOP_TYPE;
        }

        void writeTo(BufWriter bw, ConstantPoolBuilder cp) {
            bw.writeU1(tag);
            switch (tag) {
                case ITEM_OBJECT ->
                    bw.writeU2(cp.classEntry(sym).index());
                case ITEM_UNINITIALIZED ->
                    bw.writeU2(bci);
            }
        }
    }
}<|MERGE_RESOLUTION|>--- conflicted
+++ resolved
@@ -438,21 +438,13 @@
                     currentFrame.copyFrom(nextFrame);
                     nextFrame.dirty = false;
                 } else if (thisOffset < bcs.bci()) {
-<<<<<<< HEAD
-                    throw classFormatError(thisOffset);
-=======
                     throw generatorError("Bad stack map offset");
->>>>>>> 9806d213
                 }
             } else if (ncf) {
                 throw generatorError("Expecting a stack map frame");
             }
             ncf = processBlock(bcs);
         }
-    }
-
-    private static ClassFormatError classFormatError(int thisOffset) {
-        throw new ClassFormatError(String.format("Bad stack map offset %d", thisOffset));
     }
 
     private boolean processBlock(RawBytecodeHelper bcs) {
