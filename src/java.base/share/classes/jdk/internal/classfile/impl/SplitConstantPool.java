--- conflicted
+++ resolved
@@ -25,10 +25,6 @@
 package jdk.internal.classfile.impl;
 
 import java.lang.constant.ClassDesc;
-<<<<<<< HEAD
-import java.lang.constant.ConstantDesc;
-=======
->>>>>>> 4d65c3ef
 import java.lang.constant.MethodTypeDesc;
 import java.util.Arrays;
 import java.util.List;
@@ -402,6 +398,20 @@
             return tryFindUtf8(hash, target);
         }
         return null;
+    }
+
+    @Override
+    public Utf8Entry utf8Entry(ClassDesc desc) {
+        var utf8 = utf8Entry(desc.descriptorString());
+        utf8.typeSym = desc;
+        return utf8;
+    }
+
+    @Override
+    public Utf8Entry utf8Entry(MethodTypeDesc desc) {
+        var utf8 = utf8Entry(desc.descriptorString());
+        utf8.typeSym = desc;
+        return utf8;
     }
 
     /**
@@ -488,20 +498,6 @@
     }
 
     @Override
-    public Utf8Entry utf8Entry(ClassDesc desc) {
-        var utf8 = utf8Entry(desc.descriptorString());
-        utf8.typeSym = desc;
-        return utf8;
-    }
-
-    @Override
-    public Utf8Entry utf8Entry(MethodTypeDesc desc) {
-        var utf8 = utf8Entry(desc.descriptorString());
-        utf8.typeSym = desc;
-        return utf8;
-    }
-
-    @Override
     public AbstractPoolEntry.Utf8EntryImpl utf8Entry(String s) {
         int hash = AbstractPoolEntry.hashString(s.hashCode());
         var ce = tryFindUtf8(hash, s);
