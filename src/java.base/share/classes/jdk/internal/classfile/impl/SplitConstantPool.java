--- conflicted
+++ resolved
@@ -36,28 +36,9 @@
 import java.lang.classfile.constantpool.*;
 import java.util.Objects;
 
-<<<<<<< HEAD
+import jdk.internal.constant.ConstantUtils;
+
 import static java.lang.classfile.constantpool.PoolEntry.*;
-=======
-import jdk.internal.constant.ConstantUtils;
-
-import static java.lang.classfile.ClassFile.TAG_CLASS;
-import static java.lang.classfile.ClassFile.TAG_CONSTANTDYNAMIC;
-import static java.lang.classfile.ClassFile.TAG_DOUBLE;
-import static java.lang.classfile.ClassFile.TAG_FIELDREF;
-import static java.lang.classfile.ClassFile.TAG_FLOAT;
-import static java.lang.classfile.ClassFile.TAG_INTEGER;
-import static java.lang.classfile.ClassFile.TAG_INTERFACEMETHODREF;
-import static java.lang.classfile.ClassFile.TAG_INVOKEDYNAMIC;
-import static java.lang.classfile.ClassFile.TAG_LONG;
-import static java.lang.classfile.ClassFile.TAG_METHODHANDLE;
-import static java.lang.classfile.ClassFile.TAG_METHODREF;
-import static java.lang.classfile.ClassFile.TAG_METHODTYPE;
-import static java.lang.classfile.ClassFile.TAG_MODULE;
-import static java.lang.classfile.ClassFile.TAG_NAMEANDTYPE;
-import static java.lang.classfile.ClassFile.TAG_PACKAGE;
-import static java.lang.classfile.ClassFile.TAG_STRING;
->>>>>>> 212e3293
 
 public final class SplitConstantPool implements ConstantPoolBuilder {
 
@@ -407,7 +388,7 @@
         while (true) {
             for (int token = map.firstToken(hash); token != -1; token = map.nextToken(hash, token)) {
                 PoolEntry e = entryByIndex(map.getIndexByToken(token));
-                if (e.tag() == ClassFile.TAG_UTF8
+                if (e.tag() == TAG_UTF8
                         && e instanceof AbstractPoolEntry.Utf8EntryImpl ce
                         && ce.equalsRegion(target, start, end))
                     return ce;
@@ -474,7 +455,7 @@
         EntryMap map = map();
         for (int token = map.firstToken(hash); token != -1; token = map.nextToken(hash, token)) {
             PoolEntry e = entryByIndex(map.getIndexByToken(token));
-            if (e.tag() == ClassFile.TAG_CLASS
+            if (e.tag() == TAG_CLASS
                     && e instanceof AbstractPoolEntry.ClassEntryImpl ce
                     && ce.ref1.equalsUtf8(utf8))
                 return ce;
@@ -592,19 +573,9 @@
 
     @Override
     public InterfaceMethodRefEntry interfaceMethodRefEntry(ClassEntry owner, NameAndTypeEntry nameAndType) {
-<<<<<<< HEAD
-        AbstractPoolEntry.ClassEntryImpl oe = (AbstractPoolEntry.ClassEntryImpl) owner;
-        AbstractPoolEntry.NameAndTypeEntryImpl ne = (AbstractPoolEntry.NameAndTypeEntryImpl) nameAndType;
-        if (!canWriteDirect(oe.constantPool))
-            oe = classEntry(owner.name());
-        if (!canWriteDirect(ne.constantPool))
-            ne = nameAndTypeEntry(nameAndType.name(), nameAndType.type());
-        var e = (AbstractPoolEntry.InterfaceMethodRefEntryImpl) findEntry(TAG_INTERFACE_METHODREF, oe, ne);
-=======
         var oe = AbstractPoolEntry.maybeClone(this, (AbstractPoolEntry.ClassEntryImpl) owner);
         var ne = AbstractPoolEntry.maybeClone(this, (AbstractPoolEntry.NameAndTypeEntryImpl) nameAndType);
-        var e = (AbstractPoolEntry.InterfaceMethodRefEntryImpl) findEntry(TAG_INTERFACEMETHODREF, oe, ne);
->>>>>>> 212e3293
+        var e = (AbstractPoolEntry.InterfaceMethodRefEntryImpl) findEntry(TAG_INTERFACE_METHODREF, oe, ne);
         return e == null ? internalAdd(new AbstractPoolEntry.InterfaceMethodRefEntryImpl(this, size, oe, ne)) : e;
     }
 
@@ -622,21 +593,8 @@
 
     @Override
     public MethodHandleEntry methodHandleEntry(int refKind, MemberRefEntry reference) {
-<<<<<<< HEAD
-        if (!canWriteDirect(reference.constantPool())) {
-            reference = switch (reference.tag()) {
-                case TAG_FIELDREF -> fieldRefEntry(reference.owner(), reference.nameAndType());
-                case TAG_METHODREF -> methodRefEntry(reference.owner(), reference.nameAndType());
-                case TAG_INTERFACE_METHODREF -> interfaceMethodRefEntry(reference.owner(), reference.nameAndType());
-                default -> throw new IllegalArgumentException(String.format("Bad tag %d", reference.tag()));
-            };
-        }
-
+        reference = AbstractPoolEntry.maybeClone(this, reference);
         int hash = AbstractPoolEntry.hash2(TAG_METHOD_HANDLE, refKind, reference.index());
-=======
-        reference = AbstractPoolEntry.maybeClone(this, reference);
-        int hash = AbstractPoolEntry.hash2(TAG_METHODHANDLE, refKind, reference.index());
->>>>>>> 212e3293
         EntryMap map1 = map();
         for (int token = map1.firstToken(hash); token != -1; token = map1.nextToken(hash, token)) {
             PoolEntry e = entryByIndex(map1.getIndexByToken(token));
@@ -659,14 +617,8 @@
         if (!canWriteDirect(bootstrapMethodEntry.constantPool()))
             bootstrapMethodEntry = bsmEntry(bootstrapMethodEntry.bootstrapMethod(),
                                             bootstrapMethodEntry.arguments());
-<<<<<<< HEAD
-        if (!canWriteDirect(nameAndType.constantPool()))
-            nameAndType = nameAndTypeEntry(nameAndType.name(), nameAndType.type());
+        nameAndType = AbstractPoolEntry.maybeClone(this, nameAndType);
         int hash = AbstractPoolEntry.hash2(TAG_INVOKE_DYNAMIC,
-=======
-        nameAndType = AbstractPoolEntry.maybeClone(this, nameAndType);
-        int hash = AbstractPoolEntry.hash2(TAG_INVOKEDYNAMIC,
->>>>>>> 212e3293
                 bootstrapMethodEntry.bsmIndex(), nameAndType.index());
         EntryMap map1 = map();
         for (int token = map1.firstToken(hash); token != -1; token = map1.nextToken(hash, token)) {
@@ -695,14 +647,8 @@
         if (!canWriteDirect(bootstrapMethodEntry.constantPool()))
             bootstrapMethodEntry = bsmEntry(bootstrapMethodEntry.bootstrapMethod(),
                                             bootstrapMethodEntry.arguments());
-<<<<<<< HEAD
-        if (!canWriteDirect(nameAndType.constantPool()))
-            nameAndType = nameAndTypeEntry(nameAndType.name(), nameAndType.type());
+        nameAndType = AbstractPoolEntry.maybeClone(this, nameAndType);
         int hash = AbstractPoolEntry.hash2(TAG_DYNAMIC,
-=======
-        nameAndType = AbstractPoolEntry.maybeClone(this, nameAndType);
-        int hash = AbstractPoolEntry.hash2(TAG_CONSTANTDYNAMIC,
->>>>>>> 212e3293
                 bootstrapMethodEntry.bsmIndex(), nameAndType.index());
         EntryMap map1 = map();
         for (int token = map1.firstToken(hash); token != -1; token = map1.nextToken(hash, token)) {
