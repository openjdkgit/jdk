/*
 * Copyright (c) 2022, Oracle and/or its affiliates. All rights reserved.
 * DO NOT ALTER OR REMOVE COPYRIGHT NOTICES OR THIS FILE HEADER.
 *
 * This code is free software; you can redistribute it and/or modify it
 * under the terms of the GNU General Public License version 2 only, as
 * published by the Free Software Foundation.  Oracle designates this
 * particular file as subject to the "Classpath" exception as provided
 * by Oracle in the LICENSE file that accompanied this code.
 *
 * This code is distributed in the hope that it will be useful, but WITHOUT
 * ANY WARRANTY; without even the implied warranty of MERCHANTABILITY or
 * FITNESS FOR A PARTICULAR PURPOSE.  See the GNU General Public License
 * version 2 for more details (a copy is included in the LICENSE file that
 * accompanied this code).
 *
 * You should have received a copy of the GNU General Public License version
 * 2 along with this work; if not, write to the Free Software Foundation,
 * Inc., 51 Franklin St, Fifth Floor, Boston, MA 02110-1301 USA.
 *
 * Please contact Oracle, 500 Oracle Parkway, Redwood Shores, CA 94065 USA
 * or visit www.oracle.com if you need additional information or have any
 * questions.
 */
package jdk.internal.classfile.impl;

import java.util.List;
import java.util.Optional;
import java.util.function.Consumer;
<<<<<<< HEAD
import java.util.stream.Collectors;

=======
>>>>>>> cfdc64fc
import java.lang.classfile.constantpool.ClassEntry;
import java.lang.reflect.AccessFlag;
import java.lang.classfile.AccessFlags;
import java.lang.classfile.Attribute;
import java.lang.classfile.Attributes;
import java.lang.classfile.ClassElement;
import java.lang.classfile.ClassModel;
<<<<<<< HEAD
=======
import java.lang.classfile.ClassReader;
>>>>>>> cfdc64fc
import java.lang.classfile.ClassFile;
import java.lang.classfile.ClassFileVersion;
import java.lang.classfile.CustomAttribute;
import java.lang.classfile.constantpool.ConstantPool;
import java.lang.classfile.FieldModel;
import java.lang.classfile.Interfaces;
import java.lang.classfile.MethodModel;
import java.lang.classfile.Superclass;
import java.lang.classfile.attribute.InnerClassesAttribute;
import java.lang.classfile.attribute.ModuleAttribute;
import java.lang.classfile.attribute.ModuleHashesAttribute;
import java.lang.classfile.attribute.ModuleMainClassAttribute;
import java.lang.classfile.attribute.ModulePackagesAttribute;
import java.lang.classfile.attribute.ModuleResolutionAttribute;
import java.lang.classfile.attribute.ModuleTargetAttribute;
import java.lang.classfile.attribute.RuntimeInvisibleAnnotationsAttribute;
import java.lang.classfile.attribute.RuntimeVisibleAnnotationsAttribute;
import java.lang.classfile.attribute.SourceDebugExtensionAttribute;
import java.lang.classfile.attribute.SourceFileAttribute;
import jdk.internal.access.SharedSecrets;

public final class ClassImpl
        extends AbstractElement
        implements ClassModel {

    final ClassReaderImpl reader;
    private final int attributesPos;
    private final List<MethodModel> methods;
    private final List<FieldModel> fields;
    private List<Attribute<?>> attributes;
    private List<ClassEntry> interfaces;

    public ClassImpl(byte[] cfbytes, ClassFileImpl context) {
        this.reader = new ClassReaderImpl(cfbytes, context);
        int p = reader.interfacesPos;
        int icnt = reader.readU2(p);
        p += 2 + icnt * 2;
        int fcnt = reader.readU2(p);
        FieldImpl[] fields = new FieldImpl[fcnt];
        p += 2;
        for (int i = 0; i < fcnt; ++i) {
            int startPos = p;
            int attrStart = p + 6;
            p = reader.skipAttributeHolder(attrStart);
            fields[i] = new FieldImpl(reader, startPos, p, attrStart);
        }
        this.fields = List.of(fields);
        int mcnt = reader.readU2(p);
        MethodImpl[] methods = new MethodImpl[mcnt];
        p += 2;
        for (int i = 0; i < mcnt; ++i) {
            int startPos = p;
            int attrStart = p + 6;
            p = reader.skipAttributeHolder(attrStart);
            methods[i] = new MethodImpl(reader, startPos, p, attrStart);
        }
        this.methods = List.of(methods);
        this.attributesPos = p;
        reader.setContainedClass(this);
    }

    public int classfileLength() {
        return reader.classfileLength();
    }

    @Override
    public AccessFlags flags() {
        return AccessFlags.ofClass(reader.flags());
    }

    @Override
    public int majorVersion() {
        return reader.readU2(6);
    }

    @Override
    public int minorVersion() {
        return reader.readU2(4);
    }

    @Override
    public ConstantPool constantPool() {
        return reader;
    }

    @Override
    public ClassEntry thisClass() {
        return reader.thisClassEntry();
    }

    @Override
    public Optional<ClassEntry> superclass() {
        return reader.superclassEntry();
    }

    @Override
    public List<ClassEntry> interfaces() {
        if (interfaces == null) {
            int pos = reader.thisClassPos() + 4;
            int cnt = reader.readU2(pos);
            pos += 2;
            var arr = new Object[cnt];
            for (int i = 0; i < cnt; ++i) {
                arr[i] = reader.readClassEntry(pos);
                pos += 2;
            }
            this.interfaces = SharedSecrets.getJavaUtilCollectionAccess().listFromTrustedArray(arr);
        }
        return interfaces;
    }

    @Override
    public List<Attribute<?>> attributes() {
        if (attributes == null) {
            attributes = BoundAttribute.readAttributes(this, reader, attributesPos, reader.customAttributes());
        }
        return attributes;
    }

    // ClassModel

    @Override
    public void forEachElement(Consumer<ClassElement> consumer) {
        consumer.accept(flags());
        consumer.accept(ClassFileVersion.of(majorVersion(), minorVersion()));
        superclass().ifPresent(new Consumer<ClassEntry>() {
            @Override
            public void accept(ClassEntry entry) {
                consumer.accept(Superclass.of(entry));
            }
        });
        consumer.accept(Interfaces.of(interfaces()));
        fields().forEach(consumer);
        methods().forEach(consumer);
        for (Attribute<?> attr : attributes()) {
            if (attr instanceof ClassElement e)
                consumer.accept(e);
        }
    }

    @Override
    public List<FieldModel> fields() {
        return fields;
    }

    @Override
    public List<MethodModel> methods() {
        return methods;
    }

    @Override
    public boolean isModuleInfo() {
        AccessFlags flags = flags();
        // move to where?
        return flags.has(AccessFlag.MODULE)
               && majorVersion() >= ClassFile.JAVA_9_VERSION
               && thisClass().asInternalName().equals("module-info")
               && (superclass().isEmpty())
               && interfaces().isEmpty()
               && fields().isEmpty()
               && methods().isEmpty()
               && verifyModuleAttributes();
    }

    @Override
    public String toString() {
        return String.format("ClassModel[thisClass=%s, flags=%d]", thisClass().name().stringValue(), flags().flagsMask());
    }

    private boolean verifyModuleAttributes() {
        if (findAttribute(Attributes.module()).isEmpty())
            return false;

        return attributes().stream().allMatch(a ->
                a instanceof ModuleAttribute
             || a instanceof ModulePackagesAttribute
             || a instanceof ModuleHashesAttribute
             || a instanceof ModuleMainClassAttribute
             || a instanceof ModuleResolutionAttribute
             || a instanceof ModuleTargetAttribute
             || a instanceof InnerClassesAttribute
             || a instanceof SourceFileAttribute
             || a instanceof SourceDebugExtensionAttribute
             || a instanceof RuntimeVisibleAnnotationsAttribute
             || a instanceof RuntimeInvisibleAnnotationsAttribute
             || a instanceof CustomAttribute);
    }
}<|MERGE_RESOLUTION|>--- conflicted
+++ resolved
@@ -1,5 +1,5 @@
 /*
- * Copyright (c) 2022, Oracle and/or its affiliates. All rights reserved.
+ * Copyright (c) 2022, 2024, Oracle and/or its affiliates. All rights reserved.
  * DO NOT ALTER OR REMOVE COPYRIGHT NOTICES OR THIS FILE HEADER.
  *
  * This code is free software; you can redistribute it and/or modify it
@@ -27,11 +27,6 @@
 import java.util.List;
 import java.util.Optional;
 import java.util.function.Consumer;
-<<<<<<< HEAD
-import java.util.stream.Collectors;
-
-=======
->>>>>>> cfdc64fc
 import java.lang.classfile.constantpool.ClassEntry;
 import java.lang.reflect.AccessFlag;
 import java.lang.classfile.AccessFlags;
@@ -39,10 +34,6 @@
 import java.lang.classfile.Attributes;
 import java.lang.classfile.ClassElement;
 import java.lang.classfile.ClassModel;
-<<<<<<< HEAD
-=======
-import java.lang.classfile.ClassReader;
->>>>>>> cfdc64fc
 import java.lang.classfile.ClassFile;
 import java.lang.classfile.ClassFileVersion;
 import java.lang.classfile.CustomAttribute;
