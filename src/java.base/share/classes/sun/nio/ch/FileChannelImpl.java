--- conflicted
+++ resolved
@@ -759,17 +759,6 @@
         if (position > sz)
             return 0;
 
-<<<<<<< HEAD
-        if ((sz - position) < count)
-            count = sz - position;
-
-        // Attempt a direct transfer, if the kernel supports it, limiting
-        // the number of bytes according to which platform
-        int icount = (int)Math.min(count, nd.maxDirectTransferSize());
-        long n;
-        if ((n = transferToDirectly(position, icount, target)) >= 0)
-            return n;
-=======
         // Now position <= sz so remaining >= 0 and
         // remaining == 0 if and only if sz == 0
         long remaining = sz - position;
@@ -784,11 +773,10 @@
         if (sz > 0) {
             // Attempt a direct transfer, if the kernel supports it, limiting
             // the number of bytes according to which platform
-            int icount = (int)Math.min(count, MAX_DIRECT_TRANSFER_SIZE);
+            int icount = (int)Math.min(count, nd.maxDirectTransferSize());
             long n;
             if ((n = transferToDirectly(position, icount, target)) >= 0)
                 return n;
->>>>>>> 4020ed53
 
             // Attempt a mapped transfer, but only to trusted channel types
             if ((n = transferToTrustedChannel(position, count, target)) >= 0)
