--- conflicted
+++ resolved
@@ -1,5 +1,5 @@
 /*
- * Copyright (c) 1998, 2022, Oracle and/or its affiliates. All rights reserved.
+ * Copyright (c) 1998, 2018, Oracle and/or its affiliates. All rights reserved.
  * DO NOT ALTER OR REMOVE COPYRIGHT NOTICES OR THIS FILE HEADER.
  *
  * This code is free software; you can redistribute it and/or modify it
@@ -26,22 +26,11 @@
 package sun.security.provider;
 
 import java.io.*;
-<<<<<<< HEAD
-import java.util.*;
-=======
-import java.security.PublicKey;
->>>>>>> 91a23d77
+
 import java.security.cert.*;
 import java.util.*;
 
-<<<<<<< HEAD
 import sun.security.jca.JCAUtil;
-import sun.security.x509.*;
-=======
-import jdk.internal.event.EventHelper;
-import jdk.internal.event.X509CertificateEvent;
-
->>>>>>> 91a23d77
 import sun.security.pkcs.PKCS7;
 import sun.security.pkcs.ParsingException;
 import sun.security.provider.certpath.X509CertPath;
