--- conflicted
+++ resolved
@@ -63,11 +63,7 @@
     private final char[] passwd;
     private final byte[] salt;
     private final int iterCount;
-<<<<<<< HEAD
     private final byte[] key;
-=======
-    private byte[] key;
->>>>>>> 9843c976
 
     // The following fields are not Serializable. See writeReplace method.
     private final transient Mac prf;
