--- conflicted
+++ resolved
@@ -633,13 +633,11 @@
      * asSlice(offset, newSize, 1);
      * }
      * <p>
-<<<<<<< HEAD
      * If this segment is {@linkplain MemorySegment#isReadOnly() read-only},
      * the returned segment is also {@linkplain MemorySegment#isReadOnly() read-only}.
-=======
+     * <p>
      * The returned memory segment shares a region of backing memory with this segment.
      * Hence, no memory will be allocated or freed by this method.
->>>>>>> 194425d7
      *
      * @see #asSlice(long, long, long)
      *
@@ -657,13 +655,11 @@
      * alignment constraint. The returned segment's address is the address of this
      * segment plus the given offset; its size is specified by the given argument.
      * <p>
-<<<<<<< HEAD
      * If this segment is {@linkplain MemorySegment#isReadOnly() read-only},
      * the returned segment is also {@linkplain MemorySegment#isReadOnly() read-only}.
-=======
+     * <p>
      * The returned memory segment shares a region of backing memory with this segment.
      * Hence, no memory will be allocated or freed by this method.
->>>>>>> 194425d7
      *
      * @param offset The new segment base offset (relative to the address of this segment),
      *               specified in bytes
@@ -689,13 +685,11 @@
      * asSlice(offset, layout.byteSize(), layout.byteAlignment());
      * }
      * <p>
-<<<<<<< HEAD
      * If this segment is {@linkplain MemorySegment#isReadOnly() read-only},
      * the returned segment is also {@linkplain MemorySegment#isReadOnly() read-only}.
-=======
+     * <p>
      * The returned memory segment shares a region of backing memory with this segment.
      * Hence, no memory will be allocated or freed by this method.
->>>>>>> 194425d7
      *
      * @see #asSlice(long, long, long)
      *
@@ -720,13 +714,11 @@
      * asSlice(offset, byteSize() - offset);
      * }
      * <p>
-<<<<<<< HEAD
      * If this segment is {@linkplain MemorySegment#isReadOnly() read-only},
      * the returned segment is also {@linkplain MemorySegment#isReadOnly() read-only}.
-=======
+     * <p>
      * The returned memory segment shares a region of backing memory with this segment.
      * Hence, no memory will be allocated or freed by this method.
->>>>>>> 194425d7
      *
      * @see #asSlice(long, long)
      *
@@ -741,14 +733,11 @@
      * Returns a new memory segment that has the same address and scope as this segment,
      * but with the provided size.
      * <p>
-<<<<<<< HEAD
      * If this segment is {@linkplain MemorySegment#isReadOnly() read-only},
      * the returned segment is also {@linkplain MemorySegment#isReadOnly() read-only}.
-     *
-=======
+     * <p>
      * The returned memory segment shares a region of backing memory with this segment.
      * Hence, no memory will be allocated or freed by this method.
->>>>>>> 194425d7
      *
      * @param newSize the size of the returned segment
      * @return a new memory segment that has the same address and scope as
@@ -785,13 +774,11 @@
      * scope, and is accessible from any thread. The size of the segment accepted by the
      * cleanup action is {@link #byteSize()}.
      * <p>
-<<<<<<< HEAD
      * If this segment is {@linkplain MemorySegment#isReadOnly() read-only},
      * the returned segment is also {@linkplain MemorySegment#isReadOnly() read-only}.
-=======
+     * <p>
      * The returned memory segment shares a region of backing memory with this segment.
      * Hence, no memory will be allocated or freed by this method.
->>>>>>> 194425d7
      *
      * @apiNote The cleanup action (if present) should take care not to leak the received
      *          segment to external clients that might access the segment after its
@@ -838,13 +825,11 @@
      * scope, and is accessible from any thread. The size of the segment accepted by the
      * cleanup action is {@code newSize}.
      * <p>
-<<<<<<< HEAD
      * If this segment is {@linkplain MemorySegment#isReadOnly() read-only},
      * the returned segment is also {@linkplain MemorySegment#isReadOnly() read-only}.
-=======
+     * <p>
      * The returned memory segment shares a region of backing memory with this segment.
      * Hence, no memory will be allocated or freed by this method.
->>>>>>> 194425d7
      *
      * @apiNote The cleanup action (if present) should take care not to leak the received
      *          segment to external clients that might access the segment after its
