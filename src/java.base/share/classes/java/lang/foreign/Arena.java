/*
 * Copyright (c) 2022, 2023, Oracle and/or its affiliates. All rights reserved.
 * DO NOT ALTER OR REMOVE COPYRIGHT NOTICES OR THIS FILE HEADER.
 *
 * This code is free software; you can redistribute it and/or modify it
 * under the terms of the GNU General Public License version 2 only, as
 * published by the Free Software Foundation.  Oracle designates this
 * particular file as subject to the "Classpath" exception as provided
 * by Oracle in the LICENSE file that accompanied this code.
 *
 * This code is distributed in the hope that it will be useful, but WITHOUT
 * ANY WARRANTY; without even the implied warranty of MERCHANTABILITY or
 * FITNESS FOR A PARTICULAR PURPOSE.  See the GNU General Public License
 * version 2 for more details (a copy is included in the LICENSE file that
 * accompanied this code).
 *
 * You should have received a copy of the GNU General Public License version
 * 2 along with this work; if not, write to the Free Software Foundation,
 * Inc., 51 Franklin St, Fifth Floor, Boston, MA 02110-1301 USA.
 *
 * Please contact Oracle, 500 Oracle Parkway, Redwood Shores, CA 94065 USA
 * or visit www.oracle.com if you need additional information or have any
 * questions.
 */

package java.lang.foreign;

import jdk.internal.foreign.MemorySessionImpl;
import jdk.internal.ref.CleanerFactory;

import java.lang.foreign.MemorySegment.Scope;

/**
 * An arena controls the lifecycle of native memory segments, providing both flexible
 * allocation and timely de-allocation.
 * <p>
 * An arena has a {@linkplain MemorySegment.Scope scope} - the <em>arena scope</em>.
 * All the segments allocated by the arena are associated with the arena scope.  As such,
 * the arena determines the temporal bounds of all the memory segments allocated by it.
 * <p>
 * Moreover, an arena also determines whether access to memory segments allocated by it
 * should be {@linkplain MemorySegment#isAccessibleBy(Thread) restricted} to specific
 * threads.  An arena is a {@link SegmentAllocator} and features several allocation
 * methods that can be used by clients to obtain native segments.
 * <p>
 * The simplest arena is the {@linkplain Arena#global() global arena}.  The global arena
 * features an <em>unbounded lifetime</em>.  The scope of the global arena is the global
 * scope.  As such, native segments allocated with the global arena are always accessible
 * and their backing regions of memory are never deallocated.  Moreover, memory segments
 * allocated with the global arena can be {@linkplain MemorySegment#isAccessibleBy(Thread) accessed}
 * from any thread.
 * {@snippet lang = java:
 * MemorySegment segment = Arena.global().allocate(100, 1); // @highlight regex='global()'
 * ...
 * // segment is never deallocated!
 *}
 * <p>
 * Alternatively, clients can obtain an {@linkplain Arena#ofAuto() automatic arena}, that
 * is an arena which features a <em>bounded lifetime</em> that is managed, automatically,
 * by the garbage collector.  The scope of an automatic arena is an automatic scope.  As
 * such, the regions of memory backing memory segments allocated with the automatic arena
 * are deallocated at some unspecified time <em>after</em> the automatic arena (and all
 * the segments allocated by it) becomes <a href="../../../java/lang/ref/package.html#reachability">unreachable</a>,
 * as shown below:
 * {@snippet lang = java:
 * MemorySegment segment = Arena.ofAuto().allocate(100, 1); // @highlight regex='ofAuto()'
 * ...
 * segment = null; // the segment region becomes available for deallocation after this point
 *}
 * Memory segments allocated with an automatic arena can also be
 * {@linkplain MemorySegment#isAccessibleBy(Thread) accessed} from any thread.
 * <p>
 * Rather than leaving de-allocation in the hands of the Java runtime, clients will often
 * wish to exercise control over the timing of de-allocation for regions of memory that
 * back memory segments.  Two kinds of arenas support this, namely {@linkplain #ofConfined() confined}
 * and {@linkplain #ofShared() shared} arenas.  They both feature bounded lifetimes that
 * are managed manually.  For instance, when a confined arena is {@linkplain #close() closed}
 * successfully, its scope is {@linkplain Scope#isAlive() invalidated}.  As a result, all
 * the memory segments allocated by the arena can no longer be accessed, and their
 * regions of memory are deallocated:
 *
 * {@snippet lang = java:
 * MemorySegment segment = null;
 * try (Arena arena = Arena.ofConfined()) { // @highlight regex='ofConfined()'
 *     segment = arena.allocate(100);
 *     ...
 * } // segment region deallocated here
 * segment.get(ValueLayout.JAVA_BYTE, 0); // throws IllegalStateException
 *}
 *
 * Memory segments allocated with a {@linkplain #ofConfined() confined arena} can only be
 * accessed (and closed) by the thread that created the arena.  If access to a memory
 * segment from multiple threads is required, clients can allocate segments in a
 * {@linkplain #ofShared() shared arena} instead.
 * <p>
 * The characteristics of the various arenas are summarized in the following table:
 *
 * <blockquote><table class="plain">
 * <caption style="display:none">Arenas characteristics</caption>
 * <thead>
 * <tr>
 *     <th scope="col">Kind</th>
 *     <th scope="col">Bounded lifetime</th>
 *     <th scope="col">Explicitly closeable</th>
 *     <th scope="col">Accessible from multiple threads</th>
 * </tr>
 * </thead>
 * <tbody>
 * <tr><th scope="row" style="font-weight:normal">Global</th>
 *     <td style="text-align:center;">No</td>
 *     <td style="text-align:center;">No</td>
 *     <td style="text-align:center;">Yes</td></tr>
 * <tr><th scope="row" style="font-weight:normal">Automatic</th>
 *     <td style="text-align:center;">Yes</td>
 *     <td style="text-align:center;">No</td>
 *     <td style="text-align:center;">Yes</td></tr>
 * <tr><th scope="row" style="font-weight:normal">Confined</th>
 *     <td style="text-align:center;">Yes</td>
 *     <td style="text-align:center;">Yes</td>
 *     <td style="text-align:center;">No</td></tr>
 * <tr><th scope="row" style="font-weight:normal">Shared</th>
 *     <td style="text-align:center;">Yes</td>
 *     <td style="text-align:center;">Yes</td>
 *     <td style="text-align:center;">Yes</td></tr>
 * </tbody>
 * </table></blockquote>
 *
 * <h2 id = "thread-confinement">Safety and thread-confinement</h2>
 *
 * Arenas provide strong temporal safety guarantees: a memory segment allocated by an
 * arena cannot be accessed <em>after</em> the arena has been closed.  The cost of
 * providing this guarantee varies based on the number of threads that have access to the
 * memory segments allocated by the arena.  For instance, if an arena is always created
 * and closed by one thread, and the memory segments allocated by the arena are always
 * accessed by that same thread, then ensuring correctness is trivial.
 * <p>
 * Conversely, if an arena allocates segments that can be accessed by multiple threads,
 * or if the arena can be closed by a thread other than the accessing thread, then
 * ensuring correctness is much more complex.  For example, a segment allocated with the
 * arena might be accessed <em>while</em> another thread attempts, concurrently, to close
 * the arena.  To provide the strong temporal safety guarantee without forcing every
 * client, even simple ones, to incur a performance impact, arenas are divided into
 * <em>thread-confined</em> arenas, and <em>shared</em> arenas.
 * <p>
 * Confined arenas, support strong thread-confinement guarantees.  Upon creation, they are
 * assigned an <em>owner thread</em>, typically the thread which initiated the creation
 * operation.  The segments created by a confined arena can only be
 * {@linkplain MemorySegment#isAccessibleBy(Thread) accessed} by the owner thread.
 * Moreover, any attempt to close the confined arena from a thread other than the owner
 * thread will fail with a {@link WrongThreadException}.
 * <p>
 * Shared arenas, on the other hand, have no owner thread.  The segments created by a
 * shared arena can be {@linkplain MemorySegment#isAccessibleBy(Thread) accessed} by
 * any thread.  This might be useful when multiple threads need to access the same memory
 * segment concurrently (e.g. in the case of parallel processing).  Moreover, a shared
 * arena can be closed by any thread.
 *
 * <h2 id = "custom-arenas">Custom arenas</h2>
 *
 * Clients can define custom arenas to implement more efficient allocation strategies,
 * or to have better control over when (and by whom) an arena can be closed.  As an
 * example, the following code defines a <em>slicing arena</em> that behaves like a
 * confined arena (i.e., single-threaded access), but internally uses a
 * {@linkplain SegmentAllocator#slicingAllocator(MemorySegment) slicing allocator} to
 * respond to allocation requests.
 * When the slicing arena is closed, the underlying confined arena is also closed; this
 * will invalidate all segments allocated with the slicing arena (since the scope of the
 * slicing arena is the same as that of the underlying confined arena):
 *
 * {@snippet lang = java:
 * class SlicingArena implements Arena {
 *     final Arena arena = Arena.ofConfined();
 *     final SegmentAllocator slicingAllocator;
 *
 *     SlicingArena(long size) {
 *         slicingAllocator = SegmentAllocator.slicingAllocator(arena.allocate(size));
 *     }
 *
 *     public MemorySegment allocate(long byteSize, long byteAlignment) {
 *         return slicingAllocator.allocate(byteSize, byteAlignment);
 *     }
 *
 *     public MemorySegment.Scope scope() {
 *         return arena.scope();
 *     }
 *
 *     public void close() {
 *         arena.close();
 *     }
 *
 * }
 * }
 *
 * In other words, a slicing arena provides a vastly more efficient and scalable
 * allocation strategy, while still retaining the timely de-allocation guarantee provided
 * by the underlying confined arena:
 *
 * {@snippet lang = java:
 * try (Arena slicingArena = new SlicingArena(1000)) {
 *     for (int i = 0; i < 10; i++) {
 *         MemorySegment s = slicingArena.allocateFrom(JAVA_INT, 1, 2, 3, 4, 5);
 *         ...
 *     }
 * } // all memory allocated is released here
 * }
 *
 * @implSpec
 * Implementations of this interface are thread-safe.
 *
 * @see MemorySegment
 *
 * @since 22
 */
public interface Arena extends SegmentAllocator, AutoCloseable {

    /**
     * Creates a new arena that is managed, automatically, by the garbage collector.
     * Segments allocated with the returned arena can be
     * {@linkplain MemorySegment#isAccessibleBy(Thread) accessed} by any thread.
     * Calling {@link #close()} on the returned arena will result in an {@link UnsupportedOperationException}.
     *
     * @return a new arena that is managed, automatically, by the garbage collector.
     */
    static Arena ofAuto() {
        return MemorySessionImpl.createImplicit(CleanerFactory.cleaner()).asArena();
    }

    /**
     * Obtains the global arena.  Segments allocated with the global arena can be
     * {@linkplain MemorySegment#isAccessibleBy(Thread) accessed} by any thread.
     * Calling {@link #close()} on the returned arena will result in an {@link UnsupportedOperationException}.
     *
     * @return the global arena.
     */
    static Arena global() {
        class Holder {
            static final Arena GLOBAL = MemorySessionImpl.GLOBAL_SESSION.asArena();
        }
        return Holder.GLOBAL;
    }

    /**
     * {@return a new confined arena} Segments allocated with the confined arena can be
     *          {@linkplain MemorySegment#isAccessibleBy(Thread) accessed} by the thread
     *          that created the arena, the arena's <em>owner thread</em>.
     */
    static Arena ofConfined() {
        return MemorySessionImpl.createConfined(Thread.currentThread()).asArena();
    }

    /**
     * {@return a new shared arena} Segments allocated with the global arena can be
     *          {@linkplain MemorySegment#isAccessibleBy(Thread) accessed} by any thread.
     */
    static Arena ofShared() {
        return MemorySessionImpl.createShared().asArena();
    }

    /**
     * Returns a native memory segment with the given size (in bytes) and alignment
     * constraint (in bytes).
     * The returned segment is associated with this {@linkplain #scope() arena scope}.
     * The segment's {@link MemorySegment#address() address} is the starting address of
     * the allocated off-heap region of memory backing the segment, and the address is
     * aligned according the provided alignment constraint.
     *
     * @implSpec
     * Implementations of this method must return a native segment featuring the
     * requested size, and that is compatible with the provided alignment constraint.
     * Furthermore, for any two segments {@code S1, S2} returned by this method, the
     * following invariant must hold:
     *
     * {@snippet lang = java:
     *     S1.asOverlappingSlice(S2).isEmpty() == true
     * }
     *
     * @param byteSize the size (in bytes) of the off-heap region of memory backing
     *                 the native memory segment.
     * @param byteAlignment the alignment constraint (in bytes) of the off-heap region
     *                      of memory backing the native memory segment.
     * @return a new native memory segment.
     * @throws IllegalArgumentException if {@code bytesSize < 0}, {@code byteAlignment <= 0},
     *         or if {@code byteAlignment} is not a power of 2
     * @throws IllegalStateException if this arena has already been {@linkplain #close() closed}
<<<<<<< HEAD
     * @throws WrongThreadException if this arena is confined, and this method is called
     *         from a thread other than the arena's owner thread
=======
     * @throws WrongThreadException if this arena is confined, and this method is called from a thread
     *         other than the arena's owner thread
>>>>>>> c146685c
     */
    @Override
    MemorySegment allocate(long byteSize, long byteAlignment);

    /**
     * {@return the arena scope}
     */
    Scope scope();

    /**
     * Closes this arena. If this method completes normally, the arena scope is no longer
     * {@linkplain Scope#isAlive() alive}, and all the memory segments associated with it
     * can no longer be accessed.  Furthermore, any off-heap region of memory backing the
     * segments obtained from this arena are also released.
     *
     * @apiNote This operation is not idempotent; that is, closing an already closed arena
     *          <em>always</em> results in an exception being thrown.  This reflects a
     *          deliberate design choice: failure to close an arena might reveal a bug
     *          in the underlying application logic.
     *
     * @implSpec If this method completes normally, then
     *           {@code this.scope().isAlive() == false}.
     *           Implementations are allowed to throw {@link UnsupportedOperationException}
     *           if an explicit close operation is not supported.
     *
     * @see Scope#isAlive()
     *
     * @throws IllegalStateException if the arena has already been closed
<<<<<<< HEAD
     * @throws IllegalStateException if a segment associated with this arena is being
     *         accessed concurrently, e.g. by a {@linkplain Linker#downcallHandle(FunctionDescriptor, Linker.Option...)
     *         downcall method handle}
     * @throws WrongThreadException if this arena is confined, and this method is called
     *         from a thread other than the arena's owner thread
=======
     * @throws IllegalStateException if a segment associated with this arena is being accessed concurrently, e.g.
     *         by a {@linkplain Linker#downcallHandle(FunctionDescriptor, Linker.Option...) downcall method handle}
     * @throws WrongThreadException if this arena is confined, and this method is called from a thread
     *         other than the arena's owner thread
>>>>>>> c146685c
     * @throws UnsupportedOperationException if this arena cannot be closed explicitly
     */
    @Override
    void close();

}<|MERGE_RESOLUTION|>--- conflicted
+++ resolved
@@ -282,13 +282,8 @@
      * @throws IllegalArgumentException if {@code bytesSize < 0}, {@code byteAlignment <= 0},
      *         or if {@code byteAlignment} is not a power of 2
      * @throws IllegalStateException if this arena has already been {@linkplain #close() closed}
-<<<<<<< HEAD
      * @throws WrongThreadException if this arena is confined, and this method is called
      *         from a thread other than the arena's owner thread
-=======
-     * @throws WrongThreadException if this arena is confined, and this method is called from a thread
-     *         other than the arena's owner thread
->>>>>>> c146685c
      */
     @Override
     MemorySegment allocate(long byteSize, long byteAlignment);
@@ -317,18 +312,11 @@
      * @see Scope#isAlive()
      *
      * @throws IllegalStateException if the arena has already been closed
-<<<<<<< HEAD
      * @throws IllegalStateException if a segment associated with this arena is being
-     *         accessed concurrently, e.g. by a {@linkplain Linker#downcallHandle(FunctionDescriptor, Linker.Option...)
-     *         downcall method handle}
+     *         accessed concurrently, e.g. by a
+     *         {@linkplain Linker#downcallHandle(FunctionDescriptor, Linker.Option...) downcall method handle}
      * @throws WrongThreadException if this arena is confined, and this method is called
      *         from a thread other than the arena's owner thread
-=======
-     * @throws IllegalStateException if a segment associated with this arena is being accessed concurrently, e.g.
-     *         by a {@linkplain Linker#downcallHandle(FunctionDescriptor, Linker.Option...) downcall method handle}
-     * @throws WrongThreadException if this arena is confined, and this method is called from a thread
-     *         other than the arena's owner thread
->>>>>>> c146685c
      * @throws UnsupportedOperationException if this arena cannot be closed explicitly
      */
     @Override
