--- conflicted
+++ resolved
@@ -163,11 +163,7 @@
  * <tr><th scope="row" style="font-weight:normal">{@code char*}, {@code int**}, {@code struct Point*}</th>
  *     <td style="text-align:center;">{@link ValueLayout#ADDRESS}</td>
  *     <td style="text-align:center;">{@link MemorySegment}</td>
-<<<<<<< HEAD
- * <tr><th scope="row" style="font-weight:normal">{@code int (*foo)[10]}</th>
-=======
  * <tr><th scope="row" style="font-weight:normal">{@code int (*ptr)[10]}</th>
->>>>>>> b827ce83
  *     <td style="text-align:left;">
  * <pre>
  * ValueLayout.ADDRESS.withTargetLayout(
@@ -327,13 +323,8 @@
  *
  * {@snippet lang = java:
  * MemorySegment allocateMemory(long byteSize, Arena arena) {
-<<<<<<< HEAD
- *     MemorySegment segment = (MemorySegment)malloc.invokeExact(byteSize);   // size = 0, scope = always alive
- *     return segment.reinterpret(size, arena, s -> free.invokeExact(s));     // size = byteSize, scope = arena.scope()
-=======
  *     MemorySegment segment = (MemorySegment)malloc.invokeExact(byteSize);    // size = 0, scope = always alive
  *     return segment.reinterpret(byteSize, arena, s -> free.invokeExact(s));  // size = byteSize, scope = arena.scope()
->>>>>>> b827ce83
  * }
  * }
  *
@@ -643,12 +634,7 @@
          * {@snippet lang = java:
          *    String capturedNames = Linker.Option.captureStateLayout().memberLayouts().stream()
          *        .map(MemoryLayout::name)
-<<<<<<< HEAD
-         *        .filter(Optional::isPresent)
-         *        .map(Optional::get)
-=======
          *        .flatMap(Optional::stream)
->>>>>>> b827ce83
          *        .map(Objects::toString)
          *        .collect(Collectors.joining(", "));
          * }
