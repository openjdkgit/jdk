/*
 * Copyright (c) 2017, 2023, Oracle and/or its affiliates. All rights reserved.
 * DO NOT ALTER OR REMOVE COPYRIGHT NOTICES OR THIS FILE HEADER.
 *
 * This code is free software; you can redistribute it and/or modify it
 * under the terms of the GNU General Public License version 2 only, as
 * published by the Free Software Foundation.  Oracle designates this
 * particular file as subject to the "Classpath" exception as provided
 * by Oracle in the LICENSE file that accompanied this code.
 *
 * This code is distributed in the hope that it will be useful, but WITHOUT
 * ANY WARRANTY; without even the implied warranty of MERCHANTABILITY or
 * FITNESS FOR A PARTICULAR PURPOSE.  See the GNU General Public License
 * version 2 for more details (a copy is included in the LICENSE file that
 * accompanied this code).
 *
 * You should have received a copy of the GNU General Public License version
 * 2 along with this work; if not, write to the Free Software Foundation,
 * Inc., 51 Franklin St, Fifth Floor, Boston, MA 02110-1301 USA.
 *
 * Please contact Oracle, 500 Oracle Parkway, Redwood Shores, CA 94065 USA
 * or visit www.oracle.com if you need additional information or have any
 * questions.
 */

package java.lang.runtime;

import java.lang.Enum.EnumDesc;
import java.lang.invoke.CallSite;
import java.lang.invoke.ConstantCallSite;
import java.lang.invoke.MethodHandle;
import java.lang.invoke.MethodHandles;
import java.lang.invoke.MethodType;
<<<<<<< HEAD
import java.lang.template.Carriers;
=======
import java.util.List;
import java.util.Objects;
>>>>>>> 5d5ae352
import java.util.stream.Stream;
import jdk.internal.access.SharedSecrets;
import jdk.internal.vm.annotation.Stable;

import static java.util.Objects.requireNonNull;

/**
 * Bootstrap methods for linking {@code invokedynamic} call sites that implement
 * the selection functionality of the {@code switch} statement.  The bootstraps
 * take additional static arguments corresponding to the {@code case} labels
 * of the {@code switch}, implicitly numbered sequentially from {@code [0..N)}.
 *
 * @since 21
 */
public class SwitchBootstraps {

    private SwitchBootstraps() {}

    private static final Object SENTINEL = new Object();
    private static final MethodHandles.Lookup LOOKUP = MethodHandles.lookup();

    private static final MethodHandle INSTANCEOF_CHECK;
    private static final MethodHandle INTEGER_EQ_CHECK;
    private static final MethodHandle OBJECT_EQ_CHECK;
    private static final MethodHandle ENUM_EQ_CHECK;
    private static final MethodHandle NULL_CHECK;
    private static final MethodHandle IS_ZERO;
    private static final MethodHandle CHECK_INDEX;
    private static final MethodHandle MAPPED_ENUM_LOOKUP;

    static {
        try {
            INSTANCEOF_CHECK = MethodHandles.permuteArguments(LOOKUP.findVirtual(Class.class, "isInstance",
                                                                                 MethodType.methodType(boolean.class, Object.class)),
                                                              MethodType.methodType(boolean.class, Object.class, Class.class), 1, 0);
            INTEGER_EQ_CHECK = LOOKUP.findStatic(SwitchBootstraps.class, "integerEqCheck",
                                           MethodType.methodType(boolean.class, Object.class, Integer.class));
            OBJECT_EQ_CHECK = LOOKUP.findStatic(Objects.class, "equals",
                                           MethodType.methodType(boolean.class, Object.class, Object.class));
            ENUM_EQ_CHECK = LOOKUP.findStatic(SwitchBootstraps.class, "enumEqCheck",
                                           MethodType.methodType(boolean.class, Object.class, EnumDesc.class, MethodHandles.Lookup.class, ResolvedEnumLabel.class));
            NULL_CHECK = LOOKUP.findStatic(Objects.class, "isNull",
                                           MethodType.methodType(boolean.class, Object.class));
            IS_ZERO = LOOKUP.findStatic(SwitchBootstraps.class, "isZero",
                                           MethodType.methodType(boolean.class, int.class));
            CHECK_INDEX = LOOKUP.findStatic(Objects.class, "checkIndex",
                                           MethodType.methodType(int.class, int.class, int.class));
            MAPPED_ENUM_LOOKUP = LOOKUP.findStatic(SwitchBootstraps.class, "mappedEnumLookup",
                                                   MethodType.methodType(int.class, Enum.class, MethodHandles.Lookup.class,
                                                                         Class.class, EnumDesc[].class, EnumMap.class));
        }
        catch (ReflectiveOperationException e) {
            throw new ExceptionInInitializerError(e);
        }
    }

    /**
     * Bootstrap method for linking an {@code invokedynamic} call site that
     * implements a {@code switch} on a target of a reference type.  The static
     * arguments are an array of case labels which must be non-null and of type
     * {@code String} or {@code Integer} or {@code Class} or {@code EnumDesc}.
     * <p>
     * The type of the returned {@code CallSite}'s method handle will have
     * a return type of {@code int}.   It has two parameters: the first argument
     * will be an {@code Object} instance ({@code target}) and the second
     * will be {@code int} ({@code restart}).
     * <p>
     * If the {@code target} is {@code null}, then the method of the call site
     * returns {@literal -1}.
     * <p>
     * If the {@code target} is not {@code null}, then the method of the call site
     * returns the index of the first element in the {@code labels} array starting from
     * the {@code restart} index matching one of the following conditions:
     * <ul>
     *   <li>the element is of type {@code Class} that is assignable
     *       from the target's class; or</li>
     *   <li>the element is of type {@code String} or {@code Integer} and
     *       equals to the target.</li>
     *   <li>the element is of type {@code EnumDesc}, that describes a constant that is
     *       equals to the target.</li>
     * </ul>
     * <p>
     * If no element in the {@code labels} array matches the target, then
     * the method of the call site return the length of the {@code labels} array.
     * <p>
     * The value of the {@code restart} index must be between {@code 0} (inclusive) and
     * the length of the {@code labels} array (inclusive),
     * both  or an {@link IndexOutOfBoundsException} is thrown.
     *
     * @param lookup Represents a lookup context with the accessibility
     *               privileges of the caller.  When used with {@code invokedynamic},
     *               this is stacked automatically by the VM.
     * @param invocationName unused
     * @param invocationType The invocation type of the {@code CallSite} with two parameters,
     *                       a reference type, an {@code int}, and {@code int} as a return type.
     * @param labels case labels - {@code String} and {@code Integer} constants
     *               and {@code Class} and {@code EnumDesc} instances, in any combination
     * @return a {@code CallSite} returning the first matching element as described above
     *
     * @throws NullPointerException if any argument is {@code null}
     * @throws IllegalArgumentException if any element in the labels array is null, if the
     * invocation type is not not a method type of first parameter of a reference type,
     * second parameter of type {@code int} and with {@code int} as its return type,
     * or if {@code labels} contains an element that is not of type {@code String},
     * {@code Integer}, {@code Class} or {@code EnumDesc}.
     * @jvms 4.4.6 The CONSTANT_NameAndType_info Structure
     * @jvms 4.4.10 The CONSTANT_Dynamic_info and CONSTANT_InvokeDynamic_info Structures
     */
    public static CallSite typeSwitch(MethodHandles.Lookup lookup,
                                      String invocationName,
                                      MethodType invocationType,
                                      Object... labels) {
        if (invocationType.parameterCount() != 2
            || (!invocationType.returnType().equals(int.class))
            || invocationType.parameterType(0).isPrimitive()
            || !invocationType.parameterType(1).equals(int.class))
            throw new IllegalArgumentException("Illegal invocation type " + invocationType);
        requireNonNull(labels);

        labels = labels.clone();
        Stream.of(labels).forEach(SwitchBootstraps::verifyLabel);

        MethodHandle target = createMethodHandleSwitch(lookup, labels);

        return new ConstantCallSite(target);
    }

    private static void verifyLabel(Object label) {
        if (label == null) {
            throw new IllegalArgumentException("null label found");
        }
        Class<?> labelClass = label.getClass();
        if (labelClass != Class.class &&
            labelClass != String.class &&
            labelClass != Integer.class &&
            labelClass != EnumDesc.class) {
            throw new IllegalArgumentException("label with illegal type found: " + label.getClass());
        }
    }

    /*
     * Construct test chains for labels inside switch, to handle switch repeats:
     * switch (idx) {
     *     case 0 -> if (selector matches label[0]) return 0; else if (selector matches label[1]) return 1; else ...
     *     case 1 -> if (selector matches label[1]) return 1; else ...
     *     ...
     * }
     */
    private static MethodHandle createRepeatIndexSwitch(MethodHandles.Lookup lookup, Object[] labels) {
        MethodHandle def = MethodHandles.dropArguments(MethodHandles.constant(int.class, labels.length), 0, Object.class);
        MethodHandle[] testChains = new MethodHandle[labels.length];
        List<Object> labelsList = List.of(labels).reversed();

        for (int i = 0; i < labels.length; i++) {
            MethodHandle test = def;
            int idx = labels.length - 1;
            List<Object> currentLabels = labelsList.subList(0, labels.length - i);

            for (int j = 0; j < currentLabels.size(); j++, idx--) {
                Object currentLabel = currentLabels.get(j);
                if (j + 1 < currentLabels.size() && currentLabels.get(j + 1) == currentLabel) continue;
                MethodHandle currentTest;
                if (currentLabel instanceof Class<?>) {
                    currentTest = INSTANCEOF_CHECK;
                } else if (currentLabel instanceof Integer) {
                    currentTest = INTEGER_EQ_CHECK;
                } else if (currentLabel instanceof EnumDesc) {
                    currentTest = MethodHandles.insertArguments(ENUM_EQ_CHECK, 2, lookup, new ResolvedEnumLabel());
                } else {
                    currentTest = OBJECT_EQ_CHECK;
                }
                test = MethodHandles.guardWithTest(MethodHandles.insertArguments(currentTest, 1, currentLabel),
                                                   MethodHandles.dropArguments(MethodHandles.constant(int.class, idx), 0, Object.class),
                                                   test);
            }
            testChains[i] = MethodHandles.dropArguments(test, 0, int.class);
        }

        return MethodHandles.tableSwitch(MethodHandles.dropArguments(def, 0, int.class), testChains);
    }

    /*
     * Construct code that maps the given selector and repeat index to a case label number:
     * if (selector == null) return -1;
     * else return "createRepeatIndexSwitch(labels)"
     */
    private static MethodHandle createMethodHandleSwitch(MethodHandles.Lookup lookup, Object[] labels) {
        MethodHandle mainTest;
        MethodHandle def = MethodHandles.dropArguments(MethodHandles.constant(int.class, labels.length), 0, Object.class);
        if (labels.length > 0) {
            mainTest = createRepeatIndexSwitch(lookup, labels);
        } else {
            mainTest = MethodHandles.dropArguments(def, 0, int.class);
        }
        MethodHandle body =
                MethodHandles.guardWithTest(MethodHandles.dropArguments(NULL_CHECK, 0, int.class),
                                            MethodHandles.dropArguments(MethodHandles.constant(int.class, -1), 0, int.class, Object.class),
                                            mainTest);
        MethodHandle switchImpl =
                MethodHandles.permuteArguments(body, MethodType.methodType(int.class, Object.class, int.class), 1, 0);
        return withIndexCheck(switchImpl, labels.length);
    }

    private static boolean integerEqCheck(Object value, Integer constant) {
        if (value instanceof Number input && constant.intValue() == input.intValue()) {
            return true;
        } else if (value instanceof Character input && constant.intValue() == input.charValue()) {
            return true;
        }

        return false;
    }

    private static boolean isZero(int value) {
        return value == 0;
    }

    /**
     * Bootstrap method for linking an {@code invokedynamic} call site that
     * implements a {@code switch} on a target of an enum type. The static
     * arguments are used to encode the case labels associated to the switch
     * construct, where each label can be encoded in two ways:
     * <ul>
     *   <li>as a {@code String} value, which represents the name of
     *       the enum constant associated with the label</li>
     *   <li>as a {@code Class} value, which represents the enum type
     *       associated with a type test pattern</li>
     * </ul>
     * <p>
     * The returned {@code CallSite}'s method handle will have
     * a return type of {@code int} and accepts two parameters: the first argument
     * will be an {@code Enum} instance ({@code target}) and the second
     * will be {@code int} ({@code restart}).
     * <p>
     * If the {@code target} is {@code null}, then the method of the call site
     * returns {@literal -1}.
     * <p>
     * If the {@code target} is not {@code null}, then the method of the call site
     * returns the index of the first element in the {@code labels} array starting from
     * the {@code restart} index matching one of the following conditions:
     * <ul>
     *   <li>the element is of type {@code Class} that is assignable
     *       from the target's class; or</li>
     *   <li>the element is of type {@code String} and equals to the target
     *       enum constant's {@link Enum#name()}.</li>
     * </ul>
     * <p>
     * If no element in the {@code labels} array matches the target, then
     * the method of the call site return the length of the {@code labels} array.
     * <p>
     * The value of the {@code restart} index must be between {@code 0} (inclusive) and
     * the length of the {@code labels} array (inclusive),
     * both  or an {@link IndexOutOfBoundsException} is thrown.
     *
     * @param lookup Represents a lookup context with the accessibility
     *               privileges of the caller. When used with {@code invokedynamic},
     *               this is stacked automatically by the VM.
     * @param invocationName unused
     * @param invocationType The invocation type of the {@code CallSite} with two parameters,
     *                       an enum type, an {@code int}, and {@code int} as a return type.
     * @param labels case labels - {@code String} constants and {@code Class} instances,
     *               in any combination
     * @return a {@code CallSite} returning the first matching element as described above
     *
     * @throws NullPointerException if any argument is {@code null}
     * @throws IllegalArgumentException if any element in the labels array is null, if the
     * invocation type is not a method type whose first parameter type is an enum type,
     * second parameter of type {@code int} and whose return type is {@code int},
     * or if {@code labels} contains an element that is not of type {@code String} or
     * {@code Class} of the target enum type.
     * @jvms 4.4.6 The CONSTANT_NameAndType_info Structure
     * @jvms 4.4.10 The CONSTANT_Dynamic_info and CONSTANT_InvokeDynamic_info Structures
     */
    public static CallSite enumSwitch(MethodHandles.Lookup lookup,
                                      String invocationName,
                                      MethodType invocationType,
                                      Object... labels) {
        if (invocationType.parameterCount() != 2
            || (!invocationType.returnType().equals(int.class))
            || invocationType.parameterType(0).isPrimitive()
            || !invocationType.parameterType(0).isEnum()
            || !invocationType.parameterType(1).equals(int.class))
            throw new IllegalArgumentException("Illegal invocation type " + invocationType);
        requireNonNull(labels);

        labels = labels.clone();

        Class<?> enumClass = invocationType.parameterType(0);
        labels = Stream.of(labels).map(l -> convertEnumConstants(lookup, enumClass, l)).toArray();

        MethodHandle target;
        boolean constantsOnly = Stream.of(labels).allMatch(l -> enumClass.isAssignableFrom(EnumDesc.class));

        if (labels.length > 0 && constantsOnly) {
            //If all labels are enum constants, construct an optimized handle for repeat index 0:
            //if (selector == null) return -1
            //else if (idx == 0) return mappingArray[selector.ordinal()]; //mapping array created lazily
            //else return "createRepeatIndexSwitch(labels)"
            MethodHandle body =
                    MethodHandles.guardWithTest(MethodHandles.dropArguments(NULL_CHECK, 0, int.class),
                                                MethodHandles.dropArguments(MethodHandles.constant(int.class, -1), 0, int.class, Object.class),
                                                MethodHandles.guardWithTest(MethodHandles.dropArguments(IS_ZERO, 1, Object.class),
                                                                            createRepeatIndexSwitch(lookup, labels),
                                                                            MethodHandles.insertArguments(MAPPED_ENUM_LOOKUP, 1, lookup, enumClass, labels, new EnumMap())));
            target = MethodHandles.permuteArguments(body, MethodType.methodType(int.class, Object.class, int.class), 1, 0);
        } else {
            target = createMethodHandleSwitch(lookup, labels);
        }

        target = target.asType(invocationType);
        target = withIndexCheck(target, labels.length);

        return new ConstantCallSite(target);
    }

    private static <E extends Enum<E>> Object convertEnumConstants(MethodHandles.Lookup lookup, Class<?> enumClassTemplate, Object label) {
        if (label == null) {
            throw new IllegalArgumentException("null label found");
        }
        Class<?> labelClass = label.getClass();
        if (labelClass == Class.class) {
            if (label != enumClassTemplate) {
                throw new IllegalArgumentException("the Class label: " + label +
                                                   ", expected the provided enum class: " + enumClassTemplate);
            }
            return label;
        } else if (labelClass == String.class) {
            return EnumDesc.of(enumClassTemplate.describeConstable().get(), (String) label);
        } else {
            throw new IllegalArgumentException("label with illegal type found: " + labelClass +
                                               ", expected label of type either String or Class");
        }
    }

    private static <T extends Enum<T>> int mappedEnumLookup(T value, MethodHandles.Lookup lookup, Class<T> enumClass, EnumDesc<?>[] labels, EnumMap enumMap) {
        if (enumMap.map == null) {
            T[] constants = SharedSecrets.getJavaLangAccess().getEnumConstantsShared(enumClass);
            int[] map = new int[constants.length];
            int ordinal = 0;

            for (T constant : constants) {
                map[ordinal] = labels.length;

                for (int i = 0; i < labels.length; i++) {
                    if (Objects.equals(labels[i].constantName(), constant.name())) {
                        map[ordinal] = i;
                        break;
                    }
                }

                ordinal++;
            }
        }
        return enumMap.map[value.ordinal()];
    }

    private static boolean enumEqCheck(Object value, EnumDesc<?> label, MethodHandles.Lookup lookup, ResolvedEnumLabel resolvedEnum) {
        if (resolvedEnum.resolvedEnum == null) {
            Object resolved;

            try {
                Class<?> clazz = label.constantType().resolveConstantDesc(lookup);

                if (value.getClass() != clazz) {
                    return false;
                }

                resolved = label.resolveConstantDesc(lookup);
            } catch (IllegalArgumentException | ReflectiveOperationException ex) {
                resolved = SENTINEL;
            }

            resolvedEnum.resolvedEnum = resolved;
        }

        return value == resolvedEnum.resolvedEnum;
    }
<<<<<<< HEAD
=======

    private static MethodHandle withIndexCheck(MethodHandle target, int labelsCount) {
        MethodHandle checkIndex = MethodHandles.insertArguments(CHECK_INDEX, 1, labelsCount + 1);

        return MethodHandles.filterArguments(target, 1, checkIndex);
    }

    private static final class ResolvedEnumLabel {
        @Stable
        public Object resolvedEnum;
    }

    private static final class EnumMap {
        @Stable
        public int[] map;
    }
>>>>>>> 5d5ae352
}<|MERGE_RESOLUTION|>--- conflicted
+++ resolved
@@ -31,12 +31,8 @@
 import java.lang.invoke.MethodHandle;
 import java.lang.invoke.MethodHandles;
 import java.lang.invoke.MethodType;
-<<<<<<< HEAD
-import java.lang.template.Carriers;
-=======
 import java.util.List;
 import java.util.Objects;
->>>>>>> 5d5ae352
 import java.util.stream.Stream;
 import jdk.internal.access.SharedSecrets;
 import jdk.internal.vm.annotation.Stable;
@@ -414,8 +410,6 @@
 
         return value == resolvedEnum.resolvedEnum;
     }
-<<<<<<< HEAD
-=======
 
     private static MethodHandle withIndexCheck(MethodHandle target, int labelsCount) {
         MethodHandle checkIndex = MethodHandles.insertArguments(CHECK_INDEX, 1, labelsCount + 1);
@@ -432,5 +426,4 @@
         @Stable
         public int[] map;
     }
->>>>>>> 5d5ae352
 }