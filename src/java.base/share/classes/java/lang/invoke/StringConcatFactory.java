--- conflicted
+++ resolved
@@ -27,13 +27,8 @@
 
 import jdk.internal.access.JavaLangAccess;
 import jdk.internal.access.SharedSecrets;
-import jdk.internal.javac.PreviewFeature;
-<<<<<<< HEAD
 import jdk.internal.misc.VM;
 import jdk.internal.util.ClassFileDumper;
-import jdk.internal.util.FormatConcatItem;
-=======
->>>>>>> 5853a2c0
 import jdk.internal.vm.annotation.Stable;
 import sun.invoke.util.Wrapper;
 
@@ -45,9 +40,6 @@
 import java.lang.constant.MethodTypeDesc;
 import java.lang.invoke.MethodHandles.Lookup;
 import java.lang.reflect.AccessFlag;
-import java.util.ArrayList;
-import java.util.Iterator;
-import java.util.List;
 import java.util.Objects;
 import java.util.function.Consumer;
 
@@ -1059,308 +1051,7 @@
         // no instantiation
     }
 
-<<<<<<< HEAD
-    /**
-     * Simplified concatenation method to facilitate {@link StringTemplate}
-     * concatenation. This method returns a single concatenation method that
-     * interleaves fragments and values. fragment|value|fragment|value|...|value|fragment.
-     * The number of fragments must be one more that the number of ptypes.
-     * The total number of slots used by the ptypes must be less than or equal
-     * to {@link #MAX_INDY_CONCAT_ARG_SLOTS}.
-     *
-     * @param fragments list of string fragments
-     * @param ptypes    list of expression types
-     *
-     * @return the {@link MethodHandle} for concatenation
-     *
-     * @throws StringConcatException If any of the linkage invariants are violated.
-     * @throws NullPointerException If any of the incoming arguments is null.
-     * @throws IllegalArgumentException If the number of value slots exceed {@link #MAX_INDY_CONCAT_ARG_SLOTS}.
-     *
-     * @since 21
-     */
-    @PreviewFeature(feature=PreviewFeature.Feature.STRING_TEMPLATES)
-    public static MethodHandle makeConcatWithTemplate(
-            List<String> fragments,
-            List<Class<?>> ptypes)
-            throws StringConcatException
-    {
-        Objects.requireNonNull(fragments, "fragments is null");
-        Objects.requireNonNull(ptypes, "ptypes is null");
-        ptypes = List.copyOf(ptypes);
-
-        if (fragments.size() != ptypes.size() + 1) {
-            throw new IllegalArgumentException("fragments size not equal ptypes size plus one");
-        }
-
-        if (ptypes.isEmpty()) {
-            return MethodHandles.constant(String.class, fragments.get(0));
-        }
-
-        Class<?>[] ttypes = new Class<?>[ptypes.size()];
-        MethodHandle[] filters = new MethodHandle[ptypes.size()];
-        int slots = 0;
-
-        int pos = 0;
-        for (Class<?> ptype : ptypes) {
-            slots += ptype == long.class || ptype == double.class ? 2 : 1;
-
-            if (MAX_INDY_CONCAT_ARG_SLOTS < slots) {
-                throw new StringConcatException("Too many concat argument slots: " +
-                        slots + ", can only accept " + MAX_INDY_CONCAT_ARG_SLOTS);
-            }
-
-            boolean isSpecialized = ptype.isPrimitive();
-            boolean isFormatConcatItem = FormatConcatItem.class.isAssignableFrom(ptype);
-            Class<?> ttype = isSpecialized ? promoteToIntType(ptype) :
-                             isFormatConcatItem ? FormatConcatItem.class : Object.class;
-            MethodHandle filter = isFormatConcatItem ? null : stringifierFor(ttype);
-
-            if (filter != null) {
-                filters[pos] = filter;
-                ttype = String.class;
-            }
-
-            ttypes[pos++] = ttype;
-        }
-
-        MethodHandle mh = MethodHandles.dropArguments(newString(), 2, ttypes);
-
-        long initialLengthCoder = INITIAL_CODER;
-        pos = 0;
-        for (String fragment : fragments) {
-            initialLengthCoder = JLA.stringConcatMix(initialLengthCoder, fragment);
-
-            if (ttypes.length <= pos) {
-                break;
-            }
-
-            Class<?> ttype = ttypes[pos];
-            // (long,byte[],ttype) -> long
-            MethodHandle prepender = prepender(fragment, ttype);
-            // (byte[],long,ttypes...) -> String (unchanged)
-            mh = MethodHandles.filterArgumentsWithCombiner(mh, 1, prepender,1, 0, 2 + pos);
-
-            pos++;
-        }
-
-        String lastFragment = fragments.getLast();
-        initialLengthCoder -= lastFragment.length();
-        MethodHandle newArrayCombinator = lastFragment.isEmpty() ? newArray() :
-                newArrayWithSuffix(lastFragment);
-        // (long,ttypes...) -> String
-        mh = MethodHandles.foldArgumentsWithCombiner(mh, 0, newArrayCombinator,
-                1 // index
-        );
-
-        pos = 0;
-        for (Class<?> ttype : ttypes) {
-            // (long,ttype) -> long
-            MethodHandle mix = mixer(ttypes[pos]);
-            boolean lastPType = pos == ttypes.length - 1;
-
-            if (lastPType) {
-                // (ttype) -> long
-                mix = MethodHandles.insertArguments(mix, 0, initialLengthCoder);
-                // (ttypes...) -> String
-                mh = MethodHandles.foldArgumentsWithCombiner(mh, 0, mix,
-                        1 + pos // selected argument
-                );
-            } else {
-                // (long,ttypes...) -> String
-                mh = MethodHandles.filterArgumentsWithCombiner(mh, 0, mix,
-                        0, // old-index
-                        1 + pos // selected argument
-                );
-            }
-
-            pos++;
-        }
-
-        mh = MethodHandles.filterArguments(mh, 0, filters);
-        MethodType mt = MethodType.methodType(String.class, ptypes);
-        mh = mh.viewAsType(mt, true);
-
-        return mh;
-    }
-
-    /**
-     * This method breaks up large concatenations into separate
-     * {@link MethodHandle MethodHandles} based on the number of slots required
-     * per {@link MethodHandle}. Each {@link MethodHandle} after the first will
-     * have an extra {@link String} slot for the result from the previous
-     * {@link MethodHandle}.
-     * {@link #makeConcatWithTemplate}
-     * is used to construct the {@link MethodHandle MethodHandles}. The total
-     * number of slots used by the ptypes is open ended. However, care must
-     * be given when combining the {@link MethodHandle MethodHandles} so that
-     * the combine total does not exceed the 255 slot limit.
-     *
-     * @param fragments list of string fragments
-     * @param ptypes    list of expression types
-     * @param maxSlots  maximum number of slots per {@link MethodHandle}.
-     *
-     * @return List of {@link MethodHandle MethodHandles}
-     *
-     * @throws IllegalArgumentException If maxSlots is not between 1 and
-     *                                  MAX_INDY_CONCAT_ARG_SLOTS.
-     * @throws StringConcatException If any of the linkage invariants are violated.
-     * @throws NullPointerException If any of the incoming arguments is null.
-     * @throws IllegalArgumentException If the number of value slots exceed {@link #MAX_INDY_CONCAT_ARG_SLOTS}.
-     *
-     * @since 21
-     */
-    @PreviewFeature(feature=PreviewFeature.Feature.STRING_TEMPLATES)
-    public static List<MethodHandle> makeConcatWithTemplateCluster(
-            List<String> fragments,
-            List<Class<?>> ptypes,
-            int maxSlots)
-            throws StringConcatException
-    {
-        Objects.requireNonNull(fragments, "fragments is null");
-        Objects.requireNonNull(ptypes, "ptypes is null");
-
-        if (fragments.size() != ptypes.size() + 1) {
-            throw new StringConcatException("fragments size not equal ptypes size plus one");
-        }
-
-        if (maxSlots < 1 || MAX_INDY_CONCAT_ARG_SLOTS < maxSlots) {
-            throw new IllegalArgumentException("maxSlots must be between 1 and " +
-                    MAX_INDY_CONCAT_ARG_SLOTS);
-
-        }
-
-        if (ptypes.isEmpty()) {
-            return List.of(MethodHandles.constant(String.class, fragments.get(0)));
-        }
-
-        List<MethodHandle> mhs = new ArrayList<>();
-        List<String> fragmentsSection = new ArrayList<>();
-        List<Class<?>> ptypeSection = new ArrayList<>();
-        int slots = 0;
-
-        int pos = 0;
-        for (Class<?> ptype : ptypes) {
-            boolean lastPType = pos == ptypes.size() - 1;
-            fragmentsSection.add(fragments.get(pos));
-            ptypeSection.add(ptype);
-
-            slots += ptype == long.class || ptype == double.class ? 2 : 1;
-
-            if (maxSlots <= slots || lastPType) {
-                fragmentsSection.add(lastPType ? fragments.get(pos + 1) : "");
-                MethodHandle mh = makeConcatWithTemplate(fragmentsSection,
-                        ptypeSection);
-                mhs.add(mh);
-                fragmentsSection.clear();
-                fragmentsSection.add("");
-                ptypeSection.clear();
-                ptypeSection.add(String.class);
-                slots = 1;
-            }
-
-            pos++;
-        }
-
-        return mhs;
-    }
-
-    /**
-     * This method creates a {@link MethodHandle} expecting one input, the
-     * receiver of the supplied getters. This method uses
-     * {@link #makeConcatWithTemplateCluster}
-     * to create the intermediate {@link MethodHandle MethodHandles}.
-     *
-     * @param fragments list of string fragments
-     * @param getters   list of getter {@link MethodHandle MethodHandles}
-     * @param maxSlots  maximum number of slots per {@link MethodHandle} in
-     *                  cluster.
-     *
-     * @return the {@link MethodHandle} for concatenation
-     *
-     * @throws IllegalArgumentException If maxSlots is not between 1 and
-     *                                  MAX_INDY_CONCAT_ARG_SLOTS or if the
-     *                                  getters don't use the same argument type
-     * @throws StringConcatException If any of the linkage invariants are violated
-     * @throws NullPointerException If any of the incoming arguments is null
-     * @throws IllegalArgumentException If the number of value slots exceed {@link #MAX_INDY_CONCAT_ARG_SLOTS}.
-     *
-     * @since 21
-     */
-    @PreviewFeature(feature=PreviewFeature.Feature.STRING_TEMPLATES)
-    public static MethodHandle makeConcatWithTemplateGetters(
-            List<String> fragments,
-            List<MethodHandle> getters,
-            int maxSlots)
-            throws StringConcatException
-    {
-        Objects.requireNonNull(fragments, "fragments is null");
-        Objects.requireNonNull(getters, "getters is null");
-
-        if (fragments.size() != getters.size() + 1) {
-            throw new StringConcatException("fragments size not equal getters size plus one");
-        }
-
-        if (maxSlots < 1 || MAX_INDY_CONCAT_ARG_SLOTS < maxSlots) {
-            throw new IllegalArgumentException("maxSlots must be between 1 and " +
-                    MAX_INDY_CONCAT_ARG_SLOTS);
-
-        }
-
-        if (getters.size() == 0) {
-            throw new StringConcatException("no getters supplied");
-        }
-
-        Class<?> receiverType = null;
-        List<Class<?>> ptypes = new ArrayList<>();
-
-        for (MethodHandle getter : getters) {
-            MethodType mt = getter.type();
-            Class<?> returnType = mt.returnType();
-
-            if (returnType == void.class || mt.parameterCount() != 1) {
-                throw new StringConcatException("not a getter " + mt);
-            }
-
-            if (receiverType == null) {
-                receiverType = mt.parameterType(0);
-            } else if (receiverType != mt.parameterType(0)) {
-                throw new StringConcatException("not the same receiever type " +
-                        mt + " needs " + receiverType);
-            }
-
-            ptypes.add(returnType);
-        }
-
-        MethodType resultType = MethodType.methodType(String.class, receiverType);
-        List<MethodHandle> clusters = makeConcatWithTemplateCluster(fragments, ptypes,
-                maxSlots);
-
-        MethodHandle mh = null;
-        Iterator<MethodHandle> getterIterator = getters.iterator();
-
-        for (MethodHandle cluster : clusters) {
-            MethodType mt = cluster.type();
-            MethodHandle[] filters = new MethodHandle[mt.parameterCount()];
-            int pos = 0;
-
-            if (mh != null) {
-                filters[pos++] = mh;
-            }
-
-            while (pos < filters.length) {
-                filters[pos++] = getterIterator.next();
-            }
-
-            cluster = MethodHandles.filterArguments(cluster, 0, filters);
-            mh = MethodHandles.permuteArguments(cluster, resultType,
-                    new int[filters.length]);
-        }
-
-        return mh;
-    }
-
-    /**
+   /**
      * Bytecode StringBuilder strategy.
      *
      * <p>This strategy emits StringBuilder chains as similar as possible
@@ -1498,7 +1189,4 @@
             }
         }
     }
-
-=======
->>>>>>> 5853a2c0
 }