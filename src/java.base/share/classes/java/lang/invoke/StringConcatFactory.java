/*
 * Copyright (c) 2015, 2024, Oracle and/or its affiliates. All rights reserved.
 * Copyright (c) 2024, Alibaba Group Holding Limited. All Rights Reserved.
 * DO NOT ALTER OR REMOVE COPYRIGHT NOTICES OR THIS FILE HEADER.
 *
 * This code is free software; you can redistribute it and/or modify it
 * under the terms of the GNU General Public License version 2 only, as
 * published by the Free Software Foundation.  Oracle designates this
 * particular file as subject to the "Classpath" exception as provided
 * by Oracle in the LICENSE file that accompanied this code.
 *
 * This code is distributed in the hope that it will be useful, but WITHOUT
 * ANY WARRANTY; without even the implied warranty of MERCHANTABILITY or
 * FITNESS FOR A PARTICULAR PURPOSE.  See the GNU General Public License
 * version 2 for more details (a copy is included in the LICENSE file that
 * accompanied this code).
 *
 * You should have received a copy of the GNU General Public License version
 * 2 along with this work; if not, write to the Free Software Foundation,
 * Inc., 51 Franklin St, Fifth Floor, Boston, MA 02110-1301 USA.
 *
 * Please contact Oracle, 500 Oracle Parkway, Redwood Shores, CA 94065 USA
 * or visit www.oracle.com if you need additional information or have any
 * questions.
 */

package java.lang.invoke;

import jdk.internal.access.JavaLangAccess;
import jdk.internal.access.SharedSecrets;
import jdk.internal.constant.ConstantUtils;
import jdk.internal.constant.MethodTypeDescImpl;
import jdk.internal.constant.ReferenceClassDescImpl;
import jdk.internal.misc.VM;
import jdk.internal.util.ClassFileDumper;
import jdk.internal.util.ReferenceKey;
import jdk.internal.util.ReferencedKeyMap;
import jdk.internal.vm.annotation.Stable;
import sun.invoke.util.Wrapper;

import java.lang.classfile.Annotation;
import java.lang.classfile.ClassBuilder;
import java.lang.classfile.ClassFile;
import java.lang.classfile.CodeBuilder;
import java.lang.classfile.MethodBuilder;
import java.lang.classfile.TypeKind;
import java.lang.classfile.attribute.RuntimeVisibleAnnotationsAttribute;
import java.lang.constant.ClassDesc;
import java.lang.constant.MethodTypeDesc;
import java.lang.invoke.MethodHandles.Lookup;
import java.lang.ref.SoftReference;
import java.util.Map;
import java.util.Objects;
import java.util.Set;
import java.util.concurrent.ConcurrentHashMap;
import java.util.function.Consumer;
import java.util.function.Supplier;

import static java.lang.classfile.ClassFile.*;
import static java.lang.constant.ConstantDescs.*;
import static java.lang.invoke.MethodType.methodType;

/**
 * <p>Methods to facilitate the creation of String concatenation methods, that
 * can be used to efficiently concatenate a known number of arguments of known
 * types, possibly after type adaptation and partial evaluation of arguments.
 * These methods are typically used as <em>bootstrap methods</em> for {@code
 * invokedynamic} call sites, to support the <em>string concatenation</em>
 * feature of the Java Programming Language.
 *
 * <p>Indirect access to the behavior specified by the provided {@code
 * MethodHandle} proceeds in order through two phases:
 *
 * <ol>
 *     <li><em>Linkage</em> occurs when the methods in this class are invoked.
 * They take as arguments a method type describing the concatenated arguments
 * count and types, and optionally the String <em>recipe</em>, plus the
 * constants that participate in the String concatenation. The details on
 * accepted recipe shapes are described further below. Linkage may involve
 * dynamically loading a new class that implements the expected concatenation
 * behavior. The {@code CallSite} holds the {@code MethodHandle} pointing to the
 * exact concatenation method. The concatenation methods may be shared among
 * different {@code CallSite}s, e.g. if linkage methods produce them as pure
 * functions.</li>
 *
 * <li><em>Invocation</em> occurs when a generated concatenation method is
 * invoked with the exact dynamic arguments. This may occur many times for a
 * single concatenation method. The method referenced by the behavior {@code
 * MethodHandle} is invoked with the static arguments and any additional dynamic
 * arguments provided on invocation, as if by {@link MethodHandle#invoke(Object...)}.</li>
 * </ol>
 *
 * <p> This class provides two forms of linkage methods: a simple version
 * ({@link #makeConcat(java.lang.invoke.MethodHandles.Lookup, String,
 * MethodType)}) using only the dynamic arguments, and an advanced version
 * ({@link #makeConcatWithConstants(java.lang.invoke.MethodHandles.Lookup,
 * String, MethodType, String, Object...)} using the advanced forms of capturing
 * the constant arguments. The advanced strategy can produce marginally better
 * invocation bytecode, at the expense of exploding the number of shapes of
 * string concatenation methods present at runtime, because those shapes would
 * include constant static arguments as well.
 *
 * @author Aleksey Shipilev
 * @author Remi Forax
 * @author Peter Levart
 *
 * @apiNote
 * <p>There is a JVM limit (classfile structural constraint): no method
 * can call with more than 255 slots. This limits the number of static and
 * dynamic arguments one can pass to bootstrap method. Since there are potential
 * concatenation strategies that use {@code MethodHandle} combinators, we need
 * to reserve a few empty slots on the parameter lists to capture the
 * temporal results. This is why bootstrap methods in this factory do not accept
 * more than 200 argument slots. Users requiring more than 200 argument slots in
 * concatenation are expected to split the large concatenation in smaller
 * expressions.
 *
 * @since 9
 */
public final class StringConcatFactory {
    private static final int HIGH_ARITY_THRESHOLD;
    private static final int FORCE_INLINE_THRESHOLD;

    static {
        String highArity = VM.getSavedProperty("java.lang.invoke.StringConcat.highArityThreshold");
        HIGH_ARITY_THRESHOLD = highArity != null ? Integer.parseInt(highArity) : 0;

        String inlineThreshold = VM.getSavedProperty("java.lang.invoke.StringConcat.inlineThreshold");
        FORCE_INLINE_THRESHOLD = inlineThreshold != null ? Integer.parseInt(inlineThreshold) : 16;
    }

    /**
     * Tag used to demarcate an ordinary argument.
     */
    private static final char TAG_ARG = '\u0001';

    /**
     * Tag used to demarcate a constant.
     */
    private static final char TAG_CONST = '\u0002';

    /**
     * Maximum number of argument slots in String Concat call.
     *
     * While the maximum number of argument slots that indy call can handle is 253,
     * we do not use all those slots, to let the strategies with MethodHandle
     * combinators to use some arguments.
     */
    private static final int MAX_INDY_CONCAT_ARG_SLOTS = 200;

    private static final JavaLangAccess JLA = SharedSecrets.getJavaLangAccess();

    // StringConcatFactory bootstrap methods are startup sensitive, and may be
    // special cased in java.lang.invoke.BootstrapMethodInvoker to ensure
    // methods are invoked with exact type information to avoid generating
    // code for runtime checks. Take care any changes or additions here are
    // reflected there as appropriate.

    /**
     * Facilitates the creation of optimized String concatenation methods, that
     * can be used to efficiently concatenate a known number of arguments of
     * known types, possibly after type adaptation and partial evaluation of
     * arguments. Typically used as a <em>bootstrap method</em> for {@code
     * invokedynamic} call sites, to support the <em>string concatenation</em>
     * feature of the Java Programming Language.
     *
     * <p>When the target of the {@code CallSite} returned from this method is
     * invoked, it returns the result of String concatenation, taking all
     * function arguments passed to the linkage method as inputs for
     * concatenation. The target signature is given by {@code concatType}.
     * For a target accepting:
     * <ul>
     *     <li>zero inputs, concatenation results in an empty string;</li>
     *     <li>one input, concatenation results in the single
     *     input converted as per JLS {@jls 5.1.11} "String Conversion"; otherwise</li>
     *     <li>two or more inputs, the inputs are concatenated as per
     *     requirements stated in JLS {@jls 15.18.1} "String Concatenation Operator +".
     *     The inputs are converted as per JLS {@jls 5.1.11} "String Conversion",
     *     and combined from left to right.</li>
     * </ul>
     *
     * <p>Assume the linkage arguments are as follows:
     *
     * <ul>
     *     <li>{@code concatType}, describing the {@code CallSite} signature</li>
     * </ul>
     *
     * <p>Then the following linkage invariants must hold:
     *
     * <ul>
     *     <li>The number of parameter slots in {@code concatType} is
     *         less than or equal to 200</li>
     *     <li>The return type in {@code concatType} is assignable from {@link java.lang.String}</li>
     * </ul>
     *
     * @param lookup   Represents a lookup context with the accessibility
     *                 privileges of the caller. Specifically, the lookup
     *                 context must have
     *                 {@linkplain MethodHandles.Lookup#hasFullPrivilegeAccess()
     *                 full privilege access}.
     *                 When used with {@code invokedynamic}, this is stacked
     *                 automatically by the VM.
     * @param name     The name of the method to implement. This name is
     *                 arbitrary, and has no meaning for this linkage method.
     *                 When used with {@code invokedynamic}, this is provided by
     *                 the {@code NameAndType} of the {@code InvokeDynamic}
     *                 structure and is stacked automatically by the VM.
     * @param concatType The expected signature of the {@code CallSite}.  The
     *                   parameter types represent the types of concatenation
     *                   arguments; the return type is always assignable from {@link
     *                   java.lang.String}.  When used with {@code invokedynamic},
     *                   this is provided by the {@code NameAndType} of the {@code
     *                   InvokeDynamic} structure and is stacked automatically by
     *                   the VM.
     * @return a CallSite whose target can be used to perform String
     * concatenation, with dynamic concatenation arguments described by the given
     * {@code concatType}.
     * @throws StringConcatException If any of the linkage invariants described
     *                               here are violated, or the lookup context
     *                               does not have private access privileges.
     * @throws NullPointerException If any of the incoming arguments is null.
     *                              This will never happen when a bootstrap method
     *                              is called with invokedynamic.
     *
     * @jls  5.1.11 String Conversion
     * @jls 15.18.1 String Concatenation Operator +
     */
    public static CallSite makeConcat(MethodHandles.Lookup lookup,
                                      String name,
                                      MethodType concatType) throws StringConcatException {
        // This bootstrap method is unlikely to be used in practice,
        // avoid optimizing it at the expense of makeConcatWithConstants

        // Mock the recipe to reuse the concat generator code
        String recipe = "\u0001".repeat(concatType.parameterCount());
        return makeConcatWithConstants(lookup, name, concatType, recipe);
    }

    /**
     * Facilitates the creation of optimized String concatenation methods, that
     * can be used to efficiently concatenate a known number of arguments of
     * known types, possibly after type adaptation and partial evaluation of
     * arguments. Typically used as a <em>bootstrap method</em> for {@code
     * invokedynamic} call sites, to support the <em>string concatenation</em>
     * feature of the Java Programming Language.
     *
     * <p>When the target of the {@code CallSite} returned from this method is
     * invoked, it returns the result of String concatenation, taking all
     * function arguments and constants passed to the linkage method as inputs for
     * concatenation. The target signature is given by {@code concatType}, and
     * does not include constants.
     * For a target accepting:
     * <ul>
     *     <li>zero inputs, concatenation results in an empty string;</li>
     *     <li>one input, concatenation results in the single
     *     input converted as per JLS {@jls 5.1.11} "String Conversion"; otherwise</li>
     *     <li>two or more inputs, the inputs are concatenated as per
     *     requirements stated in JLS {@jls 15.18.1} "String Concatenation Operator +".
     *     The inputs are converted as per JLS {@jls 5.1.11} "String Conversion",
     *     and combined from left to right.</li>
     * </ul>
     *
     * <p>The concatenation <em>recipe</em> is a String description for the way to
     * construct a concatenated String from the arguments and constants. The
     * recipe is processed from left to right, and each character represents an
     * input to concatenation. Recipe characters mean:
     *
     * <ul>
     *
     *   <li><em>\1 (Unicode point 0001)</em>: an ordinary argument. This
     *   input is passed through dynamic argument, and is provided during the
     *   concatenation method invocation. This input can be null.</li>
     *
     *   <li><em>\2 (Unicode point 0002):</em> a constant. This input passed
     *   through static bootstrap argument. This constant can be any value
     *   representable in constant pool. If necessary, the factory would call
     *   {@code toString} to perform a one-time String conversion.</li>
     *
     *   <li><em>Any other char value:</em> a single character constant.</li>
     * </ul>
     *
     * <p>Assume the linkage arguments are as follows:
     *
     * <ul>
     *   <li>{@code concatType}, describing the {@code CallSite} signature</li>
     *   <li>{@code recipe}, describing the String recipe</li>
     *   <li>{@code constants}, the vararg array of constants</li>
     * </ul>
     *
     * <p>Then the following linkage invariants must hold:
     *
     * <ul>
     *   <li>The number of parameter slots in {@code concatType} is less than
     *       or equal to 200</li>
     *
     *   <li>The parameter count in {@code concatType} is equal to number of \1 tags
     *   in {@code recipe}</li>
     *
     *   <li>The return type in {@code concatType} is assignable
     *   from {@link java.lang.String}, and matches the return type of the
     *   returned {@link MethodHandle}</li>
     *
     *   <li>The number of elements in {@code constants} is equal to number of \2
     *   tags in {@code recipe}</li>
     * </ul>
     *
     * @param lookup    Represents a lookup context with the accessibility
     *                  privileges of the caller. Specifically, the lookup
     *                  context must have
     *                  {@linkplain MethodHandles.Lookup#hasFullPrivilegeAccess()
     *                  full privilege access}.
     *                  When used with {@code invokedynamic}, this is stacked
     *                  automatically by the VM.
     * @param name      The name of the method to implement. This name is
     *                  arbitrary, and has no meaning for this linkage method.
     *                  When used with {@code invokedynamic}, this is provided
     *                  by the {@code NameAndType} of the {@code InvokeDynamic}
     *                  structure and is stacked automatically by the VM.
     * @param concatType The expected signature of the {@code CallSite}.  The
     *                  parameter types represent the types of dynamic concatenation
     *                  arguments; the return type is always assignable from {@link
     *                  java.lang.String}.  When used with {@code
     *                  invokedynamic}, this is provided by the {@code
     *                  NameAndType} of the {@code InvokeDynamic} structure and
     *                  is stacked automatically by the VM.
     * @param recipe    Concatenation recipe, described above.
     * @param constants A vararg parameter representing the constants passed to
     *                  the linkage method.
     * @return a CallSite whose target can be used to perform String
     * concatenation, with dynamic concatenation arguments described by the given
     * {@code concatType}.
     * @throws StringConcatException If any of the linkage invariants described
     *                               here are violated, or the lookup context
     *                               does not have private access privileges.
     * @throws NullPointerException If any of the incoming arguments is null, or
     *                              any constant in {@code recipe} is null.
     *                              This will never happen when a bootstrap method
     *                              is called with invokedynamic.
     * @apiNote Code generators have three distinct ways to process a constant
     * string operand S in a string concatenation expression.  First, S can be
     * materialized as a reference (using ldc) and passed as an ordinary argument
     * (recipe '\1'). Or, S can be stored in the constant pool and passed as a
     * constant (recipe '\2') . Finally, if S contains neither of the recipe
     * tag characters ('\1', '\2') then S can be interpolated into the recipe
     * itself, causing its characters to be inserted into the result.
     *
     * @jls  5.1.11 String Conversion
     * @jls 15.18.1 String Concatenation Operator +
     */
    public static CallSite makeConcatWithConstants(MethodHandles.Lookup lookup,
                                                   String name,
                                                   MethodType concatType,
                                                   String recipe,
                                                   Object... constants)
        throws StringConcatException
    {
        Objects.requireNonNull(lookup, "Lookup is null");
        Objects.requireNonNull(name, "Name is null");
        Objects.requireNonNull(recipe, "Recipe is null");
        Objects.requireNonNull(concatType, "Concat type is null");
        Objects.requireNonNull(constants, "Constants are null");

        for (Object o : constants) {
            Objects.requireNonNull(o, "Cannot accept null constants");
        }

        if ((lookup.lookupModes() & MethodHandles.Lookup.PRIVATE) == 0) {
            throw new StringConcatException("Invalid caller: " +
                    lookup.lookupClass().getName());
        }

        String[] constantStrings = parseRecipe(concatType, recipe, constants);

        if (!concatType.returnType().isAssignableFrom(String.class)) {
            throw new StringConcatException(
                    "The return type should be compatible with String, but it is " +
                            concatType.returnType());
        }

        if (concatType.parameterSlotCount() > MAX_INDY_CONCAT_ARG_SLOTS) {
            throw new StringConcatException("Too many concat argument slots: " +
                    concatType.parameterSlotCount() +
                    ", can only accept " +
                    MAX_INDY_CONCAT_ARG_SLOTS);
        }

        try {
            MethodHandle mh = makeSimpleConcat(concatType, constantStrings);
            if (mh == null && concatType.parameterCount() <= HIGH_ARITY_THRESHOLD) {
                mh = generateMHInlineCopy(concatType, constantStrings);
            }

            if (mh == null) {
                mh = InlineHiddenClassStrategy.generate(lookup, concatType, constantStrings);
            }
            mh = mh.viewAsType(concatType, true);

            return new ConstantCallSite(mh);
        } catch (Error e) {
            // Pass through any error
            throw e;
        } catch (Throwable t) {
            throw new StringConcatException("Generator failed", t);
        }
    }

    private static String[] parseRecipe(MethodType concatType,
                                        String recipe,
                                        Object[] constants)
        throws StringConcatException
    {

        Objects.requireNonNull(recipe, "Recipe is null");
        int paramCount = concatType.parameterCount();
        // Array containing interleaving String constants, starting with
        // the first prefix and ending with the final prefix:
        //
        //   consts[0] + arg0 + consts[1] + arg 1 + ... + consts[paramCount].
        //
        // consts will be null if there's no constant to insert at a position.
        // An empty String constant will be replaced by null.
        String[] consts = new String[paramCount + 1];

        int cCount = 0;
        int oCount = 0;

        StringBuilder acc = new StringBuilder();

        for (int i = 0; i < recipe.length(); i++) {
            char c = recipe.charAt(i);

            if (c == TAG_CONST) {
                if (cCount == constants.length) {
                    // Not enough constants
                    throw constantMismatch(constants, cCount);
                }
                // Accumulate constant args along with any constants encoded
                // into the recipe
                acc.append(constants[cCount++]);
            } else if (c == TAG_ARG) {
                // Check for overflow
                if (oCount >= paramCount) {
                    throw argumentMismatch(concatType, oCount);
                }

                // Flush any accumulated characters into a constant
                consts[oCount++] = acc.length() > 0 ? acc.toString() : "";
                acc.setLength(0);
            } else {
                // Not a special character, this is a constant embedded into
                // the recipe itself.
                acc.append(c);
            }
        }
        if (oCount != concatType.parameterCount()) {
            throw argumentMismatch(concatType, oCount);
        }
        if (cCount < constants.length) {
            throw constantMismatch(constants, cCount);
        }

        // Flush the remaining characters as constant:
        consts[oCount] = acc.length() > 0 ? acc.toString() : "";
        return consts;
    }

    private static StringConcatException argumentMismatch(MethodType concatType,
                                                          int oCount) {
        return new StringConcatException(
                "Mismatched number of concat arguments: recipe wants " +
                oCount +
                " arguments, but signature provides " +
                concatType.parameterCount());
    }

    private static StringConcatException constantMismatch(Object[] constants,
            int cCount) {
        return new StringConcatException(
                "Mismatched number of concat constants: recipe wants " +
                        cCount +
                        " constants, but only " +
                        constants.length +
                        " are passed");
    }

    private static MethodHandle makeSimpleConcat(MethodType mt, String[] constants) {
        int paramCount = mt.parameterCount();
        String suffix = constants[paramCount];

        // Fast-path trivial concatenations
        if (paramCount == 0) {
            return MethodHandles.insertArguments(newStringifier(), 0, suffix == null ? "" : suffix);
        }

        String prefix = constants[0];
        MethodHandle mh;
        var paramType0 = mt.parameterType(0);
        if (paramCount == 1) {
            // Empty constants will be
            if (prefix.isEmpty()) {
                if (suffix.isEmpty()) {
                    return unaryConcat(paramType0);
                }

                if (!mt.hasPrimitives()) {
                    return MethodHandles.insertArguments(simpleConcat(), 1, suffix);
                }
            } else if (suffix.isEmpty()) {
                if (!mt.hasPrimitives()) {
                    // Non-primitive argument
                    return MethodHandles.insertArguments(simpleConcat(), 0, prefix);
                }
            }

            mh = simpleConcat3(paramType0);
            mh = MethodHandles.insertArguments(mh, 2, suffix);
            return MethodHandles.insertArguments(mh, 0, prefix);
        } else if (paramCount == 2 && constants[1] == null) {
            var paramType1 = mt.parameterType(1);
            // Two reference arguments, no surrounding constants
            if (!mt.hasPrimitives() && suffix.isEmpty() && prefix.isEmpty()) {
                return simpleConcat();
            }

            if (suffix.isEmpty() && !paramType1.isPrimitive() && paramType1 == String.class) {
                // "prefix" + i + s
                mh = simpleConcat3(paramType0);
                return MethodHandles.insertArguments(mh, 0, prefix);
            }

            if (prefix.isEmpty() && !paramType0.isPrimitive() && paramType0 == String.class) {
                // s + i + "suffix"
                mh = simpleConcat3(paramType1);
                return MethodHandles.insertArguments(mh, 2, suffix);
            }
        }

        return null;
    }

    static MethodHandle simpleConcat3(Class<?> paramType) {
        MethodHandle mh;
        if (paramType == byte.class || paramType == short.class || paramType == int.class) {
            mh = simpleConcat3int();
        } else if (paramType == long.class) {
            mh = simpleConcat3long();
        } else if (paramType == char.class) {
            mh = simpleConcat3char();
        } else if (paramType == boolean.class) {
            mh = simpleConcat3boolean();
        } else if (paramType == float.class) {
            mh = simpleConcat3float();
        } else if (paramType == double.class) {
            mh = simpleConcat3double();
        } else {
            mh = simpleConcat3();
        }
        return mh;
    }

    /**
     * <p>This strategy replicates what StringBuilders are doing: it builds the
     * byte[] array on its own and passes that byte[] array to String
     * constructor. This strategy requires access to some private APIs in JDK,
     * most notably, the private String constructor that accepts byte[] arrays
     * without copying.
     */
    private static MethodHandle generateMHInlineCopy(MethodType mt, String[] constants) {
        int paramCount = mt.parameterCount();
        String suffix = constants[paramCount];


        // else... fall-through to slow-path

        // Create filters and obtain filtered parameter types. Filters would be used in the beginning
        // to convert the incoming arguments into the arguments we can process (e.g. Objects -> Strings).
        // The filtered argument type list is used all over in the combinators below.

        Class<?>[] ptypes = mt.erase().parameterArray();
        MethodHandle[] objFilters = null;
        MethodHandle[] floatFilters = null;
        MethodHandle[] doubleFilters = null;
        for (int i = 0; i < ptypes.length; i++) {
            Class<?> cl = ptypes[i];
            // Use int as the logical type for subword integral types
            // (byte and short). char and boolean require special
            // handling so don't change the logical type of those
            ptypes[i] = promoteToIntType(ptypes[i]);
            // Object, float and double will be eagerly transformed
            // into a (non-null) String as a first step after invocation.
            // Set up to use String as the logical type for such arguments
            // internally.
            if (cl == Object.class) {
                if (objFilters == null) {
                    objFilters = new MethodHandle[ptypes.length];
                }
                objFilters[i] = objectStringifier();
                ptypes[i] = String.class;
            } else if (cl == float.class) {
                if (floatFilters == null) {
                    floatFilters = new MethodHandle[ptypes.length];
                }
                floatFilters[i] = floatStringifier();
                ptypes[i] = String.class;
            } else if (cl == double.class) {
                if (doubleFilters == null) {
                    doubleFilters = new MethodHandle[ptypes.length];
                }
                doubleFilters[i] = doubleStringifier();
                ptypes[i] = String.class;
            }
        }

        // Start building the combinator tree. The tree "starts" with (<parameters>)String, and "finishes"
        // with the (byte[], long)String shape to invoke newString in StringConcatHelper. The combinators are
        // assembled bottom-up, which makes the code arguably hard to read.

        // Drop all remaining parameter types, leave only helper arguments:
        MethodHandle mh = MethodHandles.dropArgumentsTrusted(newString(), 2, ptypes);

        // Calculate the initialLengthCoder value by looking at all constant values and summing up
        // their lengths and adjusting the encoded coder bit if needed
        long initialLengthCoder = INITIAL_CODER;

        for (String constant : constants) {
            if (constant != null) {
                initialLengthCoder = JLA.stringConcatMix(initialLengthCoder, constant);
            }
        }

        // Mix in prependers. This happens when (byte[], long) = (storage, indexCoder) is already
        // known from the combinators below. We are assembling the string backwards, so the index coded
        // into indexCoder is the *ending* index.
        mh = filterInPrependers(mh, constants, ptypes);

        // Fold in byte[] instantiation at argument 0
        MethodHandle newArrayCombinator;
        if (suffix == null || suffix.isEmpty()) {
            suffix = "";
        }
        // newArray variant that deals with prepending any trailing constant
        //
        // initialLengthCoder is adjusted to have the correct coder
        // and length: The newArrayWithSuffix method expects only the coder of the
        // suffix to be encoded into indexCoder
        initialLengthCoder -= suffix.length();
        newArrayCombinator = newArrayWithSuffix(suffix);

        mh = MethodHandles.foldArgumentsWithCombiner(mh, 0, newArrayCombinator,
                1 // index
        );

        // Start combining length and coder mixers.
        //
        // Length is easy: constant lengths can be computed on the spot, and all non-constant
        // shapes have been either converted to Strings, or explicit methods for getting the
        // string length out of primitives are provided.
        //
        // Coders are more interesting. Only Object, String and char arguments (and constants)
        // can have non-Latin1 encoding. It is easier to blindly convert constants to String,
        // and deduce the coder from there. Arguments would be either converted to Strings
        // during the initial filtering, or handled by specializations in MIXERS.
        //
        // The method handle shape before all mixers are combined in is:
        //   (long, <args>)String = ("indexCoder", <args>)
        //
        // We will bind the initialLengthCoder value to the last mixer (the one that will be
        // executed first), then fold that in. This leaves the shape after all mixers are
        // combined in as:
        //   (<args>)String = (<args>)

        mh = filterAndFoldInMixers(mh, initialLengthCoder, ptypes);

        // The method handle shape here is (<args>).

        // Apply filters, converting the arguments:
        if (objFilters != null) {
            mh = MethodHandles.filterArguments(mh, 0, objFilters);
        }
        if (floatFilters != null) {
            mh = MethodHandles.filterArguments(mh, 0, floatFilters);
        }
        if (doubleFilters != null) {
            mh = MethodHandles.filterArguments(mh, 0, doubleFilters);
        }

        return mh;
    }

    // We need one prepender per argument, but also need to fold in constants. We do so by greedily
    // creating prependers that fold in surrounding constants into the argument prepender. This reduces
    // the number of unique MH combinator tree shapes we'll create in an application.
    // Additionally we do this in chunks to reduce the number of combinators bound to the root tree,
    // which simplifies the shape and makes construction of similar trees use less unique LF classes
    private static MethodHandle filterInPrependers(MethodHandle mh, String[] constants, Class<?>[] ptypes) {
        int pos;
        int[] argPositions = null;
        MethodHandle prepend;
        for (pos = 0; pos < ptypes.length - 3; pos += 4) {
            prepend = prepender(pos, constants, ptypes, 4);
            argPositions = filterPrependArgPositions(argPositions, pos, 4);
            mh = MethodHandles.filterArgumentsWithCombiner(mh, 1, prepend, argPositions);
        }
        if (pos < ptypes.length) {
            int count = ptypes.length - pos;
            prepend = prepender(pos, constants, ptypes, count);
            argPositions = filterPrependArgPositions(argPositions, pos, count);
            mh = MethodHandles.filterArgumentsWithCombiner(mh, 1, prepend, argPositions);
        }
        return mh;
    }

    static int[] filterPrependArgPositions(int[] argPositions, int pos, int count) {
        if (argPositions == null || argPositions.length != count + 2) {
            argPositions = new int[count + 2];
            argPositions[0] = 1; // indexCoder
            argPositions[1] = 0; // storage
        }
        int limit = count + 2;
        for (int i = 2; i < limit; i++) {
            argPositions[i] = i + pos;
        }
        return argPositions;
    }


    // We need one mixer per argument.
    private static MethodHandle filterAndFoldInMixers(MethodHandle mh, long initialLengthCoder, Class<?>[] ptypes) {
        int pos;
        int[] argPositions = null;
        for (pos = 0; pos < ptypes.length - 4; pos += 4) {
            // Compute new "index" in-place pairwise using old value plus the appropriate arguments.
            MethodHandle mix = mixer(ptypes[pos], ptypes[pos + 1], ptypes[pos + 2], ptypes[pos + 3]);
            argPositions = filterMixerArgPositions(argPositions, pos, 4);
            mh = MethodHandles.filterArgumentsWithCombiner(mh, 0,
                    mix, argPositions);
        }

        if (pos < ptypes.length) {
            // Mix in the last 1 to 4 parameters, insert the initialLengthCoder into the final mixer and
            // fold the result into the main combinator
            mh = foldInLastMixers(mh, initialLengthCoder, pos, ptypes, ptypes.length - pos);
        } else if (ptypes.length == 0) {
            // No mixer (constants only concat), insert initialLengthCoder directly
            mh = MethodHandles.insertArguments(mh, 0, initialLengthCoder);
        }
        return mh;
    }

    static int[] filterMixerArgPositions(int[] argPositions, int pos, int count) {
        if (argPositions == null || argPositions.length != count + 2) {
            argPositions = new int[count + 1];
            argPositions[0] = 0; // indexCoder
        }
        int limit = count + 1;
        for (int i = 1; i < limit; i++) {
            argPositions[i] = i + pos;
        }
        return argPositions;
    }

    private static MethodHandle foldInLastMixers(MethodHandle mh, long initialLengthCoder, int pos, Class<?>[] ptypes, int count) {
        MethodHandle mix = switch (count) {
            case 1 -> mixer(ptypes[pos]);
            case 2 -> mixer(ptypes[pos], ptypes[pos + 1]);
            case 3 -> mixer(ptypes[pos], ptypes[pos + 1], ptypes[pos + 2]);
            case 4 -> mixer(ptypes[pos], ptypes[pos + 1], ptypes[pos + 2], ptypes[pos + 3]);
            default -> throw new IllegalArgumentException("Unexpected count: " + count);
        };
        mix = MethodHandles.insertArguments(mix,0, initialLengthCoder);
        // apply selected arguments on the 1-4 arg mixer and fold in the result
        return switch (count) {
            case 1 -> MethodHandles.foldArgumentsWithCombiner(mh, 0, mix,
                    1 + pos);
            case 2 -> MethodHandles.foldArgumentsWithCombiner(mh, 0, mix,
                    1 + pos, 2 + pos);
            case 3 -> MethodHandles.foldArgumentsWithCombiner(mh, 0, mix,
                    1 + pos, 2 + pos, 3 + pos);
            case 4 -> MethodHandles.foldArgumentsWithCombiner(mh, 0, mix,
                    1 + pos, 2 + pos, 3 + pos, 4 + pos);
            default -> throw new IllegalArgumentException();
        };
    }

    // Simple prependers, single argument. May be used directly or as a
    // building block for complex prepender combinators.
    private static MethodHandle prepender(String prefix, Class<?> cl) {
        if (prefix == null || prefix.isEmpty()) {
            return noPrefixPrepender(cl);
        } else {
            return MethodHandles.insertArguments(
                    prepender(cl), 3, prefix);
        }
    }

    private static MethodHandle prepender(Class<?> cl) {
        int idx = classIndex(cl);
        MethodHandle prepend = PREPENDERS[idx];
        if (prepend == null) {
            PREPENDERS[idx] = prepend = JLA.stringConcatHelper("prepend",
                    methodType(long.class, long.class, byte[].class,
                            Wrapper.asPrimitiveType(cl), String.class)).rebind();
        }
        return prepend;
    }

    private static MethodHandle noPrefixPrepender(Class<?> cl) {
        int idx = classIndex(cl);
        MethodHandle prepend = NO_PREFIX_PREPENDERS[idx];
        if (prepend == null) {
            NO_PREFIX_PREPENDERS[idx] = prepend = MethodHandles.insertArguments(prepender(cl), 3, "");
        }
        return prepend;
    }

    private static final int INT_IDX = 0,
            CHAR_IDX = 1,
            LONG_IDX = 2,
            BOOLEAN_IDX = 3,
            STRING_IDX = 4,
            TYPE_COUNT = 5;
    private static int classIndex(Class<?> cl) {
        if (cl == String.class)                          return STRING_IDX;
        if (cl == int.class)                             return INT_IDX;
        if (cl == boolean.class)                         return BOOLEAN_IDX;
        if (cl == char.class)                            return CHAR_IDX;
        if (cl == long.class)                            return LONG_IDX;
        throw new IllegalArgumentException("Unexpected class: " + cl);
    }

    // Constant argument lists used by the prepender MH builders
    private static final int[] PREPEND_FILTER_FIRST_ARGS  = new int[] { 0, 1, 2 };
    private static final int[] PREPEND_FILTER_SECOND_ARGS = new int[] { 0, 1, 3 };
    private static final int[] PREPEND_FILTER_THIRD_ARGS  = new int[] { 0, 1, 4 };
    private static final int[] PREPEND_FILTER_FIRST_PAIR_ARGS  = new int[] { 0, 1, 2, 3 };
    private static final int[] PREPEND_FILTER_SECOND_PAIR_ARGS = new int[] { 0, 1, 4, 5 };

    // Base MH for complex prepender combinators.
    private static @Stable MethodHandle PREPEND_BASE;
    private static MethodHandle prependBase() {
        MethodHandle base = PREPEND_BASE;
        if (base == null) {
            base = PREPEND_BASE = MethodHandles.dropArguments(
                    MethodHandles.identity(long.class), 1, byte[].class);
        }
        return base;
    }

    private static final @Stable MethodHandle[][] DOUBLE_PREPENDERS = new MethodHandle[TYPE_COUNT][TYPE_COUNT];

    private static MethodHandle prepender(String prefix, Class<?> cl, String prefix2, Class<?> cl2) {
        int idx1 = classIndex(cl);
        int idx2 = classIndex(cl2);
        MethodHandle prepend = DOUBLE_PREPENDERS[idx1][idx2];
        if (prepend == null) {
            prepend = DOUBLE_PREPENDERS[idx1][idx2] =
                    MethodHandles.dropArguments(prependBase(), 2, cl, cl2);
        }
        prepend = MethodHandles.filterArgumentsWithCombiner(prepend, 0, prepender(prefix, cl),
                PREPEND_FILTER_FIRST_ARGS);
        return MethodHandles.filterArgumentsWithCombiner(prepend, 0, prepender(prefix2, cl2),
                PREPEND_FILTER_SECOND_ARGS);
    }

    private static MethodHandle prepender(int pos, String[] constants, Class<?>[] ptypes, int count) {
        // build the simple cases directly
        if (count == 1) {
            return prepender(constants[pos], ptypes[pos]);
        }
        if (count == 2) {
            return prepender(constants[pos], ptypes[pos], constants[pos + 1], ptypes[pos + 1]);
        }
        // build a tree from an unbound prepender, allowing us to bind the constants in a batch as a final step
        MethodHandle prepend = prependBase();
        if (count == 3) {
            prepend = MethodHandles.dropArguments(prepend, 2,
                    ptypes[pos], ptypes[pos + 1], ptypes[pos + 2]);
            prepend = MethodHandles.filterArgumentsWithCombiner(prepend, 0,
                    prepender(constants[pos], ptypes[pos], constants[pos + 1], ptypes[pos + 1]),
                    PREPEND_FILTER_FIRST_PAIR_ARGS);
            return MethodHandles.filterArgumentsWithCombiner(prepend, 0,
                    prepender(constants[pos + 2], ptypes[pos + 2]),
                    PREPEND_FILTER_THIRD_ARGS);
        } else if (count == 4) {
            prepend = MethodHandles.dropArguments(prepend, 2,
                    ptypes[pos], ptypes[pos + 1], ptypes[pos + 2], ptypes[pos + 3]);
            prepend = MethodHandles.filterArgumentsWithCombiner(prepend, 0,
                    prepender(constants[pos], ptypes[pos], constants[pos + 1], ptypes[pos + 1]),
                    PREPEND_FILTER_FIRST_PAIR_ARGS);
            return MethodHandles.filterArgumentsWithCombiner(prepend, 0,
                    prepender(constants[pos + 2], ptypes[pos + 2], constants[pos + 3], ptypes[pos + 3]),
                    PREPEND_FILTER_SECOND_PAIR_ARGS);
        } else {
            throw new IllegalArgumentException("Unexpected count: " + count);
        }
    }

    // Constant argument lists used by the mixer MH builders
    private static final int[] MIX_FILTER_SECOND_ARGS = new int[] { 0, 2 };
    private static final int[] MIX_FILTER_THIRD_ARGS  = new int[] { 0, 3 };
    private static final int[] MIX_FILTER_SECOND_PAIR_ARGS = new int[] { 0, 3, 4 };
    private static MethodHandle mixer(Class<?> cl) {
        int index = classIndex(cl);
        MethodHandle mix = MIXERS[index];
        if (mix == null) {
            MIXERS[index] = mix = JLA.stringConcatHelper("mix",
                    methodType(long.class, long.class, Wrapper.asPrimitiveType(cl))).rebind();
        }
        return mix;
    }

    private static final @Stable MethodHandle[][] DOUBLE_MIXERS = new MethodHandle[TYPE_COUNT][TYPE_COUNT];
    private static MethodHandle mixer(Class<?> cl, Class<?> cl2) {
        int idx1 = classIndex(cl);
        int idx2 = classIndex(cl2);
        MethodHandle mix = DOUBLE_MIXERS[idx1][idx2];
        if (mix == null) {
            mix = mixer(cl);
            mix = MethodHandles.dropArguments(mix, 2, cl2);
            DOUBLE_MIXERS[idx1][idx2] = mix = MethodHandles.filterArgumentsWithCombiner(mix, 0,
                    mixer(cl2), MIX_FILTER_SECOND_ARGS);
        }
        return mix;
    }

    private static MethodHandle mixer(Class<?> cl, Class<?> cl2, Class<?> cl3) {
        MethodHandle mix = mixer(cl, cl2);
        mix = MethodHandles.dropArguments(mix, 3, cl3);
        return MethodHandles.filterArgumentsWithCombiner(mix, 0,
                mixer(cl3), MIX_FILTER_THIRD_ARGS);
    }

    private static MethodHandle mixer(Class<?> cl, Class<?> cl2, Class<?> cl3, Class<?> cl4) {
        MethodHandle mix = mixer(cl, cl2);
        mix = MethodHandles.dropArguments(mix, 3, cl3, cl4);
        return MethodHandles.filterArgumentsWithCombiner(mix, 0,
                mixer(cl3, cl4), MIX_FILTER_SECOND_PAIR_ARGS);
    }

    private @Stable static MethodHandle SIMPLE_CONCAT;
    private static MethodHandle simpleConcat() {
        MethodHandle mh = SIMPLE_CONCAT;
        if (mh == null) {
            MethodHandle simpleConcat = JLA.stringConcatHelper("concat",
                    methodType(String.class, Object.class, Object.class));
            SIMPLE_CONCAT = mh = simpleConcat.rebind();
        }
        return mh;
    }

    private @Stable static MethodHandle SIMPLE_CONCAT3_INT;
    private static MethodHandle simpleConcat3int() {
        MethodHandle mh = SIMPLE_CONCAT3_INT;
        if (mh == null) {
            var simpleConcat = JLA.stringConcatHelper("concat",
                    methodType(String.class, String.class, int.class, String.class));
            SIMPLE_CONCAT3_INT = mh = simpleConcat.rebind();
        }
        return mh;
    }

    private @Stable static MethodHandle SIMPLE_CONCAT3_LONG;
    private static MethodHandle simpleConcat3long() {
        MethodHandle mh = SIMPLE_CONCAT3_LONG;
        if (mh == null) {
            var simpleConcat = JLA.stringConcatHelper("concat",
                    methodType(String.class, String.class, long.class, String.class));
            SIMPLE_CONCAT3_LONG = mh = simpleConcat.rebind();
        }
        return mh;
    }

    private @Stable static MethodHandle SIMPLE_CONCAT3_BOOLEAN;
    private static MethodHandle simpleConcat3boolean() {
        MethodHandle mh = SIMPLE_CONCAT3_BOOLEAN;
        if (mh == null) {
            var simpleConcat = JLA.stringConcatHelper("concat",
                    methodType(String.class, String.class, boolean.class, String.class));
            SIMPLE_CONCAT3_BOOLEAN = mh = simpleConcat.rebind();
        }
        return mh;
    }

    private @Stable static MethodHandle SIMPLE_CONCAT3_CHAR;
    private static MethodHandle simpleConcat3char() {
        MethodHandle mh = SIMPLE_CONCAT3_CHAR;
        if (mh == null) {
            var simpleConcat = JLA.stringConcatHelper("concat",
                    methodType(String.class, String.class, char.class, String.class));
            SIMPLE_CONCAT3_CHAR = mh = simpleConcat.rebind();
        }
        return mh;
    }

    private @Stable static MethodHandle SIMPLE_CONCAT3_FLOAT;
    private static MethodHandle simpleConcat3float() {
        MethodHandle mh = SIMPLE_CONCAT3_FLOAT;
        if (mh == null) {
            var simpleConcat = JLA.stringConcatHelper("concat",
                    methodType(String.class, String.class, float.class, String.class));
            SIMPLE_CONCAT3_FLOAT = mh = simpleConcat.rebind();
        }
        return mh;
    }

    private @Stable static MethodHandle SIMPLE_CONCAT3_DOUBLE;
    private static MethodHandle simpleConcat3double() {
        MethodHandle mh = SIMPLE_CONCAT3_DOUBLE;
        if (mh == null) {
            var simpleConcat = JLA.stringConcatHelper("concat",
                    methodType(String.class, String.class, double.class, String.class));
            SIMPLE_CONCAT3_DOUBLE = mh = simpleConcat.rebind();
        }
        return mh;
    }

    private @Stable static MethodHandle SIMPLE_CONCAT3;
    private static MethodHandle simpleConcat3() {
        MethodHandle mh = SIMPLE_CONCAT3;
        if (mh == null) {
            var simpleConcat = JLA.stringConcatHelper("concat",
                    methodType(String.class, String.class, Object.class, String.class));
            SIMPLE_CONCAT3 = mh = simpleConcat.rebind();
        }
        return mh;
    }

    private @Stable static MethodHandle NEW_STRING;
    private static MethodHandle newString() {
        MethodHandle mh = NEW_STRING;
        if (mh == null) {
            MethodHandle newString = JLA.stringConcatHelper("newString",
                    methodType(String.class, byte[].class, long.class));
            NEW_STRING = mh = newString.rebind();
        }
        return mh;
    }

    private @Stable static MethodHandle NEW_ARRAY_SUFFIX;
    private static MethodHandle newArrayWithSuffix(String suffix) {
        MethodHandle mh = NEW_ARRAY_SUFFIX;
        if (mh == null) {
            MethodHandle newArrayWithSuffix = JLA.stringConcatHelper("newArrayWithSuffix",
                    methodType(byte[].class, String.class, long.class));
            NEW_ARRAY_SUFFIX = mh = newArrayWithSuffix.rebind();
        }
        return MethodHandles.insertArguments(mh, 0, suffix);
    }

    /**
     * Public gateways to public "stringify" methods. These methods have the
     * form String apply(T obj), and normally delegate to {@code String.valueOf},
     * depending on argument's type.
     */
    private @Stable static MethodHandle OBJECT_STRINGIFIER;
    private static MethodHandle objectStringifier() {
        MethodHandle mh = OBJECT_STRINGIFIER;
        if (mh == null) {
            OBJECT_STRINGIFIER = mh = JLA.stringConcatHelper("stringOf",
                    methodType(String.class, Object.class));
        }
        return mh;
    }
    private @Stable static MethodHandle FLOAT_STRINGIFIER;
    private static MethodHandle floatStringifier() {
        MethodHandle mh = FLOAT_STRINGIFIER;
        if (mh == null) {
            FLOAT_STRINGIFIER = mh = stringValueOf(float.class);
        }
        return mh;
    }
    private @Stable static MethodHandle DOUBLE_STRINGIFIER;
    private static MethodHandle doubleStringifier() {
        MethodHandle mh = DOUBLE_STRINGIFIER;
        if (mh == null) {
            DOUBLE_STRINGIFIER = mh = stringValueOf(double.class);
        }
        return mh;
    }

    private @Stable static MethodHandle INT_STRINGIFIER;
    private static MethodHandle intStringifier() {
        MethodHandle mh = INT_STRINGIFIER;
        if (mh == null) {
            INT_STRINGIFIER = mh = stringValueOf(int.class);
        }
        return mh;
    }

    private @Stable static MethodHandle LONG_STRINGIFIER;
    private static MethodHandle longStringifier() {
        MethodHandle mh = LONG_STRINGIFIER;
        if (mh == null) {
            LONG_STRINGIFIER = mh = stringValueOf(long.class);
        }
        return mh;
    }

    private @Stable static MethodHandle CHAR_STRINGIFIER;
    private static MethodHandle charStringifier() {
        MethodHandle mh = CHAR_STRINGIFIER;
        if (mh == null) {
            CHAR_STRINGIFIER = mh = stringValueOf(char.class);
        }
        return mh;
    }

    private @Stable static MethodHandle BOOLEAN_STRINGIFIER;
    private static MethodHandle booleanStringifier() {
        MethodHandle mh = BOOLEAN_STRINGIFIER;
        if (mh == null) {
            BOOLEAN_STRINGIFIER = mh = stringValueOf(boolean.class);
        }
        return mh;
    }

    private @Stable static MethodHandle NEW_STRINGIFIER;
    private static MethodHandle newStringifier() {
        MethodHandle mh = NEW_STRINGIFIER;
        if (mh == null) {
            NEW_STRINGIFIER = mh = JLA.stringConcatHelper("newStringOf",
                    methodType(String.class, Object.class));
        }
        return mh;
    }

    private static MethodHandle unaryConcat(Class<?> cl) {
        if (!cl.isPrimitive()) {
            return newStringifier();
        } else if (cl == int.class || cl == short.class || cl == byte.class) {
            return intStringifier();
        } else if (cl == long.class) {
            return longStringifier();
        } else if (cl == char.class) {
            return charStringifier();
        } else if (cl == boolean.class) {
            return booleanStringifier();
        } else if (cl == float.class) {
            return floatStringifier();
        } else if (cl == double.class) {
            return doubleStringifier();
        } else {
            throw new InternalError("Unhandled type for unary concatenation: " + cl);
        }
    }

    private static final @Stable MethodHandle[] NO_PREFIX_PREPENDERS = new MethodHandle[TYPE_COUNT];
    private static final @Stable MethodHandle[] PREPENDERS      = new MethodHandle[TYPE_COUNT];
    private static final @Stable MethodHandle[] MIXERS          = new MethodHandle[TYPE_COUNT];
    private static final long INITIAL_CODER = JLA.stringConcatInitialCoder();

    /**
     * Promote integral types to int.
     */
    private static Class<?> promoteToIntType(Class<?> t) {
        // use int for subword integral types; still need special mixers
        // and prependers for char, boolean
        return t == byte.class || t == short.class ? int.class : t;
    }

    /**
     * Returns a stringifier for references and floats/doubles only.
     * Always returns null for other primitives.
     *
     * @param t class to stringify
     * @return stringifier; null, if not available
     */
    private static MethodHandle stringifierFor(Class<?> t) {
        if (t == Object.class) {
            return objectStringifier();
        } else if (t == float.class) {
            return floatStringifier();
        } else if (t == double.class) {
            return doubleStringifier();
        }
        return null;
    }

    private static MethodHandle stringValueOf(Class<?> ptype) {
        try {
            return MethodHandles.publicLookup()
                .findStatic(String.class, "valueOf", MethodType.methodType(String.class, ptype));
        } catch (NoSuchMethodException | IllegalAccessException e) {
            throw new AssertionError(e);
        }
    }

    private StringConcatFactory() {
        // no instantiation
    }

    /**
     * Implement efficient hidden class strategy for String concatenation
     *
     * <p>This strategy replicates based on the bytecode what StringBuilders are doing: it builds the
     * byte[] array on its own and passes that byte[] array to String
     * constructor. This strategy requires access to some private APIs in JDK,
     * most notably, the private String constructor that accepts byte[] arrays
     * without copying.
     */
    private static final class InlineHiddenClassStrategy {
        static final String CLASS_NAME   = "java.lang.String$$StringConcat";
        static final String METHOD_NAME  = "concat";

        static final ClassFileDumper DUMPER =
                ClassFileDumper.getInstance("java.lang.invoke.StringConcatFactory.dump", "stringConcatClasses");
        static final MethodHandles.Lookup STR_LOOKUP = new MethodHandles.Lookup(String.class);

        static final ClassDesc CD_CONCAT             = ConstantUtils.binaryNameToDesc(CLASS_NAME);
        static final ClassDesc CD_StringConcatHelper = ReferenceClassDescImpl.ofValidated("Ljava/lang/StringConcatHelper;");
        static final ClassDesc CD_StringConcatBase   = ReferenceClassDescImpl.ofValidated("Ljava/lang/StringConcatHelper$StringConcatBase;");
        static final ClassDesc CD_Array_byte         = ReferenceClassDescImpl.ofValidated("[B");
        static final ClassDesc CD_Array_String       = ReferenceClassDescImpl.ofValidated("[Ljava/lang/String;");

        static final MethodTypeDesc MTD_byte_char       = MethodTypeDescImpl.ofValidated(CD_byte, CD_char);
        static final MethodTypeDesc MTD_byte            = MethodTypeDescImpl.ofValidated(CD_byte);
        static final MethodTypeDesc MTD_int             = MethodTypeDescImpl.ofValidated(CD_int);
        static final MethodTypeDesc MTD_int_int_boolean = MethodTypeDescImpl.ofValidated(CD_int, CD_int, CD_boolean);
        static final MethodTypeDesc MTD_int_int_char    = MethodTypeDescImpl.ofValidated(CD_int, CD_int, CD_char);
        static final MethodTypeDesc MTD_int_int_int     = MethodTypeDescImpl.ofValidated(CD_int, CD_int, CD_int);
        static final MethodTypeDesc MTD_int_int_long    = MethodTypeDescImpl.ofValidated(CD_int, CD_int, CD_long);
        static final MethodTypeDesc MTD_int_int_String  = MethodTypeDescImpl.ofValidated(CD_int, CD_int, CD_String);
        static final MethodTypeDesc MTD_String_float    = MethodTypeDescImpl.ofValidated(CD_String, CD_float);
        static final MethodTypeDesc MTD_String_double   = MethodTypeDescImpl.ofValidated(CD_String, CD_double);
        static final MethodTypeDesc MTD_String_Object   = MethodTypeDescImpl.ofValidated(CD_String, CD_Object);

        static final MethodTypeDesc MTD_INIT             = MethodTypeDescImpl.ofValidated(CD_void, CD_Array_String);
        static final MethodTypeDesc MTD_NEW_ARRAY_SUFFIX = MethodTypeDescImpl.ofValidated(CD_Array_byte, CD_String, CD_int, CD_byte);
        static final MethodTypeDesc MTD_STRING_INIT      = MethodTypeDescImpl.ofValidated(CD_void, CD_Array_byte, CD_byte);

        static final MethodTypeDesc PREPEND_int     = MethodTypeDescImpl.ofValidated(CD_int, CD_int, CD_byte, CD_Array_byte, CD_int, CD_String);
        static final MethodTypeDesc PREPEND_long    = MethodTypeDescImpl.ofValidated(CD_int, CD_int, CD_byte, CD_Array_byte, CD_long, CD_String);
        static final MethodTypeDesc PREPEND_boolean = MethodTypeDescImpl.ofValidated(CD_int, CD_int, CD_byte, CD_Array_byte, CD_boolean, CD_String);
        static final MethodTypeDesc PREPEND_char    = MethodTypeDescImpl.ofValidated(CD_int, CD_int, CD_byte, CD_Array_byte, CD_char, CD_String);
        static final MethodTypeDesc PREPEND_String  = MethodTypeDescImpl.ofValidated(CD_int, CD_int, CD_byte, CD_Array_byte, CD_String, CD_String);

        static final RuntimeVisibleAnnotationsAttribute FORCE_INLINE = RuntimeVisibleAnnotationsAttribute.of(Annotation.of(ClassDesc.ofDescriptor("Ljdk/internal/vm/annotation/ForceInline;")));

        static final MethodType CONSTRUCTOR_METHOD_TYPE        = MethodType.methodType(void.class, String[].class);
        static final Consumer<CodeBuilder> CONSTRUCTOR_BUILDER = new Consumer<CodeBuilder>() {
            @Override
            public void accept(CodeBuilder cb) {
                /*
                 * super(constants);
                 */
                int thisSlot      = cb.receiverSlot(),
                    constantsSlot = cb.parameterSlot(0);
                cb.aload(thisSlot)
                  .aload(constantsSlot)
                  .invokespecial(CD_StringConcatBase, INIT_NAME, MTD_INIT, false)
                  .return_();
            }
        };

        static final ReferencedKeyMap<MethodType, SoftReference<MethodHandlePair>> CACHE =
                ReferencedKeyMap.create(true, true,
                        new Supplier<>() {
                            @Override
                            public Map<ReferenceKey<MethodType>, SoftReference<MethodHandlePair>> get() {
                                return new ConcurrentHashMap<>(64);
                            }
                        });

        private InlineHiddenClassStrategy() {
            // no instantiation
        }

        private record MethodHandlePair(MethodHandle constructor, MethodHandle concatenator) { };

        /**
         * The parameter types are normalized into 7 types: int,long,boolean,char,float,double,Object
         */
        private static MethodType erasedArgs(MethodType args) {
            int parameterCount = args.parameterCount();
            var paramTypes = new Class<?>[parameterCount];
            boolean changed = false;
            for (int i = 0; i < parameterCount; i++) {
                Class<?> cl = args.parameterType(i);
                // Use int as the logical type for subword integral types
                // (byte and short). char and boolean require special
                // handling so don't change the logical type of those
                if (cl == byte.class || cl == short.class) {
                    cl = int.class;
                    changed = true;
                } else if (cl != Object.class && !cl.isPrimitive()) {
                    cl = Object.class;
                    changed = true;
                }
                paramTypes[i] = cl;
            }
            return changed ? MethodType.methodType(args.returnType(), paramTypes, true) : args;
        }

        /**
         * Construct the MethodType of the prepend method, The parameters only support 5 types:
         * int/long/char/boolean/String. Not int/long/char/boolean type, use String type<p>
         *
         * The following is an example of the generated target code:
         * <blockquote><pre>
         *  int prepend(int length, byte coder, byte[] buff,  String[] constants
         *      int arg0, long arg1, boolean arg2, char arg3, String arg5)
         * </pre></blockquote>
         */
        private static MethodTypeDesc prependArgs(MethodType concatArgs) {
            int parameterCount = concatArgs.parameterCount();
            var paramTypes = new ClassDesc[parameterCount + 4];
            paramTypes[0] = CD_int;          // length
            paramTypes[1] = CD_byte;         // coder
            paramTypes[2] = CD_Array_byte;   // buff
            paramTypes[3] = CD_Array_String; // constants

            for (int i = 0; i < parameterCount; i++) {
                var cl = concatArgs.parameterType(i);
                paramTypes[i + 4] = needStringOf(cl) ? CD_String : ConstantUtils.classDesc(cl);
            }
            return MethodTypeDescImpl.ofValidated(CD_int, paramTypes);
        }

        /**
         * Construct the MethodType of the coder method. The first parameter is the initialized coder.
         * Only parameter types which can be UTF16 are added.
         * Returns null if no such parameter exists or CompactStrings is off.
         */
        private static MethodTypeDesc coderArgsIfMaybeUTF16(MethodType concatArgs) {
            if (JLA.stringInitCoder() != 0) {
                return null;
            }

            int parameterCount = concatArgs.parameterCount();

            int maybeUTF16Count = 0;
            for (int i = 0; i < parameterCount; i++) {
                if (maybeUTF16(concatArgs.parameterType(i))) {
                    maybeUTF16Count++;
                }
            }

            if (maybeUTF16Count == 0) {
                return null;
            }

            var paramTypes = new ClassDesc[maybeUTF16Count + 1];
            paramTypes[0] = CD_int; // init coder
            for (int i = 0, paramIndex = 1; i < parameterCount; i++) {
                var cl = concatArgs.parameterType(i);
                if (maybeUTF16(cl)) {
                    paramTypes[paramIndex++] = cl == char.class ? CD_char : CD_String;
                }
            }
            return MethodTypeDescImpl.ofValidated(CD_int, paramTypes);
        }

        /**
         * Construct the MethodType of the length method,
         * The first parameter is the initialized length
         */
        private static MethodTypeDesc lengthArgs(MethodType concatArgs) {
            int parameterCount = concatArgs.parameterCount();
            var paramTypes = new ClassDesc[parameterCount + 1];
            paramTypes[0] = CD_int; // init long
            for (int i = 0; i < parameterCount; i++) {
                var cl = concatArgs.parameterType(i);
                paramTypes[i + 1] = needStringOf(cl) ? CD_String : ConstantUtils.classDesc(cl);
            }
            return MethodTypeDescImpl.ofValidated(CD_int, paramTypes);
        }

        private static MethodHandle generate(Lookup lookup, MethodType args, String[] constants) throws Exception {
            lookup = STR_LOOKUP;
<<<<<<< HEAD
            var concatArgs = erasedArgs(args);
=======
            final MethodType concatArgs = erasedArgs(args);

            // 1 argument use built-in method
            if (args.parameterCount() == 1) {
                Object concat1 = JLA.stringConcat1(constants);
                var handle = lookup.findVirtual(concat1.getClass(), METHOD_NAME, concatArgs);
                return handle.bindTo(concat1);
            }
>>>>>>> fbe26293

            var weakConstructorHandle = CACHE.get(concatArgs);
            if (weakConstructorHandle != null) {
                MethodHandlePair handlePair = weakConstructorHandle.get();
                if (handlePair != null) {
                    try {
                        var instance = handlePair.constructor.invokeBasic((Object)constants);
                        return handlePair.concatenator.bindTo(instance);
                    } catch (Throwable e) {
                        throw new StringConcatException("Exception while utilizing the hidden class", e);
                    }
                }
            }
            MethodTypeDesc lengthArgs  = lengthArgs(concatArgs),
                           coderArgs   = coderArgsIfMaybeUTF16(concatArgs),
                           prependArgs = prependArgs(concatArgs);

            byte[] classBytes = ClassFile.of().build(CD_CONCAT,
                    new Consumer<ClassBuilder>() {
                        final boolean forceInline = concatArgs.parameterCount() < FORCE_INLINE_THRESHOLD;

                        @Override
                        public void accept(ClassBuilder clb) {
                            clb.withSuperclass(CD_StringConcatBase)
                                .withFlags(ACC_FINAL | ACC_SUPER | ACC_SYNTHETIC)
                                .withMethodBody(INIT_NAME, MTD_INIT, 0, CONSTRUCTOR_BUILDER)
                                .withMethod("length",
                                        lengthArgs,
                                        ACC_STATIC | ACC_PRIVATE,
                                        new Consumer<MethodBuilder>() {
                                            public void accept(MethodBuilder mb) {
                                                if (forceInline) {
                                                    mb.with(FORCE_INLINE);
                                                }
                                                mb.withCode(generateLengthMethod(lengthArgs));
                                            }
                                        })
                                .withMethod("prepend",
                                        prependArgs,
                                        ACC_STATIC | ACC_PRIVATE,
                                        new Consumer<MethodBuilder>() {
                                            public void accept(MethodBuilder mb) {
                                                if (forceInline) {
                                                    mb.with(FORCE_INLINE);
                                                }
                                                mb.withCode(generatePrependMethod(prependArgs));
                                            }
                                        })
                                .withMethod(METHOD_NAME,
                                        ConstantUtils.methodTypeDesc(concatArgs),
                                        ACC_FINAL,
                                        new Consumer<MethodBuilder>() {
                                            public void accept(MethodBuilder mb) {
                                                if (forceInline) {
                                                    mb.with(FORCE_INLINE);
                                                }
                                                mb.withCode(generateConcatMethod(
                                                        CD_CONCAT,
                                                        concatArgs,
                                                        lengthArgs,
                                                        coderArgs,
                                                        prependArgs));
                                            }
                                        });

                            if (coderArgs != null) {
                                clb.withMethod("coder",
                                        coderArgs,
                                        ACC_STATIC | ACC_PRIVATE,
                                        new Consumer<MethodBuilder>() {
                                            public void accept(MethodBuilder mb) {
                                                if (forceInline) {
                                                    mb.with(FORCE_INLINE);
                                                }
                                                mb.withCode(generateCoderMethod(coderArgs));
                                            }
                                        });
                            }
                    }});
            try {
                var hiddenClass = lookup.makeHiddenClassDefiner(CLASS_NAME, classBytes, Set.of(), DUMPER)
                                        .defineClass(true, null);
                var constructor = lookup.findConstructor(hiddenClass, CONSTRUCTOR_METHOD_TYPE);
                var concatenator = lookup.findVirtual(hiddenClass, METHOD_NAME, concatArgs);
                CACHE.put(concatArgs, new SoftReference<>(new MethodHandlePair(constructor, concatenator)));
                var instance = constructor.invokeBasic((Object)constants);
                return concatenator.bindTo(instance);
            } catch (Throwable e) {
                throw new StringConcatException("Exception while spinning the class", e);
            }
        }

        /**
         * Generate InlineCopy-based code. <p>
         *
         * The following is an example of the generated target code:
         *
         * <blockquote><pre>
         *  import static java.lang.StringConcatHelper.newArrayWithSuffix;
         *  import static java.lang.StringConcatHelper.prepend;
         *  import static java.lang.StringConcatHelper.stringCoder;
         *  import static java.lang.StringConcatHelper.stringSize;
         *
         *  class StringConcat extends java.lang.StringConcatHelper.StringConcatBase {
         *      // super class defines
         *      // String[] constants;
         *      // int length;
         *      // byte coder;
         *
         *      StringConcat(String[] constants) {
         *          super(constants);
         *      }
         *
         *      String concat(int arg0, long arg1, boolean arg2, char arg3, String arg4,
         *          float arg5, double arg6, Object arg7
         *      ) {
         *          // Types other than byte/short/int/long/boolean/String require a local variable to store
         *          String str4 = stringOf(arg4);
         *          String str5 = stringOf(arg5);
         *          String str6 = stringOf(arg6);
         *          String str7 = stringOf(arg7);
         *
         *          int coder  = coder(this.coder, arg0, arg1, arg2, arg3, str4, str5, str6, str7);
         *          int length = length(this.length, arg0, arg1, arg2, arg3, arg4, arg5, arg6, arg7);
         *          String[] constants = this.constants;
         *          byte[] buf = newArrayWithSuffix(constants[paramCount], length. coder);
         *
         *          prepend(length, coder, buf, constants, arg0, arg1, arg2, arg3, str4, str5, str6, str7);
         *
         *          return new String(buf, coder);
         *      }
         *
         *      static int length(int length, int arg0, long arg1, boolean arg2, char arg3,
         *                       String arg4, String arg5, String arg6, String arg7) {
         *          return stringSize(stringSize(stringSize(stringSize(stringSize(stringSize(stringSize(stringSize(
         *                      length, arg0), arg1), arg2), arg3), arg4), arg5), arg6), arg7);
         *      }
         *
         *      static int cocder(int coder, char arg3, String str4, String str5, String str6, String str7) {
         *          return coder | stringCoder(arg3) | str4.coder() | str5.coder() | str6.coder() | str7.coder();
         *      }
         *
         *      static int prepend(int length, int coder, byte[] buf, String[] constants,
         *                     int arg0, long arg1, boolean arg2, char arg3,
         *                     String str4, String str5, String str6, String str7) {
         *          // StringConcatHelper.prepend
         *          return prepend(prepend(prepend(prepend(
         *                  prepend(apppend(prepend(prepend(length,
         *                       buf, str7, constant[7]), buf, str6, constant[6]),
         *                       buf, str5, constant[5]), buf, str4, constant[4]),
         *                       buf, arg3, constant[3]), buf, arg2, constant[2]),
         *                       buf, arg1, constant[1]), buf, arg0, constant[0]);
         *      }
         *  }
         * </pre></blockquote>
         */
        private static Consumer<CodeBuilder> generateConcatMethod(
                ClassDesc      concatClass,
                MethodType     concatArgs,
                MethodTypeDesc lengthArgs,
                MethodTypeDesc coderArgs,
                MethodTypeDesc prependArgs
        ) {
            return new Consumer<CodeBuilder>() {
                @Override
                public void accept(CodeBuilder cb) {
                    // Compute parameter variable slots
                    int paramCount    = concatArgs.parameterCount(),
                        thisSlot      = cb.receiverSlot(),
                        lengthSlot    = cb.allocateLocal(TypeKind.INT),
                        coderSlot     = cb.allocateLocal(TypeKind.BYTE),
                        bufSlot       = cb.allocateLocal(TypeKind.REFERENCE),
                        constantsSlot = cb.allocateLocal(TypeKind.REFERENCE),
                        suffixSlot    = cb.allocateLocal(TypeKind.REFERENCE);

                    /*
                     * Types other than int/long/char/boolean require local variables to store the result of stringOf.
                     *
                     * stringSlots stores the slots of parameters relative to local variables
                     *
                     * str0 = stringOf(arg0);
                     * str1 = stringOf(arg1);
                     * ...
                     * strN = toString(argN);
                     */
                    int[] stringSlots = new int[paramCount];
                    for (int i = 0; i < paramCount; i++) {
                        var cl = concatArgs.parameterType(i);
                        if (needStringOf(cl)) {
                            MethodTypeDesc methodTypeDesc;
                            if (cl == float.class) {
                                methodTypeDesc = MTD_String_float;
                            } else if (cl == double.class) {
                                methodTypeDesc = MTD_String_double;
                            } else {
                                methodTypeDesc = MTD_String_Object;
                            }
                            stringSlots[i] = cb.allocateLocal(TypeKind.REFERENCE);
                            cb.loadLocal(TypeKind.from(cl), cb.parameterSlot(i))
                              .invokestatic(CD_StringConcatHelper, "stringOf", methodTypeDesc)
                              .astore(stringSlots[i]);
                        }
                    }

                    /*
                     * coder = coder(this.coder, arg0, arg1, ... argN);
                     */
                    cb.aload(thisSlot)
                      .getfield(concatClass, "coder", CD_byte);
                    if (coderArgs != null) {
                        for (int i = 0; i < paramCount; i++) {
                            var cl = concatArgs.parameterType(i);
                            if (maybeUTF16(cl)) {
                                if (cl == char.class) {
                                    cb.loadLocal(TypeKind.CHAR, cb.parameterSlot(i));
                                } else {
                                    cb.aload(stringSlots[i]);
                                }
                            }
                        }
                        cb.invokestatic(concatClass, "coder", coderArgs);
                    }
                    cb.istore(coderSlot);

                    /*
                     * length = length(this.length, arg0, arg1, ..., argN);
                     */
                    cb.aload(thisSlot)
                      .getfield(concatClass, "length", CD_int);
                    for (int i = 0; i < paramCount; i++) {
                        var cl        = concatArgs.parameterType(i);
                        int paramSlot = cb.parameterSlot(i);
                        if (needStringOf(cl)) {
                            paramSlot = stringSlots[i];
                            cl = String.class;
                        }
                        cb.loadLocal(TypeKind.from(cl), paramSlot);
                    }
                    cb.invokestatic(concatClass, "length", lengthArgs);

                    /*
                     * String[] constants = this.constants;
                     * suffix  = constants[paramCount];
                     * length -= suffix.length();
                     */
                    cb.aload(thisSlot)
                      .getfield(concatClass, "constants", CD_Array_String)
                      .dup()
                      .astore(constantsSlot)
                      .ldc(paramCount)
                      .aaload()
                      .dup()
                      .astore(suffixSlot)
                      .invokevirtual(CD_String, "length", MTD_int)
                      .isub()
                      .istore(lengthSlot);

                    /*
                     * Allocate buffer :
                     *
                     *  buf = newArrayWithSuffix(suffix, length, coder)
                     */
                    cb.aload(suffixSlot)
                      .iload(lengthSlot)
                      .iload(coderSlot)
                      .invokestatic(CD_StringConcatHelper, "newArrayWithSuffix", MTD_NEW_ARRAY_SUFFIX)
                      .astore(bufSlot);

                    /*
                     * prepend(length, coder, buf, constants, ar0, ar1, ..., argN);
                     */
                    cb.iload(lengthSlot)
                      .iload(coderSlot)
                      .aload(bufSlot)
                      .aload(constantsSlot);
                    for (int i = 0; i < paramCount; i++) {
                        var cl = concatArgs.parameterType(i);
                        int paramSlot = cb.parameterSlot(i);
                        var kind = TypeKind.from(cl);
                        if (needStringOf(cl)) {
                            paramSlot = stringSlots[i];
                            kind = TypeKind.REFERENCE;
                        }
                        cb.loadLocal(kind, paramSlot);
                    }
                    cb.invokestatic(concatClass, "prepend", prependArgs);

                    // return new String(buf, coder);
                    cb.new_(CD_String)
                      .dup()
                      .aload(bufSlot)
                      .iload(coderSlot)
                      .invokespecial(CD_String, INIT_NAME, MTD_STRING_INIT)
                      .areturn();
                }
            };
        }

        /**
         * Generate length method. <p>
         *
         * The following is an example of the generated target code:
         *
         * <blockquote><pre>
         * import static java.lang.StringConcatHelper.stringSize;
         *
         * static int length(int length, int arg0, long arg1, boolean arg2, char arg3,
         *                  String arg4, String arg5, String arg6, String arg7) {
         *     return stringSize(stringSize(stringSize(length, arg0), arg1), ..., arg7);
         * }
         * </pre></blockquote>
         */
        private static Consumer<CodeBuilder> generateLengthMethod(MethodTypeDesc lengthArgs) {
            return new Consumer<CodeBuilder>() {
                @Override
                public void accept(CodeBuilder cb) {
                    int lengthSlot = cb.parameterSlot(0);
                    cb.iload(lengthSlot);
                    for (int i = 1; i < lengthArgs.parameterCount(); i++) {
                        var cl = lengthArgs.parameterType(i);
                        MethodTypeDesc methodTypeDesc;
                        if (cl == CD_char) {
                            methodTypeDesc = MTD_int_int_char;
                        } else if (cl == CD_int) {
                            methodTypeDesc = MTD_int_int_int;
                        } else if (cl == CD_long) {
                            methodTypeDesc = MTD_int_int_long;
                        } else if (cl == CD_boolean) {
                            methodTypeDesc = MTD_int_int_boolean;
                        } else {
                            methodTypeDesc = MTD_int_int_String;
                        }
                        cb.loadLocal(TypeKind.from(cl), cb.parameterSlot(i))
                          .invokestatic(CD_StringConcatHelper, "stringSize", methodTypeDesc);
                    }
                    cb.ireturn();
                }
            };
        }

        /**
         * Generate coder method. <p>
         *
         * The following is an example of the generated target code:
         *
         * <blockquote><pre>
         * import static java.lang.StringConcatHelper.stringCoder;
         *
         * static int cocder(int coder, char arg3, String str4, String str5, String str6, String str7) {
         *     return coder | stringCoder(arg3) | str4.coder() | str5.coder() | str6.coder() | str7.coder();
         * }
         * </pre></blockquote>
         */
        private static Consumer<CodeBuilder> generateCoderMethod(MethodTypeDesc coderArgs) {
            return new Consumer<CodeBuilder>() {
                @Override
                public void accept(CodeBuilder cb) {
                    /*
                     * return coder | stringCoder(argN) | ... | arg1.coder() | arg0.coder();
                     */
                    int coderSlot = cb.parameterSlot(0);
                    cb.iload(coderSlot);
                    for (int i = 1; i < coderArgs.parameterCount(); i++) {
                        var cl = coderArgs.parameterType(i);
                        cb.loadLocal(TypeKind.from(cl), cb.parameterSlot(i));
                        if (cl == CD_char) {
                            cb.invokestatic(CD_StringConcatHelper, "stringCoder", MTD_byte_char);
                        } else {
                            cb.invokevirtual(CD_String, "coder", MTD_byte);
                        }
                        cb.ior();
                    }
                    cb.ireturn();
                }
            };
        }

        /**
         * Generate prepend method. <p>
         *
         * The following is an example of the generated target code:
         *
         * <blockquote><pre>
         * import static java.lang.StringConcatHelper.prepend;
         *
         * static int prepend(int length, int coder, byte[] buf, String[] constants,
         *                int arg0, long arg1, boolean arg2, char arg3,
         *                String str4, String str5, String str6, String str7) {
         *
         *     return prepend(prepend(prepend(prepend(
         *             prepend(prepend(prepend(prepend(length,
         *                  buf, str7, constant[7]), buf, str6, constant[6]),
         *                  buf, str5, constant[5]), buf, str4, constant[4]),
         *                  buf, arg3, constant[3]), buf, arg2, constant[2]),
         *                  buf, arg1, constant[1]), buf, arg0, constant[0]);
         * }
         * </pre></blockquote>
         */
        private static Consumer<CodeBuilder> generatePrependMethod(MethodTypeDesc prependArgs) {
            return new Consumer<CodeBuilder>() {
                @Override
                public void accept(CodeBuilder cb) {
                    // Compute parameter variable slots
                    int lengthSlot    = cb.parameterSlot(0),
                        coderSlot     = cb.parameterSlot(1),
                        bufSlot       = cb.parameterSlot(2),
                        constantsSlot = cb.parameterSlot(3);
                    /*
                     * // StringConcatHelper.prepend
                     * return prepend(prepend(prepend(prepend(
                     *         prepend(apppend(prepend(prepend(length,
                     *              buf, str7, constant[7]), buf, str6, constant[6]),
                     *              buf, str5, constant[5]), buf, arg4, constant[4]),
                     *              buf, arg3, constant[3]), buf, arg2, constant[2]),
                     *              buf, arg1, constant[1]), buf, arg0, constant[0]);
                     */
                    cb.iload(lengthSlot);
                    for (int i = prependArgs.parameterCount() - 1; i >= 4; i--) {
                        var cl   = prependArgs.parameterType(i);
                        var kind = TypeKind.from(cl);

                        // There are only 5 types of parameters: int, long, boolean, char, String
                        MethodTypeDesc methodTypeDesc;
                        if (cl == CD_int) {
                            methodTypeDesc = PREPEND_int;
                        } else if (cl == CD_long) {
                            methodTypeDesc = PREPEND_long;
                        } else if (cl == CD_boolean) {
                            methodTypeDesc = PREPEND_boolean;
                        } else if (cl == CD_char) {
                            methodTypeDesc = PREPEND_char;
                        } else {
                            kind = TypeKind.REFERENCE;
                            methodTypeDesc = PREPEND_String;
                        }

                        cb.iload(coderSlot)
                          .aload(bufSlot)
                          .loadLocal(kind, cb.parameterSlot(i))
                          .aload(constantsSlot)
                          .ldc(i - 4)
                          .aaload()
                          .invokestatic(CD_StringConcatHelper, "prepend", methodTypeDesc);
                    }
                    cb.ireturn();
                }
            };
        }

        static boolean needStringOf(Class<?> cl) {
            return cl != int.class && cl != long.class && cl != boolean.class && cl != char.class;
        }

        static boolean maybeUTF16(Class<?> cl) {
            return cl == char.class || !cl.isPrimitive();
        }
    }
}<|MERGE_RESOLUTION|>--- conflicted
+++ resolved
@@ -1367,18 +1367,7 @@
 
         private static MethodHandle generate(Lookup lookup, MethodType args, String[] constants) throws Exception {
             lookup = STR_LOOKUP;
-<<<<<<< HEAD
             var concatArgs = erasedArgs(args);
-=======
-            final MethodType concatArgs = erasedArgs(args);
-
-            // 1 argument use built-in method
-            if (args.parameterCount() == 1) {
-                Object concat1 = JLA.stringConcat1(constants);
-                var handle = lookup.findVirtual(concat1.getClass(), METHOD_NAME, concatArgs);
-                return handle.bindTo(concat1);
-            }
->>>>>>> fbe26293
 
             var weakConstructorHandle = CACHE.get(concatArgs);
             if (weakConstructorHandle != null) {
