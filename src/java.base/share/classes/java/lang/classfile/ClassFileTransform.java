--- conflicted
+++ resolved
@@ -121,48 +121,4 @@
      * @return the chained transform
      */
     C andThen(C next);
-<<<<<<< HEAD
-
-    /**
-     * The result of binding a transform to a builder.  Used primarily within
-     * the implementation to perform transformation.
-     *
-     * @param <E> the element type
-     *
-     * @since 24
-     */
-    interface ResolvedTransform<E extends ClassFileElement> {
-        /**
-         * {@return a {@link Consumer} to receive elements}
-         */
-        Consumer<E> consumer();
-
-        /**
-         * {@return an action to call at the end of transformation}
-         */
-        Runnable endHandler();
-
-        /**
-         * {@return an action to call at the start of transformation}
-         */
-        Runnable startHandler();
-    }
-
-    /**
-     * Bind a transform to a builder.  If the transform is chained, intermediate
-     * builders are created for each chain link.  If the transform is stateful
-     * (see, e.g., {@link ClassTransform#ofStateful(Supplier)}), the supplier is
-     * invoked to get a fresh transform object.
-     *
-     * <p>This method is a low-level method that should rarely be used by
-     * user code; most of the time, user code should prefer
-     * {@link ClassFileBuilder#transform(CompoundElement, ClassFileTransform)},
-     * which resolves the transform and executes it on the current builder.
-     *
-     * @param builder the builder to bind to
-     * @return the bound result
-     */
-    ResolvedTransform<E> resolve(B builder);
-=======
->>>>>>> b9b0b850
 }