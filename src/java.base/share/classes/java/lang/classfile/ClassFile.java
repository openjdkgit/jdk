--- conflicted
+++ resolved
@@ -1475,16 +1475,10 @@
     /** The class major version of JAVA_22. */
     int JAVA_22_VERSION = 66;
 
-<<<<<<< HEAD
-    /** 67
-     * @since 23
-     * */
-=======
     /**
      * The class major version of JAVA_23.
      * @since 23
      */
->>>>>>> 32946e18
     int JAVA_23_VERSION = 67;
 
     /**
