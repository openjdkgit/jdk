/*
 * Copyright (c) 2022, 2024, Oracle and/or its affiliates. All rights reserved.
 * DO NOT ALTER OR REMOVE COPYRIGHT NOTICES OR THIS FILE HEADER.
 *
 * This code is free software; you can redistribute it and/or modify it
 * under the terms of the GNU General Public License version 2 only, as
 * published by the Free Software Foundation.  Oracle designates this
 * particular file as subject to the "Classpath" exception as provided
 * by Oracle in the LICENSE file that accompanied this code.
 *
 * This code is distributed in the hope that it will be useful, but WITHOUT
 * ANY WARRANTY; without even the implied warranty of MERCHANTABILITY or
 * FITNESS FOR A PARTICULAR PURPOSE.  See the GNU General Public License
 * version 2 for more details (a copy is included in the LICENSE file that
 * accompanied this code).
 *
 * You should have received a copy of the GNU General Public License version
 * 2 along with this work; if not, write to the Free Software Foundation,
 * Inc., 51 Franklin St, Fifth Floor, Boston, MA 02110-1301 USA.
 *
 * Please contact Oracle, 500 Oracle Parkway, Redwood Shores, CA 94065 USA
 * or visit www.oracle.com if you need additional information or have any
 * questions.
 */

package java.lang.classfile;

<<<<<<< HEAD
import java.lang.constant.ClassDesc;
=======
import java.lang.classfile.instruction.DiscontinuedInstruction;
import java.lang.constant.ClassDesc;
import java.lang.constant.ConstantDescs;
>>>>>>> b840b130
import java.lang.invoke.TypeDescriptor;
import jdk.internal.javac.PreviewFeature;
import jdk.internal.vm.annotation.Stable;

import static java.lang.constant.ConstantDescs.*;

/**
 * Describes the data types Java Virtual Machine operates on.
 * This omits {@code returnAddress} (JVMS {@jvms 2.3.3}),
 * which is only used by discontinued {@link
 * DiscontinuedInstruction.JsrInstruction jsr} and {@link
 * DiscontinuedInstruction.RetInstruction ret} instructions,
 * and includes {@link #VOID void} (JVMS {@jvms 4.3.3}), which
 * appears as a method return type.
 *
 * <h2 id="computational-type">Computational Type</h2>
 * In the {@code class} file format, local variables (JVMS {@jvms 2.6.1}),
 * and the operand stack (JVMS {@jvms 2.6.2}) of the Java Virtual Machine,
 * {@link #BOOLEAN boolean}, {@link #BYTE byte}, {@link #CHAR char},
 * {@link #SHORT short} types do not exist and are {@linkplain
 * #asLoadable() represented} by the {@link #INT int} computational type.
 * {@link #INT int}, {@link #FLOAT float}, {@link #REFERENCE reference},
 * {@code returnAddress}, {@link #LONG long}, and {@link #DOUBLE doule}
 * are the computational types of the Java Virtual Machine.
 *
 * @jvms 2.2 Data Types
 * @jvms 2.11.1 Types and the Java Virtual Machine
 * @since 22
 */
@PreviewFeature(feature = PreviewFeature.Feature.CLASSFILE_API)
public enum TypeKind {
    // Elements are grouped so frequently used switch ranges such as
    // primitives (boolean - double) and computational (int - void) are together.
    // This also follows the order of typed opcodes
    // Begin primitive types
    /**
     * The primitive type {@code boolean}. Its {@linkplain ##computational-type
     * computational type} is {@link #INT int}. {@code 0} represents {@code false},
     * and {@code 1} represents {@code true}. It is zero-extended to an {@code int}
     * when loaded onto the operand stack and narrowed by taking the bitwise AND
     * with {@code 1} when stored.
     *
     * @jvms 2.3.4 The {@code boolean} Type
     */
    BOOLEAN(1, 4),
    /**
     * The primitive type {@code byte}. Its {@linkplain ##computational-type
     * computational type} is {@link #INT int}. It is sign-extended to an
     * {@code int} when loaded onto the operand stack and truncated when
     * stored.
     */
    BYTE(1, 8),
    /**
     * The primitive type {@code char}. Its {@linkplain ##computational-type
     * computational type} is {@link #INT int}. It is zero-extended to an
     * {@code int} when loaded onto the operand stack and truncated when
     * stored.
     */
    CHAR(1, 5),
    /**
     * The primitive type {@code short}. Its {@linkplain ##computational-type
     * computational type} is {@link #INT int}. It is sign-extended to an
     * {@code int} when loaded onto the operand stack and truncated when
     * stored.
     */
    SHORT(1, 9),
    // Begin computational types
    /**
     * The primitive type {@code int}.
     */
    INT(1, 10),
    /**
     * The primitive type {@code long}. It is of {@linkplain #slotSize() category} 2.
     */
    LONG(2, 11),
    /**
     * The primitive type {@code float}.
     */
    FLOAT(1, 6),
    /**
     * The primitive type {@code double}. It is of {@linkplain #slotSize() category} 2.
     */
    DOUBLE(2, 7),
    // End primitive types
    /**
     * A reference type.
     * @jvms 2.4 Reference Types and Values
     */
    REFERENCE(1, -1),
    /**
     * The {@code void} type, for absence of a value. While this is not a data type,
     * this can be a method return type indicating no change in {@linkplain #slotSize()
     * operand stack depth}.
     *
     * @jvms 4.3.3 Method Descriptors
     */
    VOID(0, -1);
    // End computational types

    private @Stable ClassDesc upperBound;
    private final int slots;
    private final int newarrayCode;

    TypeKind(int slots, int newarrayCode) {
        this.slots = slots;
        this.newarrayCode = newarrayCode;
    }

    /**
     * {@return the most specific upper bound field descriptor that can store any value
     * of this type} This is the primitive class descriptor for primitive types and
     * {@link #VOID void} and {@link ConstantDescs#CD_Object Object} descriptor for
     * {@link #REFERENCE reference}.
     */
    public ClassDesc upperBound() {
        var upper = this.upperBound;
        if (upper == null)
            return this.upperBound = fetchUpperBound();
        return upper;
    }

    private ClassDesc fetchUpperBound() {
        return switch (this) {
            case BOOLEAN -> ConstantDescs.CD_boolean;
            case BYTE -> ConstantDescs.CD_byte;
            case CHAR -> ConstantDescs.CD_char;
            case SHORT -> ConstantDescs.CD_short;
            case INT -> ConstantDescs.CD_int;
            case FLOAT -> ConstantDescs.CD_float;
            case LONG -> ConstantDescs.CD_long;
            case DOUBLE -> ConstantDescs.CD_double;
            case REFERENCE -> ConstantDescs.CD_Object;
            case VOID -> ConstantDescs.CD_void;
        };
    }

    /**
     * {@return the code used by the {@link Opcode#NEWARRAY newarray} instruction to create an array
     * of this component type, or {@code -1} if this type is not supported by {@code newarray}}
     * @since 23
     * @jvms 6.5.newarray <i>newarray</i>
     */
    public int newarrayCode() {
        return newarrayCode;
    }

    /**
     * {@return the number of local variable index or operand stack depth consumed by this type}
     * This is also the category of this type for instructions operating on the operand stack without
     * regard to type (JVMS {@jvms 2.11.1}), such as {@link Opcode#POP pop} versus {@link Opcode#POP2
     * pop2}.
     * @jvms 2.6.1 Local Variables
     * @jvms 2.6.2 Operand Stacks
     */
    public int slotSize() {
        return this.slots;
    }

    /**
     * {@return the {@linkplain ##computational-type computational type} for this type, or {@link #VOID void}
     * for {@code void}}
     */
    public TypeKind asLoadable() {
        return ordinal() < 4 ? INT : this;
    }

    /**
     * {@return the component type described by the array code used as an operand to {@link Opcode#NEWARRAY
     * newarray}}
     * @param newarrayCode the operand of the {@code newarray} instruction
     * @throws IllegalArgumentException if the code is invalid
     * @since 23
     * @jvms 6.5.newarray <i>newarray</i>
     */
    public static TypeKind fromNewarrayCode(int newarrayCode) {
        return switch (newarrayCode) {
            case 4 -> BOOLEAN;
            case 5 -> CHAR;
            case 6 -> FLOAT;
            case 7 -> DOUBLE;
            case 8 -> BYTE;
            case 9 -> SHORT;
            case 10 -> INT;
            case 11 -> LONG;
            default -> throw new IllegalArgumentException("Bad newarray code: " + newarrayCode);
        };
    }

    /**
     * {@return the type associated with the specified field descriptor}
     * @param s the field descriptor
     * @throws IllegalArgumentException only if the descriptor is not valid
     */
    public static TypeKind fromDescriptor(CharSequence s) {
        if (s.isEmpty()) { // implicit null check
            throw new IllegalArgumentException("Empty descriptor");
        }
        return switch (s.charAt(0)) {
            case '[', 'L' -> REFERENCE;
            case 'B' -> BYTE;
            case 'C' -> CHAR;
            case 'Z' -> BOOLEAN;
            case 'S' -> SHORT;
            case 'I' -> INT;
            case 'F' -> FLOAT;
            case 'J' -> LONG;
            case 'D' -> DOUBLE;
            case 'V' -> VOID;
            default -> throw new IllegalArgumentException("Bad type: " + s);
        };
    }

    /**
<<<<<<< HEAD
     * {@return the type kind associated with the specified ClassDesc}
     * @param desc the ClassDesc
     */
    public static TypeKind from(ClassDesc desc) {
        if (desc == null      ) throw new NullPointerException();
        if (desc == CD_boolean) return BooleanType;
        if (desc == CD_byte   ) return ByteType;
        if (desc == CD_char   ) return CharType;
        if (desc == CD_int    ) return IntType;
        if (desc == CD_long   ) return LongType;
        if (desc == CD_short  ) return ShortType;
        if (desc == CD_float  ) return FloatType;
        if (desc == CD_double ) return DoubleType;
        if (desc == CD_void   ) return VoidType;
        else                    return ReferenceType;
    }

    /**
     * {@return the type kind associated with the specified class}
     * @param cl the class
     */
    public static TypeKind from(Class<?> cl) {
        if (cl == null         ) throw new NullPointerException();
        if (cl == boolean.class) return BooleanType;
        if (cl == byte.class   ) return ByteType;
        if (cl == char.class   ) return CharType;
        if (cl == int.class    ) return IntType;
        if (cl == long.class   ) return LongType;
        if (cl == short.class  ) return ShortType;
        if (cl == float.class  ) return FloatType;
        if (cl == double.class ) return DoubleType;
        if (cl == void.class   ) return VoidType;
        else                     return ReferenceType;
=======
     * {@return the type associated with the specified field descriptor}
     * @param descriptor the field descriptor
     */
    public static TypeKind from(TypeDescriptor.OfField<?> descriptor) {
        return descriptor.isPrimitive() // implicit null check
                ? fromDescriptor(descriptor.descriptorString())
                : REFERENCE;
>>>>>>> b840b130
    }
}<|MERGE_RESOLUTION|>--- conflicted
+++ resolved
@@ -25,13 +25,9 @@
 
 package java.lang.classfile;
 
-<<<<<<< HEAD
-import java.lang.constant.ClassDesc;
-=======
 import java.lang.classfile.instruction.DiscontinuedInstruction;
 import java.lang.constant.ClassDesc;
 import java.lang.constant.ConstantDescs;
->>>>>>> b840b130
 import java.lang.invoke.TypeDescriptor;
 import jdk.internal.javac.PreviewFeature;
 import jdk.internal.vm.annotation.Stable;
@@ -245,48 +241,38 @@
     }
 
     /**
-<<<<<<< HEAD
-     * {@return the type kind associated with the specified ClassDesc}
+     * {@return the type associated with the specified ClassDesc}
      * @param desc the ClassDesc
      */
     public static TypeKind from(ClassDesc desc) {
         if (desc == null      ) throw new NullPointerException();
-        if (desc == CD_boolean) return BooleanType;
-        if (desc == CD_byte   ) return ByteType;
-        if (desc == CD_char   ) return CharType;
-        if (desc == CD_int    ) return IntType;
-        if (desc == CD_long   ) return LongType;
-        if (desc == CD_short  ) return ShortType;
-        if (desc == CD_float  ) return FloatType;
-        if (desc == CD_double ) return DoubleType;
-        if (desc == CD_void   ) return VoidType;
-        else                    return ReferenceType;
-    }
-
-    /**
-     * {@return the type kind associated with the specified class}
+        if (desc == CD_boolean) return BOOLEAN;
+        if (desc == CD_byte   ) return BYTE;
+        if (desc == CD_char   ) return CHAR;
+        if (desc == CD_int    ) return INT;
+        if (desc == CD_long   ) return LONG;
+        if (desc == CD_short  ) return SHORT;
+        if (desc == CD_float  ) return FLOAT;
+        if (desc == CD_double ) return DOUBLE;
+        if (desc == CD_void   ) return VOID;
+        else                    return REFERENCE;
+    }
+
+    /**
+     * {@return the type associated with the specified class}
      * @param cl the class
      */
     public static TypeKind from(Class<?> cl) {
         if (cl == null         ) throw new NullPointerException();
-        if (cl == boolean.class) return BooleanType;
-        if (cl == byte.class   ) return ByteType;
-        if (cl == char.class   ) return CharType;
-        if (cl == int.class    ) return IntType;
-        if (cl == long.class   ) return LongType;
-        if (cl == short.class  ) return ShortType;
-        if (cl == float.class  ) return FloatType;
-        if (cl == double.class ) return DoubleType;
-        if (cl == void.class   ) return VoidType;
-        else                     return ReferenceType;
-=======
-     * {@return the type associated with the specified field descriptor}
-     * @param descriptor the field descriptor
-     */
-    public static TypeKind from(TypeDescriptor.OfField<?> descriptor) {
-        return descriptor.isPrimitive() // implicit null check
-                ? fromDescriptor(descriptor.descriptorString())
-                : REFERENCE;
->>>>>>> b840b130
+        if (cl == boolean.class) return BOOLEAN;
+        if (cl == byte.class   ) return BYTE;
+        if (cl == char.class   ) return CHAR;
+        if (cl == int.class    ) return INT;
+        if (cl == long.class   ) return LONG;
+        if (cl == short.class  ) return SHORT;
+        if (cl == float.class  ) return FLOAT;
+        if (cl == double.class ) return DOUBLE;
+        if (cl == void.class   ) return VOID;
+        else                     return REFERENCE;
     }
 }