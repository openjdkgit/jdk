/*
 * Copyright (c) 1999, 2024, Oracle and/or its affiliates. All rights reserved.
 * DO NOT ALTER OR REMOVE COPYRIGHT NOTICES OR THIS FILE HEADER.
 *
 * This code is free software; you can redistribute it and/or modify it
 * under the terms of the GNU General Public License version 2 only, as
 * published by the Free Software Foundation.  Oracle designates this
 * particular file as subject to the "Classpath" exception as provided
 * by Oracle in the LICENSE file that accompanied this code.
 *
 * This code is distributed in the hope that it will be useful, but WITHOUT
 * ANY WARRANTY; without even the implied warranty of MERCHANTABILITY or
 * FITNESS FOR A PARTICULAR PURPOSE.  See the GNU General Public License
 * version 2 for more details (a copy is included in the LICENSE file that
 * accompanied this code).
 *
 * You should have received a copy of the GNU General Public License version
 * 2 along with this work; if not, write to the Free Software Foundation,
 * Inc., 51 Franklin St, Fifth Floor, Boston, MA 02110-1301 USA.
 *
 * Please contact Oracle, 500 Oracle Parkway, Redwood Shores, CA 94065 USA
 * or visit www.oracle.com if you need additional information or have any
 * questions.
 */

package java.lang.reflect;

import jdk.internal.reflect.ReflectionFactory;
import sun.security.action.GetBooleanAction;

import java.io.IOException;
import java.lang.classfile.ClassBuilder;
import java.lang.classfile.ClassFile;
import java.lang.classfile.ClassHierarchyResolver;
import java.lang.classfile.ClassModel;
import java.lang.classfile.CodeBuilder;
import java.lang.classfile.Label;
import java.lang.classfile.TypeKind;
import java.lang.classfile.attribute.ExceptionsAttribute;
import java.lang.classfile.attribute.StackMapFrameInfo;
import java.lang.classfile.attribute.StackMapTableAttribute;
import java.lang.classfile.constantpool.ClassEntry;
import java.lang.classfile.constantpool.ConstantDynamicEntry;
import java.lang.classfile.constantpool.ConstantPoolBuilder;
import java.lang.classfile.constantpool.FieldRefEntry;
import java.lang.classfile.constantpool.InterfaceMethodRefEntry;
import java.lang.classfile.constantpool.MethodRefEntry;
import java.lang.classfile.constantpool.NameAndTypeEntry;
import java.lang.classfile.constantpool.PoolEntry;
import java.lang.constant.ClassDesc;
import java.lang.constant.MethodTypeDesc;
import java.nio.file.Files;
import java.nio.file.Path;
import java.util.ArrayList;
import java.util.Arrays;
import java.util.LinkedHashMap;
import java.util.List;
import java.util.ListIterator;
import java.util.Map;
import java.util.Objects;

import jdk.internal.constant.MethodTypeDescImpl;
import jdk.internal.constant.ReferenceClassDescImpl;

import static java.lang.classfile.ClassFile.*;
import java.lang.classfile.attribute.StackMapFrameInfo;
import java.lang.classfile.attribute.StackMapTableAttribute;

import static java.lang.constant.ConstantDescs.*;
import static jdk.internal.constant.ConstantUtils.*;

/**
 * ProxyGenerator contains the code to generate a dynamic proxy class
 * for the java.lang.reflect.Proxy API.
 * <p>
 * The external interface to ProxyGenerator is the static
 * "generateProxyClass" method.
 */
final class ProxyGenerator {

    private static final ClassFile CF_CONTEXT =
            ClassFile.of(ClassFile.StackMapsOption.DROP_STACK_MAPS);

    private static final ClassDesc
            CD_ClassLoader = ReferenceClassDescImpl.ofValidated("Ljava/lang/ClassLoader;"),
            CD_Class_array = ReferenceClassDescImpl.ofValidated("[Ljava/lang/Class;"),
            CD_ClassNotFoundException = ReferenceClassDescImpl.ofValidated("Ljava/lang/ClassNotFoundException;"),
            CD_NoClassDefFoundError = ReferenceClassDescImpl.ofValidated("Ljava/lang/NoClassDefFoundError;"),
            CD_IllegalAccessException = ReferenceClassDescImpl.ofValidated("Ljava/lang/IllegalAccessException;"),
            CD_InvocationHandler = ReferenceClassDescImpl.ofValidated("Ljava/lang/reflect/InvocationHandler;"),
            CD_Method = ReferenceClassDescImpl.ofValidated("Ljava/lang/reflect/Method;"),
            CD_NoSuchMethodError = ReferenceClassDescImpl.ofValidated("Ljava/lang/NoSuchMethodError;"),
            CD_NoSuchMethodException = ReferenceClassDescImpl.ofValidated("Ljava/lang/NoSuchMethodException;"),
            CD_Object_array = ReferenceClassDescImpl.ofValidated("[Ljava/lang/Object;"),
            CD_Proxy = ReferenceClassDescImpl.ofValidated("Ljava/lang/reflect/Proxy;"),
            CD_UndeclaredThrowableException = ReferenceClassDescImpl.ofValidated("Ljava/lang/reflect/UndeclaredThrowableException;");

    private static final MethodTypeDesc
            MTD_boolean = MethodTypeDescImpl.ofValidated(CD_boolean),
            MTD_void_InvocationHandler = MethodTypeDescImpl.ofValidated(CD_void, CD_InvocationHandler),
            MTD_void_String = MethodTypeDescImpl.ofValidated(CD_void, CD_String),
            MTD_void_Throwable = MethodTypeDescImpl.ofValidated(CD_void, CD_Throwable),
            MTD_Class = MethodTypeDescImpl.ofValidated(CD_Class),
            MTD_Class_String_boolean_ClassLoader = MethodTypeDescImpl.ofValidated(CD_Class, CD_String, CD_boolean, CD_ClassLoader),
            MTD_ClassLoader = MethodTypeDescImpl.ofValidated(CD_ClassLoader),
            MTD_Method_String_Class_array = MethodTypeDescImpl.ofValidated(CD_Method, CD_String, CD_Class_array),
            MTD_MethodHandles$Lookup = MethodTypeDescImpl.ofValidated(CD_MethodHandles_Lookup),
            MTD_MethodHandles$Lookup_MethodHandles$Lookup = MethodTypeDescImpl.ofValidated(CD_MethodHandles_Lookup, CD_MethodHandles_Lookup),
            MTD_Object_Object_Method_ObjectArray = MethodTypeDescImpl.ofValidated(CD_Object, CD_Object, CD_Method, CD_Object_array),
            MTD_Object_int = MethodTypeDescImpl.ofValidated(CD_Object, CD_int),
            MTD_String = MethodTypeDescImpl.ofValidated(CD_String);

    private static final String NAME_LOOKUP_ACCESSOR = "proxyClassLookup";

    private static final Class<?>[] EMPTY_CLASS_ARRAY = new Class<?>[0];

    /**
     * name of field for storing a proxy instance's invocation handler
     */
    private static final String NAME_HANDLER_FIELD = "h";

    /**
     * debugging flag for saving generated class files
     */
    @SuppressWarnings("removal")
    private static final boolean SAVE_GENERATED_FILES =
            java.security.AccessController.doPrivileged(
                    new GetBooleanAction(
                            "jdk.proxy.ProxyGenerator.saveGeneratedFiles"));

    /* Preloaded ProxyMethod objects for methods in java.lang.Object */
    private static final Method OBJECT_HASH_CODE_METHOD;
    private static final Method OBJECT_EQUALS_METHOD;
    private static final Method OBJECT_TO_STRING_METHOD;

    private static final String OBJECT_HASH_CODE_SIG;
    private static final String OBJECT_EQUALS_SIG;
    private static final String OBJECT_TO_STRING_SIG;

    static {
        try {
            OBJECT_HASH_CODE_METHOD = Object.class.getMethod("hashCode");
            OBJECT_HASH_CODE_SIG = OBJECT_HASH_CODE_METHOD.toShortSignature();
            OBJECT_EQUALS_METHOD = Object.class.getMethod("equals", Object.class);
            OBJECT_EQUALS_SIG = OBJECT_EQUALS_METHOD.toShortSignature();
            OBJECT_TO_STRING_METHOD = Object.class.getMethod("toString");
            OBJECT_TO_STRING_SIG = OBJECT_TO_STRING_METHOD.toShortSignature();
        } catch (NoSuchMethodException e) {
            throw new NoSuchMethodError(e.getMessage());
        }
    }

    private static final boolean LEGACY = ReflectionFactory.useLegacyProxyImpl();
    private final ConstantPoolBuilder cp;
    private final List<StackMapFrameInfo.VerificationTypeInfo> classLoaderLocal, throwableStack;
    private final NameAndTypeEntry exInit;
<<<<<<< HEAD
    private final ClassEntry object, proxy, ute, methodCe;
    private final FieldRefEntry handlerField;
    private final InterfaceMethodRefEntry invoke;
    private final InterfaceMethodRefEntry listGet;
    private final ConstantDynamicEntry methodListCondy;
    private final MethodRefEntry uteInit;
    private final DirectMethodHandleDesc bsm;
=======
    private final ClassEntry objectCE, proxyCE, uteCE, classCE;
    private final FieldRefEntry handlerField;
    private final InterfaceMethodRefEntry invocationHandlerInvoke;
    private final MethodRefEntry uteInit, classGetMethod, classForName, throwableGetMessage;
>>>>>>> 0b8c9f6d

    /**
     * ClassEntry for this proxy class
     */
    private final ClassEntry thisClassCE;

    /**
     * Proxy interfaces
     */
    private final List<Class<?>> interfaces;

    /**
     * Proxy class access flags
     */
    private final int accessFlags;

    /**
     * Maps method signature string to list of ProxyMethod objects for
     * proxy methods with that signature.
     * Kept in insertion order to make it easier to compare old and new.
     */
    private final Map<String, List<ProxyMethod>> proxyMethods = new LinkedHashMap<>();

    /**
     * Ordinal of next ProxyMethod object added to proxyMethods.
     * Indexes are reserved for hashcode(0), equals(1), toString(2).
     */
    private int proxyMethodCount = 3;

    /**
     * Construct a ProxyGenerator to generate a proxy class with the
     * specified name and for the given interfaces.
     * <p>
     * A ProxyGenerator object contains the state for the ongoing
     * generation of a particular proxy class.
     */
    private ProxyGenerator(String className, List<Class<?>> interfaces,
                           int accessFlags) {
        this.cp = ConstantPoolBuilder.of();
<<<<<<< HEAD
        this.classEntry = cp.classEntry(binaryNameToDesc(className));
=======
        this.thisClassCE = cp.classEntry(ConstantUtils.binaryNameToDesc(className));
>>>>>>> 0b8c9f6d
        this.interfaces = interfaces;
        this.accessFlags = accessFlags;
        var throwable = cp.classEntry(CD_Throwable);
        this.classLoaderLocal = List.of(StackMapFrameInfo.ObjectVerificationTypeInfo.of(cp.classEntry(CD_ClassLoader)));
        this.throwableStack = List.of(StackMapFrameInfo.ObjectVerificationTypeInfo.of(throwable));
        this.exInit = cp.nameAndTypeEntry(INIT_NAME, MTD_void_String);
<<<<<<< HEAD
        this.object = cp.classEntry(CD_Object);
        this.proxy = cp.classEntry(CD_Proxy);
        this.handlerField = cp.fieldRefEntry(proxy, cp.nameAndTypeEntry(NAME_HANDLER_FIELD, CD_InvocationHandler));
        this.invoke = cp.interfaceMethodRefEntry(CD_InvocationHandler, "invoke", MTD_Object_Object_Method_ObjectArray);
        this.ute = cp.classEntry(CD_UndeclaredThrowableException);
        this.uteInit = cp.methodRefEntry(ute, cp.nameAndTypeEntry(INIT_NAME, MTD_void_Throwable));
        if (LEGACY) {
            this.bsm = ConstantDescs.ofConstantBootstrap(classEntry.asSymbol(), "$getMethod", CD_Method, CD_Class, CD_String, CD_MethodType);
            this.methodCe = null;
            this.listGet = null;
            this.methodListCondy = null;
        } else {
            this.bsm = null;
            this.methodCe = cp.classEntry(CD_Method);
            this.listGet = cp.interfaceMethodRefEntry(CD_List, "get", MTD_Object_int);
            this.methodListCondy = cp.constantDynamicEntry(DynamicConstantDesc.ofNamed(BSM_CLASS_DATA,
                    DEFAULT_NAME, CD_List));
        }
=======
        this.objectCE = cp.classEntry(CD_Object);
        this.proxyCE = cp.classEntry(CD_Proxy);
        this.classCE = cp.classEntry(CD_Class);
        this.handlerField = cp.fieldRefEntry(proxyCE, cp.nameAndTypeEntry(NAME_HANDLER_FIELD, CD_InvocationHandler));
        this.invocationHandlerInvoke = cp.interfaceMethodRefEntry(CD_InvocationHandler, "invoke", MTD_Object_Object_Method_ObjectArray);
        this.uteCE = cp.classEntry(CD_UndeclaredThrowableException);
        this.uteInit = cp.methodRefEntry(uteCE, cp.nameAndTypeEntry(INIT_NAME, MTD_void_Throwable));
        this.classGetMethod = cp.methodRefEntry(classCE, cp.nameAndTypeEntry("getMethod", MTD_Method_String_Class_array));
        this.classForName = cp.methodRefEntry(classCE, cp.nameAndTypeEntry("forName", MTD_Class_String_boolean_ClassLoader));
        this.throwableGetMessage = cp.methodRefEntry(throwable, cp.nameAndTypeEntry("getMessage", MTD_String));
>>>>>>> 0b8c9f6d
    }

    /**
     * Generate a proxy class given a name and a list of proxy interfaces.
     *
     * @param name        the class name of the proxy class
     * @param interfaces  proxy interfaces
     * @param accessFlags access flags of the proxy class
     */
    @SuppressWarnings("removal")
    static GeneratedClass generateProxyClass(ClassLoader loader,
                                     final String name,
                                     List<Class<?>> interfaces,
                                     int accessFlags) {
        Objects.requireNonNull(interfaces);
        ProxyGenerator gen = new ProxyGenerator(name, interfaces, accessFlags);
        var classFile = gen.generateClassFile();

        if (SAVE_GENERATED_FILES) {
            java.security.AccessController.doPrivileged(
                    new java.security.PrivilegedAction<Void>() {
                        public Void run() {
                            try {
                                int i = name.lastIndexOf('.');
                                Path path;
                                if (i > 0) {
                                    Path dir = Path.of(name.substring(0, i).replace('.', '/'));
                                    Files.createDirectories(dir);
                                    path = dir.resolve(name.substring(i + 1) + ".class");
                                } else {
                                    path = Path.of(name + ".class");
                                }
                                Files.write(path, classFile.bytecode);
                                return null;
                            } catch (IOException e) {
                                throw new InternalError(
                                        "I/O exception saving generated file: " + e);
                            }
                        }
                    });
        }

        return classFile;
    }

    /**
     * {@return the entries of the given type}
     * @param types the {@code Class} objects, not primitive types nor array types
     */
    private static List<ClassEntry> toClassEntries(ConstantPoolBuilder cp, List<Class<?>> types) {
        var ces = new ArrayList<ClassEntry>(types.size());
        for (var t : types)
            ces.add(cp.classEntry(binaryNameToDesc(t.getName())));
        return ces;
    }

    /**
     * For a given set of proxy methods with the same signature, check
     * that their return types are compatible according to the Proxy
     * specification.
     *
     * Specifically, if there is more than one such method, then all
     * of the return types must be reference types, and there must be
     * one return type that is assignable to each of the rest of them.
     */
    private static void checkReturnTypes(List<ProxyMethod> methods) {
        /*
         * If there is only one method with a given signature, there
         * cannot be a conflict.  This is the only case in which a
         * primitive (or void) return type is allowed.
         */
        if (methods.size() < 2) {
            return;
        }

        /*
         * List of return types that are not yet known to be
         * assignable from ("covered" by) any of the others.
         */
        List<Class<?>> uncoveredReturnTypes = new ArrayList<>(1);

        nextNewReturnType:
        for (ProxyMethod pm : methods) {
            Class<?> newReturnType = pm.returnType;
            if (newReturnType.isPrimitive()) {
                throw new IllegalArgumentException(
                        "methods with same signature " +
                                pm.shortSignature +
                                " but incompatible return types: " +
                                newReturnType.getName() + " and others");
            }
            boolean added = false;

            /*
             * Compare the new return type to the existing uncovered
             * return types.
             */
            ListIterator<Class<?>> liter = uncoveredReturnTypes.listIterator();
            while (liter.hasNext()) {
                Class<?> uncoveredReturnType = liter.next();

                /*
                 * If an existing uncovered return type is assignable
                 * to this new one, then we can forget the new one.
                 */
                if (newReturnType.isAssignableFrom(uncoveredReturnType)) {
                    assert !added;
                    continue nextNewReturnType;
                }

                /*
                 * If the new return type is assignable to an existing
                 * uncovered one, then should replace the existing one
                 * with the new one (or just forget the existing one,
                 * if the new one has already be put in the list).
                 */
                if (uncoveredReturnType.isAssignableFrom(newReturnType)) {
                    // (we can assume that each return type is unique)
                    if (!added) {
                        liter.set(newReturnType);
                        added = true;
                    } else {
                        liter.remove();
                    }
                }
            }

            /*
             * If we got through the list of existing uncovered return
             * types without an assignability relationship, then add
             * the new return type to the list of uncovered ones.
             */
            if (!added) {
                uncoveredReturnTypes.add(newReturnType);
            }
        }

        /*
         * We shouldn't end up with more than one return type that is
         * not assignable from any of the others.
         */
        if (uncoveredReturnTypes.size() > 1) {
            ProxyMethod pm = methods.getFirst();
            throw new IllegalArgumentException(
                    "methods with same signature " +
                            pm.shortSignature +
                            " but incompatible return types: " + uncoveredReturnTypes);
        }
    }

    /**
     * Given the exceptions declared in the throws clause of a proxy method,
     * compute the exceptions that need to be caught from the invocation
     * handler's invoke method and rethrown intact in the method's
     * implementation before catching other Throwables and wrapping them
     * in UndeclaredThrowableExceptions.
     *
     * The exceptions to be caught are returned in a List object.  Each
     * exception in the returned list is guaranteed to not be a subclass of
     * any of the other exceptions in the list, so the catch blocks for
     * these exceptions may be generated in any order relative to each other.
     *
     * Error and RuntimeException are each always contained by the returned
     * list (if none of their superclasses are contained), since those
     * unchecked exceptions should always be rethrown intact, and thus their
     * subclasses will never appear in the returned list.
     *
     * The returned List will be empty if java.lang.Throwable is in the
     * given list of declared exceptions, indicating that no exceptions
     * need to be caught.
     */
    private static List<Class<?>> computeUniqueCatchList(Class<?>[] exceptions) {
        List<Class<?>> uniqueList = new ArrayList<>();
        // unique exceptions to catch

        uniqueList.add(Error.class);            // always catch/rethrow these
        uniqueList.add(RuntimeException.class);

        nextException:
        for (Class<?> ex : exceptions) {
            if (ex.isAssignableFrom(Throwable.class)) {
                /*
                 * If Throwable is declared to be thrown by the proxy method,
                 * then no catch blocks are necessary, because the invoke
                 * can, at most, throw Throwable anyway.
                 */
                uniqueList.clear();
                break;
            } else if (!Throwable.class.isAssignableFrom(ex)) {
                /*
                 * Ignore types that cannot be thrown by the invoke method.
                 */
                continue;
            }
            /*
             * Compare this exception against the current list of
             * exceptions that need to be caught:
             */
            for (int j = 0; j < uniqueList.size(); ) {
                Class<?> ex2 = uniqueList.get(j);
                if (ex2.isAssignableFrom(ex)) {
                    /*
                     * if a superclass of this exception is already on
                     * the list to catch, then ignore this one and continue;
                     */
                    continue nextException;
                } else if (ex.isAssignableFrom(ex2)) {
                    /*
                     * if a subclass of this exception is on the list
                     * to catch, then remove it;
                     */
                    uniqueList.remove(j);
                } else {
                    j++;        // else continue comparing.
                }
            }
            // This exception is unique (so far): add it to the list to catch.
            uniqueList.add(ex);
        }
        return uniqueList;
    }

    /**
     * Add to the given list all of the types in the "from" array that
     * are not already contained in the list and are assignable to at
     * least one of the types in the "with" array.
     * <p>
     * This method is useful for computing the greatest common set of
     * declared exceptions from duplicate methods inherited from
     * different interfaces.
     */
    private static void collectCompatibleTypes(Class<?>[] from,
                                               Class<?>[] with,
                                               List<Class<?>> list) {
        for (Class<?> fc : from) {
            if (!list.contains(fc)) {
                for (Class<?> wc : with) {
                    if (wc.isAssignableFrom(fc)) {
                        list.add(fc);
                        break;
                    }
                }
            }
        }
    }

    record GeneratedClass(byte[] bytecode, List<Method> classData) {}

    /**
     * Generate a class file for the proxy class.  This method drives the
     * class file generation process.
     */
    private GeneratedClass generateClassFile() {
        /*
         * Add proxy methods for the hashCode, equals,
         * and toString methods of java.lang.Object.  This is done before
         * the methods from the proxy interfaces so that the methods from
         * java.lang.Object take precedence over duplicate methods in the
         * proxy interfaces.
         */
        addProxyMethod(new ProxyMethod(OBJECT_HASH_CODE_METHOD, OBJECT_HASH_CODE_SIG, "m0"));
        addProxyMethod(new ProxyMethod(OBJECT_EQUALS_METHOD, OBJECT_EQUALS_SIG, "m1"));
        addProxyMethod(new ProxyMethod(OBJECT_TO_STRING_METHOD, OBJECT_TO_STRING_SIG, "m2"));

        /*
         * Accumulate all of the methods from the proxy interfaces.
         */
        for (Class<?> intf : interfaces) {
            for (Method m : intf.getMethods()) {
                if (!Modifier.isStatic(m.getModifiers())) {
                    addProxyMethod(m, intf);
                }
            }
        }

        /*
         * For each set of proxy methods with the same signature,
         * verify that the methods' return types are compatible.
         */
        for (List<ProxyMethod> sigmethods : proxyMethods.values()) {
            checkReturnTypes(sigmethods);
        }

<<<<<<< HEAD
        List<Method> methods = new ArrayList<>();
        var bytes = CF_CONTEXT.build(classEntry, cp, clb -> {
            clb.withSuperclass(proxy);
=======
        return CF_CONTEXT.build(thisClassCE, cp, clb -> {
            clb.withSuperclass(proxyCE);
>>>>>>> 0b8c9f6d
            clb.withFlags(accessFlags);
            clb.withInterfaces(toClassEntries(cp, interfaces));
            generateConstructor(clb);

            methods.clear();
            for (List<ProxyMethod> sigmethods : proxyMethods.values()) {
                for (ProxyMethod pm : sigmethods) {
                    // add static field for the Method object
                    clb.withField(pm.methodFieldName, CD_Method, ACC_PRIVATE | ACC_STATIC | ACC_FINAL);

                    // Generate code for proxy method
<<<<<<< HEAD
                    pm.generateMethod(this, clb, methods.size());
                }
            }

            if (LEGACY)
                generateBootstrapMethod(clb);
=======
                    pm.generateMethod(clb);
                }
            }

            generateStaticInitializer(clb);
>>>>>>> 0b8c9f6d
            generateLookupAccessor(clb);
        });
        return new GeneratedClass(bytes, List.copyOf(methods));
    }

    /**
     * Add another method to be proxied, either by creating a new
     * ProxyMethod object or augmenting an old one for a duplicate
     * method.
     *
     * "fromClass" indicates the proxy interface that the method was
     * found through, which may be different from (a subinterface of)
     * the method's "declaring class".  Note that the first Method
     * object passed for a given name and descriptor identifies the
     * Method object (and thus the declaring class) that will be
     * passed to the invocation handler's "invoke" method for a given
     * set of duplicate methods.
     */
    private void addProxyMethod(Method m, Class<?> fromClass) {
        Class<?> returnType = m.getReturnType();
        Class<?>[] exceptionTypes = m.getSharedExceptionTypes();

        String sig = m.toShortSignature();
        List<ProxyMethod> sigmethods = proxyMethodsFor(sig);
        for (ProxyMethod pm : sigmethods) {
            if (returnType == pm.returnType) {
                /*
                 * Found a match: reduce exception types to the
                 * greatest set of exceptions that can be thrown
                 * compatibly with the throws clauses of both
                 * overridden methods.
                 */
                List<Class<?>> legalExceptions = new ArrayList<>();
                collectCompatibleTypes(
                        exceptionTypes, pm.exceptionTypes, legalExceptions);
                collectCompatibleTypes(
                        pm.exceptionTypes, exceptionTypes, legalExceptions);
                pm.exceptionTypes = legalExceptions.toArray(EMPTY_CLASS_ARRAY);
                return;
            }
        }
<<<<<<< HEAD
        sigmethods.add(new ProxyMethod(m, sig, exceptionTypes, fromClass));
=======
        sigmethods.add(new ProxyMethod(m, sig, returnType,
                exceptionTypes, fromClass, "m" + proxyMethodCount++));
    }

    private List<ProxyMethod> proxyMethodsFor(String sig) {
        return proxyMethods.computeIfAbsent(sig, _ -> new ArrayList<>(3));
>>>>>>> 0b8c9f6d
    }

    /**
     * Add an existing ProxyMethod (hashcode, equals, toString).
     *
     * @param pm an existing ProxyMethod
     */
    private void addProxyMethod(ProxyMethod pm) {
        proxyMethodsFor(pm.shortSignature).add(pm);
    }

    /**
     * Generate the constructor method for the proxy class.
     */
    private void generateConstructor(ClassBuilder clb) {
        clb.withMethodBody(INIT_NAME, MTD_void_InvocationHandler, ACC_PUBLIC, cob -> cob
               .aload(0)
               .aload(1)
               .invokespecial(cp.methodRefEntry(proxyCE,
                   cp.nameAndTypeEntry(INIT_NAME, MTD_void_InvocationHandler)))
               .return_());
    }

    /**
     * Generate the class initializer.
     * Discussion: Currently, for Proxy to work with SecurityManager,
     * we rely on the parameter classes of the methods to be computed
     * from Proxy instead of via user code paths like bootstrap method
     * lazy evaluation. That might change if we can pass in the live
     * Method objects directly..
     */
<<<<<<< HEAD
    private void generateBootstrapMethod(ClassBuilder clb) {
        clb.withMethodBody(bsm.methodName(), bsm.invocationType(), ClassFile.ACC_PRIVATE | ClassFile.ACC_STATIC, cob -> {
            cob.aload(3) //interface Class
                    .aload(4) //interface method name String
                    .aload(5) //interface MethodType
                    .invokevirtual(CD_MethodType, "parameterArray", MTD_Class_array)
                    .invokevirtual(ConstantDescs.CD_Class, "getMethod", MTD_Method_String_Class_array)
                    .areturn();
            Label failLabel = cob.newBoundLabel();
            ClassEntry nsme = cp.classEntry(CD_NoSuchMethodError);
            cob.exceptionCatch(cob.startLabel(), failLabel, failLabel, CD_NoSuchMethodException)
                    .new_(nsme)
                    .dup_x1()
                    .swap()
                    .invokevirtual(cp.methodRefEntry(CD_Throwable, "getMessage", MTD_String))
                    .invokespecial(cp.methodRefEntry(nsme, exInit))
                    .athrow()
                    .with(StackMapTableAttribute.of(List.of(
                            StackMapFrameInfo.of(failLabel, List.of(), throwableStack))));
=======
    private void generateStaticInitializer(ClassBuilder clb) {
        clb.withMethodBody(CLASS_INIT_NAME, MTD_void, ACC_STATIC, cob -> {
            // Put ClassLoader at local variable index 0, used by
            // Class.forName(String, boolean, ClassLoader) calls
            cob.ldc(thisClassCE)
               .invokevirtual(cp.methodRefEntry(classCE,
                       cp.nameAndTypeEntry("getClassLoader", MTD_ClassLoader)))
               .astore(0);
            var ts = cob.newBoundLabel();
            for (List<ProxyMethod> sigmethods : proxyMethods.values()) {
                for (ProxyMethod pm : sigmethods) {
                    pm.codeFieldInitialization(cob);
                }
            }
            cob.return_();
            var c1 = cob.newBoundLabel();
            var nsmError = cp.classEntry(CD_NoSuchMethodError);
            cob.exceptionCatch(ts, c1, c1, CD_NoSuchMethodException)
               .new_(nsmError)
               .dup_x1()
               .swap()
               .invokevirtual(throwableGetMessage)
               .invokespecial(cp.methodRefEntry(nsmError, exInit))
               .athrow();
            var c2 = cob.newBoundLabel();
            var ncdfError = cp.classEntry(CD_NoClassDefFoundError);
            cob.exceptionCatch(ts, c1, c2, CD_ClassNotFoundException)
               .new_(ncdfError)
               .dup_x1()
               .swap()
               .invokevirtual(throwableGetMessage)
               .invokespecial(cp.methodRefEntry(ncdfError, exInit))
               .athrow();
            cob.with(StackMapTableAttribute.of(List.of(
                       StackMapFrameInfo.of(c1, classLoaderLocal, throwableStack),
                       StackMapFrameInfo.of(c2, classLoaderLocal, throwableStack))));

>>>>>>> 0b8c9f6d
        });
    }

    /**
     * Generate the static lookup accessor method that returns the Lookup
     * on this proxy class if the caller's lookup class is java.lang.reflect.Proxy;
     * otherwise, IllegalAccessException is thrown
     */
    private void generateLookupAccessor(ClassBuilder clb) {
        clb.withMethod(NAME_LOOKUP_ACCESSOR,
                MTD_MethodHandles$Lookup_MethodHandles$Lookup,
                ACC_PRIVATE | ACC_STATIC,
                mb -> mb.with(ExceptionsAttribute.of(List.of(mb.constantPool().classEntry(CD_IllegalAccessException))))
                        .withCode(cob -> {
                            Label failLabel = cob.newLabel();
                            ClassEntry mhl = cp.classEntry(CD_MethodHandles_Lookup);
                            ClassEntry iae = cp.classEntry(CD_IllegalAccessException);
                            cob.aload(0)
                               .invokevirtual(cp.methodRefEntry(mhl, cp.nameAndTypeEntry("lookupClass", MTD_Class)))
                               .ldc(proxyCE)
                               .if_acmpne(failLabel)
                               .aload(0)
                               .invokevirtual(cp.methodRefEntry(mhl, cp.nameAndTypeEntry("hasFullPrivilegeAccess", MTD_boolean)))
                               .ifeq(failLabel)
                               .invokestatic(CD_MethodHandles, "lookup", MTD_MethodHandles$Lookup)
                               .areturn()
                               .labelBinding(failLabel)
                               .new_(iae)
                               .dup()
                               .aload(0)
                               .invokevirtual(cp.methodRefEntry(mhl, cp.nameAndTypeEntry("toString", MTD_String)))
                               .invokespecial(cp.methodRefEntry(iae, exInit))
                               .athrow()
                               .with(StackMapTableAttribute.of(List.of(
                                       StackMapFrameInfo.of(failLabel,
                                               List.of(StackMapFrameInfo.ObjectVerificationTypeInfo.of(mhl)),
                                               List.of()))));
                        }));
    }

    /**
     * A ProxyMethod object represents a proxy method in the proxy class
     * being generated: a method whose implementation will encode and
     * dispatch invocations to the proxy instance's invocation handler.
     */
    private class ProxyMethod {

        private final Method method;
        private final String shortSignature;
<<<<<<< HEAD
=======
        private final Class<?> fromClass;
>>>>>>> 0b8c9f6d
        private final Class<?> returnType;
        private final String methodFieldName;
        private Class<?>[] exceptionTypes;
<<<<<<< HEAD
        private final Class<?> fromClass;

        private ProxyMethod(Method method, String sig, Class<?>[] exceptionTypes, Class<?> fromClass) {
            this.method = method;
            this.shortSignature = sig;
            this.returnType = method.getReturnType();
=======
        private final FieldRefEntry methodField;

        private ProxyMethod(Method method, String sig,
                            Class<?> returnType, Class<?>[] exceptionTypes,
                            Class<?> fromClass, String methodFieldName) {
            this.method = method;
            this.shortSignature = sig;
            this.returnType = returnType;
>>>>>>> 0b8c9f6d
            this.exceptionTypes = exceptionTypes;
            this.fromClass = fromClass;
            this.methodFieldName = methodFieldName;
            this.methodField = cp.fieldRefEntry(thisClassCE,
                cp.nameAndTypeEntry(methodFieldName, CD_Method));
        }

        private Class<?>[] parameterTypes() {
            return method.getSharedParameterTypes();
        }

        /**
         * Create a new specific ProxyMethod with a specific field name
         *
         * @param method          The method for which to create a proxy
         */
<<<<<<< HEAD
        private ProxyMethod(Method method) {
            this(method, method.toShortSignature(),
                 method.getSharedExceptionTypes(), method.getDeclaringClass());
=======
        private ProxyMethod(Method method, String sig, String methodFieldName) {
            this(method, sig, method.getReturnType(),
                 method.getSharedExceptionTypes(), method.getDeclaringClass(), methodFieldName);
>>>>>>> 0b8c9f6d
        }

        /**
         * Generate this method, including the code and exception table entry.
         */
<<<<<<< HEAD
        private void generateMethod(ProxyGenerator pg, ClassBuilder clb, int index) {
            var cp = pg.cp;
            var parameterTypes = method.getSharedParameterTypes();
            var desc = methodTypeDesc(returnType, parameterTypes);
=======
        private void generateMethod(ClassBuilder clb) {
            var desc = methodTypeDesc(returnType, parameterTypes());
>>>>>>> 0b8c9f6d
            int accessFlags = (method.isVarArgs()) ? ACC_VARARGS | ACC_PUBLIC | ACC_FINAL
                                                   : ACC_PUBLIC | ACC_FINAL;
            clb.withMethod(method.getName(), desc, accessFlags, mb ->
                  mb.with(ExceptionsAttribute.of(toClassEntries(cp, List.of(exceptionTypes))))
                    .withCode(cob -> {
<<<<<<< HEAD
                        cob.aload(0)
                           .getfield(pg.handlerField) // InvocationHandler
                           .aload(0); // proxy
                        if (LEGACY) { // method
                            cob.ldc(DynamicConstantDesc.of(pg.bsm,
                                    referenceClassDesc(method.getDeclaringClass()),
                                    method.getName(),
                                    desc));
                        } else {
                            cob.ldc(pg.methodListCondy)
                                    .loadConstant(index)
                                    .invokeinterface(pg.listGet)
                                    .checkcast(pg.methodCe);
                        }

                        if (parameterTypes.length > 0) { // args
=======
                        var catchList = computeUniqueCatchList(exceptionTypes);
                        cob.aload(cob.receiverSlot())
                           .getfield(handlerField)
                           .aload(cob.receiverSlot())
                           .getstatic(methodField);
                        Class<?>[] parameterTypes = parameterTypes();
                        if (parameterTypes.length > 0) {
>>>>>>> 0b8c9f6d
                            // Create an array and fill with the parameters converting primitives to wrappers
                            cob.loadConstant(parameterTypes.length)
                               .anewarray(objectCE);
                            for (int i = 0; i < parameterTypes.length; i++) {
                                cob.dup()
                                   .loadConstant(i);
                                codeWrapArgument(cob, parameterTypes[i], cob.parameterSlot(i));
                                cob.aastore();
                            }
                        } else {
                            cob.aconst_null();
                        }

                        cob.invokeinterface(invocationHandlerInvoke);

                        if (returnType == void.class) {
                            cob.pop()
                               .return_();
                        } else {
                            codeUnwrapReturnValue(cob, returnType);
                        }
                        if (!catchList.isEmpty()) {
                            var c1 = cob.newBoundLabel();
                            for (var exc : catchList) {
                                cob.exceptionCatch(cob.startLabel(), c1, c1, referenceClassDesc(exc));
                            }
                            cob.athrow();   // just rethrow the exception
                            var c2 = cob.newBoundLabel();
                            cob.exceptionCatchAll(cob.startLabel(), c1, c2)
                               .new_(uteCE)
                               .dup_x1()
                               .swap()
                               .invokespecial(uteInit)
                               .athrow()
                               .with(StackMapTableAttribute.of(List.of(
                                    StackMapFrameInfo.of(c1, List.of(), throwableStack),
                                    StackMapFrameInfo.of(c2, List.of(), throwableStack))));
                        }
                    }));
        }

        /**
         * Generate code for wrapping an argument of the given type
         * whose value can be found at the specified local variable
         * index, in order for it to be passed (as an Object) to the
         * invocation handler's "invoke" method.
         */
        private void codeWrapArgument(CodeBuilder cob, Class<?> type, int slot) {
            if (type.isPrimitive()) {
                cob.loadLocal(TypeKind.from(type).asLoadable(), slot);
                PrimitiveTypeInfo prim = PrimitiveTypeInfo.get(type);
                cob.invokestatic(prim.wrapperMethodRef(cp));
            } else {
                cob.aload(slot);
            }
        }

        /**
         * Generate code for unwrapping a return value of the given
         * type from the invocation handler's "invoke" method (as type
         * Object) to its correct type.
         */
        private void codeUnwrapReturnValue(CodeBuilder cob, Class<?> type) {
            if (type.isPrimitive()) {
                PrimitiveTypeInfo prim = PrimitiveTypeInfo.get(type);

                cob.checkcast(prim.wrapperClass)
                   .invokevirtual(prim.unwrapMethodRef(cp))
                   .return_(TypeKind.from(type).asLoadable());
            } else {
                cob.checkcast(referenceClassDesc(type))
                   .areturn();
            }
        }

        /**
         * Generate code for initializing the static field that stores
         * the Method object for this proxy method. A class loader is
         * anticipated at local variable index 0.
         * The generated code must be run in an AccessController.doPrivileged
         * block if a SecurityManager is present, as otherwise the code
         * cannot pass {@code null} ClassLoader to forName.
         */
        private void codeFieldInitialization(CodeBuilder cob) {
            var cp = cob.constantPool();
            codeClassForName(cob, fromClass);

            Class<?>[] parameterTypes = parameterTypes();
            cob.ldc(method.getName())
               .loadConstant(parameterTypes.length)
               .anewarray(classCE);

            // Construct an array with the parameter types mapping primitives to Wrapper types
            for (int i = 0; i < parameterTypes.length; i++) {
                cob.dup()
                   .loadConstant(i);
                if (parameterTypes[i].isPrimitive()) {
                    PrimitiveTypeInfo prim = PrimitiveTypeInfo.get(parameterTypes[i]);
                    cob.getstatic(prim.typeFieldRef(cp));
                } else {
                    codeClassForName(cob, parameterTypes[i]);
                }
                cob.aastore();
            }
            // lookup the method
            cob.invokevirtual(classGetMethod)
               .putstatic(methodField);
        }

        /*
         * =============== Code Generation Utility Methods ===============
         */

        /**
         * Generate code to invoke the Class.forName with the name of the given
         * class to get its Class object at runtime.  The code is written to
         * the supplied stream.  Note that the code generated by this method
         * may cause the checked ClassNotFoundException to be thrown. A class
         * loader is anticipated at local variable index 0.
         */
        private void codeClassForName(CodeBuilder cob, Class<?> cl) {
            if (cl == Object.class) {
                cob.ldc(objectCE);
            } else {
                cob.ldc(cl.getName())
                        .iconst_0() // false
                        .aload(0)// classLoader
                        .invokestatic(classForName);
            }
        }

        @Override
        public String toString() {
            return method.toShortString();
        }
    }

    /**
     * A PrimitiveTypeInfo object contains bytecode-related information about
     * a primitive type in its instance fields. The struct for a particular
     * primitive type can be obtained using the static "get" method.
     */
    private enum PrimitiveTypeInfo {
        BYTE(byte.class, CD_byte, CD_Byte),
        CHAR(char.class, CD_char, CD_Character),
        DOUBLE(double.class, CD_double, CD_Double),
        FLOAT(float.class, CD_float, CD_Float),
        INT(int.class, CD_int, CD_Integer),
        LONG(long.class, CD_long, CD_Long),
        SHORT(short.class, CD_short, CD_Short),
        BOOLEAN(boolean.class, CD_boolean, CD_Boolean);

        /**
         * wrapper class
         */
        private final ClassDesc wrapperClass;
        /**
         * wrapper factory method type
         */
        private final MethodTypeDesc wrapperMethodType;
        /**
         * wrapper class method name for retrieving primitive value
         */
        private final String unwrapMethodName;
        /**
         * wrapper class method type for retrieving primitive value
         */
        private final MethodTypeDesc unwrapMethodType;

        PrimitiveTypeInfo(Class<?> primitiveClass, ClassDesc baseType, ClassDesc wrapperClass) {
            assert baseType.isPrimitive();
            this.wrapperClass = wrapperClass;
            this.wrapperMethodType = MethodTypeDescImpl.ofValidated(wrapperClass, baseType);
            this.unwrapMethodName = primitiveClass.getName() + "Value";
            this.unwrapMethodType = MethodTypeDescImpl.ofValidated(baseType);
        }

        public static PrimitiveTypeInfo get(Class<?> cl) {
            // Uses if chain for speed: 8284880
            if (cl == int.class)     return INT;
            if (cl == long.class)    return LONG;
            if (cl == boolean.class) return BOOLEAN;
            if (cl == short.class)   return SHORT;
            if (cl == byte.class)    return BYTE;
            if (cl == char.class)    return CHAR;
            if (cl == float.class)   return FLOAT;
            if (cl == double.class)  return DOUBLE;
            throw new AssertionError(cl);
        }

        public MethodRefEntry wrapperMethodRef(ConstantPoolBuilder cp) {
            return cp.methodRefEntry(wrapperClass, "valueOf", wrapperMethodType);
        }

        public MethodRefEntry unwrapMethodRef(ConstantPoolBuilder cp) {
            return cp.methodRefEntry(wrapperClass, unwrapMethodName, unwrapMethodType);
        }

        public FieldRefEntry typeFieldRef(ConstantPoolBuilder cp) {
            return cp.fieldRefEntry(wrapperClass, "TYPE", CD_Class);
        }
    }
}<|MERGE_RESOLUTION|>--- conflicted
+++ resolved
@@ -25,42 +25,26 @@
 
 package java.lang.reflect;
 
-import jdk.internal.reflect.ReflectionFactory;
-import sun.security.action.GetBooleanAction;
-
 import java.io.IOException;
-import java.lang.classfile.ClassBuilder;
-import java.lang.classfile.ClassFile;
-import java.lang.classfile.ClassHierarchyResolver;
-import java.lang.classfile.ClassModel;
-import java.lang.classfile.CodeBuilder;
-import java.lang.classfile.Label;
-import java.lang.classfile.TypeKind;
+import java.lang.classfile.*;
 import java.lang.classfile.attribute.ExceptionsAttribute;
-import java.lang.classfile.attribute.StackMapFrameInfo;
-import java.lang.classfile.attribute.StackMapTableAttribute;
-import java.lang.classfile.constantpool.ClassEntry;
-import java.lang.classfile.constantpool.ConstantDynamicEntry;
-import java.lang.classfile.constantpool.ConstantPoolBuilder;
-import java.lang.classfile.constantpool.FieldRefEntry;
-import java.lang.classfile.constantpool.InterfaceMethodRefEntry;
-import java.lang.classfile.constantpool.MethodRefEntry;
-import java.lang.classfile.constantpool.NameAndTypeEntry;
-import java.lang.classfile.constantpool.PoolEntry;
+import java.lang.classfile.constantpool.*;
 import java.lang.constant.ClassDesc;
+import java.lang.constant.DynamicConstantDesc;
 import java.lang.constant.MethodTypeDesc;
 import java.nio.file.Files;
 import java.nio.file.Path;
 import java.util.ArrayList;
-import java.util.Arrays;
 import java.util.LinkedHashMap;
 import java.util.List;
 import java.util.ListIterator;
 import java.util.Map;
 import java.util.Objects;
-
+import jdk.internal.constant.ConstantUtils;
 import jdk.internal.constant.MethodTypeDescImpl;
 import jdk.internal.constant.ReferenceClassDescImpl;
+import jdk.internal.reflect.ReflectionFactory;
+import sun.security.action.GetBooleanAction;
 
 import static java.lang.classfile.ClassFile.*;
 import java.lang.classfile.attribute.StackMapFrameInfo;
@@ -107,10 +91,15 @@
             MTD_MethodHandles$Lookup = MethodTypeDescImpl.ofValidated(CD_MethodHandles_Lookup),
             MTD_MethodHandles$Lookup_MethodHandles$Lookup = MethodTypeDescImpl.ofValidated(CD_MethodHandles_Lookup, CD_MethodHandles_Lookup),
             MTD_Object_Object_Method_ObjectArray = MethodTypeDescImpl.ofValidated(CD_Object, CD_Object, CD_Method, CD_Object_array),
-            MTD_Object_int = MethodTypeDescImpl.ofValidated(CD_Object, CD_int),
-            MTD_String = MethodTypeDescImpl.ofValidated(CD_String);
+            MTD_String = MethodTypeDescImpl.ofValidated(CD_String),
+            MTD_Object_int = MethodTypeDescImpl.ofValidated(CD_Object, CD_int);
 
     private static final String NAME_LOOKUP_ACCESSOR = "proxyClassLookup";
+
+    private static final boolean LEGACY = ReflectionFactory.useLegacyProxyImpl();
+
+    private static final DynamicConstantDesc<?> METHOD_LIST_CLASS_DATA = LEGACY ? null :
+            DynamicConstantDesc.ofNamed(BSM_CLASS_DATA, DEFAULT_NAME, CD_List);
 
     private static final Class<?>[] EMPTY_CLASS_ARRAY = new Class<?>[0];
 
@@ -150,24 +139,13 @@
         }
     }
 
-    private static final boolean LEGACY = ReflectionFactory.useLegacyProxyImpl();
     private final ConstantPoolBuilder cp;
     private final List<StackMapFrameInfo.VerificationTypeInfo> classLoaderLocal, throwableStack;
     private final NameAndTypeEntry exInit;
-<<<<<<< HEAD
-    private final ClassEntry object, proxy, ute, methodCe;
-    private final FieldRefEntry handlerField;
-    private final InterfaceMethodRefEntry invoke;
-    private final InterfaceMethodRefEntry listGet;
-    private final ConstantDynamicEntry methodListCondy;
-    private final MethodRefEntry uteInit;
-    private final DirectMethodHandleDesc bsm;
-=======
     private final ClassEntry objectCE, proxyCE, uteCE, classCE;
     private final FieldRefEntry handlerField;
     private final InterfaceMethodRefEntry invocationHandlerInvoke;
     private final MethodRefEntry uteInit, classGetMethod, classForName, throwableGetMessage;
->>>>>>> 0b8c9f6d
 
     /**
      * ClassEntry for this proxy class
@@ -207,37 +185,13 @@
     private ProxyGenerator(String className, List<Class<?>> interfaces,
                            int accessFlags) {
         this.cp = ConstantPoolBuilder.of();
-<<<<<<< HEAD
-        this.classEntry = cp.classEntry(binaryNameToDesc(className));
-=======
         this.thisClassCE = cp.classEntry(ConstantUtils.binaryNameToDesc(className));
->>>>>>> 0b8c9f6d
         this.interfaces = interfaces;
         this.accessFlags = accessFlags;
         var throwable = cp.classEntry(CD_Throwable);
         this.classLoaderLocal = List.of(StackMapFrameInfo.ObjectVerificationTypeInfo.of(cp.classEntry(CD_ClassLoader)));
         this.throwableStack = List.of(StackMapFrameInfo.ObjectVerificationTypeInfo.of(throwable));
         this.exInit = cp.nameAndTypeEntry(INIT_NAME, MTD_void_String);
-<<<<<<< HEAD
-        this.object = cp.classEntry(CD_Object);
-        this.proxy = cp.classEntry(CD_Proxy);
-        this.handlerField = cp.fieldRefEntry(proxy, cp.nameAndTypeEntry(NAME_HANDLER_FIELD, CD_InvocationHandler));
-        this.invoke = cp.interfaceMethodRefEntry(CD_InvocationHandler, "invoke", MTD_Object_Object_Method_ObjectArray);
-        this.ute = cp.classEntry(CD_UndeclaredThrowableException);
-        this.uteInit = cp.methodRefEntry(ute, cp.nameAndTypeEntry(INIT_NAME, MTD_void_Throwable));
-        if (LEGACY) {
-            this.bsm = ConstantDescs.ofConstantBootstrap(classEntry.asSymbol(), "$getMethod", CD_Method, CD_Class, CD_String, CD_MethodType);
-            this.methodCe = null;
-            this.listGet = null;
-            this.methodListCondy = null;
-        } else {
-            this.bsm = null;
-            this.methodCe = cp.classEntry(CD_Method);
-            this.listGet = cp.interfaceMethodRefEntry(CD_List, "get", MTD_Object_int);
-            this.methodListCondy = cp.constantDynamicEntry(DynamicConstantDesc.ofNamed(BSM_CLASS_DATA,
-                    DEFAULT_NAME, CD_List));
-        }
-=======
         this.objectCE = cp.classEntry(CD_Object);
         this.proxyCE = cp.classEntry(CD_Proxy);
         this.classCE = cp.classEntry(CD_Class);
@@ -248,8 +202,9 @@
         this.classGetMethod = cp.methodRefEntry(classCE, cp.nameAndTypeEntry("getMethod", MTD_Method_String_Class_array));
         this.classForName = cp.methodRefEntry(classCE, cp.nameAndTypeEntry("forName", MTD_Class_String_boolean_ClassLoader));
         this.throwableGetMessage = cp.methodRefEntry(throwable, cp.nameAndTypeEntry("getMessage", MTD_String));
->>>>>>> 0b8c9f6d
-    }
+    }
+
+    record GeneratedClass(byte[] bytecode, List<Method> classData) {}
 
     /**
      * Generate a proxy class given a name and a list of proxy interfaces.
@@ -301,7 +256,7 @@
     private static List<ClassEntry> toClassEntries(ConstantPoolBuilder cp, List<Class<?>> types) {
         var ces = new ArrayList<ClassEntry>(types.size());
         for (var t : types)
-            ces.add(cp.classEntry(binaryNameToDesc(t.getName())));
+            ces.add(cp.classEntry(ConstantUtils.binaryNameToDesc(t.getName())));
         return ces;
     }
 
@@ -495,8 +450,6 @@
         }
     }
 
-    record GeneratedClass(byte[] bytecode, List<Method> classData) {}
-
     /**
      * Generate a class file for the proxy class.  This method drives the
      * class file generation process.
@@ -532,14 +485,9 @@
             checkReturnTypes(sigmethods);
         }
 
-<<<<<<< HEAD
         List<Method> methods = new ArrayList<>();
-        var bytes = CF_CONTEXT.build(classEntry, cp, clb -> {
-            clb.withSuperclass(proxy);
-=======
-        return CF_CONTEXT.build(thisClassCE, cp, clb -> {
+        var bytes = CF_CONTEXT.build(thisClassCE, cp, clb -> {
             clb.withSuperclass(proxyCE);
->>>>>>> 0b8c9f6d
             clb.withFlags(accessFlags);
             clb.withInterfaces(toClassEntries(cp, interfaces));
             generateConstructor(clb);
@@ -551,20 +499,12 @@
                     clb.withField(pm.methodFieldName, CD_Method, ACC_PRIVATE | ACC_STATIC | ACC_FINAL);
 
                     // Generate code for proxy method
-<<<<<<< HEAD
-                    pm.generateMethod(this, clb, methods.size());
+                    pm.generateMethod(clb, methods);
                 }
             }
 
             if (LEGACY)
-                generateBootstrapMethod(clb);
-=======
-                    pm.generateMethod(clb);
-                }
-            }
-
-            generateStaticInitializer(clb);
->>>>>>> 0b8c9f6d
+                generateStaticInitializer(clb);
             generateLookupAccessor(clb);
         });
         return new GeneratedClass(bytes, List.copyOf(methods));
@@ -606,16 +546,12 @@
                 return;
             }
         }
-<<<<<<< HEAD
-        sigmethods.add(new ProxyMethod(m, sig, exceptionTypes, fromClass));
-=======
         sigmethods.add(new ProxyMethod(m, sig, returnType,
                 exceptionTypes, fromClass, "m" + proxyMethodCount++));
     }
 
     private List<ProxyMethod> proxyMethodsFor(String sig) {
         return proxyMethods.computeIfAbsent(sig, _ -> new ArrayList<>(3));
->>>>>>> 0b8c9f6d
     }
 
     /**
@@ -647,28 +583,8 @@
      * lazy evaluation. That might change if we can pass in the live
      * Method objects directly..
      */
-<<<<<<< HEAD
-    private void generateBootstrapMethod(ClassBuilder clb) {
-        clb.withMethodBody(bsm.methodName(), bsm.invocationType(), ClassFile.ACC_PRIVATE | ClassFile.ACC_STATIC, cob -> {
-            cob.aload(3) //interface Class
-                    .aload(4) //interface method name String
-                    .aload(5) //interface MethodType
-                    .invokevirtual(CD_MethodType, "parameterArray", MTD_Class_array)
-                    .invokevirtual(ConstantDescs.CD_Class, "getMethod", MTD_Method_String_Class_array)
-                    .areturn();
-            Label failLabel = cob.newBoundLabel();
-            ClassEntry nsme = cp.classEntry(CD_NoSuchMethodError);
-            cob.exceptionCatch(cob.startLabel(), failLabel, failLabel, CD_NoSuchMethodException)
-                    .new_(nsme)
-                    .dup_x1()
-                    .swap()
-                    .invokevirtual(cp.methodRefEntry(CD_Throwable, "getMessage", MTD_String))
-                    .invokespecial(cp.methodRefEntry(nsme, exInit))
-                    .athrow()
-                    .with(StackMapTableAttribute.of(List.of(
-                            StackMapFrameInfo.of(failLabel, List.of(), throwableStack))));
-=======
     private void generateStaticInitializer(ClassBuilder clb) {
+        assert LEGACY;
         clb.withMethodBody(CLASS_INIT_NAME, MTD_void, ACC_STATIC, cob -> {
             // Put ClassLoader at local variable index 0, used by
             // Class.forName(String, boolean, ClassLoader) calls
@@ -705,7 +621,6 @@
                        StackMapFrameInfo.of(c1, classLoaderLocal, throwableStack),
                        StackMapFrameInfo.of(c2, classLoaderLocal, throwableStack))));
 
->>>>>>> 0b8c9f6d
         });
     }
 
@@ -755,21 +670,10 @@
 
         private final Method method;
         private final String shortSignature;
-<<<<<<< HEAD
-=======
         private final Class<?> fromClass;
->>>>>>> 0b8c9f6d
         private final Class<?> returnType;
         private final String methodFieldName;
         private Class<?>[] exceptionTypes;
-<<<<<<< HEAD
-        private final Class<?> fromClass;
-
-        private ProxyMethod(Method method, String sig, Class<?>[] exceptionTypes, Class<?> fromClass) {
-            this.method = method;
-            this.shortSignature = sig;
-            this.returnType = method.getReturnType();
-=======
         private final FieldRefEntry methodField;
 
         private ProxyMethod(Method method, String sig,
@@ -778,12 +682,11 @@
             this.method = method;
             this.shortSignature = sig;
             this.returnType = returnType;
->>>>>>> 0b8c9f6d
             this.exceptionTypes = exceptionTypes;
             this.fromClass = fromClass;
             this.methodFieldName = methodFieldName;
-            this.methodField = cp.fieldRefEntry(thisClassCE,
-                cp.nameAndTypeEntry(methodFieldName, CD_Method));
+            this.methodField = LEGACY ? cp.fieldRefEntry(thisClassCE,
+                cp.nameAndTypeEntry(methodFieldName, CD_Method)) : null ;
         }
 
         private Class<?>[] parameterTypes() {
@@ -795,60 +698,38 @@
          *
          * @param method          The method for which to create a proxy
          */
-<<<<<<< HEAD
-        private ProxyMethod(Method method) {
-            this(method, method.toShortSignature(),
-                 method.getSharedExceptionTypes(), method.getDeclaringClass());
-=======
         private ProxyMethod(Method method, String sig, String methodFieldName) {
             this(method, sig, method.getReturnType(),
                  method.getSharedExceptionTypes(), method.getDeclaringClass(), methodFieldName);
->>>>>>> 0b8c9f6d
         }
 
         /**
          * Generate this method, including the code and exception table entry.
          */
-<<<<<<< HEAD
-        private void generateMethod(ProxyGenerator pg, ClassBuilder clb, int index) {
-            var cp = pg.cp;
-            var parameterTypes = method.getSharedParameterTypes();
-            var desc = methodTypeDesc(returnType, parameterTypes);
-=======
-        private void generateMethod(ClassBuilder clb) {
+        private void generateMethod(ClassBuilder clb, List<Method> collector) {
             var desc = methodTypeDesc(returnType, parameterTypes());
->>>>>>> 0b8c9f6d
             int accessFlags = (method.isVarArgs()) ? ACC_VARARGS | ACC_PUBLIC | ACC_FINAL
                                                    : ACC_PUBLIC | ACC_FINAL;
+            // Set up outside of code building to avoid wide jump side effects
+            int index = collector.size();
+            collector.addLast(method);
             clb.withMethod(method.getName(), desc, accessFlags, mb ->
                   mb.with(ExceptionsAttribute.of(toClassEntries(cp, List.of(exceptionTypes))))
                     .withCode(cob -> {
-<<<<<<< HEAD
-                        cob.aload(0)
-                           .getfield(pg.handlerField) // InvocationHandler
-                           .aload(0); // proxy
-                        if (LEGACY) { // method
-                            cob.ldc(DynamicConstantDesc.of(pg.bsm,
-                                    referenceClassDesc(method.getDeclaringClass()),
-                                    method.getName(),
-                                    desc));
-                        } else {
-                            cob.ldc(pg.methodListCondy)
-                                    .loadConstant(index)
-                                    .invokeinterface(pg.listGet)
-                                    .checkcast(pg.methodCe);
-                        }
-
-                        if (parameterTypes.length > 0) { // args
-=======
                         var catchList = computeUniqueCatchList(exceptionTypes);
                         cob.aload(cob.receiverSlot())
                            .getfield(handlerField)
-                           .aload(cob.receiverSlot())
-                           .getstatic(methodField);
+                           .aload(cob.receiverSlot());
+                        if (LEGACY) {
+                            cob.getstatic(methodField);
+                        } else {
+                            cob.ldc(METHOD_LIST_CLASS_DATA)
+                               .loadConstant(index)
+                               .invokeinterface(CD_List, "get", MTD_Object_int)
+                               .checkcast(CD_Method);
+                        }
                         Class<?>[] parameterTypes = parameterTypes();
                         if (parameterTypes.length > 0) {
->>>>>>> 0b8c9f6d
                             // Create an array and fill with the parameters converting primitives to wrappers
                             cob.loadConstant(parameterTypes.length)
                                .anewarray(objectCE);
@@ -933,6 +814,7 @@
          * cannot pass {@code null} ClassLoader to forName.
          */
         private void codeFieldInitialization(CodeBuilder cob) {
+            assert LEGACY;
             var cp = cob.constantPool();
             codeClassForName(cob, fromClass);
 
