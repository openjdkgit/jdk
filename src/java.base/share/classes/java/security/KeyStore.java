--- conflicted
+++ resolved
@@ -867,13 +867,8 @@
         try {
             Object[] objs = Security.getImpl(type, "KeyStore", (String)null);
             return new KeyStore((KeyStoreSpi)objs[0], (Provider)objs[1], type);
-<<<<<<< HEAD
-        } catch (NoSuchAlgorithmException | NoSuchProviderException nsae) {
-            throw new KeyStoreException(type + " not found", nsae);
-=======
         } catch (NoSuchAlgorithmException | NoSuchProviderException e) {
             throw new KeyStoreException(type + " not found", e);
->>>>>>> 3084921d
         }
     }
 
