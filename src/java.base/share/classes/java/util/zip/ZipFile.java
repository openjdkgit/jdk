/*
 * Copyright (c) 1995, 2024, Oracle and/or its affiliates. All rights reserved.
 * DO NOT ALTER OR REMOVE COPYRIGHT NOTICES OR THIS FILE HEADER.
 *
 * This code is free software; you can redistribute it and/or modify it
 * under the terms of the GNU General Public License version 2 only, as
 * published by the Free Software Foundation.  Oracle designates this
 * particular file as subject to the "Classpath" exception as provided
 * by Oracle in the LICENSE file that accompanied this code.
 *
 * This code is distributed in the hope that it will be useful, but WITHOUT
 * ANY WARRANTY; without even the implied warranty of MERCHANTABILITY or
 * FITNESS FOR A PARTICULAR PURPOSE.  See the GNU General Public License
 * version 2 for more details (a copy is included in the LICENSE file that
 * accompanied this code).
 *
 * You should have received a copy of the GNU General Public License version
 * 2 along with this work; if not, write to the Free Software Foundation,
 * Inc., 51 Franklin St, Fifth Floor, Boston, MA 02110-1301 USA.
 *
 * Please contact Oracle, 500 Oracle Parkway, Redwood Shores, CA 94065 USA
 * or visit www.oracle.com if you need additional information or have any
 * questions.
 */

package java.util.zip;

import java.io.Closeable;
import java.io.InputStream;
import java.io.IOException;
import java.io.EOFException;
import java.io.File;
import java.io.RandomAccessFile;
import java.io.UncheckedIOException;
import java.lang.ref.Cleaner.Cleanable;
import java.nio.charset.Charset;
import java.nio.file.InvalidPathException;
import java.nio.file.attribute.BasicFileAttributes;
import java.nio.file.Files;
import java.util.ArrayDeque;
import java.util.ArrayList;
import java.util.Arrays;
import java.util.Collections;
import java.util.Deque;
import java.util.Enumeration;
import java.util.HashMap;
import java.util.Iterator;
import java.util.List;
import java.util.Locale;
import java.util.Objects;
import java.util.NoSuchElementException;
import java.util.Set;
import java.util.Spliterator;
import java.util.Spliterators;
import java.util.TreeSet;
import java.util.WeakHashMap;
import java.util.function.Consumer;
import java.util.function.IntFunction;
import java.util.jar.JarEntry;
import java.util.jar.JarFile;
import java.util.stream.Stream;
import java.util.stream.StreamSupport;
import jdk.internal.access.JavaUtilZipFileAccess;
import jdk.internal.access.JavaUtilJarAccess;
import jdk.internal.access.SharedSecrets;
import jdk.internal.util.ArraysSupport;
import jdk.internal.util.OperatingSystem;
import jdk.internal.perf.PerfCounter;
import jdk.internal.ref.CleanerFactory;
import jdk.internal.vm.annotation.Stable;
import sun.nio.cs.UTF_8;
import sun.nio.fs.DefaultFileSystemProvider;
import sun.security.action.GetPropertyAction;
import sun.security.util.SignatureFileVerifier;

import static java.util.zip.ZipConstants64.*;
import static java.util.zip.ZipUtils.*;

/**
 * This class is used to read entries from a ZIP file.
 *
 * <p> Unless otherwise noted, passing a {@code null} argument to a constructor
 * or method in this class will cause a {@link NullPointerException} to be
 * thrown.
 *
 * @apiNote
 * To release resources used by this {@code ZipFile}, the {@link #close()} method
 * should be called explicitly or by try-with-resources. Subclasses are responsible
 * for the cleanup of resources acquired by the subclass. Subclasses that override
 * {@link #finalize()} in order to perform cleanup should be modified to use alternative
 * cleanup mechanisms such as {@link java.lang.ref.Cleaner} and remove the overriding
 * {@code finalize} method.
 *
 * @author      David Connelly
 * @since 1.1
 */
public class ZipFile implements ZipConstants, Closeable {

    private final String filePath;     // ZIP file path
    private final String fileName;     // name of the file
    private volatile boolean closeRequested;

    // The "resource" used by this ZIP file that needs to be
    // cleaned after use.
    // a) the input streams that need to be closed
    // b) the list of cached Inflater objects
    // c) the "native" source of this ZIP file.
    private final @Stable CleanableResource res;

    private static final int STORED = ZipEntry.STORED;
    private static final int DEFLATED = ZipEntry.DEFLATED;

    /**
     * Mode flag to open a ZIP file for reading.
     */
    public static final int OPEN_READ = 0x1;

    /**
     * Mode flag to open a ZIP file and mark it for deletion.  The file will be
     * deleted some time between the moment that it is opened and the moment
     * that it is closed, but its contents will remain accessible via the
     * {@code ZipFile} object until either the close method is invoked or the
     * virtual machine exits.
     */
    public static final int OPEN_DELETE = 0x4;

    /**
     * Flag to specify whether the Extra ZIP64 validation should be
     * disabled.
     */
    private static final boolean DISABLE_ZIP64_EXTRA_VALIDATION =
            getDisableZip64ExtraFieldValidation();

    /**
     * Opens a ZIP file for reading.
     *
     * <p>First, if there is a security manager, its {@code checkRead}
     * method is called with the {@code name} argument as its argument
     * to ensure the read is allowed.
     *
     * <p>The UTF-8 {@link java.nio.charset.Charset charset} is used to
     * decode the entry names and comments.
     *
     * @param name the name of the ZIP file
     * @throws ZipException if a ZIP format error has occurred
     * @throws IOException if an I/O error has occurred
     * @throws SecurityException if a security manager exists and its
     *         {@code checkRead} method doesn't allow read access to the file.
     *
     * @see SecurityManager#checkRead(java.lang.String)
     */
    public ZipFile(String name) throws IOException {
        this(new File(name), OPEN_READ);
    }

    /**
     * Opens a new {@code ZipFile} to read from the specified
     * {@code File} object in the specified mode.  The mode argument
     * must be either {@code OPEN_READ} or {@code OPEN_READ | OPEN_DELETE}.
     *
     * <p>First, if there is a security manager, its {@code checkRead}
     * method is called with the {@code name} argument as its argument to
     * ensure the read is allowed.
     *
     * <p>The UTF-8 {@link java.nio.charset.Charset charset} is used to
     * decode the entry names and comments
     *
     * @param file the ZIP file to be opened for reading
     * @param mode the mode in which the file is to be opened
     * @throws ZipException if a ZIP format error has occurred
     * @throws IOException if an I/O error has occurred
     * @throws SecurityException if a security manager exists and
     *         its {@code checkRead} method
     *         doesn't allow read access to the file,
     *         or its {@code checkDelete} method doesn't allow deleting
     *         the file when the {@code OPEN_DELETE} flag is set.
     * @throws IllegalArgumentException if the {@code mode} argument is invalid
     * @see SecurityManager#checkRead(java.lang.String)
     * @since 1.3
     */
    public ZipFile(File file, int mode) throws IOException {
        this(file, mode, UTF_8.INSTANCE);
    }

    /**
     * Opens a ZIP file for reading given the specified File object.
     *
     * <p>The UTF-8 {@link java.nio.charset.Charset charset} is used to
     * decode the entry names and comments.
     *
     * @param file the ZIP file to be opened for reading
     * @throws ZipException if a ZIP format error has occurred
     * @throws IOException if an I/O error has occurred
     */
    public ZipFile(File file) throws ZipException, IOException {
        this(file, OPEN_READ);
    }

    /**
     * Opens a new {@code ZipFile} to read from the specified
     * {@code File} object in the specified mode.  The mode argument
     * must be either {@code OPEN_READ} or {@code OPEN_READ | OPEN_DELETE}.
     *
     * <p>First, if there is a security manager, its {@code checkRead}
     * method is called with the {@code name} argument as its argument to
     * ensure the read is allowed.
     *
     * @param file the ZIP file to be opened for reading
     * @param mode the mode in which the file is to be opened
     * @param charset
     *        the {@linkplain java.nio.charset.Charset charset} to
     *        be used to decode the ZIP entry name and comment that are not
     *        encoded by using UTF-8 encoding (indicated by entry's general
     *        purpose flag).
     *
     * @throws ZipException if a ZIP format error has occurred
     * @throws IOException if an I/O error has occurred
     *
     * @throws SecurityException
     *         if a security manager exists and its {@code checkRead}
     *         method doesn't allow read access to the file, or its
     *         {@code checkDelete} method doesn't allow deleting the
     *         file when the {@code OPEN_DELETE} flag is set
     *
     * @throws IllegalArgumentException if the {@code mode} argument is invalid
     *
     * @see SecurityManager#checkRead(java.lang.String)
     *
     * @since 1.7
     */
    @SuppressWarnings("this-escape")
    public ZipFile(File file, int mode, Charset charset) throws IOException
    {
        if (((mode & OPEN_READ) == 0) ||
            ((mode & ~(OPEN_READ | OPEN_DELETE)) != 0)) {
            throw new IllegalArgumentException("Illegal mode: 0x"+
                                               Integer.toHexString(mode));
        }
        String name = file.getPath();
        file = new File(name);
        @SuppressWarnings("removal")
        SecurityManager sm = System.getSecurityManager();
        if (sm != null) {
            sm.checkRead(name);
            if ((mode & OPEN_DELETE) != 0) {
                sm.checkDelete(name);
            }
        }
        Objects.requireNonNull(charset, "charset");

        this.filePath = name;
        this.fileName = file.getName();
        long t0 = System.nanoTime();

        this.res = new CleanableResource(this, ZipCoder.get(charset), file, mode);

        PerfCounter.getZipFileOpenTime().addElapsedTimeFrom(t0);
        PerfCounter.getZipFileCount().increment();
    }

    /**
     * Opens a ZIP file for reading.
     *
     * <p>First, if there is a security manager, its {@code checkRead}
     * method is called with the {@code name} argument as its argument
     * to ensure the read is allowed.
     *
     * @param name the name of the ZIP file
     * @param charset
     *        the {@linkplain java.nio.charset.Charset charset} to
     *        be used to decode the ZIP entry name and comment that are not
     *        encoded by using UTF-8 encoding (indicated by entry's general
     *        purpose flag).
     *
     * @throws ZipException if a ZIP format error has occurred
     * @throws IOException if an I/O error has occurred
     * @throws SecurityException
     *         if a security manager exists and its {@code checkRead}
     *         method doesn't allow read access to the file
     *
     * @see SecurityManager#checkRead(java.lang.String)
     *
     * @since 1.7
     */
    public ZipFile(String name, Charset charset) throws IOException
    {
        this(new File(name), OPEN_READ, charset);
    }

    /**
     * Opens a ZIP file for reading given the specified File object.
     *
     * @param file the ZIP file to be opened for reading
     * @param charset
     *        The {@linkplain java.nio.charset.Charset charset} to be
     *        used to decode the ZIP entry name and comment (ignored if
     *        the <a href="package-summary.html#lang_encoding"> language
     *        encoding bit</a> of the ZIP entry's general purpose bit
     *        flag is set).
     *
     * @throws ZipException if a ZIP format error has occurred
     * @throws IOException if an I/O error has occurred
     *
     * @since 1.7
     */
    public ZipFile(File file, Charset charset) throws IOException
    {
        this(file, OPEN_READ, charset);
    }

    /**
     * Returns the ZIP file comment. If a comment does not exist or an error is
     * encountered decoding the comment using the charset specified
     * when opening the ZIP file, then {@code null} is returned.
     *
     * @return the comment string for the ZIP file, or null if none
     *
     * @throws IllegalStateException if the ZIP file has been closed
     *
     * @since 1.7
     */
    public String getComment() {
        synchronized (this) {
            ensureOpen();
            if (res.zsrc.comment == null) {
                return null;
            }
            // If there is a problem decoding the byte array which represents
            // the ZIP file comment, return null;
            try {
                return res.zsrc.zc.toString(res.zsrc.comment);
            } catch (IllegalArgumentException iae) {
                return null;
            }
        }
    }

    /**
     * Returns the ZIP file entry for the specified name, or null
     * if not found.
     *
     * @param name the name of the entry
     * @return the ZIP file entry, or null if not found
     * @throws IllegalStateException if the ZIP file has been closed
     */
    public ZipEntry getEntry(String name) {
        Objects.requireNonNull(name, "name");
        ZipEntry entry = null;
        synchronized (this) {
            ensureOpen();
            // Look up the name and CEN header position of the entry.
            // The resolved name may include a trailing slash.
            // See Source::getEntryPos for details.
            EntryPos pos = res.zsrc.getEntryPos(name, true);
            if (pos != null) {
                entry = getZipEntry(pos.name, pos.pos);
            }
        }
        return entry;
    }

    /**
     * Returns an input stream for reading the contents of the specified
     * ZIP file entry.
     * <p>
     * Closing this ZIP file will, in turn, close all input streams that
     * have been returned by invocations of this method.
     *
     * @apiNote The {@code InputStream} returned by this method can wrap an
     * {@link java.util.zip.InflaterInputStream InflaterInputStream}, whose
     * {@link java.util.zip.InflaterInputStream#read(byte[], int, int)
     * read(byte[], int, int)} method can modify any element of the output
     * buffer.
     *
     * @param entry the ZIP file entry
     * @return the input stream for reading the contents of the specified
     * ZIP file entry or null if the ZIP file entry does not exist
     * within the ZIP file.
     * @throws ZipException if a ZIP format error has occurred
     * @throws IOException if an I/O error has occurred
     * @throws IllegalStateException if the ZIP file has been closed
     */
    public InputStream getInputStream(ZipEntry entry) throws IOException {
        Objects.requireNonNull(entry, "entry");
        int pos;
        ZipFileInputStream in;
        Source zsrc = res.zsrc;
        Set<InputStream> istreams = res.istreams;
        synchronized (this) {
            ensureOpen();
            if (Objects.equals(lastEntryName, entry.name)) {
                pos = lastEntryPos;
            } else {
                EntryPos entryPos = zsrc.getEntryPos(entry.name, false);
                if (entryPos != null) {
                    pos = entryPos.pos;
                } else {
                    pos = -1;
                }
            }
            if (pos == -1) {
                return null;
            }
            in = new ZipFileInputStream(zsrc.cen, pos);
            switch (CENHOW(zsrc.cen, pos)) {
                case STORED:
                    synchronized (istreams) {
                        istreams.add(in);
                    }
                    return in;
                case DEFLATED:
                    // Inflater likes a bit of slack
                    // MORE: Compute good size for inflater stream:
                    long size = CENLEN(zsrc.cen, pos) + 2;
                    if (size > 65536) {
                        size = 8192;
                    }
                    if (size <= 0) {
                        size = 4096;
                    }
                    InputStream is = new ZipFileInflaterInputStream(in, res, (int) size);
                    synchronized (istreams) {
                        istreams.add(is);
                    }
                    return is;
                default:
                    throw new ZipException("invalid compression method");
            }
        }
    }

    private static class InflaterCleanupAction implements Runnable {
        private final Inflater inf;
        private final CleanableResource res;

        InflaterCleanupAction(Inflater inf, CleanableResource res) {
            this.inf = inf;
            this.res = res;
        }

        @Override
        public void run() {
            res.releaseInflater(inf);
        }
    }

    private class ZipFileInflaterInputStream extends InflaterInputStream {
        private volatile boolean closeRequested;
        private boolean eof = false;
        private final Cleanable cleanable;

        ZipFileInflaterInputStream(ZipFileInputStream zfin,
                                   CleanableResource res, int size) {
            this(zfin, res, res.getInflater(), size);
        }

        private ZipFileInflaterInputStream(ZipFileInputStream zfin,
                                           CleanableResource res,
                                           Inflater inf, int size) {
            super(zfin, inf, size);
            this.cleanable = CleanerFactory.cleaner().register(this,
                    new InflaterCleanupAction(inf, res));
        }

        public void close() throws IOException {
            if (closeRequested)
                return;
            closeRequested = true;
            super.close();
            synchronized (res.istreams) {
                res.istreams.remove(this);
            }
            cleanable.clean();
        }

        // Override fill() method to provide an extra "dummy" byte
        // at the end of the input stream. This is required when
        // using the "nowrap" Inflater option.
        protected void fill() throws IOException {
            if (eof) {
                throw new EOFException("Unexpected end of ZLIB input stream");
            }
            len = in.read(buf, 0, buf.length);
            if (len == -1) {
                buf[0] = 0;
                len = 1;
                eof = true;
            }
            inf.setInput(buf, 0, len);
        }

        public int available() throws IOException {
            if (closeRequested)
                return 0;
            long avail = ((ZipFileInputStream)in).size() - inf.getBytesWritten();
            return (avail > (long) Integer.MAX_VALUE ?
                    Integer.MAX_VALUE : (int) avail);
        }
    }

    /**
     * {@return the path name of the ZIP file}
     */
    public String getName() {
        return filePath;
    }

    /**
     * {@return a string identifying this {@code ZipFile}, for debugging}
     */
    @Override
    public String toString() {
        return this.fileName
                + "@" + Integer.toHexString(System.identityHashCode(this));
    }

    private class ZipEntryIterator<T extends ZipEntry>
            implements Enumeration<T>, Iterator<T> {

        private int i = 0;
        private final int entryCount;

        public ZipEntryIterator(int entryCount) {
            this.entryCount = entryCount;
        }

        @Override
        public boolean hasMoreElements() {
            return hasNext();
        }

        @Override
        public boolean hasNext() {
            return i < entryCount;
        }

        @Override
        public T nextElement() {
            return next();
        }

        @Override
        @SuppressWarnings("unchecked")
        public T next() {
            synchronized (ZipFile.this) {
                ensureOpen();
                if (!hasNext()) {
                    throw new NoSuchElementException();
                }
                // each "entry" has 3 ints in table entries
                int pos = res.zsrc.getEntryPos(i++ * 3);
                return (T)getZipEntry(getEntryName(pos), pos);
            }
        }

        @Override
        public Iterator<T> asIterator() {
            return this;
        }
    }

    /**
     * {@return an enumeration of the ZIP file entries}
     * @throws IllegalStateException if the ZIP file has been closed
     */
    public Enumeration<? extends ZipEntry> entries() {
        synchronized (this) {
            ensureOpen();
            return new ZipEntryIterator<ZipEntry>(res.zsrc.total);
        }
    }

    private Enumeration<JarEntry> jarEntries() {
        synchronized (this) {
            ensureOpen();
            return new ZipEntryIterator<JarEntry>(res.zsrc.total);
        }
    }

    private class EntrySpliterator<T> extends Spliterators.AbstractSpliterator<T> {
        private int index;
        private final int fence;
        private final IntFunction<T> gen;

        EntrySpliterator(int index, int fence, IntFunction<T> gen) {
            super((long)fence,
                  Spliterator.ORDERED | Spliterator.DISTINCT | Spliterator.IMMUTABLE |
                  Spliterator.NONNULL);
            this.index = index;
            this.fence = fence;
            this.gen = gen;
        }

        @Override
        public boolean tryAdvance(Consumer<? super T> action) {
            if (action == null)
                throw new NullPointerException();
            if (index >= 0 && index < fence) {
                synchronized (ZipFile.this) {
                    ensureOpen();
                    action.accept(gen.apply(res.zsrc.getEntryPos(index++ * 3)));
                }
                return true;
            }
            return false;
        }
    }

    /**
     * Returns an ordered {@code Stream} over the ZIP file entries.
     *
     * Entries appear in the {@code Stream} in the order they appear in
     * the central directory of the ZIP file.
     *
     * @return an ordered {@code Stream} of entries in this ZIP file
     * @throws IllegalStateException if the ZIP file has been closed
     * @since 1.8
     */
    public Stream<? extends ZipEntry> stream() {
        synchronized (this) {
            ensureOpen();
            return StreamSupport.stream(new EntrySpliterator<>(0, res.zsrc.total,
                pos -> getZipEntry(getEntryName(pos), pos)), false);
       }
    }

    private String getEntryName(int pos) {
        byte[] cen = res.zsrc.cen;
        int nlen = CENNAM(cen, pos);
        ZipCoder zc = res.zsrc.zipCoderForPos(pos);
        return zc.toString(cen, pos + CENHDR, nlen);
    }

    /*
     * Returns an ordered {@code Stream} over the ZIP file entry names.
     *
     * Entry names appear in the {@code Stream} in the order they appear in
     * the central directory of the ZIP file.
     *
     * @return an ordered {@code Stream} of entry names in this ZIP file
     * @throws IllegalStateException if the ZIP file has been closed
     * @since 10
     */
    private Stream<String> entryNameStream() {
        synchronized (this) {
            ensureOpen();
            return StreamSupport.stream(
                new EntrySpliterator<>(0, res.zsrc.total, this::getEntryName), false);
        }
    }

    /*
     * Returns an ordered {@code Stream} over the ZIP file entries.
     *
     * Entries appear in the {@code Stream} in the order they appear in
     * the central directory of the jar file.
     *
     * @return an ordered {@code Stream} of entries in this ZIP file
     * @throws IllegalStateException if the ZIP file has been closed
     * @since 10
     */
    private Stream<JarEntry> jarStream() {
        synchronized (this) {
            ensureOpen();
            return StreamSupport.stream(new EntrySpliterator<>(0, res.zsrc.total,
                pos -> (JarEntry)getZipEntry(getEntryName(pos), pos)), false);
        }
    }

    private String lastEntryName;
    private int lastEntryPos;

    /* Check ensureOpen() before invoking this method */
    private ZipEntry getZipEntry(String name, int pos) {
        byte[] cen = res.zsrc.cen;
        ZipEntry e = this instanceof JarFile jarFile
                ? Source.JUJA.entryFor(jarFile, name)
                : new ZipEntry(name);

        e.flag = CENFLG(cen, pos);
        e.xdostime = CENTIM(cen, pos);
        e.crc = CENCRC(cen, pos);
        e.size = CENLEN(cen, pos);
        e.csize = CENSIZ(cen, pos);
        e.method = CENHOW(cen, pos);
        if (CENVEM_FA(cen, pos) == FILE_ATTRIBUTES_UNIX) {
            // read all bits in this field, including sym link attributes
            e.externalFileAttributes = CENATX_PERMS(cen, pos) & 0xFFFF;
        }

        int nlen = CENNAM(cen, pos);
        int elen = CENEXT(cen, pos);
        int clen = CENCOM(cen, pos);

        if (elen != 0) {
            int start = pos + CENHDR + nlen;
            e.setExtra0(Arrays.copyOfRange(cen, start, start + elen), true, false);
        }
        if (clen != 0) {
            int start = pos + CENHDR + nlen + elen;
            ZipCoder zc = res.zsrc.zipCoderForPos(pos);
            e.comment = zc.toString(cen, start, clen);
        }
        lastEntryName = e.name;
        lastEntryPos = pos;
        return e;
    }

    /**
     * Returns the number of entries in the ZIP file.
     *
     * @return the number of entries in the ZIP file
     * @throws IllegalStateException if the ZIP file has been closed
     */
    public int size() {
        synchronized (this) {
            ensureOpen();
            return res.zsrc.total;
        }
    }

    private static class CleanableResource implements Runnable {
        // The outstanding inputstreams that need to be closed
        final Set<InputStream> istreams;

        // List of cached Inflater objects for decompression
        Deque<Inflater> inflaterCache;

        final Cleanable cleanable;

        Source zsrc;

        CleanableResource(ZipFile zf, ZipCoder zc, File file, int mode) throws IOException {
            this.cleanable = CleanerFactory.cleaner().register(zf, this);
            this.istreams = Collections.newSetFromMap(new WeakHashMap<>());
            this.inflaterCache = new ArrayDeque<>();
            this.zsrc = Source.get(file, (mode & OPEN_DELETE) != 0, zc);
        }

        void clean() {
            cleanable.clean();
        }

        /*
         * Gets an inflater from the list of available inflaters or allocates
         * a new one.
         */
        Inflater getInflater() {
            Inflater inf;
            synchronized (inflaterCache) {
                if ((inf = inflaterCache.poll()) != null) {
                    return inf;
                }
            }
            return new Inflater(true);
        }

        /*
         * Releases the specified inflater to the list of available inflaters.
         */
        void releaseInflater(Inflater inf) {
            Deque<Inflater> inflaters = this.inflaterCache;
            if (inflaters != null) {
                synchronized (inflaters) {
                    // double checked!
                    if (inflaters == this.inflaterCache) {
                        inf.reset();
                        inflaters.add(inf);
                        return;
                    }
                }
            }
            // inflaters cache already closed - just end it.
            inf.end();
        }

        public void run() {
            IOException ioe = null;

            // Release cached inflaters and close the cache first
            Deque<Inflater> inflaters = this.inflaterCache;
            if (inflaters != null) {
                synchronized (inflaters) {
                    // no need to double-check as only one thread gets a
                    // chance to execute run() (Cleaner guarantee)...
                    Inflater inf;
                    while ((inf = inflaters.poll()) != null) {
                        inf.end();
                    }
                    // close inflaters cache
                    this.inflaterCache = null;
                }
            }

            // Close streams, release their inflaters
            if (istreams != null) {
                synchronized (istreams) {
                    if (!istreams.isEmpty()) {
                        InputStream[] copy = istreams.toArray(new InputStream[0]);
                        istreams.clear();
                        for (InputStream is : copy) {
                            try {
                                is.close();
                            } catch (IOException e) {
                                if (ioe == null) ioe = e;
                                else ioe.addSuppressed(e);
                            }
                        }
                    }
                }
            }

            // Release ZIP src
            if (zsrc != null) {
                synchronized (zsrc) {
                    try {
                        Source.release(zsrc);
                        zsrc = null;
                    } catch (IOException e) {
                        if (ioe == null) ioe = e;
                        else ioe.addSuppressed(e);
                    }
                }
            }
            if (ioe != null) {
                throw new UncheckedIOException(ioe);
            }
        }
    }

    /**
     * Closes the ZIP file.
     *
     * <p> Closing this ZIP file will close all of the input streams
     * previously returned by invocations of the {@link #getInputStream
     * getInputStream} method.
     *
     * @throws IOException if an I/O error has occurred
     */
    public void close() throws IOException {
        if (closeRequested) {
            return;
        }
        closeRequested = true;

        synchronized (this) {
            // Close streams, release their inflaters, release cached inflaters
            // and release ZIP source
            try {
                res.clean();
            } catch (UncheckedIOException ioe) {
                throw ioe.getCause();
            }
        }
    }

    private void ensureOpen() {
        if (closeRequested) {
            throw new IllegalStateException("zip file closed");
        }
        if (res.zsrc == null) {
            throw new IllegalStateException("The object is not initialized.");
        }
    }

    private void ensureOpenOrZipException() throws IOException {
        if (closeRequested) {
            throw new ZipException("ZipFile closed");
        }
    }

    /*
     * Inner class implementing the input stream used to read a
     * (possibly compressed) ZIP file entry.
     */
    private class ZipFileInputStream extends InputStream {
        private volatile boolean closeRequested;
        private   long pos;     // current position within entry data
        private   long startingPos; // Start position for the entry data
        protected long rem;     // number of remaining bytes within entry
        protected long size;    // uncompressed size of this entry

        ZipFileInputStream(byte[] cen, int cenpos) {
            rem = CENSIZ(cen, cenpos);
            size = CENLEN(cen, cenpos);
            pos = CENOFF(cen, cenpos);
            // ZIP64
            if (rem == ZIP64_MAGICVAL || size == ZIP64_MAGICVAL ||
                pos == ZIP64_MAGICVAL) {
                checkZIP64(cen, cenpos);
            }
            // negative for lazy initialization, see getDataOffset();
            pos = - (pos + ZipFile.this.res.zsrc.locpos);
        }

        private void checkZIP64(byte[] cen, int cenpos) {
            int off = cenpos + CENHDR + CENNAM(cen, cenpos);
            int end = off + CENEXT(cen, cenpos);
            while (off + 4 < end) {
                int tag = get16(cen, off);
                int sz = get16(cen, off + 2);
                off += 4;
                if (off + sz > end)         // invalid data
                    break;
                if (tag == EXTID_ZIP64) {
                    if (size == ZIP64_MAGICVAL) {
                        if (sz < 8 || (off + 8) > end)
                            break;
                        size = get64(cen, off);
                        sz -= 8;
                        off += 8;
                    }
                    if (rem == ZIP64_MAGICVAL) {
                        if (sz < 8 || (off + 8) > end)
                            break;
                        rem = get64(cen, off);
                        sz -= 8;
                        off += 8;
                    }
                    if (pos == ZIP64_MAGICVAL) {
                        if (sz < 8 || (off + 8) > end)
                            break;
                        pos = get64(cen, off);
                        sz -= 8;
                        off += 8;
                    }
                    break;
                }
                off += sz;
            }
        }

        /*
         * The ZIP file spec explicitly allows the LOC extra data size to
         * be different from the CEN extra data size. Since we cannot trust
         * the CEN extra data size, we need to read the LOC to determine
         * the entry data offset.
         */
        private long initDataOffset() throws IOException {
            if (pos <= 0) {
                byte[] loc = new byte[LOCHDR];
                pos = -pos;
                int len = ZipFile.this.res.zsrc.readFullyAt(loc, 0, loc.length, pos);
                if (len != LOCHDR) {
                    throw new ZipException("ZipFile error reading zip file");
                }
                if (LOCSIG(loc) != LOCSIG) {
                    throw new ZipException("ZipFile invalid LOC header (bad signature)");
                }
                pos += LOCHDR + LOCNAM(loc) + LOCEXT(loc);
                startingPos = pos; // Save starting position for the entry
            }
            return pos;
        }

        public int read(byte[] b, int off, int len) throws IOException {
            synchronized (ZipFile.this) {
                ensureOpenOrZipException();
                initDataOffset();
                if (rem == 0) {
                    return -1;
                }
                if (len > rem) {
                    len = (int) rem;
                }
                if (len <= 0) {
                    return 0;
                }
                len = ZipFile.this.res.zsrc.readAt(b, off, len, pos);
                if (len > 0) {
                    pos += len;
                    rem -= len;
                }
            }
            if (rem == 0) {
                close();
            }
            return len;
        }

        public int read() throws IOException {
            byte[] b = new byte[1];
            if (read(b, 0, 1) == 1) {
                return b[0] & 0xff;
            } else {
                return -1;
            }
        }

        public long skip(long n) throws IOException {
            synchronized (ZipFile.this) {
                initDataOffset();
                long newPos = pos + n;
                if (n > 0) {
                    // If we overflowed adding the skip value or are moving
                    // past EOF, set the skip value to number of bytes remaining
                    // to reach EOF
                    if (newPos < 0 || n > rem) {
                        n = rem;
                    }
                } else if (newPos < startingPos) {
                    // Tried to position before BOF so set position to the
                    // BOF and return the number of bytes we moved backwards
                    // to reach BOF
                    n = startingPos - pos;
                }
                pos += n;
                rem -= n;
            }
            if (rem == 0) {
                close();
            }
            return n;
        }

        public int available() {
            return rem > Integer.MAX_VALUE ? Integer.MAX_VALUE : (int) rem;
        }

        public long size() {
            return size;
        }

        public void close() {
            if (closeRequested) {
                return;
            }
            closeRequested = true;
            rem = 0;
            synchronized (res.istreams) {
                res.istreams.remove(this);
            }
        }

    }

    /**
     * Returns the names of the META-INF/MANIFEST.MF entry - if exists -
     * and any signature-related files under META-INF. This method is used in
     * JarFile, via SharedSecrets, as an optimization.
     */
    private List<String> getManifestAndSignatureRelatedFiles() {
        synchronized (this) {
            ensureOpen();
            Source zsrc = res.zsrc;
            int[] metanames = zsrc.signatureMetaNames;
            List<String> files = null;
            if (zsrc.manifestPos >= 0) {
                files = new ArrayList<>();
                files.add(getEntryName(zsrc.manifestPos));
            }
            if (metanames != null) {
                if (files == null) {
                    files = new ArrayList<>();
                }
                for (int i = 0; i < metanames.length; i++) {
                    files.add(getEntryName(metanames[i]));
                }
            }
            return files == null ? List.of() : files;
        }
    }

    /**
     * Returns the number of the META-INF/MANIFEST.MF entries, case insensitive.
     * When this number is greater than 1, JarVerifier will treat a file as
     * unsigned.
     */
    private int getManifestNum() {
        synchronized (this) {
            ensureOpen();
            return res.zsrc.manifestNum;
        }
    }

    /**
     * Returns the name of the META-INF/MANIFEST.MF entry, ignoring
     * case. If {@code onlyIfSignatureRelatedFiles} is true, we only return the
     * manifest if there is also at least one signature-related file.
     * This method is used in JarFile, via SharedSecrets, as an optimization
     * when looking up the manifest file.
     */
    private String getManifestName(boolean onlyIfSignatureRelatedFiles) {
        synchronized (this) {
            ensureOpen();
            Source zsrc = res.zsrc;
            int pos = zsrc.manifestPos;
            if (pos >= 0 && (!onlyIfSignatureRelatedFiles || zsrc.signatureMetaNames != null)) {
                return getEntryName(pos);
            }
        }
        return null;
    }

    /**
     * Returns the versions for which there exists a non-directory
     * entry that begin with "META-INF/versions/" (case ignored).
     * This method is used in JarFile, via SharedSecrets, as an
     * optimization when looking up potentially versioned entries.
     * Returns an empty array if no versioned entries exist.
     */
    private int[] getMetaInfVersions() {
        synchronized (this) {
            ensureOpen();
            return res.zsrc.metaVersions;
        }
    }

    /**
     * Returns the value of the System property which indicates whether the
     * Extra ZIP64 validation should be disabled.
     */
    static boolean getDisableZip64ExtraFieldValidation() {
        boolean result;
        String value = GetPropertyAction.privilegedGetProperty(
                "jdk.util.zip.disableZip64ExtraFieldValidation");
        if (value == null) {
            result = false;
        } else {
            result = value.isEmpty() || value.equalsIgnoreCase("true");
        }
        return result;
    }

    static {
        SharedSecrets.setJavaUtilZipFileAccess(
            new JavaUtilZipFileAccess() {
                @Override
                public boolean startsWithLocHeader(ZipFile zip) {
                    return zip.res.zsrc.startsWithLoc;
                }
                @Override
                public List<String> getManifestAndSignatureRelatedFiles(JarFile jar) {
                    return ((ZipFile)jar).getManifestAndSignatureRelatedFiles();
                }
                @Override
                public int getManifestNum(JarFile jar) {
                    return ((ZipFile)jar).getManifestNum();
                }
                @Override
                public String getManifestName(JarFile jar, boolean onlyIfHasSignatureRelatedFiles) {
                    return ((ZipFile)jar).getManifestName(onlyIfHasSignatureRelatedFiles);
                }
                @Override
                public int[] getMetaInfVersions(JarFile jar) {
                    return ((ZipFile)jar).getMetaInfVersions();
                }
                @Override
                public Enumeration<JarEntry> entries(ZipFile zip) {
                    return zip.jarEntries();
                }
                @Override
                public Stream<JarEntry> stream(ZipFile zip) {
                    return zip.jarStream();
                }
                @Override
                public Stream<String> entryNameStream(ZipFile zip) {
                    return zip.entryNameStream();
                }
                @Override
                public int getExternalFileAttributes(ZipEntry ze) {
                    return ze.externalFileAttributes;
                }
                @Override
                public void setExternalFileAttributes(ZipEntry ze, int externalFileAttributes) {
                    ze.externalFileAttributes = externalFileAttributes;
                }

             }
        );
    }
    // Represents the resolved name and position of a CEN record
    static record EntryPos(String name, int pos) {}

    private static class Source {
        // While this is only used from ZipFile, defining it there would cause
        // a bootstrap cycle that would leave this initialized as null
        private static final JavaUtilJarAccess JUJA = SharedSecrets.javaUtilJarAccess();
        // "META-INF/".length()
        private static final int META_INF_LEN = 9;
        private static final int[] EMPTY_META_VERSIONS = new int[0];
<<<<<<< HEAD
        public static final String INDEX_OVERFLOW = "index overflow";
=======
        // CEN size is limited to the maximum array size in the JDK
        private static final int MAX_CEN_SIZE = ArraysSupport.SOFT_MAX_ARRAY_LENGTH;
>>>>>>> 860d49db

        private final Key key;               // the key in files
        private final @Stable ZipCoder zc;   // ZIP coder used to decode/encode

        private int refs = 1;

        private RandomAccessFile zfile;      // zfile of the underlying ZIP file
        private byte[] cen;                  // CEN
        private long locpos;                 // position of first LOC header (usually 0)
        private byte[] comment;              // ZIP file comment
                                             // list of meta entries in META-INF dir
        private int   manifestPos = -1;      // position of the META-INF/MANIFEST.MF, if exists
        private int   manifestNum = 0;       // number of META-INF/MANIFEST.MF, case insensitive
        private int[] signatureMetaNames;    // positions of signature related entries, if such exist
        private int[] metaVersions;          // list of unique versions found in META-INF/versions/
        private final boolean startsWithLoc; // true, if ZIP file starts with LOCSIG (usually true)

        // A Hashmap for all entries.
        //
        // A cen entry of Zip/JAR file. As we have one for every entry in every active Zip/JAR,
        // We might have a lot of these in a typical system. In order to save space we don't
        // keep the name in memory, but merely remember a 32 bit {@code hash} value of the
        // entry name and its offset {@code pos} in the central directory hdeader.
        //
        // private static class Entry {
        //     int hash;       // 32 bit hashcode on name
        //     int next;       // hash chain: index into entries
        //     int pos;        // Offset of central directory file header
        // }
        // private Entry[] entries;             // array of hashed cen entry
        //
        // To reduce the total size of entries further, we use a int[] here to store 3 "int"
        // {@code hash}, {@code next} and {@code pos} for each entry. The entry can then be
        // referred by their index of their positions in the {@code entries}.
        //
        private int[] entries;                  // array of hashed cen entry

        // Checks the entry at offset state.pos in the CEN, calculates the Entry values as per above.
        // Returns false if the last entry has been processed
        private boolean processNextCENEntry(CENState state)
            throws IOException
        {
            int pos = state.pos;
            if (pos > state.limit) {
                return false;
            }
            byte[] cen = this.cen;
            // The entry length, from pos + CENHDR
            int nlen = CENNAM(cen, pos);

            // Validate and return the full header size (a value between CENHDR and 0xFFFF, inclusive)
            int headerSize = checkCENHeader(state, nlen);

            addEntry(state, nlen);

            // Adds name to metanames.
            if (isMetaName(pos, nlen)) {
                checkAndAddMetaEntry(state, nlen);
            }

            state.pos += headerSize;
            state.idx += 3;
            return true;
        }

        private int checkCENHeader(CENState state, int nlen) throws ZipException {
            int index = state.idx;
            if (index >= entries.length) {
                zerror(INDEX_OVERFLOW);
            }

            byte[] cen = this.cen;
            int pos = state.pos;
            int elen = CENEXT(cen, pos);
            int clen = CENCOM(cen, pos);
            if (CENSIG(cen, pos) != CENSIG) {
                zerror("invalid CEN header (bad signature)");
            }
            int method = CENHOW(cen, pos);
            int flag   = CENFLG(cen, pos);
            if ((flag & 1) != 0) {
                zerror("invalid CEN header (encrypted entry)");
            }
            if (method != STORED && method != DEFLATED) {
                zerror("invalid CEN header (bad compression method: " + method + ")");
            }
            int headerSize = CENHDR + nlen + clen + elen;
            // CEN header size + name length + comment length + extra length
            // should not exceed 65,535 bytes per the PKWare APP.NOTE
            // 4.4.10, 4.4.11, & 4.4.12.  Also check that current CEN header will
<<<<<<< HEAD
            // not exceed the length of the CEN array (while being conscious that
            // pos + headerSize could overflow)
            if (headerSize > 0xFFFF || pos > cen.length - ENDHDR - headerSize) {
=======
            // not exceed the length of the CEN array
            if (headerSize > 0xFFFF || pos + headerSize > cen.length) {
>>>>>>> 860d49db
                zerror("invalid CEN header (bad header size)");
            }

            // Validate extra fields if they exists, otherwise validate that related
            // fields in the CEN header are properly set
            if (elen > 0 && !DISABLE_ZIP64_EXTRA_VALIDATION) {
                checkExtraFields(pos, pos + CENHDR + nlen, elen);
            } else if (elen == 0 && (CENSIZ(cen, pos) == ZIP64_MAGICVAL
                    || CENLEN(cen, pos) == ZIP64_MAGICVAL
                    || CENOFF(cen, pos) == ZIP64_MAGICVAL
                    || CENDSK(cen, pos) == ZIP64_MAGICCOUNT)) {
                zerror("Invalid CEN header (invalid zip64 extra len size)");
            }

            // Validate comment if it exists.
            if (clen > 0) {
                checkComment(pos, headerSize, clen);
            }
            return headerSize;
        }

        private void addEntry(CENState state, int nlen) throws ZipException {
            try {
                int pos = state.pos;
                int hash = zipCoderForPos(pos).checkedHash(cen, pos + CENHDR, nlen);
                int hsh = (hash & 0x7fffffff) % tablelen;
                int next = table[hsh];
                int index = state.idx;
                table[hsh] = index + 1; // Store state.idx + 1, reserving 0 for end-of-chain
                // Record the CEN offset and the name hash in our hash cell.
                entries[index] = hash;
                entries[index + 1] = next;
                entries[index + 2] = pos;
            } catch (Exception e) {
                zerror("invalid CEN header (bad entry name or comment)");
            }
        }

        // If the bytes representing the comment cannot be converted to
        // a String via zcp.toString, an Exception will be thrown
        private void checkComment(int pos, int headerSize, int clen) throws ZipException {
            try {
                zipCoderForPos(pos).toString(cen, pos + headerSize - clen, clen);
            } catch (Exception e) {
                zerror("invalid CEN header (bad entry name or comment)");
            }
        }

        private void checkAndAddMetaEntry(CENState state, int nlen) {
            // nlen is at least META_INF_LENGTH
            int pos = state.pos;
            if (isManifestName(pos + CENHDR + META_INF_LEN, nlen - META_INF_LEN)) {
                manifestPos = pos;
                manifestNum++;
            } else {
                if (isSignatureRelated(pos + CENHDR, nlen)) {
                    if (state.signatureNames == null) {
                        state.signatureNames = new ArrayList<>(4);
                    }
                    state.signatureNames.add(pos);
                }

                // If this is a versioned entry, parse the version
                // and store it for later. This optimizes lookup
                // performance in multi-release jar files
                int version = getMetaVersion(pos + CENHDR + META_INF_LEN, nlen - META_INF_LEN);
                if (version > 0) {
                    if (state.metaVersionsSet == null) {
                        state.metaVersionsSet = new TreeSet<>();
                    }
                    state.metaVersionsSet.add(version);
                }
            }
        }

        /**
         * Validate the Zip64 Extra block fields
         * @param cenPos The CEN offset for the current Entry
         * @param startingOffset Extra Field starting offset within the CEN
         * @param extraFieldLen Length of this Extra field
         * @throws ZipException  If an error occurs validating the Zip64 Extra
         * block
         */
        private void checkExtraFields(int cenPos, int startingOffset,
                                      int extraFieldLen) throws ZipException {
            // Extra field Length cannot exceed 65,535 bytes per the PKWare
            // APP.note 4.4.11
            if (extraFieldLen > 0xFFFF) {
                zerror("invalid extra field length");
            }
            // CEN Offset where this Extra field ends
            int extraEndOffset = startingOffset + extraFieldLen;
            if (extraEndOffset > cen.length) {
                zerror("Invalid CEN header (extra data field size too long)");
            }
            int currentOffset = startingOffset;
            // Walk through each Extra Header. Each Extra Header Must consist of:
            //       Header ID - 2 bytes
            //       Data Size - 2 bytes:
            while (currentOffset + Integer.BYTES <= extraEndOffset) {
                int tag = get16(cen, currentOffset);
                currentOffset += Short.BYTES;

                int tagBlockSize = get16(cen, currentOffset);
                currentOffset += Short.BYTES;
                long tagBlockEndingOffset = (long)currentOffset + tagBlockSize;

                //  The ending offset for this tag block should not go past the
                //  offset for the end of the extra field
                if (tagBlockEndingOffset > extraEndOffset) {
                    zerror(String.format(
                            "Invalid CEN header (invalid extra data field size for " +
                                    "tag: 0x%04x at %d)",
                            tag, cenPos));
                }

                if (tag == EXTID_ZIP64) {
                    // Get the compressed size;
                    long csize = CENSIZ(cen, cenPos);
                    // Get the uncompressed size;
                    long size = CENLEN(cen, cenPos);
                    // Get the LOC offset
                    long locoff = CENOFF(cen, cenPos);
                    // Get the Disk Number
                    int diskNo = CENDSK(cen, cenPos);

                    checkZip64ExtraFieldValues(currentOffset, tagBlockSize,
                            csize, size, locoff, diskNo);
                }
                currentOffset += tagBlockSize;
            }
        }

        /**
         * Validate the Zip64 Extended Information Extra Field (0x0001) block
         * size; that the uncompressed size, compressed size field and LOC
         * offset fields are not negative. Also make sure the field exists if
         * the CEN header field is set to 0xFFFFFFFF.
         * Note:  As we do not use the Starting disk number field,
         * we will not validate its value
         * @param off the starting offset for the Zip64 field value
         * @param blockSize the size of the Zip64 Extended Extra Field
         * @param csize CEN header compressed size value
         * @param size CEN header uncompressed size value
         * @param locoff CEN header LOC offset
         * @param diskNo CEN header Disk number
         * @throws ZipException if an error occurs
         */
        private void checkZip64ExtraFieldValues(int off, int blockSize, long csize,
                                                long size, long locoff, int diskNo)
                throws ZipException {
            byte[] cen = this.cen;
            // if EXTID_ZIP64 blocksize == 0, which may occur with some older
            // versions of Apache Ant and Commons Compress, validate csize and size
            // to make sure neither field == ZIP64_MAGICVAL
            if (blockSize == 0) {
                if (csize == ZIP64_MAGICVAL || size == ZIP64_MAGICVAL ||
                        locoff == ZIP64_MAGICVAL || diskNo == ZIP64_MAGICCOUNT) {
                    zerror("Invalid CEN header (invalid zip64 extra data field size)");
                }
                // Only validate the EXTID_ZIP64 data if the block size > 0
                return;
            }
            // Validate the Zip64 Extended Information Extra Field (0x0001)
            // length.
            if (!isZip64ExtBlockSizeValid(blockSize, csize, size, locoff, diskNo)) {
                zerror("Invalid CEN header (invalid zip64 extra data field size)");
            }
            // Check the uncompressed size is not negative
            if (size == ZIP64_MAGICVAL) {
                if ( blockSize >= Long.BYTES) {
                    if (get64(cen, off) < 0) {
                        zerror("Invalid zip64 extra block size value");
                    }
                    off += Long.BYTES;
                    blockSize -= Long.BYTES;
                } else {
                    zerror("Invalid Zip64 extra block, missing size");
                }
            }
            // Check the compressed size is not negative
            if (csize == ZIP64_MAGICVAL) {
                if (blockSize >= Long.BYTES) {
                    if (get64(cen, off) < 0) {
                        zerror("Invalid zip64 extra block compressed size value");
                    }
                    off += Long.BYTES;
                    blockSize -= Long.BYTES;
                } else {
                    zerror("Invalid Zip64 extra block, missing compressed size");
                }
            }
            // Check the LOC offset is not negative
            if (locoff == ZIP64_MAGICVAL) {
                if (blockSize >= Long.BYTES) {
                    if (get64(cen, off) < 0) {
                        zerror("Invalid zip64 extra block LOC OFFSET value");
                    }
                    // Note: We do not need to adjust the following fields as
                    // this is the last field we are leveraging
                    // off += Long.BYTES;
                    // blockSize -= Long.BYTES;
                } else {
                    zerror("Invalid Zip64 extra block, missing LOC offset value");
                }
            }
        }

        /**
         * Validate the size and contents of a Zip64 extended information field
         * The order of the Zip64 fields is fixed, but the fields MUST
         * only appear if the corresponding LOC or CEN field is set to 0xFFFF:
         * or 0xFFFFFFFF:
         * Uncompressed Size - 8 bytes
         * Compressed Size   - 8 bytes
         * LOC Header offset - 8 bytes
         * Disk Start Number - 4 bytes
         * See PKWare APP.Note Section 4.5.3 for more details
         *
         * @param blockSize the Zip64 Extended Information Extra Field size
         * @param csize CEN header compressed size value
         * @param size CEN header uncompressed size value
         * @param locoff CEN header LOC offset
         * @param diskNo CEN header Disk number
         * @return true if the extra block size is valid; false otherwise
         */
        private static boolean isZip64ExtBlockSizeValid(int blockSize, long csize,
                                                        long size, long locoff,
                                                        int diskNo) {
            int expectedBlockSize =
                    (csize == ZIP64_MAGICVAL ? Long.BYTES : 0) +
                    (size == ZIP64_MAGICVAL ? Long.BYTES : 0) +
                    (locoff == ZIP64_MAGICVAL ? Long.BYTES : 0) +
                    (diskNo == ZIP64_MAGICCOUNT ? Integer.BYTES : 0);
            return expectedBlockSize == blockSize;

        }

        private int getEntryPos(int index)  { return entries[index + 2]; }
        private int total;                   // total number of entries
        private int[] table;                 // Hash chain heads: indexes into entries
        private int tablelen;                // number of hash heads

        /**
         * A class representing a key to a ZIP file. A key is based
         * on the file key if available, or the path value if the
         * file key is not available. The key is also based on the
         * file's last modified time to allow for cases where a ZIP
         * file is re-opened after it has been modified.
         */
        private static class Key {
            final BasicFileAttributes attrs;
            File file;
            final boolean utf8;

            public Key(File file, BasicFileAttributes attrs, ZipCoder zc) {
                this.attrs = attrs;
                this.file = file;
                this.utf8 = zc.isUTF8();
            }

            public int hashCode() {
                long t = utf8 ? 0 : Long.MAX_VALUE;
                t += attrs.lastModifiedTime().toMillis();
                Object fk = attrs.fileKey();
                return Long.hashCode(t) +
                        (fk != null ? fk.hashCode() : file.hashCode());
            }

            public boolean equals(Object obj) {
                if (obj instanceof Key key) {
                    if (key.utf8 != utf8) {
                        return false;
                    }
                    if (!attrs.lastModifiedTime().equals(key.attrs.lastModifiedTime())) {
                        return false;
                    }
                    Object fk = attrs.fileKey();
                    if (fk != null) {
                        return fk.equals(key.attrs.fileKey());
                    } else {
                        return file.equals(key.file);
                    }
                }
                return false;
            }
        }
        private static final HashMap<Key, Source> files = new HashMap<>();
        /**
         * Use the platform's default file system to avoid
         * issues when the VM is configured to use a custom file system provider.
         */
        private static final java.nio.file.FileSystem builtInFS =
                DefaultFileSystemProvider.theFileSystem();

        static Source get(File file, boolean toDelete, ZipCoder zc) throws IOException {
            final Key key;
            try {
                key = new Key(file,
                        Files.readAttributes(builtInFS.getPath(file.getPath()),
                                BasicFileAttributes.class), zc);
            } catch (InvalidPathException ipe) {
                throw new IOException(ipe);
            }
            Source src;
            synchronized (files) {
                src = files.get(key);
                if (src != null) {
                    src.refs++;
                    return src;
                }
            }
            src = new Source(key, toDelete, zc);

            synchronized (files) {
                Source prev = files.putIfAbsent(key, src);
                if (prev != null) {    // someone else put in first
                    src.close();       // close the newly created one
                    prev.refs++;
                    return prev;
                }
                return src;
            }
        }

        static void release(Source src) throws IOException {
            synchronized (files) {
                if (src != null && --src.refs == 0) {
                    files.remove(src.key);
                    src.close();
                }
            }
        }

        private Source(Key key, boolean toDelete, ZipCoder zc) throws IOException {
            this.zc = zc;
            this.key = key;
            if (toDelete) {
                if (OperatingSystem.isWindows()) {
                    this.zfile = SharedSecrets.getJavaIORandomAccessFileAccess()
                                              .openAndDelete(key.file, "r");
                } else {
                    this.zfile = new RandomAccessFile(key.file, "r");
                    key.file.delete();
                }
            } else {
                this.zfile = new RandomAccessFile(key.file, "r");
            }
            try {
                initCEN(-1);
                byte[] buf = new byte[4];
                readFullyAt(buf, 0, 4, 0);
                this.startsWithLoc = (LOCSIG(buf) == LOCSIG);
            } catch (IOException x) {
                try {
                    this.zfile.close();
                } catch (IOException xx) {}
                throw x;
            }
        }

        private void close() throws IOException {
            zfile.close();
            zfile = null;
            cen = null;
            entries = null;
            table = null;
            manifestPos = -1;
            manifestNum = 0;
            signatureMetaNames = null;
            metaVersions = EMPTY_META_VERSIONS;
        }

        private static final int BUF_SIZE = 8192;
        private final int readFullyAt(byte[] buf, int off, int len, long pos)
            throws IOException
        {
            synchronized (zfile) {
                zfile.seek(pos);
                int N = len;
                while (N > 0) {
                    int n = Math.min(BUF_SIZE, N);
                    zfile.readFully(buf, off, n);
                    off += n;
                    N -= n;
                }
                return len;
            }
        }

        private final int readAt(byte[] buf, int off, int len, long pos)
            throws IOException
        {
            synchronized (zfile) {
                zfile.seek(pos);
                return zfile.read(buf, off, len);
            }
        }


        private static class End {
            int  centot;     // 4 bytes
            long cenlen;     // 4 bytes
            long cenoff;     // 4 bytes
            long endpos;     // 4 bytes
        }

        /*
         * Searches for end of central directory (END) header. The contents of
         * the END header will be read and placed in endbuf. Returns the file
         * position of the END header, otherwise returns -1 if the END header
         * was not found or an error occurred.
         */
        private End findEND() throws IOException {
            long ziplen = zfile.length();
            if (ziplen <= 0)
                zerror("zip file is empty");
            End end = new End();
            byte[] buf = new byte[READBLOCKSZ];
            long minHDR = (ziplen - END_MAXLEN) > 0 ? ziplen - END_MAXLEN : 0;
            long minPos = minHDR - (buf.length - ENDHDR);
            for (long pos = ziplen - buf.length; pos >= minPos; pos -= (buf.length - ENDHDR)) {
                int off = 0;
                if (pos < 0) {
                    // Pretend there are some NUL bytes before start of file
                    off = (int)-pos;
                    Arrays.fill(buf, 0, off, (byte)0);
                }
                int len = buf.length - off;
                if (readFullyAt(buf, off, len, pos + off) != len ) {
                    zerror("zip END header not found");
                }
                // Now scan the block backwards for END header signature
                for (int i = buf.length - ENDHDR; i >= 0; i--) {
                    if (buf[i+0] == (byte)'P'    &&
                        buf[i+1] == (byte)'K'    &&
                        buf[i+2] == (byte)'\005' &&
                        buf[i+3] == (byte)'\006') {
                        // Found ENDSIG header
                        byte[] endbuf = Arrays.copyOfRange(buf, i, i + ENDHDR);
                        end.centot = ENDTOT(endbuf);
                        end.cenlen = ENDSIZ(endbuf);
                        end.cenoff = ENDOFF(endbuf);
                        end.endpos = pos + i;
                        int comlen = ENDCOM(endbuf);
                        if (end.endpos + ENDHDR + comlen != ziplen) {
                            // ENDSIG matched, however the size of file comment in it does
                            // not match the real size. One "common" cause for this problem
                            // is some "extra" bytes are padded at the end of the zipfile.
                            // Let's do some extra verification, we don't care about the
                            // performance in this situation.
                            byte[] sbuf = new byte[4];
                            long cenpos = end.endpos - end.cenlen;
                            long locpos = cenpos - end.cenoff;
                            if  (cenpos < 0 ||
                                 locpos < 0 ||
                                 readFullyAt(sbuf, 0, sbuf.length, cenpos) != 4 ||
                                 GETSIG(sbuf) != CENSIG ||
                                 readFullyAt(sbuf, 0, sbuf.length, locpos) != 4 ||
                                 GETSIG(sbuf) != LOCSIG) {
                                continue;
                            }
                        }
                        if (comlen > 0) {    // this zip file has comlen
                            comment = new byte[comlen];
                            if (readFullyAt(comment, 0, comlen, end.endpos + ENDHDR) != comlen) {
                                zerror("zip comment read failed");
                            }
                        }
                        // must check for a ZIP64 end record; it is always permitted to be present
                        try {
                            byte[] loc64 = new byte[ZIP64_LOCHDR];
                            if (end.endpos < ZIP64_LOCHDR ||
                                readFullyAt(loc64, 0, loc64.length, end.endpos - ZIP64_LOCHDR)
                                != loc64.length || GETSIG(loc64) != ZIP64_LOCSIG) {
                                return end;
                            }
                            long end64pos = ZIP64_LOCOFF(loc64);
                            byte[] end64buf = new byte[ZIP64_ENDHDR];
                            if (readFullyAt(end64buf, 0, end64buf.length, end64pos)
                                != end64buf.length || GETSIG(end64buf) != ZIP64_ENDSIG) {
                                return end;
                            }
                            // end64 candidate found,
                            long cenlen64 = ZIP64_ENDSIZ(end64buf);
                            long cenoff64 = ZIP64_ENDOFF(end64buf);
                            long centot64 = ZIP64_ENDTOT(end64buf);
                            // double-check
                            if (cenlen64 != end.cenlen && end.cenlen != ZIP64_MAGICVAL ||
                                cenoff64 != end.cenoff && end.cenoff != ZIP64_MAGICVAL ||
                                centot64 != end.centot && end.centot != ZIP64_MAGICCOUNT) {
                                return end;
                            }
                            // to use the end64 values
                            end.cenlen = cenlen64;
                            end.cenoff = cenoff64;
                            end.centot = (int)centot64; // assume total < 2g
                            end.endpos = end64pos;
                        } catch (IOException x) {}    // no ZIP64 loc/end
                        return end;
                    }
                }
            }
            throw new ZipException("zip END header not found");
        }

        private static class CENState {
            int pos;
            int idx;
            final int limit;
            List<Integer> signatureNames;
            Set<Integer> metaVersionsSet;
            CENState(int limit) { this.limit = limit; }
        }

        // Reads ZIP file central directory.
        private void initCEN(int knownTotal) throws IOException {
            // Prefer locals for better performance during startup
            byte[] cen;
            if (knownTotal == -1) {
                End end = findEND();
                if (end.endpos == 0) {
                    locpos = 0;
                    total = 0;
                    entries = new int[0];
                    this.cen = null;
                    return;         // only END header present
                }
                long cenlen = end.cenlen;
                if (cenlen > end.endpos)
                    zerror("invalid END header (bad central directory size)");
                long cenpos = end.endpos - cenlen;     // position of CEN table
                // Get position of first local file (LOC) header, taking into
                // account that there may be a stub prefixed to the ZIP file.
                locpos = cenpos - end.cenoff;
                if (locpos < 0) {
                    zerror("invalid END header (bad central directory offset)");
                }
<<<<<<< HEAD
                // read in the CEN and END
                if (cenlen + ENDHDR >= Integer.MAX_VALUE) {
                    zerror("invalid END header (central directory size too large)");
                }
                int len = (int)(cenlen + ENDHDR);
                cen = this.cen = new byte[len];
                if (readFullyAt(cen, 0, len, cenpos) != len) {
=======
                // read in the CEN
                if (end.cenlen > MAX_CEN_SIZE) {
                    zerror("invalid END header (central directory size too large)");
                }
                cen = this.cen = new byte[(int)end.cenlen];
                if (readFullyAt(cen, 0, cen.length, cenpos) != end.cenlen) {
>>>>>>> 860d49db
                    zerror("read CEN tables failed");
                }
                this.total = end.centot;
            } else {
                cen = this.cen;
                this.total = knownTotal;
            }
            // hash table for entries
            int entriesLength = this.total * 3;
            entries = new int[entriesLength];

            int tablelen = ((total/2) | 1); // Odd -> fewer collisions
            this.tablelen = tablelen;

            int[] table = new int[tablelen];
            this.table = table;

            // Iterate through the entries in the central directory
<<<<<<< HEAD
            int cenend = cen.length - ENDHDR;
            var state = new CENState(cenend - CENHDR); // state holder
            try {
                // Checks the entry and adds values to entries[idx ... idx+2], state.pos will contain position of next entry
                while (processNextCENEntry(state)) {}
            } catch (ZipException ze) {
                if (ze.getMessage().equals(INDEX_OVERFLOW)) {
=======
            int idx = 0; // Index into the entries array
            int pos = 0;
            int entryPos = CENHDR;
            int limit = cen.length;
            manifestNum = 0;
            while (entryPos <= limit) {
                if (idx >= entriesLength) {
>>>>>>> 860d49db
                    // This will only happen if the ZIP file has an incorrect
                    // ENDTOT field, which usually means it contains more than
                    // 65535 entries.
                    manifestNum = 0;
                    manifestPos = -1;
                    initCEN(countCENHeaders(cen, cenend));
                    return;
                }
                throw ze;
            }

            // Adjust the total entries
            this.total = state.idx / 3;

            if (state.signatureNames != null) {
                int signatures = state.signatureNames.size();
                signatureMetaNames = new int[signatures];
                for (int j = 0; j < signatures; j++) {
                    signatureMetaNames[j] = state.signatureNames.get(j);
                }
            }
            if (state.metaVersionsSet != null) {
                int size = state.metaVersionsSet.size();
                metaVersions = new int[size];
                int c = 0;
                for (Integer version : state.metaVersionsSet) {
                    metaVersions[c++] = version;
                }
            } else {
                metaVersions = EMPTY_META_VERSIONS;
            }
<<<<<<< HEAD
            if (state.pos != cenend) {
=======
            if (pos != cen.length) {
>>>>>>> 860d49db
                zerror("invalid CEN header (bad header size)");
            }
        }

        private static void zerror(String msg) throws ZipException {
            throw new ZipException(msg);
        }

        /*
         * Returns the resolved name and position of the ZIP cen entry corresponding
         *  to the specified entry name, or {@code null} if not found.
         */
        private EntryPos getEntryPos(String name, boolean addSlash) {
            if (total == 0) {
                return null;
            }

            int hsh = ZipCoder.hash(name);
            int idx = table[(hsh & 0x7fffffff) % tablelen];

            int dirPos = -1; // Position of secondary match "name/"

            // Search down the target hash chain for a entry whose
            // 32 bit hash matches the hashed name.
            int[] entries = this.entries;
            while (idx != 0) {
                if (entries[idx - 1] == hsh) {
                    int pos = getEntryPos(idx - 1);
                    int noff = pos + CENHDR;
                    int nlen = CENNAM(cen, pos);

                    ZipCoder zc = zipCoderForPos(pos);

                    // Compare the lookup name with the name encoded in the CEN
                    switch (zc.compare(name, cen, noff, nlen, addSlash)) {
                        case ZipCoder.EXACT_MATCH:
                            // We found an exact match for "name"
                            return new EntryPos(name, pos);
                        case ZipCoder.DIRECTORY_MATCH:
                            // We found the directory "name/"
                            // Track its position, then continue the search for "name"
                            dirPos = pos;
                            break;
                        case ZipCoder.NO_MATCH:
                            // Hash collision, continue searching
                    }
                }
                idx = entries[idx];
            }
            // Reaching this point means we did not find "name".
            // Return the position of "name/" if we found it
            if (dirPos != -1) {
                return new EntryPos(name + "/", dirPos);
            }
            // No entry found
            return null;
        }

        private ZipCoder zipCoderForPos(int pos) {
            if (zc.isUTF8()) {
                return zc;
            }
            if ((CENFLG(cen, pos) & USE_UTF8) != 0) {
                return ZipCoder.UTF8;
            }
            return zc;
        }

        /**
         * Returns true if the bytes represent a non-directory name
         * beginning with "META-INF/", disregarding ASCII case.
         */
        private boolean isMetaName(int off, int len) {
            // Use the "oldest ASCII trick in the book":
            // ch | 0x20 == Character.toLowerCase(ch)
            off += CENHDR;
            byte[] name = cen;
            return len > META_INF_LEN       // "META-INF/".length()
                && name[off + len - 1] != '/'  // non-directory
                && (name[off++] | 0x20) == 'm'
                && (name[off++] | 0x20) == 'e'
                && (name[off++] | 0x20) == 't'
                && (name[off++] | 0x20) == 'a'
                && (name[off++]       ) == '-'
                && (name[off++] | 0x20) == 'i'
                && (name[off++] | 0x20) == 'n'
                && (name[off++] | 0x20) == 'f'
                && (name[off]         ) == '/';
        }

        /*
         * Check if the bytes represents a name equals to MANIFEST.MF
         */
        private boolean isManifestName(int off, int len) {
            byte[] name = cen;
            return (len == 11 // "MANIFEST.MF".length()
                    && (name[off++] | 0x20) == 'm'
                    && (name[off++] | 0x20) == 'a'
                    && (name[off++] | 0x20) == 'n'
                    && (name[off++] | 0x20) == 'i'
                    && (name[off++] | 0x20) == 'f'
                    && (name[off++] | 0x20) == 'e'
                    && (name[off++] | 0x20) == 's'
                    && (name[off++] | 0x20) == 't'
                    && (name[off++]       ) == '.'
                    && (name[off++] | 0x20) == 'm'
                    && (name[off]   | 0x20) == 'f');
        }

        private boolean isSignatureRelated(int off, int len) {
            // Only called when isMetaName(name, off, len) is true, which means
            // len is at least META_INF_LENGTH
            // assert isMetaName(name, off, len)
            boolean signatureRelated = false;
            byte[] name = cen;
            if (name[off + len - 3] == '.') {
                // Check if entry ends with .EC and .SF
                int b1 = name[off + len - 2] | 0x20;
                int b2 = name[off + len - 1] | 0x20;
                if ((b1 == 'e' && b2 == 'c') || (b1 == 's' && b2 == 'f')) {
                    signatureRelated = true;
                }
            } else if (name[off + len - 4] == '.') {
                // Check if entry ends with .DSA and .RSA
                int b1 = name[off + len - 3] | 0x20;
                int b2 = name[off + len - 2] | 0x20;
                int b3 = name[off + len - 1] | 0x20;
                if ((b1 == 'r' || b1 == 'd') && b2 == 's' && b3 == 'a') {
                    signatureRelated = true;
                }
            }
            // Above logic must match SignatureFileVerifier.isBlockOrSF
            assert(signatureRelated == SignatureFileVerifier
                .isBlockOrSF(new String(name, off, len, UTF_8.INSTANCE)
                    .toUpperCase(Locale.ENGLISH)));

            // Signature related files must reside directly in META-INF/
            if (signatureRelated && hasSlash(name, off + META_INF_LEN, off + len)) {
                signatureRelated = false;
            }
            return signatureRelated;
        }
        /*
         * Return true if the encoded name contains a '/' within the byte given range
         * This assumes an ASCII-compatible encoding, which is ok here since
         * it is already assumed in isMetaName
         */
        private boolean hasSlash(byte[] name, int start, int end) {
            for (int i = start; i < end; i++) {
                int c = name[i];
                if (c == '/') {
                    return true;
                }
            }
            return false;
        }

        /*
         * If the bytes represents a non-directory name beginning
         * with "versions/", continuing with a positive integer,
         * followed by a '/', then return that integer value.
         * Otherwise, return 0
         */
        private int getMetaVersion(int off, int len) {
            byte[] name = cen;
            int nend = off + len;
            if (!(len > 10                         // "versions//".length()
                    && name[off + len - 1] != '/'  // non-directory
                    && (name[off++] | 0x20) == 'v'
                    && (name[off++] | 0x20) == 'e'
                    && (name[off++] | 0x20) == 'r'
                    && (name[off++] | 0x20) == 's'
                    && (name[off++] | 0x20) == 'i'
                    && (name[off++] | 0x20) == 'o'
                    && (name[off++] | 0x20) == 'n'
                    && (name[off++] | 0x20) == 's'
                    && (name[off++]       ) == '/')) {
                return 0;
            }
            int version = 0;
            while (off < nend) {
                final byte c = name[off++];
                if (c == '/') {
                    return version;
                }
                if (c < '0' || c > '9') {
                    return 0;
                }
                version = version * 10 + c - '0';
                // Check for overflow and leading zeros
                if (version <= 0) {
                    return 0;
                }
            }
            return 0;
        }

        /**
         * Returns the number of CEN headers in a central directory.
         * Will not throw, even if the ZIP file is corrupt.
         *
         * @param cen copy of the bytes in a ZIP file's central directory
         * @param size number of bytes in central directory
         */
        private static int countCENHeaders(byte[] cen, int size) {
            int count = 0;
            for (int p = 0;
                 p + CENHDR <= size;
                 p += CENHDR + CENNAM(cen, p) + CENEXT(cen, p) + CENCOM(cen, p))
                count++;
            return count;
        }
    }
}<|MERGE_RESOLUTION|>--- conflicted
+++ resolved
@@ -1179,12 +1179,10 @@
         // "META-INF/".length()
         private static final int META_INF_LEN = 9;
         private static final int[] EMPTY_META_VERSIONS = new int[0];
-<<<<<<< HEAD
         public static final String INDEX_OVERFLOW = "index overflow";
-=======
+
         // CEN size is limited to the maximum array size in the JDK
         private static final int MAX_CEN_SIZE = ArraysSupport.SOFT_MAX_ARRAY_LENGTH;
->>>>>>> 860d49db
 
         private final Key key;               // the key in files
         private final @Stable ZipCoder zc;   // ZIP coder used to decode/encode
@@ -1275,14 +1273,9 @@
             // CEN header size + name length + comment length + extra length
             // should not exceed 65,535 bytes per the PKWare APP.NOTE
             // 4.4.10, 4.4.11, & 4.4.12.  Also check that current CEN header will
-<<<<<<< HEAD
             // not exceed the length of the CEN array (while being conscious that
             // pos + headerSize could overflow)
-            if (headerSize > 0xFFFF || pos > cen.length - ENDHDR - headerSize) {
-=======
-            // not exceed the length of the CEN array
-            if (headerSize > 0xFFFF || pos + headerSize > cen.length) {
->>>>>>> 860d49db
+            if (headerSize > 0xFFFF || pos > cen.length - headerSize) {
                 zerror("invalid CEN header (bad header size)");
             }
 
@@ -1701,22 +1694,22 @@
             if (ziplen <= 0)
                 zerror("zip file is empty");
             End end = new End();
-            byte[] buf = new byte[READBLOCKSZ];
+            final byte[] buf = new byte[READBLOCKSZ];
             long minHDR = (ziplen - END_MAXLEN) > 0 ? ziplen - END_MAXLEN : 0;
-            long minPos = minHDR - (buf.length - ENDHDR);
-            for (long pos = ziplen - buf.length; pos >= minPos; pos -= (buf.length - ENDHDR)) {
+            long minPos = minHDR - (READBLOCKSZ - ENDHDR);
+            for (long pos = ziplen - READBLOCKSZ; pos >= minPos; pos -= (READBLOCKSZ - ENDHDR)) {
                 int off = 0;
                 if (pos < 0) {
                     // Pretend there are some NUL bytes before start of file
                     off = (int)-pos;
                     Arrays.fill(buf, 0, off, (byte)0);
                 }
-                int len = buf.length - off;
+                int len = READBLOCKSZ - off;
                 if (readFullyAt(buf, off, len, pos + off) != len ) {
                     zerror("zip END header not found");
                 }
                 // Now scan the block backwards for END header signature
-                for (int i = buf.length - ENDHDR; i >= 0; i--) {
+                for (int i = READBLOCKSZ - ENDHDR; i >= 0; i--) {
                     if (buf[i+0] == (byte)'P'    &&
                         buf[i+1] == (byte)'K'    &&
                         buf[i+2] == (byte)'\005' &&
@@ -1802,6 +1795,7 @@
         private void initCEN(int knownTotal) throws IOException {
             // Prefer locals for better performance during startup
             byte[] cen;
+            int cenLen;
             if (knownTotal == -1) {
                 End end = findEND();
                 if (end.endpos == 0) {
@@ -1811,37 +1805,29 @@
                     this.cen = null;
                     return;         // only END header present
                 }
-                long cenlen = end.cenlen;
-                if (cenlen > end.endpos)
+                long longCenLen = end.cenlen;
+                if (longCenLen > end.endpos)
                     zerror("invalid END header (bad central directory size)");
-                long cenpos = end.endpos - cenlen;     // position of CEN table
+                long cenpos = end.endpos - longCenLen;     // position of CEN table
                 // Get position of first local file (LOC) header, taking into
                 // account that there may be a stub prefixed to the ZIP file.
                 locpos = cenpos - end.cenoff;
                 if (locpos < 0) {
                     zerror("invalid END header (bad central directory offset)");
                 }
-<<<<<<< HEAD
-                // read in the CEN and END
-                if (cenlen + ENDHDR >= Integer.MAX_VALUE) {
+                // read in the CEN
+                if (longCenLen >= MAX_CEN_SIZE) {
                     zerror("invalid END header (central directory size too large)");
                 }
-                int len = (int)(cenlen + ENDHDR);
+                cenLen = (int)longCenLen;
                 cen = this.cen = new byte[len];
-                if (readFullyAt(cen, 0, len, cenpos) != len) {
-=======
-                // read in the CEN
-                if (end.cenlen > MAX_CEN_SIZE) {
-                    zerror("invalid END header (central directory size too large)");
-                }
-                cen = this.cen = new byte[(int)end.cenlen];
-                if (readFullyAt(cen, 0, cen.length, cenpos) != end.cenlen) {
->>>>>>> 860d49db
+                if (readFullyAt(cen, 0, cenLen, cenpos) != cenLen) {
                     zerror("read CEN tables failed");
                 }
                 this.total = end.centot;
             } else {
                 cen = this.cen;
+                cenLen = cen.length;
                 this.total = knownTotal;
             }
             // hash table for entries
@@ -1855,29 +1841,18 @@
             this.table = table;
 
             // Iterate through the entries in the central directory
-<<<<<<< HEAD
-            int cenend = cen.length - ENDHDR;
-            var state = new CENState(cenend - CENHDR); // state holder
+            var state = new CENState(cenLen - CENHDR); // state holder
             try {
                 // Checks the entry and adds values to entries[idx ... idx+2], state.pos will contain position of next entry
                 while (processNextCENEntry(state)) {}
             } catch (ZipException ze) {
                 if (ze.getMessage().equals(INDEX_OVERFLOW)) {
-=======
-            int idx = 0; // Index into the entries array
-            int pos = 0;
-            int entryPos = CENHDR;
-            int limit = cen.length;
-            manifestNum = 0;
-            while (entryPos <= limit) {
-                if (idx >= entriesLength) {
->>>>>>> 860d49db
                     // This will only happen if the ZIP file has an incorrect
                     // ENDTOT field, which usually means it contains more than
                     // 65535 entries.
                     manifestNum = 0;
                     manifestPos = -1;
-                    initCEN(countCENHeaders(cen, cenend));
+                    initCEN(countCENHeaders(cen, cenLen));
                     return;
                 }
                 throw ze;
@@ -1903,11 +1878,7 @@
             } else {
                 metaVersions = EMPTY_META_VERSIONS;
             }
-<<<<<<< HEAD
-            if (state.pos != cenend) {
-=======
-            if (pos != cen.length) {
->>>>>>> 860d49db
+            if (state.pos != cenLen) {
                 zerror("invalid CEN header (bad header size)");
             }
         }
