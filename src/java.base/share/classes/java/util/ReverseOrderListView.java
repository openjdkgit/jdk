/*
 * Copyright (c) 2021, 2023, Oracle and/or its affiliates. All rights reserved.
 * DO NOT ALTER OR REMOVE COPYRIGHT NOTICES OR THIS FILE HEADER.
 *
 * This code is free software; you can redistribute it and/or modify it
 * under the terms of the GNU General Public License version 2 only, as
 * published by the Free Software Foundation.  Oracle designates this
 * particular file as subject to the "Classpath" exception as provided
 * by Oracle in the LICENSE file that accompanied this code.
 *
 * This code is distributed in the hope that it will be useful, but WITHOUT
 * ANY WARRANTY; without even the implied warranty of MERCHANTABILITY or
 * FITNESS FOR A PARTICULAR PURPOSE.  See the GNU General Public License
 * version 2 for more details (a copy is included in the LICENSE file that
 * accompanied this code).
 *
 * You should have received a copy of the GNU General Public License version
 * 2 along with this work; if not, write to the Free Software Foundation,
 * Inc., 51 Franklin St, Fifth Floor, Boston, MA 02110-1301 USA.
 *
 * Please contact Oracle, 500 Oracle Parkway, Redwood Shores, CA 94065 USA
 * or visit www.oracle.com if you need additional information or have any
 * questions.
 */

package java.util;

import java.util.Objects;
import java.util.function.Consumer;
import java.util.function.IntFunction;
import java.util.function.Predicate;
import java.util.function.UnaryOperator;
import java.util.stream.Stream;
import java.util.stream.StreamSupport;
import jdk.internal.util.ArraysSupport;

/**
 * Provides a reverse-ordered view of a List. Not serializable.
 */
class ReverseOrderListView<E> implements List<E> {

    final List<E> base;
    final boolean modifiable;

    public static <T> List<T> of(List<T> list, boolean modifiable) {
        if (list instanceof ReverseOrderListView<T> rolv) {
            return rolv.base;
        } else if (list instanceof RandomAccess) {
            return new ReverseOrderListView.Rand<>(list, modifiable);
        } else {
            return new ReverseOrderListView<>(list, modifiable);
        }
    }

    static class Rand<E> extends ReverseOrderListView<E> implements RandomAccess {
        Rand(List<E> list, boolean modifiable) {
            super(list, modifiable);
        }
    }

    private ReverseOrderListView(List<E> list, boolean modifiable) {
        this.base = list;
        this.modifiable = modifiable;
    }

    /**
     * Throws if this list is unmodifiable. This should be called from every mutator
     * method. For bulk ops (addAll, removeAll, etc.) this throws unconditionally.
     * In contrast, if the base list inherits a bulk op implementation from AbstractList,
     * it might not throw if no actual mutation would be attempted (e.g., addAll on an
     * empty collection). Arguably calling this is unnecessary for individual ops,
     * for which the base list should always throw, but it's easier to verify the right
     * behavior if every mutator of this class always checks.
     */
    void checkModifiable() {
        if (! modifiable) {
            throw new UnsupportedOperationException();
        }
    }

    class DescendingIterator implements Iterator<E> {
        final ListIterator<E> it = base.listIterator(base.size());
        public boolean hasNext() { return it.hasPrevious(); }
        public E next() { return it.previous(); }
        public void remove() {
            checkModifiable();
            it.remove();
            // TODO - make sure ListIterator is positioned correctly afterward
        }
    }

    class DescendingListIterator implements ListIterator<E> {
        final ListIterator<E> it;

        DescendingListIterator(int size, int pos) {
            if (pos < 0 || pos > size)
                throw new IndexOutOfBoundsException();
            it = base.listIterator(size - pos);
        }

        public boolean hasNext() {
            return it.hasPrevious();
        }

        public E next() {
            return it.previous();
        }

        public boolean hasPrevious() {
            return it.hasNext();
        }

        public E previous() {
            return it.next();
        }

        public int nextIndex() {
            return base.size() - it.nextIndex();
        }

        public int previousIndex() {
            return nextIndex() - 1;
        }

        public void remove() {
            checkModifiable();
            it.remove();
        }

        public void set(E e) {
            checkModifiable();
            it.set(e);
        }

        public void add(E e) {
            checkModifiable();
            it.add(e);
            it.previous();
        }
    }

    // ========== Iterable ==========

    public void forEach(Consumer<? super E> action) {
        for (E e : this)
            action.accept(e);
    }

    public Iterator<E> iterator() {
        return new DescendingIterator();
    }

    public Spliterator<E> spliterator() {
        return Spliterators.spliterator(this, Spliterator.ORDERED);
    }

    // ========== Collection ==========

    public boolean add(E e) {
        checkModifiable();
        base.add(0, e);
        return true;
    }

    public boolean addAll(Collection<? extends E> c) {
        checkModifiable();

        @SuppressWarnings("unchecked")
        E[] adds = (E[]) c.toArray();
        if (adds.length == 0) {
            return false;
        } else {
            base.addAll(0, Arrays.asList(ArraysSupport.reverse(adds)));
            return true;
        }
    }

    public void clear() {
        checkModifiable();
        base.clear();
    }

    public boolean contains(Object o) {
        return base.contains(o);
    }

    public boolean containsAll(Collection<?> c) {
        return base.containsAll(c);
    }

    // copied from AbstractList
    public boolean equals(Object o) {
        if (o == this)
            return true;
        if (!(o instanceof List))
            return false;

        ListIterator<E> e1 = listIterator();
        ListIterator<?> e2 = ((List<?>) o).listIterator();
        while (e1.hasNext() && e2.hasNext()) {
            E o1 = e1.next();
            Object o2 = e2.next();
            if (!(o1==null ? o2==null : o1.equals(o2)))
                return false;
        }
        return !(e1.hasNext() || e2.hasNext());
    }

    // copied from AbstractList
    public int hashCode() {
        int hashCode = 1;
        for (E e : this)
            hashCode = 31*hashCode + (e==null ? 0 : e.hashCode());
        return hashCode;
    }

    public boolean isEmpty() {
        return base.isEmpty();
    }

    public Stream<E> parallelStream() {
        return StreamSupport.stream(spliterator(), true);
    }

    // copied from AbstractCollection
    public boolean remove(Object o) {
        checkModifiable();
        Iterator<E> it = iterator();
        if (o==null) {
            while (it.hasNext()) {
                if (it.next()==null) {
                    it.remove();
                    return true;
                }
            }
        } else {
            while (it.hasNext()) {
                if (o.equals(it.next())) {
                    it.remove();
                    return true;
                }
            }
        }
        return false;
    }

    // copied from AbstractCollection
    public boolean removeAll(Collection<?> c) {
        checkModifiable();
        Objects.requireNonNull(c);
        boolean modified = false;
        Iterator<?> it = iterator();
        while (it.hasNext()) {
            if (c.contains(it.next())) {
                it.remove();
                modified = true;
            }
        }
        return modified;
    }

    // copied from AbstractCollection
    public boolean retainAll(Collection<?> c) {
        checkModifiable();
        Objects.requireNonNull(c);
        boolean modified = false;
        Iterator<E> it = iterator();
        while (it.hasNext()) {
            if (!c.contains(it.next())) {
                it.remove();
                modified = true;
            }
        }
        return modified;
    }

    public int size() {
        return base.size();
    }

    public Stream<E> stream() {
        return StreamSupport.stream(spliterator(), false);
    }

    public Object[] toArray() {
        return ArraysSupport.reverse(base.toArray());
    }

    @SuppressWarnings("unchecked")
    public <T> T[] toArray(T[] a) {
        return ArraysSupport.toArrayReversed(base, a);
    }

    public <T> T[] toArray(IntFunction<T[]> generator) {
        return ArraysSupport.reverse(base.toArray(generator));
    }

    // copied from AbstractCollection
    public String toString() {
        Iterator<E> it = iterator();
        if (! it.hasNext())
            return "[]";

        StringBuilder sb = new StringBuilder();
        sb.append('[');
        for (;;) {
            E e = it.next();
            sb.append(e == this ? "(this Collection)" : e);
            if (! it.hasNext())
                return sb.append(']').toString();
            sb.append(',').append(' ');
        }
    }

    // ========== List ==========

    public void add(int index, E element) {
        checkModifiable();
        int size = base.size();
        checkClosedRange(index, size);
        base.add(size - index, element);
    }

    public boolean addAll(int index, Collection<? extends E> c) {
        checkModifiable();
        int size = base.size();
        checkClosedRange(index, size);
        @SuppressWarnings("unchecked")
        E[] adds = (E[]) c.toArray();
        if (adds.length == 0) {
            return false;
        } else {
            base.addAll(size - index, Arrays.asList(ArraysSupport.reverse(adds)));
            return true;
        }
    }

    public E get(int i) {
        int size = base.size();
        Objects.checkIndex(i, size);
        return base.get(size - i - 1);
    }

    public int indexOf(Object o) {
        int i = base.lastIndexOf(o);
<<<<<<< HEAD
=======
        return i == -1 ? -1 : base.size() - i - 1;
    }

    public int findIndex(Predicate<? super E> filter) {
        int i = base.findIndex(filter);
        return i == -1 ? -1 : base.size() - i - 1;
    }

    public int lastIndexOf(Object o) {
        int i = base.indexOf(o);
>>>>>>> 97b9bff4
        return i == -1 ? -1 : base.size() - i - 1;
    }

    public int lastIndexOf(Object o) {
        int i = base.indexOf(o);
        return i == -1 ? -1 : base.size() - i - 1;
    }

    public ListIterator<E> listIterator() {
        return new DescendingListIterator(base.size(), 0);
    }

    public ListIterator<E> listIterator(int index) {
        int size = base.size();
        checkClosedRange(index, size);
        return new DescendingListIterator(size, index);
    }

    public E remove(int index) {
        checkModifiable();
        int size = base.size();
        Objects.checkIndex(index, size);
        return base.remove(size - index - 1);
    }

    public boolean removeIf(Predicate<? super E> filter) {
        checkModifiable();
        return base.removeIf(filter);
    }

    public void replaceAll(UnaryOperator<E> operator) {
        checkModifiable();
        base.replaceAll(operator);
    }

    public void sort(Comparator<? super E> c) {
        checkModifiable();
        base.sort(Collections.reverseOrder(c));
    }

    public E set(int index, E element) {
        checkModifiable();
        int size = base.size();
        Objects.checkIndex(index, size);
        return base.set(size - index - 1, element);
    }

    public List<E> subList(int fromIndex, int toIndex) {
        int size = base.size();
        Objects.checkFromToIndex(fromIndex, toIndex, size);
        return new ReverseOrderListView<>(base.subList(size - toIndex, size - fromIndex), modifiable);
    }

    static void checkClosedRange(int index, int size) {
        if (index < 0 || index > size) {
            throw new IndexOutOfBoundsException("Index: " + index + ", Size: " + size);
        }
    }
}<|MERGE_RESOLUTION|>--- conflicted
+++ resolved
@@ -343,19 +343,11 @@
 
     public int indexOf(Object o) {
         int i = base.lastIndexOf(o);
-<<<<<<< HEAD
-=======
         return i == -1 ? -1 : base.size() - i - 1;
     }
 
     public int findIndex(Predicate<? super E> filter) {
-        int i = base.findIndex(filter);
-        return i == -1 ? -1 : base.size() - i - 1;
-    }
-
-    public int lastIndexOf(Object o) {
-        int i = base.indexOf(o);
->>>>>>> 97b9bff4
+        int i = base.findLastIndex(filter);
         return i == -1 ? -1 : base.size() - i - 1;
     }
 
@@ -364,6 +356,11 @@
         return i == -1 ? -1 : base.size() - i - 1;
     }
 
+    public int findLastIndex(Predicate<? super E> filter) {
+        int i = base.findIndex(filter);
+        return i == -1 ? -1 : base.size() - i - 1;
+    }
+
     public ListIterator<E> listIterator() {
         return new DescendingListIterator(base.size(), 0);
     }
