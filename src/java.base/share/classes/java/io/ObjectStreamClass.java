/*
 * Copyright (c) 1996, 2023, Oracle and/or its affiliates. All rights reserved.
 * DO NOT ALTER OR REMOVE COPYRIGHT NOTICES OR THIS FILE HEADER.
 *
 * This code is free software; you can redistribute it and/or modify it
 * under the terms of the GNU General Public License version 2 only, as
 * published by the Free Software Foundation.  Oracle designates this
 * particular file as subject to the "Classpath" exception as provided
 * by Oracle in the LICENSE file that accompanied this code.
 *
 * This code is distributed in the hope that it will be useful, but WITHOUT
 * ANY WARRANTY; without even the implied warranty of MERCHANTABILITY or
 * FITNESS FOR A PARTICULAR PURPOSE.  See the GNU General Public License
 * version 2 for more details (a copy is included in the LICENSE file that
 * accompanied this code).
 *
 * You should have received a copy of the GNU General Public License version
 * 2 along with this work; if not, write to the Free Software Foundation,
 * Inc., 51 Franklin St, Fifth Floor, Boston, MA 02110-1301 USA.
 *
 * Please contact Oracle, 500 Oracle Parkway, Redwood Shores, CA 94065 USA
 * or visit www.oracle.com if you need additional information or have any
 * questions.
 */

package java.io;

import java.lang.invoke.MethodHandle;
import java.lang.invoke.MethodHandles;
import java.lang.invoke.MethodType;
import java.lang.reflect.Constructor;
import java.lang.reflect.Field;
import java.lang.reflect.InvocationTargetException;
import java.lang.reflect.RecordComponent;
import java.lang.reflect.UndeclaredThrowableException;
import java.lang.reflect.Member;
import java.lang.reflect.Method;
import java.lang.reflect.Modifier;
import java.lang.reflect.Proxy;
import java.security.AccessControlContext;
import java.security.AccessController;
import java.security.MessageDigest;
import java.security.NoSuchAlgorithmException;
import java.security.PermissionCollection;
import java.security.Permissions;
import java.security.PrivilegedAction;
import java.security.PrivilegedActionException;
import java.security.PrivilegedExceptionAction;
import java.security.ProtectionDomain;
import java.util.ArrayList;
import java.util.Arrays;
import java.util.Collections;
import java.util.Comparator;
import java.util.HashSet;
import java.util.Map;
import java.util.Set;
import java.util.concurrent.ConcurrentHashMap;
import jdk.internal.misc.Unsafe;
import jdk.internal.reflect.CallerSensitive;
import jdk.internal.reflect.Reflection;
import jdk.internal.reflect.ReflectionFactory;
import jdk.internal.access.SharedSecrets;
import jdk.internal.access.JavaSecurityAccess;
import jdk.internal.util.ByteArray;
import sun.reflect.misc.ReflectUtil;

/**
 * Serialization's descriptor for classes.  It contains the name and
 * serialVersionUID of the class.  The ObjectStreamClass for a specific class
 * loaded in this Java VM can be found/created using the lookup method.
 *
 * <p>The algorithm to compute the SerialVersionUID is described in
 * <a href="{@docRoot}/../specs/serialization/class.html#stream-unique-identifiers">
 *    <cite>Java Object Serialization Specification,</cite> Section 4.6, "Stream Unique Identifiers"</a>.
 *
 * @author      Mike Warres
 * @author      Roger Riggs
 * @see ObjectStreamField
 * @see <a href="{@docRoot}/../specs/serialization/class.html">
 *      <cite>Java Object Serialization Specification,</cite> Section 4, "Class Descriptors"</a>
 * @since   1.1
 */
public final class ObjectStreamClass implements Serializable {

    /** serialPersistentFields value indicating no serializable fields */
    public static final ObjectStreamField[] NO_FIELDS =
        new ObjectStreamField[0];

    @java.io.Serial
    private static final long serialVersionUID = -6120832682080437368L;
    /**
     * {@code ObjectStreamClass} has no fields for default serialization.
     */
    @java.io.Serial
    private static final ObjectStreamField[] serialPersistentFields =
        NO_FIELDS;

    /** reflection factory for obtaining serialization constructors */
    @SuppressWarnings("removal")
    private static final ReflectionFactory reflFactory =
        AccessController.doPrivileged(
            new ReflectionFactory.GetReflectionFactoryAction());

    private static class Caches {
        /** cache mapping local classes -> descriptors */
        static final ClassCache<ObjectStreamClass> localDescs =
            new ClassCache<>() {
                @Override
                protected ObjectStreamClass computeValue(Class<?> type) {
                    return new ObjectStreamClass(type);
                }
            };

        /** cache mapping field group/local desc pairs -> field reflectors */
        static final ClassCache<Map<FieldReflectorKey, FieldReflector>> reflectors =
            new ClassCache<>() {
                @Override
                protected Map<FieldReflectorKey, FieldReflector> computeValue(Class<?> type) {
                    return new ConcurrentHashMap<>();
                }
            };
    }

    /** class associated with this descriptor (if any) */
    private Class<?> cl;
    /** name of class represented by this descriptor */
    private String name;
    /** serialVersionUID of represented class (null if not computed yet) */
    private volatile Long suid;

    /** true if represents dynamic proxy class */
    private boolean isProxy;
    /** true if represents enum type */
    private boolean isEnum;
    /** true if represents record type */
    private boolean isRecord;
    /** true if represented class implements Serializable */
    private boolean serializable;
    /** true if represented class implements Externalizable */
    private boolean externalizable;
    /** true if desc has data written by class-defined writeObject method */
    private boolean hasWriteObjectData;
    /**
     * true if desc has externalizable data written in block data format; this
     * must be true by default to accommodate ObjectInputStream subclasses which
     * override readClassDescriptor() to return class descriptors obtained from
     * ObjectStreamClass.lookup() (see 4461737)
     */
    private boolean hasBlockExternalData = true;

    /**
     * Contains information about InvalidClassException instances to be thrown
     * when attempting operations on an invalid class. Note that instances of
     * this class are immutable and are potentially shared among
     * ObjectStreamClass instances.
     */
    private static class ExceptionInfo {
        private final String className;
        private final String message;

        ExceptionInfo(String cn, String msg) {
            className = cn;
            message = msg;
        }

        /**
         * Returns (does not throw) an InvalidClassException instance created
         * from the information in this object, suitable for being thrown by
         * the caller.
         */
        InvalidClassException newInvalidClassException() {
            return new InvalidClassException(className, message);
        }
    }

    /** exception (if any) thrown while attempting to resolve class */
    private ClassNotFoundException resolveEx;
    /** exception (if any) to throw if non-enum deserialization attempted */
    private ExceptionInfo deserializeEx;
    /** exception (if any) to throw if non-enum serialization attempted */
    private ExceptionInfo serializeEx;
    /** exception (if any) to throw if default serialization attempted */
    private ExceptionInfo defaultSerializeEx;

    /** serializable fields */
    private ObjectStreamField[] fields;
    /** aggregate marshalled size of primitive fields */
    private int primDataSize;
    /** number of non-primitive fields */
    private int numObjFields;
    /** reflector for setting/getting serializable field values */
    private FieldReflector fieldRefl;
    /** data layout of serialized objects described by this class desc */
    private volatile ClassDataSlot[] dataLayout;

    /** serialization-appropriate constructor, or null if none */
    private Constructor<?> cons;
    /** record canonical constructor (shared among OSCs for same class), or null */
    private MethodHandle canonicalCtr;
    /** cache of record deserialization constructors per unique set of stream fields
     * (shared among OSCs for same class), or null */
    private DeserializationConstructorsCache deserializationCtrs;
    /** session-cache of record deserialization constructor
     * (in de-serialized OSC only), or null */
    private MethodHandle deserializationCtr;
    /** protection domains that need to be checked when calling the constructor */
    private ProtectionDomain[] domains;

    /** class-defined writeObject method, or null if none */
    private Method writeObjectMethod;
    /** class-defined readObject method, or null if none */
    private Method readObjectMethod;
    /** class-defined readObjectNoData method, or null if none */
    private Method readObjectNoDataMethod;
    /** class-defined writeReplace method, or null if none */
    private Method writeReplaceMethod;
    /** class-defined readResolve method, or null if none */
    private Method readResolveMethod;

    /** local class descriptor for represented class (may point to self) */
    private ObjectStreamClass localDesc;
    /** superclass descriptor appearing in stream */
    private ObjectStreamClass superDesc;

    /** true if, and only if, the object has been correctly initialized */
    private boolean initialized;

    /**
     * Initializes native code.
     */
    private static native void initNative();
    static {
        initNative();
    }

    /**
     * Find the descriptor for a class that can be serialized.  Creates an
     * ObjectStreamClass instance if one does not exist yet for class. Null is
     * returned if the specified class does not implement java.io.Serializable
     * or java.io.Externalizable.
     *
     * @param   cl class for which to get the descriptor
     * @return  the class descriptor for the specified class
     */
    public static ObjectStreamClass lookup(Class<?> cl) {
        return lookup(cl, false);
    }

    /**
     * Returns the descriptor for any class, regardless of whether it
     * implements {@link Serializable}.
     *
     * @param        cl class for which to get the descriptor
     * @return       the class descriptor for the specified class
     * @since 1.6
     */
    public static ObjectStreamClass lookupAny(Class<?> cl) {
        return lookup(cl, true);
    }

    /**
     * Returns the name of the class described by this descriptor.
     * This method returns the name of the class in the format that
     * is used by the {@link Class#getName} method.
     *
     * @return a string representing the name of the class
     */
    public String getName() {
        return name;
    }

    /**
     * Return the serialVersionUID for this class.  The serialVersionUID
     * defines a set of classes all with the same name that have evolved from a
     * common root class and agree to be serialized and deserialized using a
     * common format.  NonSerializable classes have a serialVersionUID of 0L.
     *
     * @return  the SUID of the class described by this descriptor
     */
    @SuppressWarnings("removal")
    public long getSerialVersionUID() {
        // REMIND: synchronize instead of relying on volatile?
        if (suid == null) {
            if (isRecord)
                return 0L;

            suid = AccessController.doPrivileged(
                new PrivilegedAction<Long>() {
                    public Long run() {
                        return computeDefaultSUID(cl);
                    }
                }
            );
        }
        return suid.longValue();
    }

    /**
     * Return the class in the local VM that this version is mapped to.  Null
     * is returned if there is no corresponding local class.
     *
     * @return  the {@code Class} instance that this descriptor represents
     */
    @SuppressWarnings("removal")
    @CallerSensitive
    public Class<?> forClass() {
        if (cl == null) {
            return null;
        }
        requireInitialized();
        if (System.getSecurityManager() != null) {
            Class<?> caller = Reflection.getCallerClass();
            if (ReflectUtil.needsPackageAccessCheck(caller.getClassLoader(), cl.getClassLoader())) {
                ReflectUtil.checkPackageAccess(cl);
            }
        }
        return cl;
    }

    /**
     * Return an array of the fields of this serializable class.
     *
     * @return  an array containing an element for each persistent field of
     *          this class. Returns an array of length zero if there are no
     *          fields.
     * @since 1.2
     */
    public ObjectStreamField[] getFields() {
        return getFields(true);
    }

    /**
     * Get the field of this class by name.
     *
     * @param   name the name of the data field to look for
     * @return  The ObjectStreamField object of the named field or null if
     *          there is no such named field.
     */
    public ObjectStreamField getField(String name) {
        return getField(name, null);
    }

    /**
     * Return a string describing this ObjectStreamClass.
     */
    public String toString() {
        return name + ": static final long serialVersionUID = " +
            getSerialVersionUID() + "L;";
    }

    /**
     * Looks up and returns class descriptor for given class, or null if class
     * is non-serializable and "all" is set to false.
     *
     * @param   cl class to look up
     * @param   all if true, return descriptors for all classes; if false, only
     *          return descriptors for serializable classes
     */
    static ObjectStreamClass lookup(Class<?> cl, boolean all) {
        if (!(all || Serializable.class.isAssignableFrom(cl))) {
            return null;
        }
        return Caches.localDescs.get(cl);
    }

    /**
     * Creates local class descriptor representing given class.
     */
    @SuppressWarnings("removal")
    private ObjectStreamClass(final Class<?> cl) {
        this.cl = cl;
        name = cl.getName();
        isProxy = Proxy.isProxyClass(cl);
        isEnum = Enum.class.isAssignableFrom(cl);
        isRecord = cl.isRecord();
        serializable = Serializable.class.isAssignableFrom(cl);
        externalizable = Externalizable.class.isAssignableFrom(cl);

        Class<?> superCl = cl.getSuperclass();
        superDesc = (superCl != null) ? lookup(superCl, false) : null;
        localDesc = this;

        if (serializable) {
            AccessController.doPrivileged(new PrivilegedAction<>() {
                public Void run() {
                    if (isEnum) {
                        suid = 0L;
                        fields = NO_FIELDS;
                        return null;
                    }
                    if (cl.isArray()) {
                        fields = NO_FIELDS;
                        return null;
                    }

                    suid = getDeclaredSUID(cl);
                    try {
                        fields = getSerialFields(cl);
                        computeFieldOffsets();
                    } catch (InvalidClassException e) {
                        serializeEx = deserializeEx =
                            new ExceptionInfo(e.classname, e.getMessage());
                        fields = NO_FIELDS;
                    }

                    if (isRecord) {
                        canonicalCtr = canonicalRecordCtr(cl);
                        deserializationCtrs = new DeserializationConstructorsCache();
                    } else if (externalizable) {
                        cons = getExternalizableConstructor(cl);
                    } else {
                        cons = getSerializableConstructor(cl);
                        writeObjectMethod = getPrivateMethod(cl, "writeObject",
                            new Class<?>[] { ObjectOutputStream.class },
                            Void.TYPE);
                        readObjectMethod = getPrivateMethod(cl, "readObject",
                            new Class<?>[] { ObjectInputStream.class },
                            Void.TYPE);
                        readObjectNoDataMethod = getPrivateMethod(
                            cl, "readObjectNoData", null, Void.TYPE);
                        hasWriteObjectData = (writeObjectMethod != null);
                    }
                    domains = getProtectionDomains(cons, cl);
                    writeReplaceMethod = getInheritableMethod(
                        cl, "writeReplace", null, Object.class);
                    readResolveMethod = getInheritableMethod(
                        cl, "readResolve", null, Object.class);
                    return null;
                }
            });
        } else {
            suid = 0L;
            fields = NO_FIELDS;
        }

        try {
            fieldRefl = getReflector(fields, this);
        } catch (InvalidClassException ex) {
            // field mismatches impossible when matching local fields vs. self
            throw new InternalError(ex);
        }

        if (deserializeEx == null) {
            if (isEnum) {
                deserializeEx = new ExceptionInfo(name, "enum type");
            } else if (cons == null && !isRecord) {
                deserializeEx = new ExceptionInfo(name, "no valid constructor");
            }
        }
        if (isRecord && canonicalCtr == null) {
            deserializeEx = new ExceptionInfo(name, "record canonical constructor not found");
        } else {
            for (int i = 0; i < fields.length; i++) {
                if (fields[i].getField() == null) {
                    defaultSerializeEx = new ExceptionInfo(
                        name, "unmatched serializable field(s) declared");
                }
            }
        }
        initialized = true;
    }

    /**
     * Creates blank class descriptor which should be initialized via a
     * subsequent call to initProxy(), initNonProxy() or readNonProxy().
     */
    ObjectStreamClass() {
    }

    /**
     * Creates a PermissionDomain that grants no permission.
     */
    private ProtectionDomain noPermissionsDomain() {
        PermissionCollection perms = new Permissions();
        perms.setReadOnly();
        return new ProtectionDomain(null, perms);
    }

    /**
     * Aggregate the ProtectionDomains of all the classes that separate
     * a concrete class {@code cl} from its ancestor's class declaring
     * a constructor {@code cons}.
     *
     * If {@code cl} is defined by the boot loader, or the constructor
     * {@code cons} is declared by {@code cl}, or if there is no security
     * manager, then this method does nothing and {@code null} is returned.
     *
     * @param cons A constructor declared by {@code cl} or one of its
     *             ancestors.
     * @param cl A concrete class, which is either the class declaring
     *           the constructor {@code cons}, or a serializable subclass
     *           of that class.
     * @return An array of ProtectionDomain representing the set of
     *         ProtectionDomain that separate the concrete class {@code cl}
     *         from its ancestor's declaring {@code cons}, or {@code null}.
     */
    @SuppressWarnings("removal")
    private ProtectionDomain[] getProtectionDomains(Constructor<?> cons,
                                                    Class<?> cl) {
        ProtectionDomain[] domains = null;
        if (cons != null && cl.getClassLoader() != null
                && System.getSecurityManager() != null) {
            Class<?> cls = cl;
            Class<?> fnscl = cons.getDeclaringClass();
            Set<ProtectionDomain> pds = null;
            while (cls != fnscl) {
                ProtectionDomain pd = cls.getProtectionDomain();
                if (pd != null) {
                    if (pds == null) pds = new HashSet<>();
                    pds.add(pd);
                }
                cls = cls.getSuperclass();
                if (cls == null) {
                    // that's not supposed to happen
                    // make a ProtectionDomain with no permission.
                    // should we throw instead?
                    if (pds == null) pds = new HashSet<>();
                    else pds.clear();
                    pds.add(noPermissionsDomain());
                    break;
                }
            }
            if (pds != null) {
                domains = pds.toArray(new ProtectionDomain[0]);
            }
        }
        return domains;
    }

    /**
     * Initializes class descriptor representing a proxy class.
     */
    void initProxy(Class<?> cl,
                   ClassNotFoundException resolveEx,
                   ObjectStreamClass superDesc)
        throws InvalidClassException
    {
        ObjectStreamClass osc = null;
        if (cl != null) {
            osc = lookup(cl, true);
            if (!osc.isProxy) {
                throw new InvalidClassException(
                    "cannot bind proxy descriptor to a non-proxy class");
            }
        }
        this.cl = cl;
        this.resolveEx = resolveEx;
        this.superDesc = superDesc;
        isProxy = true;
        serializable = true;
        suid = 0L;
        fields = NO_FIELDS;
        if (osc != null) {
            localDesc = osc;
            name = localDesc.name;
            externalizable = localDesc.externalizable;
            writeReplaceMethod = localDesc.writeReplaceMethod;
            readResolveMethod = localDesc.readResolveMethod;
            deserializeEx = localDesc.deserializeEx;
            domains = localDesc.domains;
            cons = localDesc.cons;
        }
        fieldRefl = getReflector(fields, localDesc);
        initialized = true;
    }

    /**
     * Initializes class descriptor representing a non-proxy class.
     */
    void initNonProxy(ObjectStreamClass model,
                      Class<?> cl,
                      ClassNotFoundException resolveEx,
                      ObjectStreamClass superDesc)
        throws InvalidClassException
    {
        long suid = model.getSerialVersionUID();
        ObjectStreamClass osc = null;
        if (cl != null) {
            osc = lookup(cl, true);
            if (osc.isProxy) {
                throw new InvalidClassException(
                        "cannot bind non-proxy descriptor to a proxy class");
            }
            if (model.isEnum != osc.isEnum) {
                throw new InvalidClassException(model.isEnum ?
                        "cannot bind enum descriptor to a non-enum class" :
                        "cannot bind non-enum descriptor to an enum class");
            }

            if (model.serializable == osc.serializable &&
                    !cl.isArray() && !cl.isRecord() &&
                    suid != osc.getSerialVersionUID()) {
                throw new InvalidClassException(osc.name,
                        "local class incompatible: " +
                                "stream classdesc serialVersionUID = " + suid +
                                ", local class serialVersionUID = " +
                                osc.getSerialVersionUID());
            }

            if (!classNamesEqual(model.name, osc.name)) {
                throw new InvalidClassException(osc.name,
                        "local class name incompatible with stream class " +
                                "name \"" + model.name + "\"");
            }

            if (!model.isEnum) {
                if ((model.serializable == osc.serializable) &&
                        (model.externalizable != osc.externalizable)) {
                    throw new InvalidClassException(osc.name,
                            "Serializable incompatible with Externalizable");
                }

                if ((model.serializable != osc.serializable) ||
                        (model.externalizable != osc.externalizable) ||
                        !(model.serializable || model.externalizable)) {
                    deserializeEx = new ExceptionInfo(
                            osc.name, "class invalid for deserialization");
                }
            }
        }

        this.cl = cl;
        this.resolveEx = resolveEx;
        this.superDesc = superDesc;
        name = model.name;
        this.suid = suid;
        isProxy = false;
        isEnum = model.isEnum;
        serializable = model.serializable;
        externalizable = model.externalizable;
        hasBlockExternalData = model.hasBlockExternalData;
        hasWriteObjectData = model.hasWriteObjectData;
        fields = model.fields;
        primDataSize = model.primDataSize;
        numObjFields = model.numObjFields;

        if (osc != null) {
            localDesc = osc;
            isRecord = localDesc.isRecord;
            // canonical record constructor is shared
            canonicalCtr = localDesc.canonicalCtr;
            // cache of deserialization constructors is shared
            deserializationCtrs = localDesc.deserializationCtrs;
            writeObjectMethod = localDesc.writeObjectMethod;
            readObjectMethod = localDesc.readObjectMethod;
            readObjectNoDataMethod = localDesc.readObjectNoDataMethod;
            writeReplaceMethod = localDesc.writeReplaceMethod;
            readResolveMethod = localDesc.readResolveMethod;
            if (deserializeEx == null) {
                deserializeEx = localDesc.deserializeEx;
            }
            domains = localDesc.domains;
            assert cl.isRecord() ? localDesc.cons == null : true;
            cons = localDesc.cons;
        }

        fieldRefl = getReflector(fields, localDesc);
        // reassign to matched fields so as to reflect local unshared settings
        fields = fieldRefl.getFields();

        initialized = true;
    }

    /**
     * Reads non-proxy class descriptor information from given input stream.
     * The resulting class descriptor is not fully functional; it can only be
     * used as input to the ObjectInputStream.resolveClass() and
     * ObjectStreamClass.initNonProxy() methods.
     */
    void readNonProxy(ObjectInputStream in)
        throws IOException, ClassNotFoundException
    {
        name = in.readUTF();
        suid = in.readLong();
        isProxy = false;

        byte flags = in.readByte();
        hasWriteObjectData =
            ((flags & ObjectStreamConstants.SC_WRITE_METHOD) != 0);
        hasBlockExternalData =
            ((flags & ObjectStreamConstants.SC_BLOCK_DATA) != 0);
        externalizable =
            ((flags & ObjectStreamConstants.SC_EXTERNALIZABLE) != 0);
        boolean sflag =
            ((flags & ObjectStreamConstants.SC_SERIALIZABLE) != 0);
        if (externalizable && sflag) {
            throw new InvalidClassException(
                name, "serializable and externalizable flags conflict");
        }
        serializable = externalizable || sflag;
        isEnum = ((flags & ObjectStreamConstants.SC_ENUM) != 0);
        if (isEnum && suid.longValue() != 0L) {
            throw new InvalidClassException(name,
                "enum descriptor has non-zero serialVersionUID: " + suid);
        }

        int numFields = in.readShort();
        if (isEnum && numFields != 0) {
            throw new InvalidClassException(name,
                "enum descriptor has non-zero field count: " + numFields);
        }
        fields = (numFields > 0) ?
            new ObjectStreamField[numFields] : NO_FIELDS;
        for (int i = 0; i < numFields; i++) {
            char tcode = (char) in.readByte();
            String fname = in.readUTF();
            String signature = ((tcode == 'L') || (tcode == '[')) ?
                in.readTypeString() : String.valueOf(tcode);
            try {
                fields[i] = new ObjectStreamField(fname, signature, false);
            } catch (RuntimeException e) {
                throw new InvalidClassException(name,
                                                "invalid descriptor for field " +
                                                fname, e);
            }
        }
        computeFieldOffsets();
    }

    /**
     * Writes non-proxy class descriptor information to given output stream.
     */
    void writeNonProxy(ObjectOutputStream out) throws IOException {
        out.writeUTF(name);
        out.writeLong(getSerialVersionUID());

        byte flags = 0;
        if (externalizable) {
            flags |= ObjectStreamConstants.SC_EXTERNALIZABLE;
            int protocol = out.getProtocolVersion();
            if (protocol != ObjectStreamConstants.PROTOCOL_VERSION_1) {
                flags |= ObjectStreamConstants.SC_BLOCK_DATA;
            }
        } else if (serializable) {
            flags |= ObjectStreamConstants.SC_SERIALIZABLE;
        }
        if (hasWriteObjectData) {
            flags |= ObjectStreamConstants.SC_WRITE_METHOD;
        }
        if (isEnum) {
            flags |= ObjectStreamConstants.SC_ENUM;
        }
        out.writeByte(flags);

        out.writeShort(fields.length);
        for (int i = 0; i < fields.length; i++) {
            ObjectStreamField f = fields[i];
            out.writeByte(f.getTypeCode());
            out.writeUTF(f.getName());
            if (!f.isPrimitive()) {
                out.writeTypeString(f.getTypeString());
            }
        }
    }

    /**
     * Returns ClassNotFoundException (if any) thrown while attempting to
     * resolve local class corresponding to this class descriptor.
     */
    ClassNotFoundException getResolveException() {
        return resolveEx;
    }

    /**
     * Throws InternalError if not initialized.
     */
    private final void requireInitialized() {
        if (!initialized)
            throw new InternalError("Unexpected call when not initialized");
    }

    /**
     * Throws InvalidClassException if not initialized.
     * To be called in cases where an uninitialized class descriptor indicates
     * a problem in the serialization stream.
     */
    final void checkInitialized() throws InvalidClassException {
        if (!initialized) {
            throw new InvalidClassException("Class descriptor should be initialized");
        }
    }

    /**
     * Throws an InvalidClassException if object instances referencing this
     * class descriptor should not be allowed to deserialize.  This method does
     * not apply to deserialization of enum constants.
     */
    void checkDeserialize() throws InvalidClassException {
        requireInitialized();
        if (deserializeEx != null) {
            throw deserializeEx.newInvalidClassException();
        }
    }

    /**
     * Throws an InvalidClassException if objects whose class is represented by
     * this descriptor should not be allowed to serialize.  This method does
     * not apply to serialization of enum constants.
     */
    void checkSerialize() throws InvalidClassException {
        requireInitialized();
        if (serializeEx != null) {
            throw serializeEx.newInvalidClassException();
        }
    }

    /**
     * Throws an InvalidClassException if objects whose class is represented by
     * this descriptor should not be permitted to use default serialization
     * (e.g., if the class declares serializable fields that do not correspond
     * to actual fields, and hence must use the GetField API).  This method
     * does not apply to deserialization of enum constants.
     */
    void checkDefaultSerialize() throws InvalidClassException {
        requireInitialized();
        if (defaultSerializeEx != null) {
            throw defaultSerializeEx.newInvalidClassException();
        }
    }

    /**
     * Returns superclass descriptor.  Note that on the receiving side, the
     * superclass descriptor may be bound to a class that is not a superclass
     * of the subclass descriptor's bound class.
     */
    ObjectStreamClass getSuperDesc() {
        requireInitialized();
        return superDesc;
    }

    /**
     * Returns the "local" class descriptor for the class associated with this
     * class descriptor (i.e., the result of
     * ObjectStreamClass.lookup(this.forClass())) or null if there is no class
     * associated with this descriptor.
     */
    ObjectStreamClass getLocalDesc() {
        requireInitialized();
        return localDesc;
    }

    /**
     * Returns arrays of ObjectStreamFields representing the serializable
     * fields of the represented class.  If copy is true, a clone of this class
     * descriptor's field array is returned, otherwise the array itself is
     * returned.
     */
    ObjectStreamField[] getFields(boolean copy) {
        return copy ? fields.clone() : fields;
    }

    /**
     * Looks up a serializable field of the represented class by name and type.
     * A specified type of null matches all types, Object.class matches all
     * non-primitive types, and any other non-null type matches assignable
     * types only.  Returns matching field, or null if no match found.
     */
    ObjectStreamField getField(String name, Class<?> type) {
        for (int i = 0; i < fields.length; i++) {
            ObjectStreamField f = fields[i];
            if (f.getName().equals(name)) {
                if (type == null ||
                    (type == Object.class && !f.isPrimitive()))
                {
                    return f;
                }
                Class<?> ftype = f.getType();
                if (ftype != null && type.isAssignableFrom(ftype)) {
                    return f;
                }
            }
        }
        return null;
    }

    /**
     * Returns true if class descriptor represents a dynamic proxy class, false
     * otherwise.
     */
    boolean isProxy() {
        requireInitialized();
        return isProxy;
    }

    /**
     * Returns true if class descriptor represents an enum type, false
     * otherwise.
     */
    boolean isEnum() {
        requireInitialized();
        return isEnum;
    }

    /**
     * Returns true if class descriptor represents a record type, false
     * otherwise.
     */
    boolean isRecord() {
        requireInitialized();
        return isRecord;
    }

    /**
     * Returns true if represented class implements Externalizable, false
     * otherwise.
     */
    boolean isExternalizable() {
        requireInitialized();
        return externalizable;
    }

    /**
     * Returns true if represented class implements Serializable, false
     * otherwise.
     */
    boolean isSerializable() {
        requireInitialized();
        return serializable;
    }

    /**
     * Returns true if class descriptor represents externalizable class that
     * has written its data in 1.2 (block data) format, false otherwise.
     */
    boolean hasBlockExternalData() {
        requireInitialized();
        return hasBlockExternalData;
    }

    /**
     * Returns true if class descriptor represents serializable (but not
     * externalizable) class which has written its data via a custom
     * writeObject() method, false otherwise.
     */
    boolean hasWriteObjectData() {
        requireInitialized();
        return hasWriteObjectData;
    }

    /**
     * Returns true if represented class is serializable/externalizable and can
     * be instantiated by the serialization runtime--i.e., if it is
     * externalizable and defines a public no-arg constructor, or if it is
     * non-externalizable and its first non-serializable superclass defines an
     * accessible no-arg constructor.  Otherwise, returns false.
     */
    boolean isInstantiable() {
        requireInitialized();
        return (cons != null);
    }

    /**
     * Returns true if represented class is serializable (but not
     * externalizable) and defines a conformant writeObject method.  Otherwise,
     * returns false.
     */
    boolean hasWriteObjectMethod() {
        requireInitialized();
        return (writeObjectMethod != null);
    }

    /**
     * Returns true if represented class is serializable (but not
     * externalizable) and defines a conformant readObject method.  Otherwise,
     * returns false.
     */
    boolean hasReadObjectMethod() {
        requireInitialized();
        return (readObjectMethod != null);
    }

    /**
     * Returns true if represented class is serializable (but not
     * externalizable) and defines a conformant readObjectNoData method.
     * Otherwise, returns false.
     */
    boolean hasReadObjectNoDataMethod() {
        requireInitialized();
        return (readObjectNoDataMethod != null);
    }

    /**
     * Returns true if represented class is serializable or externalizable and
     * defines a conformant writeReplace method.  Otherwise, returns false.
     */
    boolean hasWriteReplaceMethod() {
        requireInitialized();
        return (writeReplaceMethod != null);
    }

    /**
     * Returns true if represented class is serializable or externalizable and
     * defines a conformant readResolve method.  Otherwise, returns false.
     */
    boolean hasReadResolveMethod() {
        requireInitialized();
        return (readResolveMethod != null);
    }

    /**
     * Creates a new instance of the represented class.  If the class is
     * externalizable, invokes its public no-arg constructor; otherwise, if the
     * class is serializable, invokes the no-arg constructor of the first
     * non-serializable superclass.  Throws UnsupportedOperationException if
     * this class descriptor is not associated with a class, if the associated
     * class is non-serializable or if the appropriate no-arg constructor is
     * inaccessible/unavailable.
     */
    @SuppressWarnings("removal")
    Object newInstance()
        throws InstantiationException, InvocationTargetException,
               UnsupportedOperationException
    {
        requireInitialized();
        if (cons != null) {
            try {
                if (domains == null || domains.length == 0) {
                    return cons.newInstance();
                } else {
                    JavaSecurityAccess jsa = SharedSecrets.getJavaSecurityAccess();
                    PrivilegedAction<?> pea = () -> {
                        try {
                            return cons.newInstance();
                        } catch (InstantiationException
                                 | InvocationTargetException
                                 | IllegalAccessException x) {
                            throw new UndeclaredThrowableException(x);
                        }
                    }; // Can't use PrivilegedExceptionAction with jsa
                    try {
                        return jsa.doIntersectionPrivilege(pea,
                                   AccessController.getContext(),
                                   new AccessControlContext(domains));
                    } catch (UndeclaredThrowableException x) {
                        Throwable cause = x.getCause();
                        if (cause instanceof InstantiationException)
                            throw (InstantiationException) cause;
                        if (cause instanceof InvocationTargetException)
                            throw (InvocationTargetException) cause;
                        if (cause instanceof IllegalAccessException)
                            throw (IllegalAccessException) cause;
                        // not supposed to happen
                        throw x;
                    }
                }
            } catch (IllegalAccessException ex) {
                // should not occur, as access checks have been suppressed
                throw new InternalError(ex);
            } catch (InstantiationError err) {
                var ex = new InstantiationException();
                ex.initCause(err);
                throw ex;
            }
        } else {
            throw new UnsupportedOperationException();
        }
    }

    /**
     * Invokes the writeObject method of the represented serializable class.
     * Throws UnsupportedOperationException if this class descriptor is not
     * associated with a class, or if the class is externalizable,
     * non-serializable or does not define writeObject.
     */
    void invokeWriteObject(Object obj, ObjectOutputStream out)
        throws IOException, UnsupportedOperationException
    {
        requireInitialized();
        if (writeObjectMethod != null) {
            try {
                writeObjectMethod.invoke(obj, new Object[]{ out });
            } catch (InvocationTargetException ex) {
                Throwable th = ex.getCause();
                if (th instanceof IOException) {
                    throw (IOException) th;
                } else {
                    throwMiscException(th);
                }
            } catch (IllegalAccessException ex) {
                // should not occur, as access checks have been suppressed
                throw new InternalError(ex);
            }
        } else {
            throw new UnsupportedOperationException();
        }
    }

    /**
     * Invokes the readObject method of the represented serializable class.
     * Throws UnsupportedOperationException if this class descriptor is not
     * associated with a class, or if the class is externalizable,
     * non-serializable or does not define readObject.
     */
    void invokeReadObject(Object obj, ObjectInputStream in)
        throws ClassNotFoundException, IOException,
               UnsupportedOperationException
    {
        requireInitialized();
        if (readObjectMethod != null) {
            try {
                readObjectMethod.invoke(obj, new Object[]{ in });
            } catch (InvocationTargetException ex) {
                Throwable th = ex.getCause();
                if (th instanceof ClassNotFoundException) {
                    throw (ClassNotFoundException) th;
                } else if (th instanceof IOException) {
                    throw (IOException) th;
                } else {
                    throwMiscException(th);
                }
            } catch (IllegalAccessException ex) {
                // should not occur, as access checks have been suppressed
                throw new InternalError(ex);
            }
        } else {
            throw new UnsupportedOperationException();
        }
    }

    /**
     * Invokes the readObjectNoData method of the represented serializable
     * class.  Throws UnsupportedOperationException if this class descriptor is
     * not associated with a class, or if the class is externalizable,
     * non-serializable or does not define readObjectNoData.
     */
    void invokeReadObjectNoData(Object obj)
        throws IOException, UnsupportedOperationException
    {
        requireInitialized();
        if (readObjectNoDataMethod != null) {
            try {
                readObjectNoDataMethod.invoke(obj, (Object[]) null);
            } catch (InvocationTargetException ex) {
                Throwable th = ex.getCause();
                if (th instanceof ObjectStreamException) {
                    throw (ObjectStreamException) th;
                } else {
                    throwMiscException(th);
                }
            } catch (IllegalAccessException ex) {
                // should not occur, as access checks have been suppressed
                throw new InternalError(ex);
            }
        } else {
            throw new UnsupportedOperationException();
        }
    }

    /**
     * Invokes the writeReplace method of the represented serializable class and
     * returns the result.  Throws UnsupportedOperationException if this class
     * descriptor is not associated with a class, or if the class is
     * non-serializable or does not define writeReplace.
     */
    Object invokeWriteReplace(Object obj)
        throws IOException, UnsupportedOperationException
    {
        requireInitialized();
        if (writeReplaceMethod != null) {
            try {
                return writeReplaceMethod.invoke(obj, (Object[]) null);
            } catch (InvocationTargetException ex) {
                Throwable th = ex.getCause();
                if (th instanceof ObjectStreamException) {
                    throw (ObjectStreamException) th;
                } else {
                    throwMiscException(th);
                    throw new InternalError(th);  // never reached
                }
            } catch (IllegalAccessException ex) {
                // should not occur, as access checks have been suppressed
                throw new InternalError(ex);
            }
        } else {
            throw new UnsupportedOperationException();
        }
    }

    /**
     * Invokes the readResolve method of the represented serializable class and
     * returns the result.  Throws UnsupportedOperationException if this class
     * descriptor is not associated with a class, or if the class is
     * non-serializable or does not define readResolve.
     */
    Object invokeReadResolve(Object obj)
        throws IOException, UnsupportedOperationException
    {
        requireInitialized();
        if (readResolveMethod != null) {
            try {
                return readResolveMethod.invoke(obj, (Object[]) null);
            } catch (InvocationTargetException ex) {
                Throwable th = ex.getCause();
                if (th instanceof ObjectStreamException) {
                    throw (ObjectStreamException) th;
                } else {
                    throwMiscException(th);
                    throw new InternalError(th);  // never reached
                }
            } catch (IllegalAccessException ex) {
                // should not occur, as access checks have been suppressed
                throw new InternalError(ex);
            }
        } else {
            throw new UnsupportedOperationException();
        }
    }

    /**
     * Class representing the portion of an object's serialized form allotted
     * to data described by a given class descriptor.  If "hasData" is false,
     * the object's serialized form does not contain data associated with the
     * class descriptor.
     */
    static class ClassDataSlot {

        /** class descriptor "occupying" this slot */
        final ObjectStreamClass desc;
        /** true if serialized form includes data for this slot's descriptor */
        final boolean hasData;

        ClassDataSlot(ObjectStreamClass desc, boolean hasData) {
            this.desc = desc;
            this.hasData = hasData;
        }
    }

    /**
     * Returns array of ClassDataSlot instances representing the data layout
     * (including superclass data) for serialized objects described by this
     * class descriptor.  ClassDataSlots are ordered by inheritance with those
     * containing "higher" superclasses appearing first.  The final
     * ClassDataSlot contains a reference to this descriptor.
     */
    ClassDataSlot[] getClassDataLayout() throws InvalidClassException {
        // REMIND: synchronize instead of relying on volatile?
        if (dataLayout == null) {
            dataLayout = getClassDataLayout0();
        }
        return dataLayout;
    }

    private ClassDataSlot[] getClassDataLayout0()
        throws InvalidClassException
    {
        ArrayList<ClassDataSlot> slots = new ArrayList<>();
        Class<?> start = cl, end = cl;

        // locate closest non-serializable superclass
        while (end != null && Serializable.class.isAssignableFrom(end)) {
            end = end.getSuperclass();
        }

        HashSet<String> oscNames = new HashSet<>(3);

        for (ObjectStreamClass d = this; d != null; d = d.superDesc) {
            if (oscNames.contains(d.name)) {
                throw new InvalidClassException("Circular reference.");
            } else {
                oscNames.add(d.name);
            }

            // search up inheritance hierarchy for class with matching name
            String searchName = (d.cl != null) ? d.cl.getName() : d.name;
            Class<?> match = null;
            for (Class<?> c = start; c != end; c = c.getSuperclass()) {
                if (searchName.equals(c.getName())) {
                    match = c;
                    break;
                }
            }

            // add "no data" slot for each unmatched class below match
            if (match != null) {
                for (Class<?> c = start; c != match; c = c.getSuperclass()) {
                    slots.add(new ClassDataSlot(
                        ObjectStreamClass.lookup(c, true), false));
                }
                start = match.getSuperclass();
            }

            // record descriptor/class pairing
            slots.add(new ClassDataSlot(d.getVariantFor(match), true));
        }

        // add "no data" slot for any leftover unmatched classes
        for (Class<?> c = start; c != end; c = c.getSuperclass()) {
            slots.add(new ClassDataSlot(
                ObjectStreamClass.lookup(c, true), false));
        }

        // order slots from superclass -> subclass
        Collections.reverse(slots);
        return slots.toArray(new ClassDataSlot[slots.size()]);
    }

    /**
     * Returns aggregate size (in bytes) of marshalled primitive field values
     * for represented class.
     */
    int getPrimDataSize() {
        return primDataSize;
    }

    /**
     * Returns number of non-primitive serializable fields of represented
     * class.
     */
    int getNumObjFields() {
        return numObjFields;
    }

    /**
     * Fetches the serializable primitive field values of object obj and
     * marshals them into byte array buf starting at offset 0.  It is the
     * responsibility of the caller to ensure that obj is of the proper type if
     * non-null.
     */
    void getPrimFieldValues(Object obj, byte[] buf) {
        fieldRefl.getPrimFieldValues(obj, buf);
    }

    /**
     * Sets the serializable primitive fields of object obj using values
     * unmarshalled from byte array buf starting at offset 0.  It is the
     * responsibility of the caller to ensure that obj is of the proper type if
     * non-null.
     */
    void setPrimFieldValues(Object obj, byte[] buf) {
        fieldRefl.setPrimFieldValues(obj, buf);
    }

    /**
     * Fetches the serializable object field values of object obj and stores
     * them in array vals starting at offset 0.  It is the responsibility of
     * the caller to ensure that obj is of the proper type if non-null.
     */
    void getObjFieldValues(Object obj, Object[] vals) {
        fieldRefl.getObjFieldValues(obj, vals);
    }

    /**
     * Checks that the given values, from array vals starting at offset 0,
     * are assignable to the given serializable object fields.
     * @throws ClassCastException if any value is not assignable
     */
    void checkObjFieldValueTypes(Object obj, Object[] vals) {
        fieldRefl.checkObjectFieldValueTypes(obj, vals);
    }

    /**
     * Sets the serializable object fields of object obj using values from
     * array vals starting at offset 0.  It is the responsibility of the caller
     * to ensure that obj is of the proper type if non-null.
     */
    void setObjFieldValues(Object obj, Object[] vals) {
        fieldRefl.setObjFieldValues(obj, vals);
    }

    /**
     * Calculates and sets serializable field offsets, as well as primitive
     * data size and object field count totals.  Throws InvalidClassException
     * if fields are illegally ordered.
     */
    private void computeFieldOffsets() throws InvalidClassException {
        primDataSize = 0;
        numObjFields = 0;
        int firstObjIndex = -1;

        for (int i = 0; i < fields.length; i++) {
            ObjectStreamField f = fields[i];
            switch (f.getTypeCode()) {
                case 'Z', 'B' -> f.setOffset(primDataSize++);
                case 'C', 'S' -> {
                    f.setOffset(primDataSize);
                    primDataSize += 2;
                }
                case 'I', 'F' -> {
                    f.setOffset(primDataSize);
                    primDataSize += 4;
                }
                case 'J', 'D' -> {
                    f.setOffset(primDataSize);
                    primDataSize += 8;
                }
                case '[', 'L' -> {
                    f.setOffset(numObjFields++);
                    if (firstObjIndex == -1) {
                        firstObjIndex = i;
                    }
                }
                default -> throw new InternalError();
            }
        }
        if (firstObjIndex != -1 &&
            firstObjIndex + numObjFields != fields.length)
        {
            throw new InvalidClassException(name, "illegal field order");
        }
    }

    /**
     * If given class is the same as the class associated with this class
     * descriptor, returns reference to this class descriptor.  Otherwise,
     * returns variant of this class descriptor bound to given class.
     */
    private ObjectStreamClass getVariantFor(Class<?> cl)
        throws InvalidClassException
    {
        if (this.cl == cl) {
            return this;
        }
        ObjectStreamClass desc = new ObjectStreamClass();
        if (isProxy) {
            desc.initProxy(cl, null, superDesc);
        } else {
            desc.initNonProxy(this, cl, null, superDesc);
        }
        return desc;
    }

    /**
     * Returns public no-arg constructor of given class, or null if none found.
     * Access checks are disabled on the returned constructor (if any), since
     * the defining class may still be non-public.
     */
    private static Constructor<?> getExternalizableConstructor(Class<?> cl) {
        try {
            Constructor<?> cons = cl.getDeclaredConstructor((Class<?>[]) null);
            cons.setAccessible(true);
            return ((cons.getModifiers() & Modifier.PUBLIC) != 0) ?
                cons : null;
        } catch (NoSuchMethodException ex) {
            return null;
        }
    }

    /**
     * Returns subclass-accessible no-arg constructor of first non-serializable
     * superclass, or null if none found.  Access checks are disabled on the
     * returned constructor (if any).
     */
    private static Constructor<?> getSerializableConstructor(Class<?> cl) {
        return reflFactory.newConstructorForSerialization(cl);
    }

    /**
     * Returns the canonical constructor for the given record class, or null if
     * the not found ( which should never happen for correctly generated record
     * classes ).
     */
    @SuppressWarnings("removal")
    private static MethodHandle canonicalRecordCtr(Class<?> cls) {
        assert cls.isRecord() : "Expected record, got: " + cls;
        PrivilegedAction<MethodHandle> pa = () -> {
            Class<?>[] paramTypes = Arrays.stream(cls.getRecordComponents())
                                          .map(RecordComponent::getType)
                                          .toArray(Class<?>[]::new);
            try {
                Constructor<?> ctr = cls.getDeclaredConstructor(paramTypes);
                ctr.setAccessible(true);
                return MethodHandles.lookup().unreflectConstructor(ctr);
            } catch (IllegalAccessException | NoSuchMethodException e) {
                return null;
            }
        };
        return AccessController.doPrivileged(pa);
    }

    /**
     * Returns the canonical constructor, if the local class equivalent of this
     * stream class descriptor is a record class, otherwise null.
     */
    MethodHandle getRecordConstructor() {
        return canonicalCtr;
    }

    /**
     * Returns non-static, non-abstract method with given signature provided it
     * is defined by or accessible (via inheritance) by the given class, or
     * null if no match found.  Access checks are disabled on the returned
     * method (if any).
     */
    private static Method getInheritableMethod(Class<?> cl, String name,
                                               Class<?>[] argTypes,
                                               Class<?> returnType)
    {
        Method meth = null;
        Class<?> defCl = cl;
        while (defCl != null) {
            try {
                meth = defCl.getDeclaredMethod(name, argTypes);
                break;
            } catch (NoSuchMethodException ex) {
                defCl = defCl.getSuperclass();
            }
        }

        if ((meth == null) || (meth.getReturnType() != returnType)) {
            return null;
        }
        meth.setAccessible(true);
        int mods = meth.getModifiers();
        if ((mods & (Modifier.STATIC | Modifier.ABSTRACT)) != 0) {
            return null;
        } else if ((mods & (Modifier.PUBLIC | Modifier.PROTECTED)) != 0) {
            return meth;
        } else if ((mods & Modifier.PRIVATE) != 0) {
            return (cl == defCl) ? meth : null;
        } else {
            return packageEquals(cl, defCl) ? meth : null;
        }
    }

    /**
     * Returns non-static private method with given signature defined by given
     * class, or null if none found.  Access checks are disabled on the
     * returned method (if any).
     */
    private static Method getPrivateMethod(Class<?> cl, String name,
                                           Class<?>[] argTypes,
                                           Class<?> returnType)
    {
        try {
            Method meth = cl.getDeclaredMethod(name, argTypes);
            meth.setAccessible(true);
            int mods = meth.getModifiers();
            return ((meth.getReturnType() == returnType) &&
                    ((mods & Modifier.STATIC) == 0) &&
                    ((mods & Modifier.PRIVATE) != 0)) ? meth : null;
        } catch (NoSuchMethodException ex) {
            return null;
        }
    }

    /**
     * Returns true if classes are defined in the same runtime package, false
     * otherwise.
     */
    private static boolean packageEquals(Class<?> cl1, Class<?> cl2) {
        return cl1.getClassLoader() == cl2.getClassLoader() &&
                cl1.getPackageName() == cl2.getPackageName();
    }

    /**
     * Compares class names for equality, ignoring package names.  Returns true
     * if class names equal, false otherwise.
     */
    private static boolean classNamesEqual(String name1, String name2) {
        int idx1 = name1.lastIndexOf('.') + 1;
        int idx2 = name2.lastIndexOf('.') + 1;
        int len1 = name1.length() - idx1;
        int len2 = name2.length() - idx2;
        return len1 == len2 &&
                name1.regionMatches(idx1, name2, idx2, len1);
    }

    /**
     * Returns JVM type signature for given list of parameters and return type.
     */
    private static String getMethodSignature(Class<?>[] paramTypes,
                                             Class<?> retType)
    {
        StringBuilder sb = new StringBuilder();
        sb.append('(');
        for (int i = 0; i < paramTypes.length; i++) {
            sb.append(paramTypes[i].descriptorString());
        }
        sb.append(')');
        sb.append(retType.descriptorString());
        return sb.toString();
    }

    /**
     * Convenience method for throwing an exception that is either a
     * RuntimeException, Error, or of some unexpected type (in which case it is
     * wrapped inside an IOException).
     */
    private static void throwMiscException(Throwable th) throws IOException {
        if (th instanceof RuntimeException) {
            throw (RuntimeException) th;
        } else if (th instanceof Error) {
            throw (Error) th;
        } else {
            throw new IOException("unexpected exception type", th);
        }
    }

    /**
     * Returns ObjectStreamField array describing the serializable fields of
     * the given class.  Serializable fields backed by an actual field of the
     * class are represented by ObjectStreamFields with corresponding non-null
     * Field objects.  Throws InvalidClassException if the (explicitly
     * declared) serializable fields are invalid.
     */
    private static ObjectStreamField[] getSerialFields(Class<?> cl)
        throws InvalidClassException
    {
        if (!Serializable.class.isAssignableFrom(cl))
            return NO_FIELDS;

        ObjectStreamField[] fields;
        if (cl.isRecord()) {
            fields = getDefaultSerialFields(cl);
            Arrays.sort(fields);
        } else if (!Externalizable.class.isAssignableFrom(cl) &&
            !Proxy.isProxyClass(cl) &&
                   !cl.isInterface()) {
            if ((fields = getDeclaredSerialFields(cl)) == null) {
                fields = getDefaultSerialFields(cl);
            }
            Arrays.sort(fields);
        } else {
            fields = NO_FIELDS;
        }
        return fields;
    }

    /**
     * Returns serializable fields of given class as defined explicitly by a
     * "serialPersistentFields" field, or null if no appropriate
     * "serialPersistentFields" field is defined.  Serializable fields backed
     * by an actual field of the class are represented by ObjectStreamFields
     * with corresponding non-null Field objects.  For compatibility with past
     * releases, a "serialPersistentFields" field with a null value is
     * considered equivalent to not declaring "serialPersistentFields".  Throws
     * InvalidClassException if the declared serializable fields are
     * invalid--e.g., if multiple fields share the same name.
     */
    private static ObjectStreamField[] getDeclaredSerialFields(Class<?> cl)
        throws InvalidClassException
    {
        ObjectStreamField[] serialPersistentFields = null;
        try {
            Field f = cl.getDeclaredField("serialPersistentFields");
            int mask = Modifier.PRIVATE | Modifier.STATIC | Modifier.FINAL;
            if ((f.getModifiers() & mask) == mask) {
                f.setAccessible(true);
                serialPersistentFields = (ObjectStreamField[]) f.get(null);
            }
        } catch (Exception ex) {
        }
        if (serialPersistentFields == null) {
            return null;
        } else if (serialPersistentFields.length == 0) {
            return NO_FIELDS;
        }

        ObjectStreamField[] boundFields =
            new ObjectStreamField[serialPersistentFields.length];
        Set<String> fieldNames = HashSet.newHashSet(serialPersistentFields.length);

        for (int i = 0; i < serialPersistentFields.length; i++) {
            ObjectStreamField spf = serialPersistentFields[i];

            String fname = spf.getName();
            if (fieldNames.contains(fname)) {
                throw new InvalidClassException(
                    "multiple serializable fields named " + fname);
            }
            fieldNames.add(fname);

            try {
                Field f = cl.getDeclaredField(fname);
                if ((f.getType() == spf.getType()) &&
                    ((f.getModifiers() & Modifier.STATIC) == 0))
                {
                    boundFields[i] =
                        new ObjectStreamField(f, spf.isUnshared(), true);
                }
            } catch (NoSuchFieldException ex) {
            }
            if (boundFields[i] == null) {
                boundFields[i] = new ObjectStreamField(
                    fname, spf.getType(), spf.isUnshared());
            }
        }
        return boundFields;
    }

    /**
     * Returns array of ObjectStreamFields corresponding to all non-static
     * non-transient fields declared by given class.  Each ObjectStreamField
     * contains a Field object for the field it represents.  If no default
     * serializable fields exist, NO_FIELDS is returned.
     */
    private static ObjectStreamField[] getDefaultSerialFields(Class<?> cl) {
        Field[] clFields = cl.getDeclaredFields();
        ArrayList<ObjectStreamField> list = new ArrayList<>();
        int mask = Modifier.STATIC | Modifier.TRANSIENT;

        for (int i = 0; i < clFields.length; i++) {
            if ((clFields[i].getModifiers() & mask) == 0) {
                list.add(new ObjectStreamField(clFields[i], false, true));
            }
        }
        int size = list.size();
        return (size == 0) ? NO_FIELDS :
            list.toArray(new ObjectStreamField[size]);
    }

    /**
     * Returns explicit serial version UID value declared by given class, or
     * null if none.
     */
    private static Long getDeclaredSUID(Class<?> cl) {
        try {
            Field f = cl.getDeclaredField("serialVersionUID");
            int mask = Modifier.STATIC | Modifier.FINAL;
            if ((f.getModifiers() & mask) == mask) {
                f.setAccessible(true);
                return f.getLong(null);
            }
        } catch (Exception ex) {
        }
        return null;
    }

    /**
     * Computes the default serial version UID value for the given class.
     */
    private static long computeDefaultSUID(Class<?> cl) {
        if (!Serializable.class.isAssignableFrom(cl) || Proxy.isProxyClass(cl))
        {
            return 0L;
        }

        try {
            ByteArrayOutputStream bout = new ByteArrayOutputStream();
            DataOutputStream dout = new DataOutputStream(bout);

            dout.writeUTF(cl.getName());

            int classMods = cl.getModifiers() &
                (Modifier.PUBLIC | Modifier.FINAL |
                 Modifier.INTERFACE | Modifier.ABSTRACT);

            /*
             * compensate for javac bug in which ABSTRACT bit was set for an
             * interface only if the interface declared methods
             */
            Method[] methods = cl.getDeclaredMethods();
            if ((classMods & Modifier.INTERFACE) != 0) {
                classMods = (methods.length > 0) ?
                    (classMods | Modifier.ABSTRACT) :
                    (classMods & ~Modifier.ABSTRACT);
            }
            dout.writeInt(classMods);

            if (!cl.isArray()) {
                /*
                 * compensate for change in 1.2FCS in which
                 * Class.getInterfaces() was modified to return Cloneable and
                 * Serializable for array classes.
                 */
                Class<?>[] interfaces = cl.getInterfaces();
                String[] ifaceNames = new String[interfaces.length];
                for (int i = 0; i < interfaces.length; i++) {
                    ifaceNames[i] = interfaces[i].getName();
                }
                Arrays.sort(ifaceNames);
                for (int i = 0; i < ifaceNames.length; i++) {
                    dout.writeUTF(ifaceNames[i]);
                }
            }

            Field[] fields = cl.getDeclaredFields();
            MemberSignature[] fieldSigs = new MemberSignature[fields.length];
            for (int i = 0; i < fields.length; i++) {
                fieldSigs[i] = new MemberSignature(fields[i]);
            }
            Arrays.sort(fieldSigs, new Comparator<>() {
                public int compare(MemberSignature ms1, MemberSignature ms2) {
                    return ms1.name.compareTo(ms2.name);
                }
            });
            for (int i = 0; i < fieldSigs.length; i++) {
                MemberSignature sig = fieldSigs[i];
                int mods = sig.member.getModifiers() &
                    (Modifier.PUBLIC | Modifier.PRIVATE | Modifier.PROTECTED |
                     Modifier.STATIC | Modifier.FINAL | Modifier.VOLATILE |
                     Modifier.TRANSIENT);
                if (((mods & Modifier.PRIVATE) == 0) ||
                    ((mods & (Modifier.STATIC | Modifier.TRANSIENT)) == 0))
                {
                    dout.writeUTF(sig.name);
                    dout.writeInt(mods);
                    dout.writeUTF(sig.signature);
                }
            }

            if (hasStaticInitializer(cl)) {
                dout.writeUTF("<clinit>");
                dout.writeInt(Modifier.STATIC);
                dout.writeUTF("()V");
            }

            Constructor<?>[] cons = cl.getDeclaredConstructors();
            MemberSignature[] consSigs = new MemberSignature[cons.length];
            for (int i = 0; i < cons.length; i++) {
                consSigs[i] = new MemberSignature(cons[i]);
            }
            Arrays.sort(consSigs, new Comparator<>() {
                public int compare(MemberSignature ms1, MemberSignature ms2) {
                    return ms1.signature.compareTo(ms2.signature);
                }
            });
            for (int i = 0; i < consSigs.length; i++) {
                MemberSignature sig = consSigs[i];
                int mods = sig.member.getModifiers() &
                    (Modifier.PUBLIC | Modifier.PRIVATE | Modifier.PROTECTED |
                     Modifier.STATIC | Modifier.FINAL |
                     Modifier.SYNCHRONIZED | Modifier.NATIVE |
                     Modifier.ABSTRACT | Modifier.STRICT);
                if ((mods & Modifier.PRIVATE) == 0) {
                    dout.writeUTF("<init>");
                    dout.writeInt(mods);
                    dout.writeUTF(sig.signature.replace('/', '.'));
                }
            }

            MemberSignature[] methSigs = new MemberSignature[methods.length];
            for (int i = 0; i < methods.length; i++) {
                methSigs[i] = new MemberSignature(methods[i]);
            }
            Arrays.sort(methSigs, new Comparator<>() {
                public int compare(MemberSignature ms1, MemberSignature ms2) {
                    int comp = ms1.name.compareTo(ms2.name);
                    if (comp == 0) {
                        comp = ms1.signature.compareTo(ms2.signature);
                    }
                    return comp;
                }
            });
            for (int i = 0; i < methSigs.length; i++) {
                MemberSignature sig = methSigs[i];
                int mods = sig.member.getModifiers() &
                    (Modifier.PUBLIC | Modifier.PRIVATE | Modifier.PROTECTED |
                     Modifier.STATIC | Modifier.FINAL |
                     Modifier.SYNCHRONIZED | Modifier.NATIVE |
                     Modifier.ABSTRACT | Modifier.STRICT);
                if ((mods & Modifier.PRIVATE) == 0) {
                    dout.writeUTF(sig.name);
                    dout.writeInt(mods);
                    dout.writeUTF(sig.signature.replace('/', '.'));
                }
            }

            dout.flush();

            MessageDigest md = MessageDigest.getInstance("SHA");
            byte[] hashBytes = md.digest(bout.toByteArray());
            long hash = 0;
            for (int i = Math.min(hashBytes.length, 8) - 1; i >= 0; i--) {
                hash = (hash << 8) | (hashBytes[i] & 0xFF);
            }
            return hash;
        } catch (IOException ex) {
            throw new InternalError(ex);
        } catch (NoSuchAlgorithmException ex) {
            throw new SecurityException(ex.getMessage());
        }
    }

    /**
     * Returns true if the given class defines a static initializer method,
     * false otherwise.
     */
    private static native boolean hasStaticInitializer(Class<?> cl);

    /**
     * Class for computing and caching field/constructor/method signatures
     * during serialVersionUID calculation.
     */
    private static final class MemberSignature {

        public final Member member;
        public final String name;
        public final String signature;

        public MemberSignature(Field field) {
            member = field;
            name = field.getName();
            signature = field.getType().descriptorString();
        }

        public MemberSignature(Constructor<?> cons) {
            member = cons;
            name = cons.getName();
            signature = getMethodSignature(
                cons.getParameterTypes(), Void.TYPE);
        }

        public MemberSignature(Method meth) {
            member = meth;
            name = meth.getName();
            signature = getMethodSignature(
                meth.getParameterTypes(), meth.getReturnType());
        }
    }

    /**
     * Class for setting and retrieving serializable field values in batch.
     */
    // REMIND: dynamically generate these?
    private static final class FieldReflector {

        /** handle for performing unsafe operations */
        private static final Unsafe UNSAFE = Unsafe.getUnsafe();

        /** fields to operate on */
        private final ObjectStreamField[] fields;
        /** number of primitive fields */
        private final int numPrimFields;
        /** unsafe field keys for reading fields - may contain dupes */
        private final long[] readKeys;
        /** unsafe fields keys for writing fields - no dupes */
        private final long[] writeKeys;
        /** field data offsets */
        private final int[] offsets;
        /** field type codes */
        private final char[] typeCodes;
        /** field types */
        private final Class<?>[] types;

        /**
         * Constructs FieldReflector capable of setting/getting values from the
         * subset of fields whose ObjectStreamFields contain non-null
         * reflective Field objects.  ObjectStreamFields with null Fields are
         * treated as filler, for which get operations return default values
         * and set operations discard given values.
         */
        FieldReflector(ObjectStreamField[] fields) {
            this.fields = fields;
            int nfields = fields.length;
            readKeys = new long[nfields];
            writeKeys = new long[nfields];
            offsets = new int[nfields];
            typeCodes = new char[nfields];
            ArrayList<Class<?>> typeList = new ArrayList<>();
            Set<Long> usedKeys = new HashSet<>();


            for (int i = 0; i < nfields; i++) {
                ObjectStreamField f = fields[i];
                Field rf = f.getField();
                long key = (rf != null) ?
                    UNSAFE.objectFieldOffset(rf) : Unsafe.INVALID_FIELD_OFFSET;
                readKeys[i] = key;
                writeKeys[i] = usedKeys.add(key) ?
                    key : Unsafe.INVALID_FIELD_OFFSET;
                offsets[i] = f.getOffset();
                typeCodes[i] = f.getTypeCode();
                if (!f.isPrimitive()) {
                    typeList.add((rf != null) ? rf.getType() : null);
                }
            }

            types = typeList.toArray(new Class<?>[typeList.size()]);
            numPrimFields = nfields - types.length;
        }

        /**
         * Returns list of ObjectStreamFields representing fields operated on
         * by this reflector.  The shared/unshared values and Field objects
         * contained by ObjectStreamFields in the list reflect their bindings
         * to locally defined serializable fields.
         */
        ObjectStreamField[] getFields() {
            return fields;
        }

        /**
         * Fetches the serializable primitive field values of object obj and
         * marshals them into byte array buf starting at offset 0.  The caller
         * is responsible for ensuring that obj is of the proper type.
         */
        void getPrimFieldValues(Object obj, byte[] buf) {
            if (obj == null) {
                throw new NullPointerException();
            }
            /* assuming checkDefaultSerialize() has been called on the class
             * descriptor this FieldReflector was obtained from, no field keys
             * in array should be equal to Unsafe.INVALID_FIELD_OFFSET.
             */
            for (int i = 0; i < numPrimFields; i++) {
                long key = readKeys[i];
                int off = offsets[i];
                switch (typeCodes[i]) {
<<<<<<< HEAD
                    case 'Z' -> ByteArray.setBoolean(buf, off, unsafe.getBoolean(obj, key));
                    case 'B' -> buf[off] = unsafe.getByte(obj, key);
                    case 'C' -> ByteArray.setChar(buf, off, unsafe.getChar(obj, key));
                    case 'S' -> ByteArray.setShort(buf, off, unsafe.getShort(obj, key));
                    case 'I' -> ByteArray.setInt(buf, off, unsafe.getInt(obj, key));
                    case 'F' -> ByteArray.setFloat(buf, off, unsafe.getFloat(obj, key));
                    case 'J' -> ByteArray.setLong(buf, off, unsafe.getLong(obj, key));
                    case 'D' -> ByteArray.setDouble(buf, off, unsafe.getDouble(obj, key));
=======
                    case 'Z' -> Bits.putBoolean(buf, off, UNSAFE.getBoolean(obj, key));
                    case 'B' -> buf[off] = UNSAFE.getByte(obj, key);
                    case 'C' -> Bits.putChar(buf, off, UNSAFE.getChar(obj, key));
                    case 'S' -> Bits.putShort(buf, off, UNSAFE.getShort(obj, key));
                    case 'I' -> Bits.putInt(buf, off, UNSAFE.getInt(obj, key));
                    case 'F' -> Bits.putFloat(buf, off, UNSAFE.getFloat(obj, key));
                    case 'J' -> Bits.putLong(buf, off, UNSAFE.getLong(obj, key));
                    case 'D' -> Bits.putDouble(buf, off, UNSAFE.getDouble(obj, key));
>>>>>>> 048705c0
                    default  -> throw new InternalError();
                }
            }
        }

        /**
         * Sets the serializable primitive fields of object obj using values
         * unmarshalled from byte array buf starting at offset 0.  The caller
         * is responsible for ensuring that obj is of the proper type.
         */
        void setPrimFieldValues(Object obj, byte[] buf) {
            if (obj == null) {
                throw new NullPointerException();
            }
            for (int i = 0; i < numPrimFields; i++) {
                long key = writeKeys[i];
                if (key == Unsafe.INVALID_FIELD_OFFSET) {
                    continue;           // discard value
                }
                int off = offsets[i];
                switch (typeCodes[i]) {
<<<<<<< HEAD
                    case 'Z' -> unsafe.putBoolean(obj, key, ByteArray.getBoolean(buf, off));
                    case 'B' -> unsafe.putByte(obj, key, buf[off]);
                    case 'C' -> unsafe.putChar(obj, key, ByteArray.getChar(buf, off));
                    case 'S' -> unsafe.putShort(obj, key, ByteArray.getShort(buf, off));
                    case 'I' -> unsafe.putInt(obj, key, ByteArray.getInt(buf, off));
                    case 'F' -> unsafe.putFloat(obj, key, ByteArray.getFloat(buf, off));
                    case 'J' -> unsafe.putLong(obj, key, ByteArray.getLong(buf, off));
                    case 'D' -> unsafe.putDouble(obj, key, ByteArray.getDouble(buf, off));
=======
                    case 'Z' -> UNSAFE.putBoolean(obj, key, Bits.getBoolean(buf, off));
                    case 'B' -> UNSAFE.putByte(obj, key, buf[off]);
                    case 'C' -> UNSAFE.putChar(obj, key, Bits.getChar(buf, off));
                    case 'S' -> UNSAFE.putShort(obj, key, Bits.getShort(buf, off));
                    case 'I' -> UNSAFE.putInt(obj, key, Bits.getInt(buf, off));
                    case 'F' -> UNSAFE.putFloat(obj, key, Bits.getFloat(buf, off));
                    case 'J' -> UNSAFE.putLong(obj, key, Bits.getLong(buf, off));
                    case 'D' -> UNSAFE.putDouble(obj, key, Bits.getDouble(buf, off));
>>>>>>> 048705c0
                    default  -> throw new InternalError();
                }
            }
        }

        /**
         * Fetches the serializable object field values of object obj and
         * stores them in array vals starting at offset 0.  The caller is
         * responsible for ensuring that obj is of the proper type.
         */
        void getObjFieldValues(Object obj, Object[] vals) {
            if (obj == null) {
                throw new NullPointerException();
            }
            /* assuming checkDefaultSerialize() has been called on the class
             * descriptor this FieldReflector was obtained from, no field keys
             * in array should be equal to Unsafe.INVALID_FIELD_OFFSET.
             */
            for (int i = numPrimFields; i < fields.length; i++) {
                vals[offsets[i]] = switch (typeCodes[i]) {
                    case 'L', '[' -> UNSAFE.getReference(obj, readKeys[i]);
                    default       -> throw new InternalError();
                };
            }
        }

        /**
         * Checks that the given values, from array vals starting at offset 0,
         * are assignable to the given serializable object fields.
         * @throws ClassCastException if any value is not assignable
         */
        void checkObjectFieldValueTypes(Object obj, Object[] vals) {
            setObjFieldValues(obj, vals, true);
        }

        /**
         * Sets the serializable object fields of object obj using values from
         * array vals starting at offset 0.  The caller is responsible for
         * ensuring that obj is of the proper type; however, attempts to set a
         * field with a value of the wrong type will trigger an appropriate
         * ClassCastException.
         */
        void setObjFieldValues(Object obj, Object[] vals) {
            setObjFieldValues(obj, vals, false);
        }

        private void setObjFieldValues(Object obj, Object[] vals, boolean dryRun) {
            if (obj == null) {
                throw new NullPointerException();
            }
            for (int i = numPrimFields; i < fields.length; i++) {
                long key = writeKeys[i];
                if (key == Unsafe.INVALID_FIELD_OFFSET) {
                    continue;           // discard value
                }
                switch (typeCodes[i]) {
                    case 'L', '[' -> {
                        Object val = vals[offsets[i]];
                        if (val != null &&
                            !types[i - numPrimFields].isInstance(val))
                        {
                            Field f = fields[i].getField();
                            throw new ClassCastException(
                                "cannot assign instance of " +
                                val.getClass().getName() + " to field " +
                                f.getDeclaringClass().getName() + "." +
                                f.getName() + " of type " +
                                f.getType().getName() + " in instance of " +
                                obj.getClass().getName());
                        }
                        if (!dryRun)
                            UNSAFE.putReference(obj, key, val);
                    }
                    default -> throw new InternalError();
                }
            }
        }
    }

    /**
     * Matches given set of serializable fields with serializable fields
     * described by the given local class descriptor, and returns a
     * FieldReflector instance capable of setting/getting values from the
     * subset of fields that match (non-matching fields are treated as filler,
     * for which get operations return default values and set operations
     * discard given values).  Throws InvalidClassException if unresolvable
     * type conflicts exist between the two sets of fields.
     */
    private static FieldReflector getReflector(ObjectStreamField[] fields,
                                               ObjectStreamClass localDesc)
        throws InvalidClassException
    {
        // class irrelevant if no fields
        Class<?> cl = (localDesc != null && fields.length > 0) ?
            localDesc.cl : Void.class;

        var clReflectors = Caches.reflectors.get(cl);
        var key = new FieldReflectorKey(fields);
        var reflector = clReflectors.get(key);
        if (reflector == null) {
            reflector = new FieldReflector(matchFields(fields, localDesc));
            var oldReflector = clReflectors.putIfAbsent(key, reflector);
            if (oldReflector != null) {
                reflector = oldReflector;
            }
        }
        return reflector;
    }

    /**
     * FieldReflector cache lookup key.  Keys are considered equal if they
     * refer to equivalent field formats.
     */
    private static class FieldReflectorKey {

        private final String[] sigs;
        private final int hash;

        FieldReflectorKey(ObjectStreamField[] fields)
        {
            sigs = new String[2 * fields.length];
            for (int i = 0, j = 0; i < fields.length; i++) {
                ObjectStreamField f = fields[i];
                sigs[j++] = f.getName();
                sigs[j++] = f.getSignature();
            }
            hash = Arrays.hashCode(sigs);
        }

        public int hashCode() {
            return hash;
        }

        public boolean equals(Object obj) {
            return obj == this ||
                   obj instanceof FieldReflectorKey other &&
                   Arrays.equals(sigs, other.sigs);
        }
    }

    /**
     * Matches given set of serializable fields with serializable fields
     * obtained from the given local class descriptor (which contain bindings
     * to reflective Field objects).  Returns list of ObjectStreamFields in
     * which each ObjectStreamField whose signature matches that of a local
     * field contains a Field object for that field; unmatched
     * ObjectStreamFields contain null Field objects.  Shared/unshared settings
     * of the returned ObjectStreamFields also reflect those of matched local
     * ObjectStreamFields.  Throws InvalidClassException if unresolvable type
     * conflicts exist between the two sets of fields.
     */
    private static ObjectStreamField[] matchFields(ObjectStreamField[] fields,
                                                   ObjectStreamClass localDesc)
        throws InvalidClassException
    {
        ObjectStreamField[] localFields = (localDesc != null) ?
            localDesc.fields : NO_FIELDS;

        /*
         * Even if fields == localFields, we cannot simply return localFields
         * here.  In previous implementations of serialization,
         * ObjectStreamField.getType() returned Object.class if the
         * ObjectStreamField represented a non-primitive field and belonged to
         * a non-local class descriptor.  To preserve this (questionable)
         * behavior, the ObjectStreamField instances returned by matchFields
         * cannot report non-primitive types other than Object.class; hence
         * localFields cannot be returned directly.
         */

        ObjectStreamField[] matches = new ObjectStreamField[fields.length];
        for (int i = 0; i < fields.length; i++) {
            ObjectStreamField f = fields[i], m = null;
            for (int j = 0; j < localFields.length; j++) {
                ObjectStreamField lf = localFields[j];
                if (f.getName().equals(lf.getName())) {
                    if ((f.isPrimitive() || lf.isPrimitive()) &&
                        f.getTypeCode() != lf.getTypeCode())
                    {
                        throw new InvalidClassException(localDesc.name,
                            "incompatible types for field " + f.getName());
                    }
                    if (lf.getField() != null) {
                        m = new ObjectStreamField(
                            lf.getField(), lf.isUnshared(), false);
                    } else {
                        m = new ObjectStreamField(
                            lf.getName(), lf.getSignature(), lf.isUnshared());
                    }
                }
            }
            if (m == null) {
                m = new ObjectStreamField(
                    f.getName(), f.getSignature(), false);
            }
            m.setOffset(f.getOffset());
            matches[i] = m;
        }
        return matches;
    }

    /**
     * A LRA cache of record deserialization constructors.
     */
    @SuppressWarnings("serial")
    private static final class DeserializationConstructorsCache
        extends ConcurrentHashMap<DeserializationConstructorsCache.Key, MethodHandle>  {

        // keep max. 10 cached entries - when the 11th element is inserted the oldest
        // is removed and 10 remains - 11 is the biggest map size where internal
        // table of 16 elements is sufficient (inserting 12th element would resize it to 32)
        private static final int MAX_SIZE = 10;
        private Key.Impl first, last; // first and last in FIFO queue

        DeserializationConstructorsCache() {
            // start small - if there is more than one shape of ObjectStreamClass
            // deserialized, there will typically be two (current version and previous version)
            super(2);
        }

        MethodHandle get(ObjectStreamField[] fields) {
            return get(new Key.Lookup(fields));
        }

        synchronized MethodHandle putIfAbsentAndGet(ObjectStreamField[] fields, MethodHandle mh) {
            Key.Impl key = new Key.Impl(fields);
            var oldMh = putIfAbsent(key, mh);
            if (oldMh != null) return oldMh;
            // else we did insert new entry -> link the new key as last
            if (last == null) {
                last = first = key;
            } else {
                last = (last.next = key);
            }
            // may need to remove first
            if (size() > MAX_SIZE) {
                assert first != null;
                remove(first);
                first = first.next;
                if (first == null) {
                    last = null;
                }
            }
            return mh;
        }

        // a key composed of ObjectStreamField[] names and types
        abstract static class Key {
            abstract int length();
            abstract String fieldName(int i);
            abstract Class<?> fieldType(int i);

            @Override
            public final int hashCode() {
                int n = length();
                int h = 0;
                for (int i = 0; i < n; i++) h = h * 31 + fieldType(i).hashCode();
                for (int i = 0; i < n; i++) h = h * 31 + fieldName(i).hashCode();
                return h;
            }

            @Override
            public final boolean equals(Object obj) {
                if (!(obj instanceof Key other)) return false;
                int n = length();
                if (n != other.length()) return false;
                for (int i = 0; i < n; i++) if (fieldType(i) != other.fieldType(i)) return false;
                for (int i = 0; i < n; i++) if (!fieldName(i).equals(other.fieldName(i))) return false;
                return true;
            }

            // lookup key - just wraps ObjectStreamField[]
            static final class Lookup extends Key {
                final ObjectStreamField[] fields;

                Lookup(ObjectStreamField[] fields) { this.fields = fields; }

                @Override
                int length() { return fields.length; }

                @Override
                String fieldName(int i) { return fields[i].getName(); }

                @Override
                Class<?> fieldType(int i) { return fields[i].getType(); }
            }

            // real key - copies field names and types and forms FIFO queue in cache
            static final class Impl extends Key {
                Impl next;
                final String[] fieldNames;
                final Class<?>[] fieldTypes;

                Impl(ObjectStreamField[] fields) {
                    this.fieldNames = new String[fields.length];
                    this.fieldTypes = new Class<?>[fields.length];
                    for (int i = 0; i < fields.length; i++) {
                        fieldNames[i] = fields[i].getName();
                        fieldTypes[i] = fields[i].getType();
                    }
                }

                @Override
                int length() { return fieldNames.length; }

                @Override
                String fieldName(int i) { return fieldNames[i]; }

                @Override
                Class<?> fieldType(int i) { return fieldTypes[i]; }
            }
        }
    }

    /** Record specific support for retrieving and binding stream field values. */
    static final class RecordSupport {
        /**
         * Returns canonical record constructor adapted to take two arguments:
         * {@code (byte[] primValues, Object[] objValues)}
         * and return
         * {@code Object}
         */
        @SuppressWarnings("removal")
        static MethodHandle deserializationCtr(ObjectStreamClass desc) {
            // check the cached value 1st
            MethodHandle mh = desc.deserializationCtr;
            if (mh != null) return mh;
            mh = desc.deserializationCtrs.get(desc.getFields(false));
            if (mh != null) return desc.deserializationCtr = mh;

            // retrieve record components
            RecordComponent[] recordComponents;
            try {
                Class<?> cls = desc.forClass();
                PrivilegedExceptionAction<RecordComponent[]> pa = cls::getRecordComponents;
                recordComponents = AccessController.doPrivileged(pa);
            } catch (PrivilegedActionException e) {
                throw new InternalError(e.getCause());
            }

            // retrieve the canonical constructor
            // (T1, T2, ..., Tn):TR
            mh = desc.getRecordConstructor();

            // change return type to Object
            // (T1, T2, ..., Tn):TR -> (T1, T2, ..., Tn):Object
            mh = mh.asType(mh.type().changeReturnType(Object.class));

            // drop last 2 arguments representing primValues and objValues arrays
            // (T1, T2, ..., Tn):Object -> (T1, T2, ..., Tn, byte[], Object[]):Object
            mh = MethodHandles.dropArguments(mh, mh.type().parameterCount(), byte[].class, Object[].class);

            for (int i = recordComponents.length-1; i >= 0; i--) {
                String name = recordComponents[i].getName();
                Class<?> type = recordComponents[i].getType();
                // obtain stream field extractor that extracts argument at
                // position i (Ti+1) from primValues and objValues arrays
                // (byte[], Object[]):Ti+1
                MethodHandle combiner = streamFieldExtractor(name, type, desc);
                // fold byte[] privValues and Object[] objValues into argument at position i (Ti+1)
                // (..., Ti, Ti+1, byte[], Object[]):Object -> (..., Ti, byte[], Object[]):Object
                mh = MethodHandles.foldArguments(mh, i, combiner);
            }
            // what we are left with is a MethodHandle taking just the primValues
            // and objValues arrays and returning the constructed record instance
            // (byte[], Object[]):Object

            // store it into cache and return the 1st value stored
            return desc.deserializationCtr =
                desc.deserializationCtrs.putIfAbsentAndGet(desc.getFields(false), mh);
        }

        /** Returns the number of primitive fields for the given descriptor. */
        private static int numberPrimValues(ObjectStreamClass desc) {
            ObjectStreamField[] fields = desc.getFields();
            int primValueCount = 0;
            for (int i = 0; i < fields.length; i++) {
                if (fields[i].isPrimitive())
                    primValueCount++;
                else
                    break;  // can be no more
            }
            return primValueCount;
        }

        /**
         * Returns extractor MethodHandle taking the primValues and objValues arrays
         * and extracting the argument of canonical constructor with given name and type
         * or producing  default value for the given type if the field is absent.
         */
        private static MethodHandle streamFieldExtractor(String pName,
                                                         Class<?> pType,
                                                         ObjectStreamClass desc) {
            ObjectStreamField[] fields = desc.getFields(false);

            for (int i = 0; i < fields.length; i++) {
                ObjectStreamField f = fields[i];
                String fName = f.getName();
                if (!fName.equals(pName))
                    continue;

                Class<?> fType = f.getField().getType();
                if (!pType.isAssignableFrom(fType))
                    throw new InternalError(fName + " unassignable, pType:" + pType + ", fType:" + fType);

                if (f.isPrimitive()) {
                    // (byte[], int):fType
                    MethodHandle mh = PRIM_VALUE_EXTRACTORS.get(fType);
                    if (mh == null) {
                        throw new InternalError("Unexpected type: " + fType);
                    }
                    // bind offset
                    // (byte[], int):fType -> (byte[]):fType
                    mh = MethodHandles.insertArguments(mh, 1, f.getOffset());
                    // drop objValues argument
                    // (byte[]):fType -> (byte[], Object[]):fType
                    mh = MethodHandles.dropArguments(mh, 1, Object[].class);
                    // adapt return type to pType
                    // (byte[], Object[]):fType -> (byte[], Object[]):pType
                    if (pType != fType) {
                        mh = mh.asType(mh.type().changeReturnType(pType));
                    }
                    return mh;
                } else { // reference
                    // (Object[], int):Object
                    MethodHandle mh = MethodHandles.arrayElementGetter(Object[].class);
                    // bind index
                    // (Object[], int):Object -> (Object[]):Object
                    mh = MethodHandles.insertArguments(mh, 1, i - numberPrimValues(desc));
                    // drop primValues argument
                    // (Object[]):Object -> (byte[], Object[]):Object
                    mh = MethodHandles.dropArguments(mh, 0, byte[].class);
                    // adapt return type to pType
                    // (byte[], Object[]):Object -> (byte[], Object[]):pType
                    if (pType != Object.class) {
                        mh = mh.asType(mh.type().changeReturnType(pType));
                    }
                    return mh;
                }
            }

            // return default value extractor if no field matches pName
            return MethodHandles.empty(MethodType.methodType(pType, byte[].class, Object[].class));
        }

        private static final Map<Class<?>, MethodHandle> PRIM_VALUE_EXTRACTORS;
        static {
            var lkp = MethodHandles.lookup();
            try {
                PRIM_VALUE_EXTRACTORS = Map.of(
                    byte.class, MethodHandles.arrayElementGetter(byte[].class),
                    short.class, lkp.findStatic(ByteArray.class, "getShort", MethodType.methodType(short.class, byte[].class, int.class)),
                    int.class, lkp.findStatic(ByteArray.class, "getInt", MethodType.methodType(int.class, byte[].class, int.class)),
                    long.class, lkp.findStatic(ByteArray.class, "getLong", MethodType.methodType(long.class, byte[].class, int.class)),
                    float.class, lkp.findStatic(ByteArray.class, "getFloat", MethodType.methodType(float.class, byte[].class, int.class)),
                    double.class, lkp.findStatic(ByteArray.class, "getDouble", MethodType.methodType(double.class, byte[].class, int.class)),
                    char.class, lkp.findStatic(ByteArray.class, "getChar", MethodType.methodType(char.class, byte[].class, int.class)),
                    boolean.class, lkp.findStatic(ByteArray.class, "getBoolean", MethodType.methodType(boolean.class, byte[].class, int.class))
                );
            } catch (NoSuchMethodException | IllegalAccessException e) {
                throw new InternalError("Can't lookup " + ByteArray.class.getName() + ".getXXX", e);
            }
        }
    }
}<|MERGE_RESOLUTION|>--- conflicted
+++ resolved
@@ -1987,25 +1987,14 @@
                 long key = readKeys[i];
                 int off = offsets[i];
                 switch (typeCodes[i]) {
-<<<<<<< HEAD
-                    case 'Z' -> ByteArray.setBoolean(buf, off, unsafe.getBoolean(obj, key));
-                    case 'B' -> buf[off] = unsafe.getByte(obj, key);
-                    case 'C' -> ByteArray.setChar(buf, off, unsafe.getChar(obj, key));
-                    case 'S' -> ByteArray.setShort(buf, off, unsafe.getShort(obj, key));
-                    case 'I' -> ByteArray.setInt(buf, off, unsafe.getInt(obj, key));
-                    case 'F' -> ByteArray.setFloat(buf, off, unsafe.getFloat(obj, key));
-                    case 'J' -> ByteArray.setLong(buf, off, unsafe.getLong(obj, key));
-                    case 'D' -> ByteArray.setDouble(buf, off, unsafe.getDouble(obj, key));
-=======
-                    case 'Z' -> Bits.putBoolean(buf, off, UNSAFE.getBoolean(obj, key));
+                    case 'Z' -> ByteArray.setBoolean(buf, off, UNSAFE.getBoolean(obj, key));
                     case 'B' -> buf[off] = UNSAFE.getByte(obj, key);
-                    case 'C' -> Bits.putChar(buf, off, UNSAFE.getChar(obj, key));
-                    case 'S' -> Bits.putShort(buf, off, UNSAFE.getShort(obj, key));
-                    case 'I' -> Bits.putInt(buf, off, UNSAFE.getInt(obj, key));
-                    case 'F' -> Bits.putFloat(buf, off, UNSAFE.getFloat(obj, key));
-                    case 'J' -> Bits.putLong(buf, off, UNSAFE.getLong(obj, key));
-                    case 'D' -> Bits.putDouble(buf, off, UNSAFE.getDouble(obj, key));
->>>>>>> 048705c0
+                    case 'C' -> ByteArray.setChar(buf, off, UNSAFE.getChar(obj, key));
+                    case 'S' -> ByteArray.setShort(buf, off, UNSAFE.getShort(obj, key));
+                    case 'I' -> ByteArray.setInt(buf, off, UNSAFE.getInt(obj, key));
+                    case 'F' -> ByteArray.setFloat(buf, off, UNSAFE.getFloat(obj, key));
+                    case 'J' -> ByteArray.setLong(buf, off, UNSAFE.getLong(obj, key));
+                    case 'D' -> ByteArray.setDouble(buf, off, UNSAFE.getDouble(obj, key));
                     default  -> throw new InternalError();
                 }
             }
@@ -2027,25 +2016,14 @@
                 }
                 int off = offsets[i];
                 switch (typeCodes[i]) {
-<<<<<<< HEAD
-                    case 'Z' -> unsafe.putBoolean(obj, key, ByteArray.getBoolean(buf, off));
-                    case 'B' -> unsafe.putByte(obj, key, buf[off]);
-                    case 'C' -> unsafe.putChar(obj, key, ByteArray.getChar(buf, off));
-                    case 'S' -> unsafe.putShort(obj, key, ByteArray.getShort(buf, off));
-                    case 'I' -> unsafe.putInt(obj, key, ByteArray.getInt(buf, off));
-                    case 'F' -> unsafe.putFloat(obj, key, ByteArray.getFloat(buf, off));
-                    case 'J' -> unsafe.putLong(obj, key, ByteArray.getLong(buf, off));
-                    case 'D' -> unsafe.putDouble(obj, key, ByteArray.getDouble(buf, off));
-=======
-                    case 'Z' -> UNSAFE.putBoolean(obj, key, Bits.getBoolean(buf, off));
+                    case 'Z' -> UNSAFE.putBoolean(obj, key, ByteArray.getBoolean(buf, off));
                     case 'B' -> UNSAFE.putByte(obj, key, buf[off]);
-                    case 'C' -> UNSAFE.putChar(obj, key, Bits.getChar(buf, off));
-                    case 'S' -> UNSAFE.putShort(obj, key, Bits.getShort(buf, off));
-                    case 'I' -> UNSAFE.putInt(obj, key, Bits.getInt(buf, off));
-                    case 'F' -> UNSAFE.putFloat(obj, key, Bits.getFloat(buf, off));
-                    case 'J' -> UNSAFE.putLong(obj, key, Bits.getLong(buf, off));
-                    case 'D' -> UNSAFE.putDouble(obj, key, Bits.getDouble(buf, off));
->>>>>>> 048705c0
+                    case 'C' -> UNSAFE.putChar(obj, key, ByteArray.getChar(buf, off));
+                    case 'S' -> UNSAFE.putShort(obj, key, ByteArray.getShort(buf, off));
+                    case 'I' -> UNSAFE.putInt(obj, key, ByteArray.getInt(buf, off));
+                    case 'F' -> UNSAFE.putFloat(obj, key, ByteArray.getFloat(buf, off));
+                    case 'J' -> UNSAFE.putLong(obj, key, ByteArray.getLong(buf, off));
+                    case 'D' -> UNSAFE.putDouble(obj, key, ByteArray.getDouble(buf, off));
                     default  -> throw new InternalError();
                 }
             }
