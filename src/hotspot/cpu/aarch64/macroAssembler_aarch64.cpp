--- conflicted
+++ resolved
@@ -73,88 +73,6 @@
 #define STOP(str) stop(str);
 #define BIND(label) bind(label); BLOCK_COMMENT(#label ":")
 
-<<<<<<< HEAD
-// Patch any kind of instruction; there may be several instructions.
-// Return the total length (in bytes) of the instructions.
-int MacroAssembler::pd_patch_instruction_size(address branch, address target) {
-  int instructions = 1;
-  assert((uint64_t)target < (1ull << 48), "48-bit overflow in address constant");
-  intptr_t offset = (target - branch) >> 2;
-  unsigned insn = *(unsigned*)branch;
-  if ((Instruction_aarch64::extract(insn, 29, 24) & 0b111011) == 0b011000) {
-    // Load register (literal)
-    Instruction_aarch64::spatch(branch, 23, 5, offset);
-  } else if (Instruction_aarch64::extract(insn, 30, 26) == 0b00101) {
-    // Unconditional branch (immediate)
-    Instruction_aarch64::spatch(branch, 25, 0, offset);
-  } else if (Instruction_aarch64::extract(insn, 31, 25) == 0b0101010) {
-    // Conditional branch (immediate)
-    Instruction_aarch64::spatch(branch, 23, 5, offset);
-  } else if (Instruction_aarch64::extract(insn, 30, 25) == 0b011010) {
-    // Compare & branch (immediate)
-    Instruction_aarch64::spatch(branch, 23, 5, offset);
-  } else if (Instruction_aarch64::extract(insn, 30, 25) == 0b011011) {
-    // Test & branch (immediate)
-    Instruction_aarch64::spatch(branch, 18, 5, offset);
-  } else if (Instruction_aarch64::extract(insn, 28, 24) == 0b10000) {
-    // PC-rel. addressing
-    offset = target-branch;
-    int shift = Instruction_aarch64::extract(insn, 31, 31);
-    if (shift) {
-      uint64_t dest = (uint64_t)target;
-      uint64_t pc_page = (uint64_t)branch >> 12;
-      uint64_t adr_page = (uint64_t)target >> 12;
-      unsigned offset_lo = dest & 0xfff;
-      offset = adr_page - pc_page;
-
-      // We handle 4 types of PC relative addressing
-      //   1 - adrp    Rx, target_page
-      //       ldr/str Ry, [Rx, #offset_in_page]
-      //   2 - adrp    Rx, target_page
-      //       add     Ry, Rx, #offset_in_page
-      //   3 - adrp    Rx, target_page (page aligned reloc, offset == 0)
-      //       movk    Rx, #imm16<<32
-      //   4 - adrp    Rx, target_page (page aligned reloc, offset == 0)
-      // In the first 3 cases we must check that Rx is the same in the adrp and the
-      // subsequent ldr/str, add or movk instruction. Otherwise we could accidentally end
-      // up treating a type 4 relocation as a type 1, 2 or 3 just because it happened
-      // to be followed by a random unrelated ldr/str, add or movk instruction.
-      //
-      unsigned insn2 = ((unsigned*)branch)[1];
-      if (Instruction_aarch64::extract(insn2, 29, 24) == 0b111001 &&
-                Instruction_aarch64::extract(insn, 4, 0) ==
-                        Instruction_aarch64::extract(insn2, 9, 5)) {
-        // Load/store register (unsigned immediate)
-        unsigned size = Instruction_aarch64::extract(insn2, 31, 30);
-        Instruction_aarch64::patch(branch + sizeof (unsigned),
-                                    21, 10, offset_lo >> size);
-        guarantee(((dest >> size) << size) == dest, "misaligned target");
-        instructions = 2;
-      } else if (Instruction_aarch64::extract(insn2, 31, 22) == 0b1001000100 &&
-                Instruction_aarch64::extract(insn, 4, 0) ==
-                        Instruction_aarch64::extract(insn2, 4, 0)) {
-        address branch3 = (address)(((unsigned*)branch) + 2);
-        unsigned insn3 = ((unsigned*)branch)[2];
-        uint64_t distance = (branch3 < target) ? (target - branch3) : (branch3 - target);
-        // add (immediate)
-        Instruction_aarch64::patch(branch + sizeof (unsigned),
-                                   21, 10, offset_lo);
-        if (Instruction_aarch64::extract(insn3, 31, 10) == 0b1101011000011111000000 && distance <= branch_range) {
-          // Unconditional branch (immediate)
-          Instruction_aarch64::patch(branch3, 31, 26, 0b000101);
-          Instruction_aarch64::spatch(branch3, 25, 0, (target - branch3) >> 2);
-          instructions = 3;
-        } else if (Instruction_aarch64::extract(insn3, 31, 26) == 0b000101) {
-          Instruction_aarch64::patch(branch3, 31, 10, 0b1101011000011111000000);    // br
-          Instruction_aarch64::patch(branch3, 9, 5, Instruction_aarch64::extract(insn, 4, 0));
-          Instruction_aarch64::patch(branch3, 4, 0, 0);
-          instructions = 3;
-        } else {
-          instructions = 2;
-        }
-      } else if (Instruction_aarch64::extract(insn2, 31, 21) == 0b11110010110 &&
-                   Instruction_aarch64::extract(insn, 4, 0) ==
-=======
 #ifdef ASSERT
 extern "C" void disnm(intptr_t p);
 #endif
@@ -317,7 +235,6 @@
             instructions = adrp(insn_addr, target, adrpAdd());
           } else if (Instruction_aarch64::extract(insn2, 31, 21) == 0b11110010110 &&
                      Instruction_aarch64::extract(_insn, 4, 0) ==
->>>>>>> d9cb410e
                      Instruction_aarch64::extract(insn2, 4, 0)) {
             instructions = adrp(insn_addr, target, adrpMovk());
           } else {
@@ -626,93 +543,6 @@
   return 2 * NativeInstruction::instruction_size;
 }
 
-<<<<<<< HEAD
-address MacroAssembler::target_addr_for_insn(address insn_addr, unsigned insn) {
-  intptr_t offset = 0;
-  if ((Instruction_aarch64::extract(insn, 29, 24) & 0b011011) == 0b00011000) {
-    // Load register (literal)
-    offset = Instruction_aarch64::sextract(insn, 23, 5);
-    return address(((uint64_t)insn_addr + (offset << 2)));
-  } else if (Instruction_aarch64::extract(insn, 30, 26) == 0b00101) {
-    // Unconditional branch (immediate)
-    offset = Instruction_aarch64::sextract(insn, 25, 0);
-  } else if (Instruction_aarch64::extract(insn, 31, 25) == 0b0101010) {
-    // Conditional branch (immediate)
-    offset = Instruction_aarch64::sextract(insn, 23, 5);
-  } else if (Instruction_aarch64::extract(insn, 30, 25) == 0b011010) {
-    // Compare & branch (immediate)
-    offset = Instruction_aarch64::sextract(insn, 23, 5);
-   } else if (Instruction_aarch64::extract(insn, 30, 25) == 0b011011) {
-    // Test & branch (immediate)
-    offset = Instruction_aarch64::sextract(insn, 18, 5);
-  } else if (Instruction_aarch64::extract(insn, 28, 24) == 0b10000) {
-    // PC-rel. addressing
-    offset = Instruction_aarch64::extract(insn, 30, 29);
-    offset |= Instruction_aarch64::sextract(insn, 23, 5) << 2;
-    int shift = Instruction_aarch64::extract(insn, 31, 31) ? 12 : 0;
-    if (shift) {
-      offset <<= shift;
-      uint64_t target_page = ((uint64_t)insn_addr) + offset;
-      target_page &= ((uint64_t)-1) << shift;
-      // Return the target address for the following sequences
-      //   1 - adrp    Rx, target_page
-      //       ldr/str Ry, [Rx, #offset_in_page]
-      //   2 - adrp    Rx, target_page
-      //       add     Ry, Rx, #offset_in_page
-      //   3 - adrp    Rx, target_page (page aligned reloc, offset == 0)
-      //       movk    Rx, #imm12<<32
-      //   4 - adrp    Rx, target_page (page aligned reloc, offset == 0)
-      //
-      // In the first two cases  we check that the register is the same and
-      // return the target_page + the offset within the page.
-      // Otherwise we assume it is a page aligned relocation and return
-      // the target page only.
-      //
-      unsigned insn2 = ((unsigned*)insn_addr)[1];
-      unsigned insn3 = ((unsigned*)insn_addr)[2];
-      if (Instruction_aarch64::extract(insn2, 29, 24) == 0b111001 &&
-                Instruction_aarch64::extract(insn, 4, 0) ==
-                        Instruction_aarch64::extract(insn2, 9, 5)) {
-        // Load/store register (unsigned immediate)
-        unsigned int byte_offset = Instruction_aarch64::extract(insn2, 21, 10);
-        unsigned int size = Instruction_aarch64::extract(insn2, 31, 30);
-        return address(target_page + (byte_offset << size));
-      } else if (Instruction_aarch64::extract(insn2, 31, 22) == 0b1001000100 &&
-                Instruction_aarch64::extract(insn, 4, 0) ==
-                        Instruction_aarch64::extract(insn2, 4, 0)) {
-        // add (immediate)
-        unsigned int byte_offset = Instruction_aarch64::extract(insn2, 21, 10);
-        return address(target_page + byte_offset);
-      } else if (Instruction_aarch64::extract(insn3, 31, 26) == 0b000101) {
-        offset = Instruction_aarch64::sextract(insn3, 25, 0) + 2;
-      } else {
-        if (Instruction_aarch64::extract(insn2, 31, 21) == 0b11110010110  &&
-               Instruction_aarch64::extract(insn, 4, 0) ==
-                 Instruction_aarch64::extract(insn2, 4, 0)) {
-          target_page = (target_page & 0xffffffff) |
-                         ((uint64_t)Instruction_aarch64::extract(insn2, 20, 5) << 32);
-        }
-        return (address)target_page;
-      }
-    } else {
-      ShouldNotReachHere();
-    }
-  } else if (Instruction_aarch64::extract(insn, 31, 23) == 0b110100101) {
-    uint32_t *insns = (uint32_t *)insn_addr;
-    // Move wide constant: movz, movk, movk.  See movptr().
-    assert(nativeInstruction_at(insns+1)->is_movk(), "wrong insns in patch");
-    assert(nativeInstruction_at(insns+2)->is_movk(), "wrong insns in patch");
-    return address(uint64_t(Instruction_aarch64::extract(insns[0], 20, 5))
-                   + (uint64_t(Instruction_aarch64::extract(insns[1], 20, 5)) << 16)
-                   + (uint64_t(Instruction_aarch64::extract(insns[2], 20, 5)) << 32));
-  } else {
-    ShouldNotReachHere();
-  }
-  return address(((uint64_t)insn_addr + (offset << 2)));
-}
-
-=======
->>>>>>> d9cb410e
 address MacroAssembler::target_addr_for_insn_or_null(address insn_addr, unsigned insn) {
   if (NativeInstruction::is_ldrw_to_zr(address(&insn))) {
     return nullptr;
