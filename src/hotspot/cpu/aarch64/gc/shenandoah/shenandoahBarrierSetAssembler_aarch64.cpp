--- conflicted
+++ resolved
@@ -262,11 +262,7 @@
   __ leave();
 }
 
-<<<<<<< HEAD
-void ShenandoahBarrierSetAssembler::load_reference_barrier_native(MacroAssembler* masm, Register dst, Address load_addr, bool maybe_narrow_oop) {
-=======
-void ShenandoahBarrierSetAssembler::load_reference_barrier_weak(MacroAssembler* masm, Register dst, Address load_addr) {
->>>>>>> 4c66b158
+void ShenandoahBarrierSetAssembler::load_reference_barrier_weak(MacroAssembler* masm, Register dst, Address load_addr, bool maybe_narrow_oop) {
   if (!ShenandoahLoadRefBarrier) {
     return;
   }
@@ -290,15 +286,11 @@
 
   __ mov(rscratch2, dst);
   __ push_call_clobbered_registers();
-<<<<<<< HEAD
   if (UseCompressedOops && maybe_narrow_oop) {
-    __ mov(lr, CAST_FROM_FN_PTR(address, ShenandoahRuntime::load_reference_barrier_native_narrow));
+    __ mov(lr, CAST_FROM_FN_PTR(address, ShenandoahRuntime::load_reference_barrier_weak_narrow));
   } else {
-    __ mov(lr, CAST_FROM_FN_PTR(address, ShenandoahRuntime::load_reference_barrier_native));
-  }
-=======
-  __ mov(lr, CAST_FROM_FN_PTR(address, ShenandoahRuntime::load_reference_barrier_weak));
->>>>>>> 4c66b158
+    __ mov(lr, CAST_FROM_FN_PTR(address, ShenandoahRuntime::load_reference_barrier_weak));
+  }
   __ lea(r1, load_addr);
   __ mov(r0, rscratch2);
   __ blr(lr);
@@ -364,13 +356,8 @@
 
     BarrierSetAssembler::load_at(masm, decorators, type, dst, src, tmp1, tmp_thread);
 
-<<<<<<< HEAD
     if (ShenandoahBarrierSet::use_load_reference_barrier_native(decorators, type)) {
       load_reference_barrier_native(masm, dst, src, (decorators & IN_NATIVE) == 0);
-=======
-    if (ShenandoahBarrierSet::use_load_reference_barrier_weak(decorators, type)) {
-      load_reference_barrier_weak(masm, dst, src);
->>>>>>> 4c66b158
     } else {
       load_reference_barrier(masm, dst, src);
     }
@@ -686,7 +673,6 @@
   __ bind(slow_path);
   ce->store_parameter(res, 0);
   ce->store_parameter(addr, 1);
-<<<<<<< HEAD
   switch (stub->kind()) {
     case ShenandoahBarrierSet::AccessKind::NORMAL:
       __ far_call(RuntimeAddress(bs->load_reference_barrier_normal_rt_code_blob()->code_begin()));
@@ -699,12 +685,6 @@
       break;
     default:
       ShouldNotReachHere();
-=======
-  if (stub->is_weak()) {
-    __ far_call(RuntimeAddress(bs->load_reference_barrier_weak_rt_code_blob()->code_begin()));
-  } else {
-    __ far_call(RuntimeAddress(bs->load_reference_barrier_rt_code_blob()->code_begin()));
->>>>>>> 4c66b158
   }
 
   __ b(*stub->continuation());
@@ -760,18 +740,13 @@
   __ epilogue();
 }
 
-<<<<<<< HEAD
 void ShenandoahBarrierSetAssembler::generate_c1_load_reference_barrier_runtime_stub(StubAssembler* sasm, ShenandoahBarrierSet::AccessKind kind) {
-=======
-void ShenandoahBarrierSetAssembler::generate_c1_load_reference_barrier_runtime_stub(StubAssembler* sasm, bool is_weak) {
->>>>>>> 4c66b158
   __ prologue("shenandoah_load_reference_barrier", false);
   // arg0 : object to be resolved
 
   __ push_call_clobbered_registers();
   __ load_parameter(0, r0);
   __ load_parameter(1, r1);
-<<<<<<< HEAD
   switch (kind) {
     case ShenandoahBarrierSet::AccessKind::NORMAL:
       if (UseCompressedOops) {
@@ -792,14 +767,6 @@
       break;
    default:
       ShouldNotReachHere();
-=======
-  if (is_weak) {
-    __ mov(lr, CAST_FROM_FN_PTR(address, ShenandoahRuntime::load_reference_barrier_weak));
-  } else if (UseCompressedOops) {
-    __ mov(lr, CAST_FROM_FN_PTR(address, ShenandoahRuntime::load_reference_barrier_narrow));
-  } else {
-    __ mov(lr, CAST_FROM_FN_PTR(address, ShenandoahRuntime::load_reference_barrier));
->>>>>>> 4c66b158
   }
   __ blr(lr);
   __ mov(rscratch1, r0);
