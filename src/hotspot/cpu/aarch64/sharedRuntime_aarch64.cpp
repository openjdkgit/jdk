/*
 * Copyright (c) 2003, 2024, Oracle and/or its affiliates. All rights reserved.
 * Copyright (c) 2014, 2021, Red Hat Inc. All rights reserved.
 * Copyright (c) 2021, Azul Systems, Inc. All rights reserved.
 * DO NOT ALTER OR REMOVE COPYRIGHT NOTICES OR THIS FILE HEADER.
 *
 * This code is free software; you can redistribute it and/or modify it
 * under the terms of the GNU General Public License version 2 only, as
 * published by the Free Software Foundation.
 *
 * This code is distributed in the hope that it will be useful, but WITHOUT
 * ANY WARRANTY; without even the implied warranty of MERCHANTABILITY or
 * FITNESS FOR A PARTICULAR PURPOSE.  See the GNU General Public License
 * version 2 for more details (a copy is included in the LICENSE file that
 * accompanied this code).
 *
 * You should have received a copy of the GNU General Public License version
 * 2 along with this work; if not, write to the Free Software Foundation,
 * Inc., 51 Franklin St, Fifth Floor, Boston, MA 02110-1301 USA.
 *
 * Please contact Oracle, 500 Oracle Parkway, Redwood Shores, CA 94065 USA
 * or visit www.oracle.com if you need additional information or have any
 * questions.
 *
 */

#include "precompiled.hpp"
#include "asm/macroAssembler.hpp"
#include "asm/macroAssembler.inline.hpp"
#include "code/codeCache.hpp"
#include "code/compiledIC.hpp"
#include "code/debugInfoRec.hpp"
#include "code/vtableStubs.hpp"
#include "compiler/oopMap.hpp"
#include "gc/shared/barrierSetAssembler.hpp"
#include "interpreter/interpreter.hpp"
#include "interpreter/interp_masm.hpp"
#include "logging/log.hpp"
#include "memory/resourceArea.hpp"
#include "nativeInst_aarch64.hpp"
#include "oops/klass.inline.hpp"
#include "oops/method.inline.hpp"
#include "prims/methodHandles.hpp"
#include "runtime/continuation.hpp"
#include "runtime/continuationEntry.inline.hpp"
#include "runtime/globals.hpp"
#include "runtime/jniHandles.hpp"
#include "runtime/safepointMechanism.hpp"
#include "runtime/sharedRuntime.hpp"
#include "runtime/signature.hpp"
#include "runtime/stubRoutines.hpp"
#include "runtime/vframeArray.hpp"
#include "utilities/align.hpp"
#include "utilities/formatBuffer.hpp"
#include "vmreg_aarch64.inline.hpp"
#ifdef COMPILER1
#include "c1/c1_Runtime1.hpp"
#endif
#ifdef COMPILER2
#include "adfiles/ad_aarch64.hpp"
#include "opto/runtime.hpp"
#endif
#if INCLUDE_JVMCI
#include "jvmci/jvmciJavaClasses.hpp"
#endif

#define __ masm->

const int StackAlignmentInSlots = StackAlignmentInBytes / VMRegImpl::stack_slot_size;

class SimpleRuntimeFrame {

  public:

  // Most of the runtime stubs have this simple frame layout.
  // This class exists to make the layout shared in one place.
  // Offsets are for compiler stack slots, which are jints.
  enum layout {
    // The frame sender code expects that rbp will be in the "natural" place and
    // will override any oopMap setting for it. We must therefore force the layout
    // so that it agrees with the frame sender code.
    // we don't expect any arg reg save area so aarch64 asserts that
    // frame::arg_reg_save_area_bytes == 0
    rfp_off = 0,
    rfp_off2,
    return_off, return_off2,
    framesize
  };
};

// FIXME -- this is used by C1
class RegisterSaver {
  const bool _save_vectors;
 public:
  RegisterSaver(bool save_vectors) : _save_vectors(save_vectors) {}

  OopMap* save_live_registers(MacroAssembler* masm, int additional_frame_words, int* total_frame_words);
  void restore_live_registers(MacroAssembler* masm);

  // Offsets into the register save area
  // Used by deoptimization when it is managing result register
  // values on its own

  int reg_offset_in_bytes(Register r);
  int r0_offset_in_bytes()    { return reg_offset_in_bytes(r0); }
  int rscratch1_offset_in_bytes()    { return reg_offset_in_bytes(rscratch1); }
  int v0_offset_in_bytes();

  // Total stack size in bytes for saving sve predicate registers.
  int total_sve_predicate_in_bytes();

  // Capture info about frame layout
  // Note this is only correct when not saving full vectors.
  enum layout {
                fpu_state_off = 0,
                fpu_state_end = fpu_state_off + FPUStateSizeInWords - 1,
                // The frame sender code expects that rfp will be in
                // the "natural" place and will override any oopMap
                // setting for it. We must therefore force the layout
                // so that it agrees with the frame sender code.
                r0_off = fpu_state_off + FPUStateSizeInWords,
                rfp_off = r0_off + (Register::number_of_registers - 2) * Register::max_slots_per_register,
                return_off = rfp_off + Register::max_slots_per_register,      // slot for return address
                reg_save_size = return_off + Register::max_slots_per_register};

};

int RegisterSaver::reg_offset_in_bytes(Register r) {
  // The integer registers are located above the floating point
  // registers in the stack frame pushed by save_live_registers() so the
  // offset depends on whether we are saving full vectors, and whether
  // those vectors are NEON or SVE.

  int slots_per_vect = FloatRegister::save_slots_per_register;

#if COMPILER2_OR_JVMCI
  if (_save_vectors) {
    slots_per_vect = FloatRegister::slots_per_neon_register;

#ifdef COMPILER2
    if (Matcher::supports_scalable_vector()) {
      slots_per_vect = Matcher::scalable_vector_reg_size(T_FLOAT);
    }
#endif
  }
#endif

  int r0_offset = v0_offset_in_bytes() + (slots_per_vect * FloatRegister::number_of_registers) * BytesPerInt;
  return r0_offset + r->encoding() * wordSize;
}

int RegisterSaver::v0_offset_in_bytes() {
  // The floating point registers are located above the predicate registers if
  // they are present in the stack frame pushed by save_live_registers(). So the
  // offset depends on the saved total predicate vectors in the stack frame.
  return (total_sve_predicate_in_bytes() / VMRegImpl::stack_slot_size) * BytesPerInt;
}

int RegisterSaver::total_sve_predicate_in_bytes() {
#ifdef COMPILER2
  if (_save_vectors && Matcher::supports_scalable_vector()) {
    return (Matcher::scalable_vector_reg_size(T_BYTE) >> LogBitsPerByte) *
           PRegister::number_of_registers;
  }
#endif
  return 0;
}

OopMap* RegisterSaver::save_live_registers(MacroAssembler* masm, int additional_frame_words, int* total_frame_words) {
  bool use_sve = false;
  int sve_vector_size_in_bytes = 0;
  int sve_vector_size_in_slots = 0;
  int sve_predicate_size_in_slots = 0;
  int total_predicate_in_bytes = total_sve_predicate_in_bytes();
  int total_predicate_in_slots = total_predicate_in_bytes / VMRegImpl::stack_slot_size;

#ifdef COMPILER2
  use_sve = Matcher::supports_scalable_vector();
  if (use_sve) {
    sve_vector_size_in_bytes = Matcher::scalable_vector_reg_size(T_BYTE);
    sve_vector_size_in_slots = Matcher::scalable_vector_reg_size(T_FLOAT);
    sve_predicate_size_in_slots = Matcher::scalable_predicate_reg_slots();
  }
#endif

#if COMPILER2_OR_JVMCI
  if (_save_vectors) {
    int extra_save_slots_per_register = 0;
    // Save upper half of vector registers
    if (use_sve) {
      extra_save_slots_per_register = sve_vector_size_in_slots - FloatRegister::save_slots_per_register;
    } else {
      extra_save_slots_per_register = FloatRegister::extra_save_slots_per_neon_register;
    }
    int extra_vector_bytes = extra_save_slots_per_register *
                             VMRegImpl::stack_slot_size *
                             FloatRegister::number_of_registers;
    additional_frame_words += ((extra_vector_bytes + total_predicate_in_bytes) / wordSize);
  }
#else
  assert(!_save_vectors, "vectors are generated only by C2 and JVMCI");
#endif

  int frame_size_in_bytes = align_up(additional_frame_words * wordSize +
                                     reg_save_size * BytesPerInt, 16);
  // OopMap frame size is in compiler stack slots (jint's) not bytes or words
  int frame_size_in_slots = frame_size_in_bytes / BytesPerInt;
  // The caller will allocate additional_frame_words
  int additional_frame_slots = additional_frame_words * wordSize / BytesPerInt;
  // CodeBlob frame size is in words.
  int frame_size_in_words = frame_size_in_bytes / wordSize;
  *total_frame_words = frame_size_in_words;

  // Save Integer and Float registers.
  __ enter();
  __ push_CPU_state(_save_vectors, use_sve, sve_vector_size_in_bytes, total_predicate_in_bytes);

  // Set an oopmap for the call site.  This oopmap will map all
  // oop-registers and debug-info registers as callee-saved.  This
  // will allow deoptimization at this safepoint to find all possible
  // debug-info recordings, as well as let GC find all oops.

  OopMapSet *oop_maps = new OopMapSet();
  OopMap* oop_map = new OopMap(frame_size_in_slots, 0);

  for (int i = 0; i < Register::number_of_registers; i++) {
    Register r = as_Register(i);
    if (i <= rfp->encoding() && r != rscratch1 && r != rscratch2) {
      // SP offsets are in 4-byte words.
      // Register slots are 8 bytes wide, 32 floating-point registers.
      int sp_offset = Register::max_slots_per_register * i +
                      FloatRegister::save_slots_per_register * FloatRegister::number_of_registers;
      oop_map->set_callee_saved(VMRegImpl::stack2reg(sp_offset + additional_frame_slots), r->as_VMReg());
    }
  }

  for (int i = 0; i < FloatRegister::number_of_registers; i++) {
    FloatRegister r = as_FloatRegister(i);
    int sp_offset = 0;
    if (_save_vectors) {
      sp_offset = use_sve ? (total_predicate_in_slots + sve_vector_size_in_slots * i) :
                            (FloatRegister::slots_per_neon_register * i);
    } else {
      sp_offset = FloatRegister::save_slots_per_register * i;
    }
    oop_map->set_callee_saved(VMRegImpl::stack2reg(sp_offset), r->as_VMReg());
  }

  return oop_map;
}

void RegisterSaver::restore_live_registers(MacroAssembler* masm) {
#ifdef COMPILER2
  __ pop_CPU_state(_save_vectors, Matcher::supports_scalable_vector(),
                   Matcher::scalable_vector_reg_size(T_BYTE), total_sve_predicate_in_bytes());
#else
#if !INCLUDE_JVMCI
  assert(!_save_vectors, "vectors are generated only by C2 and JVMCI");
#endif
  __ pop_CPU_state(_save_vectors);
#endif
  __ ldp(rfp, lr, Address(__ post(sp, 2 * wordSize)));
  __ authenticate_return_address();
}

// Is vector's size (in bytes) bigger than a size saved by default?
// 8 bytes vector registers are saved by default on AArch64.
// The SVE supported min vector size is 8 bytes and we need to save
// predicate registers when the vector size is 8 bytes as well.
bool SharedRuntime::is_wide_vector(int size) {
  return size > 8 || (UseSVE > 0 && size >= 8);
}

// ---------------------------------------------------------------------------
// Read the array of BasicTypes from a signature, and compute where the
// arguments should go.  Values in the VMRegPair regs array refer to 4-byte
// quantities.  Values less than VMRegImpl::stack0 are registers, those above
// refer to 4-byte stack slots.  All stack slots are based off of the stack pointer
// as framesizes are fixed.
// VMRegImpl::stack0 refers to the first slot 0(sp).
// and VMRegImpl::stack0+1 refers to the memory word 4-byes higher.
// Register up to Register::number_of_registers are the 64-bit
// integer registers.

// Note: the INPUTS in sig_bt are in units of Java argument words,
// which are 64-bit.  The OUTPUTS are in 32-bit units.

// The Java calling convention is a "shifted" version of the C ABI.
// By skipping the first C ABI register we can call non-static jni
// methods with small numbers of arguments without having to shuffle
// the arguments at all. Since we control the java ABI we ought to at
// least get some advantage out of it.

int SharedRuntime::java_calling_convention(const BasicType *sig_bt,
                                           VMRegPair *regs,
                                           int total_args_passed) {

  // Create the mapping between argument positions and
  // registers.
  static const Register INT_ArgReg[Argument::n_int_register_parameters_j] = {
    j_rarg0, j_rarg1, j_rarg2, j_rarg3, j_rarg4, j_rarg5, j_rarg6, j_rarg7
  };
  static const FloatRegister FP_ArgReg[Argument::n_float_register_parameters_j] = {
    j_farg0, j_farg1, j_farg2, j_farg3,
    j_farg4, j_farg5, j_farg6, j_farg7
  };


  uint int_args = 0;
  uint fp_args = 0;
  uint stk_args = 0;

  for (int i = 0; i < total_args_passed; i++) {
    switch (sig_bt[i]) {
    case T_BOOLEAN:
    case T_CHAR:
    case T_BYTE:
    case T_SHORT:
    case T_INT:
      if (int_args < Argument::n_int_register_parameters_j) {
        regs[i].set1(INT_ArgReg[int_args++]->as_VMReg());
      } else {
        stk_args = align_up(stk_args, 2);
        regs[i].set1(VMRegImpl::stack2reg(stk_args));
        stk_args += 1;
      }
      break;
    case T_VOID:
      // halves of T_LONG or T_DOUBLE
      assert(i != 0 && (sig_bt[i - 1] == T_LONG || sig_bt[i - 1] == T_DOUBLE), "expecting half");
      regs[i].set_bad();
      break;
    case T_LONG:
      assert((i + 1) < total_args_passed && sig_bt[i + 1] == T_VOID, "expecting half");
      // fall through
    case T_OBJECT:
    case T_ARRAY:
    case T_ADDRESS:
      if (int_args < Argument::n_int_register_parameters_j) {
        regs[i].set2(INT_ArgReg[int_args++]->as_VMReg());
      } else {
        stk_args = align_up(stk_args, 2);
        regs[i].set2(VMRegImpl::stack2reg(stk_args));
        stk_args += 2;
      }
      break;
    case T_FLOAT:
      if (fp_args < Argument::n_float_register_parameters_j) {
        regs[i].set1(FP_ArgReg[fp_args++]->as_VMReg());
      } else {
        stk_args = align_up(stk_args, 2);
        regs[i].set1(VMRegImpl::stack2reg(stk_args));
        stk_args += 1;
      }
      break;
    case T_DOUBLE:
      assert((i + 1) < total_args_passed && sig_bt[i + 1] == T_VOID, "expecting half");
      if (fp_args < Argument::n_float_register_parameters_j) {
        regs[i].set2(FP_ArgReg[fp_args++]->as_VMReg());
      } else {
        stk_args = align_up(stk_args, 2);
        regs[i].set2(VMRegImpl::stack2reg(stk_args));
        stk_args += 2;
      }
      break;
    default:
      ShouldNotReachHere();
      break;
    }
  }

  return stk_args;
}

// Patch the callers callsite with entry to compiled code if it exists.
static void patch_callers_callsite(MacroAssembler *masm) {
  Label L;
  __ ldr(rscratch1, Address(rmethod, in_bytes(Method::code_offset())));
  __ cbz(rscratch1, L);

  __ enter();
  __ push_CPU_state();

  // VM needs caller's callsite
  // VM needs target method
  // This needs to be a long call since we will relocate this adapter to
  // the codeBuffer and it may not reach

#ifndef PRODUCT
  assert(frame::arg_reg_save_area_bytes == 0, "not expecting frame reg save area");
#endif

  __ mov(c_rarg0, rmethod);
  __ mov(c_rarg1, lr);
  __ authenticate_return_address(c_rarg1);
  __ lea(rscratch1, RuntimeAddress(CAST_FROM_FN_PTR(address, SharedRuntime::fixup_callers_callsite)));
  __ blr(rscratch1);

  // Explicit isb required because fixup_callers_callsite may change the code
  // stream.
  __ safepoint_isb();

  __ pop_CPU_state();
  // restore sp
  __ leave();
  __ bind(L);
}

static void gen_c2i_adapter(MacroAssembler *masm,
                            int total_args_passed,
                            int comp_args_on_stack,
                            const BasicType *sig_bt,
                            const VMRegPair *regs,
                            Label& skip_fixup) {
  // Before we get into the guts of the C2I adapter, see if we should be here
  // at all.  We've come from compiled code and are attempting to jump to the
  // interpreter, which means the caller made a static call to get here
  // (vcalls always get a compiled target if there is one).  Check for a
  // compiled target.  If there is one, we need to patch the caller's call.
  patch_callers_callsite(masm);

  __ bind(skip_fixup);

  int words_pushed = 0;

  // Since all args are passed on the stack, total_args_passed *
  // Interpreter::stackElementSize is the space we need.

  int extraspace = total_args_passed * Interpreter::stackElementSize;

  __ mov(r19_sender_sp, sp);

  // stack is aligned, keep it that way
  extraspace = align_up(extraspace, 2*wordSize);

  if (extraspace)
    __ sub(sp, sp, extraspace);

  // Now write the args into the outgoing interpreter space
  for (int i = 0; i < total_args_passed; i++) {
    if (sig_bt[i] == T_VOID) {
      assert(i > 0 && (sig_bt[i-1] == T_LONG || sig_bt[i-1] == T_DOUBLE), "missing half");
      continue;
    }

    // offset to start parameters
    int st_off   = (total_args_passed - i - 1) * Interpreter::stackElementSize;
    int next_off = st_off - Interpreter::stackElementSize;

    // Say 4 args:
    // i   st_off
    // 0   32 T_LONG
    // 1   24 T_VOID
    // 2   16 T_OBJECT
    // 3    8 T_BOOL
    // -    0 return address
    //
    // However to make thing extra confusing. Because we can fit a Java long/double in
    // a single slot on a 64 bt vm and it would be silly to break them up, the interpreter
    // leaves one slot empty and only stores to a single slot. In this case the
    // slot that is occupied is the T_VOID slot. See I said it was confusing.

    VMReg r_1 = regs[i].first();
    VMReg r_2 = regs[i].second();
    if (!r_1->is_valid()) {
      assert(!r_2->is_valid(), "");
      continue;
    }
    if (r_1->is_stack()) {
      // memory to memory use rscratch1
      int ld_off = (r_1->reg2stack() * VMRegImpl::stack_slot_size
                    + extraspace
                    + words_pushed * wordSize);
      if (!r_2->is_valid()) {
        // sign extend??
        __ ldrw(rscratch1, Address(sp, ld_off));
        __ str(rscratch1, Address(sp, st_off));

      } else {

        __ ldr(rscratch1, Address(sp, ld_off));

        // Two VMREgs|OptoRegs can be T_OBJECT, T_ADDRESS, T_DOUBLE, T_LONG
        // T_DOUBLE and T_LONG use two slots in the interpreter
        if ( sig_bt[i] == T_LONG || sig_bt[i] == T_DOUBLE) {
          // ld_off == LSW, ld_off+wordSize == MSW
          // st_off == MSW, next_off == LSW
          __ str(rscratch1, Address(sp, next_off));
#ifdef ASSERT
          // Overwrite the unused slot with known junk
          __ mov(rscratch1, (uint64_t)0xdeadffffdeadaaaaull);
          __ str(rscratch1, Address(sp, st_off));
#endif /* ASSERT */
        } else {
          __ str(rscratch1, Address(sp, st_off));
        }
      }
    } else if (r_1->is_Register()) {
      Register r = r_1->as_Register();
      if (!r_2->is_valid()) {
        // must be only an int (or less ) so move only 32bits to slot
        // why not sign extend??
        __ str(r, Address(sp, st_off));
      } else {
        // Two VMREgs|OptoRegs can be T_OBJECT, T_ADDRESS, T_DOUBLE, T_LONG
        // T_DOUBLE and T_LONG use two slots in the interpreter
        if ( sig_bt[i] == T_LONG || sig_bt[i] == T_DOUBLE) {
          // jlong/double in gpr
#ifdef ASSERT
          // Overwrite the unused slot with known junk
          __ mov(rscratch1, (uint64_t)0xdeadffffdeadaaabull);
          __ str(rscratch1, Address(sp, st_off));
#endif /* ASSERT */
          __ str(r, Address(sp, next_off));
        } else {
          __ str(r, Address(sp, st_off));
        }
      }
    } else {
      assert(r_1->is_FloatRegister(), "");
      if (!r_2->is_valid()) {
        // only a float use just part of the slot
        __ strs(r_1->as_FloatRegister(), Address(sp, st_off));
      } else {
#ifdef ASSERT
        // Overwrite the unused slot with known junk
        __ mov(rscratch1, (uint64_t)0xdeadffffdeadaaacull);
        __ str(rscratch1, Address(sp, st_off));
#endif /* ASSERT */
        __ strd(r_1->as_FloatRegister(), Address(sp, next_off));
      }
    }
  }

  __ mov(esp, sp); // Interp expects args on caller's expression stack

  __ ldr(rscratch1, Address(rmethod, in_bytes(Method::interpreter_entry_offset())));
  __ br(rscratch1);
}


void SharedRuntime::gen_i2c_adapter(MacroAssembler *masm,
                                    int total_args_passed,
                                    int comp_args_on_stack,
                                    const BasicType *sig_bt,
                                    const VMRegPair *regs) {

  // Note: r19_sender_sp contains the senderSP on entry. We must
  // preserve it since we may do a i2c -> c2i transition if we lose a
  // race where compiled code goes non-entrant while we get args
  // ready.

  // Adapters are frameless.

  // An i2c adapter is frameless because the *caller* frame, which is
  // interpreted, routinely repairs its own esp (from
  // interpreter_frame_last_sp), even if a callee has modified the
  // stack pointer.  It also recalculates and aligns sp.

  // A c2i adapter is frameless because the *callee* frame, which is
  // interpreted, routinely repairs its caller's sp (from sender_sp,
  // which is set up via the senderSP register).

  // In other words, if *either* the caller or callee is interpreted, we can
  // get the stack pointer repaired after a call.

  // This is why c2i and i2c adapters cannot be indefinitely composed.
  // In particular, if a c2i adapter were to somehow call an i2c adapter,
  // both caller and callee would be compiled methods, and neither would
  // clean up the stack pointer changes performed by the two adapters.
  // If this happens, control eventually transfers back to the compiled
  // caller, but with an uncorrected stack, causing delayed havoc.

  if (VerifyAdapterCalls &&
      (Interpreter::code() != nullptr || StubRoutines::final_stubs_code() != nullptr)) {
#if 0
    // So, let's test for cascading c2i/i2c adapters right now.
    //  assert(Interpreter::contains($return_addr) ||
    //         StubRoutines::contains($return_addr),
    //         "i2c adapter must return to an interpreter frame");
    __ block_comment("verify_i2c { ");
    Label L_ok;
    if (Interpreter::code() != nullptr) {
      range_check(masm, rax, r11,
                  Interpreter::code()->code_start(), Interpreter::code()->code_end(),
                  L_ok);
    }
    if (StubRoutines::initial_stubs_code() != nullptr) {
      range_check(masm, rax, r11,
                  StubRoutines::initial_stubs_code()->code_begin(),
                  StubRoutines::initial_stubs_code()->code_end(),
                  L_ok);
    }
    if (StubRoutines::final_stubs_code() != nullptr) {
      range_check(masm, rax, r11,
                  StubRoutines::final_stubs_code()->code_begin(),
                  StubRoutines::final_stubs_code()->code_end(),
                  L_ok);
    }
    const char* msg = "i2c adapter must return to an interpreter frame";
    __ block_comment(msg);
    __ stop(msg);
    __ bind(L_ok);
    __ block_comment("} verify_i2ce ");
#endif
  }

  // Cut-out for having no stack args.
  int comp_words_on_stack = align_up(comp_args_on_stack*VMRegImpl::stack_slot_size, wordSize)>>LogBytesPerWord;
  if (comp_args_on_stack) {
    __ sub(rscratch1, sp, comp_words_on_stack * wordSize);
    __ andr(sp, rscratch1, -16);
  }

  // Will jump to the compiled code just as if compiled code was doing it.
  // Pre-load the register-jump target early, to schedule it better.
  __ ldr(rscratch1, Address(rmethod, in_bytes(Method::from_compiled_offset())));

#if INCLUDE_JVMCI
  if (EnableJVMCI) {
    // check if this call should be routed towards a specific entry point
    __ ldr(rscratch2, Address(rthread, in_bytes(JavaThread::jvmci_alternate_call_target_offset())));
    Label no_alternative_target;
    __ cbz(rscratch2, no_alternative_target);
    __ mov(rscratch1, rscratch2);
    __ str(zr, Address(rthread, in_bytes(JavaThread::jvmci_alternate_call_target_offset())));
    __ bind(no_alternative_target);
  }
#endif // INCLUDE_JVMCI

  // Now generate the shuffle code.
  for (int i = 0; i < total_args_passed; i++) {
    if (sig_bt[i] == T_VOID) {
      assert(i > 0 && (sig_bt[i-1] == T_LONG || sig_bt[i-1] == T_DOUBLE), "missing half");
      continue;
    }

    // Pick up 0, 1 or 2 words from SP+offset.

    assert(!regs[i].second()->is_valid() || regs[i].first()->next() == regs[i].second(),
            "scrambled load targets?");
    // Load in argument order going down.
    int ld_off = (total_args_passed - i - 1)*Interpreter::stackElementSize;
    // Point to interpreter value (vs. tag)
    int next_off = ld_off - Interpreter::stackElementSize;
    //
    //
    //
    VMReg r_1 = regs[i].first();
    VMReg r_2 = regs[i].second();
    if (!r_1->is_valid()) {
      assert(!r_2->is_valid(), "");
      continue;
    }
    if (r_1->is_stack()) {
      // Convert stack slot to an SP offset (+ wordSize to account for return address )
      int st_off = regs[i].first()->reg2stack()*VMRegImpl::stack_slot_size;
      if (!r_2->is_valid()) {
        // sign extend???
        __ ldrsw(rscratch2, Address(esp, ld_off));
        __ str(rscratch2, Address(sp, st_off));
      } else {
        //
        // We are using two optoregs. This can be either T_OBJECT,
        // T_ADDRESS, T_LONG, or T_DOUBLE the interpreter allocates
        // two slots but only uses one for thr T_LONG or T_DOUBLE case
        // So we must adjust where to pick up the data to match the
        // interpreter.
        //
        // Interpreter local[n] == MSW, local[n+1] == LSW however locals
        // are accessed as negative so LSW is at LOW address

        // ld_off is MSW so get LSW
        const int offset = (sig_bt[i]==T_LONG||sig_bt[i]==T_DOUBLE)?
                           next_off : ld_off;
        __ ldr(rscratch2, Address(esp, offset));
        // st_off is LSW (i.e. reg.first())
        __ str(rscratch2, Address(sp, st_off));
      }
    } else if (r_1->is_Register()) {  // Register argument
      Register r = r_1->as_Register();
      if (r_2->is_valid()) {
        //
        // We are using two VMRegs. This can be either T_OBJECT,
        // T_ADDRESS, T_LONG, or T_DOUBLE the interpreter allocates
        // two slots but only uses one for thr T_LONG or T_DOUBLE case
        // So we must adjust where to pick up the data to match the
        // interpreter.

        const int offset = (sig_bt[i]==T_LONG||sig_bt[i]==T_DOUBLE)?
                           next_off : ld_off;

        // this can be a misaligned move
        __ ldr(r, Address(esp, offset));
      } else {
        // sign extend and use a full word?
        __ ldrw(r, Address(esp, ld_off));
      }
    } else {
      if (!r_2->is_valid()) {
        __ ldrs(r_1->as_FloatRegister(), Address(esp, ld_off));
      } else {
        __ ldrd(r_1->as_FloatRegister(), Address(esp, next_off));
      }
    }
  }

  __ mov(rscratch2, rscratch1);
  __ push_cont_fastpath(rthread); // Set JavaThread::_cont_fastpath to the sp of the oldest interpreted frame we know about; kills rscratch1
  __ mov(rscratch1, rscratch2);

  // 6243940 We might end up in handle_wrong_method if
  // the callee is deoptimized as we race thru here. If that
  // happens we don't want to take a safepoint because the
  // caller frame will look interpreted and arguments are now
  // "compiled" so it is much better to make this transition
  // invisible to the stack walking code. Unfortunately if
  // we try and find the callee by normal means a safepoint
  // is possible. So we stash the desired callee in the thread
  // and the vm will find there should this case occur.

  __ str(rmethod, Address(rthread, JavaThread::callee_target_offset()));

  __ br(rscratch1);
}

// ---------------------------------------------------------------
AdapterHandlerEntry* SharedRuntime::generate_i2c2i_adapters(MacroAssembler *masm,
                                                            int total_args_passed,
                                                            int comp_args_on_stack,
                                                            const BasicType *sig_bt,
                                                            const VMRegPair *regs,
                                                            AdapterFingerPrint* fingerprint) {
  address i2c_entry = __ pc();

  gen_i2c_adapter(masm, total_args_passed, comp_args_on_stack, sig_bt, regs);

  address c2i_unverified_entry = __ pc();
  Label skip_fixup;

  Register data = rscratch2;
  Register receiver = j_rarg0;
  Register tmp = r10;  // A call-clobbered register not used for arg passing

  // -------------------------------------------------------------------------
  // Generate a C2I adapter.  On entry we know rmethod holds the Method* during calls
  // to the interpreter.  The args start out packed in the compiled layout.  They
  // need to be unpacked into the interpreter layout.  This will almost always
  // require some stack space.  We grow the current (compiled) stack, then repack
  // the args.  We  finally end in a jump to the generic interpreter entry point.
  // On exit from the interpreter, the interpreter will restore our SP (lest the
  // compiled code, which relies solely on SP and not FP, get sick).

  {
    __ block_comment("c2i_unverified_entry {");
    // Method might have been compiled since the call site was patched to
    // interpreted; if that is the case treat it as a miss so we can get
    // the call site corrected.
    __ ic_check(1 /* end_alignment */);
    __ ldr(rmethod, Address(data, CompiledICData::speculated_method_offset()));

    __ ldr(rscratch1, Address(rmethod, in_bytes(Method::code_offset())));
    __ cbz(rscratch1, skip_fixup);
    __ far_jump(RuntimeAddress(SharedRuntime::get_ic_miss_stub()));
    __ block_comment("} c2i_unverified_entry");
  }

  address c2i_entry = __ pc();

  // Class initialization barrier for static methods
  address c2i_no_clinit_check_entry = nullptr;
  if (VM_Version::supports_fast_class_init_checks()) {
    Label L_skip_barrier;

    { // Bypass the barrier for non-static methods
      __ ldrw(rscratch1, Address(rmethod, Method::access_flags_offset()));
      __ andsw(zr, rscratch1, JVM_ACC_STATIC);
      __ br(Assembler::EQ, L_skip_barrier); // non-static
    }

    __ load_method_holder(rscratch2, rmethod);
    __ clinit_barrier(rscratch2, rscratch1, &L_skip_barrier);
    __ far_jump(RuntimeAddress(SharedRuntime::get_handle_wrong_method_stub()));

    __ bind(L_skip_barrier);
    c2i_no_clinit_check_entry = __ pc();
  }

  BarrierSetAssembler* bs = BarrierSet::barrier_set()->barrier_set_assembler();
  bs->c2i_entry_barrier(masm);

  gen_c2i_adapter(masm, total_args_passed, comp_args_on_stack, sig_bt, regs, skip_fixup);

  return AdapterHandlerLibrary::new_entry(fingerprint, i2c_entry, c2i_entry, c2i_unverified_entry, c2i_no_clinit_check_entry);
}

static int c_calling_convention_priv(const BasicType *sig_bt,
                                         VMRegPair *regs,
                                         int total_args_passed) {

// We return the amount of VMRegImpl stack slots we need to reserve for all
// the arguments NOT counting out_preserve_stack_slots.

    static const Register INT_ArgReg[Argument::n_int_register_parameters_c] = {
      c_rarg0, c_rarg1, c_rarg2, c_rarg3, c_rarg4, c_rarg5,  c_rarg6,  c_rarg7
    };
    static const FloatRegister FP_ArgReg[Argument::n_float_register_parameters_c] = {
      c_farg0, c_farg1, c_farg2, c_farg3,
      c_farg4, c_farg5, c_farg6, c_farg7
    };

    uint int_args = 0;
    uint fp_args = 0;
    uint stk_args = 0; // inc by 2 each time

    for (int i = 0; i < total_args_passed; i++) {
      switch (sig_bt[i]) {
      case T_BOOLEAN:
      case T_CHAR:
      case T_BYTE:
      case T_SHORT:
      case T_INT:
        if (int_args < Argument::n_int_register_parameters_c) {
          regs[i].set1(INT_ArgReg[int_args++]->as_VMReg());
        } else {
#ifdef __APPLE__
          // Less-than word types are stored one after another.
          // The code is unable to handle this so bailout.
          return -1;
#endif
          regs[i].set1(VMRegImpl::stack2reg(stk_args));
          stk_args += 2;
        }
        break;
      case T_LONG:
        assert((i + 1) < total_args_passed && sig_bt[i + 1] == T_VOID, "expecting half");
        // fall through
      case T_OBJECT:
      case T_ARRAY:
      case T_ADDRESS:
      case T_METADATA:
        if (int_args < Argument::n_int_register_parameters_c) {
          regs[i].set2(INT_ArgReg[int_args++]->as_VMReg());
        } else {
          regs[i].set2(VMRegImpl::stack2reg(stk_args));
          stk_args += 2;
        }
        break;
      case T_FLOAT:
        if (fp_args < Argument::n_float_register_parameters_c) {
          regs[i].set1(FP_ArgReg[fp_args++]->as_VMReg());
        } else {
#ifdef __APPLE__
          // Less-than word types are stored one after another.
          // The code is unable to handle this so bailout.
          return -1;
#endif
          regs[i].set1(VMRegImpl::stack2reg(stk_args));
          stk_args += 2;
        }
        break;
      case T_DOUBLE:
        assert((i + 1) < total_args_passed && sig_bt[i + 1] == T_VOID, "expecting half");
        if (fp_args < Argument::n_float_register_parameters_c) {
          regs[i].set2(FP_ArgReg[fp_args++]->as_VMReg());
        } else {
          regs[i].set2(VMRegImpl::stack2reg(stk_args));
          stk_args += 2;
        }
        break;
      case T_VOID: // Halves of longs and doubles
        assert(i != 0 && (sig_bt[i - 1] == T_LONG || sig_bt[i - 1] == T_DOUBLE), "expecting half");
        regs[i].set_bad();
        break;
      default:
        ShouldNotReachHere();
        break;
      }
    }

  return stk_args;
}

int SharedRuntime::vector_calling_convention(VMRegPair *regs,
                                             uint num_bits,
                                             uint total_args_passed) {
  Unimplemented();
  return 0;
}

int SharedRuntime::c_calling_convention(const BasicType *sig_bt,
                                         VMRegPair *regs,
                                         int total_args_passed)
{
  int result = c_calling_convention_priv(sig_bt, regs, total_args_passed);
  guarantee(result >= 0, "Unsupported arguments configuration");
  return result;
}


void SharedRuntime::save_native_result(MacroAssembler *masm, BasicType ret_type, int frame_slots) {
  // We always ignore the frame_slots arg and just use the space just below frame pointer
  // which by this time is free to use
  switch (ret_type) {
  case T_FLOAT:
    __ strs(v0, Address(rfp, -wordSize));
    break;
  case T_DOUBLE:
    __ strd(v0, Address(rfp, -wordSize));
    break;
  case T_VOID:  break;
  default: {
    __ str(r0, Address(rfp, -wordSize));
    }
  }
}

void SharedRuntime::restore_native_result(MacroAssembler *masm, BasicType ret_type, int frame_slots) {
  // We always ignore the frame_slots arg and just use the space just below frame pointer
  // which by this time is free to use
  switch (ret_type) {
  case T_FLOAT:
    __ ldrs(v0, Address(rfp, -wordSize));
    break;
  case T_DOUBLE:
    __ ldrd(v0, Address(rfp, -wordSize));
    break;
  case T_VOID:  break;
  default: {
    __ ldr(r0, Address(rfp, -wordSize));
    }
  }
}
static void save_args(MacroAssembler *masm, int arg_count, int first_arg, VMRegPair *args) {
  RegSet x;
  for ( int i = first_arg ; i < arg_count ; i++ ) {
    if (args[i].first()->is_Register()) {
      x = x + args[i].first()->as_Register();
    } else if (args[i].first()->is_FloatRegister()) {
      __ strd(args[i].first()->as_FloatRegister(), Address(__ pre(sp, -2 * wordSize)));
    }
  }
  __ push(x, sp);
}

static void restore_args(MacroAssembler *masm, int arg_count, int first_arg, VMRegPair *args) {
  RegSet x;
  for ( int i = first_arg ; i < arg_count ; i++ ) {
    if (args[i].first()->is_Register()) {
      x = x + args[i].first()->as_Register();
    } else {
      ;
    }
  }
  __ pop(x, sp);
  for ( int i = arg_count - 1 ; i >= first_arg ; i-- ) {
    if (args[i].first()->is_Register()) {
      ;
    } else if (args[i].first()->is_FloatRegister()) {
      __ ldrd(args[i].first()->as_FloatRegister(), Address(__ post(sp, 2 * wordSize)));
    }
  }
}

static void verify_oop_args(MacroAssembler* masm,
                            const methodHandle& method,
                            const BasicType* sig_bt,
                            const VMRegPair* regs) {
  Register temp_reg = r19;  // not part of any compiled calling seq
  if (VerifyOops) {
    for (int i = 0; i < method->size_of_parameters(); i++) {
      if (sig_bt[i] == T_OBJECT ||
          sig_bt[i] == T_ARRAY) {
        VMReg r = regs[i].first();
        assert(r->is_valid(), "bad oop arg");
        if (r->is_stack()) {
          __ ldr(temp_reg, Address(sp, r->reg2stack() * VMRegImpl::stack_slot_size));
          __ verify_oop(temp_reg);
        } else {
          __ verify_oop(r->as_Register());
        }
      }
    }
  }
}

// on exit, sp points to the ContinuationEntry
static OopMap* continuation_enter_setup(MacroAssembler* masm, int& stack_slots) {
  assert(ContinuationEntry::size() % VMRegImpl::stack_slot_size == 0, "");
  assert(in_bytes(ContinuationEntry::cont_offset())  % VMRegImpl::stack_slot_size == 0, "");
  assert(in_bytes(ContinuationEntry::chunk_offset()) % VMRegImpl::stack_slot_size == 0, "");

  stack_slots += (int)ContinuationEntry::size()/wordSize;
  __ sub(sp, sp, (int)ContinuationEntry::size()); // place Continuation metadata

  OopMap* map = new OopMap(((int)ContinuationEntry::size() + wordSize)/ VMRegImpl::stack_slot_size, 0 /* arg_slots*/);

  __ ldr(rscratch1, Address(rthread, JavaThread::cont_entry_offset()));
  __ str(rscratch1, Address(sp, ContinuationEntry::parent_offset()));
  __ mov(rscratch1, sp); // we can't use sp as the source in str
  __ str(rscratch1, Address(rthread, JavaThread::cont_entry_offset()));

  return map;
}

// on entry c_rarg1 points to the continuation
//          sp points to ContinuationEntry
//          c_rarg3 -- isVirtualThread
static void fill_continuation_entry(MacroAssembler* masm) {
#ifdef ASSERT
  __ movw(rscratch1, ContinuationEntry::cookie_value());
  __ strw(rscratch1, Address(sp, ContinuationEntry::cookie_offset()));
#endif

  __ str (c_rarg1, Address(sp, ContinuationEntry::cont_offset()));
  __ strw(c_rarg3, Address(sp, ContinuationEntry::flags_offset()));
  __ str (zr,      Address(sp, ContinuationEntry::chunk_offset()));
  __ strw(zr,      Address(sp, ContinuationEntry::argsize_offset()));
  __ strw(zr,      Address(sp, ContinuationEntry::pin_count_offset()));

  __ ldr(rscratch1, Address(rthread, JavaThread::cont_fastpath_offset()));
  __ str(rscratch1, Address(sp, ContinuationEntry::parent_cont_fastpath_offset()));
  __ ldr(rscratch1, Address(rthread, JavaThread::held_monitor_count_offset()));
  __ str(rscratch1, Address(sp, ContinuationEntry::parent_held_monitor_count_offset()));

  __ str(zr, Address(rthread, JavaThread::cont_fastpath_offset()));
  __ str(zr, Address(rthread, JavaThread::held_monitor_count_offset()));
}

// on entry, sp points to the ContinuationEntry
// on exit, rfp points to the spilled rfp in the entry frame
static void continuation_enter_cleanup(MacroAssembler* masm) {
#ifndef PRODUCT
  Label OK;
  __ ldr(rscratch1, Address(rthread, JavaThread::cont_entry_offset()));
  __ cmp(sp, rscratch1);
  __ br(Assembler::EQ, OK);
  __ stop("incorrect sp1");
  __ bind(OK);
#endif

  __ ldr(rscratch1, Address(sp, ContinuationEntry::parent_cont_fastpath_offset()));
  __ str(rscratch1, Address(rthread, JavaThread::cont_fastpath_offset()));
  __ ldr(rscratch1, Address(sp, ContinuationEntry::parent_held_monitor_count_offset()));
  __ str(rscratch1, Address(rthread, JavaThread::held_monitor_count_offset()));

  __ ldr(rscratch2, Address(sp, ContinuationEntry::parent_offset()));
  __ str(rscratch2, Address(rthread, JavaThread::cont_entry_offset()));
  __ add(rfp, sp, (int)ContinuationEntry::size());
}

// enterSpecial(Continuation c, boolean isContinue, boolean isVirtualThread)
// On entry: c_rarg1 -- the continuation object
//           c_rarg2 -- isContinue
//           c_rarg3 -- isVirtualThread
static void gen_continuation_enter(MacroAssembler* masm,
                                 const methodHandle& method,
                                 const BasicType* sig_bt,
                                 const VMRegPair* regs,
                                 int& exception_offset,
                                 OopMapSet*oop_maps,
                                 int& frame_complete,
                                 int& stack_slots,
                                 int& interpreted_entry_offset,
                                 int& compiled_entry_offset) {
  //verify_oop_args(masm, method, sig_bt, regs);
  Address resolve(SharedRuntime::get_resolve_static_call_stub(), relocInfo::static_call_type);

  address start = __ pc();

  Label call_thaw, exit;

  // i2i entry used at interp_only_mode only
  interpreted_entry_offset = __ pc() - start;
  {

#ifdef ASSERT
    Label is_interp_only;
    __ ldrw(rscratch1, Address(rthread, JavaThread::interp_only_mode_offset()));
    __ cbnzw(rscratch1, is_interp_only);
    __ stop("enterSpecial interpreter entry called when not in interp_only_mode");
    __ bind(is_interp_only);
#endif

    // Read interpreter arguments into registers (this is an ad-hoc i2c adapter)
    __ ldr(c_rarg1, Address(esp, Interpreter::stackElementSize*2));
    __ ldr(c_rarg2, Address(esp, Interpreter::stackElementSize*1));
    __ ldr(c_rarg3, Address(esp, Interpreter::stackElementSize*0));
    __ push_cont_fastpath(rthread);

    __ enter();
    stack_slots = 2; // will be adjusted in setup
    OopMap* map = continuation_enter_setup(masm, stack_slots);
    // The frame is complete here, but we only record it for the compiled entry, so the frame would appear unsafe,
    // but that's okay because at the very worst we'll miss an async sample, but we're in interp_only_mode anyway.

    fill_continuation_entry(masm);

    __ cbnz(c_rarg2, call_thaw);

    const address tr_call = __ trampoline_call(resolve);
    if (tr_call == nullptr) {
      fatal("CodeCache is full at gen_continuation_enter");
    }

    oop_maps->add_gc_map(__ pc() - start, map);
    __ post_call_nop();

    __ b(exit);

<<<<<<< HEAD
    address stub = CompiledStaticCall::emit_to_interp_stub(masm, tr_call);
=======
    CodeBuffer* cbuf = masm->code_section()->outer();
    address stub = CompiledDirectCall::emit_to_interp_stub(*cbuf, tr_call);
>>>>>>> 7231fd78
    if (stub == nullptr) {
      fatal("CodeCache is full at gen_continuation_enter");
    }
  }

  // compiled entry
  __ align(CodeEntryAlignment);
  compiled_entry_offset = __ pc() - start;

  __ enter();
  stack_slots = 2; // will be adjusted in setup
  OopMap* map = continuation_enter_setup(masm, stack_slots);
  frame_complete = __ pc() - start;

  fill_continuation_entry(masm);

  __ cbnz(c_rarg2, call_thaw);

  const address tr_call = __ trampoline_call(resolve);
  if (tr_call == nullptr) {
    fatal("CodeCache is full at gen_continuation_enter");
  }

  oop_maps->add_gc_map(__ pc() - start, map);
  __ post_call_nop();

  __ b(exit);

  __ bind(call_thaw);

  __ rt_call(CAST_FROM_FN_PTR(address, StubRoutines::cont_thaw()));
  oop_maps->add_gc_map(__ pc() - start, map->deep_copy());
  ContinuationEntry::_return_pc_offset = __ pc() - start;
  __ post_call_nop();

  __ bind(exit);
  continuation_enter_cleanup(masm);
  __ leave();
  __ ret(lr);

  /// exception handling

  exception_offset = __ pc() - start;
  {
      __ mov(r19, r0); // save return value contaning the exception oop in callee-saved R19

      continuation_enter_cleanup(masm);

      __ ldr(c_rarg1, Address(rfp, wordSize)); // return address
      __ authenticate_return_address(c_rarg1);
      __ call_VM_leaf(CAST_FROM_FN_PTR(address, SharedRuntime::exception_handler_for_return_address), rthread, c_rarg1);

      // see OptoRuntime::generate_exception_blob: r0 -- exception oop, r3 -- exception pc

      __ mov(r1, r0); // the exception handler
      __ mov(r0, r19); // restore return value contaning the exception oop
      __ verify_oop(r0);

      __ leave();
      __ mov(r3, lr);
      __ br(r1); // the exception handler
  }

<<<<<<< HEAD
  address stub = CompiledStaticCall::emit_to_interp_stub(masm, tr_call);
=======
  CodeBuffer* cbuf = masm->code_section()->outer();
  address stub = CompiledDirectCall::emit_to_interp_stub(*cbuf, tr_call);
>>>>>>> 7231fd78
  if (stub == nullptr) {
    fatal("CodeCache is full at gen_continuation_enter");
  }
}

static void gen_continuation_yield(MacroAssembler* masm,
                                   const methodHandle& method,
                                   const BasicType* sig_bt,
                                   const VMRegPair* regs,
                                   OopMapSet* oop_maps,
                                   int& frame_complete,
                                   int& stack_slots,
                                   int& compiled_entry_offset) {
    enum layout {
      rfp_off1,
      rfp_off2,
      lr_off,
      lr_off2,
      framesize // inclusive of return address
    };
    // assert(is_even(framesize/2), "sp not 16-byte aligned");
    stack_slots = framesize /  VMRegImpl::slots_per_word;
    assert(stack_slots == 2, "recheck layout");

    address start = __ pc();

    compiled_entry_offset = __ pc() - start;
    __ enter();

    __ mov(c_rarg1, sp);

    frame_complete = __ pc() - start;
    address the_pc = __ pc();

    __ post_call_nop(); // this must be exactly after the pc value that is pushed into the frame info, we use this nop for fast CodeBlob lookup

    __ mov(c_rarg0, rthread);
    __ set_last_Java_frame(sp, rfp, the_pc, rscratch1);
    __ call_VM_leaf(Continuation::freeze_entry(), 2);
    __ reset_last_Java_frame(true);

    Label pinned;

    __ cbnz(r0, pinned);

    // We've succeeded, set sp to the ContinuationEntry
    __ ldr(rscratch1, Address(rthread, JavaThread::cont_entry_offset()));
    __ mov(sp, rscratch1);
    continuation_enter_cleanup(masm);

    __ bind(pinned); // pinned -- return to caller

    // handle pending exception thrown by freeze
    __ ldr(rscratch1, Address(rthread, in_bytes(Thread::pending_exception_offset())));
    Label ok;
    __ cbz(rscratch1, ok);
    __ leave();
    __ lea(rscratch1, RuntimeAddress(StubRoutines::forward_exception_entry()));
    __ br(rscratch1);
    __ bind(ok);

    __ leave();
    __ ret(lr);

    OopMap* map = new OopMap(framesize, 1);
    oop_maps->add_gc_map(the_pc - start, map);
}

static void gen_special_dispatch(MacroAssembler* masm,
                                 const methodHandle& method,
                                 const BasicType* sig_bt,
                                 const VMRegPair* regs) {
  verify_oop_args(masm, method, sig_bt, regs);
  vmIntrinsics::ID iid = method->intrinsic_id();

  // Now write the args into the outgoing interpreter space
  bool     has_receiver   = false;
  Register receiver_reg   = noreg;
  int      member_arg_pos = -1;
  Register member_reg     = noreg;
  int      ref_kind       = MethodHandles::signature_polymorphic_intrinsic_ref_kind(iid);
  if (ref_kind != 0) {
    member_arg_pos = method->size_of_parameters() - 1;  // trailing MemberName argument
    member_reg = r19;  // known to be free at this point
    has_receiver = MethodHandles::ref_kind_has_receiver(ref_kind);
  } else if (iid == vmIntrinsics::_invokeBasic) {
    has_receiver = true;
  } else if (iid == vmIntrinsics::_linkToNative) {
    member_arg_pos = method->size_of_parameters() - 1;  // trailing NativeEntryPoint argument
    member_reg = r19;  // known to be free at this point
  } else {
    fatal("unexpected intrinsic id %d", vmIntrinsics::as_int(iid));
  }

  if (member_reg != noreg) {
    // Load the member_arg into register, if necessary.
    SharedRuntime::check_member_name_argument_is_last_argument(method, sig_bt, regs);
    VMReg r = regs[member_arg_pos].first();
    if (r->is_stack()) {
      __ ldr(member_reg, Address(sp, r->reg2stack() * VMRegImpl::stack_slot_size));
    } else {
      // no data motion is needed
      member_reg = r->as_Register();
    }
  }

  if (has_receiver) {
    // Make sure the receiver is loaded into a register.
    assert(method->size_of_parameters() > 0, "oob");
    assert(sig_bt[0] == T_OBJECT, "receiver argument must be an object");
    VMReg r = regs[0].first();
    assert(r->is_valid(), "bad receiver arg");
    if (r->is_stack()) {
      // Porting note:  This assumes that compiled calling conventions always
      // pass the receiver oop in a register.  If this is not true on some
      // platform, pick a temp and load the receiver from stack.
      fatal("receiver always in a register");
      receiver_reg = r2;  // known to be free at this point
      __ ldr(receiver_reg, Address(sp, r->reg2stack() * VMRegImpl::stack_slot_size));
    } else {
      // no data motion is needed
      receiver_reg = r->as_Register();
    }
  }

  // Figure out which address we are really jumping to:
  MethodHandles::generate_method_handle_dispatch(masm, iid,
                                                 receiver_reg, member_reg, /*for_compiler_entry:*/ true);
}

// ---------------------------------------------------------------------------
// Generate a native wrapper for a given method.  The method takes arguments
// in the Java compiled code convention, marshals them to the native
// convention (handlizes oops, etc), transitions to native, makes the call,
// returns to java state (possibly blocking), unhandlizes any result and
// returns.
//
// Critical native functions are a shorthand for the use of
// GetPrimtiveArrayCritical and disallow the use of any other JNI
// functions.  The wrapper is expected to unpack the arguments before
// passing them to the callee. Critical native functions leave the state _in_Java,
// since they block out GC.
// Some other parts of JNI setup are skipped like the tear down of the JNI handle
// block and the check for pending exceptions it's impossible for them
// to be thrown.
//
nmethod* SharedRuntime::generate_native_wrapper(MacroAssembler* masm,
                                                const methodHandle& method,
                                                int compile_id,
                                                BasicType* in_sig_bt,
                                                VMRegPair* in_regs,
                                                BasicType ret_type) {
  if (method->is_continuation_native_intrinsic()) {
    int exception_offset = -1;
    OopMapSet* oop_maps = new OopMapSet();
    int frame_complete = -1;
    int stack_slots = -1;
    int interpreted_entry_offset = -1;
    int vep_offset = -1;
    if (method->is_continuation_enter_intrinsic()) {
      gen_continuation_enter(masm,
                             method,
                             in_sig_bt,
                             in_regs,
                             exception_offset,
                             oop_maps,
                             frame_complete,
                             stack_slots,
                             interpreted_entry_offset,
                             vep_offset);
    } else if (method->is_continuation_yield_intrinsic()) {
      gen_continuation_yield(masm,
                             method,
                             in_sig_bt,
                             in_regs,
                             oop_maps,
                             frame_complete,
                             stack_slots,
                             vep_offset);
    } else {
      guarantee(false, "Unknown Continuation native intrinsic");
    }

#ifdef ASSERT
    if (method->is_continuation_enter_intrinsic()) {
      assert(interpreted_entry_offset != -1, "Must be set");
      assert(exception_offset != -1,         "Must be set");
    } else {
      assert(interpreted_entry_offset == -1, "Must be unset");
      assert(exception_offset == -1,         "Must be unset");
    }
    assert(frame_complete != -1,    "Must be set");
    assert(stack_slots != -1,       "Must be set");
    assert(vep_offset != -1,        "Must be set");
#endif

    __ flush();
    nmethod* nm = nmethod::new_native_nmethod(method,
                                              compile_id,
                                              masm->code(),
                                              vep_offset,
                                              frame_complete,
                                              stack_slots,
                                              in_ByteSize(-1),
                                              in_ByteSize(-1),
                                              oop_maps,
                                              exception_offset);
    if (nm == nullptr) return nm;
    if (method->is_continuation_enter_intrinsic()) {
      ContinuationEntry::set_enter_code(nm, interpreted_entry_offset);
    } else if (method->is_continuation_yield_intrinsic()) {
      _cont_doYield_stub = nm;
    } else {
      guarantee(false, "Unknown Continuation native intrinsic");
    }
    return nm;
  }

  if (method->is_method_handle_intrinsic()) {
    vmIntrinsics::ID iid = method->intrinsic_id();
    intptr_t start = (intptr_t)__ pc();
    int vep_offset = ((intptr_t)__ pc()) - start;

    // First instruction must be a nop as it may need to be patched on deoptimisation
    __ nop();
    gen_special_dispatch(masm,
                         method,
                         in_sig_bt,
                         in_regs);
    int frame_complete = ((intptr_t)__ pc()) - start;  // not complete, period
    __ flush();
    int stack_slots = SharedRuntime::out_preserve_stack_slots();  // no out slots at all, actually
    return nmethod::new_native_nmethod(method,
                                       compile_id,
                                       masm->code(),
                                       vep_offset,
                                       frame_complete,
                                       stack_slots / VMRegImpl::slots_per_word,
                                       in_ByteSize(-1),
                                       in_ByteSize(-1),
                                       nullptr);
  }
  address native_func = method->native_function();
  assert(native_func != nullptr, "must have function");

  // An OopMap for lock (and class if static)
  OopMapSet *oop_maps = new OopMapSet();
  intptr_t start = (intptr_t)__ pc();

  // We have received a description of where all the java arg are located
  // on entry to the wrapper. We need to convert these args to where
  // the jni function will expect them. To figure out where they go
  // we convert the java signature to a C signature by inserting
  // the hidden arguments as arg[0] and possibly arg[1] (static method)

  const int total_in_args = method->size_of_parameters();
  int total_c_args = total_in_args + (method->is_static() ? 2 : 1);

  BasicType* out_sig_bt = NEW_RESOURCE_ARRAY(BasicType, total_c_args);
  VMRegPair* out_regs   = NEW_RESOURCE_ARRAY(VMRegPair, total_c_args);
  BasicType* in_elem_bt = nullptr;

  int argc = 0;
  out_sig_bt[argc++] = T_ADDRESS;
  if (method->is_static()) {
    out_sig_bt[argc++] = T_OBJECT;
  }

  for (int i = 0; i < total_in_args ; i++ ) {
    out_sig_bt[argc++] = in_sig_bt[i];
  }

  // Now figure out where the args must be stored and how much stack space
  // they require.
  int out_arg_slots;
  out_arg_slots = c_calling_convention_priv(out_sig_bt, out_regs, total_c_args);

  if (out_arg_slots < 0) {
    return nullptr;
  }

  // Compute framesize for the wrapper.  We need to handlize all oops in
  // incoming registers

  // Calculate the total number of stack slots we will need.

  // First count the abi requirement plus all of the outgoing args
  int stack_slots = SharedRuntime::out_preserve_stack_slots() + out_arg_slots;

  // Now the space for the inbound oop handle area
  int total_save_slots = 8 * VMRegImpl::slots_per_word;  // 8 arguments passed in registers

  int oop_handle_offset = stack_slots;
  stack_slots += total_save_slots;

  // Now any space we need for handlizing a klass if static method

  int klass_slot_offset = 0;
  int klass_offset = -1;
  int lock_slot_offset = 0;
  bool is_static = false;

  if (method->is_static()) {
    klass_slot_offset = stack_slots;
    stack_slots += VMRegImpl::slots_per_word;
    klass_offset = klass_slot_offset * VMRegImpl::stack_slot_size;
    is_static = true;
  }

  // Plus a lock if needed

  if (method->is_synchronized()) {
    lock_slot_offset = stack_slots;
    stack_slots += VMRegImpl::slots_per_word;
  }

  // Now a place (+2) to save return values or temp during shuffling
  // + 4 for return address (which we own) and saved rfp
  stack_slots += 6;

  // Ok The space we have allocated will look like:
  //
  //
  // FP-> |                     |
  //      |---------------------|
  //      | 2 slots for moves   |
  //      |---------------------|
  //      | lock box (if sync)  |
  //      |---------------------| <- lock_slot_offset
  //      | klass (if static)   |
  //      |---------------------| <- klass_slot_offset
  //      | oopHandle area      |
  //      |---------------------| <- oop_handle_offset (8 java arg registers)
  //      | outbound memory     |
  //      | based arguments     |
  //      |                     |
  //      |---------------------|
  //      |                     |
  // SP-> | out_preserved_slots |
  //
  //


  // Now compute actual number of stack words we need rounding to make
  // stack properly aligned.
  stack_slots = align_up(stack_slots, StackAlignmentInSlots);

  int stack_size = stack_slots * VMRegImpl::stack_slot_size;

  // First thing make an ic check to see if we should even be here

  // We are free to use all registers as temps without saving them and
  // restoring them except rfp. rfp is the only callee save register
  // as far as the interpreter and the compiler(s) are concerned.

  const Register receiver = j_rarg0;

  Label exception_pending;

  assert_different_registers(receiver, rscratch1);
  __ verify_oop(receiver);
  __ ic_check(8 /* end_alignment */);

  // Verified entry point must be aligned
  int vep_offset = ((intptr_t)__ pc()) - start;

  // If we have to make this method not-entrant we'll overwrite its
  // first instruction with a jump.  For this action to be legal we
  // must ensure that this first instruction is a B, BL, NOP, BKPT,
  // SVC, HVC, or SMC.  Make it a NOP.
  __ nop();

  if (VM_Version::supports_fast_class_init_checks() && method->needs_clinit_barrier()) {
    Label L_skip_barrier;
    __ mov_metadata(rscratch2, method->method_holder()); // InstanceKlass*
    __ clinit_barrier(rscratch2, rscratch1, &L_skip_barrier);
    __ far_jump(RuntimeAddress(SharedRuntime::get_handle_wrong_method_stub()));

    __ bind(L_skip_barrier);
  }

  // Generate stack overflow check
  __ bang_stack_with_offset(checked_cast<int>(StackOverflow::stack_shadow_zone_size()));

  // Generate a new frame for the wrapper.
  __ enter();
  // -2 because return address is already present and so is saved rfp
  __ sub(sp, sp, stack_size - 2*wordSize);

  BarrierSetAssembler* bs = BarrierSet::barrier_set()->barrier_set_assembler();
  bs->nmethod_entry_barrier(masm, nullptr /* slow_path */, nullptr /* continuation */, nullptr /* guard */);

  // Frame is now completed as far as size and linkage.
  int frame_complete = ((intptr_t)__ pc()) - start;

  // We use r20 as the oop handle for the receiver/klass
  // It is callee save so it survives the call to native

  const Register oop_handle_reg = r20;

  //
  // We immediately shuffle the arguments so that any vm call we have to
  // make from here on out (sync slow path, jvmti, etc.) we will have
  // captured the oops from our caller and have a valid oopMap for
  // them.

  // -----------------
  // The Grand Shuffle

  // The Java calling convention is either equal (linux) or denser (win64) than the
  // c calling convention. However the because of the jni_env argument the c calling
  // convention always has at least one more (and two for static) arguments than Java.
  // Therefore if we move the args from java -> c backwards then we will never have
  // a register->register conflict and we don't have to build a dependency graph
  // and figure out how to break any cycles.
  //

  // Record esp-based slot for receiver on stack for non-static methods
  int receiver_offset = -1;

  // This is a trick. We double the stack slots so we can claim
  // the oops in the caller's frame. Since we are sure to have
  // more args than the caller doubling is enough to make
  // sure we can capture all the incoming oop args from the
  // caller.
  //
  OopMap* map = new OopMap(stack_slots * 2, 0 /* arg_slots*/);

  // Mark location of rfp (someday)
  // map->set_callee_saved(VMRegImpl::stack2reg( stack_slots - 2), stack_slots * 2, 0, vmreg(rfp));


  int float_args = 0;
  int int_args = 0;

#ifdef ASSERT
  bool reg_destroyed[Register::number_of_registers];
  bool freg_destroyed[FloatRegister::number_of_registers];
  for ( int r = 0 ; r < Register::number_of_registers ; r++ ) {
    reg_destroyed[r] = false;
  }
  for ( int f = 0 ; f < FloatRegister::number_of_registers ; f++ ) {
    freg_destroyed[f] = false;
  }

#endif /* ASSERT */

  // For JNI natives the incoming and outgoing registers are offset upwards.
  GrowableArray<int> arg_order(2 * total_in_args);
  VMRegPair tmp_vmreg;
  tmp_vmreg.set2(r19->as_VMReg());

  for (int i = total_in_args - 1, c_arg = total_c_args - 1; i >= 0; i--, c_arg--) {
    arg_order.push(i);
    arg_order.push(c_arg);
  }

  int temploc = -1;
  for (int ai = 0; ai < arg_order.length(); ai += 2) {
    int i = arg_order.at(ai);
    int c_arg = arg_order.at(ai + 1);
    __ block_comment(err_msg("move %d -> %d", i, c_arg));
    assert(c_arg != -1 && i != -1, "wrong order");
#ifdef ASSERT
    if (in_regs[i].first()->is_Register()) {
      assert(!reg_destroyed[in_regs[i].first()->as_Register()->encoding()], "destroyed reg!");
    } else if (in_regs[i].first()->is_FloatRegister()) {
      assert(!freg_destroyed[in_regs[i].first()->as_FloatRegister()->encoding()], "destroyed reg!");
    }
    if (out_regs[c_arg].first()->is_Register()) {
      reg_destroyed[out_regs[c_arg].first()->as_Register()->encoding()] = true;
    } else if (out_regs[c_arg].first()->is_FloatRegister()) {
      freg_destroyed[out_regs[c_arg].first()->as_FloatRegister()->encoding()] = true;
    }
#endif /* ASSERT */
    switch (in_sig_bt[i]) {
      case T_ARRAY:
      case T_OBJECT:
        __ object_move(map, oop_handle_offset, stack_slots, in_regs[i], out_regs[c_arg],
                       ((i == 0) && (!is_static)),
                       &receiver_offset);
        int_args++;
        break;
      case T_VOID:
        break;

      case T_FLOAT:
        __ float_move(in_regs[i], out_regs[c_arg]);
        float_args++;
        break;

      case T_DOUBLE:
        assert( i + 1 < total_in_args &&
                in_sig_bt[i + 1] == T_VOID &&
                out_sig_bt[c_arg+1] == T_VOID, "bad arg list");
        __ double_move(in_regs[i], out_regs[c_arg]);
        float_args++;
        break;

      case T_LONG :
        __ long_move(in_regs[i], out_regs[c_arg]);
        int_args++;
        break;

      case T_ADDRESS: assert(false, "found T_ADDRESS in java args");

      default:
        __ move32_64(in_regs[i], out_regs[c_arg]);
        int_args++;
    }
  }

  // point c_arg at the first arg that is already loaded in case we
  // need to spill before we call out
  int c_arg = total_c_args - total_in_args;

  // Pre-load a static method's oop into c_rarg1.
  if (method->is_static()) {

    //  load oop into a register
    __ movoop(c_rarg1,
              JNIHandles::make_local(method->method_holder()->java_mirror()));

    // Now handlize the static class mirror it's known not-null.
    __ str(c_rarg1, Address(sp, klass_offset));
    map->set_oop(VMRegImpl::stack2reg(klass_slot_offset));

    // Now get the handle
    __ lea(c_rarg1, Address(sp, klass_offset));
    // and protect the arg if we must spill
    c_arg--;
  }

  // Change state to native (we save the return address in the thread, since it might not
  // be pushed on the stack when we do a stack traversal).
  // We use the same pc/oopMap repeatedly when we call out

  Label native_return;
  __ set_last_Java_frame(sp, noreg, native_return, rscratch1);

  Label dtrace_method_entry, dtrace_method_entry_done;
  {
    uint64_t offset;
    __ adrp(rscratch1, ExternalAddress((address)&DTraceMethodProbes), offset);
    __ ldrb(rscratch1, Address(rscratch1, offset));
    __ cbnzw(rscratch1, dtrace_method_entry);
    __ bind(dtrace_method_entry_done);
  }

  // RedefineClasses() tracing support for obsolete method entry
  if (log_is_enabled(Trace, redefine, class, obsolete)) {
    // protect the args we've loaded
    save_args(masm, total_c_args, c_arg, out_regs);
    __ mov_metadata(c_rarg1, method());
    __ call_VM_leaf(
      CAST_FROM_FN_PTR(address, SharedRuntime::rc_trace_method_entry),
      rthread, c_rarg1);
    restore_args(masm, total_c_args, c_arg, out_regs);
  }

  // Lock a synchronized method

  // Register definitions used by locking and unlocking

  const Register swap_reg = r0;
  const Register obj_reg  = r19;  // Will contain the oop
  const Register lock_reg = r13;  // Address of compiler lock object (BasicLock)
  const Register old_hdr  = r13;  // value of old header at unlock time
  const Register lock_tmp = r14;  // Temporary used by lightweight_lock/unlock
  const Register tmp = lr;

  Label slow_path_lock;
  Label lock_done;

  if (method->is_synchronized()) {
    Label count;
    const int mark_word_offset = BasicLock::displaced_header_offset_in_bytes();

    // Get the handle (the 2nd argument)
    __ mov(oop_handle_reg, c_rarg1);

    // Get address of the box

    __ lea(lock_reg, Address(sp, lock_slot_offset * VMRegImpl::stack_slot_size));

    // Load the oop from the handle
    __ ldr(obj_reg, Address(oop_handle_reg, 0));

    if (LockingMode == LM_MONITOR) {
      __ b(slow_path_lock);
    } else if (LockingMode == LM_LEGACY) {
      // Load (object->mark() | 1) into swap_reg %r0
      __ ldr(rscratch1, Address(obj_reg, oopDesc::mark_offset_in_bytes()));
      __ orr(swap_reg, rscratch1, 1);

      // Save (object->mark() | 1) into BasicLock's displaced header
      __ str(swap_reg, Address(lock_reg, mark_word_offset));

      // src -> dest iff dest == r0 else r0 <- dest
      __ cmpxchg_obj_header(r0, lock_reg, obj_reg, rscratch1, count, /*fallthrough*/nullptr);

      // Hmm should this move to the slow path code area???

      // Test if the oopMark is an obvious stack pointer, i.e.,
      //  1) (mark & 3) == 0, and
      //  2) sp <= mark < mark + os::pagesize()
      // These 3 tests can be done by evaluating the following
      // expression: ((mark - sp) & (3 - os::vm_page_size())),
      // assuming both stack pointer and pagesize have their
      // least significant 2 bits clear.
      // NOTE: the oopMark is in swap_reg %r0 as the result of cmpxchg

      __ sub(swap_reg, sp, swap_reg);
      __ neg(swap_reg, swap_reg);
      __ ands(swap_reg, swap_reg, 3 - (int)os::vm_page_size());

      // Save the test result, for recursive case, the result is zero
      __ str(swap_reg, Address(lock_reg, mark_word_offset));
      __ br(Assembler::NE, slow_path_lock);
    } else {
      assert(LockingMode == LM_LIGHTWEIGHT, "must be");
      __ lightweight_lock(obj_reg, swap_reg, tmp, lock_tmp, slow_path_lock);
    }
    __ bind(count);
    __ increment(Address(rthread, JavaThread::held_monitor_count_offset()));

    // Slow path will re-enter here
    __ bind(lock_done);
  }


  // Finally just about ready to make the JNI call

  // get JNIEnv* which is first argument to native
  __ lea(c_rarg0, Address(rthread, in_bytes(JavaThread::jni_environment_offset())));

  // Now set thread in native
  __ mov(rscratch1, _thread_in_native);
  __ lea(rscratch2, Address(rthread, JavaThread::thread_state_offset()));
  __ stlrw(rscratch1, rscratch2);

  __ rt_call(native_func);

  __ bind(native_return);

  intptr_t return_pc = (intptr_t) __ pc();
  oop_maps->add_gc_map(return_pc - start, map);

  // Verify or restore cpu control state after JNI call
  __ restore_cpu_control_state_after_jni(rscratch1, rscratch2);

  // Unpack native results.
  switch (ret_type) {
  case T_BOOLEAN: __ c2bool(r0);                     break;
  case T_CHAR   : __ ubfx(r0, r0, 0, 16);            break;
  case T_BYTE   : __ sbfx(r0, r0, 0, 8);             break;
  case T_SHORT  : __ sbfx(r0, r0, 0, 16);            break;
  case T_INT    : __ sbfx(r0, r0, 0, 32);            break;
  case T_DOUBLE :
  case T_FLOAT  :
    // Result is in v0 we'll save as needed
    break;
  case T_ARRAY:                 // Really a handle
  case T_OBJECT:                // Really a handle
      break; // can't de-handlize until after safepoint check
  case T_VOID: break;
  case T_LONG: break;
  default       : ShouldNotReachHere();
  }

  Label safepoint_in_progress, safepoint_in_progress_done;
  Label after_transition;

  // Switch thread to "native transition" state before reading the synchronization state.
  // This additional state is necessary because reading and testing the synchronization
  // state is not atomic w.r.t. GC, as this scenario demonstrates:
  //     Java thread A, in _thread_in_native state, loads _not_synchronized and is preempted.
  //     VM thread changes sync state to synchronizing and suspends threads for GC.
  //     Thread A is resumed to finish this native method, but doesn't block here since it
  //     didn't see any synchronization is progress, and escapes.
  __ mov(rscratch1, _thread_in_native_trans);

  __ strw(rscratch1, Address(rthread, JavaThread::thread_state_offset()));

  // Force this write out before the read below
  if (!UseSystemMemoryBarrier) {
    __ dmb(Assembler::ISH);
  }

  __ verify_sve_vector_length();

  // Check for safepoint operation in progress and/or pending suspend requests.
  {
    // We need an acquire here to ensure that any subsequent load of the
    // global SafepointSynchronize::_state flag is ordered after this load
    // of the thread-local polling word.  We don't want this poll to
    // return false (i.e. not safepointing) and a later poll of the global
    // SafepointSynchronize::_state spuriously to return true.
    //
    // This is to avoid a race when we're in a native->Java transition
    // racing the code which wakes up from a safepoint.

    __ safepoint_poll(safepoint_in_progress, true /* at_return */, true /* acquire */, false /* in_nmethod */);
    __ ldrw(rscratch1, Address(rthread, JavaThread::suspend_flags_offset()));
    __ cbnzw(rscratch1, safepoint_in_progress);
    __ bind(safepoint_in_progress_done);
  }

  // change thread state
  __ mov(rscratch1, _thread_in_Java);
  __ lea(rscratch2, Address(rthread, JavaThread::thread_state_offset()));
  __ stlrw(rscratch1, rscratch2);
  __ bind(after_transition);

  Label reguard;
  Label reguard_done;
  __ ldrb(rscratch1, Address(rthread, JavaThread::stack_guard_state_offset()));
  __ cmpw(rscratch1, StackOverflow::stack_guard_yellow_reserved_disabled);
  __ br(Assembler::EQ, reguard);
  __ bind(reguard_done);

  // native result if any is live

  // Unlock
  Label unlock_done;
  Label slow_path_unlock;
  if (method->is_synchronized()) {

    // Get locked oop from the handle we passed to jni
    __ ldr(obj_reg, Address(oop_handle_reg, 0));

    Label done, not_recursive;

    if (LockingMode == LM_LEGACY) {
      // Simple recursive lock?
      __ ldr(rscratch1, Address(sp, lock_slot_offset * VMRegImpl::stack_slot_size));
      __ cbnz(rscratch1, not_recursive);
      __ decrement(Address(rthread, JavaThread::held_monitor_count_offset()));
      __ b(done);
    }

    __ bind(not_recursive);

    // Must save r0 if if it is live now because cmpxchg must use it
    if (ret_type != T_FLOAT && ret_type != T_DOUBLE && ret_type != T_VOID) {
      save_native_result(masm, ret_type, stack_slots);
    }

    if (LockingMode == LM_MONITOR) {
      __ b(slow_path_unlock);
    } else if (LockingMode == LM_LEGACY) {
      // get address of the stack lock
      __ lea(r0, Address(sp, lock_slot_offset * VMRegImpl::stack_slot_size));
      //  get old displaced header
      __ ldr(old_hdr, Address(r0, 0));

      // Atomic swap old header if oop still contains the stack lock
      Label count;
      __ cmpxchg_obj_header(r0, old_hdr, obj_reg, rscratch1, count, &slow_path_unlock);
      __ bind(count);
      __ decrement(Address(rthread, JavaThread::held_monitor_count_offset()));
    } else {
      assert(LockingMode == LM_LIGHTWEIGHT, "");
      __ lightweight_unlock(obj_reg, old_hdr, swap_reg, lock_tmp, slow_path_unlock);
      __ decrement(Address(rthread, JavaThread::held_monitor_count_offset()));
    }

    // slow path re-enters here
    __ bind(unlock_done);
    if (ret_type != T_FLOAT && ret_type != T_DOUBLE && ret_type != T_VOID) {
      restore_native_result(masm, ret_type, stack_slots);
    }

    __ bind(done);
  }

  Label dtrace_method_exit, dtrace_method_exit_done;
  {
    uint64_t offset;
    __ adrp(rscratch1, ExternalAddress((address)&DTraceMethodProbes), offset);
    __ ldrb(rscratch1, Address(rscratch1, offset));
    __ cbnzw(rscratch1, dtrace_method_exit);
    __ bind(dtrace_method_exit_done);
  }

  __ reset_last_Java_frame(false);

  // Unbox oop result, e.g. JNIHandles::resolve result.
  if (is_reference_type(ret_type)) {
    __ resolve_jobject(r0, r1, r2);
  }

  if (CheckJNICalls) {
    // clear_pending_jni_exception_check
    __ str(zr, Address(rthread, JavaThread::pending_jni_exception_check_fn_offset()));
  }

  // reset handle block
  __ ldr(r2, Address(rthread, JavaThread::active_handles_offset()));
  __ str(zr, Address(r2, JNIHandleBlock::top_offset()));

  __ leave();

  // Any exception pending?
  __ ldr(rscratch1, Address(rthread, in_bytes(Thread::pending_exception_offset())));
  __ cbnz(rscratch1, exception_pending);

  // We're done
  __ ret(lr);

  // Unexpected paths are out of line and go here

  // forward the exception
  __ bind(exception_pending);

  // and forward the exception
  __ far_jump(RuntimeAddress(StubRoutines::forward_exception_entry()));

  // Slow path locking & unlocking
  if (method->is_synchronized()) {

    __ block_comment("Slow path lock {");
    __ bind(slow_path_lock);

    // has last_Java_frame setup. No exceptions so do vanilla call not call_VM
    // args are (oop obj, BasicLock* lock, JavaThread* thread)

    // protect the args we've loaded
    save_args(masm, total_c_args, c_arg, out_regs);

    __ mov(c_rarg0, obj_reg);
    __ mov(c_rarg1, lock_reg);
    __ mov(c_rarg2, rthread);

    // Not a leaf but we have last_Java_frame setup as we want
    __ call_VM_leaf(CAST_FROM_FN_PTR(address, SharedRuntime::complete_monitor_locking_C), 3);
    restore_args(masm, total_c_args, c_arg, out_regs);

#ifdef ASSERT
    { Label L;
      __ ldr(rscratch1, Address(rthread, in_bytes(Thread::pending_exception_offset())));
      __ cbz(rscratch1, L);
      __ stop("no pending exception allowed on exit from monitorenter");
      __ bind(L);
    }
#endif
    __ b(lock_done);

    __ block_comment("} Slow path lock");

    __ block_comment("Slow path unlock {");
    __ bind(slow_path_unlock);

    // If we haven't already saved the native result we must save it now as xmm registers
    // are still exposed.

    if (ret_type == T_FLOAT || ret_type == T_DOUBLE ) {
      save_native_result(masm, ret_type, stack_slots);
    }

    __ mov(c_rarg2, rthread);
    __ lea(c_rarg1, Address(sp, lock_slot_offset * VMRegImpl::stack_slot_size));
    __ mov(c_rarg0, obj_reg);

    // Save pending exception around call to VM (which contains an EXCEPTION_MARK)
    // NOTE that obj_reg == r19 currently
    __ ldr(r19, Address(rthread, in_bytes(Thread::pending_exception_offset())));
    __ str(zr, Address(rthread, in_bytes(Thread::pending_exception_offset())));

    __ rt_call(CAST_FROM_FN_PTR(address, SharedRuntime::complete_monitor_unlocking_C));

#ifdef ASSERT
    {
      Label L;
      __ ldr(rscratch1, Address(rthread, in_bytes(Thread::pending_exception_offset())));
      __ cbz(rscratch1, L);
      __ stop("no pending exception allowed on exit complete_monitor_unlocking_C");
      __ bind(L);
    }
#endif /* ASSERT */

    __ str(r19, Address(rthread, in_bytes(Thread::pending_exception_offset())));

    if (ret_type == T_FLOAT || ret_type == T_DOUBLE ) {
      restore_native_result(masm, ret_type, stack_slots);
    }
    __ b(unlock_done);

    __ block_comment("} Slow path unlock");

  } // synchronized

  // SLOW PATH Reguard the stack if needed

  __ bind(reguard);
  save_native_result(masm, ret_type, stack_slots);
  __ rt_call(CAST_FROM_FN_PTR(address, SharedRuntime::reguard_yellow_pages));
  restore_native_result(masm, ret_type, stack_slots);
  // and continue
  __ b(reguard_done);

  // SLOW PATH safepoint
  {
    __ block_comment("safepoint {");
    __ bind(safepoint_in_progress);

    // Don't use call_VM as it will see a possible pending exception and forward it
    // and never return here preventing us from clearing _last_native_pc down below.
    //
    save_native_result(masm, ret_type, stack_slots);
    __ mov(c_rarg0, rthread);
#ifndef PRODUCT
  assert(frame::arg_reg_save_area_bytes == 0, "not expecting frame reg save area");
#endif
    __ lea(rscratch1, RuntimeAddress(CAST_FROM_FN_PTR(address, JavaThread::check_special_condition_for_native_trans)));
    __ blr(rscratch1);

    // Restore any method result value
    restore_native_result(masm, ret_type, stack_slots);

    __ b(safepoint_in_progress_done);
    __ block_comment("} safepoint");
  }

  // SLOW PATH dtrace support
  {
    __ block_comment("dtrace entry {");
    __ bind(dtrace_method_entry);

    // We have all of the arguments setup at this point. We must not touch any register
    // argument registers at this point (what if we save/restore them there are no oop?

    save_args(masm, total_c_args, c_arg, out_regs);
    __ mov_metadata(c_rarg1, method());
    __ call_VM_leaf(
      CAST_FROM_FN_PTR(address, SharedRuntime::dtrace_method_entry),
      rthread, c_rarg1);
    restore_args(masm, total_c_args, c_arg, out_regs);
    __ b(dtrace_method_entry_done);
    __ block_comment("} dtrace entry");
  }

  {
    __ block_comment("dtrace exit {");
    __ bind(dtrace_method_exit);
    save_native_result(masm, ret_type, stack_slots);
    __ mov_metadata(c_rarg1, method());
    __ call_VM_leaf(
         CAST_FROM_FN_PTR(address, SharedRuntime::dtrace_method_exit),
         rthread, c_rarg1);
    restore_native_result(masm, ret_type, stack_slots);
    __ b(dtrace_method_exit_done);
    __ block_comment("} dtrace exit");
  }


  __ flush();

  nmethod *nm = nmethod::new_native_nmethod(method,
                                            compile_id,
                                            masm->code(),
                                            vep_offset,
                                            frame_complete,
                                            stack_slots / VMRegImpl::slots_per_word,
                                            (is_static ? in_ByteSize(klass_offset) : in_ByteSize(receiver_offset)),
                                            in_ByteSize(lock_slot_offset*VMRegImpl::stack_slot_size),
                                            oop_maps);

  return nm;
}

// this function returns the adjust size (in number of words) to a c2i adapter
// activation for use during deoptimization
int Deoptimization::last_frame_adjust(int callee_parameters, int callee_locals) {
  assert(callee_locals >= callee_parameters,
          "test and remove; got more parms than locals");
  if (callee_locals < callee_parameters)
    return 0;                   // No adjustment for negative locals
  int diff = (callee_locals - callee_parameters) * Interpreter::stackElementWords;
  // diff is counted in stack words
  return align_up(diff, 2);
}


//------------------------------generate_deopt_blob----------------------------
void SharedRuntime::generate_deopt_blob() {
  // Allocate space for the code
  ResourceMark rm;
  // Setup code generation tools
  int pad = 0;
#if INCLUDE_JVMCI
  if (EnableJVMCI) {
    pad += 512; // Increase the buffer size when compiling for JVMCI
  }
#endif
  CodeBuffer buffer("deopt_blob", 2048+pad, 1024);
  MacroAssembler* masm = new MacroAssembler(&buffer);
  int frame_size_in_words;
  OopMap* map = nullptr;
  OopMapSet *oop_maps = new OopMapSet();
  RegisterSaver reg_save(COMPILER2_OR_JVMCI != 0);

  // -------------
  // This code enters when returning to a de-optimized nmethod.  A return
  // address has been pushed on the stack, and return values are in
  // registers.
  // If we are doing a normal deopt then we were called from the patched
  // nmethod from the point we returned to the nmethod. So the return
  // address on the stack is wrong by NativeCall::instruction_size
  // We will adjust the value so it looks like we have the original return
  // address on the stack (like when we eagerly deoptimized).
  // In the case of an exception pending when deoptimizing, we enter
  // with a return address on the stack that points after the call we patched
  // into the exception handler. We have the following register state from,
  // e.g., the forward exception stub (see stubGenerator_x86_64.cpp).
  //    r0: exception oop
  //    r19: exception handler
  //    r3: throwing pc
  // So in this case we simply jam r3 into the useless return address and
  // the stack looks just like we want.
  //
  // At this point we need to de-opt.  We save the argument return
  // registers.  We call the first C routine, fetch_unroll_info().  This
  // routine captures the return values and returns a structure which
  // describes the current frame size and the sizes of all replacement frames.
  // The current frame is compiled code and may contain many inlined
  // functions, each with their own JVM state.  We pop the current frame, then
  // push all the new frames.  Then we call the C routine unpack_frames() to
  // populate these frames.  Finally unpack_frames() returns us the new target
  // address.  Notice that callee-save registers are BLOWN here; they have
  // already been captured in the vframeArray at the time the return PC was
  // patched.
  address start = __ pc();
  Label cont;

  // Prolog for non exception case!

  // Save everything in sight.
  map = reg_save.save_live_registers(masm, 0, &frame_size_in_words);

  // Normal deoptimization.  Save exec mode for unpack_frames.
  __ movw(rcpool, Deoptimization::Unpack_deopt); // callee-saved
  __ b(cont);

  int reexecute_offset = __ pc() - start;
#if INCLUDE_JVMCI && !defined(COMPILER1)
  if (EnableJVMCI && UseJVMCICompiler) {
    // JVMCI does not use this kind of deoptimization
    __ should_not_reach_here();
  }
#endif

  // Reexecute case
  // return address is the pc describes what bci to do re-execute at

  // No need to update map as each call to save_live_registers will produce identical oopmap
  (void) reg_save.save_live_registers(masm, 0, &frame_size_in_words);

  __ movw(rcpool, Deoptimization::Unpack_reexecute); // callee-saved
  __ b(cont);

#if INCLUDE_JVMCI
  Label after_fetch_unroll_info_call;
  int implicit_exception_uncommon_trap_offset = 0;
  int uncommon_trap_offset = 0;

  if (EnableJVMCI) {
    implicit_exception_uncommon_trap_offset = __ pc() - start;

    __ ldr(lr, Address(rthread, in_bytes(JavaThread::jvmci_implicit_exception_pc_offset())));
    __ str(zr, Address(rthread, in_bytes(JavaThread::jvmci_implicit_exception_pc_offset())));

    uncommon_trap_offset = __ pc() - start;

    // Save everything in sight.
    reg_save.save_live_registers(masm, 0, &frame_size_in_words);
    // fetch_unroll_info needs to call last_java_frame()
    Label retaddr;
    __ set_last_Java_frame(sp, noreg, retaddr, rscratch1);

    __ ldrw(c_rarg1, Address(rthread, in_bytes(JavaThread::pending_deoptimization_offset())));
    __ movw(rscratch1, -1);
    __ strw(rscratch1, Address(rthread, in_bytes(JavaThread::pending_deoptimization_offset())));

    __ movw(rcpool, (int32_t)Deoptimization::Unpack_reexecute);
    __ mov(c_rarg0, rthread);
    __ movw(c_rarg2, rcpool); // exec mode
    __ lea(rscratch1,
           RuntimeAddress(CAST_FROM_FN_PTR(address,
                                           Deoptimization::uncommon_trap)));
    __ blr(rscratch1);
    __ bind(retaddr);
    oop_maps->add_gc_map( __ pc()-start, map->deep_copy());

    __ reset_last_Java_frame(false);

    __ b(after_fetch_unroll_info_call);
  } // EnableJVMCI
#endif // INCLUDE_JVMCI

  int exception_offset = __ pc() - start;

  // Prolog for exception case

  // all registers are dead at this entry point, except for r0, and
  // r3 which contain the exception oop and exception pc
  // respectively.  Set them in TLS and fall thru to the
  // unpack_with_exception_in_tls entry point.

  __ str(r3, Address(rthread, JavaThread::exception_pc_offset()));
  __ str(r0, Address(rthread, JavaThread::exception_oop_offset()));

  int exception_in_tls_offset = __ pc() - start;

  // new implementation because exception oop is now passed in JavaThread

  // Prolog for exception case
  // All registers must be preserved because they might be used by LinearScan
  // Exceptiop oop and throwing PC are passed in JavaThread
  // tos: stack at point of call to method that threw the exception (i.e. only
  // args are on the stack, no return address)

  // The return address pushed by save_live_registers will be patched
  // later with the throwing pc. The correct value is not available
  // now because loading it from memory would destroy registers.

  // NB: The SP at this point must be the SP of the method that is
  // being deoptimized.  Deoptimization assumes that the frame created
  // here by save_live_registers is immediately below the method's SP.
  // This is a somewhat fragile mechanism.

  // Save everything in sight.
  map = reg_save.save_live_registers(masm, 0, &frame_size_in_words);

  // Now it is safe to overwrite any register

  // Deopt during an exception.  Save exec mode for unpack_frames.
  __ mov(rcpool, Deoptimization::Unpack_exception); // callee-saved

  // load throwing pc from JavaThread and patch it as the return address
  // of the current frame. Then clear the field in JavaThread
  __ ldr(r3, Address(rthread, JavaThread::exception_pc_offset()));
  __ protect_return_address(r3);
  __ str(r3, Address(rfp, wordSize));
  __ str(zr, Address(rthread, JavaThread::exception_pc_offset()));

#ifdef ASSERT
  // verify that there is really an exception oop in JavaThread
  __ ldr(r0, Address(rthread, JavaThread::exception_oop_offset()));
  __ verify_oop(r0);

  // verify that there is no pending exception
  Label no_pending_exception;
  __ ldr(rscratch1, Address(rthread, Thread::pending_exception_offset()));
  __ cbz(rscratch1, no_pending_exception);
  __ stop("must not have pending exception here");
  __ bind(no_pending_exception);
#endif

  __ bind(cont);

  // Call C code.  Need thread and this frame, but NOT official VM entry
  // crud.  We cannot block on this call, no GC can happen.
  //
  // UnrollBlock* fetch_unroll_info(JavaThread* thread)

  // fetch_unroll_info needs to call last_java_frame().

  Label retaddr;
  __ set_last_Java_frame(sp, noreg, retaddr, rscratch1);
#ifdef ASSERT
  { Label L;
    __ ldr(rscratch1, Address(rthread, JavaThread::last_Java_fp_offset()));
    __ cbz(rscratch1, L);
    __ stop("SharedRuntime::generate_deopt_blob: last_Java_fp not cleared");
    __ bind(L);
  }
#endif // ASSERT
  __ mov(c_rarg0, rthread);
  __ mov(c_rarg1, rcpool);
  __ lea(rscratch1, RuntimeAddress(CAST_FROM_FN_PTR(address, Deoptimization::fetch_unroll_info)));
  __ blr(rscratch1);
  __ bind(retaddr);

  // Need to have an oopmap that tells fetch_unroll_info where to
  // find any register it might need.
  oop_maps->add_gc_map(__ pc() - start, map);

  __ reset_last_Java_frame(false);

#if INCLUDE_JVMCI
  if (EnableJVMCI) {
    __ bind(after_fetch_unroll_info_call);
  }
#endif

  // Load UnrollBlock* into r5
  __ mov(r5, r0);

  __ ldrw(rcpool, Address(r5, Deoptimization::UnrollBlock::unpack_kind_offset()));
   Label noException;
  __ cmpw(rcpool, Deoptimization::Unpack_exception);   // Was exception pending?
  __ br(Assembler::NE, noException);
  __ ldr(r0, Address(rthread, JavaThread::exception_oop_offset()));
  // QQQ this is useless it was null above
  __ ldr(r3, Address(rthread, JavaThread::exception_pc_offset()));
  __ str(zr, Address(rthread, JavaThread::exception_oop_offset()));
  __ str(zr, Address(rthread, JavaThread::exception_pc_offset()));

  __ verify_oop(r0);

  // Overwrite the result registers with the exception results.
  __ str(r0, Address(sp, reg_save.r0_offset_in_bytes()));
  // I think this is useless
  // __ str(r3, Address(sp, RegisterSaver::r3_offset_in_bytes()));

  __ bind(noException);

  // Only register save data is on the stack.
  // Now restore the result registers.  Everything else is either dead
  // or captured in the vframeArray.

  // Restore fp result register
  __ ldrd(v0, Address(sp, reg_save.v0_offset_in_bytes()));
  // Restore integer result register
  __ ldr(r0, Address(sp, reg_save.r0_offset_in_bytes()));

  // Pop all of the register save area off the stack
  __ add(sp, sp, frame_size_in_words * wordSize);

  // All of the register save area has been popped of the stack. Only the
  // return address remains.

  // Pop all the frames we must move/replace.
  //
  // Frame picture (youngest to oldest)
  // 1: self-frame (no frame link)
  // 2: deopting frame  (no frame link)
  // 3: caller of deopting frame (could be compiled/interpreted).
  //
  // Note: by leaving the return address of self-frame on the stack
  // and using the size of frame 2 to adjust the stack
  // when we are done the return to frame 3 will still be on the stack.

  // Pop deoptimized frame
  __ ldrw(r2, Address(r5, Deoptimization::UnrollBlock::size_of_deoptimized_frame_offset()));
  __ sub(r2, r2, 2 * wordSize);
  __ add(sp, sp, r2);
  __ ldp(rfp, zr, __ post(sp, 2 * wordSize));

#ifdef ASSERT
  // Compilers generate code that bang the stack by as much as the
  // interpreter would need. So this stack banging should never
  // trigger a fault. Verify that it does not on non product builds.
  __ ldrw(r19, Address(r5, Deoptimization::UnrollBlock::total_frame_sizes_offset()));
  __ bang_stack_size(r19, r2);
#endif
  // Load address of array of frame pcs into r2
  __ ldr(r2, Address(r5, Deoptimization::UnrollBlock::frame_pcs_offset()));

  // Trash the old pc
  // __ addptr(sp, wordSize);  FIXME ????

  // Load address of array of frame sizes into r4
  __ ldr(r4, Address(r5, Deoptimization::UnrollBlock::frame_sizes_offset()));

  // Load counter into r3
  __ ldrw(r3, Address(r5, Deoptimization::UnrollBlock::number_of_frames_offset()));

  // Now adjust the caller's stack to make up for the extra locals
  // but record the original sp so that we can save it in the skeletal interpreter
  // frame and the stack walking of interpreter_sender will get the unextended sp
  // value and not the "real" sp value.

  const Register sender_sp = r6;

  __ mov(sender_sp, sp);
  __ ldrw(r19, Address(r5,
                       Deoptimization::UnrollBlock::
                       caller_adjustment_offset()));
  __ sub(sp, sp, r19);

  // Push interpreter frames in a loop
  __ mov(rscratch1, (uint64_t)0xDEADDEAD);        // Make a recognizable pattern
  __ mov(rscratch2, rscratch1);
  Label loop;
  __ bind(loop);
  __ ldr(r19, Address(__ post(r4, wordSize)));          // Load frame size
  __ sub(r19, r19, 2*wordSize);           // We'll push pc and fp by hand
  __ ldr(lr, Address(__ post(r2, wordSize)));  // Load pc
  __ enter();                           // Save old & set new fp
  __ sub(sp, sp, r19);                  // Prolog
  // This value is corrected by layout_activation_impl
  __ str(zr, Address(rfp, frame::interpreter_frame_last_sp_offset * wordSize));
  __ str(sender_sp, Address(rfp, frame::interpreter_frame_sender_sp_offset * wordSize)); // Make it walkable
  __ mov(sender_sp, sp);               // Pass sender_sp to next frame
  __ sub(r3, r3, 1);                   // Decrement counter
  __ cbnz(r3, loop);

    // Re-push self-frame
  __ ldr(lr, Address(r2));
  __ enter();

  // Allocate a full sized register save area.  We subtract 2 because
  // enter() just pushed 2 words
  __ sub(sp, sp, (frame_size_in_words - 2) * wordSize);

  // Restore frame locals after moving the frame
  __ strd(v0, Address(sp, reg_save.v0_offset_in_bytes()));
  __ str(r0, Address(sp, reg_save.r0_offset_in_bytes()));

  // Call C code.  Need thread but NOT official VM entry
  // crud.  We cannot block on this call, no GC can happen.  Call should
  // restore return values to their stack-slots with the new SP.
  //
  // void Deoptimization::unpack_frames(JavaThread* thread, int exec_mode)

  // Use rfp because the frames look interpreted now
  // Don't need the precise return PC here, just precise enough to point into this code blob.
  address the_pc = __ pc();
  __ set_last_Java_frame(sp, rfp, the_pc, rscratch1);

  __ mov(c_rarg0, rthread);
  __ movw(c_rarg1, rcpool); // second arg: exec_mode
  __ lea(rscratch1, RuntimeAddress(CAST_FROM_FN_PTR(address, Deoptimization::unpack_frames)));
  __ blr(rscratch1);

  // Set an oopmap for the call site
  // Use the same PC we used for the last java frame
  oop_maps->add_gc_map(the_pc - start,
                       new OopMap( frame_size_in_words, 0 ));

  // Clear fp AND pc
  __ reset_last_Java_frame(true);

  // Collect return values
  __ ldrd(v0, Address(sp, reg_save.v0_offset_in_bytes()));
  __ ldr(r0, Address(sp, reg_save.r0_offset_in_bytes()));
  // I think this is useless (throwing pc?)
  // __ ldr(r3, Address(sp, RegisterSaver::r3_offset_in_bytes()));

  // Pop self-frame.
  __ leave();                           // Epilog

  // Jump to interpreter
  __ ret(lr);

  // Make sure all code is generated
  masm->flush();

  _deopt_blob = DeoptimizationBlob::create(&buffer, oop_maps, 0, exception_offset, reexecute_offset, frame_size_in_words);
  _deopt_blob->set_unpack_with_exception_in_tls_offset(exception_in_tls_offset);
#if INCLUDE_JVMCI
  if (EnableJVMCI) {
    _deopt_blob->set_uncommon_trap_offset(uncommon_trap_offset);
    _deopt_blob->set_implicit_exception_uncommon_trap_offset(implicit_exception_uncommon_trap_offset);
  }
#endif
}

// Number of stack slots between incoming argument block and the start of
// a new frame.  The PROLOG must add this many slots to the stack.  The
// EPILOG must remove this many slots. aarch64 needs two slots for
// return address and fp.
// TODO think this is correct but check
uint SharedRuntime::in_preserve_stack_slots() {
  return 4;
}

uint SharedRuntime::out_preserve_stack_slots() {
  return 0;
}

#ifdef COMPILER2
//------------------------------generate_uncommon_trap_blob--------------------
void SharedRuntime::generate_uncommon_trap_blob() {
  // Allocate space for the code
  ResourceMark rm;
  // Setup code generation tools
  CodeBuffer buffer("uncommon_trap_blob", 2048, 1024);
  MacroAssembler* masm = new MacroAssembler(&buffer);

  assert(SimpleRuntimeFrame::framesize % 4 == 0, "sp not 16-byte aligned");

  address start = __ pc();

  // Push self-frame.  We get here with a return address in LR
  // and sp should be 16 byte aligned
  // push rfp and retaddr by hand
  __ protect_return_address();
  __ stp(rfp, lr, Address(__ pre(sp, -2 * wordSize)));
  // we don't expect an arg reg save area
#ifndef PRODUCT
  assert(frame::arg_reg_save_area_bytes == 0, "not expecting frame reg save area");
#endif
  // compiler left unloaded_class_index in j_rarg0 move to where the
  // runtime expects it.
  if (c_rarg1 != j_rarg0) {
    __ movw(c_rarg1, j_rarg0);
  }

  // we need to set the past SP to the stack pointer of the stub frame
  // and the pc to the address where this runtime call will return
  // although actually any pc in this code blob will do).
  Label retaddr;
  __ set_last_Java_frame(sp, noreg, retaddr, rscratch1);

  // Call C code.  Need thread but NOT official VM entry
  // crud.  We cannot block on this call, no GC can happen.  Call should
  // capture callee-saved registers as well as return values.
  // Thread is in rdi already.
  //
  // UnrollBlock* uncommon_trap(JavaThread* thread, jint unloaded_class_index);
  //
  // n.b. 2 gp args, 0 fp args, integral return type

  __ mov(c_rarg0, rthread);
  __ movw(c_rarg2, (unsigned)Deoptimization::Unpack_uncommon_trap);
  __ lea(rscratch1,
         RuntimeAddress(CAST_FROM_FN_PTR(address,
                                         Deoptimization::uncommon_trap)));
  __ blr(rscratch1);
  __ bind(retaddr);

  // Set an oopmap for the call site
  OopMapSet* oop_maps = new OopMapSet();
  OopMap* map = new OopMap(SimpleRuntimeFrame::framesize, 0);

  // location of rfp is known implicitly by the frame sender code

  oop_maps->add_gc_map(__ pc() - start, map);

  __ reset_last_Java_frame(false);

  // move UnrollBlock* into r4
  __ mov(r4, r0);

#ifdef ASSERT
  { Label L;
    __ ldrw(rscratch1, Address(r4, Deoptimization::UnrollBlock::unpack_kind_offset()));
    __ cmpw(rscratch1, (unsigned)Deoptimization::Unpack_uncommon_trap);
    __ br(Assembler::EQ, L);
    __ stop("SharedRuntime::generate_uncommon_trap_blob: expected Unpack_uncommon_trap");
    __ bind(L);
  }
#endif

  // Pop all the frames we must move/replace.
  //
  // Frame picture (youngest to oldest)
  // 1: self-frame (no frame link)
  // 2: deopting frame  (no frame link)
  // 3: caller of deopting frame (could be compiled/interpreted).

  // Pop self-frame.  We have no frame, and must rely only on r0 and sp.
  __ add(sp, sp, (SimpleRuntimeFrame::framesize) << LogBytesPerInt); // Epilog!

  // Pop deoptimized frame (int)
  __ ldrw(r2, Address(r4,
                      Deoptimization::UnrollBlock::
                      size_of_deoptimized_frame_offset()));
  __ sub(r2, r2, 2 * wordSize);
  __ add(sp, sp, r2);
  __ ldp(rfp, zr, __ post(sp, 2 * wordSize));

#ifdef ASSERT
  // Compilers generate code that bang the stack by as much as the
  // interpreter would need. So this stack banging should never
  // trigger a fault. Verify that it does not on non product builds.
  __ ldrw(r1, Address(r4,
                      Deoptimization::UnrollBlock::
                      total_frame_sizes_offset()));
  __ bang_stack_size(r1, r2);
#endif

  // Load address of array of frame pcs into r2 (address*)
  __ ldr(r2, Address(r4,
                     Deoptimization::UnrollBlock::frame_pcs_offset()));

  // Load address of array of frame sizes into r5 (intptr_t*)
  __ ldr(r5, Address(r4,
                     Deoptimization::UnrollBlock::
                     frame_sizes_offset()));

  // Counter
  __ ldrw(r3, Address(r4,
                      Deoptimization::UnrollBlock::
                      number_of_frames_offset())); // (int)

  // Now adjust the caller's stack to make up for the extra locals but
  // record the original sp so that we can save it in the skeletal
  // interpreter frame and the stack walking of interpreter_sender
  // will get the unextended sp value and not the "real" sp value.

  const Register sender_sp = r8;

  __ mov(sender_sp, sp);
  __ ldrw(r1, Address(r4,
                      Deoptimization::UnrollBlock::
                      caller_adjustment_offset())); // (int)
  __ sub(sp, sp, r1);

  // Push interpreter frames in a loop
  Label loop;
  __ bind(loop);
  __ ldr(r1, Address(r5, 0));       // Load frame size
  __ sub(r1, r1, 2 * wordSize);     // We'll push pc and rfp by hand
  __ ldr(lr, Address(r2, 0));       // Save return address
  __ enter();                       // and old rfp & set new rfp
  __ sub(sp, sp, r1);               // Prolog
  __ str(sender_sp, Address(rfp, frame::interpreter_frame_sender_sp_offset * wordSize)); // Make it walkable
  // This value is corrected by layout_activation_impl
  __ str(zr, Address(rfp, frame::interpreter_frame_last_sp_offset * wordSize));
  __ mov(sender_sp, sp);          // Pass sender_sp to next frame
  __ add(r5, r5, wordSize);       // Bump array pointer (sizes)
  __ add(r2, r2, wordSize);       // Bump array pointer (pcs)
  __ subsw(r3, r3, 1);            // Decrement counter
  __ br(Assembler::GT, loop);
  __ ldr(lr, Address(r2, 0));     // save final return address
  // Re-push self-frame
  __ enter();                     // & old rfp & set new rfp

  // Use rfp because the frames look interpreted now
  // Save "the_pc" since it cannot easily be retrieved using the last_java_SP after we aligned SP.
  // Don't need the precise return PC here, just precise enough to point into this code blob.
  address the_pc = __ pc();
  __ set_last_Java_frame(sp, rfp, the_pc, rscratch1);

  // Call C code.  Need thread but NOT official VM entry
  // crud.  We cannot block on this call, no GC can happen.  Call should
  // restore return values to their stack-slots with the new SP.
  // Thread is in rdi already.
  //
  // BasicType unpack_frames(JavaThread* thread, int exec_mode);
  //
  // n.b. 2 gp args, 0 fp args, integral return type

  // sp should already be aligned
  __ mov(c_rarg0, rthread);
  __ movw(c_rarg1, (unsigned)Deoptimization::Unpack_uncommon_trap);
  __ lea(rscratch1, RuntimeAddress(CAST_FROM_FN_PTR(address, Deoptimization::unpack_frames)));
  __ blr(rscratch1);

  // Set an oopmap for the call site
  // Use the same PC we used for the last java frame
  oop_maps->add_gc_map(the_pc - start, new OopMap(SimpleRuntimeFrame::framesize, 0));

  // Clear fp AND pc
  __ reset_last_Java_frame(true);

  // Pop self-frame.
  __ leave();                 // Epilog

  // Jump to interpreter
  __ ret(lr);

  // Make sure all code is generated
  masm->flush();

  _uncommon_trap_blob =  UncommonTrapBlob::create(&buffer, oop_maps,
                                                 SimpleRuntimeFrame::framesize >> 1);
}
#endif // COMPILER2


//------------------------------generate_handler_blob------
//
// Generate a special Compile2Runtime blob that saves all registers,
// and setup oopmap.
//
SafepointBlob* SharedRuntime::generate_handler_blob(address call_ptr, int poll_type) {
  ResourceMark rm;
  OopMapSet *oop_maps = new OopMapSet();
  OopMap* map;

  // Allocate space for the code.  Setup code generation tools.
  CodeBuffer buffer("handler_blob", 2048, 1024);
  MacroAssembler* masm = new MacroAssembler(&buffer);

  address start   = __ pc();
  address call_pc = nullptr;
  int frame_size_in_words;
  bool cause_return = (poll_type == POLL_AT_RETURN);
  RegisterSaver reg_save(poll_type == POLL_AT_VECTOR_LOOP /* save_vectors */);

  // When the signal occurred, the LR was either signed and stored on the stack (in which
  // case it will be restored from the stack before being used) or unsigned and not stored
  // on the stack. Stipping ensures we get the right value.
  __ strip_return_address();

  // Save Integer and Float registers.
  map = reg_save.save_live_registers(masm, 0, &frame_size_in_words);

  // The following is basically a call_VM.  However, we need the precise
  // address of the call in order to generate an oopmap. Hence, we do all the
  // work ourselves.

  Label retaddr;
  __ set_last_Java_frame(sp, noreg, retaddr, rscratch1);

  // The return address must always be correct so that frame constructor never
  // sees an invalid pc.

  if (!cause_return) {
    // overwrite the return address pushed by save_live_registers
    // Additionally, r20 is a callee-saved register so we can look at
    // it later to determine if someone changed the return address for
    // us!
    __ ldr(r20, Address(rthread, JavaThread::saved_exception_pc_offset()));
    __ protect_return_address(r20);
    __ str(r20, Address(rfp, wordSize));
  }

  // Do the call
  __ mov(c_rarg0, rthread);
  __ lea(rscratch1, RuntimeAddress(call_ptr));
  __ blr(rscratch1);
  __ bind(retaddr);

  // Set an oopmap for the call site.  This oopmap will map all
  // oop-registers and debug-info registers as callee-saved.  This
  // will allow deoptimization at this safepoint to find all possible
  // debug-info recordings, as well as let GC find all oops.

  oop_maps->add_gc_map( __ pc() - start, map);

  Label noException;

  __ reset_last_Java_frame(false);

  __ membar(Assembler::LoadLoad | Assembler::LoadStore);

  __ ldr(rscratch1, Address(rthread, Thread::pending_exception_offset()));
  __ cbz(rscratch1, noException);

  // Exception pending

  reg_save.restore_live_registers(masm);

  __ far_jump(RuntimeAddress(StubRoutines::forward_exception_entry()));

  // No exception case
  __ bind(noException);

  Label no_adjust, bail;
  if (!cause_return) {
    // If our stashed return pc was modified by the runtime we avoid touching it
    __ ldr(rscratch1, Address(rfp, wordSize));
    __ cmp(r20, rscratch1);
    __ br(Assembler::NE, no_adjust);
    __ authenticate_return_address(r20);

#ifdef ASSERT
    // Verify the correct encoding of the poll we're about to skip.
    // See NativeInstruction::is_ldrw_to_zr()
    __ ldrw(rscratch1, Address(r20));
    __ ubfx(rscratch2, rscratch1, 22, 10);
    __ cmpw(rscratch2, 0b1011100101);
    __ br(Assembler::NE, bail);
    __ ubfx(rscratch2, rscratch1, 0, 5);
    __ cmpw(rscratch2, 0b11111);
    __ br(Assembler::NE, bail);
#endif
    // Adjust return pc forward to step over the safepoint poll instruction
    __ add(r20, r20, NativeInstruction::instruction_size);
    __ protect_return_address(r20);
    __ str(r20, Address(rfp, wordSize));
  }

  __ bind(no_adjust);
  // Normal exit, restore registers and exit.
  reg_save.restore_live_registers(masm);

  __ ret(lr);

#ifdef ASSERT
  __ bind(bail);
  __ stop("Attempting to adjust pc to skip safepoint poll but the return point is not what we expected");
#endif

  // Make sure all code is generated
  masm->flush();

  // Fill-out other meta info
  return SafepointBlob::create(&buffer, oop_maps, frame_size_in_words);
}

//
// generate_resolve_blob - call resolution (static/virtual/opt-virtual/ic-miss
//
// Generate a stub that calls into vm to find out the proper destination
// of a java call. All the argument registers are live at this point
// but since this is generic code we don't know what they are and the caller
// must do any gc of the args.
//
RuntimeStub* SharedRuntime::generate_resolve_blob(address destination, const char* name) {
  assert (StubRoutines::forward_exception_entry() != nullptr, "must be generated before");

  // allocate space for the code
  ResourceMark rm;

  CodeBuffer buffer(name, 1000, 512);
  MacroAssembler* masm                = new MacroAssembler(&buffer);

  int frame_size_in_words;
  RegisterSaver reg_save(false /* save_vectors */);

  OopMapSet *oop_maps = new OopMapSet();
  OopMap* map = nullptr;

  int start = __ offset();

  map = reg_save.save_live_registers(masm, 0, &frame_size_in_words);

  int frame_complete = __ offset();

  {
    Label retaddr;
    __ set_last_Java_frame(sp, noreg, retaddr, rscratch1);

    __ mov(c_rarg0, rthread);
    __ lea(rscratch1, RuntimeAddress(destination));

    __ blr(rscratch1);
    __ bind(retaddr);
  }

  // Set an oopmap for the call site.
  // We need this not only for callee-saved registers, but also for volatile
  // registers that the compiler might be keeping live across a safepoint.

  oop_maps->add_gc_map( __ offset() - start, map);

  // r0 contains the address we are going to jump to assuming no exception got installed

  // clear last_Java_sp
  __ reset_last_Java_frame(false);
  // check for pending exceptions
  Label pending;
  __ ldr(rscratch1, Address(rthread, Thread::pending_exception_offset()));
  __ cbnz(rscratch1, pending);

  // get the returned Method*
  __ get_vm_result_2(rmethod, rthread);
  __ str(rmethod, Address(sp, reg_save.reg_offset_in_bytes(rmethod)));

  // r0 is where we want to jump, overwrite rscratch1 which is saved and scratch
  __ str(r0, Address(sp, reg_save.rscratch1_offset_in_bytes()));
  reg_save.restore_live_registers(masm);

  // We are back to the original state on entry and ready to go.

  __ br(rscratch1);

  // Pending exception after the safepoint

  __ bind(pending);

  reg_save.restore_live_registers(masm);

  // exception pending => remove activation and forward to exception handler

  __ str(zr, Address(rthread, JavaThread::vm_result_offset()));

  __ ldr(r0, Address(rthread, Thread::pending_exception_offset()));
  __ far_jump(RuntimeAddress(StubRoutines::forward_exception_entry()));

  // -------------
  // make sure all code is generated
  masm->flush();

  // return the  blob
  // frame_size_words or bytes??
  return RuntimeStub::new_runtime_stub(name, &buffer, frame_complete, frame_size_in_words, oop_maps, true);
}

#ifdef COMPILER2
// This is here instead of runtime_aarch64_64.cpp because it uses SimpleRuntimeFrame
//
//------------------------------generate_exception_blob---------------------------
// creates exception blob at the end
// Using exception blob, this code is jumped from a compiled method.
// (see emit_exception_handler in x86_64.ad file)
//
// Given an exception pc at a call we call into the runtime for the
// handler in this method. This handler might merely restore state
// (i.e. callee save registers) unwind the frame and jump to the
// exception handler for the nmethod if there is no Java level handler
// for the nmethod.
//
// This code is entered with a jmp.
//
// Arguments:
//   r0: exception oop
//   r3: exception pc
//
// Results:
//   r0: exception oop
//   r3: exception pc in caller or ???
//   destination: exception handler of caller
//
// Note: the exception pc MUST be at a call (precise debug information)
//       Registers r0, r3, r2, r4, r5, r8-r11 are not callee saved.
//

void OptoRuntime::generate_exception_blob() {
  assert(!OptoRuntime::is_callee_saved_register(R3_num), "");
  assert(!OptoRuntime::is_callee_saved_register(R0_num), "");
  assert(!OptoRuntime::is_callee_saved_register(R2_num), "");

  assert(SimpleRuntimeFrame::framesize % 4 == 0, "sp not 16-byte aligned");

  // Allocate space for the code
  ResourceMark rm;
  // Setup code generation tools
  CodeBuffer buffer("exception_blob", 2048, 1024);
  MacroAssembler* masm = new MacroAssembler(&buffer);

  // TODO check various assumptions made here
  //
  // make sure we do so before running this

  address start = __ pc();

  // push rfp and retaddr by hand
  // Exception pc is 'return address' for stack walker
  __ protect_return_address();
  __ stp(rfp, lr, Address(__ pre(sp, -2 * wordSize)));
  // there are no callee save registers and we don't expect an
  // arg reg save area
#ifndef PRODUCT
  assert(frame::arg_reg_save_area_bytes == 0, "not expecting frame reg save area");
#endif
  // Store exception in Thread object. We cannot pass any arguments to the
  // handle_exception call, since we do not want to make any assumption
  // about the size of the frame where the exception happened in.
  __ str(r0, Address(rthread, JavaThread::exception_oop_offset()));
  __ str(r3, Address(rthread, JavaThread::exception_pc_offset()));

  // This call does all the hard work.  It checks if an exception handler
  // exists in the method.
  // If so, it returns the handler address.
  // If not, it prepares for stack-unwinding, restoring the callee-save
  // registers of the frame being removed.
  //
  // address OptoRuntime::handle_exception_C(JavaThread* thread)
  //
  // n.b. 1 gp arg, 0 fp args, integral return type

  // the stack should always be aligned
  address the_pc = __ pc();
  __ set_last_Java_frame(sp, noreg, the_pc, rscratch1);
  __ mov(c_rarg0, rthread);
  __ lea(rscratch1, RuntimeAddress(CAST_FROM_FN_PTR(address, OptoRuntime::handle_exception_C)));
  __ blr(rscratch1);
  // handle_exception_C is a special VM call which does not require an explicit
  // instruction sync afterwards.

  // May jump to SVE compiled code
  __ reinitialize_ptrue();

  // Set an oopmap for the call site.  This oopmap will only be used if we
  // are unwinding the stack.  Hence, all locations will be dead.
  // Callee-saved registers will be the same as the frame above (i.e.,
  // handle_exception_stub), since they were restored when we got the
  // exception.

  OopMapSet* oop_maps = new OopMapSet();

  oop_maps->add_gc_map(the_pc - start, new OopMap(SimpleRuntimeFrame::framesize, 0));

  __ reset_last_Java_frame(false);

  // Restore callee-saved registers

  // rfp is an implicitly saved callee saved register (i.e. the calling
  // convention will save restore it in prolog/epilog) Other than that
  // there are no callee save registers now that adapter frames are gone.
  // and we dont' expect an arg reg save area
  __ ldp(rfp, r3, Address(__ post(sp, 2 * wordSize)));
  __ authenticate_return_address(r3);

  // r0: exception handler

  // We have a handler in r0 (could be deopt blob).
  __ mov(r8, r0);

  // Get the exception oop
  __ ldr(r0, Address(rthread, JavaThread::exception_oop_offset()));
  // Get the exception pc in case we are deoptimized
  __ ldr(r4, Address(rthread, JavaThread::exception_pc_offset()));
#ifdef ASSERT
  __ str(zr, Address(rthread, JavaThread::exception_handler_pc_offset()));
  __ str(zr, Address(rthread, JavaThread::exception_pc_offset()));
#endif
  // Clear the exception oop so GC no longer processes it as a root.
  __ str(zr, Address(rthread, JavaThread::exception_oop_offset()));

  // r0: exception oop
  // r8:  exception handler
  // r4: exception pc
  // Jump to handler

  __ br(r8);

  // Make sure all code is generated
  masm->flush();

  // Set exception blob
  _exception_blob =  ExceptionBlob::create(&buffer, oop_maps, SimpleRuntimeFrame::framesize >> 1);
}

#endif // COMPILER2<|MERGE_RESOLUTION|>--- conflicted
+++ resolved
@@ -1108,12 +1108,7 @@
 
     __ b(exit);
 
-<<<<<<< HEAD
-    address stub = CompiledStaticCall::emit_to_interp_stub(masm, tr_call);
-=======
-    CodeBuffer* cbuf = masm->code_section()->outer();
-    address stub = CompiledDirectCall::emit_to_interp_stub(*cbuf, tr_call);
->>>>>>> 7231fd78
+    address stub = CompiledDirectCall::emit_to_interp_stub(masm, tr_call);
     if (stub == nullptr) {
       fatal("CodeCache is full at gen_continuation_enter");
     }
@@ -1177,12 +1172,7 @@
       __ br(r1); // the exception handler
   }
 
-<<<<<<< HEAD
-  address stub = CompiledStaticCall::emit_to_interp_stub(masm, tr_call);
-=======
-  CodeBuffer* cbuf = masm->code_section()->outer();
-  address stub = CompiledDirectCall::emit_to_interp_stub(*cbuf, tr_call);
->>>>>>> 7231fd78
+  address stub = CompiledDirectCall::emit_to_interp_stub(masm, tr_call);
   if (stub == nullptr) {
     fatal("CodeCache is full at gen_continuation_enter");
   }
