/*
 * Copyright (c) 1997, 2023, Oracle and/or its affiliates. All rights reserved.
 * Copyright (c) 2014, 2021, Red Hat Inc. All rights reserved.
 * DO NOT ALTER OR REMOVE COPYRIGHT NOTICES OR THIS FILE HEADER.
 *
 * This code is free software; you can redistribute it and/or modify it
 * under the terms of the GNU General Public License version 2 only, as
 * published by the Free Software Foundation.
 *
 * This code is distributed in the hope that it will be useful, but WITHOUT
 * ANY WARRANTY; without even the implied warranty of MERCHANTABILITY or
 * FITNESS FOR A PARTICULAR PURPOSE.  See the GNU General Public License
 * version 2 for more details (a copy is included in the LICENSE file that
 * accompanied this code).
 *
 * You should have received a copy of the GNU General Public License version
 * 2 along with this work; if not, write to the Free Software Foundation,
 * Inc., 51 Franklin St, Fifth Floor, Boston, MA 02110-1301 USA.
 *
 * Please contact Oracle, 500 Oracle Parkway, Redwood Shores, CA 94065 USA
 * or visit www.oracle.com if you need additional information or have any
 * questions.
 *
 */

#ifndef CPU_AARCH64_MACROASSEMBLER_AARCH64_HPP
#define CPU_AARCH64_MACROASSEMBLER_AARCH64_HPP

#include "asm/assembler.inline.hpp"
#include "code/vmreg.hpp"
#include "metaprogramming/enableIf.hpp"
#include "oops/compressedOops.hpp"
#include "runtime/vm_version.hpp"
#include "utilities/powerOfTwo.hpp"

class OopMap;

// MacroAssembler extends Assembler by frequently used macros.
//
// Instructions for which a 'better' code sequence exists depending
// on arguments should also go in here.

class MacroAssembler: public Assembler {
  friend class LIR_Assembler;

 public:
  using Assembler::mov;
  using Assembler::movi;

 protected:

  // Support for VM calls
  //
  // This is the base routine called by the different versions of call_VM_leaf. The interpreter
  // may customize this version by overriding it for its purposes (e.g., to save/restore
  // additional registers when doing a VM call).
  virtual void call_VM_leaf_base(
    address entry_point,               // the entry point
    int     number_of_arguments,        // the number of arguments to pop after the call
    Label *retaddr = nullptr
  );

  virtual void call_VM_leaf_base(
    address entry_point,               // the entry point
    int     number_of_arguments,        // the number of arguments to pop after the call
    Label &retaddr) {
    call_VM_leaf_base(entry_point, number_of_arguments, &retaddr);
  }

  // This is the base routine called by the different versions of call_VM. The interpreter
  // may customize this version by overriding it for its purposes (e.g., to save/restore
  // additional registers when doing a VM call).
  //
  // If no java_thread register is specified (noreg) than rthread will be used instead. call_VM_base
  // returns the register which contains the thread upon return. If a thread register has been
  // specified, the return value will correspond to that register. If no last_java_sp is specified
  // (noreg) than rsp will be used instead.
  virtual void call_VM_base(           // returns the register containing the thread upon return
    Register oop_result,               // where an oop-result ends up if any; use noreg otherwise
    Register java_thread,              // the thread if computed before     ; use noreg otherwise
    Register last_java_sp,             // to set up last_Java_frame in stubs; use noreg otherwise
    address  entry_point,              // the entry point
    int      number_of_arguments,      // the number of arguments (w/o thread) to pop after the call
    bool     check_exceptions          // whether to check for pending exceptions after return
  );

  void call_VM_helper(Register oop_result, address entry_point, int number_of_arguments, bool check_exceptions = true);

  enum KlassDecodeMode {
    KlassDecodeNone,
    KlassDecodeZero,
    KlassDecodeXor,
    KlassDecodeMovk
  };

  KlassDecodeMode klass_decode_mode();

 private:
  static KlassDecodeMode _klass_decode_mode;

 public:
  MacroAssembler(CodeBuffer* code) : Assembler(code) {}

 // These routines should emit JVMTI PopFrame and ForceEarlyReturn handling code.
 // The implementation is only non-empty for the InterpreterMacroAssembler,
 // as only the interpreter handles PopFrame and ForceEarlyReturn requests.
 virtual void check_and_handle_popframe(Register java_thread);
 virtual void check_and_handle_earlyret(Register java_thread);

  void safepoint_poll(Label& slow_path, bool at_return, bool acquire, bool in_nmethod, Register tmp = rscratch1);
  void rt_call(address dest, Register tmp = rscratch1);

  // Load Effective Address
  void lea(Register r, const Address &a) {
    InstructionMark im(this);
    a.lea(this, r);
  }

  /* Sometimes we get misaligned loads and stores, usually from Unsafe
     accesses, and these can exceed the offset range. */
  Address legitimize_address(const Address &a, int size, Register scratch) {
    if (a.getMode() == Address::base_plus_offset) {
      if (! Address::offset_ok_for_immed(a.offset(), exact_log2(size))) {
        block_comment("legitimize_address {");
        lea(scratch, a);
        block_comment("} legitimize_address");
        return Address(scratch);
      }
    }
    return a;
  }

  void addmw(Address a, Register incr, Register scratch) {
    ldrw(scratch, a);
    addw(scratch, scratch, incr);
    strw(scratch, a);
  }

  // Add constant to memory word
  void addmw(Address a, int imm, Register scratch) {
    ldrw(scratch, a);
    if (imm > 0)
      addw(scratch, scratch, (unsigned)imm);
    else
      subw(scratch, scratch, (unsigned)-imm);
    strw(scratch, a);
  }

  void bind(Label& L) {
    Assembler::bind(L);
    code()->clear_last_insn();
  }

  void membar(Membar_mask_bits order_constraint);

  using Assembler::ldr;
  using Assembler::str;
  using Assembler::ldrw;
  using Assembler::strw;

  void ldr(Register Rx, const Address &adr);
  void ldrw(Register Rw, const Address &adr);
  void str(Register Rx, const Address &adr);
  void strw(Register Rx, const Address &adr);

  // Frame creation and destruction shared between JITs.
  void build_frame(int framesize);
  void remove_frame(int framesize);

  virtual void _call_Unimplemented(address call_site) {
    mov(rscratch2, call_site);
  }

// Microsoft's MSVC team thinks that the __FUNCSIG__ is approximately (sympathy for calling conventions) equivalent to __PRETTY_FUNCTION__
// Also, from Clang patch: "It is very similar to GCC's PRETTY_FUNCTION, except it prints the calling convention."
// https://reviews.llvm.org/D3311

#ifdef _WIN64
#define call_Unimplemented() _call_Unimplemented((address)__FUNCSIG__)
#else
#define call_Unimplemented() _call_Unimplemented((address)__PRETTY_FUNCTION__)
#endif

  // aliases defined in AARCH64 spec

  template<class T>
  inline void cmpw(Register Rd, T imm)  { subsw(zr, Rd, imm); }

  inline void cmp(Register Rd, unsigned char imm8)  { subs(zr, Rd, imm8); }
  inline void cmp(Register Rd, unsigned imm) = delete;

  template<class T>
  inline void cmnw(Register Rd, T imm) { addsw(zr, Rd, imm); }

  inline void cmn(Register Rd, unsigned char imm8)  { adds(zr, Rd, imm8); }
  inline void cmn(Register Rd, unsigned imm) = delete;

  void cset(Register Rd, Assembler::Condition cond) {
    csinc(Rd, zr, zr, ~cond);
  }
  void csetw(Register Rd, Assembler::Condition cond) {
    csincw(Rd, zr, zr, ~cond);
  }

  void cneg(Register Rd, Register Rn, Assembler::Condition cond) {
    csneg(Rd, Rn, Rn, ~cond);
  }
  void cnegw(Register Rd, Register Rn, Assembler::Condition cond) {
    csnegw(Rd, Rn, Rn, ~cond);
  }

  inline void movw(Register Rd, Register Rn) {
    if (Rd == sp || Rn == sp) {
      Assembler::addw(Rd, Rn, 0U);
    } else {
      orrw(Rd, zr, Rn);
    }
  }
  inline void mov(Register Rd, Register Rn) {
    assert(Rd != r31_sp && Rn != r31_sp, "should be");
    if (Rd == Rn) {
    } else if (Rd == sp || Rn == sp) {
      Assembler::add(Rd, Rn, 0U);
    } else {
      orr(Rd, zr, Rn);
    }
  }

  inline void moviw(Register Rd, unsigned imm) { orrw(Rd, zr, imm); }
  inline void movi(Register Rd, unsigned imm) { orr(Rd, zr, imm); }

  inline void tstw(Register Rd, Register Rn) { andsw(zr, Rd, Rn); }
  inline void tst(Register Rd, Register Rn) { ands(zr, Rd, Rn); }

  inline void tstw(Register Rd, uint64_t imm) { andsw(zr, Rd, imm); }
  inline void tst(Register Rd, uint64_t imm) { ands(zr, Rd, imm); }

  inline void bfiw(Register Rd, Register Rn, unsigned lsb, unsigned width) {
    bfmw(Rd, Rn, ((32 - lsb) & 31), (width - 1));
  }
  inline void bfi(Register Rd, Register Rn, unsigned lsb, unsigned width) {
    bfm(Rd, Rn, ((64 - lsb) & 63), (width - 1));
  }

  inline void bfxilw(Register Rd, Register Rn, unsigned lsb, unsigned width) {
    bfmw(Rd, Rn, lsb, (lsb + width - 1));
  }
  inline void bfxil(Register Rd, Register Rn, unsigned lsb, unsigned width) {
    bfm(Rd, Rn, lsb , (lsb + width - 1));
  }

  inline void sbfizw(Register Rd, Register Rn, unsigned lsb, unsigned width) {
    sbfmw(Rd, Rn, ((32 - lsb) & 31), (width - 1));
  }
  inline void sbfiz(Register Rd, Register Rn, unsigned lsb, unsigned width) {
    sbfm(Rd, Rn, ((64 - lsb) & 63), (width - 1));
  }

  inline void sbfxw(Register Rd, Register Rn, unsigned lsb, unsigned width) {
    sbfmw(Rd, Rn, lsb, (lsb + width - 1));
  }
  inline void sbfx(Register Rd, Register Rn, unsigned lsb, unsigned width) {
    sbfm(Rd, Rn, lsb , (lsb + width - 1));
  }

  inline void ubfizw(Register Rd, Register Rn, unsigned lsb, unsigned width) {
    ubfmw(Rd, Rn, ((32 - lsb) & 31), (width - 1));
  }
  inline void ubfiz(Register Rd, Register Rn, unsigned lsb, unsigned width) {
    ubfm(Rd, Rn, ((64 - lsb) & 63), (width - 1));
  }

  inline void ubfxw(Register Rd, Register Rn, unsigned lsb, unsigned width) {
    ubfmw(Rd, Rn, lsb, (lsb + width - 1));
  }
  inline void ubfx(Register Rd, Register Rn, unsigned lsb, unsigned width) {
    ubfm(Rd, Rn, lsb , (lsb + width - 1));
  }

  inline void asrw(Register Rd, Register Rn, unsigned imm) {
    sbfmw(Rd, Rn, imm, 31);
  }

  inline void asr(Register Rd, Register Rn, unsigned imm) {
    sbfm(Rd, Rn, imm, 63);
  }

  inline void lslw(Register Rd, Register Rn, unsigned imm) {
    ubfmw(Rd, Rn, ((32 - imm) & 31), (31 - imm));
  }

  inline void lsl(Register Rd, Register Rn, unsigned imm) {
    ubfm(Rd, Rn, ((64 - imm) & 63), (63 - imm));
  }

  inline void lsrw(Register Rd, Register Rn, unsigned imm) {
    ubfmw(Rd, Rn, imm, 31);
  }

  inline void lsr(Register Rd, Register Rn, unsigned imm) {
    ubfm(Rd, Rn, imm, 63);
  }

  inline void rorw(Register Rd, Register Rn, unsigned imm) {
    extrw(Rd, Rn, Rn, imm);
  }

  inline void ror(Register Rd, Register Rn, unsigned imm) {
    extr(Rd, Rn, Rn, imm);
  }

  inline void sxtbw(Register Rd, Register Rn) {
    sbfmw(Rd, Rn, 0, 7);
  }
  inline void sxthw(Register Rd, Register Rn) {
    sbfmw(Rd, Rn, 0, 15);
  }
  inline void sxtb(Register Rd, Register Rn) {
    sbfm(Rd, Rn, 0, 7);
  }
  inline void sxth(Register Rd, Register Rn) {
    sbfm(Rd, Rn, 0, 15);
  }
  inline void sxtw(Register Rd, Register Rn) {
    sbfm(Rd, Rn, 0, 31);
  }

  inline void uxtbw(Register Rd, Register Rn) {
    ubfmw(Rd, Rn, 0, 7);
  }
  inline void uxthw(Register Rd, Register Rn) {
    ubfmw(Rd, Rn, 0, 15);
  }
  inline void uxtb(Register Rd, Register Rn) {
    ubfm(Rd, Rn, 0, 7);
  }
  inline void uxth(Register Rd, Register Rn) {
    ubfm(Rd, Rn, 0, 15);
  }
  inline void uxtw(Register Rd, Register Rn) {
    ubfm(Rd, Rn, 0, 31);
  }

  inline void cmnw(Register Rn, Register Rm) {
    addsw(zr, Rn, Rm);
  }
  inline void cmn(Register Rn, Register Rm) {
    adds(zr, Rn, Rm);
  }

  inline void cmpw(Register Rn, Register Rm) {
    subsw(zr, Rn, Rm);
  }
  inline void cmp(Register Rn, Register Rm) {
    subs(zr, Rn, Rm);
  }

  inline void negw(Register Rd, Register Rn) {
    subw(Rd, zr, Rn);
  }

  inline void neg(Register Rd, Register Rn) {
    sub(Rd, zr, Rn);
  }

  inline void negsw(Register Rd, Register Rn) {
    subsw(Rd, zr, Rn);
  }

  inline void negs(Register Rd, Register Rn) {
    subs(Rd, zr, Rn);
  }

  inline void cmnw(Register Rn, Register Rm, enum shift_kind kind, unsigned shift = 0) {
    addsw(zr, Rn, Rm, kind, shift);
  }
  inline void cmn(Register Rn, Register Rm, enum shift_kind kind, unsigned shift = 0) {
    adds(zr, Rn, Rm, kind, shift);
  }

  inline void cmpw(Register Rn, Register Rm, enum shift_kind kind, unsigned shift = 0) {
    subsw(zr, Rn, Rm, kind, shift);
  }
  inline void cmp(Register Rn, Register Rm, enum shift_kind kind, unsigned shift = 0) {
    subs(zr, Rn, Rm, kind, shift);
  }

  inline void negw(Register Rd, Register Rn, enum shift_kind kind, unsigned shift = 0) {
    subw(Rd, zr, Rn, kind, shift);
  }

  inline void neg(Register Rd, Register Rn, enum shift_kind kind, unsigned shift = 0) {
    sub(Rd, zr, Rn, kind, shift);
  }

  inline void negsw(Register Rd, Register Rn, enum shift_kind kind, unsigned shift = 0) {
    subsw(Rd, zr, Rn, kind, shift);
  }

  inline void negs(Register Rd, Register Rn, enum shift_kind kind, unsigned shift = 0) {
    subs(Rd, zr, Rn, kind, shift);
  }

  inline void mnegw(Register Rd, Register Rn, Register Rm) {
    msubw(Rd, Rn, Rm, zr);
  }
  inline void mneg(Register Rd, Register Rn, Register Rm) {
    msub(Rd, Rn, Rm, zr);
  }

  inline void mulw(Register Rd, Register Rn, Register Rm) {
    maddw(Rd, Rn, Rm, zr);
  }
  inline void mul(Register Rd, Register Rn, Register Rm) {
    madd(Rd, Rn, Rm, zr);
  }

  inline void smnegl(Register Rd, Register Rn, Register Rm) {
    smsubl(Rd, Rn, Rm, zr);
  }
  inline void smull(Register Rd, Register Rn, Register Rm) {
    smaddl(Rd, Rn, Rm, zr);
  }

  inline void umnegl(Register Rd, Register Rn, Register Rm) {
    umsubl(Rd, Rn, Rm, zr);
  }
  inline void umull(Register Rd, Register Rn, Register Rm) {
    umaddl(Rd, Rn, Rm, zr);
  }

#define WRAP(INSN)                                                            \
  void INSN(Register Rd, Register Rn, Register Rm, Register Ra) {             \
    if (VM_Version::supports_a53mac() && Ra != zr)                            \
      nop();                                                                  \
    Assembler::INSN(Rd, Rn, Rm, Ra);                                          \
  }

  WRAP(madd) WRAP(msub) WRAP(maddw) WRAP(msubw)
  WRAP(smaddl) WRAP(smsubl) WRAP(umaddl) WRAP(umsubl)
#undef WRAP


  // macro assembly operations needed for aarch64

  // first two private routines for loading 32 bit or 64 bit constants
private:

  void mov_immediate64(Register dst, uint64_t imm64);
  void mov_immediate32(Register dst, uint32_t imm32);

  int push(unsigned int bitset, Register stack);
  int pop(unsigned int bitset, Register stack);

  int push_fp(unsigned int bitset, Register stack);
  int pop_fp(unsigned int bitset, Register stack);

  int push_p(unsigned int bitset, Register stack);
  int pop_p(unsigned int bitset, Register stack);

  void mov(Register dst, Address a);

public:
  void push(RegSet regs, Register stack) { if (regs.bits()) push(regs.bits(), stack); }
  void pop(RegSet regs, Register stack) { if (regs.bits()) pop(regs.bits(), stack); }

  void push_fp(FloatRegSet regs, Register stack) { if (regs.bits()) push_fp(regs.bits(), stack); }
  void pop_fp(FloatRegSet regs, Register stack) { if (regs.bits()) pop_fp(regs.bits(), stack); }

  static RegSet call_clobbered_gp_registers();

  void push_p(PRegSet regs, Register stack) { if (regs.bits()) push_p(regs.bits(), stack); }
  void pop_p(PRegSet regs, Register stack) { if (regs.bits()) pop_p(regs.bits(), stack); }

  // Push and pop everything that might be clobbered by a native
  // runtime call except rscratch1 and rscratch2.  (They are always
  // scratch, so we don't have to protect them.)  Only save the lower
  // 64 bits of each vector register. Additional registers can be excluded
  // in a passed RegSet.
  void push_call_clobbered_registers_except(RegSet exclude);
  void pop_call_clobbered_registers_except(RegSet exclude);

  void push_call_clobbered_registers() {
    push_call_clobbered_registers_except(RegSet());
  }
  void pop_call_clobbered_registers() {
    pop_call_clobbered_registers_except(RegSet());
  }


  // now mov instructions for loading absolute addresses and 32 or
  // 64 bit integers

  inline void mov(Register dst, address addr)             { mov_immediate64(dst, (uint64_t)addr); }

  template<typename T, ENABLE_IF(std::is_integral<T>::value)>
  inline void mov(Register dst, T o)                      { mov_immediate64(dst, (uint64_t)o); }

  inline void movw(Register dst, uint32_t imm32)          { mov_immediate32(dst, imm32); }

  void mov(Register dst, RegisterOrConstant src) {
    if (src.is_register())
      mov(dst, src.as_register());
    else
      mov(dst, src.as_constant());
  }

  void movptr(Register r, uintptr_t imm64);

  void mov(FloatRegister Vd, SIMD_Arrangement T, uint64_t imm64);

  void mov(FloatRegister Vd, SIMD_Arrangement T, FloatRegister Vn) {
    orr(Vd, T, Vn, Vn);
  }

  void flt_to_flt16(Register dst, FloatRegister src, FloatRegister tmp) {
    fcvtsh(tmp, src);
    smov(dst, tmp, H, 0);
  }

  void flt16_to_flt(FloatRegister dst, Register src, FloatRegister tmp) {
    mov(tmp, H, 0, src);
    fcvths(dst, tmp);
  }

  // Generalized Test Bit And Branch, including a "far" variety which
  // spans more than 32KiB.
  void tbr(Condition cond, Register Rt, int bitpos, Label &dest, bool isfar = false) {
    assert(cond == EQ || cond == NE, "must be");

    if (isfar)
      cond = ~cond;

    void (Assembler::* branch)(Register Rt, int bitpos, Label &L);
    if (cond == Assembler::EQ)
      branch = &Assembler::tbz;
    else
      branch = &Assembler::tbnz;

    if (isfar) {
      Label L;
      (this->*branch)(Rt, bitpos, L);
      b(dest);
      bind(L);
    } else {
      (this->*branch)(Rt, bitpos, dest);
    }
  }

  // macro instructions for accessing and updating floating point
  // status register
  //
  // FPSR : op1 == 011
  //        CRn == 0100
  //        CRm == 0100
  //        op2 == 001

  inline void get_fpsr(Register reg)
  {
    mrs(0b11, 0b0100, 0b0100, 0b001, reg);
  }

  inline void set_fpsr(Register reg)
  {
    msr(0b011, 0b0100, 0b0100, 0b001, reg);
  }

  inline void clear_fpsr()
  {
    msr(0b011, 0b0100, 0b0100, 0b001, zr);
  }

  // DCZID_EL0: op1 == 011
  //            CRn == 0000
  //            CRm == 0000
  //            op2 == 111
  inline void get_dczid_el0(Register reg)
  {
    mrs(0b011, 0b0000, 0b0000, 0b111, reg);
  }

  // CTR_EL0:   op1 == 011
  //            CRn == 0000
  //            CRm == 0000
  //            op2 == 001
  inline void get_ctr_el0(Register reg)
  {
    mrs(0b011, 0b0000, 0b0000, 0b001, reg);
  }

  inline void get_nzcv(Register reg) {
    mrs(0b011, 0b0100, 0b0010, 0b000, reg);
  }

  inline void set_nzcv(Register reg) {
    msr(0b011, 0b0100, 0b0010, 0b000, reg);
  }

  // idiv variant which deals with MINLONG as dividend and -1 as divisor
  int corrected_idivl(Register result, Register ra, Register rb,
                      bool want_remainder, Register tmp = rscratch1);
  int corrected_idivq(Register result, Register ra, Register rb,
                      bool want_remainder, Register tmp = rscratch1);

  // Support for null-checks
  //
  // Generates code that causes a null OS exception if the content of reg is null.
  // If the accessed location is M[reg + offset] and the offset is known, provide the
  // offset. No explicit code generation is needed if the offset is within a certain
  // range (0 <= offset <= page_size).

  virtual void null_check(Register reg, int offset = -1);
  static bool needs_explicit_null_check(intptr_t offset);
  static bool uses_implicit_null_check(void* address);

  static address target_addr_for_insn(address insn_addr, unsigned insn);
  static address target_addr_for_insn_or_null(address insn_addr, unsigned insn);
  static address target_addr_for_insn(address insn_addr) {
    unsigned insn = *(unsigned*)insn_addr;
    return target_addr_for_insn(insn_addr, insn);
  }
  static address target_addr_for_insn_or_null(address insn_addr) {
    unsigned insn = *(unsigned*)insn_addr;
    return target_addr_for_insn_or_null(insn_addr, insn);
  }

  // Required platform-specific helpers for Label::patch_instructions.
  // They _shadow_ the declarations in AbstractAssembler, which are undefined.
  static int pd_patch_instruction_size(address branch, address target);
  static void pd_patch_instruction(address branch, address target, const char* file = nullptr, int line = 0) {
    pd_patch_instruction_size(branch, target);
  }
  static address pd_call_destination(address branch) {
    return target_addr_for_insn(branch);
  }
#ifndef PRODUCT
  static void pd_print_patched_instruction(address branch);
#endif

  static int patch_oop(address insn_addr, address o);
  static int patch_narrow_klass(address insn_addr, narrowKlass n);

  // Return whether code is emitted to a scratch blob.
  virtual bool in_scratch_emit_size() {
    return false;
  }
  address emit_trampoline_stub(int insts_call_instruction_offset, address target);
  static int max_trampoline_stub_size();
  void emit_static_call_stub();
  static int static_call_stub_size();

  // The following 4 methods return the offset of the appropriate move instruction

  // Support for fast byte/short loading with zero extension (depending on particular CPU)
  int load_unsigned_byte(Register dst, Address src);
  int load_unsigned_short(Register dst, Address src);

  // Support for fast byte/short loading with sign extension (depending on particular CPU)
  int load_signed_byte(Register dst, Address src);
  int load_signed_short(Register dst, Address src);

  int load_signed_byte32(Register dst, Address src);
  int load_signed_short32(Register dst, Address src);

  // Support for sign-extension (hi:lo = extend_sign(lo))
  void extend_sign(Register hi, Register lo);

  // Load and store values by size and signed-ness
  void load_sized_value(Register dst, Address src, size_t size_in_bytes, bool is_signed);
  void store_sized_value(Address dst, Register src, size_t size_in_bytes);

  // Support for inc/dec with optimal instruction selection depending on value

  // x86_64 aliases an unqualified register/address increment and
  // decrement to call incrementq and decrementq but also supports
  // explicitly sized calls to incrementq/decrementq or
  // incrementl/decrementl

  // for aarch64 the proper convention would be to use
  // increment/decrement for 64 bit operations and
  // incrementw/decrementw for 32 bit operations. so when porting
  // x86_64 code we can leave calls to increment/decrement as is,
  // replace incrementq/decrementq with increment/decrement and
  // replace incrementl/decrementl with incrementw/decrementw.

  // n.b. increment/decrement calls with an Address destination will
  // need to use a scratch register to load the value to be
  // incremented. increment/decrement calls which add or subtract a
  // constant value greater than 2^12 will need to use a 2nd scratch
  // register to hold the constant. so, a register increment/decrement
  // may trash rscratch2 and an address increment/decrement trash
  // rscratch and rscratch2

  void decrementw(Address dst, int value = 1);
  void decrementw(Register reg, int value = 1);

  void decrement(Register reg, int value = 1);
  void decrement(Address dst, int value = 1);

  void incrementw(Address dst, int value = 1);
  void incrementw(Register reg, int value = 1);

  void increment(Register reg, int value = 1);
  void increment(Address dst, int value = 1);


  // Alignment
  void align(int modulus);

  // nop
  void post_call_nop();

  // Stack frame creation/removal
  void enter(bool strip_ret_addr = false);
  void leave();

  // ROP Protection
  void protect_return_address();
  void protect_return_address(Register return_reg, Register temp_reg);
  void authenticate_return_address(Register return_reg = lr);
  void authenticate_return_address(Register return_reg, Register temp_reg);
  void strip_return_address();
  void check_return_address(Register return_reg=lr) PRODUCT_RETURN;

  // Support for getting the JavaThread pointer (i.e.; a reference to thread-local information)
  // The pointer will be loaded into the thread register.
  void get_thread(Register thread);

  // support for argument shuffling
  void move32_64(VMRegPair src, VMRegPair dst, Register tmp = rscratch1);
  void float_move(VMRegPair src, VMRegPair dst, Register tmp = rscratch1);
  void long_move(VMRegPair src, VMRegPair dst, Register tmp = rscratch1);
  void double_move(VMRegPair src, VMRegPair dst, Register tmp = rscratch1);
  void object_move(
                   OopMap* map,
                   int oop_handle_offset,
                   int framesize_in_slots,
                   VMRegPair src,
                   VMRegPair dst,
                   bool is_receiver,
                   int* receiver_offset);


  // Support for VM calls
  //
  // It is imperative that all calls into the VM are handled via the call_VM macros.
  // They make sure that the stack linkage is setup correctly. call_VM's correspond
  // to ENTRY/ENTRY_X entry points while call_VM_leaf's correspond to LEAF entry points.


  void call_VM(Register oop_result,
               address entry_point,
               bool check_exceptions = true);
  void call_VM(Register oop_result,
               address entry_point,
               Register arg_1,
               bool check_exceptions = true);
  void call_VM(Register oop_result,
               address entry_point,
               Register arg_1, Register arg_2,
               bool check_exceptions = true);
  void call_VM(Register oop_result,
               address entry_point,
               Register arg_1, Register arg_2, Register arg_3,
               bool check_exceptions = true);

  // Overloadings with last_Java_sp
  void call_VM(Register oop_result,
               Register last_java_sp,
               address entry_point,
               int number_of_arguments = 0,
               bool check_exceptions = true);
  void call_VM(Register oop_result,
               Register last_java_sp,
               address entry_point,
               Register arg_1, bool
               check_exceptions = true);
  void call_VM(Register oop_result,
               Register last_java_sp,
               address entry_point,
               Register arg_1, Register arg_2,
               bool check_exceptions = true);
  void call_VM(Register oop_result,
               Register last_java_sp,
               address entry_point,
               Register arg_1, Register arg_2, Register arg_3,
               bool check_exceptions = true);

  void get_vm_result  (Register oop_result, Register thread);
  void get_vm_result_2(Register metadata_result, Register thread);

  // These always tightly bind to MacroAssembler::call_VM_base
  // bypassing the virtual implementation
  void super_call_VM(Register oop_result, Register last_java_sp, address entry_point, int number_of_arguments = 0, bool check_exceptions = true);
  void super_call_VM(Register oop_result, Register last_java_sp, address entry_point, Register arg_1, bool check_exceptions = true);
  void super_call_VM(Register oop_result, Register last_java_sp, address entry_point, Register arg_1, Register arg_2, bool check_exceptions = true);
  void super_call_VM(Register oop_result, Register last_java_sp, address entry_point, Register arg_1, Register arg_2, Register arg_3, bool check_exceptions = true);
  void super_call_VM(Register oop_result, Register last_java_sp, address entry_point, Register arg_1, Register arg_2, Register arg_3, Register arg_4, bool check_exceptions = true);

  void call_VM_leaf(address entry_point,
                    int number_of_arguments = 0);
  void call_VM_leaf(address entry_point,
                    Register arg_1);
  void call_VM_leaf(address entry_point,
                    Register arg_1, Register arg_2);
  void call_VM_leaf(address entry_point,
                    Register arg_1, Register arg_2, Register arg_3);

  // These always tightly bind to MacroAssembler::call_VM_leaf_base
  // bypassing the virtual implementation
  void super_call_VM_leaf(address entry_point);
  void super_call_VM_leaf(address entry_point, Register arg_1);
  void super_call_VM_leaf(address entry_point, Register arg_1, Register arg_2);
  void super_call_VM_leaf(address entry_point, Register arg_1, Register arg_2, Register arg_3);
  void super_call_VM_leaf(address entry_point, Register arg_1, Register arg_2, Register arg_3, Register arg_4);

  // last Java Frame (fills frame anchor)
  void set_last_Java_frame(Register last_java_sp,
                           Register last_java_fp,
                           address last_java_pc,
                           Register scratch);

  void set_last_Java_frame(Register last_java_sp,
                           Register last_java_fp,
                           Label &last_java_pc,
                           Register scratch);

  void set_last_Java_frame(Register last_java_sp,
                           Register last_java_fp,
                           Register last_java_pc,
                           Register scratch);

  void reset_last_Java_frame(Register thread);

  // thread in the default location (rthread)
  void reset_last_Java_frame(bool clear_fp);

  // Stores
  void store_check(Register obj);                // store check for obj - register is destroyed afterwards
  void store_check(Register obj, Address dst);   // same as above, dst is exact store location (reg. is destroyed)

  void resolve_jobject(Register value, Register tmp1, Register tmp2);
  void resolve_global_jobject(Register value, Register tmp1, Register tmp2);

  // C 'boolean' to Java boolean: x == 0 ? 0 : 1
  void c2bool(Register x);

  void load_method_holder_cld(Register rresult, Register rmethod);
  void load_method_holder(Register holder, Register method);

  // oop manipulations
<<<<<<< HEAD
  void load_nklass(Register dst, Register src);
=======
  void load_nklass_compact(Register dst, Register src);
>>>>>>> 698384ec
  void load_klass(Register dst, Register src);
  void store_klass(Register dst, Register src);
  void cmp_klass(Register oop, Register trial_klass, Register tmp);
  void cmp_klass(Register src, Register dst, Register tmp1, Register tmp2);

  void resolve_weak_handle(Register result, Register tmp1, Register tmp2);
  void resolve_oop_handle(Register result, Register tmp1, Register tmp2);
  void load_mirror(Register dst, Register method, Register tmp1, Register tmp2);

  void access_load_at(BasicType type, DecoratorSet decorators, Register dst, Address src,
                      Register tmp1, Register tmp2);

  void access_store_at(BasicType type, DecoratorSet decorators, Address dst, Register val,
                       Register tmp1, Register tmp2, Register tmp3);

  void load_heap_oop(Register dst, Address src, Register tmp1,
                     Register tmp2, DecoratorSet decorators = 0);

  void load_heap_oop_not_null(Register dst, Address src, Register tmp1,
                              Register tmp2, DecoratorSet decorators = 0);
  void store_heap_oop(Address dst, Register val, Register tmp1,
                      Register tmp2, Register tmp3, DecoratorSet decorators = 0);

  // currently unimplemented
  // Used for storing null. All other oop constants should be
  // stored using routines that take a jobject.
  void store_heap_oop_null(Address dst);

  void store_klass_gap(Register dst, Register src);

  // This dummy is to prevent a call to store_heap_oop from
  // converting a zero (like null) into a Register by giving
  // the compiler two choices it can't resolve

  void store_heap_oop(Address dst, void* dummy);

  void encode_heap_oop(Register d, Register s);
  void encode_heap_oop(Register r) { encode_heap_oop(r, r); }
  void decode_heap_oop(Register d, Register s);
  void decode_heap_oop(Register r) { decode_heap_oop(r, r); }
  void encode_heap_oop_not_null(Register r);
  void decode_heap_oop_not_null(Register r);
  void encode_heap_oop_not_null(Register dst, Register src);
  void decode_heap_oop_not_null(Register dst, Register src);

  void set_narrow_oop(Register dst, jobject obj);

  void encode_klass_not_null(Register r);
  void decode_klass_not_null(Register r);
  void encode_klass_not_null(Register dst, Register src);
  void decode_klass_not_null(Register dst, Register src);

  void set_narrow_klass(Register dst, Klass* k);

  // if heap base register is used - reinit it with the correct value
  void reinit_heapbase();

  DEBUG_ONLY(void verify_heapbase(const char* msg);)

  void push_CPU_state(bool save_vectors = false, bool use_sve = false,
                      int sve_vector_size_in_bytes = 0, int total_predicate_in_bytes = 0);
  void pop_CPU_state(bool restore_vectors = false, bool use_sve = false,
                     int sve_vector_size_in_bytes = 0, int total_predicate_in_bytes = 0);

  void push_cont_fastpath(Register java_thread);
  void pop_cont_fastpath(Register java_thread);

  // Round up to a power of two
  void round_to(Register reg, int modulus);

  // java.lang.Math::round intrinsics
  void java_round_double(Register dst, FloatRegister src, FloatRegister ftmp);
  void java_round_float(Register dst, FloatRegister src, FloatRegister ftmp);

  // allocation
  void tlab_allocate(
    Register obj,                      // result: pointer to object after successful allocation
    Register var_size_in_bytes,        // object size in bytes if unknown at compile time; invalid otherwise
    int      con_size_in_bytes,        // object size in bytes if   known at compile time
    Register t1,                       // temp register
    Register t2,                       // temp register
    Label&   slow_case                 // continuation point if fast allocation fails
  );
  void verify_tlab();

  // interface method calling
  void lookup_interface_method(Register recv_klass,
                               Register intf_klass,
                               RegisterOrConstant itable_index,
                               Register method_result,
                               Register scan_temp,
                               Label& no_such_interface,
                   bool return_method = true);

  // virtual method calling
  // n.b. x86 allows RegisterOrConstant for vtable_index
  void lookup_virtual_method(Register recv_klass,
                             RegisterOrConstant vtable_index,
                             Register method_result);

  // Test sub_klass against super_klass, with fast and slow paths.

  // The fast path produces a tri-state answer: yes / no / maybe-slow.
  // One of the three labels can be null, meaning take the fall-through.
  // If super_check_offset is -1, the value is loaded up from super_klass.
  // No registers are killed, except temp_reg.
  void check_klass_subtype_fast_path(Register sub_klass,
                                     Register super_klass,
                                     Register temp_reg,
                                     Label* L_success,
                                     Label* L_failure,
                                     Label* L_slow_path,
                RegisterOrConstant super_check_offset = RegisterOrConstant(-1));

  // The rest of the type check; must be wired to a corresponding fast path.
  // It does not repeat the fast path logic, so don't use it standalone.
  // The temp_reg and temp2_reg can be noreg, if no temps are available.
  // Updates the sub's secondary super cache as necessary.
  // If set_cond_codes, condition codes will be Z on success, NZ on failure.
  void check_klass_subtype_slow_path(Register sub_klass,
                                     Register super_klass,
                                     Register temp_reg,
                                     Register temp2_reg,
                                     Label* L_success,
                                     Label* L_failure,
                                     bool set_cond_codes = false);

  // Simplified, combined version, good for typical uses.
  // Falls through on failure.
  void check_klass_subtype(Register sub_klass,
                           Register super_klass,
                           Register temp_reg,
                           Label& L_success);

  void clinit_barrier(Register klass,
                      Register thread,
                      Label* L_fast_path = nullptr,
                      Label* L_slow_path = nullptr);

  Address argument_address(RegisterOrConstant arg_slot, int extra_slot_offset = 0);

  void verify_sve_vector_length(Register tmp = rscratch1);
  void reinitialize_ptrue() {
    if (UseSVE > 0) {
      sve_ptrue(ptrue, B);
    }
  }
  void verify_ptrue();

  // Debugging

  // only if +VerifyOops
  void _verify_oop(Register reg, const char* s, const char* file, int line);
  void _verify_oop_addr(Address addr, const char * s, const char* file, int line);

  void _verify_oop_checked(Register reg, const char* s, const char* file, int line) {
    if (VerifyOops) {
      _verify_oop(reg, s, file, line);
    }
  }
  void _verify_oop_addr_checked(Address reg, const char* s, const char* file, int line) {
    if (VerifyOops) {
      _verify_oop_addr(reg, s, file, line);
    }
  }

// TODO: verify method and klass metadata (compare against vptr?)
  void _verify_method_ptr(Register reg, const char * msg, const char * file, int line) {}
  void _verify_klass_ptr(Register reg, const char * msg, const char * file, int line){}

#define verify_oop(reg) _verify_oop_checked(reg, "broken oop " #reg, __FILE__, __LINE__)
#define verify_oop_msg(reg, msg) _verify_oop_checked(reg, "broken oop " #reg ", " #msg, __FILE__, __LINE__)
#define verify_oop_addr(addr) _verify_oop_addr_checked(addr, "broken oop addr " #addr, __FILE__, __LINE__)
#define verify_method_ptr(reg) _verify_method_ptr(reg, "broken method " #reg, __FILE__, __LINE__)
#define verify_klass_ptr(reg) _verify_klass_ptr(reg, "broken klass " #reg, __FILE__, __LINE__)

  // only if +VerifyFPU
  void verify_FPU(int stack_depth, const char* s = "illegal FPU state");

  // prints msg, dumps registers and stops execution
  void stop(const char* msg);

  static void debug64(char* msg, int64_t pc, int64_t regs[]);

  void untested()                                { stop("untested"); }

  void unimplemented(const char* what = "");

  void should_not_reach_here()                   { stop("should not reach here"); }

  void _assert_asm(Condition cc, const char* msg);
#define assert_asm0(cc, msg) _assert_asm(cc, FILE_AND_LINE ": " msg)
#define assert_asm(masm, command, cc, msg) DEBUG_ONLY(command; (masm)->_assert_asm(cc, FILE_AND_LINE ": " #command " " #cc ": " msg))

  // Stack overflow checking
  void bang_stack_with_offset(int offset) {
    // stack grows down, caller passes positive offset
    assert(offset > 0, "must bang with negative offset");
    sub(rscratch2, sp, offset);
    str(zr, Address(rscratch2));
  }

  // Writes to stack successive pages until offset reached to check for
  // stack overflow + shadow pages.  Also, clobbers tmp
  void bang_stack_size(Register size, Register tmp);

  // Check for reserved stack access in method being exited (for JIT)
  void reserved_stack_check();

  // Arithmetics

  void addptr(const Address &dst, int32_t src);
  void cmpptr(Register src1, Address src2);

  void cmpoop(Register obj1, Register obj2);

  // Various forms of CAS

  void cmpxchg_obj_header(Register oldv, Register newv, Register obj, Register tmp,
                          Label &succeed, Label *fail);
  void cmpxchgptr(Register oldv, Register newv, Register addr, Register tmp,
                  Label &succeed, Label *fail);

  void cmpxchgw(Register oldv, Register newv, Register addr, Register tmp,
                  Label &succeed, Label *fail);

  void atomic_add(Register prev, RegisterOrConstant incr, Register addr);
  void atomic_addw(Register prev, RegisterOrConstant incr, Register addr);
  void atomic_addal(Register prev, RegisterOrConstant incr, Register addr);
  void atomic_addalw(Register prev, RegisterOrConstant incr, Register addr);

  void atomic_xchg(Register prev, Register newv, Register addr);
  void atomic_xchgw(Register prev, Register newv, Register addr);
  void atomic_xchgl(Register prev, Register newv, Register addr);
  void atomic_xchglw(Register prev, Register newv, Register addr);
  void atomic_xchgal(Register prev, Register newv, Register addr);
  void atomic_xchgalw(Register prev, Register newv, Register addr);

  void orptr(Address adr, RegisterOrConstant src) {
    ldr(rscratch1, adr);
    if (src.is_register())
      orr(rscratch1, rscratch1, src.as_register());
    else
      orr(rscratch1, rscratch1, src.as_constant());
    str(rscratch1, adr);
  }

  // A generic CAS; success or failure is in the EQ flag.
  // Clobbers rscratch1
  void cmpxchg(Register addr, Register expected, Register new_val,
               enum operand_size size,
               bool acquire, bool release, bool weak,
               Register result);

#ifdef ASSERT
  // Template short-hand support to clean-up after a failed call to trampoline
  // call generation (see trampoline_call() below),  when a set of Labels must
  // be reset (before returning).
  template<typename Label, typename... More>
  void reset_labels(Label &lbl, More&... more) {
    lbl.reset(); reset_labels(more...);
  }
  template<typename Label>
  void reset_labels(Label &lbl) {
    lbl.reset();
  }
#endif

private:
  void compare_eq(Register rn, Register rm, enum operand_size size);

public:
  // AArch64 OpenJDK uses four different types of calls:
  //   - direct call: bl pc_relative_offset
  //     This is the shortest and the fastest, but the offset has the range:
  //     +/-128MB for the release build, +/-2MB for the debug build.
  //
  //   - far call: adrp reg, pc_relative_offset; add; bl reg
  //     This is longer than a direct call. The offset has
  //     the range +/-4GB. As the code cache size is limited to 4GB,
  //     far calls can reach anywhere in the code cache. If a jump is
  //     needed rather than a call, a far jump 'b reg' can be used instead.
  //     All instructions are embedded at a call site.
  //
  //   - trampoline call:
  //     This is only available in C1/C2-generated code (nmethod). It is a combination
  //     of a direct call, which is used if the destination of a call is in range,
  //     and a register-indirect call. It has the advantages of reaching anywhere in
  //     the AArch64 address space and being patchable at runtime when the generated
  //     code is being executed by other threads.
  //
  //     [Main code section]
  //       bl trampoline
  //     [Stub code section]
  //     trampoline:
  //       ldr reg, pc + 8
  //       br reg
  //       <64-bit destination address>
  //
  //     If the destination is in range when the generated code is moved to the code
  //     cache, 'bl trampoline' is replaced with 'bl destination' and the trampoline
  //     is not used.
  //     The optimization does not remove the trampoline from the stub section.
  //     This is necessary because the trampoline may well be redirected later when
  //     code is patched, and the new destination may not be reachable by a simple BR
  //     instruction.
  //
  //   - indirect call: move reg, address; blr reg
  //     This too can reach anywhere in the address space, but it cannot be
  //     patched while code is running, so it must only be modified at a safepoint.
  //     This form of call is most suitable for targets at fixed addresses, which
  //     will never be patched.
  //
  // The patching we do conforms to the "Concurrent modification and
  // execution of instructions" section of the Arm Architectural
  // Reference Manual, which only allows B, BL, BRK, HVC, ISB, NOP, SMC,
  // or SVC instructions to be modified while another thread is
  // executing them.
  //
  // To patch a trampoline call when the BL can't reach, we first modify
  // the 64-bit destination address in the trampoline, then modify the
  // BL to point to the trampoline, then flush the instruction cache to
  // broadcast the change to all executing threads. See
  // NativeCall::set_destination_mt_safe for the details.
  //
  // There is a benign race in that the other thread might observe the
  // modified BL before it observes the modified 64-bit destination
  // address. That does not matter because the destination method has been
  // invalidated, so there will be a trap at its start.
  // For this to work, the destination address in the trampoline is
  // always updated, even if we're not using the trampoline.

  // Emit a direct call if the entry address will always be in range,
  // otherwise a trampoline call.
  // Supported entry.rspec():
  // - relocInfo::runtime_call_type
  // - relocInfo::opt_virtual_call_type
  // - relocInfo::static_call_type
  // - relocInfo::virtual_call_type
  //
  // Return: the call PC or null if CodeCache is full.
  address trampoline_call(Address entry);

  static bool far_branches() {
    return ReservedCodeCacheSize > branch_range;
  }

  // Check if branches to the non nmethod section require a far jump
  static bool codestub_branch_needs_far_jump() {
    return CodeCache::max_distance_to_non_nmethod() > branch_range;
  }

  // Emit a direct call/jump if the entry address will always be in range,
  // otherwise a far call/jump.
  // The address must be inside the code cache.
  // Supported entry.rspec():
  // - relocInfo::external_word_type
  // - relocInfo::runtime_call_type
  // - relocInfo::none
  // In the case of a far call/jump, the entry address is put in the tmp register.
  // The tmp register is invalidated.
  //
  // Far_jump returns the amount of the emitted code.
  void far_call(Address entry, Register tmp = rscratch1);
  int far_jump(Address entry, Register tmp = rscratch1);

  static int far_codestub_branch_size() {
    if (codestub_branch_needs_far_jump()) {
      return 3 * 4;  // adrp, add, br
    } else {
      return 4;
    }
  }

  // Emit the CompiledIC call idiom
  address ic_call(address entry, jint method_index = 0);

public:

  // Data

  void mov_metadata(Register dst, Metadata* obj);
  Address allocate_metadata_address(Metadata* obj);
  Address constant_oop_address(jobject obj);

  void movoop(Register dst, jobject obj);

  // CRC32 code for java.util.zip.CRC32::updateBytes() intrinsic.
  void kernel_crc32(Register crc, Register buf, Register len,
        Register table0, Register table1, Register table2, Register table3,
        Register tmp, Register tmp2, Register tmp3);
  // CRC32 code for java.util.zip.CRC32C::updateBytes() intrinsic.
  void kernel_crc32c(Register crc, Register buf, Register len,
        Register table0, Register table1, Register table2, Register table3,
        Register tmp, Register tmp2, Register tmp3);

  // Stack push and pop individual 64 bit registers
  void push(Register src);
  void pop(Register dst);

  void repne_scan(Register addr, Register value, Register count,
                  Register scratch);
  void repne_scanw(Register addr, Register value, Register count,
                   Register scratch);

  typedef void (MacroAssembler::* add_sub_imm_insn)(Register Rd, Register Rn, unsigned imm);
  typedef void (MacroAssembler::* add_sub_reg_insn)(Register Rd, Register Rn, Register Rm, enum shift_kind kind, unsigned shift);

  // If a constant does not fit in an immediate field, generate some
  // number of MOV instructions and then perform the operation
  void wrap_add_sub_imm_insn(Register Rd, Register Rn, uint64_t imm,
                             add_sub_imm_insn insn1,
                             add_sub_reg_insn insn2, bool is32);
  // Separate vsn which sets the flags
  void wrap_adds_subs_imm_insn(Register Rd, Register Rn, uint64_t imm,
                               add_sub_imm_insn insn1,
                               add_sub_reg_insn insn2, bool is32);

#define WRAP(INSN, is32)                                                \
  void INSN(Register Rd, Register Rn, uint64_t imm) {                   \
    wrap_add_sub_imm_insn(Rd, Rn, imm, &Assembler::INSN, &Assembler::INSN, is32); \
  }                                                                     \
                                                                        \
  void INSN(Register Rd, Register Rn, Register Rm,                      \
             enum shift_kind kind, unsigned shift = 0) {                \
    Assembler::INSN(Rd, Rn, Rm, kind, shift);                           \
  }                                                                     \
                                                                        \
  void INSN(Register Rd, Register Rn, Register Rm) {                    \
    Assembler::INSN(Rd, Rn, Rm);                                        \
  }                                                                     \
                                                                        \
  void INSN(Register Rd, Register Rn, Register Rm,                      \
           ext::operation option, int amount = 0) {                     \
    Assembler::INSN(Rd, Rn, Rm, option, amount);                        \
  }

  WRAP(add, false) WRAP(addw, true) WRAP(sub, false) WRAP(subw, true)

#undef WRAP
#define WRAP(INSN, is32)                                                \
  void INSN(Register Rd, Register Rn, uint64_t imm) {                   \
    wrap_adds_subs_imm_insn(Rd, Rn, imm, &Assembler::INSN, &Assembler::INSN, is32); \
  }                                                                     \
                                                                        \
  void INSN(Register Rd, Register Rn, Register Rm,                      \
             enum shift_kind kind, unsigned shift = 0) {                \
    Assembler::INSN(Rd, Rn, Rm, kind, shift);                           \
  }                                                                     \
                                                                        \
  void INSN(Register Rd, Register Rn, Register Rm) {                    \
    Assembler::INSN(Rd, Rn, Rm);                                        \
  }                                                                     \
                                                                        \
  void INSN(Register Rd, Register Rn, Register Rm,                      \
           ext::operation option, int amount = 0) {                     \
    Assembler::INSN(Rd, Rn, Rm, option, amount);                        \
  }

  WRAP(adds, false) WRAP(addsw, true) WRAP(subs, false) WRAP(subsw, true)

  void add(Register Rd, Register Rn, RegisterOrConstant increment);
  void addw(Register Rd, Register Rn, RegisterOrConstant increment);
  void sub(Register Rd, Register Rn, RegisterOrConstant decrement);
  void subw(Register Rd, Register Rn, RegisterOrConstant decrement);

  void adrp(Register reg1, const Address &dest, uint64_t &byte_offset);

  void tableswitch(Register index, jint lowbound, jint highbound,
                   Label &jumptable, Label &jumptable_end, int stride = 1) {
    adr(rscratch1, jumptable);
    subsw(rscratch2, index, lowbound);
    subsw(zr, rscratch2, highbound - lowbound);
    br(Assembler::HS, jumptable_end);
    add(rscratch1, rscratch1, rscratch2,
        ext::sxtw, exact_log2(stride * Assembler::instruction_size));
    br(rscratch1);
  }

  // Form an address from base + offset in Rd.  Rd may or may not
  // actually be used: you must use the Address that is returned.  It
  // is up to you to ensure that the shift provided matches the size
  // of your data.
  Address form_address(Register Rd, Register base, int64_t byte_offset, int shift);

  // Return true iff an address is within the 48-bit AArch64 address
  // space.
  bool is_valid_AArch64_address(address a) {
    return ((uint64_t)a >> 48) == 0;
  }

  // Load the base of the cardtable byte map into reg.
  void load_byte_map_base(Register reg);

  // Prolog generator routines to support switch between x86 code and
  // generated ARM code

  // routine to generate an x86 prolog for a stub function which
  // bootstraps into the generated ARM code which directly follows the
  // stub
  //

  public:

  void ldr_constant(Register dest, const Address &const_addr) {
    if (NearCpool) {
      ldr(dest, const_addr);
    } else {
      uint64_t offset;
      adrp(dest, InternalAddress(const_addr.target()), offset);
      ldr(dest, Address(dest, offset));
    }
  }

  address read_polling_page(Register r, relocInfo::relocType rtype);
  void get_polling_page(Register dest, relocInfo::relocType rtype);

  // CRC32 code for java.util.zip.CRC32::updateBytes() intrinsic.
  void update_byte_crc32(Register crc, Register val, Register table);
  void update_word_crc32(Register crc, Register v, Register tmp,
        Register table0, Register table1, Register table2, Register table3,
        bool upper = false);

  address count_positives(Register ary1, Register len, Register result);

  address arrays_equals(Register a1, Register a2, Register result, Register cnt1,
                        Register tmp1, Register tmp2, Register tmp3, int elem_size);

  void string_equals(Register a1, Register a2, Register result, Register cnt1,
                     int elem_size);

  void fill_words(Register base, Register cnt, Register value);
  address zero_words(Register base, uint64_t cnt);
  address zero_words(Register ptr, Register cnt);
  void zero_dcache_blocks(Register base, Register cnt);

  static const int zero_words_block_size;

  address byte_array_inflate(Register src, Register dst, Register len,
                             FloatRegister vtmp1, FloatRegister vtmp2,
                             FloatRegister vtmp3, Register tmp4);

  void char_array_compress(Register src, Register dst, Register len,
                           Register res,
                           FloatRegister vtmp0, FloatRegister vtmp1,
                           FloatRegister vtmp2, FloatRegister vtmp3);

  void encode_iso_array(Register src, Register dst,
                        Register len, Register res, bool ascii,
                        FloatRegister vtmp0, FloatRegister vtmp1,
                        FloatRegister vtmp2, FloatRegister vtmp3);

  void fast_log(FloatRegister vtmp0, FloatRegister vtmp1, FloatRegister vtmp2,
                FloatRegister vtmp3, FloatRegister vtmp4, FloatRegister vtmp5,
                FloatRegister tmpC1, FloatRegister tmpC2, FloatRegister tmpC3,
                FloatRegister tmpC4, Register tmp1, Register tmp2,
                Register tmp3, Register tmp4, Register tmp5);
  void generate_dsin_dcos(bool isCos, address npio2_hw, address two_over_pi,
      address pio2, address dsin_coef, address dcos_coef);
 private:
  // begin trigonometric functions support block
  void generate__ieee754_rem_pio2(address npio2_hw, address two_over_pi, address pio2);
  void generate__kernel_rem_pio2(address two_over_pi, address pio2);
  void generate_kernel_sin(FloatRegister x, bool iyIsOne, address dsin_coef);
  void generate_kernel_cos(FloatRegister x, address dcos_coef);
  // end trigonometric functions support block
  void add2_with_carry(Register final_dest_hi, Register dest_hi, Register dest_lo,
                       Register src1, Register src2);
  void add2_with_carry(Register dest_hi, Register dest_lo, Register src1, Register src2) {
    add2_with_carry(dest_hi, dest_hi, dest_lo, src1, src2);
  }
  void multiply_64_x_64_loop(Register x, Register xstart, Register x_xstart,
                             Register y, Register y_idx, Register z,
                             Register carry, Register product,
                             Register idx, Register kdx);
  void multiply_128_x_128_loop(Register y, Register z,
                               Register carry, Register carry2,
                               Register idx, Register jdx,
                               Register yz_idx1, Register yz_idx2,
                               Register tmp, Register tmp3, Register tmp4,
                               Register tmp7, Register product_hi);
  void kernel_crc32_using_crypto_pmull(Register crc, Register buf,
        Register len, Register tmp0, Register tmp1, Register tmp2,
        Register tmp3);
  void kernel_crc32_using_crc32(Register crc, Register buf,
        Register len, Register tmp0, Register tmp1, Register tmp2,
        Register tmp3);
  void kernel_crc32c_using_crypto_pmull(Register crc, Register buf,
        Register len, Register tmp0, Register tmp1, Register tmp2,
        Register tmp3);
  void kernel_crc32c_using_crc32c(Register crc, Register buf,
        Register len, Register tmp0, Register tmp1, Register tmp2,
        Register tmp3);
  void kernel_crc32_common_fold_using_crypto_pmull(Register crc, Register buf,
        Register len, Register tmp0, Register tmp1, Register tmp2,
        size_t table_offset);

  void ghash_modmul (FloatRegister result,
                     FloatRegister result_lo, FloatRegister result_hi, FloatRegister b,
                     FloatRegister a, FloatRegister vzr, FloatRegister a1_xor_a0, FloatRegister p,
                     FloatRegister t1, FloatRegister t2, FloatRegister t3);
  void ghash_load_wide(int index, Register data, FloatRegister result, FloatRegister state);
public:
  void multiply_to_len(Register x, Register xlen, Register y, Register ylen, Register z,
                       Register zlen, Register tmp1, Register tmp2, Register tmp3,
                       Register tmp4, Register tmp5, Register tmp6, Register tmp7);
  void mul_add(Register out, Register in, Register offs, Register len, Register k);
  void ghash_multiply(FloatRegister result_lo, FloatRegister result_hi,
                      FloatRegister a, FloatRegister b, FloatRegister a1_xor_a0,
                      FloatRegister tmp1, FloatRegister tmp2, FloatRegister tmp3);
  void ghash_multiply_wide(int index,
                           FloatRegister result_lo, FloatRegister result_hi,
                           FloatRegister a, FloatRegister b, FloatRegister a1_xor_a0,
                           FloatRegister tmp1, FloatRegister tmp2, FloatRegister tmp3);
  void ghash_reduce(FloatRegister result, FloatRegister lo, FloatRegister hi,
                    FloatRegister p, FloatRegister z, FloatRegister t1);
  void ghash_reduce_wide(int index, FloatRegister result, FloatRegister lo, FloatRegister hi,
                    FloatRegister p, FloatRegister z, FloatRegister t1);
  void ghash_processBlocks_wide(address p, Register state, Register subkeyH,
                                Register data, Register blocks, int unrolls);


  void aesenc_loadkeys(Register key, Register keylen);
  void aesecb_encrypt(Register from, Register to, Register keylen,
                      FloatRegister data = v0, int unrolls = 1);
  void aesecb_decrypt(Register from, Register to, Register key, Register keylen);
  void aes_round(FloatRegister input, FloatRegister subkey);

  // ChaCha20 functions support block
  void cc20_quarter_round(FloatRegister aVec, FloatRegister bVec,
          FloatRegister cVec, FloatRegister dVec, FloatRegister scratch,
          FloatRegister tbl);
  void cc20_shift_lane_org(FloatRegister bVec, FloatRegister cVec,
          FloatRegister dVec, bool colToDiag);

  // Place an ISB after code may have been modified due to a safepoint.
  void safepoint_isb();

private:
  // Return the effective address r + (r1 << ext) + offset.
  // Uses rscratch2.
  Address offsetted_address(Register r, Register r1, Address::extend ext,
                            int offset, int size);

private:
  // Returns an address on the stack which is reachable with a ldr/str of size
  // Uses rscratch2 if the address is not directly reachable
  Address spill_address(int size, int offset, Register tmp=rscratch2);
  Address sve_spill_address(int sve_reg_size_in_bytes, int offset, Register tmp=rscratch2);

  bool merge_alignment_check(Register base, size_t size, int64_t cur_offset, int64_t prev_offset) const;

  // Check whether two loads/stores can be merged into ldp/stp.
  bool ldst_can_merge(Register rx, const Address &adr, size_t cur_size_in_bytes, bool is_store) const;

  // Merge current load/store with previous load/store into ldp/stp.
  void merge_ldst(Register rx, const Address &adr, size_t cur_size_in_bytes, bool is_store);

  // Try to merge two loads/stores into ldp/stp. If success, returns true else false.
  bool try_merge_ldst(Register rt, const Address &adr, size_t cur_size_in_bytes, bool is_store);

public:
  void spill(Register Rx, bool is64, int offset) {
    if (is64) {
      str(Rx, spill_address(8, offset));
    } else {
      strw(Rx, spill_address(4, offset));
    }
  }
  void spill(FloatRegister Vx, SIMD_RegVariant T, int offset) {
    str(Vx, T, spill_address(1 << (int)T, offset));
  }

  void spill_sve_vector(FloatRegister Zx, int offset, int vector_reg_size_in_bytes) {
    sve_str(Zx, sve_spill_address(vector_reg_size_in_bytes, offset));
  }
  void spill_sve_predicate(PRegister pr, int offset, int predicate_reg_size_in_bytes) {
    sve_str(pr, sve_spill_address(predicate_reg_size_in_bytes, offset));
  }

  void unspill(Register Rx, bool is64, int offset) {
    if (is64) {
      ldr(Rx, spill_address(8, offset));
    } else {
      ldrw(Rx, spill_address(4, offset));
    }
  }
  void unspill(FloatRegister Vx, SIMD_RegVariant T, int offset) {
    ldr(Vx, T, spill_address(1 << (int)T, offset));
  }

  void unspill_sve_vector(FloatRegister Zx, int offset, int vector_reg_size_in_bytes) {
    sve_ldr(Zx, sve_spill_address(vector_reg_size_in_bytes, offset));
  }
  void unspill_sve_predicate(PRegister pr, int offset, int predicate_reg_size_in_bytes) {
    sve_ldr(pr, sve_spill_address(predicate_reg_size_in_bytes, offset));
  }

  void spill_copy128(int src_offset, int dst_offset,
                     Register tmp1=rscratch1, Register tmp2=rscratch2) {
    if (src_offset < 512 && (src_offset & 7) == 0 &&
        dst_offset < 512 && (dst_offset & 7) == 0) {
      ldp(tmp1, tmp2, Address(sp, src_offset));
      stp(tmp1, tmp2, Address(sp, dst_offset));
    } else {
      unspill(tmp1, true, src_offset);
      spill(tmp1, true, dst_offset);
      unspill(tmp1, true, src_offset+8);
      spill(tmp1, true, dst_offset+8);
    }
  }
  void spill_copy_sve_vector_stack_to_stack(int src_offset, int dst_offset,
                                            int sve_vec_reg_size_in_bytes) {
    assert(sve_vec_reg_size_in_bytes % 16 == 0, "unexpected sve vector reg size");
    for (int i = 0; i < sve_vec_reg_size_in_bytes / 16; i++) {
      spill_copy128(src_offset, dst_offset);
      src_offset += 16;
      dst_offset += 16;
    }
  }
  void spill_copy_sve_predicate_stack_to_stack(int src_offset, int dst_offset,
                                               int sve_predicate_reg_size_in_bytes) {
    sve_ldr(ptrue, sve_spill_address(sve_predicate_reg_size_in_bytes, src_offset));
    sve_str(ptrue, sve_spill_address(sve_predicate_reg_size_in_bytes, dst_offset));
    reinitialize_ptrue();
  }
  void cache_wb(Address line);
  void cache_wbsync(bool is_pre);

  // Code for java.lang.Thread::onSpinWait() intrinsic.
  void spin_wait();

  void fast_lock(Register obj, Register hdr, Register t1, Register t2, Label& slow);
  void fast_unlock(Register obj, Register hdr, Register t1, Register t2, Label& slow);

private:
  // Check the current thread doesn't need a cross modify fence.
  void verify_cross_modify_fence_not_required() PRODUCT_RETURN;

};

#ifdef ASSERT
inline bool AbstractAssembler::pd_check_instruction_mark() { return false; }
#endif

/**
 * class SkipIfEqual:
 *
 * Instantiating this class will result in assembly code being output that will
 * jump around any code emitted between the creation of the instance and it's
 * automatic destruction at the end of a scope block, depending on the value of
 * the flag passed to the constructor, which will be checked at run-time.
 */
class SkipIfEqual {
 private:
  MacroAssembler* _masm;
  Label _label;

 public:
   SkipIfEqual(MacroAssembler*, const bool* flag_addr, bool value);
   ~SkipIfEqual();
};

struct tableswitch {
  Register _reg;
  int _insn_index; jint _first_key; jint _last_key;
  Label _after;
  Label _branches;
};

#endif // CPU_AARCH64_MACROASSEMBLER_AARCH64_HPP<|MERGE_RESOLUTION|>--- conflicted
+++ resolved
@@ -849,11 +849,7 @@
   void load_method_holder(Register holder, Register method);
 
   // oop manipulations
-<<<<<<< HEAD
-  void load_nklass(Register dst, Register src);
-=======
   void load_nklass_compact(Register dst, Register src);
->>>>>>> 698384ec
   void load_klass(Register dst, Register src);
   void store_klass(Register dst, Register src);
   void cmp_klass(Register oop, Register trial_klass, Register tmp);
