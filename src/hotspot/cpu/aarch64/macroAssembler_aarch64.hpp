/*
 * Copyright (c) 1997, 2022, Oracle and/or its affiliates. All rights reserved.
 * Copyright (c) 2014, 2021, Red Hat Inc. All rights reserved.
 * DO NOT ALTER OR REMOVE COPYRIGHT NOTICES OR THIS FILE HEADER.
 *
 * This code is free software; you can redistribute it and/or modify it
 * under the terms of the GNU General Public License version 2 only, as
 * published by the Free Software Foundation.
 *
 * This code is distributed in the hope that it will be useful, but WITHOUT
 * ANY WARRANTY; without even the implied warranty of MERCHANTABILITY or
 * FITNESS FOR A PARTICULAR PURPOSE.  See the GNU General Public License
 * version 2 for more details (a copy is included in the LICENSE file that
 * accompanied this code).
 *
 * You should have received a copy of the GNU General Public License version
 * 2 along with this work; if not, write to the Free Software Foundation,
 * Inc., 51 Franklin St, Fifth Floor, Boston, MA 02110-1301 USA.
 *
 * Please contact Oracle, 500 Oracle Parkway, Redwood Shores, CA 94065 USA
 * or visit www.oracle.com if you need additional information or have any
 * questions.
 *
 */

#ifndef CPU_AARCH64_MACROASSEMBLER_AARCH64_HPP
#define CPU_AARCH64_MACROASSEMBLER_AARCH64_HPP

#include "asm/assembler.inline.hpp"
#include "metaprogramming/enableIf.hpp"
#include "oops/compressedOops.hpp"
#include "runtime/vm_version.hpp"
#include "utilities/powerOfTwo.hpp"

// MacroAssembler extends Assembler by frequently used macros.
//
// Instructions for which a 'better' code sequence exists depending
// on arguments should also go in here.

class MacroAssembler: public Assembler {
  friend class LIR_Assembler;

 public:
  using Assembler::mov;
  using Assembler::movi;

 protected:

  // Support for VM calls
  //
  // This is the base routine called by the different versions of call_VM_leaf. The interpreter
  // may customize this version by overriding it for its purposes (e.g., to save/restore
  // additional registers when doing a VM call).
  virtual void call_VM_leaf_base(
    address entry_point,               // the entry point
    int     number_of_arguments,        // the number of arguments to pop after the call
    Label *retaddr = NULL
  );

  virtual void call_VM_leaf_base(
    address entry_point,               // the entry point
    int     number_of_arguments,        // the number of arguments to pop after the call
    Label &retaddr) {
    call_VM_leaf_base(entry_point, number_of_arguments, &retaddr);
  }

  // This is the base routine called by the different versions of call_VM. The interpreter
  // may customize this version by overriding it for its purposes (e.g., to save/restore
  // additional registers when doing a VM call).
  //
  // If no java_thread register is specified (noreg) than rthread will be used instead. call_VM_base
  // returns the register which contains the thread upon return. If a thread register has been
  // specified, the return value will correspond to that register. If no last_java_sp is specified
  // (noreg) than rsp will be used instead.
  virtual void call_VM_base(           // returns the register containing the thread upon return
    Register oop_result,               // where an oop-result ends up if any; use noreg otherwise
    Register java_thread,              // the thread if computed before     ; use noreg otherwise
    Register last_java_sp,             // to set up last_Java_frame in stubs; use noreg otherwise
    address  entry_point,              // the entry point
    int      number_of_arguments,      // the number of arguments (w/o thread) to pop after the call
    bool     check_exceptions          // whether to check for pending exceptions after return
  );

  void call_VM_helper(Register oop_result, address entry_point, int number_of_arguments, bool check_exceptions = true);

  enum KlassDecodeMode {
    KlassDecodeNone,
    KlassDecodeZero,
    KlassDecodeXor,
    KlassDecodeMovk
  };

  KlassDecodeMode klass_decode_mode();

 private:
  static KlassDecodeMode _klass_decode_mode;

 public:
  MacroAssembler(CodeBuffer* code) : Assembler(code) {}

 // These routines should emit JVMTI PopFrame and ForceEarlyReturn handling code.
 // The implementation is only non-empty for the InterpreterMacroAssembler,
 // as only the interpreter handles PopFrame and ForceEarlyReturn requests.
 virtual void check_and_handle_popframe(Register java_thread);
 virtual void check_and_handle_earlyret(Register java_thread);

  void safepoint_poll(Label& slow_path, bool at_return, bool acquire, bool in_nmethod);

  // Helper functions for statistics gathering.
  // Unconditional atomic increment.
  void atomic_incw(Register counter_addr, Register tmp, Register tmp2);
  void atomic_incw(Address counter_addr, Register tmp1, Register tmp2, Register tmp3) {
    lea(tmp1, counter_addr);
    atomic_incw(tmp1, tmp2, tmp3);
  }
  // Load Effective Address
  void lea(Register r, const Address &a) {
    InstructionMark im(this);
    code_section()->relocate(inst_mark(), a.rspec());
    a.lea(this, r);
  }

  /* Sometimes we get misaligned loads and stores, usually from Unsafe
     accesses, and these can exceed the offset range. */
  Address legitimize_address(const Address &a, int size, Register scratch) {
    if (a.getMode() == Address::base_plus_offset) {
      if (! Address::offset_ok_for_immed(a.offset(), exact_log2(size))) {
        block_comment("legitimize_address {");
        lea(scratch, a);
        block_comment("} legitimize_address");
        return Address(scratch);
      }
    }
    return a;
  }

  void addmw(Address a, Register incr, Register scratch) {
    ldrw(scratch, a);
    addw(scratch, scratch, incr);
    strw(scratch, a);
  }

  // Add constant to memory word
  void addmw(Address a, int imm, Register scratch) {
    ldrw(scratch, a);
    if (imm > 0)
      addw(scratch, scratch, (unsigned)imm);
    else
      subw(scratch, scratch, (unsigned)-imm);
    strw(scratch, a);
  }

  void bind(Label& L) {
    Assembler::bind(L);
    code()->clear_last_insn();
  }

  void membar(Membar_mask_bits order_constraint);

  using Assembler::ldr;
  using Assembler::str;
  using Assembler::ldrw;
  using Assembler::strw;

  void ldr(Register Rx, const Address &adr);
  void ldrw(Register Rw, const Address &adr);
  void str(Register Rx, const Address &adr);
  void strw(Register Rx, const Address &adr);

  // Frame creation and destruction shared between JITs.
  void build_frame(int framesize);
  void remove_frame(int framesize);

  virtual void _call_Unimplemented(address call_site) {
    mov(rscratch2, call_site);
  }

// Microsoft's MSVC team thinks that the __FUNCSIG__ is approximately (sympathy for calling conventions) equivalent to __PRETTY_FUNCTION__
// Also, from Clang patch: "It is very similar to GCC's PRETTY_FUNCTION, except it prints the calling convention."
// https://reviews.llvm.org/D3311

#ifdef _WIN64
#define call_Unimplemented() _call_Unimplemented((address)__FUNCSIG__)
#else
#define call_Unimplemented() _call_Unimplemented((address)__PRETTY_FUNCTION__)
#endif

  // aliases defined in AARCH64 spec

  template<class T>
  inline void cmpw(Register Rd, T imm)  { subsw(zr, Rd, imm); }

  inline void cmp(Register Rd, unsigned char imm8)  { subs(zr, Rd, imm8); }
  inline void cmp(Register Rd, unsigned imm) = delete;

  inline void cmnw(Register Rd, unsigned imm) { addsw(zr, Rd, imm); }
  inline void cmn(Register Rd, unsigned imm) { adds(zr, Rd, imm); }

  void cset(Register Rd, Assembler::Condition cond) {
    csinc(Rd, zr, zr, ~cond);
  }
  void csetw(Register Rd, Assembler::Condition cond) {
    csincw(Rd, zr, zr, ~cond);
  }

  void cneg(Register Rd, Register Rn, Assembler::Condition cond) {
    csneg(Rd, Rn, Rn, ~cond);
  }
  void cnegw(Register Rd, Register Rn, Assembler::Condition cond) {
    csnegw(Rd, Rn, Rn, ~cond);
  }

  inline void movw(Register Rd, Register Rn) {
    if (Rd == sp || Rn == sp) {
      Assembler::addw(Rd, Rn, 0U);
    } else {
      orrw(Rd, zr, Rn);
    }
  }
  inline void mov(Register Rd, Register Rn) {
    assert(Rd != r31_sp && Rn != r31_sp, "should be");
    if (Rd == Rn) {
    } else if (Rd == sp || Rn == sp) {
      Assembler::add(Rd, Rn, 0U);
    } else {
      orr(Rd, zr, Rn);
    }
  }

  inline void moviw(Register Rd, unsigned imm) { orrw(Rd, zr, imm); }
  inline void movi(Register Rd, unsigned imm) { orr(Rd, zr, imm); }

  inline void tstw(Register Rd, Register Rn) { andsw(zr, Rd, Rn); }
  inline void tst(Register Rd, Register Rn) { ands(zr, Rd, Rn); }

  inline void tstw(Register Rd, uint64_t imm) { andsw(zr, Rd, imm); }
  inline void tst(Register Rd, uint64_t imm) { ands(zr, Rd, imm); }

  inline void bfiw(Register Rd, Register Rn, unsigned lsb, unsigned width) {
    bfmw(Rd, Rn, ((32 - lsb) & 31), (width - 1));
  }
  inline void bfi(Register Rd, Register Rn, unsigned lsb, unsigned width) {
    bfm(Rd, Rn, ((64 - lsb) & 63), (width - 1));
  }

  inline void bfxilw(Register Rd, Register Rn, unsigned lsb, unsigned width) {
    bfmw(Rd, Rn, lsb, (lsb + width - 1));
  }
  inline void bfxil(Register Rd, Register Rn, unsigned lsb, unsigned width) {
    bfm(Rd, Rn, lsb , (lsb + width - 1));
  }

  inline void sbfizw(Register Rd, Register Rn, unsigned lsb, unsigned width) {
    sbfmw(Rd, Rn, ((32 - lsb) & 31), (width - 1));
  }
  inline void sbfiz(Register Rd, Register Rn, unsigned lsb, unsigned width) {
    sbfm(Rd, Rn, ((64 - lsb) & 63), (width - 1));
  }

  inline void sbfxw(Register Rd, Register Rn, unsigned lsb, unsigned width) {
    sbfmw(Rd, Rn, lsb, (lsb + width - 1));
  }
  inline void sbfx(Register Rd, Register Rn, unsigned lsb, unsigned width) {
    sbfm(Rd, Rn, lsb , (lsb + width - 1));
  }

  inline void ubfizw(Register Rd, Register Rn, unsigned lsb, unsigned width) {
    ubfmw(Rd, Rn, ((32 - lsb) & 31), (width - 1));
  }
  inline void ubfiz(Register Rd, Register Rn, unsigned lsb, unsigned width) {
    ubfm(Rd, Rn, ((64 - lsb) & 63), (width - 1));
  }

  inline void ubfxw(Register Rd, Register Rn, unsigned lsb, unsigned width) {
    ubfmw(Rd, Rn, lsb, (lsb + width - 1));
  }
  inline void ubfx(Register Rd, Register Rn, unsigned lsb, unsigned width) {
    ubfm(Rd, Rn, lsb , (lsb + width - 1));
  }

  inline void asrw(Register Rd, Register Rn, unsigned imm) {
    sbfmw(Rd, Rn, imm, 31);
  }

  inline void asr(Register Rd, Register Rn, unsigned imm) {
    sbfm(Rd, Rn, imm, 63);
  }

  inline void lslw(Register Rd, Register Rn, unsigned imm) {
    ubfmw(Rd, Rn, ((32 - imm) & 31), (31 - imm));
  }

  inline void lsl(Register Rd, Register Rn, unsigned imm) {
    ubfm(Rd, Rn, ((64 - imm) & 63), (63 - imm));
  }

  inline void lsrw(Register Rd, Register Rn, unsigned imm) {
    ubfmw(Rd, Rn, imm, 31);
  }

  inline void lsr(Register Rd, Register Rn, unsigned imm) {
    ubfm(Rd, Rn, imm, 63);
  }

  inline void rorw(Register Rd, Register Rn, unsigned imm) {
    extrw(Rd, Rn, Rn, imm);
  }

  inline void ror(Register Rd, Register Rn, unsigned imm) {
    extr(Rd, Rn, Rn, imm);
  }

  inline void sxtbw(Register Rd, Register Rn) {
    sbfmw(Rd, Rn, 0, 7);
  }
  inline void sxthw(Register Rd, Register Rn) {
    sbfmw(Rd, Rn, 0, 15);
  }
  inline void sxtb(Register Rd, Register Rn) {
    sbfm(Rd, Rn, 0, 7);
  }
  inline void sxth(Register Rd, Register Rn) {
    sbfm(Rd, Rn, 0, 15);
  }
  inline void sxtw(Register Rd, Register Rn) {
    sbfm(Rd, Rn, 0, 31);
  }

  inline void uxtbw(Register Rd, Register Rn) {
    ubfmw(Rd, Rn, 0, 7);
  }
  inline void uxthw(Register Rd, Register Rn) {
    ubfmw(Rd, Rn, 0, 15);
  }
  inline void uxtb(Register Rd, Register Rn) {
    ubfm(Rd, Rn, 0, 7);
  }
  inline void uxth(Register Rd, Register Rn) {
    ubfm(Rd, Rn, 0, 15);
  }
  inline void uxtw(Register Rd, Register Rn) {
    ubfm(Rd, Rn, 0, 31);
  }

  inline void cmnw(Register Rn, Register Rm) {
    addsw(zr, Rn, Rm);
  }
  inline void cmn(Register Rn, Register Rm) {
    adds(zr, Rn, Rm);
  }

  inline void cmpw(Register Rn, Register Rm) {
    subsw(zr, Rn, Rm);
  }
  inline void cmp(Register Rn, Register Rm) {
    subs(zr, Rn, Rm);
  }

  inline void negw(Register Rd, Register Rn) {
    subw(Rd, zr, Rn);
  }

  inline void neg(Register Rd, Register Rn) {
    sub(Rd, zr, Rn);
  }

  inline void negsw(Register Rd, Register Rn) {
    subsw(Rd, zr, Rn);
  }

  inline void negs(Register Rd, Register Rn) {
    subs(Rd, zr, Rn);
  }

  inline void cmnw(Register Rn, Register Rm, enum shift_kind kind, unsigned shift = 0) {
    addsw(zr, Rn, Rm, kind, shift);
  }
  inline void cmn(Register Rn, Register Rm, enum shift_kind kind, unsigned shift = 0) {
    adds(zr, Rn, Rm, kind, shift);
  }

  inline void cmpw(Register Rn, Register Rm, enum shift_kind kind, unsigned shift = 0) {
    subsw(zr, Rn, Rm, kind, shift);
  }
  inline void cmp(Register Rn, Register Rm, enum shift_kind kind, unsigned shift = 0) {
    subs(zr, Rn, Rm, kind, shift);
  }

  inline void negw(Register Rd, Register Rn, enum shift_kind kind, unsigned shift = 0) {
    subw(Rd, zr, Rn, kind, shift);
  }

  inline void neg(Register Rd, Register Rn, enum shift_kind kind, unsigned shift = 0) {
    sub(Rd, zr, Rn, kind, shift);
  }

  inline void negsw(Register Rd, Register Rn, enum shift_kind kind, unsigned shift = 0) {
    subsw(Rd, zr, Rn, kind, shift);
  }

  inline void negs(Register Rd, Register Rn, enum shift_kind kind, unsigned shift = 0) {
    subs(Rd, zr, Rn, kind, shift);
  }

  inline void mnegw(Register Rd, Register Rn, Register Rm) {
    msubw(Rd, Rn, Rm, zr);
  }
  inline void mneg(Register Rd, Register Rn, Register Rm) {
    msub(Rd, Rn, Rm, zr);
  }

  inline void mulw(Register Rd, Register Rn, Register Rm) {
    maddw(Rd, Rn, Rm, zr);
  }
  inline void mul(Register Rd, Register Rn, Register Rm) {
    madd(Rd, Rn, Rm, zr);
  }

  inline void smnegl(Register Rd, Register Rn, Register Rm) {
    smsubl(Rd, Rn, Rm, zr);
  }
  inline void smull(Register Rd, Register Rn, Register Rm) {
    smaddl(Rd, Rn, Rm, zr);
  }

  inline void umnegl(Register Rd, Register Rn, Register Rm) {
    umsubl(Rd, Rn, Rm, zr);
  }
  inline void umull(Register Rd, Register Rn, Register Rm) {
    umaddl(Rd, Rn, Rm, zr);
  }

#define WRAP(INSN)                                                            \
  void INSN(Register Rd, Register Rn, Register Rm, Register Ra) {             \
    if (VM_Version::supports_a53mac() && Ra != zr)                            \
      nop();                                                                  \
    Assembler::INSN(Rd, Rn, Rm, Ra);                                          \
  }

  WRAP(madd) WRAP(msub) WRAP(maddw) WRAP(msubw)
  WRAP(smaddl) WRAP(smsubl) WRAP(umaddl) WRAP(umsubl)
#undef WRAP


  // macro assembly operations needed for aarch64

  // first two private routines for loading 32 bit or 64 bit constants
private:

  void mov_immediate64(Register dst, uint64_t imm64);
  void mov_immediate32(Register dst, uint32_t imm32);

  int push(unsigned int bitset, Register stack);
  int pop(unsigned int bitset, Register stack);

  int push_fp(unsigned int bitset, Register stack);
  int pop_fp(unsigned int bitset, Register stack);

  int push_p(unsigned int bitset, Register stack);
  int pop_p(unsigned int bitset, Register stack);

  void mov(Register dst, Address a);

public:
  void push(RegSet regs, Register stack) { if (regs.bits()) push(regs.bits(), stack); }
  void pop(RegSet regs, Register stack) { if (regs.bits()) pop(regs.bits(), stack); }

  void push_fp(FloatRegSet regs, Register stack) { if (regs.bits()) push_fp(regs.bits(), stack); }
  void pop_fp(FloatRegSet regs, Register stack) { if (regs.bits()) pop_fp(regs.bits(), stack); }

  static RegSet call_clobbered_gp_registers();

  void push_p(PRegSet regs, Register stack) { if (regs.bits()) push_p(regs.bits(), stack); }
  void pop_p(PRegSet regs, Register stack) { if (regs.bits()) pop_p(regs.bits(), stack); }

  // Push and pop everything that might be clobbered by a native
  // runtime call except rscratch1 and rscratch2.  (They are always
  // scratch, so we don't have to protect them.)  Only save the lower
  // 64 bits of each vector register. Additional registers can be excluded
  // in a passed RegSet.
  void push_call_clobbered_registers_except(RegSet exclude);
  void pop_call_clobbered_registers_except(RegSet exclude);

  void push_call_clobbered_registers() {
    push_call_clobbered_registers_except(RegSet());
  }
  void pop_call_clobbered_registers() {
    pop_call_clobbered_registers_except(RegSet());
  }


  // now mov instructions for loading absolute addresses and 32 or
  // 64 bit integers

  inline void mov(Register dst, address addr)             { mov_immediate64(dst, (uint64_t)addr); }

  template<typename T, ENABLE_IF(std::is_integral<T>::value)>
  inline void mov(Register dst, T o)                      { mov_immediate64(dst, (uint64_t)o); }

  inline void movw(Register dst, uint32_t imm32)          { mov_immediate32(dst, imm32); }

  void mov(Register dst, RegisterOrConstant src) {
    if (src.is_register())
      mov(dst, src.as_register());
    else
      mov(dst, src.as_constant());
  }

  void movptr(Register r, uintptr_t imm64);

  void mov(FloatRegister Vd, SIMD_Arrangement T, uint64_t imm64);

  void mov(FloatRegister Vd, SIMD_Arrangement T, FloatRegister Vn) {
    orr(Vd, T, Vn, Vn);
  }


public:

  // Generalized Test Bit And Branch, including a "far" variety which
  // spans more than 32KiB.
  void tbr(Condition cond, Register Rt, int bitpos, Label &dest, bool isfar = false) {
    assert(cond == EQ || cond == NE, "must be");

    if (isfar)
      cond = ~cond;

    void (Assembler::* branch)(Register Rt, int bitpos, Label &L);
    if (cond == Assembler::EQ)
      branch = &Assembler::tbz;
    else
      branch = &Assembler::tbnz;

    if (isfar) {
      Label L;
      (this->*branch)(Rt, bitpos, L);
      b(dest);
      bind(L);
    } else {
      (this->*branch)(Rt, bitpos, dest);
    }
  }

  // macro instructions for accessing and updating floating point
  // status register
  //
  // FPSR : op1 == 011
  //        CRn == 0100
  //        CRm == 0100
  //        op2 == 001

  inline void get_fpsr(Register reg)
  {
    mrs(0b11, 0b0100, 0b0100, 0b001, reg);
  }

  inline void set_fpsr(Register reg)
  {
    msr(0b011, 0b0100, 0b0100, 0b001, reg);
  }

  inline void clear_fpsr()
  {
    msr(0b011, 0b0100, 0b0100, 0b001, zr);
  }

  // DCZID_EL0: op1 == 011
  //            CRn == 0000
  //            CRm == 0000
  //            op2 == 111
  inline void get_dczid_el0(Register reg)
  {
    mrs(0b011, 0b0000, 0b0000, 0b111, reg);
  }

  // CTR_EL0:   op1 == 011
  //            CRn == 0000
  //            CRm == 0000
  //            op2 == 001
  inline void get_ctr_el0(Register reg)
  {
    mrs(0b011, 0b0000, 0b0000, 0b001, reg);
  }

  // idiv variant which deals with MINLONG as dividend and -1 as divisor
  int corrected_idivl(Register result, Register ra, Register rb,
                      bool want_remainder, Register tmp = rscratch1);
  int corrected_idivq(Register result, Register ra, Register rb,
                      bool want_remainder, Register tmp = rscratch1);

  // Support for NULL-checks
  //
  // Generates code that causes a NULL OS exception if the content of reg is NULL.
  // If the accessed location is M[reg + offset] and the offset is known, provide the
  // offset. No explicit code generation is needed if the offset is within a certain
  // range (0 <= offset <= page_size).

  virtual void null_check(Register reg, int offset = -1);
  static bool needs_explicit_null_check(intptr_t offset);
  static bool uses_implicit_null_check(void* address);

  static address target_addr_for_insn(address insn_addr, unsigned insn);
  static address target_addr_for_insn_or_null(address insn_addr, unsigned insn);
  static address target_addr_for_insn(address insn_addr) {
    unsigned insn = *(unsigned*)insn_addr;
    return target_addr_for_insn(insn_addr, insn);
  }
  static address target_addr_for_insn_or_null(address insn_addr) {
    unsigned insn = *(unsigned*)insn_addr;
    return target_addr_for_insn_or_null(insn_addr, insn);
  }

  // Required platform-specific helpers for Label::patch_instructions.
  // They _shadow_ the declarations in AbstractAssembler, which are undefined.
  static int pd_patch_instruction_size(address branch, address target);
  static void pd_patch_instruction(address branch, address target, const char* file = NULL, int line = 0) {
    pd_patch_instruction_size(branch, target);
  }
  static address pd_call_destination(address branch) {
    return target_addr_for_insn(branch);
  }
#ifndef PRODUCT
  static void pd_print_patched_instruction(address branch);
#endif

  static int patch_oop(address insn_addr, address o);
  static int patch_narrow_klass(address insn_addr, narrowKlass n);

  address emit_trampoline_stub(int insts_call_instruction_offset, address target);
  void emit_static_call_stub();

  // The following 4 methods return the offset of the appropriate move instruction

  // Support for fast byte/short loading with zero extension (depending on particular CPU)
  int load_unsigned_byte(Register dst, Address src);
  int load_unsigned_short(Register dst, Address src);

  // Support for fast byte/short loading with sign extension (depending on particular CPU)
  int load_signed_byte(Register dst, Address src);
  int load_signed_short(Register dst, Address src);

  int load_signed_byte32(Register dst, Address src);
  int load_signed_short32(Register dst, Address src);

  // Support for sign-extension (hi:lo = extend_sign(lo))
  void extend_sign(Register hi, Register lo);

  // Load and store values by size and signed-ness
  void load_sized_value(Register dst, Address src, size_t size_in_bytes, bool is_signed, Register dst2 = noreg);
  void store_sized_value(Address dst, Register src, size_t size_in_bytes, Register src2 = noreg);

  // Support for inc/dec with optimal instruction selection depending on value

  // x86_64 aliases an unqualified register/address increment and
  // decrement to call incrementq and decrementq but also supports
  // explicitly sized calls to incrementq/decrementq or
  // incrementl/decrementl

  // for aarch64 the proper convention would be to use
  // increment/decrement for 64 bit operations and
  // incrementw/decrementw for 32 bit operations. so when porting
  // x86_64 code we can leave calls to increment/decrement as is,
  // replace incrementq/decrementq with increment/decrement and
  // replace incrementl/decrementl with incrementw/decrementw.

  // n.b. increment/decrement calls with an Address destination will
  // need to use a scratch register to load the value to be
  // incremented. increment/decrement calls which add or subtract a
  // constant value greater than 2^12 will need to use a 2nd scratch
  // register to hold the constant. so, a register increment/decrement
  // may trash rscratch2 and an address increment/decrement trash
  // rscratch and rscratch2

  void decrementw(Address dst, int value = 1);
  void decrementw(Register reg, int value = 1);

  void decrement(Register reg, int value = 1);
  void decrement(Address dst, int value = 1);

  void incrementw(Address dst, int value = 1);
  void incrementw(Register reg, int value = 1);

  void increment(Register reg, int value = 1);
  void increment(Address dst, int value = 1);


  // Alignment
  void align(int modulus);

  // nop
  void post_call_nop();

  // Stack frame creation/removal
  void enter(bool strip_ret_addr = false);
  void leave();

  // ROP Protection
  void protect_return_address();
  void protect_return_address(Register return_reg, Register temp_reg);
  void authenticate_return_address(Register return_reg = lr);
  void authenticate_return_address(Register return_reg, Register temp_reg);
  void strip_return_address();
  void check_return_address(Register return_reg=lr) PRODUCT_RETURN;

  // Support for getting the JavaThread pointer (i.e.; a reference to thread-local information)
  // The pointer will be loaded into the thread register.
  void get_thread(Register thread);


  // Support for VM calls
  //
  // It is imperative that all calls into the VM are handled via the call_VM macros.
  // They make sure that the stack linkage is setup correctly. call_VM's correspond
  // to ENTRY/ENTRY_X entry points while call_VM_leaf's correspond to LEAF entry points.


  void call_VM(Register oop_result,
               address entry_point,
               bool check_exceptions = true);
  void call_VM(Register oop_result,
               address entry_point,
               Register arg_1,
               bool check_exceptions = true);
  void call_VM(Register oop_result,
               address entry_point,
               Register arg_1, Register arg_2,
               bool check_exceptions = true);
  void call_VM(Register oop_result,
               address entry_point,
               Register arg_1, Register arg_2, Register arg_3,
               bool check_exceptions = true);

  // Overloadings with last_Java_sp
  void call_VM(Register oop_result,
               Register last_java_sp,
               address entry_point,
               int number_of_arguments = 0,
               bool check_exceptions = true);
  void call_VM(Register oop_result,
               Register last_java_sp,
               address entry_point,
               Register arg_1, bool
               check_exceptions = true);
  void call_VM(Register oop_result,
               Register last_java_sp,
               address entry_point,
               Register arg_1, Register arg_2,
               bool check_exceptions = true);
  void call_VM(Register oop_result,
               Register last_java_sp,
               address entry_point,
               Register arg_1, Register arg_2, Register arg_3,
               bool check_exceptions = true);

  void get_vm_result  (Register oop_result, Register thread);
  void get_vm_result_2(Register metadata_result, Register thread);

  // These always tightly bind to MacroAssembler::call_VM_base
  // bypassing the virtual implementation
  void super_call_VM(Register oop_result, Register last_java_sp, address entry_point, int number_of_arguments = 0, bool check_exceptions = true);
  void super_call_VM(Register oop_result, Register last_java_sp, address entry_point, Register arg_1, bool check_exceptions = true);
  void super_call_VM(Register oop_result, Register last_java_sp, address entry_point, Register arg_1, Register arg_2, bool check_exceptions = true);
  void super_call_VM(Register oop_result, Register last_java_sp, address entry_point, Register arg_1, Register arg_2, Register arg_3, bool check_exceptions = true);
  void super_call_VM(Register oop_result, Register last_java_sp, address entry_point, Register arg_1, Register arg_2, Register arg_3, Register arg_4, bool check_exceptions = true);

  void call_VM_leaf(address entry_point,
                    int number_of_arguments = 0);
  void call_VM_leaf(address entry_point,
                    Register arg_1);
  void call_VM_leaf(address entry_point,
                    Register arg_1, Register arg_2);
  void call_VM_leaf(address entry_point,
                    Register arg_1, Register arg_2, Register arg_3);

  // These always tightly bind to MacroAssembler::call_VM_leaf_base
  // bypassing the virtual implementation
  void super_call_VM_leaf(address entry_point);
  void super_call_VM_leaf(address entry_point, Register arg_1);
  void super_call_VM_leaf(address entry_point, Register arg_1, Register arg_2);
  void super_call_VM_leaf(address entry_point, Register arg_1, Register arg_2, Register arg_3);
  void super_call_VM_leaf(address entry_point, Register arg_1, Register arg_2, Register arg_3, Register arg_4);

  // last Java Frame (fills frame anchor)
  void set_last_Java_frame(Register last_java_sp,
                           Register last_java_fp,
                           address last_java_pc,
                           Register scratch);

  void set_last_Java_frame(Register last_java_sp,
                           Register last_java_fp,
                           Label &last_java_pc,
                           Register scratch);

  void set_last_Java_frame(Register last_java_sp,
                           Register last_java_fp,
                           Register last_java_pc,
                           Register scratch);

  void reset_last_Java_frame(Register thread);

  // thread in the default location (rthread)
  void reset_last_Java_frame(bool clear_fp);

  // Stores
  void store_check(Register obj);                // store check for obj - register is destroyed afterwards
  void store_check(Register obj, Address dst);   // same as above, dst is exact store location (reg. is destroyed)

  void resolve_jobject(Register value, Register thread, Register tmp);

  // C 'boolean' to Java boolean: x == 0 ? 0 : 1
  void c2bool(Register x);

  void load_method_holder_cld(Register rresult, Register rmethod);
  void load_method_holder(Register holder, Register method);

  // oop manipulations
  void load_klass(Register dst, Register src);
  void store_klass(Register dst, Register src);
  void cmp_klass(Register oop, Register trial_klass, Register tmp);

  void resolve_weak_handle(Register result, Register tmp);
  void resolve_oop_handle(Register result, Register tmp = r5);
  void load_mirror(Register dst, Register method, Register tmp = r5);

  void access_load_at(BasicType type, DecoratorSet decorators, Register dst, Address src,
                      Register tmp1, Register tmp_thread);

  void access_store_at(BasicType type, DecoratorSet decorators, Address dst, Register src,
                       Register tmp1, Register tmp_thread);

  void load_heap_oop(Register dst, Address src, Register tmp1 = noreg,
                     Register thread_tmp = noreg, DecoratorSet decorators = 0);

  void load_heap_oop_not_null(Register dst, Address src, Register tmp1 = noreg,
                              Register thread_tmp = noreg, DecoratorSet decorators = 0);
  void store_heap_oop(Address dst, Register src, Register tmp1 = noreg,
                      Register tmp_thread = noreg, DecoratorSet decorators = 0);

  // currently unimplemented
  // Used for storing NULL. All other oop constants should be
  // stored using routines that take a jobject.
  void store_heap_oop_null(Address dst);

  void store_klass_gap(Register dst, Register src);

  // This dummy is to prevent a call to store_heap_oop from
  // converting a zero (like NULL) into a Register by giving
  // the compiler two choices it can't resolve

  void store_heap_oop(Address dst, void* dummy);

  void encode_heap_oop(Register d, Register s);
  void encode_heap_oop(Register r) { encode_heap_oop(r, r); }
  void decode_heap_oop(Register d, Register s);
  void decode_heap_oop(Register r) { decode_heap_oop(r, r); }
  void encode_heap_oop_not_null(Register r);
  void decode_heap_oop_not_null(Register r);
  void encode_heap_oop_not_null(Register dst, Register src);
  void decode_heap_oop_not_null(Register dst, Register src);

  void set_narrow_oop(Register dst, jobject obj);

  void encode_klass_not_null(Register r);
  void decode_klass_not_null(Register r);
  void encode_klass_not_null(Register dst, Register src);
  void decode_klass_not_null(Register dst, Register src);

  void set_narrow_klass(Register dst, Klass* k);

  // if heap base register is used - reinit it with the correct value
  void reinit_heapbase();

  DEBUG_ONLY(void verify_heapbase(const char* msg);)

  void push_CPU_state(bool save_vectors = false, bool use_sve = false,
                      int sve_vector_size_in_bytes = 0, int total_predicate_in_bytes = 0);
  void pop_CPU_state(bool restore_vectors = false, bool use_sve = false,
                     int sve_vector_size_in_bytes = 0, int total_predicate_in_bytes = 0);

  void push_cont_fastpath(Register java_thread);
  void pop_cont_fastpath(Register java_thread);
  void inc_held_monitor_count(Register java_thread);
  void dec_held_monitor_count(Register java_thread);
  void reset_held_monitor_count(Register java_thread);

  // Round up to a power of two
  void round_to(Register reg, int modulus);

  // java.lang.Math::round intrinsics
  void java_round_double(Register dst, FloatRegister src, FloatRegister ftmp);
  void java_round_float(Register dst, FloatRegister src, FloatRegister ftmp);

  // allocation
  void eden_allocate(
    Register obj,                      // result: pointer to object after successful allocation
    Register var_size_in_bytes,        // object size in bytes if unknown at compile time; invalid otherwise
    int      con_size_in_bytes,        // object size in bytes if   known at compile time
    Register t1,                       // temp register
    Label&   slow_case                 // continuation point if fast allocation fails
  );
  void tlab_allocate(
    Register obj,                      // result: pointer to object after successful allocation
    Register var_size_in_bytes,        // object size in bytes if unknown at compile time; invalid otherwise
    int      con_size_in_bytes,        // object size in bytes if   known at compile time
    Register t1,                       // temp register
    Register t2,                       // temp register
    Label&   slow_case                 // continuation point if fast allocation fails
  );
  void verify_tlab();

  // interface method calling
  void lookup_interface_method(Register recv_klass,
                               Register intf_klass,
                               RegisterOrConstant itable_index,
                               Register method_result,
                               Register scan_temp,
                               Label& no_such_interface,
                   bool return_method = true);

  // virtual method calling
  // n.b. x86 allows RegisterOrConstant for vtable_index
  void lookup_virtual_method(Register recv_klass,
                             RegisterOrConstant vtable_index,
                             Register method_result);

  // Test sub_klass against super_klass, with fast and slow paths.

  // The fast path produces a tri-state answer: yes / no / maybe-slow.
  // One of the three labels can be NULL, meaning take the fall-through.
  // If super_check_offset is -1, the value is loaded up from super_klass.
  // No registers are killed, except temp_reg.
  void check_klass_subtype_fast_path(Register sub_klass,
                                     Register super_klass,
                                     Register temp_reg,
                                     Label* L_success,
                                     Label* L_failure,
                                     Label* L_slow_path,
                RegisterOrConstant super_check_offset = RegisterOrConstant(-1));

  // The rest of the type check; must be wired to a corresponding fast path.
  // It does not repeat the fast path logic, so don't use it standalone.
  // The temp_reg and temp2_reg can be noreg, if no temps are available.
  // Updates the sub's secondary super cache as necessary.
  // If set_cond_codes, condition codes will be Z on success, NZ on failure.
  void check_klass_subtype_slow_path(Register sub_klass,
                                     Register super_klass,
                                     Register temp_reg,
                                     Register temp2_reg,
                                     Label* L_success,
                                     Label* L_failure,
                                     bool set_cond_codes = false);

  // Simplified, combined version, good for typical uses.
  // Falls through on failure.
  void check_klass_subtype(Register sub_klass,
                           Register super_klass,
                           Register temp_reg,
                           Label& L_success);

  void clinit_barrier(Register klass,
                      Register thread,
                      Label* L_fast_path = NULL,
                      Label* L_slow_path = NULL);

  Address argument_address(RegisterOrConstant arg_slot, int extra_slot_offset = 0);

  void verify_sve_vector_length();
  void reinitialize_ptrue() {
    if (UseSVE > 0) {
      sve_ptrue(ptrue, B);
    }
  }
  void verify_ptrue();

  // Debugging

  // only if +VerifyOops
  void _verify_oop(Register reg, const char* s, const char* file, int line);
  void _verify_oop_addr(Address addr, const char * s, const char* file, int line);

  void _verify_oop_checked(Register reg, const char* s, const char* file, int line) {
    if (VerifyOops) {
      _verify_oop(reg, s, file, line);
    }
  }
  void _verify_oop_addr_checked(Address reg, const char* s, const char* file, int line) {
    if (VerifyOops) {
      _verify_oop_addr(reg, s, file, line);
    }
  }

// TODO: verify method and klass metadata (compare against vptr?)
  void _verify_method_ptr(Register reg, const char * msg, const char * file, int line) {}
  void _verify_klass_ptr(Register reg, const char * msg, const char * file, int line){}

#define verify_oop(reg) _verify_oop_checked(reg, "broken oop " #reg, __FILE__, __LINE__)
#define verify_oop_msg(reg, msg) _verify_oop_checked(reg, "broken oop " #reg ", " #msg, __FILE__, __LINE__)
#define verify_oop_addr(addr) _verify_oop_addr_checked(addr, "broken oop addr " #addr, __FILE__, __LINE__)
#define verify_method_ptr(reg) _verify_method_ptr(reg, "broken method " #reg, __FILE__, __LINE__)
#define verify_klass_ptr(reg) _verify_klass_ptr(reg, "broken klass " #reg, __FILE__, __LINE__)

  // only if +VerifyFPU
  void verify_FPU(int stack_depth, const char* s = "illegal FPU state");

  // prints msg, dumps registers and stops execution
  void stop(const char* msg);

  static void debug64(char* msg, int64_t pc, int64_t regs[]);

  void untested()                                { stop("untested"); }

  void unimplemented(const char* what = "");

  void should_not_reach_here()                   { stop("should not reach here"); }

  void _assert_asm(Condition cc, const char* msg);
#define assert_asm0(cc, msg) _assert_asm(cc, FILE_AND_LINE ": " msg)
#define assert_asm(masm, command, cc, msg) DEBUG_ONLY(command; (masm)->_assert_asm(cc, FILE_AND_LINE ": " #command " " #cc ": " msg))

  // Stack overflow checking
  void bang_stack_with_offset(int offset) {
    // stack grows down, caller passes positive offset
    assert(offset > 0, "must bang with negative offset");
    sub(rscratch2, sp, offset);
    str(zr, Address(rscratch2));
  }

  // Writes to stack successive pages until offset reached to check for
  // stack overflow + shadow pages.  Also, clobbers tmp
  void bang_stack_size(Register size, Register tmp);

  // Check for reserved stack access in method being exited (for JIT)
  void reserved_stack_check();

  // Arithmetics

  void addptr(const Address &dst, int32_t src);
  void cmpptr(Register src1, Address src2);

  void cmpoop(Register obj1, Register obj2);

  // Various forms of CAS

  void cmpxchg_obj_header(Register oldv, Register newv, Register obj, Register tmp,
                          Label &succeed, Label *fail);
  void cmpxchgptr(Register oldv, Register newv, Register addr, Register tmp,
                  Label &succeed, Label *fail);

  void cmpxchgw(Register oldv, Register newv, Register addr, Register tmp,
                  Label &succeed, Label *fail);

  void atomic_add(Register prev, RegisterOrConstant incr, Register addr);
  void atomic_addw(Register prev, RegisterOrConstant incr, Register addr);
  void atomic_addal(Register prev, RegisterOrConstant incr, Register addr);
  void atomic_addalw(Register prev, RegisterOrConstant incr, Register addr);

  void atomic_xchg(Register prev, Register newv, Register addr);
  void atomic_xchgw(Register prev, Register newv, Register addr);
  void atomic_xchgl(Register prev, Register newv, Register addr);
  void atomic_xchglw(Register prev, Register newv, Register addr);
  void atomic_xchgal(Register prev, Register newv, Register addr);
  void atomic_xchgalw(Register prev, Register newv, Register addr);

  void orptr(Address adr, RegisterOrConstant src) {
    ldr(rscratch1, adr);
    if (src.is_register())
      orr(rscratch1, rscratch1, src.as_register());
    else
      orr(rscratch1, rscratch1, src.as_constant());
    str(rscratch1, adr);
  }

  // A generic CAS; success or failure is in the EQ flag.
  // Clobbers rscratch1
  void cmpxchg(Register addr, Register expected, Register new_val,
               enum operand_size size,
               bool acquire, bool release, bool weak,
               Register result);

private:
  void compare_eq(Register rn, Register rm, enum operand_size size);

#ifdef ASSERT
  // Template short-hand support to clean-up after a failed call to trampoline
  // call generation (see trampoline_call() below),  when a set of Labels must
  // be reset (before returning).
  template<typename Label, typename... More>
  void reset_labels(Label &lbl, More&... more) {
    lbl.reset(); reset_labels(more...);
  }
  template<typename Label>
  void reset_labels(Label &lbl) {
    lbl.reset();
  }
#endif

public:
  // Calls

<<<<<<< HEAD
  // Trampoline_call generates a call of the provided address.
  // The address must be inside the code cache.
  // Supported entry.rspec():
  // - relocInfo::runtime_call_type
  // - relocInfo::opt_virtual_call_type
  // - relocInfo::static_call_type
  // - relocInfo::virtual_call_type
  //
  // If the distance to the address can exceed the branch range
  // (128M for the release build, 2M for the debug build; see branch_range definition)
  // for direct calls(BL), a special code with BR (trampoline) is put in the stub code section.
  // The call is redirected to it. When CodeBuffer is copied to CodeCache, the distance to
  // callee's address is checked to bypass the trampoline by replacing the call of the trampoline
  // with the call of the target.
  //
  // Trampoline_call is most suitable for calls of Java methods. Java calls callees can be changed
  // to the interpreter or different versions of a compiled method. Those callees can be
  // near-distant or far-distant. Trampoline_call supports switching between near-distant callees
  // and far-distant callees by having a reserved trampoline. The trampoline is only used if needed.
  //
  // The code for runtime calls can also be generated with far_call. For possible far-distant callees
  // far_call does not use the stub code section for additional code. It inserts the code at a call site.
  // This prevents the call from optimization to a direct call when the code is copied to CodeCache.
  //
  // If a mark of the generated call BL is needed, a pointer to CodeBuffer keeping the generated code
  // must be provided.
  //
  // Return: PC pointing after the generated call in the code section.
  address trampoline_call(Address entry, CodeBuffer* cbuf = NULL);
=======
  address trampoline_call(Address entry, CodeBuffer* cbuf = NULL) { return trampoline_call1(entry, cbuf, true); }
  address trampoline_call1(Address entry, CodeBuffer* cbuf, bool check_emit_size = true);
>>>>>>> 070a0cda

  static bool far_branches() {
    return ReservedCodeCacheSize > branch_range;
  }

  // Check if branches to the the non nmethod section require a far jump
  static bool codestub_branch_needs_far_jump() {
    return CodeCache::max_distance_to_non_nmethod() > branch_range;
  }

  // Far_call and far_jump generate a call of/jump to the provided address.
  // The address must be inside the code cache.
  // Supported entry.rspec():
  // - relocInfo::external_word_type
  // - relocInfo::runtime_call_type
  // - relocInfo::none
  // If the distance to the address can exceed the branch range
  // (128M for the release build, 2M for the debug build; see branch_range definition)
  // for direct calls(BL)/jumps(B), a call(BLR)/jump(BR) with the address put in
  // the tmp register is generated. Instructions putting the address in the tmp register
  // are embedded at a call site. The tmp register is invalidated.
  // This differs from trampoline_call which puts additional code (trampoline) including
  // BR into the stub code section and a BL to the trampoline at a call site.
  void far_call(Address entry, CodeBuffer *cbuf = NULL, Register tmp = rscratch1);
  int far_jump(Address entry, CodeBuffer *cbuf = NULL, Register tmp = rscratch1);

  static int far_codestub_branch_size() {
    if (codestub_branch_needs_far_jump()) {
      return 3 * 4;  // adrp, add, br
    } else {
      return 4;
    }
  }

  // Emit the CompiledIC call idiom
  address ic_call(address entry, jint method_index = 0);

public:

  // Data

  void mov_metadata(Register dst, Metadata* obj);
  Address allocate_metadata_address(Metadata* obj);
  Address constant_oop_address(jobject obj);

  void movoop(Register dst, jobject obj, bool immediate = false);

  // CRC32 code for java.util.zip.CRC32::updateBytes() intrinsic.
  void kernel_crc32(Register crc, Register buf, Register len,
        Register table0, Register table1, Register table2, Register table3,
        Register tmp, Register tmp2, Register tmp3);
  // CRC32 code for java.util.zip.CRC32C::updateBytes() intrinsic.
  void kernel_crc32c(Register crc, Register buf, Register len,
        Register table0, Register table1, Register table2, Register table3,
        Register tmp, Register tmp2, Register tmp3);

  // Stack push and pop individual 64 bit registers
  void push(Register src);
  void pop(Register dst);

  void repne_scan(Register addr, Register value, Register count,
                  Register scratch);
  void repne_scanw(Register addr, Register value, Register count,
                   Register scratch);

  typedef void (MacroAssembler::* add_sub_imm_insn)(Register Rd, Register Rn, unsigned imm);
  typedef void (MacroAssembler::* add_sub_reg_insn)(Register Rd, Register Rn, Register Rm, enum shift_kind kind, unsigned shift);

  // If a constant does not fit in an immediate field, generate some
  // number of MOV instructions and then perform the operation
  void wrap_add_sub_imm_insn(Register Rd, Register Rn, uint64_t imm,
                             add_sub_imm_insn insn1,
                             add_sub_reg_insn insn2, bool is32);
  // Separate vsn which sets the flags
  void wrap_adds_subs_imm_insn(Register Rd, Register Rn, uint64_t imm,
                               add_sub_imm_insn insn1,
                               add_sub_reg_insn insn2, bool is32);

#define WRAP(INSN, is32)                                                \
  void INSN(Register Rd, Register Rn, uint64_t imm) {                   \
    wrap_add_sub_imm_insn(Rd, Rn, imm, &Assembler::INSN, &Assembler::INSN, is32); \
  }                                                                     \
                                                                        \
  void INSN(Register Rd, Register Rn, Register Rm,                      \
             enum shift_kind kind, unsigned shift = 0) {                \
    Assembler::INSN(Rd, Rn, Rm, kind, shift);                           \
  }                                                                     \
                                                                        \
  void INSN(Register Rd, Register Rn, Register Rm) {                    \
    Assembler::INSN(Rd, Rn, Rm);                                        \
  }                                                                     \
                                                                        \
  void INSN(Register Rd, Register Rn, Register Rm,                      \
           ext::operation option, int amount = 0) {                     \
    Assembler::INSN(Rd, Rn, Rm, option, amount);                        \
  }

  WRAP(add, false) WRAP(addw, true) WRAP(sub, false) WRAP(subw, true)

#undef WRAP
#define WRAP(INSN, is32)                                                \
  void INSN(Register Rd, Register Rn, uint64_t imm) {                   \
    wrap_adds_subs_imm_insn(Rd, Rn, imm, &Assembler::INSN, &Assembler::INSN, is32); \
  }                                                                     \
                                                                        \
  void INSN(Register Rd, Register Rn, Register Rm,                      \
             enum shift_kind kind, unsigned shift = 0) {                \
    Assembler::INSN(Rd, Rn, Rm, kind, shift);                           \
  }                                                                     \
                                                                        \
  void INSN(Register Rd, Register Rn, Register Rm) {                    \
    Assembler::INSN(Rd, Rn, Rm);                                        \
  }                                                                     \
                                                                        \
  void INSN(Register Rd, Register Rn, Register Rm,                      \
           ext::operation option, int amount = 0) {                     \
    Assembler::INSN(Rd, Rn, Rm, option, amount);                        \
  }

  WRAP(adds, false) WRAP(addsw, true) WRAP(subs, false) WRAP(subsw, true)

  void add(Register Rd, Register Rn, RegisterOrConstant increment);
  void addw(Register Rd, Register Rn, RegisterOrConstant increment);
  void sub(Register Rd, Register Rn, RegisterOrConstant decrement);
  void subw(Register Rd, Register Rn, RegisterOrConstant decrement);

  void adrp(Register reg1, const Address &dest, uint64_t &byte_offset);

  void tableswitch(Register index, jint lowbound, jint highbound,
                   Label &jumptable, Label &jumptable_end, int stride = 1) {
    adr(rscratch1, jumptable);
    subsw(rscratch2, index, lowbound);
    subsw(zr, rscratch2, highbound - lowbound);
    br(Assembler::HS, jumptable_end);
    add(rscratch1, rscratch1, rscratch2,
        ext::sxtw, exact_log2(stride * Assembler::instruction_size));
    br(rscratch1);
  }

  // Form an address from base + offset in Rd.  Rd may or may not
  // actually be used: you must use the Address that is returned.  It
  // is up to you to ensure that the shift provided matches the size
  // of your data.
  Address form_address(Register Rd, Register base, int64_t byte_offset, int shift);

  // Return true iff an address is within the 48-bit AArch64 address
  // space.
  bool is_valid_AArch64_address(address a) {
    return ((uint64_t)a >> 48) == 0;
  }

  // Load the base of the cardtable byte map into reg.
  void load_byte_map_base(Register reg);

  // Prolog generator routines to support switch between x86 code and
  // generated ARM code

  // routine to generate an x86 prolog for a stub function which
  // bootstraps into the generated ARM code which directly follows the
  // stub
  //

  public:

  void ldr_constant(Register dest, const Address &const_addr) {
    if (NearCpool) {
      ldr(dest, const_addr);
    } else {
      uint64_t offset;
      adrp(dest, InternalAddress(const_addr.target()), offset);
      ldr(dest, Address(dest, offset));
    }
  }

  address read_polling_page(Register r, relocInfo::relocType rtype);
  void get_polling_page(Register dest, relocInfo::relocType rtype);

  // CRC32 code for java.util.zip.CRC32::updateBytes() intrinsic.
  void update_byte_crc32(Register crc, Register val, Register table);
  void update_word_crc32(Register crc, Register v, Register tmp,
        Register table0, Register table1, Register table2, Register table3,
        bool upper = false);

  address count_positives(Register ary1, Register len, Register result);

  address arrays_equals(Register a1, Register a2, Register result, Register cnt1,
                        Register tmp1, Register tmp2, Register tmp3, int elem_size);

  void string_equals(Register a1, Register a2, Register result, Register cnt1,
                     int elem_size);

  void fill_words(Register base, Register cnt, Register value);
  void zero_words(Register base, uint64_t cnt);
  address zero_words(Register ptr, Register cnt);
  void zero_dcache_blocks(Register base, Register cnt);

  static const int zero_words_block_size;

  address byte_array_inflate(Register src, Register dst, Register len,
                             FloatRegister vtmp1, FloatRegister vtmp2,
                             FloatRegister vtmp3, Register tmp4);

  void char_array_compress(Register src, Register dst, Register len,
                           Register res,
                           FloatRegister vtmp0, FloatRegister vtmp1,
                           FloatRegister vtmp2, FloatRegister vtmp3);

  void encode_iso_array(Register src, Register dst,
                        Register len, Register res, bool ascii,
                        FloatRegister vtmp0, FloatRegister vtmp1,
                        FloatRegister vtmp2, FloatRegister vtmp3);

  void fast_log(FloatRegister vtmp0, FloatRegister vtmp1, FloatRegister vtmp2,
                FloatRegister vtmp3, FloatRegister vtmp4, FloatRegister vtmp5,
                FloatRegister tmpC1, FloatRegister tmpC2, FloatRegister tmpC3,
                FloatRegister tmpC4, Register tmp1, Register tmp2,
                Register tmp3, Register tmp4, Register tmp5);
  void generate_dsin_dcos(bool isCos, address npio2_hw, address two_over_pi,
      address pio2, address dsin_coef, address dcos_coef);
 private:
  // begin trigonometric functions support block
  void generate__ieee754_rem_pio2(address npio2_hw, address two_over_pi, address pio2);
  void generate__kernel_rem_pio2(address two_over_pi, address pio2);
  void generate_kernel_sin(FloatRegister x, bool iyIsOne, address dsin_coef);
  void generate_kernel_cos(FloatRegister x, address dcos_coef);
  // end trigonometric functions support block
  void add2_with_carry(Register final_dest_hi, Register dest_hi, Register dest_lo,
                       Register src1, Register src2);
  void add2_with_carry(Register dest_hi, Register dest_lo, Register src1, Register src2) {
    add2_with_carry(dest_hi, dest_hi, dest_lo, src1, src2);
  }
  void multiply_64_x_64_loop(Register x, Register xstart, Register x_xstart,
                             Register y, Register y_idx, Register z,
                             Register carry, Register product,
                             Register idx, Register kdx);
  void multiply_128_x_128_loop(Register y, Register z,
                               Register carry, Register carry2,
                               Register idx, Register jdx,
                               Register yz_idx1, Register yz_idx2,
                               Register tmp, Register tmp3, Register tmp4,
                               Register tmp7, Register product_hi);
  void kernel_crc32_using_crc32(Register crc, Register buf,
        Register len, Register tmp0, Register tmp1, Register tmp2,
        Register tmp3);
  void kernel_crc32c_using_crc32c(Register crc, Register buf,
        Register len, Register tmp0, Register tmp1, Register tmp2,
        Register tmp3);

  void ghash_modmul (FloatRegister result,
                     FloatRegister result_lo, FloatRegister result_hi, FloatRegister b,
                     FloatRegister a, FloatRegister vzr, FloatRegister a1_xor_a0, FloatRegister p,
                     FloatRegister t1, FloatRegister t2, FloatRegister t3);
  void ghash_load_wide(int index, Register data, FloatRegister result, FloatRegister state);
public:
  void multiply_to_len(Register x, Register xlen, Register y, Register ylen, Register z,
                       Register zlen, Register tmp1, Register tmp2, Register tmp3,
                       Register tmp4, Register tmp5, Register tmp6, Register tmp7);
  void mul_add(Register out, Register in, Register offs, Register len, Register k);
  void ghash_multiply(FloatRegister result_lo, FloatRegister result_hi,
                      FloatRegister a, FloatRegister b, FloatRegister a1_xor_a0,
                      FloatRegister tmp1, FloatRegister tmp2, FloatRegister tmp3);
  void ghash_multiply_wide(int index,
                           FloatRegister result_lo, FloatRegister result_hi,
                           FloatRegister a, FloatRegister b, FloatRegister a1_xor_a0,
                           FloatRegister tmp1, FloatRegister tmp2, FloatRegister tmp3);
  void ghash_reduce(FloatRegister result, FloatRegister lo, FloatRegister hi,
                    FloatRegister p, FloatRegister z, FloatRegister t1);
  void ghash_reduce_wide(int index, FloatRegister result, FloatRegister lo, FloatRegister hi,
                    FloatRegister p, FloatRegister z, FloatRegister t1);
  void ghash_processBlocks_wide(address p, Register state, Register subkeyH,
                                Register data, Register blocks, int unrolls);


  void aesenc_loadkeys(Register key, Register keylen);
  void aesecb_encrypt(Register from, Register to, Register keylen,
                      FloatRegister data = v0, int unrolls = 1);
  void aesecb_decrypt(Register from, Register to, Register key, Register keylen);
  void aes_round(FloatRegister input, FloatRegister subkey);

  // Place an ISB after code may have been modified due to a safepoint.
  void safepoint_isb();

private:
  // Return the effective address r + (r1 << ext) + offset.
  // Uses rscratch2.
  Address offsetted_address(Register r, Register r1, Address::extend ext,
                            int offset, int size);

private:
  // Returns an address on the stack which is reachable with a ldr/str of size
  // Uses rscratch2 if the address is not directly reachable
  Address spill_address(int size, int offset, Register tmp=rscratch2);
  Address sve_spill_address(int sve_reg_size_in_bytes, int offset, Register tmp=rscratch2);

  bool merge_alignment_check(Register base, size_t size, int64_t cur_offset, int64_t prev_offset) const;

  // Check whether two loads/stores can be merged into ldp/stp.
  bool ldst_can_merge(Register rx, const Address &adr, size_t cur_size_in_bytes, bool is_store) const;

  // Merge current load/store with previous load/store into ldp/stp.
  void merge_ldst(Register rx, const Address &adr, size_t cur_size_in_bytes, bool is_store);

  // Try to merge two loads/stores into ldp/stp. If success, returns true else false.
  bool try_merge_ldst(Register rt, const Address &adr, size_t cur_size_in_bytes, bool is_store);

public:
  void spill(Register Rx, bool is64, int offset) {
    if (is64) {
      str(Rx, spill_address(8, offset));
    } else {
      strw(Rx, spill_address(4, offset));
    }
  }
  void spill(FloatRegister Vx, SIMD_RegVariant T, int offset) {
    str(Vx, T, spill_address(1 << (int)T, offset));
  }

  void spill_sve_vector(FloatRegister Zx, int offset, int vector_reg_size_in_bytes) {
    sve_str(Zx, sve_spill_address(vector_reg_size_in_bytes, offset));
  }
  void spill_sve_predicate(PRegister pr, int offset, int predicate_reg_size_in_bytes) {
    sve_str(pr, sve_spill_address(predicate_reg_size_in_bytes, offset));
  }

  void unspill(Register Rx, bool is64, int offset) {
    if (is64) {
      ldr(Rx, spill_address(8, offset));
    } else {
      ldrw(Rx, spill_address(4, offset));
    }
  }
  void unspill(FloatRegister Vx, SIMD_RegVariant T, int offset) {
    ldr(Vx, T, spill_address(1 << (int)T, offset));
  }

  void unspill_sve_vector(FloatRegister Zx, int offset, int vector_reg_size_in_bytes) {
    sve_ldr(Zx, sve_spill_address(vector_reg_size_in_bytes, offset));
  }
  void unspill_sve_predicate(PRegister pr, int offset, int predicate_reg_size_in_bytes) {
    sve_ldr(pr, sve_spill_address(predicate_reg_size_in_bytes, offset));
  }

  void spill_copy128(int src_offset, int dst_offset,
                     Register tmp1=rscratch1, Register tmp2=rscratch2) {
    if (src_offset < 512 && (src_offset & 7) == 0 &&
        dst_offset < 512 && (dst_offset & 7) == 0) {
      ldp(tmp1, tmp2, Address(sp, src_offset));
      stp(tmp1, tmp2, Address(sp, dst_offset));
    } else {
      unspill(tmp1, true, src_offset);
      spill(tmp1, true, dst_offset);
      unspill(tmp1, true, src_offset+8);
      spill(tmp1, true, dst_offset+8);
    }
  }
  void spill_copy_sve_vector_stack_to_stack(int src_offset, int dst_offset,
                                            int sve_vec_reg_size_in_bytes) {
    assert(sve_vec_reg_size_in_bytes % 16 == 0, "unexpected sve vector reg size");
    for (int i = 0; i < sve_vec_reg_size_in_bytes / 16; i++) {
      spill_copy128(src_offset, dst_offset);
      src_offset += 16;
      dst_offset += 16;
    }
  }
  void spill_copy_sve_predicate_stack_to_stack(int src_offset, int dst_offset,
                                               int sve_predicate_reg_size_in_bytes) {
    sve_ldr(ptrue, sve_spill_address(sve_predicate_reg_size_in_bytes, src_offset));
    sve_str(ptrue, sve_spill_address(sve_predicate_reg_size_in_bytes, dst_offset));
    reinitialize_ptrue();
  }
  void cache_wb(Address line);
  void cache_wbsync(bool is_pre);

  // Code for java.lang.Thread::onSpinWait() intrinsic.
  void spin_wait();

private:
  // Check the current thread doesn't need a cross modify fence.
  void verify_cross_modify_fence_not_required() PRODUCT_RETURN;

};

#ifdef ASSERT
inline bool AbstractAssembler::pd_check_instruction_mark() { return false; }
#endif

/**
 * class SkipIfEqual:
 *
 * Instantiating this class will result in assembly code being output that will
 * jump around any code emitted between the creation of the instance and it's
 * automatic destruction at the end of a scope block, depending on the value of
 * the flag passed to the constructor, which will be checked at run-time.
 */
class SkipIfEqual {
 private:
  MacroAssembler* _masm;
  Label _label;

 public:
   SkipIfEqual(MacroAssembler*, const bool* flag_addr, bool value);
   ~SkipIfEqual();
};

struct tableswitch {
  Register _reg;
  int _insn_index; jint _first_key; jint _last_key;
  Label _after;
  Label _branches;
};

#endif // CPU_AARCH64_MACROASSEMBLER_AARCH64_HPP<|MERGE_RESOLUTION|>--- conflicted
+++ resolved
@@ -1097,40 +1097,8 @@
 public:
   // Calls
 
-<<<<<<< HEAD
-  // Trampoline_call generates a call of the provided address.
-  // The address must be inside the code cache.
-  // Supported entry.rspec():
-  // - relocInfo::runtime_call_type
-  // - relocInfo::opt_virtual_call_type
-  // - relocInfo::static_call_type
-  // - relocInfo::virtual_call_type
-  //
-  // If the distance to the address can exceed the branch range
-  // (128M for the release build, 2M for the debug build; see branch_range definition)
-  // for direct calls(BL), a special code with BR (trampoline) is put in the stub code section.
-  // The call is redirected to it. When CodeBuffer is copied to CodeCache, the distance to
-  // callee's address is checked to bypass the trampoline by replacing the call of the trampoline
-  // with the call of the target.
-  //
-  // Trampoline_call is most suitable for calls of Java methods. Java calls callees can be changed
-  // to the interpreter or different versions of a compiled method. Those callees can be
-  // near-distant or far-distant. Trampoline_call supports switching between near-distant callees
-  // and far-distant callees by having a reserved trampoline. The trampoline is only used if needed.
-  //
-  // The code for runtime calls can also be generated with far_call. For possible far-distant callees
-  // far_call does not use the stub code section for additional code. It inserts the code at a call site.
-  // This prevents the call from optimization to a direct call when the code is copied to CodeCache.
-  //
-  // If a mark of the generated call BL is needed, a pointer to CodeBuffer keeping the generated code
-  // must be provided.
-  //
-  // Return: PC pointing after the generated call in the code section.
-  address trampoline_call(Address entry, CodeBuffer* cbuf = NULL);
-=======
   address trampoline_call(Address entry, CodeBuffer* cbuf = NULL) { return trampoline_call1(entry, cbuf, true); }
   address trampoline_call1(Address entry, CodeBuffer* cbuf, bool check_emit_size = true);
->>>>>>> 070a0cda
 
   static bool far_branches() {
     return ReservedCodeCacheSize > branch_range;
