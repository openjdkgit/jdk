--- conflicted
+++ resolved
@@ -568,34 +568,8 @@
     // make sure object is 'reasonable'
     __ cbz(r0, exit); // if obj is null it is OK
 
-<<<<<<< HEAD
-#if INCLUDE_ZGC
-    if (UseZGC) {
-      // Check if mask is good.
-      // verifies that ZAddressBadMask & r0 == 0
-      __ ldr(c_rarg3, Address(rthread, ZThreadLocalData::address_bad_mask_offset()));
-      __ andr(c_rarg2, r0, c_rarg3);
-      __ cbnz(c_rarg2, error);
-    }
-#endif
-
-    // Check if the oop is in the right area of memory
-    __ mov(c_rarg3, (intptr_t) Universe::verify_oop_mask());
-    __ andr(c_rarg2, r0, c_rarg3);
-    __ mov(c_rarg3, (intptr_t) Universe::verify_oop_bits());
-
-    // Compare c_rarg2 and c_rarg3.  We don't use a compare
-    // instruction here because the flags register is live.
-    __ eor(c_rarg2, c_rarg2, c_rarg3);
-    __ cbnz(c_rarg2, error);
-
-    // make sure klass is 'reasonable', which is not zero.
-    __ load_klass(r0, r0);  // get klass
-    __ cbz(r0, error);      // if klass is null it is broken
-=======
     BarrierSetAssembler* bs_asm = BarrierSet::barrier_set()->barrier_set_assembler();
     bs_asm->check_oop(_masm, r0, c_rarg2, c_rarg3, error);
->>>>>>> cd7d53c8
 
     // return if everything seems ok
     __ bind(exit);
@@ -8153,16 +8127,6 @@
 
     generate_string_indexof_stubs();
 
-<<<<<<< HEAD
-    // byte_array_inflate stub for large arrays.
-    StubRoutines::aarch64::_large_byte_array_inflate = generate_large_byte_array_inflate();
-
-    BarrierSetNMethod* bs_nm = BarrierSet::barrier_set()->barrier_set_nmethod();
-    if (bs_nm != nullptr) {
-      StubRoutines::aarch64::_method_entry_barrier = generate_method_entry_barrier();
-    }
-=======
->>>>>>> cd7d53c8
 #ifdef COMPILER2
     if (UseMultiplyToLenIntrinsic) {
       StubRoutines::_multiplyToLen = generate_multiplyToLen();
@@ -8274,17 +8238,8 @@
   }
 }; // end class declaration
 
-<<<<<<< HEAD
-#define UCM_TABLE_MAX_ENTRIES 8
-void StubGenerator_generate(CodeBuffer* code, int phase) {
-  if (UnsafeCopyMemory::_table == nullptr) {
-    UnsafeCopyMemory::create_table(UCM_TABLE_MAX_ENTRIES);
-  }
-  StubGenerator g(code, phase);
-=======
 void StubGenerator_generate(CodeBuffer* code, StubCodeGenerator::StubsKind kind) {
   StubGenerator g(code, kind);
->>>>>>> cd7d53c8
 }
 
 
