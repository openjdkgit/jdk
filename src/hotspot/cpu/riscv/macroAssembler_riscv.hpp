--- conflicted
+++ resolved
@@ -1249,7 +1249,6 @@
     }
   }
 
-<<<<<<< HEAD
   // vector pseudo instructions
   inline void vmnot_m(VectorRegister vd, VectorRegister vs) {
     vmnand_mm(vd, vs, vs);
@@ -1265,14 +1264,14 @@
 
   inline void vfneg_v(VectorRegister vd, VectorRegister vs) {
     vfsgnjn_vv(vd, vs, vs);
-=======
-  void vnot_v(VectorRegister Vd, VectorRegister Vs, VectorMask vm = unmasked) {
+  }
+
+  inline void vnot_v(VectorRegister Vd, VectorRegister Vs, VectorMask vm = unmasked) {
     vxor_vi(Vd, Vs, -1, vm);
   }
 
-  void vmsltu_vi(VectorRegister Vd, VectorRegister Vs2, int32_t imm, VectorMask vm = unmasked) {
+  inline void vmsltu_vi(VectorRegister Vd, VectorRegister Vs2, int32_t imm, VectorMask vm = unmasked) {
     vmsleu_vi(Vd, Vs2, imm-1, vm);
->>>>>>> 93d2d6d3
   }
 
   static const int zero_words_block_size;
