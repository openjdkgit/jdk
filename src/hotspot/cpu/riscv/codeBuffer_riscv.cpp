--- conflicted
+++ resolved
@@ -54,20 +54,7 @@
   MacroAssembler masm(cb);
 
   auto emit = [&](address dest, const CodeBuffer::Offsets &offsets) {
-<<<<<<< HEAD
-    masm.set_code_section(cb->stubs());
-    if (!is_aligned(masm.offset() + NativeCallTrampolineStub::data_offset, wordSize)) {
-      if (cb->stubs()->maybe_expand_to_ensure_remaining(NativeInstruction::instruction_size) && cb->blob() == nullptr) {
-        ciEnv::current()->record_failure("CodeCache is full");
-        p_succeeded = false;
-        return p_succeeded;
-      }
-      masm.align(wordSize, NativeCallTrampolineStub::data_offset);
-    }
-
-=======
     assert(cb->stubs()->remaining() >= MacroAssembler::max_trampoline_stub_size(), "pre-allocated trampolines");
->>>>>>> e3777b0c
     LinkedListIterator<int> it(offsets.head());
     int offset = *it.next();
     address stub = __ emit_trampoline_stub(offset, dest);
