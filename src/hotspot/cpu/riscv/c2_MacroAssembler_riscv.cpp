--- conflicted
+++ resolved
@@ -1783,7 +1783,6 @@
   bind(done);
 }
 
-<<<<<<< HEAD
 static void float16_to_float_slow_path(C2_MacroAssembler& masm, C2GeneralStub<FloatRegister, Register, Register>& stub) {
 #define __ masm.
   FloatRegister dst = stub.data<0>();
@@ -1828,7 +1827,8 @@
   fcvt_s_h(dst, dst);
 
   bind(stub->continuation());
-=======
+}
+
 void C2_MacroAssembler::signum_fp_v(VectorRegister dst, VectorRegister one, BasicType bt, int vlen) {
   vsetvli_helper(bt, vlen);
 
@@ -1840,7 +1840,6 @@
 
   // use floating-point 1.0 with a sign of input
   vfsgnj_vv(dst, one, dst, v0_t);
->>>>>>> 2a59243c
 }
 
 void C2_MacroAssembler::compress_bits_v(Register dst, Register src, Register mask, bool is_long) {
