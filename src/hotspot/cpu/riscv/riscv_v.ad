//
// Copyright (c) 2020, 2024, Oracle and/or its affiliates. All rights reserved.
// Copyright (c) 2020, 2023, Arm Limited. All rights reserved.
// Copyright (c) 2020, 2022, Huawei Technologies Co., Ltd. All rights reserved.
// DO NOT ALTER OR REMOVE COPYRIGHT NOTICES OR THIS FILE HEADER.
//
// This code is free software; you can redistribute it and/or modify it
// under the terms of the GNU General Public License version 2 only, as
// published by the Free Software Foundation.
//
// This code is distributed in the hope that it will be useful, but WITHOUT
// ANY WARRANTY; without even the implied warranty of MERCHANTABILITY or
// FITNESS FOR A PARTICULAR PURPOSE.  See the GNU General Public License
// version 2 for more details (a copy is included in the LICENSE file that
// accompanied this code).
//
// You should have received a copy of the GNU General Public License version
// 2 along with this work; if not, write to the Free Software Foundation,
// Inc., 51 Franklin St, Fifth Floor, Boston, MA 02110-1301 USA.
//
// Please contact Oracle, 500 Oracle Parkway, Redwood Shores, CA 94065 USA
// or visit www.oracle.com if you need additional information or have any
// questions.
//
//

// RISCV Vector Extension Architecture Description File

opclass vmemA(indirect);

source %{

  static void loadStore(C2_MacroAssembler* masm, bool is_store,
                        VectorRegister reg, BasicType bt, Register base,
                        uint vector_length, Assembler::VectorMask vm = Assembler::unmasked) {
    Assembler::SEW sew = Assembler::elemtype_to_sew(bt);
    __ vsetvli_helper(bt, vector_length);

    if (is_store) {
      __ vsex_v(reg, base, sew, vm);
    } else {
      if (vm == Assembler::v0_t) {
        __ vxor_vv(reg, reg, reg);
      }
      __ vlex_v(reg, base, sew, vm);
    }
  }

  bool Matcher::match_rule_supported_auto_vectorization(int opcode, int vlen, BasicType bt) {
    return match_rule_supported_vector(opcode, vlen, bt);
  }

  // Identify extra cases that we might want to provide match rules for vector nodes
  // and other intrinsics guarded with vector length (vlen) and element type (bt).
  bool Matcher::match_rule_supported_vector(int opcode, int vlen, BasicType bt) {
    if (!UseRVV) {
      return false;
    }

    if (!match_rule_supported(opcode) || !vector_size_supported(bt, vlen)) {
      return false;
    }

    switch (opcode) {
      case Op_VectorMaskLastTrue:
        if (!UseZbb || vlen > XLEN) {
          return false;
        }
        break;
      case Op_VectorMaskToLong:
      case Op_VectorLongToMask:
        if (vlen > XLEN) {
          return false;
        }
        break;
      case Op_VectorCastHF2F:
      case Op_VectorCastF2HF:
        return UseZvfh;
      default:
        break;
    }
    return true;
  }

  bool Matcher::match_rule_supported_vector_masked(int opcode, int vlen, BasicType bt) {
    if (!UseRVV) {
      return false;
    }
    return match_rule_supported_vector(opcode, vlen, bt);
  }

  bool Matcher::vector_needs_partial_operations(Node* node, const TypeVect* vt) {
    return false;
  }

%}

definitions %{
  int_def VEC_COST             (200, 200);
%}

// All VEC instructions

// vector load/store
instruct loadV(vReg dst, vmemA mem) %{
  match(Set dst (LoadVector mem));
  ins_cost(VEC_COST);
  format %{ "loadV $dst, $mem\t# vector (rvv)" %}
  ins_encode %{
    VectorRegister dst_reg = as_VectorRegister($dst$$reg);
    loadStore(masm, false, dst_reg,
              Matcher::vector_element_basic_type(this), as_Register($mem$$base), Matcher::vector_length(this));
  %}
  ins_pipe(pipe_slow);
%}

instruct storeV(vReg src, vmemA mem) %{
  match(Set mem (StoreVector mem src));
  ins_cost(VEC_COST);
  format %{ "storeV $mem, $src\t# vector (rvv)" %}
  ins_encode %{
    VectorRegister src_reg = as_VectorRegister($src$$reg);
    loadStore(masm, true, src_reg,
              Matcher::vector_element_basic_type(this, $src), as_Register($mem$$base), Matcher::vector_length(this, $src));
  %}
  ins_pipe(pipe_slow);
%}

// vector load mask

instruct vloadmask(vRegMask dst, vReg src) %{
  match(Set dst (VectorLoadMask src));
  format %{ "vloadmask $dst, $src" %}
  ins_encode %{
    __ vsetvli_helper(T_BOOLEAN, Matcher::vector_length(this));
    __ vmsne_vx(as_VectorRegister($dst$$reg), as_VectorRegister($src$$reg), zr);
  %}
  ins_pipe(pipe_slow);
%}

instruct vloadmask_masked(vRegMask dst, vReg src, vRegMask_V0 v0) %{
  match(Set dst (VectorLoadMask src v0));
  format %{ "vloadmask_masked $dst, $src, $v0" %}
  ins_encode %{
    __ vsetvli_helper(T_BOOLEAN, Matcher::vector_length(this));
    __ vmsne_vx(as_VectorRegister($dst$$reg), as_VectorRegister($src$$reg), zr, Assembler::v0_t);
  %}
  ins_pipe(pipe_slow);
%}

// vector store mask

instruct vstoremask(vReg dst, vRegMask_V0 v0, immI size) %{
  match(Set dst (VectorStoreMask v0 size));
  format %{ "vstoremask $dst, V0 # elem size is $size byte[s]" %}
  ins_encode %{
    __ vsetvli_helper(T_BOOLEAN, Matcher::vector_length(this));
    __ vxor_vv(as_VectorRegister($dst$$reg), as_VectorRegister($dst$$reg), as_VectorRegister($dst$$reg));
    __ vmerge_vim(as_VectorRegister($dst$$reg), as_VectorRegister($dst$$reg), 1);
  %}
  ins_pipe(pipe_slow);
%}

// vector mask compare

instruct vmaskcmp(vRegMask dst, vReg src1, vReg src2, immI cond) %{
  predicate(Matcher::vector_element_basic_type(n) == T_BYTE ||
            Matcher::vector_element_basic_type(n) == T_SHORT ||
            Matcher::vector_element_basic_type(n) == T_INT ||
            Matcher::vector_element_basic_type(n) == T_LONG);
  match(Set dst (VectorMaskCmp (Binary src1 src2) cond));
  format %{ "vmaskcmp $dst, $src1, $src2, $cond" %}
  ins_encode %{
    BasicType bt = Matcher::vector_element_basic_type(this);
    uint vector_length = Matcher::vector_length(this);
    __ compare_integral_v(as_VectorRegister($dst$$reg),
                          as_VectorRegister($src1$$reg), as_VectorRegister($src2$$reg),
                          (int)($cond$$constant), bt, vector_length);
  %}
  ins_pipe(pipe_slow);
%}

instruct vmaskcmp_masked(vRegMask dst, vReg src1, vReg src2, immI cond, vRegMask_V0 v0) %{
  predicate(Matcher::vector_element_basic_type(n) == T_BYTE ||
            Matcher::vector_element_basic_type(n) == T_SHORT ||
            Matcher::vector_element_basic_type(n) == T_INT ||
            Matcher::vector_element_basic_type(n) == T_LONG);
  match(Set dst (VectorMaskCmp (Binary src1 src2) (Binary cond v0)));
  effect(TEMP_DEF dst);
  format %{ "vmaskcmp_masked $dst, $src1, $src2, $cond, $v0" %}
  ins_encode %{
    BasicType bt = Matcher::vector_element_basic_type(this);
    uint vector_length = Matcher::vector_length(this);
    __ compare_integral_v(as_VectorRegister($dst$$reg),
                          as_VectorRegister($src1$$reg), as_VectorRegister($src2$$reg),
                          (int)($cond$$constant), bt, vector_length, Assembler::v0_t);
  %}
  ins_pipe(pipe_slow);
%}

// vector mask float compare

instruct vmaskcmp_fp(vRegMask dst, vReg src1, vReg src2, immI cond) %{
  predicate(Matcher::vector_element_basic_type(n) == T_FLOAT ||
            Matcher::vector_element_basic_type(n) == T_DOUBLE);
  match(Set dst (VectorMaskCmp (Binary src1 src2) cond));
  effect(TEMP_DEF dst);
  format %{ "vmaskcmp_fp $dst, $src1, $src2, $cond" %}
  ins_encode %{
    BasicType bt = Matcher::vector_element_basic_type(this);
    uint vector_length = Matcher::vector_length(this);
    __ compare_fp_v(as_VectorRegister($dst$$reg),
                    as_VectorRegister($src1$$reg), as_VectorRegister($src2$$reg),
                    (int)($cond$$constant), bt, vector_length);
  %}
  ins_pipe(pipe_slow);
%}

instruct vmaskcmp_fp_masked(vRegMask dst, vReg src1, vReg src2, immI cond, vRegMask_V0 v0) %{
  predicate(Matcher::vector_element_basic_type(n) == T_FLOAT ||
            Matcher::vector_element_basic_type(n) == T_DOUBLE);
  match(Set dst (VectorMaskCmp (Binary src1 src2) (Binary cond v0)));
  effect(TEMP_DEF dst);
  format %{ "vmaskcmp_fp_masked $dst, $src1, $src2, $cond, $v0" %}
  ins_encode %{
    BasicType bt = Matcher::vector_element_basic_type(this);
    uint vector_length = Matcher::vector_length(this);
    __ compare_fp_v(as_VectorRegister($dst$$reg),
                    as_VectorRegister($src1$$reg), as_VectorRegister($src2$$reg),
                    (int)($cond$$constant), bt, vector_length, Assembler::v0_t);
  %}
  ins_pipe(pipe_slow);
%}

// vector abs

instruct vabs(vReg dst, vReg src, vReg tmp) %{
  match(Set dst (AbsVB src));
  match(Set dst (AbsVS src));
  match(Set dst (AbsVI src));
  match(Set dst (AbsVL src));
  ins_cost(VEC_COST);
  effect(TEMP tmp);
  format %{ "vabs $dst, $src\t# KILL $tmp" %}
  ins_encode %{
    BasicType bt = Matcher::vector_element_basic_type(this);
    __ vsetvli_helper(bt, Matcher::vector_length(this));
    __ vrsub_vi(as_VectorRegister($tmp$$reg), as_VectorRegister($src$$reg), 0);
    __ vmax_vv(as_VectorRegister($dst$$reg), as_VectorRegister($tmp$$reg), as_VectorRegister($src$$reg));
  %}
  ins_pipe(pipe_slow);
%}

instruct vabs_fp(vReg dst, vReg src) %{
  match(Set dst (AbsVF src));
  match(Set dst (AbsVD src));
  ins_cost(VEC_COST);
  format %{ "vabs_fp $dst, $src" %}
  ins_encode %{
    BasicType bt = Matcher::vector_element_basic_type(this);
    __ vsetvli_helper(bt, Matcher::vector_length(this));
    __ vfabs_v(as_VectorRegister($dst$$reg), as_VectorRegister($src$$reg));
  %}
  ins_pipe(pipe_slow);
%}

// vector abs - predicated

instruct vabs_masked(vReg dst_src, vRegMask_V0 v0, vReg tmp) %{
  match(Set dst_src (AbsVB dst_src v0));
  match(Set dst_src (AbsVS dst_src v0));
  match(Set dst_src (AbsVI dst_src v0));
  match(Set dst_src (AbsVL dst_src v0));
  ins_cost(VEC_COST);
  effect(TEMP tmp);
  format %{ "vabs_masked $dst_src, $dst_src, $v0\t# KILL $tmp" %}
  ins_encode %{
    BasicType bt = Matcher::vector_element_basic_type(this);
    __ vsetvli_helper(bt, Matcher::vector_length(this));
    __ vrsub_vi(as_VectorRegister($tmp$$reg), as_VectorRegister($dst_src$$reg), 0,
                Assembler::v0_t);
    __ vmax_vv(as_VectorRegister($dst_src$$reg), as_VectorRegister($tmp$$reg),
               as_VectorRegister($dst_src$$reg), Assembler::v0_t);
  %}
  ins_pipe(pipe_slow);
%}

instruct vabs_fp_masked(vReg dst_src, vRegMask_V0 v0) %{
  match(Set dst_src (AbsVF dst_src v0));
  match(Set dst_src (AbsVD dst_src v0));
  ins_cost(VEC_COST);
  format %{ "vabs_fp_masked $dst_src, $dst_src, $v0" %}
  ins_encode %{
    BasicType bt = Matcher::vector_element_basic_type(this);
    __ vsetvli_helper(bt, Matcher::vector_length(this));
    __ vfabs_v(as_VectorRegister($dst_src$$reg), as_VectorRegister($dst_src$$reg), Assembler::v0_t);
  %}
  ins_pipe(pipe_slow);
%}

// vector add

instruct vadd(vReg dst, vReg src1, vReg src2) %{
  match(Set dst (AddVB src1 src2));
  match(Set dst (AddVS src1 src2));
  match(Set dst (AddVI src1 src2));
  match(Set dst (AddVL src1 src2));
  ins_cost(VEC_COST);
  format %{ "vadd $dst, $src1, $src2" %}
  ins_encode %{
    BasicType bt = Matcher::vector_element_basic_type(this);
    __ vsetvli_helper(bt, Matcher::vector_length(this));
    __ vadd_vv(as_VectorRegister($dst$$reg),
               as_VectorRegister($src1$$reg),
               as_VectorRegister($src2$$reg));
  %}
  ins_pipe(pipe_slow);
%}

instruct vadd_fp(vReg dst, vReg src1, vReg src2) %{
  match(Set dst (AddVF src1 src2));
  match(Set dst (AddVD src1 src2));
  ins_cost(VEC_COST);
  format %{ "vadd_fp $dst, $src1, $src2" %}
  ins_encode %{
    BasicType bt = Matcher::vector_element_basic_type(this);
    __ vsetvli_helper(bt, Matcher::vector_length(this));
    __ vfadd_vv(as_VectorRegister($dst$$reg),
                as_VectorRegister($src1$$reg),
                as_VectorRegister($src2$$reg));
  %}
  ins_pipe(pipe_slow);
%}

// vector add - predicated

instruct vadd_masked(vReg dst_src1, vReg src2, vRegMask_V0 v0) %{
  match(Set dst_src1 (AddVB (Binary dst_src1 src2) v0));
  match(Set dst_src1 (AddVS (Binary dst_src1 src2) v0));
  match(Set dst_src1 (AddVI (Binary dst_src1 src2) v0));
  match(Set dst_src1 (AddVL (Binary dst_src1 src2) v0));
  ins_cost(VEC_COST);
  format %{ "vadd_masked $dst_src1, $dst_src1, $src2, $v0" %}
  ins_encode %{
    BasicType bt = Matcher::vector_element_basic_type(this);
    __ vsetvli_helper(bt, Matcher::vector_length(this));
    __ vadd_vv(as_VectorRegister($dst_src1$$reg),
               as_VectorRegister($dst_src1$$reg),
               as_VectorRegister($src2$$reg), Assembler::v0_t);
  %}
  ins_pipe(pipe_slow);
%}

instruct vadd_fp_masked(vReg dst_src1, vReg src2, vRegMask_V0 v0) %{
  match(Set dst_src1 (AddVF (Binary dst_src1 src2) v0));
  match(Set dst_src1 (AddVD (Binary dst_src1 src2) v0));
  ins_cost(VEC_COST);
  format %{ "vadd_fp_masked $dst_src1, $dst_src1, $src2, $v0" %}
  ins_encode %{
    BasicType bt = Matcher::vector_element_basic_type(this);
    __ vsetvli_helper(bt, Matcher::vector_length(this));
    __ vfadd_vv(as_VectorRegister($dst_src1$$reg),
                as_VectorRegister($dst_src1$$reg),
                as_VectorRegister($src2$$reg), Assembler::v0_t);
  %}
  ins_pipe(pipe_slow);
%}

// vector sub

instruct vsub(vReg dst, vReg src1, vReg src2) %{
  match(Set dst (SubVB src1 src2));
  match(Set dst (SubVS src1 src2));
  match(Set dst (SubVI src1 src2));
  match(Set dst (SubVL src1 src2));
  ins_cost(VEC_COST);
  format %{ "vsub $dst, $src1, $src2" %}
  ins_encode %{
    BasicType bt = Matcher::vector_element_basic_type(this);
    __ vsetvli_helper(bt, Matcher::vector_length(this));
    __ vsub_vv(as_VectorRegister($dst$$reg), as_VectorRegister($src1$$reg),
               as_VectorRegister($src2$$reg));
  %}
  ins_pipe(pipe_slow);
%}

instruct vsub_fp(vReg dst, vReg src1, vReg src2) %{
  match(Set dst (SubVF src1 src2));
  match(Set dst (SubVD src1 src2));
  ins_cost(VEC_COST);
  format %{ "vsub_fp $dst, $src1, $src2" %}
  ins_encode %{
    BasicType bt = Matcher::vector_element_basic_type(this);
    __ vsetvli_helper(bt, Matcher::vector_length(this));
    __ vfsub_vv(as_VectorRegister($dst$$reg), as_VectorRegister($src1$$reg),
                as_VectorRegister($src2$$reg));
  %}
  ins_pipe(pipe_slow);
%}

// vector sub - predicated

instruct vsub_masked(vReg dst_src1, vReg src2, vRegMask_V0 v0) %{
  match(Set dst_src1 (SubVB (Binary dst_src1 src2) v0));
  match(Set dst_src1 (SubVS (Binary dst_src1 src2) v0));
  match(Set dst_src1 (SubVI (Binary dst_src1 src2) v0));
  match(Set dst_src1 (SubVL (Binary dst_src1 src2) v0));
  ins_cost(VEC_COST);
  format %{ "vsub_masked $dst_src1, $dst_src1, $src2, $v0" %}
  ins_encode %{
    BasicType bt = Matcher::vector_element_basic_type(this);
    __ vsetvli_helper(bt, Matcher::vector_length(this));
    __ vsub_vv(as_VectorRegister($dst_src1$$reg), as_VectorRegister($dst_src1$$reg),
               as_VectorRegister($src2$$reg), Assembler::v0_t);
  %}
  ins_pipe(pipe_slow);
%}

instruct vsub_fp_masked(vReg dst_src1, vReg src2, vRegMask_V0 v0) %{
  match(Set dst_src1 (SubVF (Binary dst_src1 src2) v0));
  match(Set dst_src1 (SubVD (Binary dst_src1 src2) v0));
  ins_cost(VEC_COST);
  format %{ "vsub_fp_masked $dst_src1, $dst_src1, $src2, $v0" %}
  ins_encode %{
    BasicType bt = Matcher::vector_element_basic_type(this);
    __ vsetvli_helper(bt, Matcher::vector_length(this));
    __ vfsub_vv(as_VectorRegister($dst_src1$$reg), as_VectorRegister($dst_src1$$reg),
                as_VectorRegister($src2$$reg), Assembler::v0_t);
  %}
  ins_pipe(pipe_slow);
%}

// vector and

instruct vand(vReg dst, vReg src1, vReg src2) %{
  match(Set dst (AndV src1 src2));
  ins_cost(VEC_COST);
  format %{ "vand $dst, $src1, $src2" %}
  ins_encode %{
    BasicType bt = Matcher::vector_element_basic_type(this);
    __ vsetvli_helper(bt, Matcher::vector_length(this));
    __ vand_vv(as_VectorRegister($dst$$reg),
               as_VectorRegister($src1$$reg),
               as_VectorRegister($src2$$reg));
  %}
  ins_pipe(pipe_slow);
%}

// vector and - predicated

instruct vand_masked(vReg dst_src1, vReg src2, vRegMask_V0 v0) %{
  match(Set dst_src1 (AndV (Binary dst_src1 src2) v0));
  ins_cost(VEC_COST);
  format %{ "vand_masked $dst_src1, $dst_src1, $src2, $v0" %}
  ins_encode %{
    BasicType bt = Matcher::vector_element_basic_type(this);
    __ vsetvli_helper(bt, Matcher::vector_length(this));
    __ vand_vv(as_VectorRegister($dst_src1$$reg),
               as_VectorRegister($dst_src1$$reg),
               as_VectorRegister($src2$$reg), Assembler::v0_t);
  %}
  ins_pipe(pipe_slow);
%}

// vector or

instruct vor(vReg dst, vReg src1, vReg src2) %{
  match(Set dst (OrV src1 src2));
  ins_cost(VEC_COST);
  format %{ "vor $dst, $src1, $src2" %}
  ins_encode %{
    BasicType bt = Matcher::vector_element_basic_type(this);
    __ vsetvli_helper(bt, Matcher::vector_length(this));
    __ vor_vv(as_VectorRegister($dst$$reg),
              as_VectorRegister($src1$$reg),
              as_VectorRegister($src2$$reg));
  %}
  ins_pipe(pipe_slow);
%}

// vector or - predicated

instruct vor_masked(vReg dst_src1, vReg src2, vRegMask_V0 v0) %{
  match(Set dst_src1 (OrV (Binary dst_src1 src2) v0));
  ins_cost(VEC_COST);
  format %{ "vor_masked $dst_src1, $dst_src1, $src2, $v0" %}
  ins_encode %{
    BasicType bt = Matcher::vector_element_basic_type(this);
    __ vsetvli_helper(bt, Matcher::vector_length(this));
    __ vor_vv(as_VectorRegister($dst_src1$$reg),
              as_VectorRegister($dst_src1$$reg),
              as_VectorRegister($src2$$reg), Assembler::v0_t);
  %}
  ins_pipe(pipe_slow);
%}

// vector xor

instruct vxor(vReg dst, vReg src1, vReg src2) %{
  match(Set dst (XorV src1 src2));
  ins_cost(VEC_COST);
  format %{ "vxor $dst, $src1, $src2" %}
  ins_encode %{
    BasicType bt = Matcher::vector_element_basic_type(this);
    __ vsetvli_helper(bt, Matcher::vector_length(this));
    __ vxor_vv(as_VectorRegister($dst$$reg),
               as_VectorRegister($src1$$reg),
               as_VectorRegister($src2$$reg));
  %}
  ins_pipe(pipe_slow);
%}

// vector xor - predicated

instruct vxor_masked(vReg dst_src1, vReg src2, vRegMask_V0 v0) %{
  match(Set dst_src1 (XorV (Binary dst_src1 src2) v0));
  ins_cost(VEC_COST);
  format %{ "vxor_masked $dst_src1, $dst_src1, $src2, $v0" %}
  ins_encode %{
    BasicType bt = Matcher::vector_element_basic_type(this);
    __ vsetvli_helper(bt, Matcher::vector_length(this));
    __ vxor_vv(as_VectorRegister($dst_src1$$reg),
               as_VectorRegister($dst_src1$$reg),
               as_VectorRegister($src2$$reg), Assembler::v0_t);
  %}
  ins_pipe(pipe_slow);
%}

// vector float div

instruct vdiv_fp(vReg dst, vReg src1, vReg src2) %{
  match(Set dst (DivVF src1 src2));
  match(Set dst (DivVD src1 src2));
  ins_cost(VEC_COST);
  format %{ "vdiv_fp $dst, $src1, $src2" %}
  ins_encode %{
    BasicType bt = Matcher::vector_element_basic_type(this);
    __ vsetvli_helper(bt, Matcher::vector_length(this));
    __ vfdiv_vv(as_VectorRegister($dst$$reg),
                as_VectorRegister($src1$$reg),
                as_VectorRegister($src2$$reg));
  %}
  ins_pipe(pipe_slow);
%}

// vector float div - predicated

instruct vdiv_fp_masked(vReg dst_src1, vReg src2, vRegMask_V0 v0) %{
  match(Set dst_src1 (DivVF (Binary dst_src1 src2) v0));
  match(Set dst_src1 (DivVD (Binary dst_src1 src2) v0));
  ins_cost(VEC_COST);
  format %{ "vdiv_fp_masked $dst_src1, $dst_src1, $src2, $v0" %}
  ins_encode %{
    BasicType bt = Matcher::vector_element_basic_type(this);
    __ vsetvli_helper(bt, Matcher::vector_length(this));
    __ vfdiv_vv(as_VectorRegister($dst_src1$$reg),
                as_VectorRegister($dst_src1$$reg),
                as_VectorRegister($src2$$reg), Assembler::v0_t);
  %}
  ins_pipe(pipe_slow);
%}

// vector integer max/min

instruct vmax(vReg dst, vReg src1, vReg src2) %{
  predicate(Matcher::vector_element_basic_type(n) != T_FLOAT &&
            Matcher::vector_element_basic_type(n) != T_DOUBLE);
  match(Set dst (MaxV src1 src2));
  ins_cost(VEC_COST);
  format %{ "vmax $dst, $src1, $src2" %}
  ins_encode %{
    BasicType bt = Matcher::vector_element_basic_type(this);
    __ vsetvli_helper(bt, Matcher::vector_length(this));
    __ vmax_vv(as_VectorRegister($dst$$reg),
               as_VectorRegister($src1$$reg), as_VectorRegister($src2$$reg));
  %}
  ins_pipe(pipe_slow);
%}

instruct vmin(vReg dst, vReg src1, vReg src2) %{
  predicate(Matcher::vector_element_basic_type(n) != T_FLOAT &&
            Matcher::vector_element_basic_type(n) != T_DOUBLE);
  match(Set dst (MinV src1 src2));
  ins_cost(VEC_COST);
  format %{ "vmin $dst, $src1, $src2" %}
  ins_encode %{
    BasicType bt = Matcher::vector_element_basic_type(this);
    __ vsetvli_helper(bt, Matcher::vector_length(this));
    __ vmin_vv(as_VectorRegister($dst$$reg),
               as_VectorRegister($src1$$reg), as_VectorRegister($src2$$reg));
  %}
  ins_pipe(pipe_slow);
%}

// vector integer max/min - predicated

instruct vmax_masked(vReg dst_src1, vReg src2, vRegMask_V0 v0) %{
  predicate(Matcher::vector_element_basic_type(n) != T_FLOAT &&
            Matcher::vector_element_basic_type(n) != T_DOUBLE);
  match(Set dst_src1 (MaxV (Binary dst_src1 src2) v0));
  ins_cost(VEC_COST);
  format %{ "vmax_masked $dst_src1, $dst_src1, $src2, $v0" %}
  ins_encode %{
    BasicType bt = Matcher::vector_element_basic_type(this);
    __ vsetvli_helper(bt, Matcher::vector_length(this));
    __ vmax_vv(as_VectorRegister($dst_src1$$reg), as_VectorRegister($dst_src1$$reg),
               as_VectorRegister($src2$$reg), Assembler::v0_t);
  %}
  ins_pipe(pipe_slow);
%}

instruct vmin_masked(vReg dst_src1, vReg src2, vRegMask_V0 v0) %{
  predicate(Matcher::vector_element_basic_type(n) != T_FLOAT &&
            Matcher::vector_element_basic_type(n) != T_DOUBLE);
  match(Set dst_src1 (MinV (Binary dst_src1 src2) v0));
  ins_cost(VEC_COST);
  format %{ "vmin_masked $dst_src1, $dst_src1, $src2, $v0" %}
  ins_encode %{
    BasicType bt = Matcher::vector_element_basic_type(this);
    __ vsetvli_helper(bt, Matcher::vector_length(this));
    __ vmin_vv(as_VectorRegister($dst_src1$$reg), as_VectorRegister($dst_src1$$reg),
               as_VectorRegister($src2$$reg), Assembler::v0_t);
  %}
  ins_pipe(pipe_slow);
%}

// vector float-point max/min

instruct vmax_fp(vReg dst, vReg src1, vReg src2, vRegMask_V0 v0) %{
  predicate(Matcher::vector_element_basic_type(n) == T_FLOAT ||
            Matcher::vector_element_basic_type(n) == T_DOUBLE);
  match(Set dst (MaxV src1 src2));
  effect(TEMP_DEF dst, TEMP v0);
  ins_cost(VEC_COST);
  format %{ "vmax_fp $dst, $src1, $src2" %}
  ins_encode %{
    BasicType bt = Matcher::vector_element_basic_type(this);
    __ minmax_fp_v(as_VectorRegister($dst$$reg),
                   as_VectorRegister($src1$$reg), as_VectorRegister($src2$$reg),
                   bt, false /* is_min */, Matcher::vector_length(this));
  %}
  ins_pipe(pipe_slow);
%}

instruct vmin_fp(vReg dst, vReg src1, vReg src2, vRegMask_V0 v0) %{
  predicate(Matcher::vector_element_basic_type(n) == T_FLOAT ||
            Matcher::vector_element_basic_type(n) == T_DOUBLE);
  match(Set dst (MinV src1 src2));
  effect(TEMP_DEF dst, TEMP v0);
  ins_cost(VEC_COST);
  format %{ "vmin_fp $dst, $src1, $src2" %}
  ins_encode %{
    BasicType bt = Matcher::vector_element_basic_type(this);
    __ minmax_fp_v(as_VectorRegister($dst$$reg),
                   as_VectorRegister($src1$$reg), as_VectorRegister($src2$$reg),
                   bt, true /* is_min */, Matcher::vector_length(this));
  %}
  ins_pipe(pipe_slow);
%}

// vector float-point max/min - predicated

instruct vmax_fp_masked(vReg dst_src1, vReg src2, vRegMask vmask, vReg tmp1, vReg tmp2, vRegMask_V0 v0) %{
  predicate(Matcher::vector_element_basic_type(n) == T_FLOAT ||
            Matcher::vector_element_basic_type(n) == T_DOUBLE);
  match(Set dst_src1 (MaxV (Binary dst_src1 src2) vmask));
  effect(TEMP_DEF dst_src1, TEMP tmp1, TEMP tmp2, TEMP v0);
  ins_cost(VEC_COST);
  format %{ "vmax_fp_masked $dst_src1, $dst_src1, $src2, $vmask\t# KILL $tmp1, $tmp2, $v0" %}
  ins_encode %{
    BasicType bt = Matcher::vector_element_basic_type(this);
    __ minmax_fp_masked_v(as_VectorRegister($dst_src1$$reg), as_VectorRegister($dst_src1$$reg),
                          as_VectorRegister($src2$$reg), as_VectorRegister($vmask$$reg),
                          as_VectorRegister($tmp1$$reg), as_VectorRegister($tmp2$$reg),
                          bt, false /* is_min */, Matcher::vector_length(this));
  %}
  ins_pipe(pipe_slow);
%}

instruct vmin_fp_masked(vReg dst_src1, vReg src2, vRegMask vmask, vReg tmp1, vReg tmp2, vRegMask_V0 v0) %{
  predicate(Matcher::vector_element_basic_type(n) == T_FLOAT ||
            Matcher::vector_element_basic_type(n) == T_DOUBLE);
  match(Set dst_src1 (MinV (Binary dst_src1 src2) vmask));
  effect(TEMP_DEF dst_src1, TEMP tmp1, TEMP tmp2, TEMP v0);
  ins_cost(VEC_COST);
  format %{ "vmin_fp_masked $dst_src1, $dst_src1, $src2, $vmask\t# KILL $tmp1, $tmp2, $v0" %}
  ins_encode %{
    BasicType bt = Matcher::vector_element_basic_type(this);
    __ minmax_fp_masked_v(as_VectorRegister($dst_src1$$reg), as_VectorRegister($dst_src1$$reg),
                          as_VectorRegister($src2$$reg), as_VectorRegister($vmask$$reg),
                          as_VectorRegister($tmp1$$reg), as_VectorRegister($tmp2$$reg),
                          bt, true /* is_min */, Matcher::vector_length(this));
  %}
  ins_pipe(pipe_slow);
%}

// vector fmla

// dst_src1 = src2 * src3 + dst_src1
instruct vfmla(vReg dst_src1, vReg src2, vReg src3) %{
  match(Set dst_src1 (FmaVF dst_src1 (Binary src2 src3)));
  match(Set dst_src1 (FmaVD dst_src1 (Binary src2 src3)));
  ins_cost(VEC_COST);
  format %{ "vfmla $dst_src1, $dst_src1, $src2, $src3" %}
  ins_encode %{
    assert(UseFMA, "Needs FMA instructions support.");
    BasicType bt = Matcher::vector_element_basic_type(this);
    __ vsetvli_helper(bt, Matcher::vector_length(this));
    __ vfmacc_vv(as_VectorRegister($dst_src1$$reg),
                 as_VectorRegister($src2$$reg), as_VectorRegister($src3$$reg));
  %}
  ins_pipe(pipe_slow);
%}

// vector fmadd - predicated
// dst_src1 = dst_src1 * src2 + src3

instruct vfmadd_masked(vReg dst_src1, vReg src2, vReg src3, vRegMask_V0 v0) %{
  match(Set dst_src1 (FmaVF (Binary dst_src1 src2) (Binary src3 v0)));
  match(Set dst_src1 (FmaVD (Binary dst_src1 src2) (Binary src3 v0)));
  format %{ "vfmadd_masked $dst_src1, $dst_src1, $src2, $src3, $v0" %}
  ins_encode %{
    assert(UseFMA, "Needs FMA instructions support.");
    BasicType bt = Matcher::vector_element_basic_type(this);
    __ vsetvli_helper(bt, Matcher::vector_length(this));
    __ vfmadd_vv(as_VectorRegister($dst_src1$$reg), as_VectorRegister($src2$$reg),
                 as_VectorRegister($src3$$reg), Assembler::v0_t);
  %}
  ins_pipe(pipe_slow);
%}

// vector fmls

// dst_src1 = src2 * (-src3) + dst_src1
// "(-src2) * src3 + dst_src1" has been idealized to "src3 * (-src2) + dst_src1"
instruct vfmlsF(vReg dst_src1, vReg src2, vReg src3) %{
  match(Set dst_src1 (FmaVF dst_src1 (Binary src2 (NegVF src3))));
  ins_cost(VEC_COST);
  format %{ "vfmlsF $dst_src1, $dst_src1, $src2, $src3" %}
  ins_encode %{
    assert(UseFMA, "Needs FMA instructions support.");
    __ vsetvli_helper(T_FLOAT, Matcher::vector_length(this));
    __ vfnmsac_vv(as_VectorRegister($dst_src1$$reg),
                  as_VectorRegister($src2$$reg), as_VectorRegister($src3$$reg));
  %}
  ins_pipe(pipe_slow);
%}

// dst_src1 = src2 * (-src3) + dst_src1
// "(-src2) * src3 + dst_src1" has been idealized to "src3 * (-src2) + dst_src1"
instruct vfmlsD(vReg dst_src1, vReg src2, vReg src3) %{
  match(Set dst_src1 (FmaVD dst_src1 (Binary src2 (NegVD src3))));
  ins_cost(VEC_COST);
  format %{ "vfmlsD $dst_src1, $dst_src1, $src2, $src3" %}
  ins_encode %{
    assert(UseFMA, "Needs FMA instructions support.");
    __ vsetvli_helper(T_DOUBLE, Matcher::vector_length(this));
    __ vfnmsac_vv(as_VectorRegister($dst_src1$$reg),
                  as_VectorRegister($src2$$reg), as_VectorRegister($src3$$reg));
  %}
  ins_pipe(pipe_slow);
%}

// vector fnmsub - predicated

// dst_src1 = dst_src1 * (-src2) + src3
instruct vfnmsub_masked(vReg dst_src1, vReg src2, vReg src3, vRegMask_V0 v0) %{
  match(Set dst_src1 (FmaVF (Binary dst_src1 (NegVF src2)) (Binary src3 v0)));
  match(Set dst_src1 (FmaVD (Binary dst_src1 (NegVD src2)) (Binary src3 v0)));
  format %{ "vfnmsub_masked $dst_src1, $dst_src1, $src2, $src3, $v0" %}
  ins_encode %{
    assert(UseFMA, "Needs FMA instructions support.");
    BasicType bt = Matcher::vector_element_basic_type(this);
    __ vsetvli_helper(bt, Matcher::vector_length(this));
    __ vfnmsub_vv(as_VectorRegister($dst_src1$$reg), as_VectorRegister($src2$$reg),
                  as_VectorRegister($src3$$reg), Assembler::v0_t);
  %}
  ins_pipe(pipe_slow);
%}

// vector fnmla

// dst_src1 = src2 * (-src3) - dst_src1
// "(-src2) * src3 - dst_src1" has been idealized to "src3 * (-src2) - dst_src1"
instruct vfnmlaF(vReg dst_src1, vReg src2, vReg src3) %{
  match(Set dst_src1 (FmaVF (NegVF dst_src1) (Binary src2 (NegVF src3))));
  ins_cost(VEC_COST);
  format %{ "vfnmlaF $dst_src1, $dst_src1, $src2, $src3" %}
  ins_encode %{
    assert(UseFMA, "Needs FMA instructions support.");
    __ vsetvli_helper(T_FLOAT, Matcher::vector_length(this));
    __ vfnmacc_vv(as_VectorRegister($dst_src1$$reg),
                  as_VectorRegister($src2$$reg), as_VectorRegister($src3$$reg));
  %}
  ins_pipe(pipe_slow);
%}

// dst_src1 = src2 * (-src3) - dst_src1
// "(-src2) * src3 - dst_src1" has been idealized to "src3 * (-src2) - dst_src1"
instruct vfnmlaD(vReg dst_src1, vReg src2, vReg src3) %{
  match(Set dst_src1 (FmaVD (NegVD dst_src1) (Binary src2 (NegVD src3))));
  ins_cost(VEC_COST);
  format %{ "vfnmlaD $dst_src1, $dst_src1, $src2, $src3" %}
  ins_encode %{
    assert(UseFMA, "Needs FMA instructions support.");
    __ vsetvli_helper(T_DOUBLE, Matcher::vector_length(this));
    __ vfnmacc_vv(as_VectorRegister($dst_src1$$reg),
                  as_VectorRegister($src2$$reg), as_VectorRegister($src3$$reg));
  %}
  ins_pipe(pipe_slow);
%}

// vector fnmadd - predicated

// dst_src1 = dst_src1 * (-src2) - src3
instruct vfnmadd_masked(vReg dst_src1, vReg src2, vReg src3, vRegMask_V0 v0) %{
  match(Set dst_src1 (FmaVF (Binary dst_src1 (NegVF src2)) (Binary (NegVF src3) v0)));
  match(Set dst_src1 (FmaVD (Binary dst_src1 (NegVD src2)) (Binary (NegVD src3) v0)));
  format %{ "vfnmadd_masked $dst_src1, $dst_src1, $src2, $src3, $v0" %}
  ins_encode %{
    assert(UseFMA, "Needs FMA instructions support.");
    BasicType bt = Matcher::vector_element_basic_type(this);
    __ vsetvli_helper(bt, Matcher::vector_length(this));
    __ vfnmadd_vv(as_VectorRegister($dst_src1$$reg), as_VectorRegister($src2$$reg),
                  as_VectorRegister($src3$$reg), Assembler::v0_t);
  %}
  ins_pipe(pipe_slow);
%}

// vector fnmls

// dst_src1 = src2 * src3 - dst_src1
instruct vfnmlsF(vReg dst_src1, vReg src2, vReg src3) %{
  match(Set dst_src1 (FmaVF (NegVF dst_src1) (Binary src2 src3)));
  ins_cost(VEC_COST);
  format %{ "vfnmlsF $dst_src1, $dst_src1, $src2, $src3" %}
  ins_encode %{
    assert(UseFMA, "Needs FMA instructions support.");
    __ vsetvli_helper(T_FLOAT, Matcher::vector_length(this));
    __ vfmsac_vv(as_VectorRegister($dst_src1$$reg),
                 as_VectorRegister($src2$$reg), as_VectorRegister($src3$$reg));
  %}
  ins_pipe(pipe_slow);
%}

// dst_src1 = -dst_src1 + src2 * src3
instruct vfnmlsD(vReg dst_src1, vReg src2, vReg src3) %{
  match(Set dst_src1 (FmaVD (NegVD dst_src1) (Binary src2 src3)));
  ins_cost(VEC_COST);
  format %{ "vfnmlsD $dst_src1, $dst_src1, $src2, $src3" %}
  ins_encode %{
    assert(UseFMA, "Needs FMA instructions support.");
    __ vsetvli_helper(T_DOUBLE, Matcher::vector_length(this));
    __ vfmsac_vv(as_VectorRegister($dst_src1$$reg),
                 as_VectorRegister($src2$$reg), as_VectorRegister($src3$$reg));
  %}
  ins_pipe(pipe_slow);
%}

// vector vfmsub - predicated

// dst_src1 = dst_src1 * src2 - src3
instruct vfmsub_masked(vReg dst_src1, vReg src2, vReg src3, vRegMask_V0 v0) %{
  match(Set dst_src1 (FmaVF (Binary dst_src1 src2) (Binary (NegVF src3) v0)));
  match(Set dst_src1 (FmaVD (Binary dst_src1 src2) (Binary (NegVD src3) v0)));
  format %{ "vfmsub_masked $dst_src1, $dst_src1, $src2, $src3, $v0" %}
  ins_encode %{
    assert(UseFMA, "Needs FMA instructions support.");
    BasicType bt = Matcher::vector_element_basic_type(this);
    __ vsetvli_helper(bt, Matcher::vector_length(this));
    __ vfmsub_vv(as_VectorRegister($dst_src1$$reg), as_VectorRegister($src2$$reg),
                 as_VectorRegister($src3$$reg), Assembler::v0_t);
  %}
  ins_pipe(pipe_slow);
%}

// vector mla

// dst_src1 = dst_src1 + src2 * src3
instruct vmla(vReg dst_src1, vReg src2, vReg src3) %{
  match(Set dst_src1 (AddVB dst_src1 (MulVB src2 src3)));
  match(Set dst_src1 (AddVS dst_src1 (MulVS src2 src3)));
  match(Set dst_src1 (AddVI dst_src1 (MulVI src2 src3)));
  match(Set dst_src1 (AddVL dst_src1 (MulVL src2 src3)));
  ins_cost(VEC_COST);
  format %{ "vmla $dst_src1, $dst_src1, $src2, $src3" %}
  ins_encode %{
    BasicType bt = Matcher::vector_element_basic_type(this);
    __ vsetvli_helper(bt, Matcher::vector_length(this));
    __ vmacc_vv(as_VectorRegister($dst_src1$$reg),
                as_VectorRegister($src2$$reg), as_VectorRegister($src3$$reg));
  %}
  ins_pipe(pipe_slow);
%}

// vector mla - predicated

instruct vmla_masked(vReg dst_src1, vReg src2, vReg src3, vRegMask_V0 v0) %{
  match(Set dst_src1 (AddVB (Binary dst_src1 (MulVB src2 src3)) v0));
  match(Set dst_src1 (AddVS (Binary dst_src1 (MulVS src2 src3)) v0));
  match(Set dst_src1 (AddVI (Binary dst_src1 (MulVI src2 src3)) v0));
  match(Set dst_src1 (AddVL (Binary dst_src1 (MulVL src2 src3)) v0));
  format %{ "vmla_masked $dst_src1, $dst_src1, $src2, $src3, $v0" %}
  ins_encode %{
    BasicType bt = Matcher::vector_element_basic_type(this);
    __ vsetvli_helper(bt, Matcher::vector_length(this));
    __ vmacc_vv(as_VectorRegister($dst_src1$$reg), as_VectorRegister($src2$$reg),
                as_VectorRegister($src3$$reg), Assembler::v0_t);
  %}
  ins_pipe(pipe_slow);
%}

// vector mls

// dst_src1 = dst_src1 - src2 * src3
instruct vmls(vReg dst_src1, vReg src2, vReg src3) %{
  match(Set dst_src1 (SubVB dst_src1 (MulVB src2 src3)));
  match(Set dst_src1 (SubVS dst_src1 (MulVS src2 src3)));
  match(Set dst_src1 (SubVI dst_src1 (MulVI src2 src3)));
  match(Set dst_src1 (SubVL dst_src1 (MulVL src2 src3)));
  ins_cost(VEC_COST);
  format %{ "vmls $dst_src1, $dst_src1, $src2, $src3" %}
  ins_encode %{
    BasicType bt = Matcher::vector_element_basic_type(this);
    __ vsetvli_helper(bt, Matcher::vector_length(this));
    __ vnmsac_vv(as_VectorRegister($dst_src1$$reg),
                 as_VectorRegister($src2$$reg), as_VectorRegister($src3$$reg));
  %}
  ins_pipe(pipe_slow);
%}

// vector mls - predicated

instruct vmls_masked(vReg dst_src1, vReg src2, vReg src3, vRegMask_V0 v0) %{
  match(Set dst_src1 (SubVB (Binary dst_src1 (MulVB src2 src3)) v0));
  match(Set dst_src1 (SubVS (Binary dst_src1 (MulVS src2 src3)) v0));
  match(Set dst_src1 (SubVI (Binary dst_src1 (MulVI src2 src3)) v0));
  match(Set dst_src1 (SubVL (Binary dst_src1 (MulVL src2 src3)) v0));
  format %{ "vmls_masked $dst_src1, $dst_src1, $src2, $src3, $v0" %}
  ins_encode %{
    BasicType bt = Matcher::vector_element_basic_type(this);
    __ vsetvli_helper(bt, Matcher::vector_length(this));
    __ vnmsac_vv(as_VectorRegister($dst_src1$$reg), as_VectorRegister($src2$$reg),
                 as_VectorRegister($src3$$reg), Assembler::v0_t);
  %}
  ins_pipe(pipe_slow);
%}

// vector mul

instruct vmul(vReg dst, vReg src1, vReg src2) %{
  match(Set dst (MulVB src1 src2));
  match(Set dst (MulVS src1 src2));
  match(Set dst (MulVI src1 src2));
  match(Set dst (MulVL src1 src2));
  ins_cost(VEC_COST);
  format %{ "vmul $dst, $src1, $src2" %}
  ins_encode %{
    BasicType bt = Matcher::vector_element_basic_type(this);
    __ vsetvli_helper(bt, Matcher::vector_length(this));
    __ vmul_vv(as_VectorRegister($dst$$reg), as_VectorRegister($src1$$reg),
               as_VectorRegister($src2$$reg));
  %}
  ins_pipe(pipe_slow);
%}

instruct vmul_fp(vReg dst, vReg src1, vReg src2) %{
  match(Set dst (MulVF src1 src2));
  match(Set dst (MulVD src1 src2));
  ins_cost(VEC_COST);
  format %{ "vmul_fp $dst, $src1, $src2" %}
  ins_encode %{
    BasicType bt = Matcher::vector_element_basic_type(this);
    __ vsetvli_helper(bt, Matcher::vector_length(this));
    __ vfmul_vv(as_VectorRegister($dst$$reg), as_VectorRegister($src1$$reg),
                as_VectorRegister($src2$$reg));
  %}
  ins_pipe(pipe_slow);
%}

// vector mul - predicated

instruct vmul_masked(vReg dst_src1, vReg src2, vRegMask_V0 v0) %{
  match(Set dst_src1 (MulVB (Binary dst_src1 src2) v0));
  match(Set dst_src1 (MulVS (Binary dst_src1 src2) v0));
  match(Set dst_src1 (MulVI (Binary dst_src1 src2) v0));
  match(Set dst_src1 (MulVL (Binary dst_src1 src2) v0));
  ins_cost(VEC_COST);
  format %{ "vmul_masked $dst_src1, $dst_src1, $src2, $v0" %}
  ins_encode %{
    BasicType bt = Matcher::vector_element_basic_type(this);
    __ vsetvli_helper(bt, Matcher::vector_length(this));
    __ vmul_vv(as_VectorRegister($dst_src1$$reg), as_VectorRegister($dst_src1$$reg),
               as_VectorRegister($src2$$reg), Assembler::v0_t);
  %}
  ins_pipe(pipe_slow);
%}

instruct vmul_fp_masked(vReg dst_src1, vReg src2, vRegMask_V0 v0) %{
  match(Set dst_src1 (MulVF (Binary dst_src1 src2) v0));
  match(Set dst_src1 (MulVD (Binary dst_src1 src2) v0));
  ins_cost(VEC_COST);
  format %{ "vmul_fp_masked $dst_src1, $dst_src1, $src2, $v0" %}
  ins_encode %{
    BasicType bt = Matcher::vector_element_basic_type(this);
    __ vsetvli_helper(bt, Matcher::vector_length(this));
    __ vfmul_vv(as_VectorRegister($dst_src1$$reg), as_VectorRegister($dst_src1$$reg),
                as_VectorRegister($src2$$reg), Assembler::v0_t);
  %}
  ins_pipe(pipe_slow);
%}

// vector neg

instruct vneg(vReg dst, vReg src) %{
  match(Set dst (NegVI src));
  match(Set dst (NegVL src));
  ins_cost(VEC_COST);
  format %{ "vneg $dst, $src" %}
  ins_encode %{
    BasicType bt = Matcher::vector_element_basic_type(this);
    __ vsetvli_helper(bt, Matcher::vector_length(this));
    __ vneg_v(as_VectorRegister($dst$$reg), as_VectorRegister($src$$reg));
  %}
  ins_pipe(pipe_slow);
%}

// vector neg - predicated

instruct vneg_masked(vReg dst_src, vRegMask_V0 v0) %{
  match(Set dst_src (NegVI dst_src v0));
  match(Set dst_src (NegVL dst_src v0));
  ins_cost(VEC_COST);
  format %{ "vneg_masked $dst_src, $dst_src, $v0" %}
  ins_encode %{
    BasicType bt = Matcher::vector_element_basic_type(this);
    __ vsetvli_helper(bt, Matcher::vector_length(this));
    __ vneg_v(as_VectorRegister($dst_src$$reg), as_VectorRegister($dst_src$$reg),
              Assembler::v0_t);
  %}
  ins_pipe(pipe_slow);
%}

// vector fneg

instruct vfneg(vReg dst, vReg src) %{
  match(Set dst (NegVF src));
  match(Set dst (NegVD src));
  ins_cost(VEC_COST);
  format %{ "vfneg $dst, $src" %}
  ins_encode %{
    BasicType bt = Matcher::vector_element_basic_type(this);
    __ vsetvli_helper(bt, Matcher::vector_length(this));
    __ vfneg_v(as_VectorRegister($dst$$reg), as_VectorRegister($src$$reg));
  %}
  ins_pipe(pipe_slow);
%}

// vector fneg  - predicated

instruct vfneg_masked(vReg dst_src, vRegMask_V0 v0) %{
  match(Set dst_src (NegVF dst_src v0));
  match(Set dst_src (NegVD dst_src v0));
  ins_cost(VEC_COST);
  format %{ "vfneg_masked $dst_src, $dst_src, $v0" %}
  ins_encode %{
    BasicType bt = Matcher::vector_element_basic_type(this);
    __ vsetvli_helper(bt, Matcher::vector_length(this));
    __ vfneg_v(as_VectorRegister($dst_src$$reg), as_VectorRegister($dst_src$$reg),
               Assembler::v0_t);
  %}
  ins_pipe(pipe_slow);
%}

// vector and reduction

instruct reduce_andI(iRegINoSp dst, iRegIorL2I src1, vReg src2, vReg tmp) %{
  predicate(Matcher::vector_element_basic_type(n->in(2)) == T_BYTE ||
            Matcher::vector_element_basic_type(n->in(2)) == T_SHORT ||
            Matcher::vector_element_basic_type(n->in(2)) == T_INT);
  match(Set dst (AndReductionV src1 src2));
  effect(TEMP tmp);
  ins_cost(VEC_COST);
  format %{ "reduce_andI $dst, $src1, $src2\t# KILL $tmp" %}
  ins_encode %{
    BasicType bt = Matcher::vector_element_basic_type(this, $src2);
    __ reduce_integral_v($dst$$Register, $src1$$Register,
                         as_VectorRegister($src2$$reg), as_VectorRegister($tmp$$reg),
                         this->ideal_Opcode(), bt, Matcher::vector_length(this, $src2));
  %}
  ins_pipe(pipe_slow);
%}

instruct reduce_andL(iRegLNoSp dst, iRegL src1, vReg src2, vReg tmp) %{
  predicate(Matcher::vector_element_basic_type(n->in(2)) == T_LONG);
  match(Set dst (AndReductionV src1 src2));
  effect(TEMP tmp);
  ins_cost(VEC_COST);
  format %{ "reduce_andL $dst, $src1, $src2\t# KILL $tmp" %}
  ins_encode %{
    BasicType bt = Matcher::vector_element_basic_type(this, $src2);
    __ reduce_integral_v($dst$$Register, $src1$$Register,
                         as_VectorRegister($src2$$reg), as_VectorRegister($tmp$$reg),
                         this->ideal_Opcode(), bt, Matcher::vector_length(this, $src2));
  %}
  ins_pipe(pipe_slow);
%}

// vector and reduction - predicated

instruct reduce_andI_masked(iRegINoSp dst, iRegIorL2I src1, vReg src2, vRegMask_V0 v0, vReg tmp) %{
  predicate(Matcher::vector_element_basic_type(n->in(2)) == T_BYTE ||
            Matcher::vector_element_basic_type(n->in(2)) == T_SHORT ||
            Matcher::vector_element_basic_type(n->in(2)) == T_INT);
  match(Set dst (AndReductionV (Binary src1 src2) v0));
  effect(TEMP tmp);
  ins_cost(VEC_COST);
  format %{ "reduce_andI_masked $dst, $src1, $src2, $v0\t# KILL $tmp" %}
  ins_encode %{
    BasicType bt = Matcher::vector_element_basic_type(this, $src2);
    __ reduce_integral_v($dst$$Register, $src1$$Register,
                         as_VectorRegister($src2$$reg), as_VectorRegister($tmp$$reg),
                         this->ideal_Opcode(), bt, Matcher::vector_length(this, $src2),
                         Assembler::v0_t);
  %}
  ins_pipe(pipe_slow);
%}

instruct reduce_andL_masked(iRegLNoSp dst, iRegL src1, vReg src2, vRegMask_V0 v0, vReg tmp) %{
  predicate(Matcher::vector_element_basic_type(n->in(2)) == T_LONG);
  match(Set dst (AndReductionV (Binary src1 src2) v0));
  effect(TEMP tmp);
  ins_cost(VEC_COST);
  format %{ "reduce_andL_masked $dst, $src1, $src2, $v0\t# KILL $tmp" %}
  ins_encode %{
    BasicType bt = Matcher::vector_element_basic_type(this, $src2);
    __ reduce_integral_v($dst$$Register, $src1$$Register,
                         as_VectorRegister($src2$$reg), as_VectorRegister($tmp$$reg),
                         this->ideal_Opcode(), bt, Matcher::vector_length(this, $src2),
                         Assembler::v0_t);
  %}
  ins_pipe(pipe_slow);
%}

// vector or reduction

instruct reduce_orI(iRegINoSp dst, iRegIorL2I src1, vReg src2, vReg tmp) %{
  predicate(Matcher::vector_element_basic_type(n->in(2)) == T_BYTE ||
            Matcher::vector_element_basic_type(n->in(2)) == T_SHORT ||
            Matcher::vector_element_basic_type(n->in(2)) == T_INT);
  match(Set dst (OrReductionV src1 src2));
  effect(TEMP tmp);
  ins_cost(VEC_COST);
  format %{ "reduce_orI $dst, $src1, $src2\t# KILL $tmp" %}
  ins_encode %{
    BasicType bt = Matcher::vector_element_basic_type(this, $src2);
    __ reduce_integral_v($dst$$Register, $src1$$Register,
                         as_VectorRegister($src2$$reg), as_VectorRegister($tmp$$reg),
                         this->ideal_Opcode(), bt, Matcher::vector_length(this, $src2));
  %}
  ins_pipe(pipe_slow);
%}

instruct reduce_orL(iRegLNoSp dst, iRegL src1, vReg src2, vReg tmp) %{
  predicate(Matcher::vector_element_basic_type(n->in(2)) == T_LONG);
  match(Set dst (OrReductionV src1 src2));
  effect(TEMP tmp);
  ins_cost(VEC_COST);
  format %{ "reduce_orL $dst, $src1, $src2\t# KILL $tmp" %}
  ins_encode %{
    BasicType bt = Matcher::vector_element_basic_type(this, $src2);
    __ reduce_integral_v($dst$$Register, $src1$$Register,
                         as_VectorRegister($src2$$reg), as_VectorRegister($tmp$$reg),
                         this->ideal_Opcode(), bt, Matcher::vector_length(this, $src2));
  %}
  ins_pipe(pipe_slow);
%}

// vector or reduction - predicated

instruct reduce_orI_masked(iRegINoSp dst, iRegIorL2I src1, vReg src2, vRegMask_V0 v0, vReg tmp) %{
  predicate(Matcher::vector_element_basic_type(n->in(2)) == T_BYTE ||
            Matcher::vector_element_basic_type(n->in(2)) == T_SHORT ||
            Matcher::vector_element_basic_type(n->in(2)) == T_INT);
  match(Set dst (OrReductionV (Binary src1 src2) v0));
  effect(TEMP tmp);
  ins_cost(VEC_COST);
  format %{ "reduce_orI_masked $dst, $src1, $src2, $v0\t# KILL $tmp" %}
  ins_encode %{
    BasicType bt = Matcher::vector_element_basic_type(this, $src2);
    __ reduce_integral_v($dst$$Register, $src1$$Register,
                         as_VectorRegister($src2$$reg), as_VectorRegister($tmp$$reg),
                         this->ideal_Opcode(), bt, Matcher::vector_length(this, $src2),
                         Assembler::v0_t);
  %}
  ins_pipe(pipe_slow);
%}

instruct reduce_orL_masked(iRegLNoSp dst, iRegL src1, vReg src2, vRegMask_V0 v0, vReg tmp) %{
  predicate(Matcher::vector_element_basic_type(n->in(2)) == T_LONG);
  match(Set dst (OrReductionV (Binary src1 src2) v0));
  effect(TEMP tmp);
  ins_cost(VEC_COST);
  format %{ "reduce_orL_masked $dst, $src1, $src2, $v0\t# KILL $tmp" %}
  ins_encode %{
    BasicType bt = Matcher::vector_element_basic_type(this, $src2);
    __ reduce_integral_v($dst$$Register, $src1$$Register,
                         as_VectorRegister($src2$$reg), as_VectorRegister($tmp$$reg),
                         this->ideal_Opcode(), bt, Matcher::vector_length(this, $src2),
                         Assembler::v0_t);
  %}
  ins_pipe(pipe_slow);
%}

// vector xor reduction

instruct reduce_xorI(iRegINoSp dst, iRegIorL2I src1, vReg src2, vReg tmp) %{
  predicate(Matcher::vector_element_basic_type(n->in(2)) == T_BYTE ||
            Matcher::vector_element_basic_type(n->in(2)) == T_SHORT ||
            Matcher::vector_element_basic_type(n->in(2)) == T_INT);
  match(Set dst (XorReductionV src1 src2));
  effect(TEMP tmp);
  ins_cost(VEC_COST);
  format %{ "reduce_xorI $dst, $src1, $src2\t# KILL $tmp" %}
  ins_encode %{
    BasicType bt = Matcher::vector_element_basic_type(this, $src2);
    __ reduce_integral_v($dst$$Register, $src1$$Register,
                         as_VectorRegister($src2$$reg), as_VectorRegister($tmp$$reg),
                         this->ideal_Opcode(), bt, Matcher::vector_length(this, $src2));
  %}
  ins_pipe(pipe_slow);
%}

instruct reduce_xorL(iRegLNoSp dst, iRegL src1, vReg src2, vReg tmp) %{
  predicate(Matcher::vector_element_basic_type(n->in(2)) == T_LONG);
  match(Set dst (XorReductionV src1 src2));
  effect(TEMP tmp);
  ins_cost(VEC_COST);
  format %{ "reduce_xorL $dst, $src1, $src2\t# KILL $tmp" %}
  ins_encode %{
    BasicType bt = Matcher::vector_element_basic_type(this, $src2);
    __ reduce_integral_v($dst$$Register, $src1$$Register,
                         as_VectorRegister($src2$$reg), as_VectorRegister($tmp$$reg),
                         this->ideal_Opcode(), bt, Matcher::vector_length(this, $src2));
  %}
  ins_pipe(pipe_slow);
%}

// vector xor reduction - predicated

instruct reduce_xorI_masked(iRegINoSp dst, iRegIorL2I src1, vReg src2, vRegMask_V0 v0, vReg tmp) %{
  predicate(Matcher::vector_element_basic_type(n->in(2)) == T_BYTE ||
            Matcher::vector_element_basic_type(n->in(2)) == T_SHORT ||
            Matcher::vector_element_basic_type(n->in(2)) == T_INT);
  match(Set dst (XorReductionV (Binary src1 src2) v0));
  effect(TEMP tmp);
  ins_cost(VEC_COST);
  format %{ "reduce_xorI_masked $dst, $src1, $src2, $v0\t# KILL $tmp" %}
  ins_encode %{
    BasicType bt = Matcher::vector_element_basic_type(this, $src2);
    __ reduce_integral_v($dst$$Register, $src1$$Register,
                         as_VectorRegister($src2$$reg), as_VectorRegister($tmp$$reg),
                         this->ideal_Opcode(), bt, Matcher::vector_length(this, $src2),
                         Assembler::v0_t);
  %}
  ins_pipe(pipe_slow);
%}

instruct reduce_xorL_masked(iRegLNoSp dst, iRegL src1, vReg src2, vRegMask_V0 v0, vReg tmp) %{
  predicate(Matcher::vector_element_basic_type(n->in(2)) == T_LONG);
  match(Set dst (XorReductionV (Binary src1 src2) v0));
  effect(TEMP tmp);
  ins_cost(VEC_COST);
  format %{ "reduce_xorL_masked $dst, $src1, $src2, $v0\t# KILL $tmp" %}
  ins_encode %{
    BasicType bt = Matcher::vector_element_basic_type(this, $src2);
    __ reduce_integral_v($dst$$Register, $src1$$Register,
                         as_VectorRegister($src2$$reg), as_VectorRegister($tmp$$reg),
                         this->ideal_Opcode(), bt, Matcher::vector_length(this, $src2),
                         Assembler::v0_t);
  %}
  ins_pipe(pipe_slow);
%}

// vector add reduction

instruct reduce_addI(iRegINoSp dst, iRegIorL2I src1, vReg src2, vReg tmp) %{
  predicate(Matcher::vector_element_basic_type(n->in(2)) == T_BYTE ||
            Matcher::vector_element_basic_type(n->in(2)) == T_SHORT ||
            Matcher::vector_element_basic_type(n->in(2)) == T_INT);
  match(Set dst (AddReductionVI src1 src2));
  effect(TEMP tmp);
  ins_cost(VEC_COST);
  format %{ "reduce_addI $dst, $src1, $src2\t# KILL $tmp" %}
  ins_encode %{
    BasicType bt = Matcher::vector_element_basic_type(this, $src2);
    __ reduce_integral_v($dst$$Register, $src1$$Register,
                         as_VectorRegister($src2$$reg), as_VectorRegister($tmp$$reg),
                         this->ideal_Opcode(), bt, Matcher::vector_length(this, $src2));
  %}
  ins_pipe(pipe_slow);
%}

instruct reduce_addL(iRegLNoSp dst, iRegL src1, vReg src2, vReg tmp) %{
  predicate(Matcher::vector_element_basic_type(n->in(2)) == T_LONG);
  match(Set dst (AddReductionVL src1 src2));
  effect(TEMP tmp);
  ins_cost(VEC_COST);
  format %{ "reduce_addL $dst, $src1, $src2\t# KILL $tmp" %}
  ins_encode %{
    BasicType bt = Matcher::vector_element_basic_type(this, $src2);
    __ reduce_integral_v($dst$$Register, $src1$$Register,
                         as_VectorRegister($src2$$reg), as_VectorRegister($tmp$$reg),
                         this->ideal_Opcode(), bt, Matcher::vector_length(this, $src2));
  %}
  ins_pipe(pipe_slow);
%}

instruct reduce_addF(fRegF dst, fRegF src1, vReg src2, vReg tmp) %{
  match(Set dst (AddReductionVF src1 src2));
  effect(TEMP tmp);
  ins_cost(VEC_COST);
  format %{ "reduce_addF $dst, $src1, $src2\t# KILL $tmp" %}
  ins_encode %{
    __ vsetvli_helper(T_FLOAT, Matcher::vector_length(this, $src2));
    __ vfmv_s_f(as_VectorRegister($tmp$$reg), $src1$$FloatRegister);
    __ vfredosum_vs(as_VectorRegister($tmp$$reg), as_VectorRegister($src2$$reg),
                    as_VectorRegister($tmp$$reg));
    __ vfmv_f_s($dst$$FloatRegister, as_VectorRegister($tmp$$reg));
  %}
  ins_pipe(pipe_slow);
%}

instruct reduce_addD(fRegD dst, fRegD src1, vReg src2, vReg tmp) %{
  match(Set dst (AddReductionVD src1 src2));
  effect(TEMP tmp);
  ins_cost(VEC_COST);
  format %{ "reduce_addD $dst, $src1, $src2\t# KILL $tmp" %}
  ins_encode %{
    __ vsetvli_helper(T_DOUBLE, Matcher::vector_length(this, $src2));
    __ vfmv_s_f(as_VectorRegister($tmp$$reg), $src1$$FloatRegister);
    __ vfredosum_vs(as_VectorRegister($tmp$$reg), as_VectorRegister($src2$$reg),
                    as_VectorRegister($tmp$$reg));
    __ vfmv_f_s($dst$$FloatRegister, as_VectorRegister($tmp$$reg));
  %}
  ins_pipe(pipe_slow);
%}

// vector add reduction - predicated

instruct reduce_addI_masked(iRegINoSp dst, iRegIorL2I src1, vReg src2, vRegMask_V0 v0, vReg tmp) %{
  predicate(Matcher::vector_element_basic_type(n->in(2)) == T_BYTE ||
            Matcher::vector_element_basic_type(n->in(2)) == T_SHORT ||
            Matcher::vector_element_basic_type(n->in(2)) == T_INT);
  match(Set dst (AddReductionVI (Binary src1 src2) v0));
  effect(TEMP tmp);
  ins_cost(VEC_COST);
  format %{ "reduce_addI_masked $dst, $src1, $src2, $v0\t# KILL $tmp" %}
  ins_encode %{
    BasicType bt = Matcher::vector_element_basic_type(this, $src2);
    __ reduce_integral_v($dst$$Register, $src1$$Register,
                         as_VectorRegister($src2$$reg), as_VectorRegister($tmp$$reg),
                         this->ideal_Opcode(), bt, Matcher::vector_length(this, $src2),
                         Assembler::v0_t);
  %}
  ins_pipe(pipe_slow);
%}

instruct reduce_addL_masked(iRegLNoSp dst, iRegL src1, vReg src2, vRegMask_V0 v0, vReg tmp) %{
  predicate(Matcher::vector_element_basic_type(n->in(2)) == T_LONG);
  match(Set dst (AddReductionVL (Binary src1 src2) v0));
  effect(TEMP tmp);
  ins_cost(VEC_COST);
  format %{ "reduce_addL_masked $dst, $src1, $src2, $v0\t# KILL $tmp" %}
  ins_encode %{
    BasicType bt = Matcher::vector_element_basic_type(this, $src2);
    __ reduce_integral_v($dst$$Register, $src1$$Register,
                         as_VectorRegister($src2$$reg), as_VectorRegister($tmp$$reg),
                         this->ideal_Opcode(), bt, Matcher::vector_length(this, $src2),
                         Assembler::v0_t);
  %}
  ins_pipe(pipe_slow);
%}

instruct reduce_addF_masked(fRegF dst, fRegF src1, vReg src2, vRegMask_V0 v0, vReg tmp) %{
  match(Set dst (AddReductionVF (Binary src1 src2) v0));
  effect(TEMP tmp);
  ins_cost(VEC_COST);
  format %{ "reduce_addF_masked $dst, $src1, $src2, $v0\t# KILL $tmp" %}
  ins_encode %{
    __ vsetvli_helper(T_FLOAT, Matcher::vector_length(this, $src2));
    __ vfmv_s_f(as_VectorRegister($tmp$$reg), $src1$$FloatRegister);
    __ vfredosum_vs(as_VectorRegister($tmp$$reg), as_VectorRegister($src2$$reg),
                    as_VectorRegister($tmp$$reg), Assembler::v0_t);
    __ vfmv_f_s($dst$$FloatRegister, as_VectorRegister($tmp$$reg));
  %}
  ins_pipe(pipe_slow);
%}

instruct reduce_addD_masked(fRegD dst, fRegD src1, vReg src2, vRegMask_V0 v0, vReg tmp) %{
  match(Set dst (AddReductionVD (Binary src1 src2) v0));
  effect(TEMP tmp);
  ins_cost(VEC_COST);
  format %{ "reduce_addD_masked $dst, $src1, $src2, $v0\t# KILL $tmp" %}
  ins_encode %{
    __ vsetvli_helper(T_DOUBLE, Matcher::vector_length(this, $src2));
    __ vfmv_s_f(as_VectorRegister($tmp$$reg), $src1$$FloatRegister);
    __ vfredosum_vs(as_VectorRegister($tmp$$reg), as_VectorRegister($src2$$reg),
                    as_VectorRegister($tmp$$reg), Assembler::v0_t);
    __ vfmv_f_s($dst$$FloatRegister, as_VectorRegister($tmp$$reg));
  %}
  ins_pipe(pipe_slow);
%}

// vector integer max reduction

instruct vreduce_maxI(iRegINoSp dst, iRegIorL2I src1, vReg src2, vReg tmp) %{
  predicate(Matcher::vector_element_basic_type(n->in(2)) == T_BYTE ||
            Matcher::vector_element_basic_type(n->in(2)) == T_SHORT ||
            Matcher::vector_element_basic_type(n->in(2)) == T_INT);
  match(Set dst (MaxReductionV src1 src2));
  ins_cost(VEC_COST);
  effect(TEMP tmp);
  format %{ "vreduce_maxI $dst, $src1, $src2\t# KILL $tmp" %}
  ins_encode %{
    BasicType bt = Matcher::vector_element_basic_type(this, $src2);
    __ reduce_integral_v($dst$$Register, $src1$$Register,
                         as_VectorRegister($src2$$reg), as_VectorRegister($tmp$$reg),
                         this->ideal_Opcode(), bt, Matcher::vector_length(this, $src2));
  %}
  ins_pipe(pipe_slow);
%}

instruct vreduce_maxL(iRegLNoSp dst, iRegL src1, vReg src2, vReg tmp) %{
  predicate(Matcher::vector_element_basic_type(n->in(2)) == T_LONG);
  match(Set dst (MaxReductionV src1 src2));
  ins_cost(VEC_COST);
  effect(TEMP tmp);
  format %{ "vreduce_maxL $dst, $src1, $src2\t# KILL $tmp" %}
  ins_encode %{
    BasicType bt = Matcher::vector_element_basic_type(this, $src2);
    __ reduce_integral_v($dst$$Register, $src1$$Register,
                         as_VectorRegister($src2$$reg), as_VectorRegister($tmp$$reg),
                         this->ideal_Opcode(), bt, Matcher::vector_length(this, $src2));
  %}
  ins_pipe(pipe_slow);
%}

// vector integer max reduction - predicated

instruct vreduce_maxI_masked(iRegINoSp dst, iRegIorL2I src1, vReg src2, vRegMask_V0 v0, vReg tmp) %{
  predicate(Matcher::vector_element_basic_type(n->in(2)) == T_BYTE ||
            Matcher::vector_element_basic_type(n->in(2)) == T_SHORT ||
            Matcher::vector_element_basic_type(n->in(2)) == T_INT);
  match(Set dst (MaxReductionV (Binary src1 src2) v0));
  effect(TEMP tmp);
  ins_cost(VEC_COST);
  format %{ "vreduce_maxI_masked $dst, $src1, $src2, $v0\t# KILL $tmp" %}
  ins_encode %{
    BasicType bt = Matcher::vector_element_basic_type(this, $src2);
    __ reduce_integral_v($dst$$Register, $src1$$Register,
                         as_VectorRegister($src2$$reg), as_VectorRegister($tmp$$reg),
                         this->ideal_Opcode(), bt, Matcher::vector_length(this, $src2),
                         Assembler::v0_t);
  %}
  ins_pipe(pipe_slow);
%}

instruct vreduce_maxL_masked(iRegLNoSp dst, iRegL src1, vReg src2, vRegMask_V0 v0, vReg tmp) %{
  predicate(Matcher::vector_element_basic_type(n->in(2)) == T_LONG);
  match(Set dst (MaxReductionV (Binary src1 src2) v0));
  effect(TEMP tmp);
  ins_cost(VEC_COST);
  format %{ "vreduce_maxL_masked $dst, $src1, $src2, $v0\t# KILL $tmp" %}
  ins_encode %{
    BasicType bt = Matcher::vector_element_basic_type(this, $src2);
    __ reduce_integral_v($dst$$Register, $src1$$Register,
                         as_VectorRegister($src2$$reg), as_VectorRegister($tmp$$reg),
                         this->ideal_Opcode(), bt, Matcher::vector_length(this, $src2),
                         Assembler::v0_t);
  %}
  ins_pipe(pipe_slow);
%}

// vector integer min reduction

instruct vreduce_minI(iRegINoSp dst, iRegIorL2I src1, vReg src2, vReg tmp) %{
  predicate(Matcher::vector_element_basic_type(n->in(2)) == T_BYTE ||
            Matcher::vector_element_basic_type(n->in(2)) == T_SHORT ||
            Matcher::vector_element_basic_type(n->in(2)) == T_INT);
  match(Set dst (MinReductionV src1 src2));
  ins_cost(VEC_COST);
  effect(TEMP tmp);
  format %{ "vreduce_minI $dst, $src1, $src2\t# KILL $tmp" %}
  ins_encode %{
    BasicType bt = Matcher::vector_element_basic_type(this, $src2);
    __ reduce_integral_v($dst$$Register, $src1$$Register,
                         as_VectorRegister($src2$$reg), as_VectorRegister($tmp$$reg),
                         this->ideal_Opcode(), bt, Matcher::vector_length(this, $src2));
  %}
  ins_pipe(pipe_slow);
%}

instruct vreduce_minL(iRegLNoSp dst, iRegL src1, vReg src2, vReg tmp) %{
  predicate(Matcher::vector_element_basic_type(n->in(2)) == T_LONG);
  match(Set dst (MinReductionV src1 src2));
  ins_cost(VEC_COST);
  effect(TEMP tmp);
  format %{ "vreduce_minL $dst, $src1, $src2\t# KILL $tmp" %}
  ins_encode %{
    BasicType bt = Matcher::vector_element_basic_type(this, $src2);
    __ reduce_integral_v($dst$$Register, $src1$$Register,
                         as_VectorRegister($src2$$reg), as_VectorRegister($tmp$$reg),
                         this->ideal_Opcode(), bt, Matcher::vector_length(this, $src2));
  %}
  ins_pipe(pipe_slow);
%}

// vector integer min reduction - predicated

instruct vreduce_minI_masked(iRegINoSp dst, iRegIorL2I src1, vReg src2, vRegMask_V0 v0, vReg tmp) %{
  predicate(Matcher::vector_element_basic_type(n->in(2)) == T_BYTE ||
            Matcher::vector_element_basic_type(n->in(2)) == T_SHORT ||
            Matcher::vector_element_basic_type(n->in(2)) == T_INT);
  match(Set dst (MinReductionV (Binary src1 src2) v0));
  effect(TEMP tmp);
  ins_cost(VEC_COST);
  format %{ "vreduce_minI_masked $dst, $src1, $src2, $v0\t# KILL $tmp" %}
  ins_encode %{
    BasicType bt = Matcher::vector_element_basic_type(this, $src2);
    __ reduce_integral_v($dst$$Register, $src1$$Register,
                         as_VectorRegister($src2$$reg), as_VectorRegister($tmp$$reg),
                         this->ideal_Opcode(), bt, Matcher::vector_length(this, $src2),
                         Assembler::v0_t);
  %}
  ins_pipe(pipe_slow);
%}

instruct vreduce_minL_masked(iRegLNoSp dst, iRegL src1, vReg src2, vRegMask_V0 v0, vReg tmp) %{
  predicate(Matcher::vector_element_basic_type(n->in(2)) == T_LONG);
  match(Set dst (MinReductionV (Binary src1 src2) v0));
  effect(TEMP tmp);
  ins_cost(VEC_COST);
  format %{ "vreduce_minL_masked $dst, $src1, $src2, $v0\t# KILL $tmp" %}
  ins_encode %{
    BasicType bt = Matcher::vector_element_basic_type(this, $src2);
    __ reduce_integral_v($dst$$Register, $src1$$Register,
                         as_VectorRegister($src2$$reg), as_VectorRegister($tmp$$reg),
                         this->ideal_Opcode(), bt, Matcher::vector_length(this, $src2),
                         Assembler::v0_t);
  %}
  ins_pipe(pipe_slow);
%}

// vector float max reduction

instruct vreduce_maxF(fRegF dst, fRegF src1, vReg src2, vReg tmp1, vReg tmp2) %{
  predicate(Matcher::vector_element_basic_type(n->in(2)) == T_FLOAT);
  match(Set dst (MaxReductionV src1 src2));
  ins_cost(VEC_COST);
  effect(TEMP_DEF dst, TEMP tmp1, TEMP tmp2);
  format %{ "vreduce_maxF $dst, $src1, $src2, $tmp1, $tmp2" %}
  ins_encode %{
    __ reduce_minmax_fp_v($dst$$FloatRegister,
                          $src1$$FloatRegister, as_VectorRegister($src2$$reg),
                          as_VectorRegister($tmp1$$reg), as_VectorRegister($tmp2$$reg),
                          false /* is_double */, false /* is_min */, Matcher::vector_length(this, $src2));
  %}
  ins_pipe(pipe_slow);
%}

instruct vreduce_maxD(fRegD dst, fRegD src1, vReg src2, vReg tmp1, vReg tmp2) %{
  predicate(Matcher::vector_element_basic_type(n->in(2)) == T_DOUBLE);
  match(Set dst (MaxReductionV src1 src2));
  ins_cost(VEC_COST);
  effect(TEMP_DEF dst, TEMP tmp1, TEMP tmp2);
  format %{ "vreduce_maxD $dst, $src1, $src2, $tmp1, $tmp2" %}
  ins_encode %{
    __ reduce_minmax_fp_v($dst$$FloatRegister,
                          $src1$$FloatRegister, as_VectorRegister($src2$$reg),
                          as_VectorRegister($tmp1$$reg), as_VectorRegister($tmp2$$reg),
                          true /* is_double */, false /* is_min */, Matcher::vector_length(this, $src2));
  %}
  ins_pipe(pipe_slow);
%}

// vector float max reduction - predicated

instruct vreduce_maxF_masked(fRegF dst, fRegF src1, vReg src2, vRegMask_V0 v0, vReg tmp1, vReg tmp2) %{
  predicate(Matcher::vector_element_basic_type(n->in(2)) == T_FLOAT);
  match(Set dst (MaxReductionV (Binary src1 src2) v0));
  ins_cost(VEC_COST);
  effect(TEMP_DEF dst, TEMP tmp1, TEMP tmp2);
  format %{ "vreduce_maxF_masked $dst, $src1, $src2, $v0\t# KILL $tmp1, $tmp2" %}
  ins_encode %{
    __ reduce_minmax_fp_v($dst$$FloatRegister,
                          $src1$$FloatRegister, as_VectorRegister($src2$$reg),
                          as_VectorRegister($tmp1$$reg), as_VectorRegister($tmp2$$reg),
                          false /* is_double */, false /* is_min */,
                          Matcher::vector_length(this, $src2), Assembler::v0_t);
  %}
  ins_pipe(pipe_slow);
%}

instruct vreduce_maxD_masked(fRegD dst, fRegD src1, vReg src2, vRegMask_V0 v0, vReg tmp1, vReg tmp2) %{
  predicate(Matcher::vector_element_basic_type(n->in(2)) == T_DOUBLE);
  match(Set dst (MaxReductionV (Binary src1 src2) v0));
  ins_cost(VEC_COST);
  effect(TEMP_DEF dst, TEMP tmp1, TEMP tmp2);
  format %{ "vreduce_maxD_masked $dst, $src1, $src2, $v0\t# KILL $tmp1, $tmp2" %}
  ins_encode %{
    __ reduce_minmax_fp_v($dst$$FloatRegister,
                          $src1$$FloatRegister, as_VectorRegister($src2$$reg),
                          as_VectorRegister($tmp1$$reg), as_VectorRegister($tmp2$$reg),
                          true /* is_double */, false /* is_min */,
                          Matcher::vector_length(this, $src2), Assembler::v0_t);
  %}
  ins_pipe(pipe_slow);
%}

// vector float min reduction

instruct vreduce_minF(fRegF dst, fRegF src1, vReg src2, vReg tmp1, vReg tmp2) %{
  predicate(Matcher::vector_element_basic_type(n->in(2)) == T_FLOAT);
  match(Set dst (MinReductionV src1 src2));
  ins_cost(VEC_COST);
  effect(TEMP_DEF dst, TEMP tmp1, TEMP tmp2);
  format %{ "vreduce_minF $dst, $src1, $src2, $tmp1, $tmp2" %}
  ins_encode %{
    __ reduce_minmax_fp_v($dst$$FloatRegister,
                          $src1$$FloatRegister, as_VectorRegister($src2$$reg),
                          as_VectorRegister($tmp1$$reg), as_VectorRegister($tmp2$$reg),
                          false /* is_double */, true /* is_min */, Matcher::vector_length(this, $src2));
  %}
  ins_pipe(pipe_slow);
%}

instruct vreduce_minD(fRegD dst, fRegD src1, vReg src2, vReg tmp1, vReg tmp2) %{
  predicate(Matcher::vector_element_basic_type(n->in(2)) == T_DOUBLE);
  match(Set dst (MinReductionV src1 src2));
  ins_cost(VEC_COST);
  effect(TEMP_DEF dst, TEMP tmp1, TEMP tmp2);
  format %{ "vreduce_minD $dst, $src1, $src2, $tmp1, $tmp2" %}
  ins_encode %{
    __ reduce_minmax_fp_v($dst$$FloatRegister,
                          $src1$$FloatRegister, as_VectorRegister($src2$$reg),
                          as_VectorRegister($tmp1$$reg), as_VectorRegister($tmp2$$reg),
                          true /* is_double */, true /* is_min */, Matcher::vector_length(this, $src2));
  %}
  ins_pipe(pipe_slow);
%}

// vector float min reduction - predicated

instruct vreduce_minF_masked(fRegF dst, fRegF src1, vReg src2, vRegMask_V0 v0, vReg tmp1, vReg tmp2) %{
  predicate(Matcher::vector_element_basic_type(n->in(2)) == T_FLOAT);
  match(Set dst (MinReductionV (Binary src1 src2) v0));
  ins_cost(VEC_COST);
  effect(TEMP_DEF dst, TEMP tmp1, TEMP tmp2);
  format %{ "vreduce_minF_masked $dst, $src1, $src2, $v0\t# KILL $tmp1, $tmp2" %}
  ins_encode %{
    __ reduce_minmax_fp_v($dst$$FloatRegister,
                          $src1$$FloatRegister, as_VectorRegister($src2$$reg),
                          as_VectorRegister($tmp1$$reg), as_VectorRegister($tmp2$$reg),
                          false /* is_double */, true /* is_min */,
                          Matcher::vector_length(this, $src2), Assembler::v0_t);
  %}
  ins_pipe(pipe_slow);
%}

instruct vreduce_minD_masked(fRegD dst, fRegD src1, vReg src2, vRegMask_V0 v0, vReg tmp1, vReg tmp2) %{
  predicate(Matcher::vector_element_basic_type(n->in(2)) == T_DOUBLE);
  match(Set dst (MinReductionV (Binary src1 src2) v0));
  ins_cost(VEC_COST);
  effect(TEMP_DEF dst, TEMP tmp1, TEMP tmp2);
  format %{ "vreduce_minD_masked $dst, $src1, $src2, $v0\t# KILL $tmp1, $tmp2" %}
  ins_encode %{
    __ reduce_minmax_fp_v($dst$$FloatRegister,
                          $src1$$FloatRegister, as_VectorRegister($src2$$reg),
                          as_VectorRegister($tmp1$$reg), as_VectorRegister($tmp2$$reg),
                          true /* is_double */, true /* is_min */,
                          Matcher::vector_length(this, $src2), Assembler::v0_t);
  %}
  ins_pipe(pipe_slow);
%}

// vector replicate

instruct replicate(vReg dst, iRegIorL2I src) %{
  predicate(Matcher::is_non_long_integral_vector(n));
  match(Set dst (Replicate src));
  ins_cost(VEC_COST);
  format %{ "replicate $dst, $src" %}
  ins_encode %{
    BasicType bt = Matcher::vector_element_basic_type(this);
    __ vsetvli_helper(bt, Matcher::vector_length(this));
    __ vmv_v_x(as_VectorRegister($dst$$reg), as_Register($src$$reg));
  %}
  ins_pipe(pipe_slow);
%}

instruct replicateL(vReg dst, iRegL src) %{
  predicate(Matcher::vector_element_basic_type(n) == T_LONG);
  match(Set dst (Replicate src));
  ins_cost(VEC_COST);
  format %{ "replicateL $dst, $src" %}
  ins_encode %{
    __ vsetvli_helper(T_LONG, Matcher::vector_length(this));
    __ vmv_v_x(as_VectorRegister($dst$$reg), as_Register($src$$reg));
  %}
  ins_pipe(pipe_slow);
%}

instruct replicate_imm5(vReg dst, immI5 con) %{
  predicate(Matcher::is_non_long_integral_vector(n));
  match(Set dst (Replicate con));
  ins_cost(VEC_COST);
  format %{ "replicate_imm5 $dst, $con" %}
  ins_encode %{
    BasicType bt = Matcher::vector_element_basic_type(this);
    __ vsetvli_helper(bt, Matcher::vector_length_in_bytes(this));
    __ vmv_v_i(as_VectorRegister($dst$$reg), $con$$constant);
  %}
  ins_pipe(pipe_slow);
%}

instruct replicateL_imm5(vReg dst, immL5 con) %{
  predicate(Matcher::vector_element_basic_type(n) == T_LONG);
  match(Set dst (Replicate con));
  ins_cost(VEC_COST);
  format %{ "replicateL_imm5 $dst, $con" %}
  ins_encode %{
    __ vsetvli_helper(T_LONG, Matcher::vector_length(this));
    __ vmv_v_i(as_VectorRegister($dst$$reg), $con$$constant);
  %}
  ins_pipe(pipe_slow);
%}

instruct replicateF(vReg dst, fRegF src) %{
  predicate(Matcher::vector_element_basic_type(n) == T_FLOAT);
  match(Set dst (Replicate src));
  ins_cost(VEC_COST);
  format %{ "replicateF $dst, $src" %}
  ins_encode %{
    __ vsetvli_helper(T_FLOAT, Matcher::vector_length(this));
    __ vfmv_v_f(as_VectorRegister($dst$$reg), $src$$FloatRegister);
  %}
  ins_pipe(pipe_slow);
%}

instruct replicateD(vReg dst, fRegD src) %{
  predicate(Matcher::vector_element_basic_type(n) == T_DOUBLE);
  match(Set dst (Replicate src));
  ins_cost(VEC_COST);
  format %{ "replicateD $dst, $src" %}
  ins_encode %{
    __ vsetvli_helper(T_DOUBLE, Matcher::vector_length(this));
    __ vfmv_v_f(as_VectorRegister($dst$$reg), $src$$FloatRegister);
  %}
  ins_pipe(pipe_slow);
%}

// vector shift

instruct vasrB(vReg dst, vReg src, vReg shift, vRegMask_V0 v0) %{
  match(Set dst (RShiftVB src shift));
  ins_cost(VEC_COST);
  effect(TEMP_DEF dst, TEMP v0);
  format %{ "vasrB $dst, $src, $shift" %}
  ins_encode %{
    __ vsetvli_helper(T_BYTE, Matcher::vector_length(this));
    // if shift > BitsPerByte - 1, clear the low BitsPerByte - 1 bits
    __ vmsgtu_vi(as_VectorRegister($v0$$reg), as_VectorRegister($shift$$reg), BitsPerByte - 1);
    __ vsra_vi(as_VectorRegister($dst$$reg), as_VectorRegister($src$$reg),
               BitsPerByte - 1, Assembler::v0_t);
    // otherwise, shift
    __ vmnot_m(as_VectorRegister($v0$$reg), as_VectorRegister($v0$$reg));
    __ vsra_vv(as_VectorRegister($dst$$reg), as_VectorRegister($src$$reg),
               as_VectorRegister($shift$$reg), Assembler::v0_t);
  %}
  ins_pipe(pipe_slow);
%}

instruct vasrS(vReg dst, vReg src, vReg shift, vRegMask_V0 v0) %{
  match(Set dst (RShiftVS src shift));
  ins_cost(VEC_COST);
  effect(TEMP_DEF dst, TEMP v0);
  format %{ "vasrS $dst, $src, $shift" %}
  ins_encode %{
    __ vsetvli_helper(T_SHORT, Matcher::vector_length(this));
    // if shift > BitsPerShort - 1, clear the low BitsPerShort - 1 bits
    __ vmsgtu_vi(as_VectorRegister($v0$$reg), as_VectorRegister($shift$$reg), BitsPerShort - 1);
    __ vsra_vi(as_VectorRegister($dst$$reg), as_VectorRegister($src$$reg),
               BitsPerShort - 1, Assembler::v0_t);
    // otherwise, shift
    __ vmnot_m(as_VectorRegister($v0$$reg), as_VectorRegister($v0$$reg));
    __ vsra_vv(as_VectorRegister($dst$$reg), as_VectorRegister($src$$reg),
               as_VectorRegister($shift$$reg), Assembler::v0_t);
  %}
  ins_pipe(pipe_slow);
%}

instruct vasrI(vReg dst, vReg src, vReg shift) %{
  match(Set dst (RShiftVI src shift));
  ins_cost(VEC_COST);
  format %{ "vasrI $dst, $src, $shift" %}
  ins_encode %{
    __ vsetvli_helper(T_INT, Matcher::vector_length(this));
    __ vsra_vv(as_VectorRegister($dst$$reg), as_VectorRegister($src$$reg),
               as_VectorRegister($shift$$reg));
  %}
  ins_pipe(pipe_slow);
%}

instruct vasrL(vReg dst, vReg src, vReg shift) %{
  match(Set dst (RShiftVL src shift));
  ins_cost(VEC_COST);
  format %{ "vasrL $dst, $src, $shift" %}
  ins_encode %{
    __ vsetvli_helper(T_LONG, Matcher::vector_length(this));
    __ vsra_vv(as_VectorRegister($dst$$reg), as_VectorRegister($src$$reg),
               as_VectorRegister($shift$$reg));
  %}
  ins_pipe(pipe_slow);
%}

instruct vasrB_masked(vReg dst_src, vReg shift, vRegMask vmask, vRegMask_V0 v0) %{
  match(Set dst_src (RShiftVB (Binary dst_src shift) vmask));
  ins_cost(VEC_COST);
  effect(TEMP_DEF dst_src, TEMP v0);
  format %{ "vasrB_masked $dst_src, $dst_src, $shift, $vmask\t# KILL $v0" %}
  ins_encode %{
    __ vsetvli_helper(T_BYTE, Matcher::vector_length(this));
    __ vmsgtu_vi(as_VectorRegister($v0$$reg), as_VectorRegister($shift$$reg), BitsPerByte - 1);
    // if shift > BitsPerByte - 1, clear the low BitsPerByte - 1 bits
    __ vmerge_vim(as_VectorRegister($shift$$reg), as_VectorRegister($shift$$reg), BitsPerByte - 1);
    // otherwise, shift
    __ vmv1r_v(as_VectorRegister($v0$$reg), as_VectorRegister($vmask$$reg));
    __ vsra_vv(as_VectorRegister($dst_src$$reg), as_VectorRegister($dst_src$$reg),
               as_VectorRegister($shift$$reg), Assembler::v0_t);
  %}
  ins_pipe(pipe_slow);
%}

instruct vasrS_masked(vReg dst_src, vReg shift, vRegMask vmask, vRegMask_V0 v0) %{
  match(Set dst_src (RShiftVS (Binary dst_src shift) vmask));
  ins_cost(VEC_COST);
  effect(TEMP_DEF dst_src, TEMP v0);
  format %{ "vasrS_masked $dst_src, $dst_src, $shift, $vmask\t# KILL $v0" %}
  ins_encode %{
    __ vsetvli_helper(T_SHORT, Matcher::vector_length(this));
    __ vmsgtu_vi(as_VectorRegister($v0$$reg), as_VectorRegister($shift$$reg), BitsPerShort - 1);
    // if shift > BitsPerShort - 1, clear the low BitsPerShort - 1 bits
    __ vmerge_vim(as_VectorRegister($shift$$reg), as_VectorRegister($shift$$reg), BitsPerShort - 1);
    // otherwise, shift
    __ vmv1r_v(as_VectorRegister($v0$$reg), as_VectorRegister($vmask$$reg));
    __ vsra_vv(as_VectorRegister($dst_src$$reg), as_VectorRegister($dst_src$$reg),
               as_VectorRegister($shift$$reg), Assembler::v0_t);
  %}
  ins_pipe(pipe_slow);
%}

instruct vasrI_masked(vReg dst_src, vReg shift, vRegMask_V0 v0) %{
  match(Set dst_src (RShiftVI (Binary dst_src shift) v0));
  ins_cost(VEC_COST);
  effect(TEMP_DEF dst_src);
  format %{ "vasrI_masked $dst_src, $dst_src, $shift, $v0" %}
  ins_encode %{
    __ vsetvli_helper(T_INT, Matcher::vector_length(this));
    __ vsra_vv(as_VectorRegister($dst_src$$reg), as_VectorRegister($dst_src$$reg),
               as_VectorRegister($shift$$reg), Assembler::v0_t);
  %}
  ins_pipe(pipe_slow);
%}

instruct vasrL_masked(vReg dst_src, vReg shift, vRegMask_V0 v0) %{
  match(Set dst_src (RShiftVL (Binary dst_src shift) v0));
  ins_cost(VEC_COST);
  effect(TEMP_DEF dst_src);
  format %{ "vasrL_masked $dst_src, $dst_src, $shift, $v0" %}
  ins_encode %{
    __ vsetvli_helper(T_LONG, Matcher::vector_length(this));
    __ vsra_vv(as_VectorRegister($dst_src$$reg), as_VectorRegister($dst_src$$reg),
               as_VectorRegister($shift$$reg), Assembler::v0_t);
  %}
  ins_pipe(pipe_slow);
%}

instruct vlslB(vReg dst, vReg src, vReg shift, vRegMask_V0 v0) %{
  match(Set dst (LShiftVB src shift));
  ins_cost(VEC_COST);
  effect(TEMP_DEF dst, TEMP v0);
  format %{ "vlslB $dst, $src, $shift" %}
  ins_encode %{
    __ vsetvli_helper(T_BYTE, Matcher::vector_length(this));
    // if shift > BitsPerByte - 1, clear the element
    __ vmsgtu_vi(as_VectorRegister($v0$$reg), as_VectorRegister($shift$$reg), BitsPerByte - 1);
    __ vxor_vv(as_VectorRegister($dst$$reg), as_VectorRegister($src$$reg),
               as_VectorRegister($src$$reg), Assembler::v0_t);
    // otherwise, shift
    __ vmnot_m(as_VectorRegister($v0$$reg), as_VectorRegister($v0$$reg));
    __ vsll_vv(as_VectorRegister($dst$$reg), as_VectorRegister($src$$reg),
               as_VectorRegister($shift$$reg), Assembler::v0_t);
  %}
  ins_pipe(pipe_slow);
%}

instruct vlslS(vReg dst, vReg src, vReg shift, vRegMask_V0 v0) %{
  match(Set dst (LShiftVS src shift));
  ins_cost(VEC_COST);
  effect(TEMP_DEF dst, TEMP v0);
  format %{ "vlslS $dst, $src, $shift" %}
  ins_encode %{
    __ vsetvli_helper(T_SHORT, Matcher::vector_length(this));
    // if shift > BitsPerShort - 1, clear the element
    __ vmsgtu_vi(as_VectorRegister($v0$$reg), as_VectorRegister($shift$$reg), BitsPerShort - 1);
    __ vxor_vv(as_VectorRegister($dst$$reg), as_VectorRegister($src$$reg),
               as_VectorRegister($src$$reg), Assembler::v0_t);
    // otherwise, shift
    __ vmnot_m(as_VectorRegister($v0$$reg), as_VectorRegister($v0$$reg));
    __ vsll_vv(as_VectorRegister($dst$$reg), as_VectorRegister($src$$reg),
               as_VectorRegister($shift$$reg), Assembler::v0_t);
  %}
  ins_pipe(pipe_slow);
%}

instruct vlslI(vReg dst, vReg src, vReg shift) %{
  match(Set dst (LShiftVI src shift));
  ins_cost(VEC_COST);
  format %{ "vlslI $dst, $src, $shift" %}
  ins_encode %{
    __ vsetvli_helper(T_INT, Matcher::vector_length(this));
    __ vsll_vv(as_VectorRegister($dst$$reg), as_VectorRegister($src$$reg),
               as_VectorRegister($shift$$reg));
  %}
  ins_pipe(pipe_slow);
%}

instruct vlslL(vReg dst, vReg src, vReg shift) %{
  match(Set dst (LShiftVL src shift));
  ins_cost(VEC_COST);
  format %{ "vlslL $dst, $src, $shift" %}
  ins_encode %{
    __ vsetvli_helper(T_LONG, Matcher::vector_length(this));
    __ vsll_vv(as_VectorRegister($dst$$reg), as_VectorRegister($src$$reg),
               as_VectorRegister($shift$$reg));
  %}
  ins_pipe(pipe_slow);
%}

instruct vlslB_masked(vReg dst_src, vReg shift, vRegMask vmask, vRegMask_V0 v0) %{
  match(Set dst_src (LShiftVB (Binary dst_src shift) vmask));
  ins_cost(VEC_COST);
  effect(TEMP_DEF dst_src, TEMP v0);
  format %{ "vlslB_masked $dst_src, $dst_src, $shift, $vmask\t# KILL $v0" %}
  ins_encode %{
    __ vsetvli_helper(T_BYTE, Matcher::vector_length(this));
    // if shift > BitsPerByte - 1, clear the element
    __ vmsgtu_vi(as_VectorRegister($v0$$reg), as_VectorRegister($shift$$reg), BitsPerByte - 1);
    __ vmand_mm(as_VectorRegister($v0$$reg), as_VectorRegister($v0$$reg),
                as_VectorRegister($vmask$$reg));
    __ vxor_vv(as_VectorRegister($dst_src$$reg), as_VectorRegister($dst_src$$reg),
               as_VectorRegister($dst_src$$reg), Assembler::v0_t);
    // otherwise, shift
    __ vmv1r_v(as_VectorRegister($v0$$reg), as_VectorRegister($vmask$$reg));
    __ vsll_vv(as_VectorRegister($dst_src$$reg), as_VectorRegister($dst_src$$reg),
               as_VectorRegister($shift$$reg), Assembler::v0_t);
  %}
  ins_pipe(pipe_slow);
%}

instruct vlslS_masked(vReg dst_src, vReg shift, vRegMask vmask, vRegMask_V0 v0) %{
  match(Set dst_src (LShiftVS (Binary dst_src shift) vmask));
  ins_cost(VEC_COST);
  effect(TEMP_DEF dst_src, TEMP v0);
  format %{ "vlslS_masked $dst_src, $dst_src, $shift, $vmask\t# KILL $v0" %}
  ins_encode %{
    __ vsetvli_helper(T_SHORT, Matcher::vector_length(this));
    // if shift > BitsPerShort - 1, clear the element
    __ vmsgtu_vi(as_VectorRegister($v0$$reg), as_VectorRegister($shift$$reg), BitsPerShort - 1);
    __ vmand_mm(as_VectorRegister($v0$$reg), as_VectorRegister($v0$$reg),
                as_VectorRegister($vmask$$reg));
    __ vxor_vv(as_VectorRegister($dst_src$$reg), as_VectorRegister($dst_src$$reg),
               as_VectorRegister($dst_src$$reg), Assembler::v0_t);
    // otherwise, shift
    __ vmv1r_v(as_VectorRegister($v0$$reg), as_VectorRegister($vmask$$reg));
    __ vsll_vv(as_VectorRegister($dst_src$$reg), as_VectorRegister($dst_src$$reg),
               as_VectorRegister($shift$$reg), Assembler::v0_t);
  %}
  ins_pipe(pipe_slow);
%}

instruct vlslI_masked(vReg dst_src, vReg shift, vRegMask_V0 v0) %{
  match(Set dst_src (LShiftVI (Binary dst_src shift) v0));
  ins_cost(VEC_COST);
  effect(TEMP_DEF dst_src);
  format %{ "vlslI_masked $dst_src, $dst_src, $shift, $v0" %}
  ins_encode %{
    __ vsetvli_helper(T_INT, Matcher::vector_length(this));
    __ vsll_vv(as_VectorRegister($dst_src$$reg), as_VectorRegister($dst_src$$reg),
               as_VectorRegister($shift$$reg), Assembler::v0_t);
  %}
  ins_pipe(pipe_slow);
%}

instruct vlslL_masked(vReg dst_src, vReg shift, vRegMask_V0 v0) %{
  match(Set dst_src (LShiftVL (Binary dst_src shift) v0));
  ins_cost(VEC_COST);
  effect(TEMP_DEF dst_src);
  format %{ "vlslL_masked $dst_src, $dst_src, $shift, $v0" %}
  ins_encode %{
    __ vsetvli_helper(T_LONG, Matcher::vector_length(this));
    __ vsll_vv(as_VectorRegister($dst_src$$reg), as_VectorRegister($dst_src$$reg),
               as_VectorRegister($shift$$reg), Assembler::v0_t);
  %}
  ins_pipe(pipe_slow);
%}

instruct vlsrB(vReg dst, vReg src, vReg shift, vRegMask_V0 v0) %{
  match(Set dst (URShiftVB src shift));
  ins_cost(VEC_COST);
  effect(TEMP_DEF dst, TEMP v0);
  format %{ "vlsrB $dst, $src, $shift" %}
  ins_encode %{
    __ vsetvli_helper(T_BYTE, Matcher::vector_length(this));
    // if shift > BitsPerByte - 1, clear the element
    __ vmsgtu_vi(as_VectorRegister($v0$$reg), as_VectorRegister($shift$$reg), BitsPerByte - 1);
    __ vxor_vv(as_VectorRegister($dst$$reg), as_VectorRegister($src$$reg),
               as_VectorRegister($src$$reg), Assembler::v0_t);
    // otherwise, shift
    __ vmnot_m(as_VectorRegister($v0$$reg), as_VectorRegister($v0$$reg));
    __ vsrl_vv(as_VectorRegister($dst$$reg), as_VectorRegister($src$$reg),
               as_VectorRegister($shift$$reg), Assembler::v0_t);
  %}
  ins_pipe(pipe_slow);
%}

instruct vlsrS(vReg dst, vReg src, vReg shift, vRegMask_V0 v0) %{
  match(Set dst (URShiftVS src shift));
  ins_cost(VEC_COST);
  effect(TEMP_DEF dst, TEMP v0);
  format %{ "vlsrS $dst, $src, $shift" %}
  ins_encode %{
    __ vsetvli_helper(T_SHORT, Matcher::vector_length(this));
    // if shift > BitsPerShort - 1, clear the element
    __ vmsgtu_vi(as_VectorRegister($v0$$reg), as_VectorRegister($shift$$reg), BitsPerShort - 1);
    __ vxor_vv(as_VectorRegister($dst$$reg), as_VectorRegister($src$$reg),
               as_VectorRegister($src$$reg), Assembler::v0_t);
    // otherwise, shift
    __ vmnot_m(as_VectorRegister($v0$$reg), as_VectorRegister($v0$$reg));
    __ vsrl_vv(as_VectorRegister($dst$$reg), as_VectorRegister($src$$reg),
               as_VectorRegister($shift$$reg), Assembler::v0_t);
  %}
  ins_pipe(pipe_slow);
%}

instruct vlsrI(vReg dst, vReg src, vReg shift) %{
  match(Set dst (URShiftVI src shift));
  ins_cost(VEC_COST);
  format %{ "vlsrI $dst, $src, $shift" %}
  ins_encode %{
    __ vsetvli_helper(T_INT, Matcher::vector_length(this));
    __ vsrl_vv(as_VectorRegister($dst$$reg), as_VectorRegister($src$$reg),
               as_VectorRegister($shift$$reg));
  %}
  ins_pipe(pipe_slow);
%}

instruct vlsrL(vReg dst, vReg src, vReg shift) %{
  match(Set dst (URShiftVL src shift));
  ins_cost(VEC_COST);
  format %{ "vlsrL $dst, $src, $shift" %}
  ins_encode %{
    __ vsetvli_helper(T_LONG, Matcher::vector_length(this));
    __ vsrl_vv(as_VectorRegister($dst$$reg), as_VectorRegister($src$$reg),
               as_VectorRegister($shift$$reg));
  %}
  ins_pipe(pipe_slow);
%}

instruct vlsrB_masked(vReg dst_src, vReg shift, vRegMask vmask, vRegMask_V0 v0) %{
  match(Set dst_src (URShiftVB (Binary dst_src shift) vmask));
  ins_cost(VEC_COST);
  effect(TEMP_DEF dst_src, TEMP v0);
  format %{ "vlsrB_masked $dst_src, $dst_src, $shift, $vmask\t# KILL $v0" %}
  ins_encode %{
    __ vsetvli_helper(T_BYTE, Matcher::vector_length(this));
    // if shift > BitsPerByte - 1, clear the element
    __ vmsgtu_vi(as_VectorRegister($v0$$reg), as_VectorRegister($shift$$reg), BitsPerByte - 1);
    __ vmand_mm(as_VectorRegister($v0$$reg), as_VectorRegister($v0$$reg),
                as_VectorRegister($vmask$$reg));
    __ vxor_vv(as_VectorRegister($dst_src$$reg), as_VectorRegister($dst_src$$reg),
               as_VectorRegister($dst_src$$reg), Assembler::v0_t);
    // otherwise, shift
    __ vmv1r_v(as_VectorRegister($v0$$reg), as_VectorRegister($vmask$$reg));
    __ vsrl_vv(as_VectorRegister($dst_src$$reg), as_VectorRegister($dst_src$$reg),
               as_VectorRegister($shift$$reg), Assembler::v0_t);
  %}
  ins_pipe(pipe_slow);
%}

instruct vlsrS_masked(vReg dst_src, vReg shift, vRegMask vmask, vRegMask_V0 v0) %{
  match(Set dst_src (URShiftVS (Binary dst_src shift) vmask));
  ins_cost(VEC_COST);
  effect(TEMP_DEF dst_src, TEMP v0);
  format %{ "vlsrS_masked $dst_src, $dst_src, $shift, $vmask\t# KILL $v0" %}
  ins_encode %{
    __ vsetvli_helper(T_SHORT, Matcher::vector_length(this));
    // if shift > BitsPerShort - 1, clear the element
    __ vmsgtu_vi(as_VectorRegister($v0$$reg), as_VectorRegister($shift$$reg), BitsPerShort - 1);
    __ vmand_mm(as_VectorRegister($v0$$reg), as_VectorRegister($v0$$reg),
                as_VectorRegister($vmask$$reg));
    __ vxor_vv(as_VectorRegister($dst_src$$reg), as_VectorRegister($dst_src$$reg),
               as_VectorRegister($dst_src$$reg), Assembler::v0_t);
    // otherwise, shift
    __ vmv1r_v(as_VectorRegister($v0$$reg), as_VectorRegister($vmask$$reg));
    __ vsrl_vv(as_VectorRegister($dst_src$$reg), as_VectorRegister($dst_src$$reg),
               as_VectorRegister($shift$$reg), Assembler::v0_t);
  %}
  ins_pipe(pipe_slow);
%}

instruct vlsrI_masked(vReg dst_src, vReg shift, vRegMask_V0 v0) %{
  match(Set dst_src (URShiftVI (Binary dst_src shift) v0));
  ins_cost(VEC_COST);
  effect(TEMP_DEF dst_src);
  format %{ "vlsrI_masked $dst_src, $dst_src, $shift, $v0" %}
  ins_encode %{
    __ vsetvli_helper(T_INT, Matcher::vector_length(this));
    __ vsrl_vv(as_VectorRegister($dst_src$$reg), as_VectorRegister($dst_src$$reg),
               as_VectorRegister($shift$$reg), Assembler::v0_t);
  %}
  ins_pipe(pipe_slow);
%}

instruct vlsrL_masked(vReg dst_src, vReg shift, vRegMask_V0 v0) %{
  match(Set dst_src (URShiftVL (Binary dst_src shift) v0));
  ins_cost(VEC_COST);
  effect(TEMP_DEF dst_src);
  format %{ "vlsrL_masked $dst_src, $dst_src, $shift, $v0" %}
  ins_encode %{
    __ vsetvli_helper(T_LONG, Matcher::vector_length(this));
    __ vsrl_vv(as_VectorRegister($dst_src$$reg), as_VectorRegister($dst_src$$reg),
               as_VectorRegister($shift$$reg), Assembler::v0_t);
  %}
  ins_pipe(pipe_slow);
%}

instruct vasrB_imm(vReg dst, vReg src, immI shift) %{
  match(Set dst (RShiftVB src (RShiftCntV shift)));
  ins_cost(VEC_COST);
  format %{ "vasrB_imm $dst, $src, $shift" %}
  ins_encode %{
    uint32_t con = (unsigned)$shift$$constant & 0x1f;
    __ vsetvli_helper(T_BYTE, Matcher::vector_length(this));
    if (con == 0) {
      __ vor_vv(as_VectorRegister($dst$$reg), as_VectorRegister($src$$reg),
                as_VectorRegister($src$$reg));
      return;
    }
    if (con >= BitsPerByte) con = BitsPerByte - 1;
    __ vsra_vi(as_VectorRegister($dst$$reg), as_VectorRegister($src$$reg), con);
  %}
  ins_pipe(pipe_slow);
%}

instruct vasrS_imm(vReg dst, vReg src, immI shift) %{
  match(Set dst (RShiftVS src (RShiftCntV shift)));
  ins_cost(VEC_COST);
  format %{ "vasrS_imm $dst, $src, $shift" %}
  ins_encode %{
    uint32_t con = (unsigned)$shift$$constant & 0x1f;
    __ vsetvli_helper(T_SHORT, Matcher::vector_length(this));
    if (con == 0) {
      __ vor_vv(as_VectorRegister($dst$$reg), as_VectorRegister($src$$reg),
                as_VectorRegister($src$$reg));
      return;
    }
    if (con >= BitsPerShort) con = BitsPerShort - 1;
    __ vsra_vi(as_VectorRegister($dst$$reg), as_VectorRegister($src$$reg), con);
  %}
  ins_pipe(pipe_slow);
%}

instruct vasrI_imm(vReg dst, vReg src, immI shift) %{
  match(Set dst (RShiftVI src (RShiftCntV shift)));
  ins_cost(VEC_COST);
  format %{ "vasrI_imm $dst, $src, $shift" %}
  ins_encode %{
    uint32_t con = (unsigned)$shift$$constant & 0x1f;
    __ vsetvli_helper(T_INT, Matcher::vector_length(this));
    if (con == 0) {
      __ vor_vv(as_VectorRegister($dst$$reg), as_VectorRegister($src$$reg),
                as_VectorRegister($src$$reg));
      return;
    }
    __ vsra_vi(as_VectorRegister($dst$$reg), as_VectorRegister($src$$reg), con);
  %}
  ins_pipe(pipe_slow);
%}

instruct vasrL_imm(vReg dst, vReg src, immI shift) %{
  predicate((n->in(2)->in(1)->get_int() & 0x3f) < 32);
  match(Set dst (RShiftVL src (RShiftCntV shift)));
  ins_cost(VEC_COST);
  format %{ "vasrL_imm $dst, $src, $shift" %}
  ins_encode %{
    uint32_t con = (unsigned)$shift$$constant & 0x1f;
    __ vsetvli_helper(T_LONG, Matcher::vector_length(this));
    if (con == 0) {
      __ vor_vv(as_VectorRegister($dst$$reg), as_VectorRegister($src$$reg),
                as_VectorRegister($src$$reg));
      return;
    }
    __ vsra_vi(as_VectorRegister($dst$$reg), as_VectorRegister($src$$reg), con);
  %}
  ins_pipe(pipe_slow);
%}

instruct vasrB_imm_masked(vReg dst_src, immI shift, vRegMask_V0 v0) %{
  match(Set dst_src (RShiftVB (Binary dst_src (RShiftCntV shift)) v0));
  ins_cost(VEC_COST);
  format %{ "vasrB_imm_masked $dst_src, $dst_src, $shift, $v0" %}
  ins_encode %{
    uint32_t con = (unsigned)$shift$$constant & 0x1f;
    if (con == 0) {
      return;
    }
    if (con >= BitsPerByte) con = BitsPerByte - 1;
    __ vsetvli_helper(T_BYTE, Matcher::vector_length(this));
    __ vsra_vi(as_VectorRegister($dst_src$$reg), as_VectorRegister($dst_src$$reg), con,
               Assembler::v0_t);
  %}
  ins_pipe(pipe_slow);
%}

instruct vasrS_imm_masked(vReg dst_src, immI shift, vRegMask_V0 v0) %{
  match(Set dst_src (RShiftVS (Binary dst_src (RShiftCntV shift)) v0));
  ins_cost(VEC_COST);
  format %{ "vasrS_imm_masked $dst_src, $dst_src, $shift, $v0" %}
  ins_encode %{
    uint32_t con = (unsigned)$shift$$constant & 0x1f;
    if (con == 0) {
      return;
    }
    if (con >= BitsPerShort) con = BitsPerShort - 1;
    __ vsetvli_helper(T_SHORT, Matcher::vector_length(this));
    __ vsra_vi(as_VectorRegister($dst_src$$reg), as_VectorRegister($dst_src$$reg), con,
               Assembler::v0_t);
  %}
  ins_pipe(pipe_slow);
%}

instruct vasrI_imm_masked(vReg dst_src, immI shift, vRegMask_V0 v0) %{
  match(Set dst_src (RShiftVI (Binary dst_src (RShiftCntV shift)) v0));
  ins_cost(VEC_COST);
  format %{ "vasrI_imm_masked $dst_src, $dst_src, $shift, $v0" %}
  ins_encode %{
    uint32_t con = (unsigned)$shift$$constant & 0x1f;
    if (con == 0) {
      return;
    }
    __ vsetvli_helper(T_INT, Matcher::vector_length(this));
    __ vsra_vi(as_VectorRegister($dst_src$$reg), as_VectorRegister($dst_src$$reg), con,
               Assembler::v0_t);
  %}
  ins_pipe(pipe_slow);
%}

instruct vasrL_imm_masked(vReg dst_src, immI shift, vRegMask_V0 v0) %{
  predicate((n->in(1)->in(2)->in(1)->get_int() & 0x3f) < 32);
  match(Set dst_src (RShiftVL (Binary dst_src (RShiftCntV shift)) v0));
  ins_cost(VEC_COST);
  format %{ "vasrL_imm_masked $dst_src, $dst_src, $shift, $v0" %}
  ins_encode %{
    uint32_t con = (unsigned)$shift$$constant & 0x1f;
    if (con == 0) {
      return;
    }
    __ vsetvli_helper(T_LONG, Matcher::vector_length(this));
    __ vsra_vi(as_VectorRegister($dst_src$$reg), as_VectorRegister($dst_src$$reg), con,
               Assembler::v0_t);
  %}
  ins_pipe(pipe_slow);
%}

instruct vlsrB_imm(vReg dst, vReg src, immI shift) %{
  match(Set dst (URShiftVB src (RShiftCntV shift)));
  ins_cost(VEC_COST);
  format %{ "vlsrB_imm $dst, $src, $shift" %}
  ins_encode %{
    uint32_t con = (unsigned)$shift$$constant & 0x1f;
    __ vsetvli_helper(T_BYTE, Matcher::vector_length(this));
    if (con == 0) {
      __ vor_vv(as_VectorRegister($dst$$reg), as_VectorRegister($src$$reg),
                as_VectorRegister($src$$reg));
      return;
    }
    if (con >= BitsPerByte) {
      __ vxor_vv(as_VectorRegister($dst$$reg), as_VectorRegister($src$$reg),
                 as_VectorRegister($src$$reg));
      return;
    }
    __ vsrl_vi(as_VectorRegister($dst$$reg), as_VectorRegister($src$$reg), con);
  %}
  ins_pipe(pipe_slow);
%}

instruct vlsrS_imm(vReg dst, vReg src, immI shift) %{
  match(Set dst (URShiftVS src (RShiftCntV shift)));
  ins_cost(VEC_COST);
  format %{ "vlsrS_imm $dst, $src, $shift" %}
  ins_encode %{
    uint32_t con = (unsigned)$shift$$constant & 0x1f;
    __ vsetvli_helper(T_SHORT, Matcher::vector_length(this));
    if (con == 0) {
      __ vor_vv(as_VectorRegister($dst$$reg), as_VectorRegister($src$$reg),
                as_VectorRegister($src$$reg));
      return;
    }
    if (con >= BitsPerShort) {
      __ vxor_vv(as_VectorRegister($dst$$reg), as_VectorRegister($src$$reg),
                 as_VectorRegister($src$$reg));
      return;
    }
    __ vsrl_vi(as_VectorRegister($dst$$reg), as_VectorRegister($src$$reg), con);
  %}
  ins_pipe(pipe_slow);
%}

instruct vlsrI_imm(vReg dst, vReg src, immI shift) %{
  match(Set dst (URShiftVI src (RShiftCntV shift)));
  ins_cost(VEC_COST);
  format %{ "vlsrI_imm $dst, $src, $shift" %}
  ins_encode %{
    uint32_t con = (unsigned)$shift$$constant & 0x1f;
    __ vsetvli_helper(T_INT, Matcher::vector_length(this));
    if (con == 0) {
      __ vor_vv(as_VectorRegister($dst$$reg), as_VectorRegister($src$$reg),
                as_VectorRegister($src$$reg));
      return;
    }
    __ vsrl_vi(as_VectorRegister($dst$$reg), as_VectorRegister($src$$reg), con);
  %}
  ins_pipe(pipe_slow);
%}

instruct vlsrL_imm(vReg dst, vReg src, immI shift) %{
  predicate((n->in(2)->in(1)->get_int() & 0x3f) < 32);
  match(Set dst (URShiftVL src (RShiftCntV shift)));
  ins_cost(VEC_COST);
  format %{ "vlsrL_imm $dst, $src, $shift" %}
  ins_encode %{
    uint32_t con = (unsigned)$shift$$constant & 0x1f;
    __ vsetvli_helper(T_LONG, Matcher::vector_length(this));
    if (con == 0) {
      __ vor_vv(as_VectorRegister($dst$$reg), as_VectorRegister($src$$reg),
                as_VectorRegister($src$$reg));
      return;
    }
    __ vsrl_vi(as_VectorRegister($dst$$reg), as_VectorRegister($src$$reg), con);
  %}
  ins_pipe(pipe_slow);
%}

instruct vlsrB_imm_masked(vReg dst_src, immI shift, vRegMask_V0 v0) %{
  match(Set dst_src (URShiftVB (Binary dst_src (RShiftCntV shift)) v0));
  ins_cost(VEC_COST);
  format %{ "vlsrB_imm_masked $dst_src, $dst_src, $shift, $v0" %}
  ins_encode %{
    uint32_t con = (unsigned)$shift$$constant & 0x1f;
    if (con == 0) {
      return;
    }
    __ vsetvli_helper(T_BYTE, Matcher::vector_length(this));
    if (con >= BitsPerByte) {
      __ vxor_vv(as_VectorRegister($dst_src$$reg), as_VectorRegister($dst_src$$reg),
                 as_VectorRegister($dst_src$$reg), Assembler::v0_t);
      return;
    }
    __ vsrl_vi(as_VectorRegister($dst_src$$reg), as_VectorRegister($dst_src$$reg), con,
               Assembler::v0_t);
  %}
  ins_pipe(pipe_slow);
%}

instruct vlsrS_imm_masked(vReg dst_src, immI shift, vRegMask_V0 v0) %{
  match(Set dst_src (URShiftVS (Binary dst_src (RShiftCntV shift)) v0));
  ins_cost(VEC_COST);
  format %{ "vlsrS_imm_masked $dst_src, $dst_src, $shift, $v0" %}
  ins_encode %{
    uint32_t con = (unsigned)$shift$$constant & 0x1f;
    if (con == 0) {
      return;
    }
    __ vsetvli_helper(T_SHORT, Matcher::vector_length(this));
    if (con >= BitsPerShort) {
      __ vxor_vv(as_VectorRegister($dst_src$$reg), as_VectorRegister($dst_src$$reg),
                 as_VectorRegister($dst_src$$reg), Assembler::v0_t);
      return;
    }
    __ vsrl_vi(as_VectorRegister($dst_src$$reg), as_VectorRegister($dst_src$$reg), con,
               Assembler::v0_t);
  %}
  ins_pipe(pipe_slow);
%}

instruct vlsrI_imm_masked(vReg dst_src, immI shift, vRegMask_V0 v0) %{
  match(Set dst_src (URShiftVI (Binary dst_src (RShiftCntV shift)) v0));
  ins_cost(VEC_COST);
  format %{ "vlsrI_imm_masked $dst_src, $dst_src, $shift, $v0" %}
  ins_encode %{
    uint32_t con = (unsigned)$shift$$constant & 0x1f;
    if (con == 0) {
      return;
    }
    __ vsetvli_helper(T_INT, Matcher::vector_length(this));
    __ vsrl_vi(as_VectorRegister($dst_src$$reg), as_VectorRegister($dst_src$$reg), con,
               Assembler::v0_t);
  %}
  ins_pipe(pipe_slow);
%}

instruct vlsrL_imm_masked(vReg dst_src, immI shift, vRegMask_V0 v0) %{
  predicate((n->in(1)->in(2)->in(1)->get_int() & 0x3f) < 32);
  match(Set dst_src (URShiftVL (Binary dst_src (RShiftCntV shift)) v0));
  ins_cost(VEC_COST);
  format %{ "vlsrL_imm_masked $dst_src, $dst_src, $shift, $v0" %}
  ins_encode %{
    uint32_t con = (unsigned)$shift$$constant & 0x1f;
    if (con == 0) {
      return;
    }
    __ vsetvli_helper(T_LONG, Matcher::vector_length(this));
    __ vsrl_vi(as_VectorRegister($dst_src$$reg), as_VectorRegister($dst_src$$reg), con,
               Assembler::v0_t);
  %}
  ins_pipe(pipe_slow);
%}

instruct vlslB_imm(vReg dst, vReg src, immI shift) %{
  match(Set dst (LShiftVB src (LShiftCntV shift)));
  ins_cost(VEC_COST);
  format %{ "vlslB_imm $dst, $src, $shift" %}
  ins_encode %{
    uint32_t con = (unsigned)$shift$$constant & 0x1f;
    __ vsetvli_helper(T_BYTE, Matcher::vector_length(this));
    if (con >= BitsPerByte) {
      __ vxor_vv(as_VectorRegister($dst$$reg), as_VectorRegister($src$$reg),
                 as_VectorRegister($src$$reg));
      return;
    }
    __ vsll_vi(as_VectorRegister($dst$$reg), as_VectorRegister($src$$reg), con);
  %}
  ins_pipe(pipe_slow);
%}

instruct vlslS_imm(vReg dst, vReg src, immI shift) %{
  match(Set dst (LShiftVS src (LShiftCntV shift)));
  ins_cost(VEC_COST);
  format %{ "vlslS_imm $dst, $src, $shift" %}
  ins_encode %{
    uint32_t con = (unsigned)$shift$$constant & 0x1f;
    __ vsetvli_helper(T_SHORT, Matcher::vector_length(this));
    if (con >= BitsPerShort) {
      __ vxor_vv(as_VectorRegister($dst$$reg), as_VectorRegister($src$$reg),
                 as_VectorRegister($src$$reg));
      return;
    }
    __ vsll_vi(as_VectorRegister($dst$$reg), as_VectorRegister($src$$reg), con);
  %}
  ins_pipe(pipe_slow);
%}

instruct vlslI_imm(vReg dst, vReg src, immI shift) %{
  match(Set dst (LShiftVI src (LShiftCntV shift)));
  ins_cost(VEC_COST);
  format %{ "vlslI_imm $dst, $src, $shift" %}
  ins_encode %{
    uint32_t con = (unsigned)$shift$$constant & 0x1f;
    __ vsetvli_helper(T_INT, Matcher::vector_length(this));
    __ vsll_vi(as_VectorRegister($dst$$reg), as_VectorRegister($src$$reg), con);
  %}
  ins_pipe(pipe_slow);
%}

instruct vlslL_imm(vReg dst, vReg src, immI shift) %{
  predicate((n->in(2)->in(1)->get_int() & 0x3f) < 32);
  match(Set dst (LShiftVL src (LShiftCntV shift)));
  ins_cost(VEC_COST);
  format %{ "vlslL_imm $dst, $src, $shift" %}
  ins_encode %{
    uint32_t con = (unsigned)$shift$$constant & 0x1f;
    __ vsetvli_helper(T_LONG, Matcher::vector_length(this));
    __ vsll_vi(as_VectorRegister($dst$$reg), as_VectorRegister($src$$reg), con);
  %}
  ins_pipe(pipe_slow);
%}

instruct vlslB_imm_masked(vReg dst_src, immI shift, vRegMask_V0 v0) %{
  match(Set dst_src (LShiftVB (Binary dst_src (LShiftCntV shift)) v0));
  ins_cost(VEC_COST);
  format %{ "vlslB_imm_masked $dst_src, $dst_src, $shift, $v0" %}
  ins_encode %{
    uint32_t con = (unsigned)$shift$$constant & 0x1f;
    __ vsetvli_helper(T_BYTE, Matcher::vector_length(this));
    if (con >= BitsPerByte) {
      __ vxor_vv(as_VectorRegister($dst_src$$reg), as_VectorRegister($dst_src$$reg),
                 as_VectorRegister($dst_src$$reg), Assembler::v0_t);
      return;
    }
    __ vsll_vi(as_VectorRegister($dst_src$$reg), as_VectorRegister($dst_src$$reg), con,
               Assembler::v0_t);
  %}
  ins_pipe(pipe_slow);
%}

instruct vlslS_imm_masked(vReg dst_src, immI shift, vRegMask_V0 v0) %{
  match(Set dst_src (LShiftVS (Binary dst_src (LShiftCntV shift)) v0));
  ins_cost(VEC_COST);
  format %{ "vlslS_imm_masked $dst_src, $dst_src, $shift, $v0" %}
  ins_encode %{
    uint32_t con = (unsigned)$shift$$constant & 0x1f;
    __ vsetvli_helper(T_SHORT, Matcher::vector_length(this));
    if (con >= BitsPerShort) {
      __ vxor_vv(as_VectorRegister($dst_src$$reg), as_VectorRegister($dst_src$$reg),
                 as_VectorRegister($dst_src$$reg), Assembler::v0_t);
      return;
    }
    __ vsll_vi(as_VectorRegister($dst_src$$reg), as_VectorRegister($dst_src$$reg), con,
               Assembler::v0_t);
  %}
  ins_pipe(pipe_slow);
%}

instruct vlslI_imm_masked(vReg dst_src, immI shift, vRegMask_V0 v0) %{
  match(Set dst_src (LShiftVI (Binary dst_src (LShiftCntV shift)) v0));
  ins_cost(VEC_COST);
  format %{ "vlslI_imm_masked $dst_src, $dst_src, $shift, $v0" %}
  ins_encode %{
    uint32_t con = (unsigned)$shift$$constant & 0x1f;
    __ vsetvli_helper(T_INT, Matcher::vector_length(this));
    __ vsll_vi(as_VectorRegister($dst_src$$reg), as_VectorRegister($dst_src$$reg), con,
               Assembler::v0_t);
  %}
  ins_pipe(pipe_slow);
%}

instruct vlslL_imm_masked(vReg dst_src, immI shift, vRegMask_V0 v0) %{
  predicate((n->in(1)->in(2)->in(1)->get_int() & 0x3f) < 32);
  match(Set dst_src (LShiftVL (Binary dst_src (LShiftCntV shift)) v0));
  ins_cost(VEC_COST);
  format %{ "vlslL_imm_masked $dst_src, $dst_src, $shift, $v0" %}
  ins_encode %{
    uint32_t con = (unsigned)$shift$$constant & 0x1f;
    __ vsetvli_helper(T_LONG, Matcher::vector_length(this));
    __ vsll_vi(as_VectorRegister($dst_src$$reg), as_VectorRegister($dst_src$$reg), con,
               Assembler::v0_t);
  %}
  ins_pipe(pipe_slow);
%}

// vector shift count

instruct vshiftcnt(vReg dst, iRegIorL2I cnt) %{
  match(Set dst (LShiftCntV cnt));
  match(Set dst (RShiftCntV cnt));
  format %{ "vshiftcnt $dst, $cnt" %}
  ins_encode %{
    BasicType bt = Matcher::vector_element_basic_type(this);
    __ vsetvli_helper(bt, Matcher::vector_length(this));
    __ vmv_v_x(as_VectorRegister($dst$$reg), as_Register($cnt$$reg));
  %}
  ins_pipe(pipe_slow);
%}

// vector sqrt

instruct vsqrt_fp(vReg dst, vReg src) %{
  match(Set dst (SqrtVF src));
  match(Set dst (SqrtVD src));
  ins_cost(VEC_COST);
  format %{ "vsqrt_fp $dst, $src" %}
  ins_encode %{
    BasicType bt = Matcher::vector_element_basic_type(this);
    __ vsetvli_helper(bt, Matcher::vector_length(this));
    __ vfsqrt_v(as_VectorRegister($dst$$reg), as_VectorRegister($src$$reg));
  %}
  ins_pipe(pipe_slow);
%}

// vector sqrt - predicated

instruct vsqrt_fp_masked(vReg dst_src, vRegMask_V0 v0) %{
  match(Set dst_src (SqrtVF dst_src v0));
  match(Set dst_src (SqrtVD dst_src v0));
  ins_cost(VEC_COST);
  format %{ "vsqrt_fp_masked $dst_src, $dst_src, $v0" %}
  ins_encode %{
    BasicType bt = Matcher::vector_element_basic_type(this);
    __ vsetvli_helper(bt, Matcher::vector_length(this));
    __ vfsqrt_v(as_VectorRegister($dst_src$$reg), as_VectorRegister($dst_src$$reg),
                Assembler::v0_t);
  %}
  ins_pipe(pipe_slow);
%}

instruct vstring_equalsL(iRegP_R11 str1, iRegP_R13 str2, iRegI_R14 cnt,
                         iRegI_R10 result, vReg_V2 v2,
                         vReg_V3 v3, vReg_V4 v4, vReg_V5 v5, rFlagsReg cr)
%{
  predicate(UseRVV && ((StrEqualsNode*)n)->encoding() == StrIntrinsicNode::LL);
  match(Set result (StrEquals (Binary str1 str2) cnt));
  effect(USE_KILL str1, USE_KILL str2, USE_KILL cnt, TEMP v2, TEMP v3, TEMP v4, TEMP v5, KILL cr);

  format %{ "String Equals $str1, $str2, $cnt -> $result\t#@string_equalsL" %}
  ins_encode %{
    // Count is in 8-bit bytes; non-Compact chars are 16 bits.
    __ string_equals_v($str1$$Register, $str2$$Register,
                       $result$$Register, $cnt$$Register);
  %}
  ins_pipe(pipe_class_memory);
%}

instruct varray_equalsB(iRegP_R11 ary1, iRegP_R12 ary2, iRegI_R10 result,
                        vReg_V2 v2, vReg_V3 v3, vReg_V4 v4, vReg_V5 v5, iRegP_R28 tmp, rFlagsReg cr)
%{
  predicate(UseRVV && ((AryEqNode*)n)->encoding() == StrIntrinsicNode::LL);
  match(Set result (AryEq ary1 ary2));
  effect(KILL tmp, USE_KILL ary1, USE_KILL ary2, TEMP v2, TEMP v3, TEMP v4, TEMP v5, KILL cr);

  format %{ "Array Equals $ary1, ary2 -> $result\t#@array_equalsB // KILL $tmp" %}
  ins_encode %{
    __ arrays_equals_v($ary1$$Register, $ary2$$Register,
                       $result$$Register, $tmp$$Register, 1);
    %}
  ins_pipe(pipe_class_memory);
%}

instruct varray_equalsC(iRegP_R11 ary1, iRegP_R12 ary2, iRegI_R10 result,
                        vReg_V2 v2, vReg_V3 v3, vReg_V4 v4, vReg_V5 v5, iRegP_R28 tmp, rFlagsReg cr)
%{
  predicate(UseRVV && ((AryEqNode*)n)->encoding() == StrIntrinsicNode::UU);
  match(Set result (AryEq ary1 ary2));
  effect(KILL tmp, USE_KILL ary1, USE_KILL ary2, TEMP v2, TEMP v3, TEMP v4, TEMP v5, KILL cr);

  format %{ "Array Equals $ary1, ary2 -> $result\t#@array_equalsC // KILL $tmp" %}
  ins_encode %{
    __ arrays_equals_v($ary1$$Register, $ary2$$Register,
                       $result$$Register, $tmp$$Register, 2);
  %}
  ins_pipe(pipe_class_memory);
%}

instruct vstring_compareU(iRegP_R11 str1, iRegI_R12 cnt1, iRegP_R13 str2, iRegI_R14 cnt2,
                          iRegI_R10 result, vReg_V2 v2, vReg_V3 v3, vReg_V4 v4, vReg_V5 v5,
                          iRegP_R28 tmp1, iRegL_R29 tmp2)
%{
  predicate(UseRVV && ((StrCompNode *)n)->encoding() == StrIntrinsicNode::UU);
  match(Set result (StrComp (Binary str1 cnt1) (Binary str2 cnt2)));
  effect(KILL tmp1, KILL tmp2, USE_KILL str1, USE_KILL str2, USE_KILL cnt1, USE_KILL cnt2,
         TEMP v2, TEMP v3, TEMP v4, TEMP v5);

  format %{ "String Compare $str1, $cnt1, $str2, $cnt2 -> $result\t#@string_compareU" %}
  ins_encode %{
    // Count is in 8-bit bytes; non-Compact chars are 16 bits.
    __ string_compare_v($str1$$Register, $str2$$Register,
                        $cnt1$$Register, $cnt2$$Register, $result$$Register,
                        $tmp1$$Register, $tmp2$$Register,
                        StrIntrinsicNode::UU);
  %}
  ins_pipe(pipe_class_memory);
%}
instruct vstring_compareL(iRegP_R11 str1, iRegI_R12 cnt1, iRegP_R13 str2, iRegI_R14 cnt2,
                          iRegI_R10 result, vReg_V2 v2, vReg_V3 v3, vReg_V4 v4, vReg_V5 v5,
                          iRegP_R28 tmp1, iRegL_R29 tmp2)
%{
  predicate(UseRVV && ((StrCompNode *)n)->encoding() == StrIntrinsicNode::LL);
  match(Set result (StrComp (Binary str1 cnt1) (Binary str2 cnt2)));
  effect(KILL tmp1, KILL tmp2, USE_KILL str1, USE_KILL str2, USE_KILL cnt1, USE_KILL cnt2,
         TEMP v2, TEMP v3, TEMP v4, TEMP v5);

  format %{ "String Compare $str1, $cnt1, $str2, $cnt2 -> $result\t#@string_compareL" %}
  ins_encode %{
    __ string_compare_v($str1$$Register, $str2$$Register,
                        $cnt1$$Register, $cnt2$$Register, $result$$Register,
                        $tmp1$$Register, $tmp2$$Register,
                        StrIntrinsicNode::LL);
  %}
  ins_pipe(pipe_class_memory);
%}

instruct vstring_compareUL(iRegP_R11 str1, iRegI_R12 cnt1, iRegP_R13 str2, iRegI_R14 cnt2,
                           iRegI_R10 result, vReg_V4 v4, vReg_V5 v5, vReg_V6 v6, vReg_V7 v7,
                           vReg_V8 v8, vReg_V9 v9, vReg_V10 v10, vReg_V11 v11,
                           iRegP_R28 tmp1, iRegL_R29 tmp2)
%{
  predicate(UseRVV && ((StrCompNode *)n)->encoding() == StrIntrinsicNode::UL);
  match(Set result (StrComp (Binary str1 cnt1) (Binary str2 cnt2)));
  effect(KILL tmp1, KILL tmp2, USE_KILL str1, USE_KILL str2, USE_KILL cnt1, USE_KILL cnt2,
         TEMP v4, TEMP v5, TEMP v6, TEMP v7, TEMP v8, TEMP v9, TEMP v10, TEMP v11);

  format %{"String Compare $str1, $cnt1, $str2, $cnt2 -> $result\t#@string_compareUL" %}
  ins_encode %{
    __ string_compare_v($str1$$Register, $str2$$Register,
                        $cnt1$$Register, $cnt2$$Register, $result$$Register,
                        $tmp1$$Register, $tmp2$$Register,
                        StrIntrinsicNode::UL);
  %}
  ins_pipe(pipe_class_memory);
%}
instruct vstring_compareLU(iRegP_R11 str1, iRegI_R12 cnt1, iRegP_R13 str2, iRegI_R14 cnt2,
                           iRegI_R10 result, vReg_V4 v4, vReg_V5 v5, vReg_V6 v6, vReg_V7 v7,
                           vReg_V8 v8, vReg_V9 v9, vReg_V10 v10, vReg_V11 v11,
                           iRegP_R28 tmp1, iRegL_R29 tmp2)
%{
  predicate(UseRVV && ((StrCompNode *)n)->encoding() == StrIntrinsicNode::LU);
  match(Set result (StrComp (Binary str1 cnt1) (Binary str2 cnt2)));
  effect(KILL tmp1, KILL tmp2, USE_KILL str1, USE_KILL str2, USE_KILL cnt1, USE_KILL cnt2,
         TEMP v4, TEMP v5, TEMP v6, TEMP v7, TEMP v8, TEMP v9, TEMP v10, TEMP v11);

  format %{ "String Compare $str1, $cnt1, $str2, $cnt2 -> $result\t#@string_compareLU" %}
  ins_encode %{
    __ string_compare_v($str1$$Register, $str2$$Register,
                        $cnt1$$Register, $cnt2$$Register, $result$$Register,
                        $tmp1$$Register, $tmp2$$Register,
                        StrIntrinsicNode::LU);
  %}
  ins_pipe(pipe_class_memory);
%}

// fast byte[] to char[] inflation
instruct vstring_inflate(Universe dummy, iRegP_R10 src, iRegP_R11 dst, iRegI_R12 len,
                         vReg_V4 v4, vReg_V5 v5, vReg_V6 v6, vReg_V7 v7, iRegLNoSp tmp)
%{
  predicate(UseRVV);
  match(Set dummy (StrInflatedCopy src (Binary dst len)));
  effect(TEMP v4, TEMP v5, TEMP v6, TEMP v7, TEMP tmp, USE_KILL src, USE_KILL dst, USE_KILL len);

  format %{ "String Inflate $src,$dst" %}
  ins_encode %{
    __ byte_array_inflate_v($src$$Register, $dst$$Register, $len$$Register, $tmp$$Register);
  %}
  ins_pipe(pipe_class_memory);
%}

// encode char[] to byte[] in ISO_8859_1
instruct vencode_iso_array(iRegP_R12 src, iRegP_R11 dst, iRegI_R13 len, iRegI_R10 result,
                           vReg_V1 v1, vReg_V2 v2, vReg_V3 v3, vRegMask_V0 v0, iRegLNoSp tmp)
%{
  predicate(UseRVV && !((EncodeISOArrayNode*)n)->is_ascii());
  match(Set result (EncodeISOArray src (Binary dst len)));
  effect(TEMP_DEF result, USE_KILL src, USE_KILL dst, USE_KILL len,
         TEMP v0, TEMP v1, TEMP v2, TEMP v3, TEMP tmp);

  format %{ "Encode ISO array $src, $dst, $len -> $result # KILL $src, $dst, $len, $tmp, V0-V3" %}
  ins_encode %{
    __ encode_iso_array_v($src$$Register, $dst$$Register, $len$$Register,
                          $result$$Register, $tmp$$Register, false /* ascii */);
  %}
  ins_pipe(pipe_class_memory);
%}

instruct vencode_ascii_array(iRegP_R12 src, iRegP_R11 dst, iRegI_R13 len, iRegI_R10 result,
                             vReg_V1 v1, vReg_V2 v2, vReg_V3 v3, vRegMask_V0 v0, iRegLNoSp tmp)
%{
  predicate(UseRVV && ((EncodeISOArrayNode*)n)->is_ascii());
  match(Set result (EncodeISOArray src (Binary dst len)));
  effect(TEMP_DEF result, USE_KILL src, USE_KILL dst, USE_KILL len,
         TEMP v0, TEMP v1, TEMP v2, TEMP v3, TEMP tmp);

  format %{ "Encode ASCII array $src, $dst, $len -> $result # KILL $src, $dst, $len, $tmp, V0-V3" %}
  ins_encode %{
    __ encode_iso_array_v($src$$Register, $dst$$Register, $len$$Register,
                          $result$$Register, $tmp$$Register, true /* ascii */);
  %}
  ins_pipe(pipe_class_memory);
%}

// fast char[] to byte[] compression
instruct vstring_compress(iRegP_R12 src, iRegP_R11 dst, iRegI_R13 len, iRegI_R10 result,
                          vReg_V1 v1, vReg_V2 v2, vReg_V3 v3, vRegMask_V0 v0, iRegLNoSp tmp)
%{
  predicate(UseRVV);
  match(Set result (StrCompressedCopy src (Binary dst len)));
  effect(TEMP_DEF result, USE_KILL src, USE_KILL dst, USE_KILL len,
         TEMP v0, TEMP v1, TEMP v2, TEMP v3, TEMP tmp);

  format %{ "String Compress $src,$dst -> $result    // KILL R11, R12, R13" %}
  ins_encode %{
    __ char_array_compress_v($src$$Register, $dst$$Register, $len$$Register,
                             $result$$Register, $tmp$$Register);
  %}
  ins_pipe(pipe_class_memory);
%}

instruct vcount_positives(iRegP_R11 ary, iRegI_R12 len, iRegI_R10 result,
                          vReg_V4 v4, vReg_V5 v5, vReg_V6 v6, vReg_V7 v7, iRegLNoSp tmp)
%{
  predicate(UseRVV);
  match(Set result (CountPositives ary len));
  effect(TEMP_DEF result, USE_KILL ary, USE_KILL len, TEMP v4, TEMP v5, TEMP v6, TEMP v7, TEMP tmp);

  format %{ "count positives byte[] $ary, $len -> $result" %}
  ins_encode %{
    __ count_positives_v($ary$$Register, $len$$Register, $result$$Register, $tmp$$Register);
  %}

  ins_pipe(pipe_class_memory);
%}

instruct vstringU_indexof_char(iRegP_R11 str1, iRegI_R12 cnt1, iRegI_R13 ch,
                               iRegI_R10 result, iRegINoSp tmp1, iRegINoSp tmp2,
                               vReg_V4 v4, vReg_V5 v5, vReg_V6 v6, vReg_V7 v7)
%{
  predicate(UseRVV && (((StrIndexOfCharNode*)n)->encoding() == StrIntrinsicNode::U));
  match(Set result (StrIndexOfChar (Binary str1 cnt1) ch));
  effect(TEMP_DEF result, USE_KILL str1, USE_KILL cnt1, USE_KILL ch,
         TEMP tmp1, TEMP tmp2, TEMP v4, TEMP v5, TEMP v6, TEMP v7);

  format %{ "StringUTF16 IndexOf char[] $str1, $cnt1, $ch -> $result" %}

  ins_encode %{
    __ string_indexof_char_v($str1$$Register, $cnt1$$Register, $ch$$Register,
                             $result$$Register, $tmp1$$Register, $tmp2$$Register,
                             false /* isL */);
  %}

  ins_pipe(pipe_class_memory);
%}

instruct vstringL_indexof_char(iRegP_R11 str1, iRegI_R12 cnt1, iRegI_R13 ch,
                               iRegI_R10 result, iRegINoSp tmp1, iRegINoSp tmp2,
                               vReg_V4 v4, vReg_V5 v5, vReg_V6 v6, vReg_V7 v7)
%{
  predicate(UseRVV && (((StrIndexOfCharNode*)n)->encoding() == StrIntrinsicNode::L));
  match(Set result (StrIndexOfChar (Binary str1 cnt1) ch));
  effect(TEMP_DEF result, USE_KILL str1, USE_KILL cnt1, USE_KILL ch,
         TEMP tmp1, TEMP tmp2, TEMP v4, TEMP v5, TEMP v6, TEMP v7);

  format %{ "StringLatin1 IndexOf char[] $str1, $cnt1, $ch -> $result" %}

  ins_encode %{
    __ string_indexof_char_v($str1$$Register, $cnt1$$Register, $ch$$Register,
                             $result$$Register, $tmp1$$Register, $tmp2$$Register,
                             true /* isL */);
  %}

  ins_pipe(pipe_class_memory);
%}

// clearing of an array
instruct vclearArray_reg_reg(iRegL_R29 cnt, iRegP_R28 base, Universe dummy,
                             vReg_V4 v4, vReg_V5 v5, vReg_V6 v6, vReg_V7 v7)
%{
  predicate(!UseBlockZeroing && UseRVV);
  match(Set dummy (ClearArray cnt base));
  effect(USE_KILL cnt, USE_KILL base, TEMP v4, TEMP v5, TEMP v6, TEMP v7);

  format %{ "ClearArray $cnt, $base\t#@clearArray_reg_reg" %}

  ins_encode %{
    __ clear_array_v($base$$Register, $cnt$$Register);
  %}

  ins_pipe(pipe_class_memory);
%}

// CompressBits of Long & Integer

instruct compressBitsI(iRegINoSp dst, iRegIorL2I src, iRegIorL2I mask, vRegMask_V0 v0,
                       vReg_V4 v4, vReg_V5 v5, vReg_V8 v8, vReg_V9 v9) %{
  match(Set dst (CompressBits src mask));
  effect(TEMP v0, TEMP v4, TEMP v5, TEMP v8, TEMP v9);
  format %{ "vsetivli x0, 1, e32, m1, tu, mu\t#@compressBitsI\n\t"
            "vmv.s.x $v0, $src\n\t"
            "mv t0, 32\n\t"
            "vsetvli x0, t0, e8, m2, tu, mu\n\t"
            "vmv.v.i $v4, 0\n\t"
            "vmerge.vim $v4, $v4, 1, $v0\n\t"
            "vmv.v.i $v8, 0\n\t"
            "vsetivli x0, 1, e32, m1, tu, mu\n\t"
            "vmv.s.x $v0, $mask\n\t"
            "vsetvli x0, t0, e8, m2, tu, mu\n\t"
            "vcompress.vm $v8, $v4, $v0\n\t"
            "vmseq.vi $v0, $v8, 1\n\t"
            "vsetivli x0, 1, e32, m1, tu, mu\n\t"
            "vmv.x.s $dst, $v0\t#@compressBitsI\n\t"
          %}
  ins_encode %{
    __ compress_bits_i_v(as_Register($dst$$reg), as_Register($src$$reg), as_Register($mask$$reg));
  %}
  ins_pipe(pipe_slow);
%}

instruct compressBitsL(iRegLNoSp dst, iRegL src, iRegL mask, vRegMask_V0 v0,
                       vReg_V4 v4, vReg_V5 v5, vReg_V6 v6, vReg_V7 v7,
                       vReg_V8 v8, vReg_V9 v9, vReg_V10 v10, vReg_V11 v11) %{
  match(Set dst (CompressBits src mask));
  effect(TEMP v0, TEMP v4, TEMP v5, TEMP v6, TEMP v7, TEMP v8, TEMP v9, TEMP v10, TEMP v11);
  format %{ "vsetivli x0, 1, e64, m1, tu, mu\t#@compressBitsL\n\t"
            "vmv.s.x $v0, $src\n\t"
            "mv t0, 64\n\t"
            "vsetvli x0, t0, e8, m4, tu, mu\n\t"
            "vmv.v.i $v4, 0\n\t"
            "vmerge.vim $v4, $v4, 1, $v0\n\t"
            "vmv.v.i $v8, 0\n\t"
            "vsetivli x0, 1, e64, m1, tu, mu\n\t"
            "vmv.s.x $v0, $mask\n\t"
            "vsetvli x0, t0, e8, m4, tu, mu\n\t"
            "vcompress.vm $v8, $v4, $v0\n\t"
            "vmseq.vi $v0, $v8, 1\n\t"
            "vsetivli x0, 1, e64, m1, tu, mu\n\t"
            "vmv.x.s $dst, $v0\t#@compressBitsL\n\t"
          %}
  ins_encode %{
    __ compress_bits_l_v(as_Register($dst$$reg), as_Register($src$$reg), as_Register($mask$$reg));
  %}
  ins_pipe(pipe_slow);
%}

// ExpandBits of Long & Integer

instruct expandBitsI(iRegINoSp dst, iRegIorL2I src, iRegIorL2I mask, vRegMask_V0 v0,
                     vReg_V4 v4, vReg_V5 v5, vReg_V8 v8, vReg_V9 v9, vReg_V12 v12, vReg_V13 v13) %{
  match(Set dst (ExpandBits src mask));
  effect(TEMP v0, TEMP v4, TEMP v5, TEMP v8, TEMP v9, TEMP v12, TEMP v13);
  format %{ "vsetivli x0, 1, e32, m1, tu, mu\t#@expandBitsI\n\t"
            "vmv.s.x $v0, $src\n\t"
            "mv t0, 32\n\t"
            "vsetvli x0, t0, e8, m2, tu, mu\n\t"
            "vmv.v.i $v4, 0\n\t"
            "vmerge.vim $v4, $v4, 1, $v0\n\t"
            "vmv.v.i $v12, 0\n\t"
            "vsetivli x0, 1, e32, m1, tu, mu\n\t"
            "vmv.s.x $v0, $mask\n\t"
            "vsetvli x0, t0, e8, m2, tu, mu\n\t"
            "viota.m $v8, $v0\n\t"
            "vrgather.vv $v12, $v4, $v8, $v0.t\n\t"
            "vmseq.vi $v0, $v12, 1\n\t"
            "vsetivli x0, 1, e32, m1, tu, mu\n\t"
            "vmv.x.s $dst, $v0\t#@expandBitsI\n\t"
          %}
  ins_encode %{
    __ expand_bits_i_v(as_Register($dst$$reg), as_Register($src$$reg), as_Register($mask$$reg));
  %}
  ins_pipe(pipe_slow);
%}

instruct expandBitsL(iRegLNoSp dst, iRegL src, iRegL mask, vRegMask_V0 v0,
                      vReg_V4 v4, vReg_V5 v5, vReg_V6 v6, vReg_V7 v7,
                      vReg_V8 v8, vReg_V9 v9, vReg_V10 v10, vReg_V11 v11,
                      vReg_V12 v12, vReg_V13 v13, vReg_V14 v14, vReg_V15 v15) %{
  match(Set dst (ExpandBits src mask));
  effect(TEMP v0, TEMP v4, TEMP v5, TEMP v6, TEMP v7, TEMP v8, TEMP v9, TEMP v10, TEMP v11,
         TEMP v12, TEMP v13, TEMP v14, TEMP v15);
  format %{ "vsetivli x0, 1, e64, m1, tu, mu\t#@expandBitsL\n\t"
            "vmv.s.x $v0, $src\n\t"
            "mv t0, 64\n\t"
            "vsetvli x0, t0, e8, m4, tu, mu\n\t"
            "vmv.v.i $v4, 0\n\t"
            "vmerge.vim $v4, $v4, 1, $v0\n\t"
            "vmv.v.i $v12, 0\n\t"
            "vsetivli x0, 1, e64, m1, tu, mu\n\t"
            "vmv.s.x $v0, $mask\n\t"
            "vsetvli x0, t0, e8, m4, tu, mu\n\t"
            "viota.m $v8, $v0\n\t"
            "vrgather.vv $v12, $v4, $v8, $v0.t\n\t"
            "vmseq.vi $v0, $v12, 1\n\t"
            "vsetivli x0, 1, e64, m1, tu, mu\n\t"
            "vmv.x.s $dst, $v0\t#@expandBitsL\n\t"
          %}
  ins_encode %{
    __ expand_bits_l_v(as_Register($dst$$reg), as_Register($src$$reg), as_Register($mask$$reg));
  %}
  ins_pipe(pipe_slow);
%}

// Vector Load Const
instruct vloadcon(vReg dst, immI0 src) %{
  match(Set dst (VectorLoadConst src));
  ins_cost(VEC_COST);
  format %{ "vloadcon $dst\t# generate iota indices" %}
  ins_encode %{
    BasicType bt = Matcher::vector_element_basic_type(this);
    __ vsetvli_helper(bt, Matcher::vector_length(this));
    __ vid_v(as_VectorRegister($dst$$reg));
    if (is_floating_point_type(bt)) {
      __ csrwi(CSR_FRM, C2_MacroAssembler::rne);
      __ vfcvt_f_x_v(as_VectorRegister($dst$$reg), as_VectorRegister($dst$$reg));
    }
  %}
  ins_pipe(pipe_slow);
%}

instruct vmask_gen_I(vRegMask dst, iRegI src) %{
  match(Set dst (VectorMaskGen (ConvI2L src)));
  format %{ "vmask_gen_I $dst, $src" %}
  ins_encode %{
    BasicType bt = Matcher::vector_element_basic_type(this);
    __ vsetvli_helper(bt, Matcher::vector_length(this));
    __ vid_v(as_VectorRegister($dst$$reg));
    __ vmsltu_vx(as_VectorRegister($dst$$reg), as_VectorRegister($dst$$reg), $src$$Register);
  %}
  ins_pipe(pipe_slow);
%}

instruct vmask_gen_L(vRegMask dst, iRegL src) %{
  match(Set dst (VectorMaskGen src));
  format %{ "vmask_gen_L $dst, $src" %}
  ins_encode %{
    BasicType bt = Matcher::vector_element_basic_type(this);
    __ vsetvli_helper(bt, Matcher::vector_length(this));
    __ vid_v(as_VectorRegister($dst$$reg));
    __ vmsltu_vx(as_VectorRegister($dst$$reg), as_VectorRegister($dst$$reg), $src$$Register);
  %}
  ins_pipe(pipe_slow);
%}

instruct vmask_gen_imm(vRegMask dst, immL con) %{
  predicate(n->in(1)->get_long() <= 16 ||
            n->in(1)->get_long() == Matcher::vector_length(n));
  match(Set dst (VectorMaskGen con));
  format %{ "vmask_gen_imm $dst, $con" %}
  ins_encode %{
    BasicType bt = Matcher::vector_element_basic_type(this);
    __ vsetvli_helper(bt, Matcher::vector_length(this));
    if ((uint)($con$$constant) == 0) {
      __ vmclr_m(as_VectorRegister($dst$$reg));
    } else if ((uint)($con$$constant) == Matcher::vector_length(this)) {
      __ vmset_m(as_VectorRegister($dst$$reg));
    } else {
      assert((uint)($con$$constant) < Matcher::vector_length(this), "unsupported input lane_cnt");
      __ vid_v(as_VectorRegister($dst$$reg));
      __ vmsleu_vi(as_VectorRegister($dst$$reg), as_VectorRegister($dst$$reg), (uint)($con$$constant) - 1);
    }
  %}
  ins_pipe(pipe_slow);
%}

instruct vmaskAll_immI(vRegMask dst, immI src) %{
  match(Set dst (MaskAll src));
  format %{ "vmaskAll_immI $dst, $src" %}
  ins_encode %{
    BasicType bt = Matcher::vector_element_basic_type(this);
    __ vsetvli_helper(bt, Matcher::vector_length(this));
    int con = (int)$src$$constant;
    if (con == 0) {
      __ vmclr_m(as_VectorRegister($dst$$reg));
    } else {
      assert(con == -1, "invalid constant value for mask");
      __ vmset_m(as_VectorRegister($dst$$reg));
    }
  %}
  ins_pipe(pipe_slow);
%}

instruct vmaskAllI(vRegMask dst, iRegIorL2I src) %{
  match(Set dst (MaskAll src));
  format %{ "vmaskAllI $dst, $src" %}
  ins_encode %{
    BasicType bt = Matcher::vector_element_basic_type(this);
    __ vsetvli_helper(bt, Matcher::vector_length(this));
    __ vmv_v_x(as_VectorRegister($dst$$reg), as_Register($src$$reg));
    __ vmsne_vx(as_VectorRegister($dst$$reg), as_VectorRegister($dst$$reg), zr);
  %}
  ins_pipe(pipe_slow);
%}

instruct vmaskAll_immL(vRegMask dst, immL src) %{
  match(Set dst (MaskAll src));
  format %{ "vmaskAll_immL $dst, $src" %}
  ins_encode %{
    BasicType bt = Matcher::vector_element_basic_type(this);
    __ vsetvli_helper(bt, Matcher::vector_length(this));
    long con = (long)$src$$constant;
    if (con == 0) {
      __ vmclr_m(as_VectorRegister($dst$$reg));
    } else {
      assert(con == -1, "invalid constant value for mask");
      __ vmset_m(as_VectorRegister($dst$$reg));
    }
  %}
  ins_pipe(pipe_slow);
%}

instruct vmaskAllL(vRegMask dst, iRegL src) %{
  match(Set dst (MaskAll src));
  format %{ "vmaskAllL $dst, $src" %}
  ins_encode %{
    BasicType bt = Matcher::vector_element_basic_type(this);
    __ vsetvli_helper(bt, Matcher::vector_length(this));
    __ vmv_v_x(as_VectorRegister($dst$$reg), as_Register($src$$reg));
    __ vmsne_vx(as_VectorRegister($dst$$reg), as_VectorRegister($dst$$reg), zr);
  %}
  ins_pipe(pipe_slow);
%}

// ------------------------------ Vector mask basic OPs ------------------------

// vector mask logical ops: and/or/xor

instruct vmask_and(vRegMask dst, vRegMask src1, vRegMask src2) %{
  match(Set dst (AndVMask src1 src2));
  format %{ "vmask_and $dst, $src1, $src2" %}
  ins_encode %{
    BasicType bt = Matcher::vector_element_basic_type(this);
    __ vsetvli_helper(bt, Matcher::vector_length(this));
    __ vmand_mm(as_VectorRegister($dst$$reg),
                as_VectorRegister($src1$$reg),
                as_VectorRegister($src2$$reg));
  %}
  ins_pipe(pipe_slow);
%}

instruct vmask_or(vRegMask dst, vRegMask src1, vRegMask src2) %{
  match(Set dst (OrVMask src1 src2));
  format %{ "vmask_or $dst, $src1, $src2" %}
  ins_encode %{
    BasicType bt = Matcher::vector_element_basic_type(this);
    __ vsetvli_helper(bt, Matcher::vector_length(this));
    __ vmor_mm(as_VectorRegister($dst$$reg),
               as_VectorRegister($src1$$reg),
               as_VectorRegister($src2$$reg));
  %}
  ins_pipe(pipe_slow);
%}

instruct vmask_xor(vRegMask dst, vRegMask src1, vRegMask src2) %{
  match(Set dst (XorVMask src1 src2));
  format %{ "vmask_xor $dst, $src1, $src2" %}
  ins_encode %{
    BasicType bt = Matcher::vector_element_basic_type(this);
    __ vsetvli_helper(bt, Matcher::vector_length(this));
    __ vmxor_mm(as_VectorRegister($dst$$reg),
                as_VectorRegister($src1$$reg),
                as_VectorRegister($src2$$reg));
  %}
  ins_pipe(pipe_slow);
%}

instruct vmaskcast(vRegMask dst_src) %{
  match(Set dst_src (VectorMaskCast dst_src));
  ins_cost(0);
  format %{ "vmaskcast $dst_src, $dst_src\t# do nothing" %}
  ins_encode(/* empty encoding */);
  ins_pipe(pipe_class_empty);
%}

// vector load/store - predicated

instruct loadV_masked(vReg dst, vmemA mem, vRegMask_V0 v0) %{
  match(Set dst (LoadVectorMasked mem v0));
  format %{ "loadV_masked $dst, $mem, $v0" %}
  ins_encode %{
    VectorRegister dst_reg = as_VectorRegister($dst$$reg);
    loadStore(masm, false, dst_reg,
              Matcher::vector_element_basic_type(this), as_Register($mem$$base),
              Matcher::vector_length(this), Assembler::v0_t);
  %}
  ins_pipe(pipe_slow);
%}

instruct storeV_masked(vReg src, vmemA mem, vRegMask_V0 v0) %{
  match(Set mem (StoreVectorMasked mem (Binary src v0)));
  format %{ "storeV_masked $mem, $src, $v0" %}
  ins_encode %{
    VectorRegister src_reg = as_VectorRegister($src$$reg);
    loadStore(masm, true, src_reg,
              Matcher::vector_element_basic_type(this, $src), as_Register($mem$$base),
              Matcher::vector_length(this, $src), Assembler::v0_t);
  %}
  ins_pipe(pipe_slow);
%}

// ------------------------------ Vector blend ---------------------------------

instruct vblend(vReg dst, vReg src1, vReg src2, vRegMask_V0 v0) %{
  match(Set dst (VectorBlend (Binary src1 src2) v0));
  format %{ "vblend $dst, $src1, $src2, v0" %}
  ins_encode %{
    BasicType bt = Matcher::vector_element_basic_type(this);
    __ vsetvli_helper(bt, Matcher::vector_length(this));
    __ vmerge_vvm(as_VectorRegister($dst$$reg), as_VectorRegister($src1$$reg),
                  as_VectorRegister($src2$$reg));
  %}
  ins_pipe(pipe_slow);
%}

// ------------------------------ Vector cast ----------------------------------

// VectorCastB2X, VectorUCastB2X

instruct vcvtBtoX(vReg dst, vReg src) %{
  match(Set dst (VectorCastB2X src));
  effect(TEMP_DEF dst);
  format %{ "vcvtBtoX $dst, $src" %}
  ins_encode %{
    BasicType bt = Matcher::vector_element_basic_type(this);
    if (is_floating_point_type(bt)) {
      __ integer_extend_v(as_VectorRegister($dst$$reg), bt == T_FLOAT ? T_INT : T_LONG,
                          Matcher::vector_length(this), as_VectorRegister($src$$reg), T_BYTE,
                          true /* is_signed */);
      __ csrwi(CSR_FRM, C2_MacroAssembler::rne);
      __ vfcvt_f_x_v(as_VectorRegister($dst$$reg), as_VectorRegister($dst$$reg));
    } else {
      __ integer_extend_v(as_VectorRegister($dst$$reg), bt,
<<<<<<< HEAD
                          Matcher::vector_length(this), as_VectorRegister($src$$reg), T_BYTE);
=======
                          Matcher::vector_length(this), as_VectorRegister($src$$reg), T_BYTE,
                          true /* is_signed */);
>>>>>>> 7231fd78
    }
  %}
  ins_pipe(pipe_slow);
%}

instruct vcvtUBtoX(vReg dst, vReg src) %{
  predicate(Matcher::vector_element_basic_type(n) == T_SHORT ||
            Matcher::vector_element_basic_type(n) == T_INT ||
            Matcher::vector_element_basic_type(n) == T_LONG);
  match(Set dst (VectorUCastB2X src));
  effect(TEMP_DEF dst);
  format %{ "vcvtUBtoX $dst, $src" %}
  ins_encode %{
    BasicType bt = Matcher::vector_element_basic_type(this);
    __ integer_extend_v(as_VectorRegister($dst$$reg), bt,
                        Matcher::vector_length(this), as_VectorRegister($src$$reg), T_BYTE,
                        false /* is_signed */);
  %}
  ins_pipe(pipe_slow);
%}

// VectorCastS2X, VectorUCastS2X

instruct vcvtStoB(vReg dst, vReg src) %{
  predicate(Matcher::vector_element_basic_type(n) == T_BYTE);
  match(Set dst (VectorCastS2X src));
  format %{ "vcvtStoB $dst, $src" %}
  ins_encode %{
    __ integer_narrow_v(as_VectorRegister($dst$$reg), T_BYTE, Matcher::vector_length(this),
                        as_VectorRegister($src$$reg), T_SHORT);
  %}
  ins_pipe(pipe_slow);
%}

instruct vcvtStoX(vReg dst, vReg src) %{
  predicate((Matcher::vector_element_basic_type(n) == T_INT ||
             Matcher::vector_element_basic_type(n) == T_LONG));
  match(Set dst (VectorCastS2X src));
  effect(TEMP_DEF dst);
  format %{ "vcvtStoX $dst, $src" %}
  ins_encode %{
    __ integer_extend_v(as_VectorRegister($dst$$reg), Matcher::vector_element_basic_type(this),
                        Matcher::vector_length(this), as_VectorRegister($src$$reg), T_SHORT,
                        true /* is_signed */);
  %}
  ins_pipe(pipe_slow);
%}

instruct vcvtStoX_fp(vReg dst, vReg src) %{
  predicate((Matcher::vector_element_basic_type(n) == T_FLOAT ||
             Matcher::vector_element_basic_type(n) == T_DOUBLE));
  match(Set dst (VectorCastS2X src));
  effect(TEMP_DEF dst);
  format %{ "vcvtStoX_fp $dst, $src" %}
  ins_encode %{
    BasicType bt = Matcher::vector_element_basic_type(this);
    __ integer_extend_v(as_VectorRegister($dst$$reg), (bt == T_FLOAT ? T_INT : T_LONG),
                        Matcher::vector_length(this), as_VectorRegister($src$$reg), T_SHORT,
                        true /* is_signed */);
    __ vsetvli_helper(bt, Matcher::vector_length(this));
    __ csrwi(CSR_FRM, C2_MacroAssembler::rne);
    __ vfcvt_f_x_v(as_VectorRegister($dst$$reg), as_VectorRegister($dst$$reg));
  %}
  ins_pipe(pipe_slow);
%}


instruct vcvtUStoX(vReg dst, vReg src) %{
  predicate(Matcher::vector_element_basic_type(n) == T_INT ||
            Matcher::vector_element_basic_type(n) == T_LONG);
  match(Set dst (VectorUCastS2X src));
  effect(TEMP_DEF dst);
  format %{ "vcvtUStoX $dst, $src" %}
  ins_encode %{
    __ integer_extend_v(as_VectorRegister($dst$$reg), Matcher::vector_element_basic_type(this),
                        Matcher::vector_length(this), as_VectorRegister($src$$reg), T_SHORT,
                        false /* is_signed */);
  %}
  ins_pipe(pipe_slow);
%}

// VectorCastI2X, VectorUCastI2X

instruct vcvtItoX_narrow(vReg dst, vReg src) %{
  predicate((Matcher::vector_element_basic_type(n) == T_BYTE ||
             Matcher::vector_element_basic_type(n) == T_SHORT));
  match(Set dst (VectorCastI2X src));
  format %{ "vcvtItoX_narrow $dst, $src" %}
  ins_encode %{
    BasicType bt = Matcher::vector_element_basic_type(this);
    __ integer_narrow_v(as_VectorRegister($dst$$reg), bt, Matcher::vector_length(this),
                        as_VectorRegister($src$$reg), T_INT);
  %}
  ins_pipe(pipe_slow);
%}

instruct vcvtItoL(vReg dst, vReg src) %{
  predicate(Matcher::vector_element_basic_type(n) == T_LONG);
  match(Set dst (VectorCastI2X src));
  effect(TEMP_DEF dst);
  format %{ "vcvtItoL $dst, $src" %}
  ins_encode %{
    __ integer_extend_v(as_VectorRegister($dst$$reg), T_LONG,
                        Matcher::vector_length(this), as_VectorRegister($src$$reg), T_INT,
                        true /* is_signed */);
  %}
  ins_pipe(pipe_slow);
%}

instruct vcvtUItoL(vReg dst, vReg src) %{
  predicate(Matcher::vector_element_basic_type(n) == T_LONG);
  match(Set dst (VectorUCastI2X src));
  effect(TEMP_DEF dst);
  format %{ "vcvtUItoL $dst, $src" %}
  ins_encode %{
    __ integer_extend_v(as_VectorRegister($dst$$reg), T_LONG,
                        Matcher::vector_length(this), as_VectorRegister($src$$reg), T_INT,
                        false /* is_signed */);
  %}
  ins_pipe(pipe_slow);
%}

instruct vcvtItoF(vReg dst, vReg src) %{
  predicate(Matcher::vector_element_basic_type(n) == T_FLOAT);
  match(Set dst (VectorCastI2X src));
  format %{ "vcvtItoF $dst, $src" %}
  ins_encode %{
    __ vsetvli_helper(T_FLOAT, Matcher::vector_length(this));
    __ csrwi(CSR_FRM, C2_MacroAssembler::rne);
    __ vfcvt_f_x_v(as_VectorRegister($dst$$reg), as_VectorRegister($src$$reg));
  %}
  ins_pipe(pipe_slow);
%}

instruct vcvtItoD(vReg dst, vReg src) %{
  predicate(Matcher::vector_element_basic_type(n) == T_DOUBLE);
  match(Set dst (VectorCastI2X src));
  effect(TEMP_DEF dst);
  format %{ "vcvtItoD $dst, $src" %}
  ins_encode %{
    __ vsetvli_helper(T_INT, Matcher::vector_length(this), Assembler::mf2);
    __ csrwi(CSR_FRM, C2_MacroAssembler::rne);
    __ vfwcvt_f_x_v(as_VectorRegister($dst$$reg), as_VectorRegister($src$$reg));
  %}
  ins_pipe(pipe_slow);
%}

// VectorCastL2X

instruct vcvtLtoI(vReg dst, vReg src) %{
  predicate(Matcher::vector_element_basic_type(n) == T_INT ||
            Matcher::vector_element_basic_type(n) == T_BYTE ||
            Matcher::vector_element_basic_type(n) == T_SHORT);
  match(Set dst (VectorCastL2X src));
  format %{ "vcvtLtoI $dst, $src" %}
  ins_encode %{
    BasicType bt = Matcher::vector_element_basic_type(this);
    __ integer_narrow_v(as_VectorRegister($dst$$reg), bt, Matcher::vector_length(this),
                        as_VectorRegister($src$$reg), T_LONG);
  %}
  ins_pipe(pipe_slow);
%}

instruct vcvtLtoF(vReg dst, vReg src) %{
  predicate(Matcher::vector_element_basic_type(n) == T_FLOAT);
  match(Set dst (VectorCastL2X src));
  format %{ "vcvtLtoF $dst, $src" %}
  ins_encode %{
    __ vsetvli_helper(T_FLOAT, Matcher::vector_length(this), Assembler::mf2);
    __ csrwi(CSR_FRM, C2_MacroAssembler::rne);
    __ vfncvt_f_x_w(as_VectorRegister($dst$$reg), as_VectorRegister($src$$reg));
  %}
  ins_pipe(pipe_slow);
%}

instruct vcvtLtoD(vReg dst, vReg src) %{
  predicate(Matcher::vector_element_basic_type(n) == T_DOUBLE);
  match(Set dst (VectorCastL2X src));
  format %{ "vcvtLtoD $dst, $src" %}
  ins_encode %{
    __ vsetvli_helper(T_DOUBLE, Matcher::vector_length(this));
    __ csrwi(CSR_FRM, C2_MacroAssembler::rne);
    __ vfcvt_f_x_v(as_VectorRegister($dst$$reg), as_VectorRegister($src$$reg));
  %}
  ins_pipe(pipe_slow);
%}

// VectorCastF2X

instruct vcvtFtoX_narrow(vReg dst, vReg src, vRegMask_V0 v0) %{
  predicate(Matcher::vector_element_basic_type(n) == T_BYTE ||
            Matcher::vector_element_basic_type(n) == T_SHORT);
  match(Set dst (VectorCastF2X src));
  effect(TEMP_DEF dst, TEMP v0);
  format %{ "vcvtFtoX_narrow $dst, $src" %}
  ins_encode %{
    __ vsetvli_helper(T_FLOAT, Matcher::vector_length(this));
    __ vfcvt_rtz_x_f_v_safe(as_VectorRegister($dst$$reg), as_VectorRegister($src$$reg));
    BasicType bt = Matcher::vector_element_basic_type(this);
    __ integer_narrow_v(as_VectorRegister($dst$$reg), bt, Matcher::vector_length(this),
                        as_VectorRegister($dst$$reg), T_INT);
  %}
  ins_pipe(pipe_slow);
%}

instruct vcvtFtoI(vReg dst, vReg src, vRegMask_V0 v0) %{
  predicate(Matcher::vector_element_basic_type(n) == T_INT);
  match(Set dst (VectorCastF2X src));
  effect(TEMP_DEF dst, TEMP v0);
  format %{ "vcvtFtoI $dst, $src" %}
  ins_encode %{
    __ vsetvli_helper(T_FLOAT, Matcher::vector_length(this));
    __ vfcvt_rtz_x_f_v_safe(as_VectorRegister($dst$$reg), as_VectorRegister($src$$reg));
  %}
  ins_pipe(pipe_slow);
%}

instruct vcvtFtoL(vReg dst, vReg src, vRegMask_V0 v0) %{
  predicate(Matcher::vector_element_basic_type(n) == T_LONG);
  match(Set dst (VectorCastF2X src));
  effect(TEMP_DEF dst, TEMP v0);
  format %{ "vcvtFtoL $dst, $src" %}
  ins_encode %{
    __ vsetvli_helper(T_LONG, Matcher::vector_length(this));
    __ vxor_vv(as_VectorRegister($dst$$reg), as_VectorRegister($dst$$reg), as_VectorRegister($dst$$reg));
    __ vsetvli_helper(T_FLOAT, Matcher::vector_length(this), Assembler::mf2);
    __ vmfeq_vv(as_VectorRegister($v0$$reg), as_VectorRegister($src$$reg), as_VectorRegister($src$$reg));
    __ vfwcvt_rtz_x_f_v(as_VectorRegister($dst$$reg), as_VectorRegister($src$$reg), Assembler::v0_t);
  %}
  ins_pipe(pipe_slow);
%}

instruct vcvtFtoD(vReg dst, vReg src) %{
  predicate(Matcher::vector_element_basic_type(n) == T_DOUBLE);
  match(Set dst (VectorCastF2X src));
  effect(TEMP_DEF dst);
  format %{ "vcvtFtoD $dst, $src" %}
  ins_encode %{
    __ vsetvli_helper(T_FLOAT, Matcher::vector_length(this), Assembler::mf2);
    __ csrwi(CSR_FRM, C2_MacroAssembler::rne);
    __ vfwcvt_f_f_v(as_VectorRegister($dst$$reg), as_VectorRegister($src$$reg));
  %}
  ins_pipe(pipe_slow);
%}

// VectorCastD2X

instruct vcvtDtoX_narrow(vReg dst, vReg src, vRegMask_V0 v0) %{
  predicate(Matcher::vector_element_basic_type(n) == T_BYTE ||
            Matcher::vector_element_basic_type(n) == T_SHORT ||
            Matcher::vector_element_basic_type(n) == T_INT);
  match(Set dst (VectorCastD2X src));
  effect(TEMP_DEF dst, TEMP v0);
  format %{ "vcvtDtoX_narrow $dst, $src" %}
  ins_encode %{
    __ vsetvli_helper(T_DOUBLE, Matcher::vector_length(this));
    __ vmfeq_vv(as_VectorRegister($v0$$reg), as_VectorRegister($src$$reg), as_VectorRegister($src$$reg));
    __ vsetvli_helper(T_INT, Matcher::vector_length(this), Assembler::mf2);
    __ vxor_vv(as_VectorRegister($dst$$reg), as_VectorRegister($dst$$reg), as_VectorRegister($dst$$reg));
    __ vfncvt_rtz_x_f_w(as_VectorRegister($dst$$reg), as_VectorRegister($src$$reg), Assembler::v0_t);
    BasicType bt = Matcher::vector_element_basic_type(this);
    if (bt == T_BYTE || bt == T_SHORT) {
      __ integer_narrow_v(as_VectorRegister($dst$$reg), bt, Matcher::vector_length(this),
                          as_VectorRegister($dst$$reg), T_INT);
    }
  %}
  ins_pipe(pipe_slow);
%}

instruct vcvtDtoL(vReg dst, vReg src, vRegMask_V0 v0) %{
  predicate(Matcher::vector_element_basic_type(n) == T_LONG);
  match(Set dst (VectorCastD2X src));
  effect(TEMP_DEF dst, TEMP v0);
  format %{ "vcvtDtoL $dst, $src" %}
  ins_encode %{
    __ vsetvli_helper(T_LONG, Matcher::vector_length(this));
    __ vfcvt_rtz_x_f_v_safe(as_VectorRegister($dst$$reg), as_VectorRegister($src$$reg));
  %}
  ins_pipe(pipe_slow);
%}

instruct vcvtDtoF(vReg dst, vReg src) %{
  predicate(Matcher::vector_element_basic_type(n) == T_FLOAT);
  match(Set dst (VectorCastD2X src));
  format %{ "vcvtDtoF $dst, $src" %}
  ins_encode %{
    __ vsetvli_helper(T_FLOAT, Matcher::vector_length(this), Assembler::mf2);
    __ csrwi(CSR_FRM, C2_MacroAssembler::rne);
    __ vfncvt_f_f_w(as_VectorRegister($dst$$reg), as_VectorRegister($src$$reg));
  %}
  ins_pipe(pipe_slow);
%}

// ------------------------------ Vector reinterpret ---------------------------

instruct reinterpret(vReg dst_src) %{
  predicate(Matcher::vector_length_in_bytes(n) == Matcher::vector_length_in_bytes(n->in(1)));
  match(Set dst_src (VectorReinterpret dst_src));
  ins_cost(0);
  format %{ "# reinterpret $dst_src, $dst_src\t# do nothing" %}
  ins_encode %{
    // empty
  %}
  ins_pipe(pipe_class_empty);
%}

instruct reinterpretResize(vReg dst, vReg src) %{
  predicate(Matcher::vector_length_in_bytes(n) != Matcher::vector_length_in_bytes(n->in(1)));
  match(Set dst (VectorReinterpret src));
  effect(TEMP_DEF dst);
  format %{ "reinterpretResize $dst, $src" %}
  ins_encode %{
    uint length_in_bytes_src = Matcher::vector_length_in_bytes(this, $src);
    uint length_in_bytes_dst = Matcher::vector_length_in_bytes(this);
    uint length_in_bytes_resize = length_in_bytes_src < length_in_bytes_dst ?
                                  length_in_bytes_src : length_in_bytes_dst;
    assert(length_in_bytes_src <= MaxVectorSize && length_in_bytes_dst <= MaxVectorSize,
           "invalid vector length");
    BasicType bt = Matcher::vector_element_basic_type(this);
    __ vsetvli_helper(bt, Matcher::vector_length(this));
    __ vxor_vv(as_VectorRegister($dst$$reg), as_VectorRegister($dst$$reg), as_VectorRegister($dst$$reg));
    __ vsetvli_helper(T_BYTE, length_in_bytes_resize);
    __ vmv_v_v(as_VectorRegister($dst$$reg), as_VectorRegister($src$$reg));
  %}
  ins_pipe(pipe_slow);
%}

// vector mask reinterpret

instruct vmask_reinterpret_same_esize(vRegMask dst_src) %{
  predicate(Matcher::vector_length(n) == Matcher::vector_length(n->in(1)) &&
            Matcher::vector_length_in_bytes(n) == Matcher::vector_length_in_bytes(n->in(1)));
  match(Set dst_src (VectorReinterpret dst_src));
  ins_cost(0);
  format %{ "vmask_reinterpret_same_esize $dst_src, $dst_src\t# do nothing" %}
  ins_encode(/* empty encoding */);
  ins_pipe(pipe_class_empty);
%}

instruct vmask_reinterpret_diff_esize(vRegMask dst, vRegMask_V0 src, vReg tmp) %{
  predicate(Matcher::vector_length(n) != Matcher::vector_length(n->in(1)) &&
            Matcher::vector_length_in_bytes(n) == Matcher::vector_length_in_bytes(n->in(1)));
  match(Set dst (VectorReinterpret src));
  effect(TEMP tmp);
  format %{ "vmask_reinterpret_diff_esize $dst, $src\t# KILL $tmp" %}
  ins_encode %{
    BasicType from_bt = Matcher::vector_element_basic_type(this, $src);
    __ vsetvli_helper(from_bt, Matcher::vector_length(this, $src));
    __ vxor_vv(as_VectorRegister($tmp$$reg), as_VectorRegister($tmp$$reg), as_VectorRegister($tmp$$reg));
    __ vmerge_vim(as_VectorRegister($tmp$$reg), as_VectorRegister($tmp$$reg), -1);
    BasicType to_bt = Matcher::vector_element_basic_type(this);
    __ vsetvli_helper(to_bt, Matcher::vector_length(this));
    __ vmseq_vi(as_VectorRegister($dst$$reg), as_VectorRegister($tmp$$reg), -1);
  %}
  ins_pipe(pipe_slow);
%}

// ------------------------------ Vector rearrange -----------------------------

instruct rearrange(vReg dst, vReg src, vReg shuffle) %{
  match(Set dst (VectorRearrange src shuffle));
  effect(TEMP_DEF dst);
  format %{ "rearrange $dst, $src, $shuffle" %}
  ins_encode %{
    BasicType bt = Matcher::vector_element_basic_type(this);
    __ vsetvli_helper(bt, Matcher::vector_length(this));
    __ vrgather_vv(as_VectorRegister($dst$$reg), as_VectorRegister($src$$reg),
                   as_VectorRegister($shuffle$$reg));
  %}
  ins_pipe(pipe_slow);
%}

instruct rearrange_masked(vReg dst, vReg src, vReg shuffle, vRegMask_V0 v0) %{
  match(Set dst (VectorRearrange (Binary src shuffle) v0));
  effect(TEMP_DEF dst);
  format %{ "rearrange_masked $dst, $src, $shuffle, $v0" %}
  ins_encode %{
    BasicType bt = Matcher::vector_element_basic_type(this);
    __ vsetvli_helper(bt, Matcher::vector_length(this));
    __ vxor_vv(as_VectorRegister($dst$$reg), as_VectorRegister($dst$$reg),
               as_VectorRegister($dst$$reg));
    __ vrgather_vv(as_VectorRegister($dst$$reg), as_VectorRegister($src$$reg),
                   as_VectorRegister($shuffle$$reg), Assembler::v0_t);
  %}
  ins_pipe(pipe_slow);
%}

// ------------------------------ Vector extract ---------------------------------

instruct extract(iRegINoSp dst, vReg src, immI idx, vReg tmp)
%{
  match(Set dst (ExtractB src idx));
  match(Set dst (ExtractS src idx));
  match(Set dst (ExtractI src idx));
  effect(TEMP tmp);
  format %{ "extract $dst, $src, $idx\t# KILL $tmp" %}
  ins_encode %{
    __ extract_v($dst$$Register, as_VectorRegister($src$$reg),
                 Matcher::vector_element_basic_type(this, $src), (int)($idx$$constant),
                 as_VectorRegister($tmp$$reg));
  %}
  ins_pipe(pipe_slow);
%}

instruct extractL(iRegLNoSp dst, vReg src, immI idx, vReg tmp)
%{
  match(Set dst (ExtractL src idx));
  effect(TEMP tmp);
  format %{ "extractL $dst, $src, $idx\t# KILL $tmp" %}
  ins_encode %{
    __ extract_v($dst$$Register, as_VectorRegister($src$$reg), T_LONG,
                 (int)($idx$$constant), as_VectorRegister($tmp$$reg));
  %}
  ins_pipe(pipe_slow);
%}


instruct extractF(fRegF dst, vReg src, immI idx, vReg tmp)
%{
  match(Set dst (ExtractF src idx));
  effect(TEMP tmp);
  format %{ "extractF $dst, $src, $idx\t# KILL $tmp" %}
  ins_encode %{
    __ extract_fp_v($dst$$FloatRegister, as_VectorRegister($src$$reg), T_FLOAT,
                    (int)($idx$$constant), as_VectorRegister($tmp$$reg));
  %}
  ins_pipe(pipe_slow);
%}

instruct extractD(fRegD dst, vReg src, immI idx, vReg tmp)
%{
  match(Set dst (ExtractD src idx));
  effect(TEMP tmp);
  format %{ "extractD $dst, $src, $idx\t# KILL $tmp" %}
  ins_encode %{
    __ extract_fp_v($dst$$FloatRegister, as_VectorRegister($src$$reg), T_DOUBLE,
                    (int)($idx$$constant), as_VectorRegister($tmp$$reg));
  %}
  ins_pipe(pipe_slow);
%}

// ------------------------------ Compress/Expand Operations -------------------

instruct mcompress(vRegMask dst, vRegMask src, vReg tmp) %{
  match(Set dst (CompressM src));
  effect(TEMP tmp);
  format %{ "mcompress $dst, $src\t# KILL $tmp" %}
  ins_encode %{
    BasicType bt = Matcher::vector_element_basic_type(this);
    __ vsetvli_helper(bt, Matcher::vector_length(this));
    __ vid_v(as_VectorRegister($tmp$$reg));
    __ vcpop_m(t0, as_VectorRegister($src$$reg));
    __ vmsltu_vx(as_VectorRegister($dst$$reg), as_VectorRegister($tmp$$reg), t0);
  %}
  ins_pipe(pipe_slow);
%}

instruct vcompress(vReg dst, vReg src, vRegMask_V0 v0) %{
  match(Set dst (CompressV src v0));
  effect(TEMP_DEF dst);
  format %{ "vcompress $dst, $src, $v0" %}
  ins_encode %{
    BasicType bt = Matcher::vector_element_basic_type(this);
    __ vsetvli_helper(bt, Matcher::vector_length(this));
    __ vxor_vv(as_VectorRegister($dst$$reg), as_VectorRegister($dst$$reg),
               as_VectorRegister($dst$$reg));
    __ vcompress_vm(as_VectorRegister($dst$$reg), as_VectorRegister($src$$reg),
                    as_VectorRegister($v0$$reg));
  %}
  ins_pipe(pipe_slow);
%}

instruct vexpand(vReg dst, vReg src, vRegMask_V0 v0, vReg tmp) %{
  match(Set dst (ExpandV src v0));
  effect(TEMP_DEF dst, TEMP tmp);
  format %{ "vexpand $dst, $src, $v0\t# KILL $tmp" %}
  ins_encode %{
    BasicType bt = Matcher::vector_element_basic_type(this);
    __ vsetvli_helper(bt, Matcher::vector_length(this));
    __ viota_m(as_VectorRegister($tmp$$reg), as_VectorRegister($v0$$reg));
    __ vxor_vv(as_VectorRegister($dst$$reg), as_VectorRegister($dst$$reg),
               as_VectorRegister($dst$$reg));
    __ vrgather_vv(as_VectorRegister($dst$$reg), as_VectorRegister($src$$reg),
                   as_VectorRegister($tmp$$reg), Assembler::v0_t);
  %}
  ins_pipe(pipe_slow);
%}

// ------------------------------ Vector signum --------------------------------

// Vector Math.signum

instruct vsignum_reg(vReg dst, vReg zero, vReg one, vRegMask_V0 v0) %{
  match(Set dst (SignumVF dst (Binary zero one)));
  match(Set dst (SignumVD dst (Binary zero one)));
  effect(TEMP_DEF dst, TEMP v0);
  format %{ "vsignum $dst, $dst\t" %}
  ins_encode %{
    BasicType bt = Matcher::vector_element_basic_type(this);
    __ signum_fp_v(as_VectorRegister($dst$$reg), as_VectorRegister($one$$reg),
                   bt, Matcher::vector_length(this));
  %}
  ins_pipe(pipe_slow);
%}

// ---------------- Convert Half Floating to Floating Vector Operations ----------------

// half precision -> single

instruct vconvHF2F(vReg dst, vReg src, vRegMask_V0 v0) %{
  predicate(Matcher::vector_element_basic_type(n) == T_FLOAT);
  match(Set dst (VectorCastHF2F src));
  effect(TEMP_DEF dst, TEMP v0);
  format %{ "vfwcvt.f.f.v $dst, $src\t# convert half to single precision" %}
  ins_encode %{
    __ float16_to_float_v(as_VectorRegister($dst$$reg), as_VectorRegister($src$$reg),
                          Matcher::vector_length(this));
  %}
  ins_pipe(pipe_slow);
%}

// single precision -> half

instruct vconvF2HF(vReg dst, vReg src, vReg vtmp, vRegMask_V0 v0, iRegINoSp tmp) %{
  predicate(Matcher::vector_element_basic_type(n) == T_SHORT);
  match(Set dst (VectorCastF2HF src));
  effect(TEMP_DEF dst, TEMP v0, TEMP vtmp, TEMP tmp);
  format %{ "vfncvt.f.f.w $dst, $src\t# convert single to half precision" %}
  ins_encode %{
    __ float_to_float16_v(as_VectorRegister($dst$$reg), as_VectorRegister($src$$reg),
                          as_VectorRegister($vtmp$$reg), $tmp$$Register,
                          Matcher::vector_length(this));
  %}
  ins_pipe(pipe_slow);
%}

// ------------------------------ Vector Load Gather ---------------------------

instruct gather_load(vReg dst, indirect mem, vReg idx) %{
  predicate(type2aelembytes(Matcher::vector_element_basic_type(n)) == 4 ||
            type2aelembytes(Matcher::vector_element_basic_type(n)) == 8);
  match(Set dst (LoadVectorGather mem idx));
  effect(TEMP_DEF dst);
  format %{ "gather_load $dst, $mem, $idx" %}
  ins_encode %{
    __ vmv1r_v(as_VectorRegister($dst$$reg), as_VectorRegister($idx$$reg));
    BasicType bt = Matcher::vector_element_basic_type(this);
    Assembler::SEW sew = Assembler::elemtype_to_sew(bt);
    __ vsetvli_helper(bt, Matcher::vector_length(this));
    __ vsll_vi(as_VectorRegister($dst$$reg), as_VectorRegister($dst$$reg), (int)sew);
    __ vluxei32_v(as_VectorRegister($dst$$reg), as_Register($mem$$base),
                  as_VectorRegister($dst$$reg));
 %}
  ins_pipe(pipe_slow);
%}

instruct gather_load_masked(vReg dst, indirect mem, vReg idx, vRegMask_V0 v0, vReg tmp) %{
  predicate(type2aelembytes(Matcher::vector_element_basic_type(n)) == 4 ||
            type2aelembytes(Matcher::vector_element_basic_type(n)) == 8);
  match(Set dst (LoadVectorGatherMasked mem (Binary idx v0)));
  effect(TEMP_DEF dst, TEMP tmp);
  format %{ "gather_load_masked $dst, $mem, $idx, $v0\t# KILL $tmp" %}
  ins_encode %{
    __ vmv1r_v(as_VectorRegister($tmp$$reg), as_VectorRegister($idx$$reg));
    BasicType bt = Matcher::vector_element_basic_type(this);
    Assembler::SEW sew = Assembler::elemtype_to_sew(bt);
    __ vsetvli_helper(bt, Matcher::vector_length(this));
    __ vsll_vi(as_VectorRegister($tmp$$reg), as_VectorRegister($tmp$$reg), (int)sew);
    __ vxor_vv(as_VectorRegister($dst$$reg), as_VectorRegister($dst$$reg),
               as_VectorRegister($dst$$reg));
    __ vluxei32_v(as_VectorRegister($dst$$reg), as_Register($mem$$base),
                  as_VectorRegister($tmp$$reg), Assembler::v0_t);
 %}
  ins_pipe(pipe_slow);
%}

// ------------------------------ Vector Store Scatter -------------------------

instruct scatter_store(indirect mem, vReg src, vReg idx, vReg tmp) %{
  predicate(type2aelembytes(Matcher::vector_element_basic_type(n->in(3)->in(1))) == 4 ||
            type2aelembytes(Matcher::vector_element_basic_type(n->in(3)->in(1))) == 8);
  match(Set mem (StoreVectorScatter mem (Binary src idx)));
  effect(TEMP tmp);
  format %{ "scatter_store $mem, $idx, $src\t# KILL $tmp" %}
  ins_encode %{
    __ vmv1r_v(as_VectorRegister($tmp$$reg), as_VectorRegister($idx$$reg));
    BasicType bt = Matcher::vector_element_basic_type(this, $src);
    Assembler::SEW sew = Assembler::elemtype_to_sew(bt);
    __ vsetvli_helper(bt, Matcher::vector_length(this, $src));
    __ vsll_vi(as_VectorRegister($tmp$$reg), as_VectorRegister($tmp$$reg), (int)sew);
    __ vsuxei32_v(as_VectorRegister($src$$reg), as_Register($mem$$base),
                  as_VectorRegister($tmp$$reg));
  %}
  ins_pipe(pipe_slow);
%}

instruct scatter_store_masked(indirect mem, vReg src, vReg idx, vRegMask_V0 v0, vReg tmp) %{
  predicate(type2aelembytes(Matcher::vector_element_basic_type(n->in(3)->in(1))) == 4 ||
            type2aelembytes(Matcher::vector_element_basic_type(n->in(3)->in(1))) == 8);
  match(Set mem (StoreVectorScatterMasked mem (Binary src (Binary idx v0))));
  effect(TEMP tmp);
  format %{ "scatter_store_masked $mem, $idx, $src, $v0\t# KILL $tmp" %}
  ins_encode %{
    __ vmv1r_v(as_VectorRegister($tmp$$reg), as_VectorRegister($idx$$reg));
    BasicType bt = Matcher::vector_element_basic_type(this, $src);
    Assembler::SEW sew = Assembler::elemtype_to_sew(bt);
    __ vsetvli_helper(bt, Matcher::vector_length(this, $src));
    __ vsll_vi(as_VectorRegister($tmp$$reg), as_VectorRegister($tmp$$reg), (int)sew);
    __ vsuxei32_v(as_VectorRegister($src$$reg), as_Register($mem$$base),
                  as_VectorRegister($tmp$$reg), Assembler::v0_t);
  %}
  ins_pipe(pipe_slow);
%}

// ------------------------------ Populate Index to a Vector -------------------

instruct populateindex(vReg dst, iRegIorL2I src1, iRegIorL2I src2, vReg tmp) %{
  match(Set dst (PopulateIndex src1 src2));
  effect(TEMP_DEF dst, TEMP tmp);
  format %{ "populateindex $dst, $src1, $src2\t# KILL $tmp" %}
  ins_encode %{
    BasicType bt = Matcher::vector_element_basic_type(this);
    Assembler::SEW sew = Assembler::elemtype_to_sew(bt);
    __ vsetvli_helper(bt, Matcher::vector_length(this));
    __ vmv_v_x(as_VectorRegister($dst$$reg), as_Register($src1$$reg));
    __ vid_v(as_VectorRegister($tmp$$reg));
    __ vmacc_vx(as_VectorRegister($dst$$reg), as_Register($src2$$reg), as_VectorRegister($tmp$$reg));
  %}
  ins_pipe(pipe_slow);
%}

// ------------------------------ Vector insert --------------------------------

// BYTE, SHORT, INT

instruct insertI_index_lt32(vReg dst, vReg src, iRegIorL2I val, immI idx, vRegMask_V0 v0) %{
  predicate(n->in(2)->get_int() < 32 &&
            (Matcher::vector_element_basic_type(n) == T_BYTE ||
             Matcher::vector_element_basic_type(n) == T_SHORT ||
             Matcher::vector_element_basic_type(n) == T_INT));
  match(Set dst (VectorInsert (Binary src val) idx));
  effect(TEMP v0);
  format %{ "insertI_index_lt32 $dst, $src, $val, $idx" %}
  ins_encode %{
    BasicType bt = Matcher::vector_element_basic_type(this);
    __ vsetvli_helper(bt, Matcher::vector_length(this));
    __ vid_v(as_VectorRegister($v0$$reg));
    __ vadd_vi(as_VectorRegister($v0$$reg), as_VectorRegister($v0$$reg), -16);
    __ vmseq_vi(as_VectorRegister($v0$$reg), as_VectorRegister($v0$$reg), (int)($idx$$constant) - 16);
    __ vmerge_vxm(as_VectorRegister($dst$$reg), as_VectorRegister($src$$reg), $val$$Register);
  %}
  ins_pipe(pipe_slow);
%}

instruct insertI_index(vReg dst, vReg src, iRegIorL2I val, iRegIorL2I idx, vReg tmp, vRegMask_V0 v0) %{
  predicate(n->in(2)->get_int() >= 32 &&
            (Matcher::vector_element_basic_type(n) == T_BYTE ||
             Matcher::vector_element_basic_type(n) == T_SHORT ||
             Matcher::vector_element_basic_type(n) == T_INT));
  match(Set dst (VectorInsert (Binary src val) idx));
  effect(TEMP tmp, TEMP v0);
  format %{ "insertI_index $dst, $src, $val, $idx\t# KILL $tmp" %}
  ins_encode %{
    BasicType bt = Matcher::vector_element_basic_type(this);
    __ vsetvli_helper(bt, Matcher::vector_length(this));
    __ vid_v(as_VectorRegister($v0$$reg));
    __ vmv_v_x(as_VectorRegister($tmp$$reg), $idx$$Register);
    __ vmseq_vv(as_VectorRegister($v0$$reg), as_VectorRegister($v0$$reg), as_VectorRegister($tmp$$reg));
    __ vmerge_vxm(as_VectorRegister($dst$$reg), as_VectorRegister($src$$reg), $val$$Register);
  %}
  ins_pipe(pipe_slow);
%}

// LONG

instruct insertL_index_lt32(vReg dst, vReg src, iRegL val, immI idx, vRegMask_V0 v0) %{
  predicate(n->in(2)->get_int() < 32 &&
            (Matcher::vector_element_basic_type(n) == T_LONG));
  match(Set dst (VectorInsert (Binary src val) idx));
  effect(TEMP v0);
  format %{ "insertL_index_lt32 $dst, $src, $val, $idx" %}
  ins_encode %{
    BasicType bt = Matcher::vector_element_basic_type(this);
    __ vsetvli_helper(bt, Matcher::vector_length(this));
    __ vid_v(as_VectorRegister($v0$$reg));
    __ vadd_vi(as_VectorRegister($v0$$reg), as_VectorRegister($v0$$reg), -16);
    __ vmseq_vi(as_VectorRegister($v0$$reg), as_VectorRegister($v0$$reg), (int)($idx$$constant) - 16);
    __ vmerge_vxm(as_VectorRegister($dst$$reg), as_VectorRegister($src$$reg), $val$$Register);
  %}
  ins_pipe(pipe_slow);
%}

instruct insertL_index(vReg dst, vReg src, iRegL val, iRegIorL2I idx, vReg tmp, vRegMask_V0 v0) %{
  predicate(n->in(2)->get_int() >= 32 &&
            (Matcher::vector_element_basic_type(n) == T_LONG));
  match(Set dst (VectorInsert (Binary src val) idx));
  effect(TEMP tmp, TEMP v0);
  format %{ "insertL_index $dst, $src, $val, $idx\t# KILL $tmp" %}
  ins_encode %{
    BasicType bt = Matcher::vector_element_basic_type(this);
    __ vsetvli_helper(bt, Matcher::vector_length(this));
    __ vid_v(as_VectorRegister($v0$$reg));
    __ vmv_v_x(as_VectorRegister($tmp$$reg), $idx$$Register);
    __ vmseq_vv(as_VectorRegister($v0$$reg), as_VectorRegister($v0$$reg), as_VectorRegister($tmp$$reg));
    __ vmerge_vxm(as_VectorRegister($dst$$reg), as_VectorRegister($src$$reg), $val$$Register);
  %}
  ins_pipe(pipe_slow);
%}

// FLOAT

instruct insertF_index_lt32(vReg dst, vReg src, fRegF val, immI idx, vRegMask_V0 v0) %{
  predicate(n->in(2)->get_int() < 32 &&
            (Matcher::vector_element_basic_type(n) == T_FLOAT));
  match(Set dst (VectorInsert (Binary src val) idx));
  effect(TEMP v0);
  format %{ "insertF_index_lt32 $dst, $src, $val, $idx" %}
  ins_encode %{
    __ vsetvli_helper(T_FLOAT, Matcher::vector_length(this));
    __ vid_v(as_VectorRegister($v0$$reg));
    __ vadd_vi(as_VectorRegister($v0$$reg), as_VectorRegister($v0$$reg), -16);
    __ vmseq_vi(as_VectorRegister($v0$$reg), as_VectorRegister($v0$$reg), (int)($idx$$constant) - 16);
    __ vfmerge_vfm(as_VectorRegister($dst$$reg), as_VectorRegister($src$$reg), $val$$FloatRegister);
  %}
  ins_pipe(pipe_slow);
%}

instruct insertF_index(vReg dst, vReg src, fRegF val, iRegIorL2I idx, vReg tmp, vRegMask_V0 v0) %{
  predicate(n->in(2)->get_int() >= 32 &&
            (Matcher::vector_element_basic_type(n) == T_FLOAT));
  match(Set dst (VectorInsert (Binary src val) idx));
  effect(TEMP tmp, TEMP v0);
  format %{ "insertF_index $dst, $src, $val, $idx\t# KILL $tmp" %}
  ins_encode %{
    __ vsetvli_helper(T_FLOAT, Matcher::vector_length(this));
    __ vid_v(as_VectorRegister($v0$$reg));
    __ vmv_v_x(as_VectorRegister($tmp$$reg), $idx$$Register);
    __ vmseq_vv(as_VectorRegister($v0$$reg), as_VectorRegister($v0$$reg), as_VectorRegister($tmp$$reg));
    __ vfmerge_vfm(as_VectorRegister($dst$$reg), as_VectorRegister($src$$reg), $val$$FloatRegister);
  %}
  ins_pipe(pipe_slow);
%}

// DOUBLE

instruct insertD_index_lt32(vReg dst, vReg src, fRegD val, immI idx, vRegMask_V0 v0) %{
  predicate(n->in(2)->get_int() < 32 &&
            (Matcher::vector_element_basic_type(n) == T_DOUBLE));
  match(Set dst (VectorInsert (Binary src val) idx));
  effect(TEMP v0);
  format %{ "insertD_index_lt32 $dst, $src, $val, $idx" %}
  ins_encode %{
    __ vsetvli_helper(T_DOUBLE, Matcher::vector_length(this));
    __ vid_v(as_VectorRegister($v0$$reg));
    __ vadd_vi(as_VectorRegister($v0$$reg), as_VectorRegister($v0$$reg), -16);
    __ vmseq_vi(as_VectorRegister($v0$$reg), as_VectorRegister($v0$$reg), (int)($idx$$constant) - 16);
    __ vfmerge_vfm(as_VectorRegister($dst$$reg), as_VectorRegister($src$$reg), $val$$FloatRegister);
  %}
  ins_pipe(pipe_slow);
%}

instruct insertD_index(vReg dst, vReg src, fRegD val, iRegIorL2I idx, vReg tmp, vRegMask_V0 v0) %{
  predicate(n->in(2)->get_int() >= 32 &&
            (Matcher::vector_element_basic_type(n) == T_DOUBLE));
  match(Set dst (VectorInsert (Binary src val) idx));
  effect(TEMP tmp, TEMP v0);
  format %{ "insertD_index $dst, $src, $val, $idx\t# KILL $tmp" %}
  ins_encode %{
    __ vsetvli_helper(T_DOUBLE, Matcher::vector_length(this));
    __ vid_v(as_VectorRegister($v0$$reg));
    __ vmv_v_x(as_VectorRegister($tmp$$reg), $idx$$Register);
    __ vmseq_vv(as_VectorRegister($v0$$reg), as_VectorRegister($v0$$reg), as_VectorRegister($tmp$$reg));
    __ vfmerge_vfm(as_VectorRegister($dst$$reg), as_VectorRegister($src$$reg), $val$$FloatRegister);
  %}
  ins_pipe(pipe_slow);
%}

// ------------------------------ Vector mask reductions -----------------------

// true count

instruct vmask_truecount(iRegINoSp dst, vRegMask src) %{
  match(Set dst (VectorMaskTrueCount src));
  format %{ "vmask_truecount $dst, $src" %}
  ins_encode %{
    BasicType bt = Matcher::vector_element_basic_type(this, $src);
    __ vsetvli_helper(bt, Matcher::vector_length(this, $src));
    __ vcpop_m($dst$$Register, as_VectorRegister($src$$reg));
  %}
  ins_pipe(pipe_slow);
%}

// first true

// Return the index of the first mask lane that is set, or vector length if none of
// them are set.

instruct vmask_firsttrue(iRegINoSp dst, vRegMask src, vRegMask tmp) %{
  match(Set dst (VectorMaskFirstTrue src));
  effect(TEMP tmp);
  format %{ "vmask_firsttrue $dst, $src\t# KILL $tmp" %}
  ins_encode %{
    BasicType bt = Matcher::vector_element_basic_type(this, $src);
    __ vsetvli_helper(bt, Matcher::vector_length(this, $src));
    __ vmsbf_m(as_VectorRegister($tmp$$reg), as_VectorRegister($src$$reg));
    __ vcpop_m($dst$$Register, as_VectorRegister($tmp$$reg));
  %}
  ins_pipe(pipe_slow);
%}

// last true

// Return the index of the first last lane that is set, or -1 if none of
// them are set.

instruct vmask_lasttrue(iRegINoSp dst, vRegMask src) %{
  match(Set dst (VectorMaskLastTrue src));
  format %{ "vmask_lasttrue $dst, $src" %}
  ins_encode %{
    uint vector_length = Matcher::vector_length(this, $src);
    assert(UseZbb && vector_length <= XLEN, "precondition");
    __ vsetvli_helper(T_LONG, 1);
    __ vmv_x_s($dst$$Register, as_VectorRegister($src$$reg));
    if (XLEN != vector_length) {
      __ slli($dst$$Register, $dst$$Register, XLEN - vector_length);
      __ srli($dst$$Register, $dst$$Register, XLEN - vector_length);
    }
    __ clz($dst$$Register, $dst$$Register);
    __ mv(t0, XLEN - 1);
    __ sub($dst$$Register, t0, $dst$$Register);
  %}
  ins_pipe(pipe_slow);
%}

// tolong

instruct vmask_tolong(iRegLNoSp dst, vRegMask src) %{
  match(Set dst (VectorMaskToLong src));
  format %{ "vmask_tolong $dst, $src" %}
  ins_encode %{
    uint vector_length = Matcher::vector_length(this, $src);
    assert(vector_length <= XLEN, "precondition");
    __ vsetvli_helper(T_LONG, 1);
    __ vmv_x_s($dst$$Register, as_VectorRegister($src$$reg));
    if (XLEN != vector_length) {
      __ slli($dst$$Register, $dst$$Register, XLEN - vector_length);
      __ srli($dst$$Register, $dst$$Register, XLEN - vector_length);
    }
  %}
  ins_pipe(pipe_slow);
%}

// fromlong

instruct vmask_fromlong(vRegMask dst, iRegL src) %{
  match(Set dst (VectorLongToMask src));
  format %{ "vmask_fromlong $dst, $src" %}
  ins_encode %{
    assert(Matcher::vector_length(this) <= XLEN, "precondition");
    __ vsetvli_helper(T_LONG, 1);
    __ vmv_s_x(as_VectorRegister($dst$$reg), $src$$Register);
  %}
  ins_pipe(pipe_slow);
%}

// ------------------------------ VectorTest -----------------------------------

// anytrue

// Not matched. Condition is negated and value zero is moved to the right side in CMoveINode::Ideal.

// instruct cmovI_vtest_anytrue(iRegINoSp dst, cmpOp cop, vRegMask op1, vRegMask op2, immI0 zero, immI_1 one) %{
//   predicate(n->in(1)->in(1)->as_Bool()->_test._test == BoolTest::ne &&
//             static_cast<const VectorTestNode*>(n->in(1)->in(2))->get_predicate() == BoolTest::ne);
//   match(Set dst (CMoveI (Binary cop (VectorTest op1 op2)) (Binary zero one)));
//   format %{ "CMove $dst, (vectortest $cop $op1 $op2), zero, one\t#@cmovI_vtest_anytrue"  %}
//   ins_encode %{
//     BasicType bt = Matcher::vector_element_basic_type(this, $op1);
//     uint vector_length = Matcher::vector_length(this, $op1);
//     __ vsetvli_helper(bt, vector_length);
//     __ vcpop_m($dst$$Register, as_VectorRegister($op1$$reg));
//     __ snez($dst$$Register, $dst$$Register);
//   %}
//   ins_pipe(pipe_slow);
// %}

instruct cmovI_vtest_anytrue_negate(iRegINoSp dst, cmpOp cop, vRegMask op1, vRegMask op2, immI0 zero, immI_1 one) %{
  predicate(n->in(1)->in(1)->as_Bool()->_test._test == BoolTest::eq &&
            static_cast<const VectorTestNode*>(n->in(1)->in(2))->get_predicate() == BoolTest::ne);
  match(Set dst (CMoveI (Binary cop (VectorTest op1 op2)) (Binary one zero)));
  format %{ "CMove $dst, (vectortest $cop $op1 $op2), zero, one\t#@cmovI_vtest_anytrue_negate"  %}
  ins_encode %{
    BasicType bt = Matcher::vector_element_basic_type(this, $op1);
    uint vector_length = Matcher::vector_length(this, $op1);
    __ vsetvli_helper(bt, vector_length);
    __ vcpop_m($dst$$Register, as_VectorRegister($op1$$reg));
    __ snez($dst$$Register, $dst$$Register);
  %}
  ins_pipe(pipe_slow);
%}

// alltrue

// Not matched. Condition is negated and value zero is moved to the right side in CMoveINode::Ideal.

// instruct cmovI_vtest_alltrue(iRegINoSp dst, cmpOp cop, vRegMask op1, vRegMask op2, immI0 zero, immI_1 one) %{
//   predicate(n->in(1)->in(1)->as_Bool()->_test._test == BoolTest::eq &&
//             static_cast<const VectorTestNode*>(n->in(1)->in(2))->get_predicate() == BoolTest::overflow);
//   match(Set dst (CMoveI (Binary cop (VectorTest op1 op2)) (Binary zero one)));
//   format %{ "CMove $dst, (vectortest $cop $op1 $op2), zero, one\t#@cmovI_vtest_alltrue"  %}
//   ins_encode %{
//     BasicType bt = Matcher::vector_element_basic_type(this, $op1);
//     uint vector_length = Matcher::vector_length(this, $op1);
//     __ vsetvli_helper(bt, vector_length);
//     __ vcpop_m($dst$$Register, as_VectorRegister($op1$$reg));
//     __ sub($dst$$Register, $dst$$Register, vector_length);
//     __ seqz($dst$$Register, $dst$$Register);
//   %}
//   ins_pipe(pipe_slow);
// %}

instruct cmovI_vtest_alltrue_negate(iRegINoSp dst, cmpOp cop, vRegMask op1, vRegMask op2, immI0 zero, immI_1 one) %{
  predicate(n->in(1)->in(1)->as_Bool()->_test._test == BoolTest::ne &&
            static_cast<const VectorTestNode*>(n->in(1)->in(2))->get_predicate() == BoolTest::overflow);
  match(Set dst (CMoveI (Binary cop (VectorTest op1 op2)) (Binary one zero)));
  format %{ "CMove $dst, (vectortest $cop $op1 $op2), zero, one\t#@cmovI_vtest_alltrue_negate"  %}
  ins_encode %{
    BasicType bt = Matcher::vector_element_basic_type(this, $op1);
    uint vector_length = Matcher::vector_length(this, $op1);
    __ vsetvli_helper(bt, vector_length);
    __ vcpop_m($dst$$Register, as_VectorRegister($op1$$reg));
    __ sub($dst$$Register, $dst$$Register, vector_length);
    __ seqz($dst$$Register, $dst$$Register);
  %}
  ins_pipe(pipe_slow);
%}

// anytrue

instruct vtest_anytrue_branch(cmpOpEqNe cop, vRegMask op1, vRegMask op2, label lbl) %{
  predicate(static_cast<const VectorTestNode*>(n->in(2))->get_predicate() == BoolTest::ne);
  match(If cop (VectorTest op1 op2));
  effect(USE lbl);
  format %{ "b$cop (vectortest ne $op1, $op2) $lbl\t#@vtest_anytrue_branch" %}
  ins_encode %{
    uint vector_length = Matcher::vector_length(this, $op1);
    BasicType bt = Matcher::vector_element_basic_type(this, $op1);
    __ vsetvli_helper(bt, vector_length);
    __ vcpop_m(t0, as_VectorRegister($op1$$reg));
    __ enc_cmpEqNe_imm0_branch($cop$$cmpcode, t0, *($lbl$$label), /* is_far */ true);
  %}
  ins_pipe(pipe_slow);
%}

// alltrue

instruct vtest_alltrue_branch(cmpOpEqNe cop, vRegMask op1, vRegMask op2, label lbl) %{
  predicate(static_cast<const VectorTestNode*>(n->in(2))->get_predicate() == BoolTest::overflow);
  match(If cop (VectorTest op1 op2));
  effect(USE lbl);
  format %{ "b$cop (vectortest overflow $op1, $op2) $lbl\t#@vtest_alltrue_branch" %}
  ins_encode %{
    uint vector_length = Matcher::vector_length(this, $op1);
    BasicType bt = Matcher::vector_element_basic_type(this, $op1);
    __ vsetvli_helper(bt, vector_length);
    __ vcpop_m(t0, as_VectorRegister($op1$$reg));
    __ sub(t0, t0, vector_length);
    __ enc_cmpEqNe_imm0_branch($cop$$cmpcode, t0, *($lbl$$label), /* is_far */ true);
  %}
  ins_pipe(pipe_slow);
%}<|MERGE_RESOLUTION|>--- conflicted
+++ resolved
@@ -3205,12 +3205,8 @@
       __ vfcvt_f_x_v(as_VectorRegister($dst$$reg), as_VectorRegister($dst$$reg));
     } else {
       __ integer_extend_v(as_VectorRegister($dst$$reg), bt,
-<<<<<<< HEAD
-                          Matcher::vector_length(this), as_VectorRegister($src$$reg), T_BYTE);
-=======
                           Matcher::vector_length(this), as_VectorRegister($src$$reg), T_BYTE,
                           true /* is_signed */);
->>>>>>> 7231fd78
     }
   %}
   ins_pipe(pipe_slow);
