/*
 * Copyright (c) 1997, 2023, Oracle and/or its affiliates. All rights reserved.
 * Copyright (c) 2014, 2020, Red Hat Inc. All rights reserved.
 * Copyright (c) 2020, 2023, Huawei Technologies Co., Ltd. All rights reserved.
 * DO NOT ALTER OR REMOVE COPYRIGHT NOTICES OR THIS FILE HEADER.
 *
 * This code is free software; you can redistribute it and/or modify it
 * under the terms of the GNU General Public License version 2 only, as
 * published by the Free Software Foundation.
 *
 * This code is distributed in the hope that it will be useful, but WITHOUT
 * ANY WARRANTY; without even the implied warranty of MERCHANTABILITY or
 * FITNESS FOR A PARTICULAR PURPOSE.  See the GNU General Public License
 * version 2 for more details (a copy is included in the LICENSE file that
 * accompanied this code).
 *
 * You should have received a copy of the GNU General Public License version
 * 2 along with this work; if not, write to the Free Software Foundation,
 * Inc., 51 Franklin St, Fifth Floor, Boston, MA 02110-1301 USA.
 *
 * Please contact Oracle, 500 Oracle Parkway, Redwood Shores, CA 94065 USA
 * or visit www.oracle.com if you need additional information or have any
 * questions.
 *
 */

#ifndef CPU_RISCV_ASSEMBLER_RISCV_HPP
#define CPU_RISCV_ASSEMBLER_RISCV_HPP

#include "asm/register.hpp"
#include "code/codeCache.hpp"
#include "metaprogramming/enableIf.hpp"
#include "utilities/debug.hpp"
#include "utilities/globalDefinitions.hpp"
#include "utilities/macros.hpp"
#include <type_traits>

#define XLEN 64

// definitions of various symbolic names for machine registers

// First intercalls between C and Java which use 8 general registers
// and 8 floating registers

class Argument {
 public:
  enum {
    n_int_register_parameters_c   = 8, // x10, x11, ... x17 (c_rarg0, c_rarg1, ...)
    n_float_register_parameters_c = 8, // f10, f11, ... f17 (c_farg0, c_farg1, ... )

    n_int_register_parameters_j   = 8, // x11, ... x17, x10 (j_rarg0, j_rarg1, ...)
    n_float_register_parameters_j = 8  // f10, f11, ... f17 (j_farg0, j_farg1, ...)
  };
};

// function argument(caller-save registers)
constexpr Register c_rarg0 = x10;
constexpr Register c_rarg1 = x11;
constexpr Register c_rarg2 = x12;
constexpr Register c_rarg3 = x13;
constexpr Register c_rarg4 = x14;
constexpr Register c_rarg5 = x15;
constexpr Register c_rarg6 = x16;
constexpr Register c_rarg7 = x17;

constexpr FloatRegister c_farg0 = f10;
constexpr FloatRegister c_farg1 = f11;
constexpr FloatRegister c_farg2 = f12;
constexpr FloatRegister c_farg3 = f13;
constexpr FloatRegister c_farg4 = f14;
constexpr FloatRegister c_farg5 = f15;
constexpr FloatRegister c_farg6 = f16;
constexpr FloatRegister c_farg7 = f17;

// Symbolically name the register arguments used by the Java calling convention.
// We have control over the convention for java so we can do what we please.
// What pleases us is to offset the java calling convention so that when
// we call a suitable jni method the arguments are lined up and we don't
// have to do much shuffling. A suitable jni method is non-static and a
// small number of arguments.
//
// |------------------------------------------------------------------------|
// | c_rarg0  c_rarg1  c_rarg2  c_rarg3  c_rarg4  c_rarg5  c_rarg6  c_rarg7 |
// |------------------------------------------------------------------------|
// | x10      x11      x12      x13      x14      x15      x16      x17     |
// |------------------------------------------------------------------------|
// | j_rarg7  j_rarg0  j_rarg1  j_rarg2  j_rarg3  j_rarg4  j_rarg5  j_rarg6 |
// |------------------------------------------------------------------------|

constexpr Register j_rarg0 = c_rarg1;
constexpr Register j_rarg1 = c_rarg2;
constexpr Register j_rarg2 = c_rarg3;
constexpr Register j_rarg3 = c_rarg4;
constexpr Register j_rarg4 = c_rarg5;
constexpr Register j_rarg5 = c_rarg6;
constexpr Register j_rarg6 = c_rarg7;
constexpr Register j_rarg7 = c_rarg0;

// Java floating args are passed as per C

constexpr FloatRegister j_farg0 = f10;
constexpr FloatRegister j_farg1 = f11;
constexpr FloatRegister j_farg2 = f12;
constexpr FloatRegister j_farg3 = f13;
constexpr FloatRegister j_farg4 = f14;
constexpr FloatRegister j_farg5 = f15;
constexpr FloatRegister j_farg6 = f16;
constexpr FloatRegister j_farg7 = f17;

// zero rigster
constexpr Register zr = x0;
// global pointer
constexpr Register gp = x3;
// thread pointer
constexpr Register tp = x4;

// registers used to hold VM data either temporarily within a method
// or across method calls

// volatile (caller-save) registers

// current method -- must be in a call-clobbered register
constexpr Register xmethod =  x31;
// return address
constexpr Register ra      =  x1;

// non-volatile (callee-save) registers

constexpr Register sp            = x2; // stack pointer
constexpr Register fp            = x8; // frame pointer
constexpr Register xheapbase     = x27; // base of heap
constexpr Register xcpool        = x26; // constant pool cache
constexpr Register xmonitors     = x25; // monitors allocated on stack
constexpr Register xlocals       = x24; // locals on stack
constexpr Register xthread       = x23; // java thread pointer
constexpr Register xbcp          = x22; // bytecode pointer
constexpr Register xdispatch     = x21; // Dispatch table base
constexpr Register esp           = x20; // Java expression stack pointer
constexpr Register x19_sender_sp = x19; // Sender's SP while in interpreter

// temporary register(caller-save registers)
constexpr Register t0 = x5;
constexpr Register t1 = x6;
constexpr Register t2 = x7;

const Register g_INTArgReg[Argument::n_int_register_parameters_c] = {
  c_rarg0, c_rarg1, c_rarg2, c_rarg3, c_rarg4, c_rarg5, c_rarg6, c_rarg7
};

const FloatRegister g_FPArgReg[Argument::n_float_register_parameters_c] = {
  c_farg0, c_farg1, c_farg2, c_farg3, c_farg4, c_farg5, c_farg6, c_farg7
};

#define assert_cond(ARG1) assert(ARG1, #ARG1)

// Addressing modes
class Address {
 public:

  enum mode { no_mode, base_plus_offset, literal };

 private:
  struct Nonliteral {
    Nonliteral(Register base, Register index, int64_t offset)
      : _base(base), _index(index), _offset(offset) {}
    Register _base;
    Register _index;
    int64_t _offset;
  };

  struct Literal {
    Literal(address target, const RelocationHolder& rspec)
      : _target(target), _rspec(rspec) {}
    // If the target is far we'll need to load the ea of this to a
    // register to reach it. Otherwise if near we can do PC-relative
    // addressing.
    address _target;

    RelocationHolder _rspec;
  };

  void assert_is_nonliteral() const NOT_DEBUG_RETURN;
  void assert_is_literal() const NOT_DEBUG_RETURN;

  // Discriminated union, based on _mode.
  // - no_mode: uses dummy _nonliteral, for ease of copying.
  // - literal: only _literal is used.
  // - others: only _nonliteral is used.
  enum mode _mode;
  union {
    Nonliteral _nonliteral;
    Literal _literal;
  };

  // Helper for copy constructor and assignment operator.
  // Copy mode-relevant part of a into this.
  void copy_data(const Address& a) {
    assert(_mode == a._mode, "precondition");
    if (_mode == literal) {
      new (&_literal) Literal(a._literal);
    } else {
      // non-literal mode or no_mode.
      new (&_nonliteral) Nonliteral(a._nonliteral);
    }
  }

 public:
  // no_mode initializes _nonliteral for ease of copying.
  Address() :
    _mode(no_mode),
    _nonliteral(noreg, noreg, 0)
  {}

  Address(Register r) :
    _mode(base_plus_offset),
    _nonliteral(r, noreg, 0)
  {}

  template<typename T, ENABLE_IF(std::is_integral<T>::value)>
  Address(Register r, T o) :
    _mode(base_plus_offset),
    _nonliteral(r, noreg, o)
  {}

  Address(Register r, ByteSize disp) : Address(r, in_bytes(disp)) {}

  Address(address target, const RelocationHolder& rspec) :
    _mode(literal),
    _literal(target, rspec)
  {}

  Address(address target, relocInfo::relocType rtype = relocInfo::external_word_type);

  Address(const Address& a) : _mode(a._mode) { copy_data(a); }

  // Verify the value is trivially destructible regardless of mode, so our
  // destructor can also be trivial, and so our assignment operator doesn't
  // need to destruct the old value before copying over it.
  static_assert(std::is_trivially_destructible<Literal>::value, "must be");
  static_assert(std::is_trivially_destructible<Nonliteral>::value, "must be");

  Address& operator=(const Address& a) {
    _mode = a._mode;
    copy_data(a);
    return *this;
  }

  ~Address() = default;

  const Register base() const {
    assert_is_nonliteral();
    return _nonliteral._base;
  }

  long offset() const {
    assert_is_nonliteral();
    return _nonliteral._offset;
  }

  Register index() const {
    assert_is_nonliteral();
    return _nonliteral._index;
  }

  mode getMode() const {
    return _mode;
  }

  bool uses(Register reg) const {
    return _mode != literal && base() == reg;
  }

  const address target() const {
    assert_is_literal();
    return _literal._target;
  }

  const RelocationHolder& rspec() const {
    assert_is_literal();
    return _literal._rspec;
  }
};

// Convenience classes
class RuntimeAddress: public Address {

  public:

  RuntimeAddress(address target) : Address(target, relocInfo::runtime_call_type) {}
  ~RuntimeAddress() {}
};

class OopAddress: public Address {

  public:

  OopAddress(address target) : Address(target, relocInfo::oop_type) {}
  ~OopAddress() {}
};

class ExternalAddress: public Address {
 private:
  static relocInfo::relocType reloc_for_target(address target) {
    // Sometimes ExternalAddress is used for values which aren't
    // exactly addresses, like the card table base.
    // external_word_type can't be used for values in the first page
    // so just skip the reloc in that case.
    return external_word_Relocation::can_be_relocated(target) ? relocInfo::external_word_type : relocInfo::none;
  }

 public:

  ExternalAddress(address target) : Address(target, reloc_for_target(target)) {}
  ~ExternalAddress() {}
};

class InternalAddress: public Address {

  public:

  InternalAddress(address target) : Address(target, relocInfo::internal_word_type) {}
  ~InternalAddress() {}
};

class Assembler : public AbstractAssembler {
public:

  enum {
    instruction_size = 4,
    compressed_instruction_size = 2,
  };

  // instruction must start at passed address
  static bool is_compressed_instr(address instr) {
    // The RISC-V ISA Manual, Section 'Base Instruction-Length Encoding':
    // Instructions are stored in memory as a sequence of 16-bit little-endian parcels, regardless of
    // memory system endianness. Parcels forming one instruction are stored at increasing halfword
    // addresses, with the lowest-addressed parcel holding the lowest-numbered bits in the instruction
    // specification.
    if (UseRVC && (((uint16_t *)instr)[0] & 0b11) != 0b11) {
      // 16-bit instructions have their lowest two bits equal to 0b00, 0b01, or 0b10
      return true;
    }
    // 32-bit instructions have their lowest two bits set to 0b11
    return false;
  }

  //---<  calculate length of instruction  >---
  // We just use the values set above.
  // instruction must start at passed address
  static unsigned int instr_len(address instr) {
    return is_compressed_instr(instr) ? compressed_instruction_size : instruction_size;
  }

  //---<  longest instructions  >---
  static unsigned int instr_maxlen() { return instruction_size; }

  enum RoundingMode {
    rne = 0b000,     // round to Nearest, ties to Even
    rtz = 0b001,     // round towards Zero
    rdn = 0b010,     // round Down (towards eegative infinity)
    rup = 0b011,     // round Up (towards infinity)
    rmm = 0b100,     // round to Nearest, ties to Max Magnitude
    rdy = 0b111,     // in instruction's rm field, selects dynamic rounding mode.In Rounding Mode register, Invalid.
  };

  // handle unaligned access
  static inline uint16_t ld_c_instr(address addr) {
    return Bytes::get_native_u2(addr);
  }
  static inline void sd_c_instr(address addr, uint16_t c_instr) {
    Bytes::put_native_u2(addr, c_instr);
  }

  // handle unaligned access
  static inline uint32_t ld_instr(address addr) {
    return Bytes::get_native_u4(addr);
  }
  static inline void sd_instr(address addr, uint32_t instr) {
    Bytes::put_native_u4(addr, instr);
  }

  static inline uint32_t extract(uint32_t val, unsigned msb, unsigned lsb) {
    assert_cond(msb >= lsb && msb <= 31);
    unsigned nbits = msb - lsb + 1;
    uint32_t mask = (1U << nbits) - 1;
    uint32_t result = val >> lsb;
    result &= mask;
    return result;
  }

  static inline int32_t sextract(uint32_t val, unsigned msb, unsigned lsb) {
    assert_cond(msb >= lsb && msb <= 31);
    int32_t result = val << (31 - msb);
    result >>= (31 - msb + lsb);
    return result;
  }

  static void patch(address a, unsigned msb, unsigned lsb, unsigned val) {
    assert_cond(a != nullptr);
    assert_cond(msb >= lsb && msb <= 31);
    unsigned nbits = msb - lsb + 1;
    guarantee(val < (1U << nbits), "Field too big for insn");
    unsigned mask = (1U << nbits) - 1;
    val <<= lsb;
    mask <<= lsb;
    unsigned target = ld_instr(a);
    target &= ~mask;
    target |= val;
    sd_instr(a, target);
  }

  static void patch(address a, unsigned bit, unsigned val) {
    patch(a, bit, bit, val);
  }

  static void patch_reg(address a, unsigned lsb, Register reg) {
    patch(a, lsb + 4, lsb, reg->raw_encoding());
  }

  static void patch_reg(address a, unsigned lsb, FloatRegister reg) {
    patch(a, lsb + 4, lsb, reg->raw_encoding());
  }

  static void patch_reg(address a, unsigned lsb, VectorRegister reg) {
    patch(a, lsb + 4, lsb, reg->raw_encoding());
  }

  void emit(unsigned insn) {
    emit_int32((jint)insn);
  }

  enum csr {
    cycle = 0xc00,
    time,
    instret,
    hpmcounter3,
    hpmcounter4,
    hpmcounter5,
    hpmcounter6,
    hpmcounter7,
    hpmcounter8,
    hpmcounter9,
    hpmcounter10,
    hpmcounter11,
    hpmcounter12,
    hpmcounter13,
    hpmcounter14,
    hpmcounter15,
    hpmcounter16,
    hpmcounter17,
    hpmcounter18,
    hpmcounter19,
    hpmcounter20,
    hpmcounter21,
    hpmcounter22,
    hpmcounter23,
    hpmcounter24,
    hpmcounter25,
    hpmcounter26,
    hpmcounter27,
    hpmcounter28,
    hpmcounter29,
    hpmcounter30,
    hpmcounter31 = 0xc1f
  };

  // Emit an illegal instruction that's known to trap, with 32 read-only CSR
  // to choose as the input operand.
  // According to the RISC-V Assembly Programmer's Manual, a de facto implementation
  // of this instruction is the UNIMP pseduo-instruction, 'CSRRW x0, cycle, x0',
  // attempting to write zero to a read-only CSR 'cycle' (0xC00).
  // RISC-V ISAs provide a set of up to 32 read-only CSR registers 0xC00-0xC1F,
  // and an attempt to write into any read-only CSR (whether it exists or not)
  // will generate an illegal instruction exception.
  void illegal_instruction(csr csr_reg) {
    csrrw(x0, (unsigned)csr_reg, x0);
  }

// Register Instruction
#define INSN(NAME, op, funct3, funct7)                          \
  void NAME(Register Rd, Register Rs1, Register Rs2) {          \
    unsigned insn = 0;                                          \
    patch((address)&insn, 6,  0, op);                           \
    patch((address)&insn, 14, 12, funct3);                      \
    patch((address)&insn, 31, 25, funct7);                      \
    patch_reg((address)&insn, 7, Rd);                           \
    patch_reg((address)&insn, 15, Rs1);                         \
    patch_reg((address)&insn, 20, Rs2);                         \
    emit(insn);                                                 \
  }

  INSN(_add,  0b0110011, 0b000, 0b0000000);
  INSN(_sub,  0b0110011, 0b000, 0b0100000);
  INSN(_andr, 0b0110011, 0b111, 0b0000000);
  INSN(_orr,  0b0110011, 0b110, 0b0000000);
  INSN(_xorr, 0b0110011, 0b100, 0b0000000);
  INSN(sll,   0b0110011, 0b001, 0b0000000);
  INSN(sra,   0b0110011, 0b101, 0b0100000);
  INSN(srl,   0b0110011, 0b101, 0b0000000);
  INSN(slt,   0b0110011, 0b010, 0b0000000);
  INSN(sltu,  0b0110011, 0b011, 0b0000000);
  INSN(_addw, 0b0111011, 0b000, 0b0000000);
  INSN(_subw, 0b0111011, 0b000, 0b0100000);
  INSN(sllw,  0b0111011, 0b001, 0b0000000);
  INSN(sraw,  0b0111011, 0b101, 0b0100000);
  INSN(srlw,  0b0111011, 0b101, 0b0000000);
  INSN(mul,   0b0110011, 0b000, 0b0000001);
  INSN(mulh,  0b0110011, 0b001, 0b0000001);
  INSN(mulhsu,0b0110011, 0b010, 0b0000001);
  INSN(mulhu, 0b0110011, 0b011, 0b0000001);
  INSN(mulw,  0b0111011, 0b000, 0b0000001);
  INSN(div,   0b0110011, 0b100, 0b0000001);
  INSN(divu,  0b0110011, 0b101, 0b0000001);
  INSN(divw,  0b0111011, 0b100, 0b0000001);
  INSN(divuw, 0b0111011, 0b101, 0b0000001);
  INSN(rem,   0b0110011, 0b110, 0b0000001);
  INSN(remu,  0b0110011, 0b111, 0b0000001);
  INSN(remw,  0b0111011, 0b110, 0b0000001);
  INSN(remuw, 0b0111011, 0b111, 0b0000001);

#undef INSN

// Load/store register (all modes)
#define INSN(NAME, op, funct3)                                                                     \
  void NAME(Register Rd, Register Rs, const int32_t offset) {                                      \
    guarantee(is_simm12(offset), "offset is invalid.");                                            \
    unsigned insn = 0;                                                                             \
    int32_t val = offset & 0xfff;                                                                  \
    patch((address)&insn, 6, 0, op);                                                               \
    patch((address)&insn, 14, 12, funct3);                                                         \
    patch_reg((address)&insn, 15, Rs);                                                             \
    patch_reg((address)&insn, 7, Rd);                                                              \
    patch((address)&insn, 31, 20, val);                                                            \
    emit(insn);                                                                                    \
  }

  INSN(lb,  0b0000011, 0b000);
  INSN(lbu, 0b0000011, 0b100);
  INSN(lh,  0b0000011, 0b001);
  INSN(lhu, 0b0000011, 0b101);
  INSN(_lw, 0b0000011, 0b010);
  INSN(lwu, 0b0000011, 0b110);
  INSN(_ld, 0b0000011, 0b011);

#undef INSN

#define INSN(NAME, op, funct3)                                                                     \
  void NAME(FloatRegister Rd, Register Rs, const int32_t offset) {                                 \
    guarantee(is_simm12(offset), "offset is invalid.");                                            \
    unsigned insn = 0;                                                                             \
    uint32_t val = offset & 0xfff;                                                                 \
    patch((address)&insn, 6, 0, op);                                                               \
    patch((address)&insn, 14, 12, funct3);                                                         \
    patch_reg((address)&insn, 15, Rs);                                                             \
    patch_reg((address)&insn, 7, Rd);                                                              \
    patch((address)&insn, 31, 20, val);                                                            \
    emit(insn);                                                                                    \
  }

  INSN(flw,  0b0000111, 0b010);
  INSN(_fld, 0b0000111, 0b011);

#undef INSN

#define INSN(NAME, op, funct3)                                                                           \
  void NAME(Register Rs1, Register Rs2, const int64_t offset) {                                          \
    guarantee(is_simm13(offset) && ((offset % 2) == 0), "offset is invalid.");                           \
    unsigned insn = 0;                                                                                   \
    uint32_t val  = offset & 0x1fff;                                                                     \
    uint32_t val11 = (val >> 11) & 0x1;                                                                  \
    uint32_t val12 = (val >> 12) & 0x1;                                                                  \
    uint32_t low  = (val >> 1) & 0xf;                                                                    \
    uint32_t high = (val >> 5) & 0x3f;                                                                   \
    patch((address)&insn, 6, 0, op);                                                                     \
    patch((address)&insn, 14, 12, funct3);                                                               \
    patch_reg((address)&insn, 15, Rs1);                                                                  \
    patch_reg((address)&insn, 20, Rs2);                                                                  \
    patch((address)&insn, 7, val11);                                                                     \
    patch((address)&insn, 11, 8, low);                                                                   \
    patch((address)&insn, 30, 25, high);                                                                 \
    patch((address)&insn, 31, val12);                                                                    \
    emit(insn);                                                                                          \
  }

  INSN(beq,  0b1100011, 0b000);
  INSN(bne,  0b1100011, 0b001);
  INSN(bge,  0b1100011, 0b101);
  INSN(bgeu, 0b1100011, 0b111);
  INSN(blt,  0b1100011, 0b100);
  INSN(bltu, 0b1100011, 0b110);

#undef INSN

#define INSN(NAME, REGISTER, op, funct3)                                                                    \
  void NAME(REGISTER Rs1, Register Rs2, const int32_t offset) {                                             \
    guarantee(is_simm12(offset), "offset is invalid.");                                                     \
    unsigned insn = 0;                                                                                      \
    uint32_t val  = offset & 0xfff;                                                                         \
    uint32_t low  = val & 0x1f;                                                                             \
    uint32_t high = (val >> 5) & 0x7f;                                                                      \
    patch((address)&insn, 6, 0, op);                                                                        \
    patch((address)&insn, 14, 12, funct3);                                                                  \
    patch_reg((address)&insn, 15, Rs2);                                                                     \
    patch_reg((address)&insn, 20, Rs1);                                                                     \
    patch((address)&insn, 11, 7, low);                                                                      \
    patch((address)&insn, 31, 25, high);                                                                    \
    emit(insn);                                                                                             \
  }                                                                                                         \

  INSN(sb,   Register,      0b0100011, 0b000);
  INSN(sh,   Register,      0b0100011, 0b001);
  INSN(_sw,  Register,      0b0100011, 0b010);
  INSN(_sd,  Register,      0b0100011, 0b011);
  INSN(fsw,  FloatRegister, 0b0100111, 0b010);
  INSN(_fsd, FloatRegister, 0b0100111, 0b011);

#undef INSN

#define INSN(NAME, op, funct3)                                                        \
  void NAME(Register Rd, const uint32_t csr, Register Rs1) {                          \
    guarantee(is_uimm12(csr), "csr is invalid");                                      \
    unsigned insn = 0;                                                                \
    patch((address)&insn, 6, 0, op);                                                  \
    patch((address)&insn, 14, 12, funct3);                                            \
    patch_reg((address)&insn, 7, Rd);                                                 \
    patch_reg((address)&insn, 15, Rs1);                                               \
    patch((address)&insn, 31, 20, csr);                                               \
    emit(insn);                                                                       \
  }

  INSN(csrrw, 0b1110011, 0b001);
  INSN(csrrs, 0b1110011, 0b010);
  INSN(csrrc, 0b1110011, 0b011);

#undef INSN

#define INSN(NAME, op, funct3)                                                        \
  void NAME(Register Rd, const uint32_t csr, const uint32_t uimm) {                   \
    guarantee(is_uimm12(csr), "csr is invalid");                                      \
    guarantee(is_uimm5(uimm), "uimm is invalid");                                     \
    unsigned insn = 0;                                                                \
    uint32_t val  = uimm & 0x1f;                                                      \
    patch((address)&insn, 6, 0, op);                                                  \
    patch((address)&insn, 14, 12, funct3);                                            \
    patch_reg((address)&insn, 7, Rd);                                                 \
    patch((address)&insn, 19, 15, val);                                               \
    patch((address)&insn, 31, 20, csr);                                               \
    emit(insn);                                                                       \
  }

  INSN(csrrwi, 0b1110011, 0b101);
  INSN(csrrsi, 0b1110011, 0b110);
  INSN(csrrci, 0b1110011, 0b111);

#undef INSN

#define INSN(NAME, op)                                                                \
  void NAME(Register Rd, const int32_t offset) {                                      \
    guarantee(is_simm21(offset) && ((offset % 2) == 0), "offset is invalid.");        \
    unsigned insn = 0;                                                                \
    patch((address)&insn, 6, 0, op);                                                  \
    patch_reg((address)&insn, 7, Rd);                                                 \
    patch((address)&insn, 19, 12, (uint32_t)((offset >> 12) & 0xff));                 \
    patch((address)&insn, 20, (uint32_t)((offset >> 11) & 0x1));                      \
    patch((address)&insn, 30, 21, (uint32_t)((offset >> 1) & 0x3ff));                 \
    patch((address)&insn, 31, (uint32_t)((offset >> 20) & 0x1));                      \
    emit(insn);                                                                       \
  }

  INSN(jal, 0b1101111);

#undef INSN

#define INSN(NAME, op, funct)                                                         \
  void NAME(Register Rd, Register Rs, const int32_t offset) {                         \
    guarantee(is_simm12(offset), "offset is invalid.");                               \
    unsigned insn = 0;                                                                \
    patch((address)&insn, 6, 0, op);                                                  \
    patch_reg((address)&insn, 7, Rd);                                                 \
    patch((address)&insn, 14, 12, funct);                                             \
    patch_reg((address)&insn, 15, Rs);                                                \
    int32_t val = offset & 0xfff;                                                     \
    patch((address)&insn, 31, 20, val);                                               \
    emit(insn);                                                                       \
  }

  INSN(_jalr, 0b1100111, 0b000);

#undef INSN

  enum barrier {
    i = 0b1000, o = 0b0100, r = 0b0010, w = 0b0001,
    ir = i | r, ow = o | w, iorw = i | o | r | w
  };

  void fence(const uint32_t predecessor, const uint32_t successor) {
    unsigned insn = 0;
    guarantee(predecessor < 16, "predecessor is invalid");
    guarantee(successor < 16, "successor is invalid");
    patch((address)&insn, 6, 0, 0b001111);      // opcode
    patch((address)&insn, 11, 7, 0b00000);      // rd
    patch((address)&insn, 14, 12, 0b000);
    patch((address)&insn, 19, 15, 0b00000);     // rs1
    patch((address)&insn, 23, 20, successor);   // succ
    patch((address)&insn, 27, 24, predecessor); // pred
    patch((address)&insn, 31, 28, 0b0000);      // fm
    emit(insn);
  }

#define INSN(NAME, op, funct3, funct7)                      \
  void NAME() {                                             \
    unsigned insn = 0;                                      \
    patch((address)&insn, 6, 0, op);                        \
    patch((address)&insn, 11, 7, 0b00000);                  \
    patch((address)&insn, 14, 12, funct3);                  \
    patch((address)&insn, 19, 15, 0b00000);                 \
    patch((address)&insn, 31, 20, funct7);                  \
    emit(insn);                                             \
  }

  INSN(ecall,   0b1110011, 0b000, 0b000000000000);
  INSN(_ebreak, 0b1110011, 0b000, 0b000000000001);

#undef INSN

enum Aqrl {relaxed = 0b00, rl = 0b01, aq = 0b10, aqrl = 0b11};

#define INSN(NAME, op, funct3, funct7)                                                  \
  void NAME(Register Rd, Register Rs1, Register Rs2, Aqrl memory_order = aqrl) {        \
    unsigned insn = 0;                                                                  \
    patch((address)&insn, 6, 0, op);                                                    \
    patch((address)&insn, 14, 12, funct3);                                              \
    patch_reg((address)&insn, 7, Rd);                                                   \
    patch_reg((address)&insn, 15, Rs1);                                                 \
    patch_reg((address)&insn, 20, Rs2);                                                 \
    patch((address)&insn, 31, 27, funct7);                                              \
    patch((address)&insn, 26, 25, memory_order);                                        \
    emit(insn);                                                                         \
  }

  INSN(amoswap_w, 0b0101111, 0b010, 0b00001);
  INSN(amoadd_w,  0b0101111, 0b010, 0b00000);
  INSN(amoxor_w,  0b0101111, 0b010, 0b00100);
  INSN(amoand_w,  0b0101111, 0b010, 0b01100);
  INSN(amoor_w,   0b0101111, 0b010, 0b01000);
  INSN(amomin_w,  0b0101111, 0b010, 0b10000);
  INSN(amomax_w,  0b0101111, 0b010, 0b10100);
  INSN(amominu_w, 0b0101111, 0b010, 0b11000);
  INSN(amomaxu_w, 0b0101111, 0b010, 0b11100);
  INSN(amoswap_d, 0b0101111, 0b011, 0b00001);
  INSN(amoadd_d,  0b0101111, 0b011, 0b00000);
  INSN(amoxor_d,  0b0101111, 0b011, 0b00100);
  INSN(amoand_d,  0b0101111, 0b011, 0b01100);
  INSN(amoor_d,   0b0101111, 0b011, 0b01000);
  INSN(amomin_d,  0b0101111, 0b011, 0b10000);
  INSN(amomax_d , 0b0101111, 0b011, 0b10100);
  INSN(amominu_d, 0b0101111, 0b011, 0b11000);
  INSN(amomaxu_d, 0b0101111, 0b011, 0b11100);
#undef INSN

enum operand_size { int8, int16, int32, uint32, int64 };

#define INSN(NAME, op, funct3, funct7)                                              \
  void NAME(Register Rd, Register Rs1, Aqrl memory_order = relaxed) {               \
    unsigned insn = 0;                                                              \
    uint32_t val = memory_order & 0x3;                                              \
    patch((address)&insn, 6, 0, op);                                                \
    patch((address)&insn, 14, 12, funct3);                                          \
    patch_reg((address)&insn, 7, Rd);                                               \
    patch_reg((address)&insn, 15, Rs1);                                             \
    patch((address)&insn, 25, 20, 0b00000);                                         \
    patch((address)&insn, 31, 27, funct7);                                          \
    patch((address)&insn, 26, 25, val);                                             \
    emit(insn);                                                                     \
  }

  INSN(lr_w, 0b0101111, 0b010, 0b00010);
  INSN(lr_d, 0b0101111, 0b011, 0b00010);

#undef INSN

#define INSN(NAME, op, funct3, funct7)                                                      \
  void NAME(Register Rd, Register Rs1, Register Rs2, Aqrl memory_order = relaxed) {         \
    unsigned insn = 0;                                                                      \
    uint32_t val = memory_order & 0x3;                                                      \
    patch((address)&insn, 6, 0, op);                                                        \
    patch((address)&insn, 14, 12, funct3);                                                  \
    patch_reg((address)&insn, 7, Rd);                                                       \
    patch_reg((address)&insn, 15, Rs2);                                                     \
    patch_reg((address)&insn, 20, Rs1);                                                     \
    patch((address)&insn, 31, 27, funct7);                                                  \
    patch((address)&insn, 26, 25, val);                                                     \
    emit(insn);                                                                             \
  }

  INSN(sc_w, 0b0101111, 0b010, 0b00011);
  INSN(sc_d, 0b0101111, 0b011, 0b00011);
#undef INSN

#define INSN(NAME, op, funct5, funct7)                                                      \
  void NAME(FloatRegister Rd, FloatRegister Rs1, RoundingMode rm = rne) {                   \
    unsigned insn = 0;                                                                      \
    patch((address)&insn, 6, 0, op);                                                        \
    patch((address)&insn, 14, 12, rm);                                                      \
    patch((address)&insn, 24, 20, funct5);                                                  \
    patch((address)&insn, 31, 25, funct7);                                                  \
    patch_reg((address)&insn, 7, Rd);                                                       \
    patch_reg((address)&insn, 15, Rs1);                                                     \
    emit(insn);                                                                             \
  }

  INSN(fsqrt_s,  0b1010011, 0b00000, 0b0101100);
  INSN(fsqrt_d,  0b1010011, 0b00000, 0b0101101);
  INSN(fcvt_s_d, 0b1010011, 0b00001, 0b0100000);
  INSN(fcvt_d_s, 0b1010011, 0b00000, 0b0100001);
#undef INSN

// Immediate Instruction
#define INSN(NAME, op, funct3)                                                              \
  void NAME(Register Rd, Register Rs1, int32_t imm) {                                       \
    guarantee(is_simm12(imm), "Immediate is out of validity");                              \
    unsigned insn = 0;                                                                      \
    patch((address)&insn, 6, 0, op);                                                        \
    patch((address)&insn, 14, 12, funct3);                                                  \
    patch((address)&insn, 31, 20, imm & 0x00000fff);                                        \
    patch_reg((address)&insn, 7, Rd);                                                       \
    patch_reg((address)&insn, 15, Rs1);                                                     \
    emit(insn);                                                                             \
  }

  INSN(_addi,      0b0010011, 0b000);
  INSN(slti,       0b0010011, 0b010);
  INSN(_addiw,     0b0011011, 0b000);
  INSN(_and_imm12, 0b0010011, 0b111);
  INSN(ori,        0b0010011, 0b110);
  INSN(xori,       0b0010011, 0b100);

#undef INSN

#define INSN(NAME, op, funct3)                                                              \
  void NAME(Register Rd, Register Rs1, uint32_t imm) {                                      \
    guarantee(is_uimm12(imm), "Immediate is out of validity");                              \
    unsigned insn = 0;                                                                      \
    patch((address)&insn,6, 0,  op);                                                        \
    patch((address)&insn, 14, 12, funct3);                                                  \
    patch((address)&insn, 31, 20, imm & 0x00000fff);                                        \
    patch_reg((address)&insn, 7, Rd);                                                       \
    patch_reg((address)&insn, 15, Rs1);                                                     \
    emit(insn);                                                                             \
  }

  INSN(sltiu, 0b0010011, 0b011);

#undef INSN

// Shift Immediate Instruction
#define INSN(NAME, op, funct3, funct6)                                   \
  void NAME(Register Rd, Register Rs1, unsigned shamt) {                 \
    guarantee(shamt <= 0x3f, "Shamt is invalid");                        \
    unsigned insn = 0;                                                   \
    patch((address)&insn, 6, 0, op);                                     \
    patch((address)&insn, 14, 12, funct3);                               \
    patch((address)&insn, 25, 20, shamt);                                \
    patch((address)&insn, 31, 26, funct6);                               \
    patch_reg((address)&insn, 7, Rd);                                    \
    patch_reg((address)&insn, 15, Rs1);                                  \
    emit(insn);                                                          \
  }

  INSN(_slli, 0b0010011, 0b001, 0b000000);
  INSN(_srai, 0b0010011, 0b101, 0b010000);
  INSN(_srli, 0b0010011, 0b101, 0b000000);

#undef INSN

// Shift Word Immediate Instruction
#define INSN(NAME, op, funct3, funct7)                                  \
  void NAME(Register Rd, Register Rs1, unsigned shamt) {                \
    guarantee(shamt <= 0x1f, "Shamt is invalid");                       \
    unsigned insn = 0;                                                  \
    patch((address)&insn, 6, 0, op);                                    \
    patch((address)&insn, 14, 12, funct3);                              \
    patch((address)&insn, 24, 20, shamt);                               \
    patch((address)&insn, 31, 25, funct7);                              \
    patch_reg((address)&insn, 7, Rd);                                   \
    patch_reg((address)&insn, 15, Rs1);                                 \
    emit(insn);                                                         \
  }

  INSN(slliw, 0b0011011, 0b001, 0b0000000);
  INSN(sraiw, 0b0011011, 0b101, 0b0100000);
  INSN(srliw, 0b0011011, 0b101, 0b0000000);

#undef INSN

// Upper Immediate Instruction
#define INSN(NAME, op)                                                  \
  void NAME(Register Rd, int32_t imm) {                                 \
    int32_t upperImm = imm >> 12;                                       \
    unsigned insn = 0;                                                  \
    patch((address)&insn, 6, 0, op);                                    \
    patch_reg((address)&insn, 7, Rd);                                   \
    upperImm &= 0x000fffff;                                             \
    patch((address)&insn, 31, 12, upperImm);                            \
    emit(insn);                                                         \
  }

  INSN(_lui,  0b0110111);
  INSN(auipc, 0b0010111);

#undef INSN

// Float and Double Rigster Instruction
#define INSN(NAME, op, funct2)                                                                                     \
  void NAME(FloatRegister Rd, FloatRegister Rs1, FloatRegister Rs2, FloatRegister Rs3, RoundingMode rm = rne) {    \
    unsigned insn = 0;                                                                                             \
    patch((address)&insn, 6, 0, op);                                                                               \
    patch((address)&insn, 14, 12, rm);                                                                             \
    patch((address)&insn, 26, 25, funct2);                                                                         \
    patch_reg((address)&insn, 7, Rd);                                                                              \
    patch_reg((address)&insn, 15, Rs1);                                                                            \
    patch_reg((address)&insn, 20, Rs2);                                                                            \
    patch_reg((address)&insn, 27, Rs3);                                                                            \
    emit(insn);                                                                                                    \
  }

  INSN(fmadd_s,   0b1000011,  0b00);
  INSN(fmsub_s,   0b1000111,  0b00);
  INSN(fnmsub_s,  0b1001011,  0b00);
  INSN(fnmadd_s,  0b1001111,  0b00);
  INSN(fmadd_d,   0b1000011,  0b01);
  INSN(fmsub_d,   0b1000111,  0b01);
  INSN(fnmsub_d,  0b1001011,  0b01);
  INSN(fnmadd_d,  0b1001111,  0b01);

#undef INSN

// Float and Double Rigster Instruction
#define INSN(NAME, op, funct3, funct7)                                        \
  void NAME(FloatRegister Rd, FloatRegister Rs1, FloatRegister Rs2) {         \
    unsigned insn = 0;                                                        \
    patch((address)&insn, 6, 0, op);                                          \
    patch((address)&insn, 14, 12, funct3);                                    \
    patch((address)&insn, 31, 25, funct7);                                    \
    patch_reg((address)&insn, 7, Rd);                                         \
    patch_reg((address)&insn, 15, Rs1);                                       \
    patch_reg((address)&insn, 20, Rs2);                                       \
    emit(insn);                                                               \
  }

  INSN(fsgnj_s,  0b1010011, 0b000, 0b0010000);
  INSN(fsgnjn_s, 0b1010011, 0b001, 0b0010000);
  INSN(fsgnjx_s, 0b1010011, 0b010, 0b0010000);
  INSN(fmin_s,   0b1010011, 0b000, 0b0010100);
  INSN(fmax_s,   0b1010011, 0b001, 0b0010100);
  INSN(fsgnj_d,  0b1010011, 0b000, 0b0010001);
  INSN(fsgnjn_d, 0b1010011, 0b001, 0b0010001);
  INSN(fsgnjx_d, 0b1010011, 0b010, 0b0010001);
  INSN(fmin_d,   0b1010011, 0b000, 0b0010101);
  INSN(fmax_d,   0b1010011, 0b001, 0b0010101);

#undef INSN

// Float and Double Rigster Arith Instruction
#define INSN(NAME, op, funct3, funct7)                                    \
  void NAME(Register Rd, FloatRegister Rs1, FloatRegister Rs2) {          \
    unsigned insn = 0;                                                    \
    patch((address)&insn, 6, 0, op);                                      \
    patch((address)&insn, 14, 12, funct3);                                \
    patch((address)&insn, 31, 25, funct7);                                \
    patch_reg((address)&insn, 7, Rd);                                     \
    patch_reg((address)&insn, 15, Rs1);                                   \
    patch_reg((address)&insn, 20, Rs2);                                   \
    emit(insn);                                                           \
  }

  INSN(feq_s,    0b1010011, 0b010, 0b1010000);
  INSN(flt_s,    0b1010011, 0b001, 0b1010000);
  INSN(fle_s,    0b1010011, 0b000, 0b1010000);
  INSN(feq_d,    0b1010011, 0b010, 0b1010001);
  INSN(fle_d,    0b1010011, 0b000, 0b1010001);
  INSN(flt_d,    0b1010011, 0b001, 0b1010001);
#undef INSN

// Float and Double Arith Instruction
#define INSN(NAME, op, funct7)                                                                  \
  void NAME(FloatRegister Rd, FloatRegister Rs1, FloatRegister Rs2, RoundingMode rm = rne) {    \
    unsigned insn = 0;                                                                          \
    patch((address)&insn, 6, 0, op);                                                            \
    patch((address)&insn, 14, 12, rm);                                                          \
    patch((address)&insn, 31, 25, funct7);                                                      \
    patch_reg((address)&insn, 7, Rd);                                                           \
    patch_reg((address)&insn, 15, Rs1);                                                         \
    patch_reg((address)&insn, 20, Rs2);                                                         \
    emit(insn);                                                                                 \
  }

  INSN(fadd_s,   0b1010011, 0b0000000);
  INSN(fsub_s,   0b1010011, 0b0000100);
  INSN(fmul_s,   0b1010011, 0b0001000);
  INSN(fdiv_s,   0b1010011, 0b0001100);
  INSN(fadd_d,   0b1010011, 0b0000001);
  INSN(fsub_d,   0b1010011, 0b0000101);
  INSN(fmul_d,   0b1010011, 0b0001001);
  INSN(fdiv_d,   0b1010011, 0b0001101);

#undef INSN

// Whole Float and Double Conversion Instruction
#define INSN(NAME, op, funct5, funct7)                                  \
  void NAME(FloatRegister Rd, Register Rs1, RoundingMode rm = rne) {    \
    unsigned insn = 0;                                                  \
    patch((address)&insn, 6, 0, op);                                    \
    patch((address)&insn, 14, 12, rm);                                  \
    patch((address)&insn, 24, 20, funct5);                              \
    patch((address)&insn, 31, 25, funct7);                              \
    patch_reg((address)&insn, 7, Rd);                                   \
    patch_reg((address)&insn, 15, Rs1);                                 \
    emit(insn);                                                         \
  }

  INSN(fcvt_s_w,   0b1010011, 0b00000, 0b1101000);
  INSN(fcvt_s_wu,  0b1010011, 0b00001, 0b1101000);
  INSN(fcvt_s_l,   0b1010011, 0b00010, 0b1101000);
  INSN(fcvt_s_lu,  0b1010011, 0b00011, 0b1101000);
  INSN(fcvt_d_w,   0b1010011, 0b00000, 0b1101001);
  INSN(fcvt_d_wu,  0b1010011, 0b00001, 0b1101001);
  INSN(fcvt_d_l,   0b1010011, 0b00010, 0b1101001);
  INSN(fcvt_d_lu,  0b1010011, 0b00011, 0b1101001);

#undef INSN

// Float and Double Conversion Instruction
#define INSN(NAME, op, funct5, funct7)                                  \
  void NAME(Register Rd, FloatRegister Rs1, RoundingMode rm = rtz) {    \
    unsigned insn = 0;                                                  \
    patch((address)&insn, 6, 0, op);                                    \
    patch((address)&insn, 14, 12, rm);                                  \
    patch((address)&insn, 24, 20, funct5);                              \
    patch((address)&insn, 31, 25, funct7);                              \
    patch_reg((address)&insn, 7, Rd);                                   \
    patch_reg((address)&insn, 15, Rs1);                                 \
    emit(insn);                                                         \
  }

  INSN(fcvt_w_s,   0b1010011, 0b00000, 0b1100000);
  INSN(fcvt_l_s,   0b1010011, 0b00010, 0b1100000);
  INSN(fcvt_wu_s,  0b1010011, 0b00001, 0b1100000);
  INSN(fcvt_lu_s,  0b1010011, 0b00011, 0b1100000);
  INSN(fcvt_w_d,   0b1010011, 0b00000, 0b1100001);
  INSN(fcvt_wu_d,  0b1010011, 0b00001, 0b1100001);
  INSN(fcvt_l_d,   0b1010011, 0b00010, 0b1100001);
  INSN(fcvt_lu_d,  0b1010011, 0b00011, 0b1100001);

#undef INSN

// Float and Double Move Instruction
#define INSN(NAME, op, funct3, funct5, funct7)       \
  void NAME(FloatRegister Rd, Register Rs1) {        \
    unsigned insn = 0;                               \
    patch((address)&insn, 6, 0, op);                 \
    patch((address)&insn, 14, 12, funct3);           \
    patch((address)&insn, 20, funct5);               \
    patch((address)&insn, 31, 25, funct7);           \
    patch_reg((address)&insn, 7, Rd);                \
    patch_reg((address)&insn, 15, Rs1);              \
    emit(insn);                                      \
  }

  INSN(fmv_w_x,  0b1010011, 0b000, 0b00000, 0b1111000);
  INSN(fmv_d_x,  0b1010011, 0b000, 0b00000, 0b1111001);

#undef INSN

// Float and Double Conversion Instruction
#define INSN(NAME, op, funct3, funct5, funct7)            \
  void NAME(Register Rd, FloatRegister Rs1) {             \
    unsigned insn = 0;                                    \
    patch((address)&insn, 6, 0, op);                      \
    patch((address)&insn, 14, 12, funct3);                \
    patch((address)&insn, 20, funct5);                    \
    patch((address)&insn, 31, 25, funct7);                \
    patch_reg((address)&insn, 7, Rd);                     \
    patch_reg((address)&insn, 15, Rs1);                   \
    emit(insn);                                           \
  }

  INSN(fclass_s, 0b1010011, 0b001, 0b00000, 0b1110000);
  INSN(fclass_d, 0b1010011, 0b001, 0b00000, 0b1110001);
  INSN(fmv_x_w,  0b1010011, 0b000, 0b00000, 0b1110000);
  INSN(fmv_x_d,  0b1010011, 0b000, 0b00000, 0b1110001);

#undef INSN

// ==========================
// RISC-V Vector Extension
// ==========================
enum SEW {
  e8,
  e16,
  e32,
  e64,
  RESERVED,
};

enum LMUL {
  mf8 = 0b101,
  mf4 = 0b110,
  mf2 = 0b111,
  m1  = 0b000,
  m2  = 0b001,
  m4  = 0b010,
  m8  = 0b011,
};

enum VMA {
  mu, // undisturbed
  ma, // agnostic
};

enum VTA {
  tu, // undisturbed
  ta, // agnostic
};

static Assembler::SEW elembytes_to_sew(int ebytes) {
  assert(ebytes > 0 && ebytes <= 8, "unsupported element size");
  return (Assembler::SEW) exact_log2(ebytes);
}

static Assembler::SEW elemtype_to_sew(BasicType etype) {
  return Assembler::elembytes_to_sew(type2aelembytes(etype));
}

#define patch_vtype(hsb, lsb, vlmul, vsew, vta, vma, vill)   \
    if (vill == 1) {                                         \
      guarantee((vlmul | vsew | vta | vma == 0),             \
                "the other bits in vtype shall be zero");    \
    }                                                        \
    patch((address)&insn, lsb + 2, lsb, vlmul);              \
    patch((address)&insn, lsb + 5, lsb + 3, vsew);           \
    patch((address)&insn, lsb + 6, vta);                     \
    patch((address)&insn, lsb + 7, vma);                     \
    patch((address)&insn, hsb - 1, lsb + 8, 0);              \
    patch((address)&insn, hsb, vill)

#define INSN(NAME, op, funct3)                                            \
  void NAME(Register Rd, Register Rs1, SEW sew, LMUL lmul = m1,           \
            VMA vma = mu, VTA vta = tu, bool vill = false) {              \
    unsigned insn = 0;                                                    \
    patch((address)&insn, 6, 0, op);                                      \
    patch((address)&insn, 14, 12, funct3);                                \
    patch_vtype(30, 20, lmul, sew, vta, vma, vill);                       \
    patch((address)&insn, 31, 0);                                         \
    patch_reg((address)&insn, 7, Rd);                                     \
    patch_reg((address)&insn, 15, Rs1);                                   \
    emit(insn);                                                           \
  }

  INSN(vsetvli, 0b1010111, 0b111);

#undef INSN

#define INSN(NAME, op, funct3)                                            \
  void NAME(Register Rd, uint32_t imm, SEW sew, LMUL lmul = m1,           \
            VMA vma = mu, VTA vta = tu, bool vill = false) {              \
    unsigned insn = 0;                                                    \
    guarantee(is_uimm5(imm), "imm is invalid");                           \
    patch((address)&insn, 6, 0, op);                                      \
    patch((address)&insn, 14, 12, funct3);                                \
    patch((address)&insn, 19, 15, imm);                                   \
    patch_vtype(29, 20, lmul, sew, vta, vma, vill);                       \
    patch((address)&insn, 31, 30, 0b11);                                  \
    patch_reg((address)&insn, 7, Rd);                                     \
    emit(insn);                                                           \
  }

  INSN(vsetivli, 0b1010111, 0b111);

#undef INSN

#undef patch_vtype

#define INSN(NAME, op, funct3, funct7)                          \
  void NAME(Register Rd, Register Rs1, Register Rs2) {          \
    unsigned insn = 0;                                          \
    patch((address)&insn, 6,  0, op);                           \
    patch((address)&insn, 14, 12, funct3);                      \
    patch((address)&insn, 31, 25, funct7);                      \
    patch_reg((address)&insn, 7, Rd);                           \
    patch_reg((address)&insn, 15, Rs1);                         \
    patch_reg((address)&insn, 20, Rs2);                         \
    emit(insn);                                                 \
  }

  // Vector Configuration Instruction
  INSN(vsetvl, 0b1010111, 0b111, 0b1000000);

#undef INSN

enum VectorMask {
  v0_t = 0b0,
  unmasked = 0b1
};

#define patch_VArith(op, Reg, funct3, Reg_or_Imm5, Vs2, vm, funct6)            \
    unsigned insn = 0;                                                         \
    patch((address)&insn, 6, 0, op);                                           \
    patch((address)&insn, 14, 12, funct3);                                     \
    patch((address)&insn, 19, 15, Reg_or_Imm5);                                \
    patch((address)&insn, 25, vm);                                             \
    patch((address)&insn, 31, 26, funct6);                                     \
    patch_reg((address)&insn, 7, Reg);                                         \
    patch_reg((address)&insn, 20, Vs2);                                        \
    emit(insn)

// r2_vm
#define INSN(NAME, op, funct3, Vs1, funct6)                                    \
  void NAME(Register Rd, VectorRegister Vs2, VectorMask vm = unmasked) {       \
    patch_VArith(op, Rd, funct3, Vs1, Vs2, vm, funct6);                        \
  }

  // Vector Mask
  INSN(vcpop_m,  0b1010111, 0b010, 0b10000, 0b010000);
  INSN(vfirst_m, 0b1010111, 0b010, 0b10001, 0b010000);
#undef INSN

#define INSN(NAME, op, funct3, Vs1, funct6)                                    \
  void NAME(VectorRegister Vd, VectorRegister Vs2, VectorMask vm = unmasked) { \
    patch_VArith(op, Vd, funct3, Vs1, Vs2, vm, funct6);                        \
  }

  // Vector Integer Extension
  INSN(vzext_vf2, 0b1010111, 0b010, 0b00110, 0b010010);
  INSN(vzext_vf4, 0b1010111, 0b010, 0b00100, 0b010010);
  INSN(vzext_vf8, 0b1010111, 0b010, 0b00010, 0b010010);
  INSN(vsext_vf2, 0b1010111, 0b010, 0b00111, 0b010010);
  INSN(vsext_vf4, 0b1010111, 0b010, 0b00101, 0b010010);
  INSN(vsext_vf8, 0b1010111, 0b010, 0b00011, 0b010010);

  // Vector Mask
  INSN(vmsbf_m,   0b1010111, 0b010, 0b00001, 0b010100);
  INSN(vmsif_m,   0b1010111, 0b010, 0b00011, 0b010100);
  INSN(vmsof_m,   0b1010111, 0b010, 0b00010, 0b010100);
  INSN(viota_m,   0b1010111, 0b010, 0b10000, 0b010100);

  // Vector Single-Width Floating-Point/Integer Type-Convert Instructions
  INSN(vfcvt_f_x_v,      0b1010111, 0b001, 0b00011, 0b010010);
  INSN(vfcvt_rtz_x_f_v,  0b1010111, 0b001, 0b00111, 0b010010);

  // Vector Widening Floating-Point/Integer Type-Convert Instructions
  INSN(vfwcvt_f_x_v,      0b1010111, 0b001, 0b01011, 0b010010);
  INSN(vfwcvt_f_f_v,      0b1010111, 0b001, 0b01100, 0b010010);
  INSN(vfwcvt_rtz_x_f_v,  0b1010111, 0b001, 0b01111, 0b010010);

  // Vector Narrowing Floating-Point/Integer Type-Convert Instructions
  INSN(vfncvt_f_x_w,      0b1010111, 0b001, 0b10011, 0b010010);
  INSN(vfncvt_f_f_w,      0b1010111, 0b001, 0b10100, 0b010010);
  INSN(vfncvt_rtz_x_f_w,  0b1010111, 0b001, 0b10111, 0b010010);

  // Vector Floating-Point Instruction
  INSN(vfsqrt_v,  0b1010111, 0b001, 0b00000, 0b010011);
  INSN(vfclass_v, 0b1010111, 0b001, 0b10000, 0b010011);

#undef INSN

// r2rd
#define INSN(NAME, op, funct3, simm5, vm, funct6)         \
  void NAME(VectorRegister Vd, VectorRegister Vs2) {      \
    patch_VArith(op, Vd, funct3, simm5, Vs2, vm, funct6); \
  }

  // Vector Whole Vector Register Move
  INSN(vmv1r_v, 0b1010111, 0b011, 0b00000, 0b1, 0b100111);
  INSN(vmv2r_v, 0b1010111, 0b011, 0b00001, 0b1, 0b100111);
  INSN(vmv4r_v, 0b1010111, 0b011, 0b00011, 0b1, 0b100111);
  INSN(vmv8r_v, 0b1010111, 0b011, 0b00111, 0b1, 0b100111);

#undef INSN

#define INSN(NAME, op, funct3, Vs1, vm, funct6)           \
  void NAME(FloatRegister Rd, VectorRegister Vs2) {       \
    patch_VArith(op, Rd, funct3, Vs1, Vs2, vm, funct6);   \
  }

  // Vector Floating-Point Move Instruction
  INSN(vfmv_f_s, 0b1010111, 0b001, 0b00000, 0b1, 0b010000);

#undef INSN

#define INSN(NAME, op, funct3, Vs1, vm, funct6)          \
  void NAME(Register Rd, VectorRegister Vs2) {           \
    patch_VArith(op, Rd, funct3, Vs1, Vs2, vm, funct6);  \
  }

  // Vector Integer Scalar Move Instructions
  INSN(vmv_x_s, 0b1010111, 0b010, 0b00000, 0b1, 0b010000);

#undef INSN

// r_vm
#define INSN(NAME, op, funct3, funct6)                                                             \
  void NAME(VectorRegister Vd, VectorRegister Vs2, uint32_t imm, VectorMask vm = unmasked) {       \
    guarantee(is_uimm5(imm), "imm is invalid");                                                    \
    patch_VArith(op, Vd, funct3, (uint32_t)(imm & 0x1f), Vs2, vm, funct6);                         \
  }

  // Vector Single-Width Bit Shift Instructions
  INSN(vsra_vi,    0b1010111, 0b011, 0b101001);
  INSN(vsrl_vi,    0b1010111, 0b011, 0b101000);
  INSN(vsll_vi,    0b1010111, 0b011, 0b100101);

  // Vector Slide Instructions
<<<<<<< HEAD
=======
  INSN(vslideup_vi,   0b1010111, 0b011, 0b001110);
>>>>>>> 16e58493
  INSN(vslidedown_vi, 0b1010111, 0b011, 0b001111);

#undef INSN

#define INSN(NAME, op, funct3, funct6)                                                             \
  void NAME(VectorRegister Vd, VectorRegister Vs1, VectorRegister Vs2, VectorMask vm = unmasked) { \
    patch_VArith(op, Vd, funct3, Vs1->raw_encoding(), Vs2, vm, funct6);                            \
  }

  // Vector Single-Width Floating-Point Fused Multiply-Add Instructions
  INSN(vfnmsub_vv, 0b1010111, 0b001, 0b101011);
  INSN(vfmsub_vv,  0b1010111, 0b001, 0b101010);
  INSN(vfnmadd_vv, 0b1010111, 0b001, 0b101001);
  INSN(vfmadd_vv,  0b1010111, 0b001, 0b101000);
  INSN(vfnmsac_vv, 0b1010111, 0b001, 0b101111);
  INSN(vfmsac_vv,  0b1010111, 0b001, 0b101110);
  INSN(vfmacc_vv,  0b1010111, 0b001, 0b101100);
  INSN(vfnmacc_vv, 0b1010111, 0b001, 0b101101);

  // Vector Single-Width Integer Multiply-Add Instructions
  INSN(vnmsub_vv, 0b1010111, 0b010, 0b101011);
  INSN(vmadd_vv,  0b1010111, 0b010, 0b101001);
  INSN(vnmsac_vv, 0b1010111, 0b010, 0b101111);
  INSN(vmacc_vv,  0b1010111, 0b010, 0b101101);

#undef INSN

#define INSN(NAME, op, funct3, funct6)                                                             \
  void NAME(VectorRegister Vd, Register Rs1, VectorRegister Vs2, VectorMask vm = unmasked) {       \
    patch_VArith(op, Vd, funct3, Rs1->raw_encoding(), Vs2, vm, funct6);                            \
  }

  // Vector Single-Width Integer Multiply-Add Instructions
  INSN(vnmsub_vx, 0b1010111, 0b110, 0b101011);
  INSN(vmadd_vx,  0b1010111, 0b110, 0b101001);
  INSN(vnmsac_vx, 0b1010111, 0b110, 0b101111);
  INSN(vmacc_vx,  0b1010111, 0b110, 0b101101);

  // Vector Slide Instructions
  INSN(vslideup_vx,    0b1010111, 0b100, 0b001110);
  INSN(vslide1up_vx,   0b1010111, 0b110, 0b001110);
  INSN(vslidedown_vx,  0b1010111, 0b100, 0b001111);
  INSN(vslide1down_vx, 0b1010111, 0b110, 0b001111);

#undef INSN

#define INSN(NAME, op, funct3, funct6)                                                             \
  void NAME(VectorRegister Vd, FloatRegister Rs1, VectorRegister Vs2, VectorMask vm = unmasked) {  \
    patch_VArith(op, Vd, funct3, Rs1->raw_encoding(), Vs2, vm, funct6);                            \
  }

  // Vector Single-Width Floating-Point Fused Multiply-Add Instructions
  INSN(vfnmsub_vf, 0b1010111, 0b101, 0b101011);
  INSN(vfmsub_vf,  0b1010111, 0b101, 0b101010);
  INSN(vfnmadd_vf, 0b1010111, 0b101, 0b101001);
  INSN(vfmadd_vf,  0b1010111, 0b101, 0b101000);
  INSN(vfnmsac_vf, 0b1010111, 0b101, 0b101111);
  INSN(vfmsac_vf,  0b1010111, 0b101, 0b101110);
  INSN(vfmacc_vf,  0b1010111, 0b101, 0b101100);
  INSN(vfnmacc_vf, 0b1010111, 0b101, 0b101101);

#undef INSN

#define INSN(NAME, op, funct3, funct6)                                                             \
  void NAME(VectorRegister Vd, VectorRegister Vs2, VectorRegister Vs1, VectorMask vm = unmasked) { \
    patch_VArith(op, Vd, funct3, Vs1->raw_encoding(), Vs2, vm, funct6);                            \
  }

  // Vector Single-Width Floating-Point Reduction Instructions
  INSN(vfredusum_vs,  0b1010111, 0b001, 0b000001);
  INSN(vfredosum_vs,  0b1010111, 0b001, 0b000011);
  INSN(vfredmin_vs,   0b1010111, 0b001, 0b000101);
  INSN(vfredmax_vs,   0b1010111, 0b001, 0b000111);

  // Vector Single-Width Integer Reduction Instructions
  INSN(vredsum_vs,    0b1010111, 0b010, 0b000000);
  INSN(vredand_vs,    0b1010111, 0b010, 0b000001);
  INSN(vredor_vs,     0b1010111, 0b010, 0b000010);
  INSN(vredxor_vs,    0b1010111, 0b010, 0b000011);
  INSN(vredminu_vs,   0b1010111, 0b010, 0b000100);
  INSN(vredmin_vs,    0b1010111, 0b010, 0b000101);
  INSN(vredmaxu_vs,   0b1010111, 0b010, 0b000110);
  INSN(vredmax_vs,    0b1010111, 0b010, 0b000111);

  // Vector Floating-Point Compare Instructions
  INSN(vmfle_vv, 0b1010111, 0b001, 0b011001);
  INSN(vmflt_vv, 0b1010111, 0b001, 0b011011);
  INSN(vmfne_vv, 0b1010111, 0b001, 0b011100);
  INSN(vmfeq_vv, 0b1010111, 0b001, 0b011000);

  // Vector Floating-Point Sign-Injection Instructions
  INSN(vfsgnjx_vv, 0b1010111, 0b001, 0b001010);
  INSN(vfsgnjn_vv, 0b1010111, 0b001, 0b001001);
  INSN(vfsgnj_vv,  0b1010111, 0b001, 0b001000);

  // Vector Floating-Point MIN/MAX Instructions
  INSN(vfmax_vv,   0b1010111, 0b001, 0b000110);
  INSN(vfmin_vv,   0b1010111, 0b001, 0b000100);

  // Vector Single-Width Floating-Point Multiply/Divide Instructions
  INSN(vfdiv_vv,   0b1010111, 0b001, 0b100000);
  INSN(vfmul_vv,   0b1010111, 0b001, 0b100100);

  // Vector Single-Width Floating-Point Add/Subtract Instructions
  INSN(vfsub_vv, 0b1010111, 0b001, 0b000010);
  INSN(vfadd_vv, 0b1010111, 0b001, 0b000000);

  // Vector Single-Width Fractional Multiply with Rounding and Saturation
  INSN(vsmul_vv, 0b1010111, 0b000, 0b100111);

  // Vector Integer Divide Instructions
  INSN(vrem_vv,  0b1010111, 0b010, 0b100011);
  INSN(vremu_vv, 0b1010111, 0b010, 0b100010);
  INSN(vdiv_vv,  0b1010111, 0b010, 0b100001);
  INSN(vdivu_vv, 0b1010111, 0b010, 0b100000);

  // Vector Single-Width Integer Multiply Instructions
  INSN(vmulhsu_vv, 0b1010111, 0b010, 0b100110);
  INSN(vmulhu_vv,  0b1010111, 0b010, 0b100100);
  INSN(vmulh_vv,   0b1010111, 0b010, 0b100111);
  INSN(vmul_vv,    0b1010111, 0b010, 0b100101);

  // Vector Integer Min/Max Instructions
  INSN(vmax_vv,  0b1010111, 0b000, 0b000111);
  INSN(vmaxu_vv, 0b1010111, 0b000, 0b000110);
  INSN(vmin_vv,  0b1010111, 0b000, 0b000101);
  INSN(vminu_vv, 0b1010111, 0b000, 0b000100);

  // Vector Integer Comparison Instructions
  INSN(vmsle_vv,  0b1010111, 0b000, 0b011101);
  INSN(vmsleu_vv, 0b1010111, 0b000, 0b011100);
  INSN(vmslt_vv,  0b1010111, 0b000, 0b011011);
  INSN(vmsltu_vv, 0b1010111, 0b000, 0b011010);
  INSN(vmsne_vv,  0b1010111, 0b000, 0b011001);
  INSN(vmseq_vv,  0b1010111, 0b000, 0b011000);

  // Vector Single-Width Bit Shift Instructions
  INSN(vsra_vv, 0b1010111, 0b000, 0b101001);
  INSN(vsrl_vv, 0b1010111, 0b000, 0b101000);
  INSN(vsll_vv, 0b1010111, 0b000, 0b100101);

  // Vector Bitwise Logical Instructions
  INSN(vxor_vv, 0b1010111, 0b000, 0b001011);
  INSN(vor_vv,  0b1010111, 0b000, 0b001010);
  INSN(vand_vv, 0b1010111, 0b000, 0b001001);

  // Vector Single-Width Integer Add and Subtract
  INSN(vsub_vv, 0b1010111, 0b000, 0b000010);
  INSN(vadd_vv, 0b1010111, 0b000, 0b000000);

  // Vector Register Gather Instructions
  INSN(vrgather_vv,     0b1010111, 0b000, 0b001100);
  INSN(vrgatherei16_vv, 0b1010111, 0b000, 0b001110);

#undef INSN


#define INSN(NAME, op, funct3, funct6)                                                             \
  void NAME(VectorRegister Vd, VectorRegister Vs2, Register Rs1, VectorMask vm = unmasked) {       \
    patch_VArith(op, Vd, funct3, Rs1->raw_encoding(), Vs2, vm, funct6);                            \
  }

  // Vector Integer Divide Instructions
  INSN(vrem_vx,  0b1010111, 0b110, 0b100011);
  INSN(vremu_vx, 0b1010111, 0b110, 0b100010);
  INSN(vdiv_vx,  0b1010111, 0b110, 0b100001);
  INSN(vdivu_vx, 0b1010111, 0b110, 0b100000);

  // Vector Single-Width Integer Multiply Instructions
  INSN(vmulhsu_vx, 0b1010111, 0b110, 0b100110);
  INSN(vmulhu_vx,  0b1010111, 0b110, 0b100100);
  INSN(vmulh_vx,   0b1010111, 0b110, 0b100111);
  INSN(vmul_vx,    0b1010111, 0b110, 0b100101);

  // Vector Integer Min/Max Instructions
  INSN(vmax_vx,  0b1010111, 0b100, 0b000111);
  INSN(vmaxu_vx, 0b1010111, 0b100, 0b000110);
  INSN(vmin_vx,  0b1010111, 0b100, 0b000101);
  INSN(vminu_vx, 0b1010111, 0b100, 0b000100);

  // Vector Integer Comparison Instructions
  INSN(vmsgt_vx,  0b1010111, 0b100, 0b011111);
  INSN(vmsgtu_vx, 0b1010111, 0b100, 0b011110);
  INSN(vmsle_vx,  0b1010111, 0b100, 0b011101);
  INSN(vmsleu_vx, 0b1010111, 0b100, 0b011100);
  INSN(vmslt_vx,  0b1010111, 0b100, 0b011011);
  INSN(vmsltu_vx, 0b1010111, 0b100, 0b011010);
  INSN(vmsne_vx,  0b1010111, 0b100, 0b011001);
  INSN(vmseq_vx,  0b1010111, 0b100, 0b011000);

  // Vector Narrowing Integer Right Shift Instructions
  INSN(vnsra_wx, 0b1010111, 0b100, 0b101101);
  INSN(vnsrl_wx, 0b1010111, 0b100, 0b101100);

  // Vector Single-Width Bit Shift Instructions
  INSN(vsra_vx, 0b1010111, 0b100, 0b101001);
  INSN(vsrl_vx, 0b1010111, 0b100, 0b101000);
  INSN(vsll_vx, 0b1010111, 0b100, 0b100101);

  // Vector Bitwise Logical Instructions
  INSN(vxor_vx, 0b1010111, 0b100, 0b001011);
  INSN(vor_vx,  0b1010111, 0b100, 0b001010);
  INSN(vand_vx, 0b1010111, 0b100, 0b001001);

  // Vector Single-Width Integer Add and Subtract
  INSN(vsub_vx,  0b1010111, 0b100, 0b000010);
  INSN(vadd_vx,  0b1010111, 0b100, 0b000000);
  INSN(vrsub_vx, 0b1010111, 0b100, 0b000011);

  // Vector Slide Instructions
  INSN(vslidedown_vx, 0b1010111, 0b100, 0b001111);

#undef INSN

#define INSN(NAME, op, funct3, vm, funct6)                                                         \
  void NAME(VectorRegister Vd, VectorRegister Vs2, Register Rs1) {                                 \
    patch_VArith(op, Vd, funct3, Rs1->raw_encoding(), Vs2, vm, funct6);                            \
  }

  // Vector Integer Merge Instructions
  INSN(vmerge_vxm,  0b1010111, 0b100, 0b0, 0b010111);

#undef INSN

#define INSN(NAME, op, funct3, vm, funct6)                                                         \
  void NAME(VectorRegister Vd, VectorRegister Vs2, FloatRegister Rs1) {                            \
    patch_VArith(op, Vd, funct3, Rs1->raw_encoding(), Vs2, vm, funct6);                            \
  }

  // Vector Floating-Point Merge Instruction
  INSN(vfmerge_vfm,  0b1010111, 0b101, 0b0, 0b010111);

#undef INSN

#define INSN(NAME, op, funct3, funct6)                                                             \
  void NAME(VectorRegister Vd, VectorRegister Vs2, FloatRegister Rs1, VectorMask vm = unmasked) {  \
    patch_VArith(op, Vd, funct3, Rs1->raw_encoding(), Vs2, vm, funct6);                            \
  }

  // Vector Floating-Point Compare Instructions
  INSN(vmfge_vf, 0b1010111, 0b101, 0b011111);
  INSN(vmfgt_vf, 0b1010111, 0b101, 0b011101);
  INSN(vmfle_vf, 0b1010111, 0b101, 0b011001);
  INSN(vmflt_vf, 0b1010111, 0b101, 0b011011);
  INSN(vmfne_vf, 0b1010111, 0b101, 0b011100);
  INSN(vmfeq_vf, 0b1010111, 0b101, 0b011000);

  // Vector Floating-Point Sign-Injection Instructions
  INSN(vfsgnjx_vf, 0b1010111, 0b101, 0b001010);
  INSN(vfsgnjn_vf, 0b1010111, 0b101, 0b001001);
  INSN(vfsgnj_vf,  0b1010111, 0b101, 0b001000);

  // Vector Floating-Point MIN/MAX Instructions
  INSN(vfmax_vf, 0b1010111, 0b101, 0b000110);
  INSN(vfmin_vf, 0b1010111, 0b101, 0b000100);

  // Vector Single-Width Floating-Point Multiply/Divide Instructions
  INSN(vfdiv_vf,  0b1010111, 0b101, 0b100000);
  INSN(vfmul_vf,  0b1010111, 0b101, 0b100100);
  INSN(vfrdiv_vf, 0b1010111, 0b101, 0b100001);

  // Vector Single-Width Floating-Point Add/Subtract Instructions
  INSN(vfsub_vf,  0b1010111, 0b101, 0b000010);
  INSN(vfadd_vf,  0b1010111, 0b101, 0b000000);
  INSN(vfrsub_vf, 0b1010111, 0b101, 0b100111);

#undef INSN

#define INSN(NAME, op, funct3, funct6)                                                             \
  void NAME(VectorRegister Vd, VectorRegister Vs2, int32_t imm, VectorMask vm = unmasked) {        \
    guarantee(is_simm5(imm), "imm is invalid");                                                    \
    patch_VArith(op, Vd, funct3, (uint32_t)(imm & 0x1f), Vs2, vm, funct6);                         \
  }

  INSN(vmsgt_vi,  0b1010111, 0b011, 0b011111);
  INSN(vmsgtu_vi, 0b1010111, 0b011, 0b011110);
  INSN(vmsle_vi,  0b1010111, 0b011, 0b011101);
  INSN(vmsleu_vi, 0b1010111, 0b011, 0b011100);
  INSN(vmsne_vi,  0b1010111, 0b011, 0b011001);
  INSN(vmseq_vi,  0b1010111, 0b011, 0b011000);
  INSN(vxor_vi,   0b1010111, 0b011, 0b001011);
  INSN(vor_vi,    0b1010111, 0b011, 0b001010);
  INSN(vand_vi,   0b1010111, 0b011, 0b001001);
  INSN(vadd_vi,   0b1010111, 0b011, 0b000000);
  INSN(vrsub_vi,  0b1010111, 0b011, 0b000011);

#undef INSN

#define INSN(NAME, op, funct3, vm, funct6)                                    \
  void NAME(VectorRegister Vd, VectorRegister Vs2, int32_t imm) {             \
    guarantee(is_simm5(imm), "imm is invalid");                               \
    patch_VArith(op, Vd, funct3, (uint32_t)(imm & 0x1f), Vs2, vm, funct6);    \
  }

  // Vector Integer Merge Instructions
  INSN(vmerge_vim,  0b1010111, 0b011, 0b0, 0b010111);

#undef INSN

#define INSN(NAME, op, funct3, vm, funct6)                                   \
  void NAME(VectorRegister Vd, VectorRegister Vs2, VectorRegister Vs1) {     \
    patch_VArith(op, Vd, funct3, Vs1->raw_encoding(), Vs2, vm, funct6);      \
  }

  // Vector Compress Instruction
  INSN(vcompress_vm, 0b1010111, 0b010, 0b1, 0b010111);

  // Vector Mask-Register Logical Instructions
  INSN(vmxnor_mm,   0b1010111, 0b010, 0b1, 0b011111);
  INSN(vmorn_mm,    0b1010111, 0b010, 0b1, 0b011100);
  INSN(vmnor_mm,    0b1010111, 0b010, 0b1, 0b011110);
  INSN(vmor_mm,     0b1010111, 0b010, 0b1, 0b011010);
  INSN(vmxor_mm,    0b1010111, 0b010, 0b1, 0b011011);
  INSN(vmandn_mm,   0b1010111, 0b010, 0b1, 0b011000);
  INSN(vmnand_mm,   0b1010111, 0b010, 0b1, 0b011101);
  INSN(vmand_mm,    0b1010111, 0b010, 0b1, 0b011001);

  // Vector Integer Merge Instructions
  INSN(vmerge_vvm,  0b1010111, 0b000, 0b0, 0b010111);

#undef INSN

#define INSN(NAME, op, funct3, Vs2, vm, funct6)                            \
  void NAME(VectorRegister Vd, int32_t imm) {                              \
    guarantee(is_simm5(imm), "imm is invalid");                            \
    patch_VArith(op, Vd, funct3, (uint32_t)(imm & 0x1f), Vs2, vm, funct6); \
  }

  // Vector Integer Move Instructions
  INSN(vmv_v_i, 0b1010111, 0b011, v0, 0b1, 0b010111);

#undef INSN

#define INSN(NAME, op, funct3, Vs2, vm, funct6)                             \
  void NAME(VectorRegister Vd, FloatRegister Rs1) {                         \
    patch_VArith(op, Vd, funct3, Rs1->raw_encoding(), Vs2, vm, funct6);     \
  }

  // Floating-Point Scalar Move Instructions
  INSN(vfmv_s_f, 0b1010111, 0b101, v0, 0b1, 0b010000);
  // Vector Floating-Point Move Instruction
  INSN(vfmv_v_f, 0b1010111, 0b101, v0, 0b1, 0b010111);

#undef INSN

#define INSN(NAME, op, funct3, Vs2, vm, funct6)                             \
  void NAME(VectorRegister Vd, VectorRegister Vs1) {                        \
    patch_VArith(op, Vd, funct3, Vs1->raw_encoding(), Vs2, vm, funct6);     \
  }

  // Vector Integer Move Instructions
  INSN(vmv_v_v, 0b1010111, 0b000, v0, 0b1, 0b010111);

#undef INSN

#define INSN(NAME, op, funct3, Vs2, vm, funct6)                             \
   void NAME(VectorRegister Vd, Register Rs1) {                             \
    patch_VArith(op, Vd, funct3, Rs1->raw_encoding(), Vs2, vm, funct6);     \
   }

  // Integer Scalar Move Instructions
  INSN(vmv_s_x, 0b1010111, 0b110, v0, 0b1, 0b010000);

  // Vector Integer Move Instructions
  INSN(vmv_v_x, 0b1010111, 0b100, v0, 0b1, 0b010111);

#undef INSN

#define INSN(NAME, op, funct13, funct6)                    \
  void NAME(VectorRegister Vd, VectorMask vm = unmasked) { \
    unsigned insn = 0;                                     \
    patch((address)&insn, 6, 0, op);                       \
    patch((address)&insn, 24, 12, funct13);                \
    patch((address)&insn, 25, vm);                         \
    patch((address)&insn, 31, 26, funct6);                 \
    patch_reg((address)&insn, 7, Vd);                      \
    emit(insn);                                            \
  }

  // Vector Element Index Instruction
  INSN(vid_v, 0b1010111, 0b0000010001010, 0b010100);

#undef INSN

enum Nf {
  g1 = 0b000,
  g2 = 0b001,
  g3 = 0b010,
  g4 = 0b011,
  g5 = 0b100,
  g6 = 0b101,
  g7 = 0b110,
  g8 = 0b111
};

#define patch_VLdSt(op, VReg, width, Rs1, Reg_or_umop, vm, mop, mew, nf) \
    unsigned insn = 0;                                                   \
    patch((address)&insn, 6, 0, op);                                     \
    patch((address)&insn, 14, 12, width);                                \
    patch((address)&insn, 24, 20, Reg_or_umop);                          \
    patch((address)&insn, 25, vm);                                       \
    patch((address)&insn, 27, 26, mop);                                  \
    patch((address)&insn, 28, mew);                                      \
    patch((address)&insn, 31, 29, nf);                                   \
    patch_reg((address)&insn, 7, VReg);                                  \
    patch_reg((address)&insn, 15, Rs1);                                  \
    emit(insn)

#define INSN(NAME, op, width, lumop, vm, mop, mew, nf)                               \
  void NAME(VectorRegister Vd, Register Rs1) {                                       \
    guarantee(is_uimm3(width), "width is invalid");                                  \
    patch_VLdSt(op, Vd, width, Rs1, lumop, vm, mop, mew, nf);                        \
  }

  // Vector Load/Store Instructions
  INSN(vl1re8_v,  0b0000111, 0b000, 0b01000, 0b1, 0b00, 0b0, g1);
  INSN(vl1re16_v, 0b0000111, 0b101, 0b01000, 0b1, 0b00, 0b0, g1);
  INSN(vl1re32_v, 0b0000111, 0b110, 0b01000, 0b1, 0b00, 0b0, g1);
  INSN(vl1re64_v, 0b0000111, 0b111, 0b01000, 0b1, 0b00, 0b0, g1);
  INSN(vl2re8_v,  0b0000111, 0b000, 0b01000, 0b1, 0b00, 0b0, g2);
  INSN(vl2re16_v, 0b0000111, 0b101, 0b01000, 0b1, 0b00, 0b0, g2);
  INSN(vl2re32_v, 0b0000111, 0b110, 0b01000, 0b1, 0b00, 0b0, g2);
  INSN(vl2re64_v, 0b0000111, 0b111, 0b01000, 0b1, 0b00, 0b0, g2);
  INSN(vl4re8_v,  0b0000111, 0b000, 0b01000, 0b1, 0b00, 0b0, g4);
  INSN(vl4re16_v, 0b0000111, 0b101, 0b01000, 0b1, 0b00, 0b0, g4);
  INSN(vl4re32_v, 0b0000111, 0b110, 0b01000, 0b1, 0b00, 0b0, g4);
  INSN(vl4re64_v, 0b0000111, 0b111, 0b01000, 0b1, 0b00, 0b0, g4);
  INSN(vl8re8_v,  0b0000111, 0b000, 0b01000, 0b1, 0b00, 0b0, g8);
  INSN(vl8re16_v, 0b0000111, 0b101, 0b01000, 0b1, 0b00, 0b0, g8);
  INSN(vl8re32_v, 0b0000111, 0b110, 0b01000, 0b1, 0b00, 0b0, g8);
  INSN(vl8re64_v, 0b0000111, 0b111, 0b01000, 0b1, 0b00, 0b0, g8);

#undef INSN

#define INSN(NAME, op, width, sumop, vm, mop, mew, nf)           \
  void NAME(VectorRegister Vs3, Register Rs1) {                  \
    patch_VLdSt(op, Vs3, width, Rs1, sumop, vm, mop, mew, nf);   \
  }

  // Vector Load/Store Instructions
  INSN(vs1r_v, 0b0100111, 0b000, 0b01000, 0b1, 0b00, 0b0, g1);
  INSN(vs2r_v, 0b0100111, 0b000, 0b01000, 0b1, 0b00, 0b0, g2);
  INSN(vs4r_v, 0b0100111, 0b000, 0b01000, 0b1, 0b00, 0b0, g4);
  INSN(vs8r_v, 0b0100111, 0b000, 0b01000, 0b1, 0b00, 0b0, g8);

#undef INSN

// r2_nfvm
#define INSN(NAME, op, width, umop, mop, mew)                         \
  void NAME(VectorRegister Vd_or_Vs3, Register Rs1, Nf nf = g1) {     \
    patch_VLdSt(op, Vd_or_Vs3, width, Rs1, umop, 1, mop, mew, nf);    \
  }

  // Vector Unit-Stride Instructions
  INSN(vlm_v, 0b0000111, 0b000, 0b01011, 0b00, 0b0);
  INSN(vsm_v, 0b0100111, 0b000, 0b01011, 0b00, 0b0);

#undef INSN

#define INSN(NAME, op, width, umop, mop, mew)                                               \
  void NAME(VectorRegister Vd_or_Vs3, Register Rs1, VectorMask vm = unmasked, Nf nf = g1) { \
    patch_VLdSt(op, Vd_or_Vs3, width, Rs1, umop, vm, mop, mew, nf);                         \
  }

  // Vector Unit-Stride Instructions
  INSN(vle8_v,    0b0000111, 0b000, 0b00000, 0b00, 0b0);
  INSN(vle16_v,   0b0000111, 0b101, 0b00000, 0b00, 0b0);
  INSN(vle32_v,   0b0000111, 0b110, 0b00000, 0b00, 0b0);
  INSN(vle64_v,   0b0000111, 0b111, 0b00000, 0b00, 0b0);

  // Vector unit-stride fault-only-first Instructions
  INSN(vle8ff_v,  0b0000111, 0b000, 0b10000, 0b00, 0b0);
  INSN(vle16ff_v, 0b0000111, 0b101, 0b10000, 0b00, 0b0);
  INSN(vle32ff_v, 0b0000111, 0b110, 0b10000, 0b00, 0b0);
  INSN(vle64ff_v, 0b0000111, 0b111, 0b10000, 0b00, 0b0);

  INSN(vse8_v,  0b0100111, 0b000, 0b00000, 0b00, 0b0);
  INSN(vse16_v, 0b0100111, 0b101, 0b00000, 0b00, 0b0);
  INSN(vse32_v, 0b0100111, 0b110, 0b00000, 0b00, 0b0);
  INSN(vse64_v, 0b0100111, 0b111, 0b00000, 0b00, 0b0);

#undef INSN

#define INSN(NAME, op, width, mop, mew)                                                                  \
  void NAME(VectorRegister Vd, Register Rs1, VectorRegister Vs2, VectorMask vm = unmasked, Nf nf = g1) { \
    patch_VLdSt(op, Vd, width, Rs1, Vs2->raw_encoding(), vm, mop, mew, nf);                              \
  }

  // Vector unordered indexed load instructions
  INSN(vluxei32_v, 0b0000111, 0b110, 0b01, 0b0);

  // Vector unordered indexed store instructions
  INSN(vsuxei32_v, 0b0100111, 0b110, 0b01, 0b0);

#undef INSN

#define INSN(NAME, op, width, mop, mew)                                                                  \
  void NAME(VectorRegister Vd, Register Rs1, Register Rs2, VectorMask vm = unmasked, Nf nf = g1) {       \
    patch_VLdSt(op, Vd, width, Rs1, Rs2->raw_encoding(), vm, mop, mew, nf);                              \
  }

  // Vector Strided Instructions
  INSN(vlse8_v,  0b0000111, 0b000, 0b10, 0b0);
  INSN(vlse16_v, 0b0000111, 0b101, 0b10, 0b0);
  INSN(vlse32_v, 0b0000111, 0b110, 0b10, 0b0);
  INSN(vlse64_v, 0b0000111, 0b111, 0b10, 0b0);

#undef INSN
#undef patch_VLdSt

// ====================================
// RISC-V Vector Crypto Extension
// ====================================

#define INSN(NAME, op, funct3, funct6)                                                             \
  void NAME(VectorRegister Vd, VectorRegister Vs2, VectorRegister Vs1, VectorMask vm = unmasked) { \
    patch_VArith(op, Vd, funct3, Vs1->raw_encoding(), Vs2, vm, funct6);                            \
  }

  // Vector Bit-manipulation used in Cryptography (Zvkb) Extension
  INSN(vandn_vv,   0b1010111, 0b000, 0b000001);
  INSN(vandn_vx,   0b1010111, 0b100, 0b000001);
  INSN(vandn_vi,   0b1010111, 0b011, 0b000001);
  INSN(vclmul_vv,  0b1010111, 0b010, 0b001100);
  INSN(vclmul_vx,  0b1010111, 0b110, 0b001100);
  INSN(vclmulh_vv, 0b1010111, 0b010, 0b001101);
  INSN(vclmulh_vx, 0b1010111, 0b110, 0b001101);
  INSN(vror_vv,    0b1010111, 0b000, 0b010100);
  INSN(vror_vx,    0b1010111, 0b100, 0b010100);
  INSN(vrol_vv,    0b1010111, 0b000, 0b010101);
  INSN(vrol_vx,    0b1010111, 0b100, 0b010101);

#undef INSN

#define INSN(NAME, op, funct3, Vs1, funct6)                                    \
  void NAME(VectorRegister Vd, VectorRegister Vs2, VectorMask vm = unmasked) { \
    patch_VArith(op, Vd, funct3, Vs1, Vs2, vm, funct6);                        \
  }

  // Vector Bit-manipulation used in Cryptography (Zvkb) Extension
  INSN(vbrev8_v, 0b1010111, 0b010, 0b01000, 0b010010);
  INSN(vrev8_v,  0b1010111, 0b010, 0b01001, 0b010010);

#undef INSN

#define INSN(NAME, op, funct3, vm, funct6)                                   \
  void NAME(VectorRegister Vd, VectorRegister Vs2, VectorRegister Vs1) {     \
    patch_VArith(op, Vd, funct3, Vs1->raw_encoding(), Vs2, vm, funct6);      \
  }

  // Vector SHA-2 Secure Hash (Zvknh[ab]) Extension
  INSN(vsha2ms_vv,  0b1110111, 0b010, 0b1, 0b101101);
  INSN(vsha2ch_vv,  0b1110111, 0b010, 0b1, 0b101110);
  INSN(vsha2cl_vv,  0b1110111, 0b010, 0b1, 0b101111);

#undef INSN

#undef patch_VArith

// ====================================
// RISC-V Bit-Manipulation Extension
// Currently only support Zba, Zbb and Zbs bitmanip extensions.
// ====================================
#define INSN(NAME, op, funct3, funct7)                  \
  void NAME(Register Rd, Register Rs1, Register Rs2) {  \
    unsigned insn = 0;                                  \
    patch((address)&insn, 6,  0, op);                   \
    patch((address)&insn, 14, 12, funct3);              \
    patch((address)&insn, 31, 25, funct7);              \
    patch_reg((address)&insn, 7, Rd);                   \
    patch_reg((address)&insn, 15, Rs1);                 \
    patch_reg((address)&insn, 20, Rs2);                 \
    emit(insn);                                         \
  }

  INSN(add_uw,    0b0111011, 0b000, 0b0000100);
  INSN(rol,       0b0110011, 0b001, 0b0110000);
  INSN(rolw,      0b0111011, 0b001, 0b0110000);
  INSN(ror,       0b0110011, 0b101, 0b0110000);
  INSN(rorw,      0b0111011, 0b101, 0b0110000);
  INSN(sh1add,    0b0110011, 0b010, 0b0010000);
  INSN(sh2add,    0b0110011, 0b100, 0b0010000);
  INSN(sh3add,    0b0110011, 0b110, 0b0010000);
  INSN(sh1add_uw, 0b0111011, 0b010, 0b0010000);
  INSN(sh2add_uw, 0b0111011, 0b100, 0b0010000);
  INSN(sh3add_uw, 0b0111011, 0b110, 0b0010000);
  INSN(andn,      0b0110011, 0b111, 0b0100000);
  INSN(orn,       0b0110011, 0b110, 0b0100000);
  INSN(xnor,      0b0110011, 0b100, 0b0100000);
  INSN(max,       0b0110011, 0b110, 0b0000101);
  INSN(maxu,      0b0110011, 0b111, 0b0000101);
  INSN(min,       0b0110011, 0b100, 0b0000101);
  INSN(minu,      0b0110011, 0b101, 0b0000101);

#undef INSN

#define INSN(NAME, op, funct3, funct12)                 \
  void NAME(Register Rd, Register Rs1) {                \
    unsigned insn = 0;                                  \
    patch((address)&insn, 6, 0, op);                    \
    patch((address)&insn, 14, 12, funct3);              \
    patch((address)&insn, 31, 20, funct12);             \
    patch_reg((address)&insn, 7, Rd);                   \
    patch_reg((address)&insn, 15, Rs1);                 \
    emit(insn);                                         \
  }

  INSN(rev8,   0b0010011, 0b101, 0b011010111000);
  INSN(sext_b, 0b0010011, 0b001, 0b011000000100);
  INSN(sext_h, 0b0010011, 0b001, 0b011000000101);
  INSN(zext_h, 0b0111011, 0b100, 0b000010000000);
  INSN(clz,    0b0010011, 0b001, 0b011000000000);
  INSN(clzw,   0b0011011, 0b001, 0b011000000000);
  INSN(ctz,    0b0010011, 0b001, 0b011000000001);
  INSN(ctzw,   0b0011011, 0b001, 0b011000000001);
  INSN(cpop,   0b0010011, 0b001, 0b011000000010);
  INSN(cpopw,  0b0011011, 0b001, 0b011000000010);
  INSN(orc_b,  0b0010011, 0b101, 0b001010000111);

#undef INSN

#define INSN(NAME, op, funct3, funct6)                  \
  void NAME(Register Rd, Register Rs1, unsigned shamt) {\
    guarantee(shamt <= 0x3f, "Shamt is invalid");       \
    unsigned insn = 0;                                  \
    patch((address)&insn, 6, 0, op);                    \
    patch((address)&insn, 14, 12, funct3);              \
    patch((address)&insn, 25, 20, shamt);               \
    patch((address)&insn, 31, 26, funct6);              \
    patch_reg((address)&insn, 7, Rd);                   \
    patch_reg((address)&insn, 15, Rs1);                 \
    emit(insn);                                         \
  }

  INSN(rori,    0b0010011, 0b101, 0b011000);
  INSN(slli_uw, 0b0011011, 0b001, 0b000010);
  INSN(bexti,   0b0010011, 0b101, 0b010010);

#undef INSN

#define INSN(NAME, op, funct3, funct7)                  \
  void NAME(Register Rd, Register Rs1, unsigned shamt) {\
    guarantee(shamt <= 0x1f, "Shamt is invalid");       \
    unsigned insn = 0;                                  \
    patch((address)&insn, 6, 0, op);                    \
    patch((address)&insn, 14, 12, funct3);              \
    patch((address)&insn, 24, 20, shamt);               \
    patch((address)&insn, 31, 25, funct7);              \
    patch_reg((address)&insn, 7, Rd);                   \
    patch_reg((address)&insn, 15, Rs1);                 \
    emit(insn);                                         \
  }

  INSN(roriw, 0b0011011, 0b101, 0b0110000);

#undef INSN

// ========================================
// RISC-V Compressed Instructions Extension
// ========================================
// Note:
// 1. Assembler functions encoding 16-bit compressed instructions always begin with a 'c_'
//    prefix, such as 'c_add'. Correspondingly, assembler functions encoding normal 32-bit
//    instructions with begin with a '_' prefix, such as "_add". Most of time users have no
//    need to explicitly emit these compressed instructions. Instead, they still use unified
//    wrappers such as 'add' which do the compressing work through 'c_add' depending on the
//    the operands of the instruction and availability of the RVC hardware extension.
//
// 2. 'CompressibleRegion' and 'IncompressibleRegion' are introduced to mark assembler scopes
//     within which instructions are qualified or unqualified to be compressed into their 16-bit
//     versions. An example:
//
//      CompressibleRegion cr(_masm);
//      __ add(...);       // this instruction will be compressed into 'c.add' when possible
//      {
//         IncompressibleRegion ir(_masm);
//         __ add(...);    // this instruction will not be compressed
//         {
//            CompressibleRegion cr(_masm);
//            __ add(...); // this instruction will be compressed into 'c.add' when possible
//         }
//      }
//
// 3. When printing JIT assembly code, using -XX:PrintAssemblyOptions=no-aliases could help
//    distinguish compressed 16-bit instructions from normal 32-bit ones.

private:
  bool _in_compressible_region;
public:
  bool in_compressible_region() const { return _in_compressible_region; }
  void set_in_compressible_region(bool b) { _in_compressible_region = b; }
public:

  // an abstract compressible region
  class AbstractCompressibleRegion : public StackObj {
  protected:
    Assembler *_masm;
    bool _saved_in_compressible_region;
  protected:
    AbstractCompressibleRegion(Assembler *_masm)
    : _masm(_masm)
    , _saved_in_compressible_region(_masm->in_compressible_region()) {}
  };
  // a compressible region
  class CompressibleRegion : public AbstractCompressibleRegion {
  public:
    CompressibleRegion(Assembler *_masm) : AbstractCompressibleRegion(_masm) {
      _masm->set_in_compressible_region(true);
    }
    ~CompressibleRegion() {
      _masm->set_in_compressible_region(_saved_in_compressible_region);
    }
  };
  // an incompressible region
  class IncompressibleRegion : public AbstractCompressibleRegion {
  public:
    IncompressibleRegion(Assembler *_masm) : AbstractCompressibleRegion(_masm) {
      _masm->set_in_compressible_region(false);
    }
    ~IncompressibleRegion() {
      _masm->set_in_compressible_region(_saved_in_compressible_region);
    }
  };

public:
  // Emit a relocation.
  void relocate(RelocationHolder const& rspec, int format = 0) {
    AbstractAssembler::relocate(rspec, format);
  }
  void relocate(relocInfo::relocType rtype, int format = 0) {
    AbstractAssembler::relocate(rtype, format);
  }
  template <typename Callback>
  void relocate(RelocationHolder const& rspec, Callback emit_insts, int format = 0) {
    AbstractAssembler::relocate(rspec, format);
    IncompressibleRegion ir(this);  // relocations
    emit_insts();
  }
  template <typename Callback>
  void relocate(relocInfo::relocType rtype, Callback emit_insts, int format = 0) {
    AbstractAssembler::relocate(rtype, format);
    IncompressibleRegion ir(this);  // relocations
    emit_insts();
  }

  // patch a 16-bit instruction.
  static void c_patch(address a, unsigned msb, unsigned lsb, uint16_t val) {
    assert_cond(a != nullptr);
    assert_cond(msb >= lsb && msb <= 15);
    unsigned nbits = msb - lsb + 1;
    guarantee(val < (1U << nbits), "Field too big for insn");
    uint16_t mask = (1U << nbits) - 1;
    val <<= lsb;
    mask <<= lsb;
    uint16_t target = ld_c_instr(a);
    target &= ~mask;
    target |= val;
    sd_c_instr(a, target);
  }

  static void c_patch(address a, unsigned bit, uint16_t val) {
    c_patch(a, bit, bit, val);
  }

  // patch a 16-bit instruction with a general purpose register ranging [0, 31] (5 bits)
  static void c_patch_reg(address a, unsigned lsb, Register reg) {
    c_patch(a, lsb + 4, lsb, reg->raw_encoding());
  }

  // patch a 16-bit instruction with a general purpose register ranging [8, 15] (3 bits)
  static void c_patch_compressed_reg(address a, unsigned lsb, Register reg) {
    c_patch(a, lsb + 2, lsb, reg->compressed_raw_encoding());
  }

  // patch a 16-bit instruction with a float register ranging [0, 31] (5 bits)
  static void c_patch_reg(address a, unsigned lsb, FloatRegister reg) {
    c_patch(a, lsb + 4, lsb, reg->raw_encoding());
  }

  // patch a 16-bit instruction with a float register ranging [8, 15] (3 bits)
  static void c_patch_compressed_reg(address a, unsigned lsb, FloatRegister reg) {
    c_patch(a, lsb + 2, lsb, reg->compressed_raw_encoding());
  }

// --------------  RVC Instruction Definitions  --------------

  void c_nop() {
    c_addi(x0, 0);
  }

#define INSN(NAME, funct3, op)                                                               \
  void NAME(Register Rd_Rs1, int32_t imm) {                                                  \
    assert_cond(is_simm6(imm));                                                              \
    uint16_t insn = 0;                                                                       \
    c_patch((address)&insn, 1, 0, op);                                                       \
    c_patch((address)&insn, 6, 2, (imm & right_n_bits(5)));                                  \
    c_patch_reg((address)&insn, 7, Rd_Rs1);                                                  \
    c_patch((address)&insn, 12, 12, (imm & nth_bit(5)) >> 5);                                \
    c_patch((address)&insn, 15, 13, funct3);                                                 \
    emit_int16(insn);                                                                        \
  }

  INSN(c_addi,   0b000, 0b01);
  INSN(c_addiw,  0b001, 0b01);

#undef INSN

#define INSN(NAME, funct3, op)                                                               \
  void NAME(int32_t imm) {                                                                   \
    assert_cond(is_simm10(imm));                                                             \
    assert_cond((imm & 0b1111) == 0);                                                        \
    assert_cond(imm != 0);                                                                   \
    uint16_t insn = 0;                                                                       \
    c_patch((address)&insn, 1, 0, op);                                                       \
    c_patch((address)&insn, 2, 2, (imm & nth_bit(5)) >> 5);                                  \
    c_patch((address)&insn, 4, 3, (imm & right_n_bits(9)) >> 7);                             \
    c_patch((address)&insn, 5, 5, (imm & nth_bit(6)) >> 6);                                  \
    c_patch((address)&insn, 6, 6, (imm & nth_bit(4)) >> 4);                                  \
    c_patch_reg((address)&insn, 7, sp);                                                      \
    c_patch((address)&insn, 12, 12, (imm & nth_bit(9)) >> 9);                                \
    c_patch((address)&insn, 15, 13, funct3);                                                 \
    emit_int16(insn);                                                                        \
  }

  INSN(c_addi16sp, 0b011, 0b01);

#undef INSN

#define INSN(NAME, funct3, op)                                                               \
  void NAME(Register Rd, uint32_t uimm) {                                                    \
    assert_cond(is_uimm10(uimm));                                                            \
    assert_cond((uimm & 0b11) == 0);                                                         \
    assert_cond(uimm != 0);                                                                  \
    uint16_t insn = 0;                                                                       \
    c_patch((address)&insn, 1, 0, op);                                                       \
    c_patch_compressed_reg((address)&insn, 2, Rd);                                           \
    c_patch((address)&insn, 5, 5, (uimm & nth_bit(3)) >> 3);                                 \
    c_patch((address)&insn, 6, 6, (uimm & nth_bit(2)) >> 2);                                 \
    c_patch((address)&insn, 10, 7, (uimm & right_n_bits(10)) >> 6);                          \
    c_patch((address)&insn, 12, 11, (uimm & right_n_bits(6)) >> 4);                          \
    c_patch((address)&insn, 15, 13, funct3);                                                 \
    emit_int16(insn);                                                                        \
  }

  INSN(c_addi4spn, 0b000, 0b00);

#undef INSN

#define INSN(NAME, funct3, op)                                                               \
  void NAME(Register Rd_Rs1, uint32_t shamt) {                                               \
    assert_cond(is_uimm6(shamt));                                                            \
    assert_cond(shamt != 0);                                                                 \
    assert_cond(Rd_Rs1 != x0);                                                               \
    uint16_t insn = 0;                                                                       \
    c_patch((address)&insn, 1, 0, op);                                                       \
    c_patch((address)&insn, 6, 2, (shamt & right_n_bits(5)));                                \
    c_patch_reg((address)&insn, 7, Rd_Rs1);                                                  \
    c_patch((address)&insn, 12, 12, (shamt & nth_bit(5)) >> 5);                              \
    c_patch((address)&insn, 15, 13, funct3);                                                 \
    emit_int16(insn);                                                                        \
  }

  INSN(c_slli, 0b000, 0b10);

#undef INSN

#define INSN(NAME, funct3, funct2, op)                                                       \
  void NAME(Register Rd_Rs1, uint32_t shamt) {                                               \
    assert_cond(is_uimm6(shamt));                                                            \
    assert_cond(shamt != 0);                                                                 \
    uint16_t insn = 0;                                                                       \
    c_patch((address)&insn, 1, 0, op);                                                       \
    c_patch((address)&insn, 6, 2, (shamt & right_n_bits(5)));                                \
    c_patch_compressed_reg((address)&insn, 7, Rd_Rs1);                                       \
    c_patch((address)&insn, 11, 10, funct2);                                                 \
    c_patch((address)&insn, 12, 12, (shamt & nth_bit(5)) >> 5);                              \
    c_patch((address)&insn, 15, 13, funct3);                                                 \
    emit_int16(insn);                                                                        \
  }

  INSN(c_srli, 0b100, 0b00, 0b01);
  INSN(c_srai, 0b100, 0b01, 0b01);

#undef INSN

#define INSN(NAME, funct3, funct2, op)                                                       \
  void NAME(Register Rd_Rs1, int32_t imm) {                                                  \
    assert_cond(is_simm6(imm));                                                              \
    uint16_t insn = 0;                                                                       \
    c_patch((address)&insn, 1, 0, op);                                                       \
    c_patch((address)&insn, 6, 2, (imm & right_n_bits(5)));                                  \
    c_patch_compressed_reg((address)&insn, 7, Rd_Rs1);                                       \
    c_patch((address)&insn, 11, 10, funct2);                                                 \
    c_patch((address)&insn, 12, 12, (imm & nth_bit(5)) >> 5);                                \
    c_patch((address)&insn, 15, 13, funct3);                                                 \
    emit_int16(insn);                                                                        \
  }

  INSN(c_andi, 0b100, 0b10, 0b01);

#undef INSN

#define INSN(NAME, funct6, funct2, op)                                                       \
  void NAME(Register Rd_Rs1, Register Rs2) {                                                 \
    uint16_t insn = 0;                                                                       \
    c_patch((address)&insn, 1, 0, op);                                                       \
    c_patch_compressed_reg((address)&insn, 2, Rs2);                                          \
    c_patch((address)&insn, 6, 5, funct2);                                                   \
    c_patch_compressed_reg((address)&insn, 7, Rd_Rs1);                                       \
    c_patch((address)&insn, 15, 10, funct6);                                                 \
    emit_int16(insn);                                                                        \
  }

  INSN(c_sub,  0b100011, 0b00, 0b01);
  INSN(c_xor,  0b100011, 0b01, 0b01);
  INSN(c_or,   0b100011, 0b10, 0b01);
  INSN(c_and,  0b100011, 0b11, 0b01);
  INSN(c_subw, 0b100111, 0b00, 0b01);
  INSN(c_addw, 0b100111, 0b01, 0b01);

#undef INSN

#define INSN(NAME, funct4, op)                                                               \
  void NAME(Register Rd_Rs1, Register Rs2) {                                                 \
    assert_cond(Rd_Rs1 != x0);                                                               \
    uint16_t insn = 0;                                                                       \
    c_patch((address)&insn, 1, 0, op);                                                       \
    c_patch_reg((address)&insn, 2, Rs2);                                                     \
    c_patch_reg((address)&insn, 7, Rd_Rs1);                                                  \
    c_patch((address)&insn, 15, 12, funct4);                                                 \
    emit_int16(insn);                                                                        \
  }

  INSN(c_mv,  0b1000, 0b10);
  INSN(c_add, 0b1001, 0b10);

#undef INSN

#define INSN(NAME, funct4, op)                                                               \
  void NAME(Register Rs1) {                                                                  \
    assert_cond(Rs1 != x0);                                                                  \
    uint16_t insn = 0;                                                                       \
    c_patch((address)&insn, 1, 0, op);                                                       \
    c_patch_reg((address)&insn, 2, x0);                                                      \
    c_patch_reg((address)&insn, 7, Rs1);                                                     \
    c_patch((address)&insn, 15, 12, funct4);                                                 \
    emit_int16(insn);                                                                        \
  }

  INSN(c_jr,   0b1000, 0b10);
  INSN(c_jalr, 0b1001, 0b10);

#undef INSN

  typedef void (Assembler::* j_c_insn)(address dest);
  typedef void (Assembler::* compare_and_branch_c_insn)(Register Rs1, address dest);

  void wrap_label(Label &L, j_c_insn insn) {
    if (L.is_bound()) {
      (this->*insn)(target(L));
    } else {
      L.add_patch_at(code(), locator());
      (this->*insn)(pc());
    }
  }

  void wrap_label(Label &L, Register r, compare_and_branch_c_insn insn) {
    if (L.is_bound()) {
      (this->*insn)(r, target(L));
    } else {
      L.add_patch_at(code(), locator());
      (this->*insn)(r, pc());
    }
  }

#define INSN(NAME, funct3, op)                                                               \
  void NAME(int32_t offset) {                                                                \
    assert(is_simm12(offset) && ((offset % 2) == 0), "invalid encoding");                    \
    uint16_t insn = 0;                                                                       \
    c_patch((address)&insn, 1, 0, op);                                                       \
    c_patch((address)&insn, 2, 2, (offset & nth_bit(5)) >> 5);                               \
    c_patch((address)&insn, 5, 3, (offset & right_n_bits(4)) >> 1);                          \
    c_patch((address)&insn, 6, 6, (offset & nth_bit(7)) >> 7);                               \
    c_patch((address)&insn, 7, 7, (offset & nth_bit(6)) >> 6);                               \
    c_patch((address)&insn, 8, 8, (offset & nth_bit(10)) >> 10);                             \
    c_patch((address)&insn, 10, 9, (offset & right_n_bits(10)) >> 8);                        \
    c_patch((address)&insn, 11, 11, (offset & nth_bit(4)) >> 4);                             \
    c_patch((address)&insn, 12, 12, (offset & nth_bit(11)) >> 11);                           \
    c_patch((address)&insn, 15, 13, funct3);                                                 \
    emit_int16(insn);                                                                        \
  }                                                                                          \
  void NAME(address dest) {                                                                  \
    assert_cond(dest != nullptr);                                                            \
    int64_t distance = dest - pc();                                                          \
    assert(is_simm12(distance) && ((distance % 2) == 0), "invalid encoding");                \
    c_j(distance);                                                                           \
  }                                                                                          \
  void NAME(Label &L) {                                                                      \
    wrap_label(L, &Assembler::NAME);                                                         \
  }

  INSN(c_j, 0b101, 0b01);

#undef INSN

#define INSN(NAME, funct3, op)                                                               \
  void NAME(Register Rs1, int32_t imm) {                                                     \
    assert(is_simm9(imm) && ((imm % 2) == 0), "invalid encoding");                           \
    uint16_t insn = 0;                                                                       \
    c_patch((address)&insn, 1, 0, op);                                                       \
    c_patch((address)&insn, 2, 2, (imm & nth_bit(5)) >> 5);                                  \
    c_patch((address)&insn, 4, 3, (imm & right_n_bits(3)) >> 1);                             \
    c_patch((address)&insn, 6, 5, (imm & right_n_bits(8)) >> 6);                             \
    c_patch_compressed_reg((address)&insn, 7, Rs1);                                          \
    c_patch((address)&insn, 11, 10, (imm & right_n_bits(5)) >> 3);                           \
    c_patch((address)&insn, 12, 12, (imm & nth_bit(8)) >> 8);                                \
    c_patch((address)&insn, 15, 13, funct3);                                                 \
    emit_int16(insn);                                                                        \
  }                                                                                          \
  void NAME(Register Rs1, address dest) {                                                    \
    assert_cond(dest != nullptr);                                                            \
    int64_t distance = dest - pc();                                                          \
    assert(is_simm9(distance) && ((distance % 2) == 0), "invalid encoding");                 \
    NAME(Rs1, distance);                                                                     \
  }                                                                                          \
  void NAME(Register Rs1, Label &L) {                                                        \
    wrap_label(L, Rs1, &Assembler::NAME);                                                    \
  }

  INSN(c_beqz, 0b110, 0b01);
  INSN(c_bnez, 0b111, 0b01);

#undef INSN

#define INSN(NAME, funct3, op)                                                               \
  void NAME(Register Rd, int32_t imm) {                                                      \
    assert_cond(is_simm18(imm));                                                             \
    assert_cond((imm & 0xfff) == 0);                                                         \
    assert_cond(imm != 0);                                                                   \
    assert_cond(Rd != x0 && Rd != x2);                                                       \
    uint16_t insn = 0;                                                                       \
    c_patch((address)&insn, 1, 0, op);                                                       \
    c_patch((address)&insn, 6, 2, (imm & right_n_bits(17)) >> 12);                           \
    c_patch_reg((address)&insn, 7, Rd);                                                      \
    c_patch((address)&insn, 12, 12, (imm & nth_bit(17)) >> 17);                              \
    c_patch((address)&insn, 15, 13, funct3);                                                 \
    emit_int16(insn);                                                                        \
  }

  INSN(c_lui, 0b011, 0b01);

#undef INSN

#define INSN(NAME, funct3, op)                                                               \
  void NAME(Register Rd, int32_t imm) {                                                      \
    assert_cond(is_simm6(imm));                                                              \
    assert_cond(Rd != x0);                                                                   \
    uint16_t insn = 0;                                                                       \
    c_patch((address)&insn, 1, 0, op);                                                       \
    c_patch((address)&insn, 6, 2, (imm & right_n_bits(5)));                                  \
    c_patch_reg((address)&insn, 7, Rd);                                                      \
    c_patch((address)&insn, 12, 12, (imm & right_n_bits(6)) >> 5);                           \
    c_patch((address)&insn, 15, 13, funct3);                                                 \
    emit_int16(insn);                                                                        \
  }

  INSN(c_li, 0b010, 0b01);

#undef INSN

#define INSN(NAME, funct3, op)                                                               \
  void NAME(Register Rd, uint32_t uimm) {                                                    \
    assert_cond(is_uimm9(uimm));                                                             \
    assert_cond((uimm & 0b111) == 0);                                                        \
    assert_cond(Rd != x0);                                                                   \
    uint16_t insn = 0;                                                                       \
    c_patch((address)&insn, 1, 0, op);                                                       \
    c_patch((address)&insn, 4, 2, (uimm & right_n_bits(9)) >> 6);                            \
    c_patch((address)&insn, 6, 5, (uimm & right_n_bits(5)) >> 3);                            \
    c_patch_reg((address)&insn, 7, Rd);                                                      \
    c_patch((address)&insn, 12, 12, (uimm & nth_bit(5)) >> 5);                               \
    c_patch((address)&insn, 15, 13, funct3);                                                 \
    emit_int16(insn);                                                                        \
  }

  INSN(c_ldsp,  0b011, 0b10);

#undef INSN

#define INSN(NAME, funct3, op)                                                               \
  void NAME(FloatRegister Rd, uint32_t uimm) {                                               \
    assert_cond(is_uimm9(uimm));                                                             \
    assert_cond((uimm & 0b111) == 0);                                                        \
    uint16_t insn = 0;                                                                       \
    c_patch((address)&insn, 1, 0, op);                                                       \
    c_patch((address)&insn, 4, 2, (uimm & right_n_bits(9)) >> 6);                            \
    c_patch((address)&insn, 6, 5, (uimm & right_n_bits(5)) >> 3);                            \
    c_patch_reg((address)&insn, 7, Rd);                                                      \
    c_patch((address)&insn, 12, 12, (uimm & nth_bit(5)) >> 5);                               \
    c_patch((address)&insn, 15, 13, funct3);                                                 \
    emit_int16(insn);                                                                        \
  }

  INSN(c_fldsp, 0b001, 0b10);

#undef INSN

#define INSN(NAME, funct3, op, REGISTER_TYPE)                                                \
  void NAME(REGISTER_TYPE Rd_Rs2, Register Rs1, uint32_t uimm) {                             \
    assert_cond(is_uimm8(uimm));                                                             \
    assert_cond((uimm & 0b111) == 0);                                                        \
    uint16_t insn = 0;                                                                       \
    c_patch((address)&insn, 1, 0, op);                                                       \
    c_patch_compressed_reg((address)&insn, 2, Rd_Rs2);                                       \
    c_patch((address)&insn, 6, 5, (uimm & right_n_bits(8)) >> 6);                            \
    c_patch_compressed_reg((address)&insn, 7, Rs1);                                          \
    c_patch((address)&insn, 12, 10, (uimm & right_n_bits(6)) >> 3);                          \
    c_patch((address)&insn, 15, 13, funct3);                                                 \
    emit_int16(insn);                                                                        \
  }

  INSN(c_ld,  0b011, 0b00, Register);
  INSN(c_sd,  0b111, 0b00, Register);
  INSN(c_fld, 0b001, 0b00, FloatRegister);
  INSN(c_fsd, 0b101, 0b00, FloatRegister);

#undef INSN

#define INSN(NAME, funct3, op, REGISTER_TYPE)                                                \
  void NAME(REGISTER_TYPE Rs2, uint32_t uimm) {                                              \
    assert_cond(is_uimm9(uimm));                                                             \
    assert_cond((uimm & 0b111) == 0);                                                        \
    uint16_t insn = 0;                                                                       \
    c_patch((address)&insn, 1, 0, op);                                                       \
    c_patch_reg((address)&insn, 2, Rs2);                                                     \
    c_patch((address)&insn, 9, 7, (uimm & right_n_bits(9)) >> 6);                            \
    c_patch((address)&insn, 12, 10, (uimm & right_n_bits(6)) >> 3);                          \
    c_patch((address)&insn, 15, 13, funct3);                                                 \
    emit_int16(insn);                                                                        \
  }

  INSN(c_sdsp,  0b111, 0b10, Register);
  INSN(c_fsdsp, 0b101, 0b10, FloatRegister);

#undef INSN

#define INSN(NAME, funct3, op)                                                               \
  void NAME(Register Rs2, uint32_t uimm) {                                                   \
    assert_cond(is_uimm8(uimm));                                                             \
    assert_cond((uimm & 0b11) == 0);                                                         \
    uint16_t insn = 0;                                                                       \
    c_patch((address)&insn, 1, 0, op);                                                       \
    c_patch_reg((address)&insn, 2, Rs2);                                                     \
    c_patch((address)&insn, 8, 7, (uimm & right_n_bits(8)) >> 6);                            \
    c_patch((address)&insn, 12, 9, (uimm & right_n_bits(6)) >> 2);                           \
    c_patch((address)&insn, 15, 13, funct3);                                                 \
    emit_int16(insn);                                                                        \
  }

  INSN(c_swsp, 0b110, 0b10);

#undef INSN

#define INSN(NAME, funct3, op)                                                               \
  void NAME(Register Rd, uint32_t uimm) {                                                    \
    assert_cond(is_uimm8(uimm));                                                             \
    assert_cond((uimm & 0b11) == 0);                                                         \
    assert_cond(Rd != x0);                                                                   \
    uint16_t insn = 0;                                                                       \
    c_patch((address)&insn, 1, 0, op);                                                       \
    c_patch((address)&insn, 3, 2, (uimm & right_n_bits(8)) >> 6);                            \
    c_patch((address)&insn, 6, 4, (uimm & right_n_bits(5)) >> 2);                            \
    c_patch_reg((address)&insn, 7, Rd);                                                      \
    c_patch((address)&insn, 12, 12, (uimm & nth_bit(5)) >> 5);                               \
    c_patch((address)&insn, 15, 13, funct3);                                                 \
    emit_int16(insn);                                                                        \
  }

  INSN(c_lwsp, 0b010, 0b10);

#undef INSN

#define INSN(NAME, funct3, op)                                                               \
  void NAME(Register Rd_Rs2, Register Rs1, uint32_t uimm) {                                  \
    assert_cond(is_uimm7(uimm));                                                             \
    assert_cond((uimm & 0b11) == 0);                                                         \
    uint16_t insn = 0;                                                                       \
    c_patch((address)&insn, 1, 0, op);                                                       \
    c_patch_compressed_reg((address)&insn, 2, Rd_Rs2);                                       \
    c_patch((address)&insn, 5, 5, (uimm & nth_bit(6)) >> 6);                                 \
    c_patch((address)&insn, 6, 6, (uimm & nth_bit(2)) >> 2);                                 \
    c_patch_compressed_reg((address)&insn, 7, Rs1);                                          \
    c_patch((address)&insn, 12, 10, (uimm & right_n_bits(6)) >> 3);                          \
    c_patch((address)&insn, 15, 13, funct3);                                                 \
    emit_int16(insn);                                                                        \
  }

  INSN(c_lw, 0b010, 0b00);
  INSN(c_sw, 0b110, 0b00);

#undef INSN

#define INSN(NAME, funct3, op)                                                               \
  void NAME() {                                                                              \
    uint16_t insn = 0;                                                                       \
    c_patch((address)&insn, 1, 0, op);                                                       \
    c_patch((address)&insn, 11, 2, 0x0);                                                     \
    c_patch((address)&insn, 12, 12, 0b1);                                                    \
    c_patch((address)&insn, 15, 13, funct3);                                                 \
    emit_int16(insn);                                                                        \
  }

  INSN(c_ebreak, 0b100, 0b10);

#undef INSN

// --------------  RVC Transformation Functions  --------------

// --------------------------
// Register instructions
// --------------------------
#define INSN(NAME)                                                                             \
  void NAME(Register Rd, Register Rs1, Register Rs2) {                                         \
    /* add -> c.add */                                                                         \
    if (do_compress()) {                                                                       \
      Register src = noreg;                                                                    \
      if (Rs1 != x0 && Rs2 != x0 && ((src = Rs1, Rs2 == Rd) || (src = Rs2, Rs1 == Rd))) {      \
        c_add(Rd, src);                                                                        \
        return;                                                                                \
      }                                                                                        \
    }                                                                                          \
    _add(Rd, Rs1, Rs2);                                                                        \
  }

  INSN(add);

#undef INSN

// --------------------------
#define INSN(NAME, C_NAME, NORMAL_NAME)                                                      \
  void NAME(Register Rd, Register Rs1, Register Rs2) {                                       \
    /* sub/subw -> c.sub/c.subw */                                                           \
    if (do_compress() &&                                                                     \
        (Rd == Rs1 && Rd->is_compressed_valid() && Rs2->is_compressed_valid())) {            \
      C_NAME(Rd, Rs2);                                                                       \
      return;                                                                                \
    }                                                                                        \
    NORMAL_NAME(Rd, Rs1, Rs2);                                                               \
  }

  INSN(sub,  c_sub,  _sub);
  INSN(subw, c_subw, _subw);

#undef INSN

// --------------------------
#define INSN(NAME, C_NAME, NORMAL_NAME)                                                      \
  void NAME(Register Rd, Register Rs1, Register Rs2) {                                       \
    /* and/or/xor/addw -> c.and/c.or/c.xor/c.addw */                                         \
    if (do_compress()) {                                                                     \
      Register src = noreg;                                                                  \
      if (Rs1->is_compressed_valid() && Rs2->is_compressed_valid() &&                        \
        ((src = Rs1, Rs2 == Rd) || (src = Rs2, Rs1 == Rd))) {                                \
        C_NAME(Rd, src);                                                                     \
        return;                                                                              \
      }                                                                                      \
    }                                                                                        \
    NORMAL_NAME(Rd, Rs1, Rs2);                                                               \
  }

  INSN(andr, c_and,  _andr);
  INSN(orr,  c_or,   _orr);
  INSN(xorr, c_xor,  _xorr);
  INSN(addw, c_addw, _addw);

#undef INSN

private:
// some helper functions
#define FUNC(NAME, funct3, bits)                                                             \
  bool NAME(Register rs1, Register rd_rs2, int32_t imm12, bool ld) {                         \
    return rs1 == sp &&                                                                      \
      is_uimm(imm12, bits) &&                                                                \
      (intx(imm12) & funct3) == 0x0 &&                                                       \
      (!ld || rd_rs2 != x0);                                                                 \
  }                                                                                          \

  FUNC(is_c_ldsdsp,  0b111, 9);
  FUNC(is_c_lwswsp,  0b011, 8);

#undef FUNC

#define FUNC(NAME, funct3, bits)                                                             \
  bool NAME(Register rs1, int32_t imm12) {                                                   \
    return rs1 == sp &&                                                                      \
      is_uimm(imm12, bits) &&                                                                \
      (intx(imm12) & funct3) == 0x0;                                                         \
  }                                                                                          \

  FUNC(is_c_fldsdsp, 0b111, 9);

#undef FUNC

#define FUNC(NAME, REG_TYPE, funct3, bits)                                                   \
  bool NAME(Register rs1, REG_TYPE rd_rs2, int32_t imm12) {                                  \
    return rs1->is_compressed_valid() &&                                                     \
      rd_rs2->is_compressed_valid() &&                                                       \
      is_uimm(imm12, bits) &&                                                                \
      (intx(imm12) & funct3) == 0x0;                                                         \
  }                                                                                          \

  FUNC(is_c_ldsd,  Register,      0b111, 8);
  FUNC(is_c_lwsw,  Register,      0b011, 7);
  FUNC(is_c_fldsd, FloatRegister, 0b111, 8);

#undef FUNC

public:
  bool do_compress() const {
    return UseRVC && in_compressible_region();
  }

// --------------------------
// Load/store register
// --------------------------
#define INSN(NAME)                                                                           \
  void NAME(Register Rd, Register Rs, const int32_t offset) {                                \
    /* lw -> c.lwsp/c.lw */                                                                  \
    if (do_compress()) {                                                                     \
      if (is_c_lwswsp(Rs, Rd, offset, true)) {                                               \
        c_lwsp(Rd, offset);                                                                  \
        return;                                                                              \
      } else if (is_c_lwsw(Rs, Rd, offset)) {                                                \
        c_lw(Rd, Rs, offset);                                                                \
        return;                                                                              \
      }                                                                                      \
    }                                                                                        \
    _lw(Rd, Rs, offset);                                                                     \
  }

  INSN(lw);

#undef INSN

// --------------------------
#define INSN(NAME)                                                                           \
  void NAME(Register Rd, Register Rs, const int32_t offset) {                                \
    /* ld -> c.ldsp/c.ld */                                                                  \
    if (do_compress()) {                                                                     \
      if (is_c_ldsdsp(Rs, Rd, offset, true)) {                                               \
        c_ldsp(Rd, offset);                                                                  \
        return;                                                                              \
      } else if (is_c_ldsd(Rs, Rd, offset)) {                                                \
        c_ld(Rd, Rs, offset);                                                                \
        return;                                                                              \
      }                                                                                      \
    }                                                                                        \
    _ld(Rd, Rs, offset);                                                                     \
  }

  INSN(ld);

#undef INSN

// --------------------------
#define INSN(NAME)                                                                           \
  void NAME(FloatRegister Rd, Register Rs, const int32_t offset) {                           \
    /* fld -> c.fldsp/c.fld */                                                               \
    if (do_compress()) {                                                                     \
      if (is_c_fldsdsp(Rs, offset)) {                                                        \
        c_fldsp(Rd, offset);                                                                 \
        return;                                                                              \
      } else if (is_c_fldsd(Rs, Rd, offset)) {                                               \
        c_fld(Rd, Rs, offset);                                                               \
        return;                                                                              \
      }                                                                                      \
    }                                                                                        \
    _fld(Rd, Rs, offset);                                                                    \
  }

  INSN(fld);

#undef INSN

// --------------------------
#define INSN(NAME)                                                                           \
  void NAME(Register Rd, Register Rs, const int32_t offset) {                                \
    /* sd -> c.sdsp/c.sd */                                                                  \
    if (do_compress()) {                                                                     \
      if (is_c_ldsdsp(Rs, Rd, offset, false)) {                                              \
        c_sdsp(Rd, offset);                                                                  \
        return;                                                                              \
      } else if (is_c_ldsd(Rs, Rd, offset)) {                                                \
        c_sd(Rd, Rs, offset);                                                                \
        return;                                                                              \
      }                                                                                      \
    }                                                                                        \
    _sd(Rd, Rs, offset);                                                                     \
  }

  INSN(sd);

#undef INSN

// --------------------------
#define INSN(NAME)                                                                           \
  void NAME(Register Rd, Register Rs, const int32_t offset) {                                \
    /* sw -> c.swsp/c.sw */                                                                  \
    if (do_compress()) {                                                                     \
      if (is_c_lwswsp(Rs, Rd, offset, false)) {                                              \
        c_swsp(Rd, offset);                                                                  \
        return;                                                                              \
      } else if (is_c_lwsw(Rs, Rd, offset)) {                                                \
        c_sw(Rd, Rs, offset);                                                                \
        return;                                                                              \
      }                                                                                      \
    }                                                                                        \
    _sw(Rd, Rs, offset);                                                                     \
  }

  INSN(sw);

#undef INSN

// --------------------------
#define INSN(NAME)                                                                           \
  void NAME(FloatRegister Rd, Register Rs, const int32_t offset) {                           \
    /* fsd -> c.fsdsp/c.fsd */                                                               \
    if (do_compress()) {                                                                     \
      if (is_c_fldsdsp(Rs, offset)) {                                                        \
        c_fsdsp(Rd, offset);                                                                 \
        return;                                                                              \
      } else if (is_c_fldsd(Rs, Rd, offset)) {                                               \
        c_fsd(Rd, Rs, offset);                                                               \
        return;                                                                              \
      }                                                                                      \
    }                                                                                        \
    _fsd(Rd, Rs, offset);                                                                    \
  }

  INSN(fsd);

#undef INSN

// --------------------------
// Unconditional branch instructions
// --------------------------
#define INSN(NAME)                                                                           \
  void NAME(Register Rd, Register Rs, const int32_t offset) {                                \
    /* jalr -> c.jr/c.jalr */                                                                \
    if (do_compress() && (offset == 0 && Rs != x0)) {                                        \
      if (Rd == x1) {                                                                        \
        c_jalr(Rs);                                                                          \
        return;                                                                              \
      } else if (Rd == x0) {                                                                 \
        c_jr(Rs);                                                                            \
        return;                                                                              \
      }                                                                                      \
    }                                                                                        \
    _jalr(Rd, Rs, offset);                                                                   \
  }

  INSN(jalr);

#undef INSN

// --------------------------
// Miscellaneous Instructions
// --------------------------
#define INSN(NAME)                                                     \
  void NAME() {                                                        \
    /* ebreak -> c.ebreak */                                           \
    if (do_compress()) {                                               \
      c_ebreak();                                                      \
      return;                                                          \
    }                                                                  \
    _ebreak();                                                         \
  }

  INSN(ebreak);

#undef INSN

// --------------------------
// Immediate Instructions
// --------------------------
#define INSN(NAME)                                                                           \
  void NAME(Register Rd, Register Rs1, int32_t imm) {                                        \
    /* addi -> c.addi/c.nop/c.mv/c.addi16sp/c.addi4spn */                                    \
    if (do_compress()) {                                                                     \
      if (Rd == Rs1 && is_simm6(imm)) {                                                      \
        c_addi(Rd, imm);                                                                     \
        return;                                                                              \
      } else if (imm == 0 && Rd != x0 && Rs1 != x0) {                                        \
        c_mv(Rd, Rs1);                                                                       \
        return;                                                                              \
      } else if (Rs1 == sp && imm != 0) {                                                    \
        if (Rd == Rs1 && (imm & 0b1111) == 0x0 && is_simm10(imm)) {                          \
          c_addi16sp(imm);                                                                   \
          return;                                                                            \
        } else if (Rd->is_compressed_valid() && (imm & 0b11) == 0x0 && is_uimm10(imm)) {     \
          c_addi4spn(Rd, imm);                                                               \
          return;                                                                            \
        }                                                                                    \
      }                                                                                      \
    }                                                                                        \
    _addi(Rd, Rs1, imm);                                                                     \
  }

  INSN(addi);

#undef INSN

// --------------------------
#define INSN(NAME)                                                                           \
  void NAME(Register Rd, Register Rs1, int32_t imm) {                                        \
    /* addiw -> c.addiw */                                                                   \
    if (do_compress() && (Rd == Rs1 && Rd != x0 && is_simm6(imm))) {                         \
      c_addiw(Rd, imm);                                                                      \
      return;                                                                                \
    }                                                                                        \
    _addiw(Rd, Rs1, imm);                                                                    \
  }

  INSN(addiw);

#undef INSN

// --------------------------
#define INSN(NAME)                                                                           \
  void NAME(Register Rd, Register Rs1, int32_t imm) {                                        \
    /* and_imm12 -> c.andi */                                                                \
    if (do_compress() &&                                                                     \
        (Rd == Rs1 && Rd->is_compressed_valid() && is_simm6(imm))) {                         \
      c_andi(Rd, imm);                                                                       \
      return;                                                                                \
    }                                                                                        \
    _and_imm12(Rd, Rs1, imm);                                                                \
  }

  INSN(and_imm12);

#undef INSN

// --------------------------
// Shift Immediate Instructions
// --------------------------
#define INSN(NAME)                                                                           \
  void NAME(Register Rd, Register Rs1, unsigned shamt) {                                     \
    /* slli -> c.slli */                                                                     \
    if (do_compress() && (Rd == Rs1 && Rd != x0 && shamt != 0)) {                            \
      c_slli(Rd, shamt);                                                                     \
      return;                                                                                \
    }                                                                                        \
    _slli(Rd, Rs1, shamt);                                                                   \
  }

  INSN(slli);

#undef INSN

// --------------------------
#define INSN(NAME, C_NAME, NORMAL_NAME)                                                      \
  void NAME(Register Rd, Register Rs1, unsigned shamt) {                                     \
    /* srai/srli -> c.srai/c.srli */                                                         \
    if (do_compress() && (Rd == Rs1 && Rd->is_compressed_valid() && shamt != 0)) {           \
      C_NAME(Rd, shamt);                                                                     \
      return;                                                                                \
    }                                                                                        \
    NORMAL_NAME(Rd, Rs1, shamt);                                                             \
  }

  INSN(srai, c_srai, _srai);
  INSN(srli, c_srli, _srli);

#undef INSN

// --------------------------
// Upper Immediate Instruction
// --------------------------
#define INSN(NAME)                                                                           \
  void NAME(Register Rd, int32_t imm) {                                                      \
    /* lui -> c.lui */                                                                       \
    if (do_compress() && (Rd != x0 && Rd != x2 && imm != 0 && is_simm18(imm))) {             \
      c_lui(Rd, imm);                                                                        \
      return;                                                                                \
    }                                                                                        \
    _lui(Rd, imm);                                                                           \
  }

  INSN(lui);

#undef INSN

// Cache Management Operations
#define INSN(NAME, funct)                                                                    \
  void NAME(Register Rs1) {                                                                  \
    unsigned insn = 0;                                                                       \
    patch((address)&insn, 6,  0, 0b0001111);                                                 \
    patch((address)&insn, 14, 12, 0b010);                                                    \
    patch_reg((address)&insn, 15, Rs1);                                                      \
    patch((address)&insn, 31, 20, funct);                                                    \
    emit(insn);                                                                              \
  }

  INSN(cbo_inval, 0b0000000000000);
  INSN(cbo_clean, 0b0000000000001);
  INSN(cbo_flush, 0b0000000000010);
  INSN(cbo_zero,  0b0000000000100);

#undef INSN

#define INSN(NAME, funct)                                                                    \
  void NAME(Register Rs1, int32_t offset) {                                                  \
    guarantee((offset & 0x1f) == 0, "offset lowest 5 bits must be zero");                    \
    int32_t upperOffset = offset >> 5;                                                       \
    unsigned insn = 0;                                                                       \
    patch((address)&insn, 6,  0, 0b0010011);                                                 \
    patch((address)&insn, 14, 12, 0b110);                                                    \
    patch_reg((address)&insn, 15, Rs1);                                                      \
    patch((address)&insn, 24, 20, funct);                                                    \
    upperOffset &= 0x7f;                                                                     \
    patch((address)&insn, 31, 25, upperOffset);                                              \
    emit(insn);                                                                              \
  }

  INSN(prefetch_i, 0b0000000000000);
  INSN(prefetch_r, 0b0000000000001);
  INSN(prefetch_w, 0b0000000000011);

#undef INSN

// ---------------------------------------------------------------------------------------

#define INSN(NAME, REGISTER)                       \
  void NAME(Register Rs) {                         \
    jalr(REGISTER, Rs, 0);                         \
  }

  INSN(jr,   x0);
  INSN(jalr, x1);

#undef INSN

  // Stack overflow checking
  virtual void bang_stack_with_offset(int offset) { Unimplemented(); }

  static bool is_simm5(int64_t x);
  static bool is_simm6(int64_t x);
  static bool is_simm12(int64_t x);
  static bool is_simm13(int64_t x);
  static bool is_simm18(int64_t x);
  static bool is_simm21(int64_t x);

  static bool is_uimm3(uint64_t x);
  static bool is_uimm5(uint64_t x);
  static bool is_uimm6(uint64_t x);
  static bool is_uimm7(uint64_t x);
  static bool is_uimm8(uint64_t x);
  static bool is_uimm9(uint64_t x);
  static bool is_uimm10(uint64_t x);

  // The maximum range of a branch is fixed for the RISCV architecture.
  static const unsigned long branch_range = 1 * M;

  static bool reachable_from_branch_at(address branch, address target) {
    return uabs(target - branch) < branch_range;
  }

  Assembler(CodeBuffer* code) : AbstractAssembler(code), _in_compressible_region(true) {}
};

#endif // CPU_RISCV_ASSEMBLER_RISCV_HPP<|MERGE_RESOLUTION|>--- conflicted
+++ resolved
@@ -1312,10 +1312,7 @@
   INSN(vsll_vi,    0b1010111, 0b011, 0b100101);
 
   // Vector Slide Instructions
-<<<<<<< HEAD
-=======
   INSN(vslideup_vi,   0b1010111, 0b011, 0b001110);
->>>>>>> 16e58493
   INSN(vslidedown_vi, 0b1010111, 0b011, 0b001111);
 
 #undef INSN
