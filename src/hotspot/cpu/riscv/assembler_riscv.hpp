/*
 * Copyright (c) 1997, 2022, Oracle and/or its affiliates. All rights reserved.
 * Copyright (c) 2014, 2020, Red Hat Inc. All rights reserved.
 * Copyright (c) 2020, 2023, Huawei Technologies Co., Ltd. All rights reserved.
 * DO NOT ALTER OR REMOVE COPYRIGHT NOTICES OR THIS FILE HEADER.
 *
 * This code is free software; you can redistribute it and/or modify it
 * under the terms of the GNU General Public License version 2 only, as
 * published by the Free Software Foundation.
 *
 * This code is distributed in the hope that it will be useful, but WITHOUT
 * ANY WARRANTY; without even the implied warranty of MERCHANTABILITY or
 * FITNESS FOR A PARTICULAR PURPOSE.  See the GNU General Public License
 * version 2 for more details (a copy is included in the LICENSE file that
 * accompanied this code).
 *
 * You should have received a copy of the GNU General Public License version
 * 2 along with this work; if not, write to the Free Software Foundation,
 * Inc., 51 Franklin St, Fifth Floor, Boston, MA 02110-1301 USA.
 *
 * Please contact Oracle, 500 Oracle Parkway, Redwood Shores, CA 94065 USA
 * or visit www.oracle.com if you need additional information or have any
 * questions.
 *
 */

#ifndef CPU_RISCV_ASSEMBLER_RISCV_HPP
#define CPU_RISCV_ASSEMBLER_RISCV_HPP

#include "asm/register.hpp"
#include "code/codeCache.hpp"
#include "metaprogramming/enableIf.hpp"
#include "utilities/debug.hpp"
#include "utilities/globalDefinitions.hpp"
#include "utilities/macros.hpp"
#include <type_traits>

#define XLEN 64

// definitions of various symbolic names for machine registers

// First intercalls between C and Java which use 8 general registers
// and 8 floating registers

class Argument {
 public:
  enum {
    n_int_register_parameters_c   = 8, // x10, x11, ... x17 (c_rarg0, c_rarg1, ...)
    n_float_register_parameters_c = 8, // f10, f11, ... f17 (c_farg0, c_farg1, ... )

    n_int_register_parameters_j   = 8, // x11, ... x17, x10 (j_rarg0, j_rarg1, ...)
    n_float_register_parameters_j = 8  // f10, f11, ... f17 (j_farg0, j_farg1, ...)
  };
};

// function argument(caller-save registers)
constexpr Register c_rarg0 = x10;
constexpr Register c_rarg1 = x11;
constexpr Register c_rarg2 = x12;
constexpr Register c_rarg3 = x13;
constexpr Register c_rarg4 = x14;
constexpr Register c_rarg5 = x15;
constexpr Register c_rarg6 = x16;
constexpr Register c_rarg7 = x17;

constexpr FloatRegister c_farg0 = f10;
constexpr FloatRegister c_farg1 = f11;
constexpr FloatRegister c_farg2 = f12;
constexpr FloatRegister c_farg3 = f13;
constexpr FloatRegister c_farg4 = f14;
constexpr FloatRegister c_farg5 = f15;
constexpr FloatRegister c_farg6 = f16;
constexpr FloatRegister c_farg7 = f17;

// Symbolically name the register arguments used by the Java calling convention.
// We have control over the convention for java so we can do what we please.
// What pleases us is to offset the java calling convention so that when
// we call a suitable jni method the arguments are lined up and we don't
// have to do much shuffling. A suitable jni method is non-static and a
// small number of arguments.
//
// |------------------------------------------------------------------------|
// | c_rarg0  c_rarg1  c_rarg2  c_rarg3  c_rarg4  c_rarg5  c_rarg6  c_rarg7 |
// |------------------------------------------------------------------------|
// | x10      x11      x12      x13      x14      x15      x16      x17     |
// |------------------------------------------------------------------------|
// | j_rarg7  j_rarg0  j_rarg1  j_rarg2  j_rarg3  j_rarg4  j_rarg5  j_rarg6 |
// |------------------------------------------------------------------------|

constexpr Register j_rarg0 = c_rarg1;
constexpr Register j_rarg1 = c_rarg2;
constexpr Register j_rarg2 = c_rarg3;
constexpr Register j_rarg3 = c_rarg4;
constexpr Register j_rarg4 = c_rarg5;
constexpr Register j_rarg5 = c_rarg6;
constexpr Register j_rarg6 = c_rarg7;
constexpr Register j_rarg7 = c_rarg0;

// Java floating args are passed as per C

constexpr FloatRegister j_farg0 = f10;
constexpr FloatRegister j_farg1 = f11;
constexpr FloatRegister j_farg2 = f12;
constexpr FloatRegister j_farg3 = f13;
constexpr FloatRegister j_farg4 = f14;
constexpr FloatRegister j_farg5 = f15;
constexpr FloatRegister j_farg6 = f16;
constexpr FloatRegister j_farg7 = f17;

// zero rigster
constexpr Register zr = x0;
// global pointer
constexpr Register gp = x3;
// thread pointer
constexpr Register tp = x4;

// registers used to hold VM data either temporarily within a method
// or across method calls

// volatile (caller-save) registers

// current method -- must be in a call-clobbered register
constexpr Register xmethod =  x31;
// return address
constexpr Register ra      =  x1;

// non-volatile (callee-save) registers

constexpr Register sp            = x2; // stack pointer
constexpr Register fp            = x8; // frame pointer
constexpr Register xheapbase     = x27; // base of heap
constexpr Register xcpool        = x26; // constant pool cache
constexpr Register xmonitors     = x25; // monitors allocated on stack
constexpr Register xlocals       = x24; // locals on stack
constexpr Register xthread       = x23; // java thread pointer
constexpr Register xbcp          = x22; // bytecode pointer
constexpr Register xdispatch     = x21; // Dispatch table base
constexpr Register esp           = x20; // Java expression stack pointer
constexpr Register x19_sender_sp = x19; // Sender's SP while in interpreter

// temporary register(caller-save registers)
constexpr Register t0 = x5;
constexpr Register t1 = x6;
constexpr Register t2 = x7;

const Register g_INTArgReg[Argument::n_int_register_parameters_c] = {
  c_rarg0, c_rarg1, c_rarg2, c_rarg3, c_rarg4, c_rarg5, c_rarg6, c_rarg7
};

const FloatRegister g_FPArgReg[Argument::n_float_register_parameters_c] = {
  c_farg0, c_farg1, c_farg2, c_farg3, c_farg4, c_farg5, c_farg6, c_farg7
};

#define assert_cond(ARG1) assert(ARG1, #ARG1)

// Addressing modes
class Address {
 public:

  enum mode { no_mode, base_plus_offset, literal };

 private:
  struct Nonliteral {
    Nonliteral(Register base, Register index, int64_t offset)
      : _base(base), _index(index), _offset(offset) {}
    Register _base;
    Register _index;
    int64_t _offset;
  };

  struct Literal {
    Literal(address target, const RelocationHolder& rspec)
      : _target(target), _rspec(rspec) {}
    // If the target is far we'll need to load the ea of this to a
    // register to reach it. Otherwise if near we can do PC-relative
    // addressing.
    address _target;

    RelocationHolder _rspec;
  };

  void assert_is_nonliteral() const NOT_DEBUG_RETURN;
  void assert_is_literal() const NOT_DEBUG_RETURN;

  // Discriminated union, based on _mode.
  // - no_mode: uses dummy _nonliteral, for ease of copying.
  // - literal: only _literal is used.
  // - others: only _nonliteral is used.
  enum mode _mode;
  union {
    Nonliteral _nonliteral;
    Literal _literal;
  };

  // Helper for copy constructor and assignment operator.
  // Copy mode-relevant part of a into this.
  void copy_data(const Address& a) {
    assert(_mode == a._mode, "precondition");
    if (_mode == literal) {
      new (&_literal) Literal(a._literal);
    } else {
      // non-literal mode or no_mode.
      new (&_nonliteral) Nonliteral(a._nonliteral);
    }
  }

 public:
  // no_mode initializes _nonliteral for ease of copying.
  Address() :
    _mode(no_mode),
    _nonliteral(noreg, noreg, 0)
  {}

  Address(Register r) :
    _mode(base_plus_offset),
    _nonliteral(r, noreg, 0)
  {}

  template<typename T, ENABLE_IF(std::is_integral<T>::value)>
  Address(Register r, T o) :
    _mode(base_plus_offset),
    _nonliteral(r, noreg, o)
  {}

  Address(Register r, ByteSize disp) : Address(r, in_bytes(disp)) {}

  Address(address target, const RelocationHolder& rspec) :
    _mode(literal),
    _literal(target, rspec)
  {}

  Address(address target, relocInfo::relocType rtype = relocInfo::external_word_type);

  Address(const Address& a) : _mode(a._mode) { copy_data(a); }

  // Verify the value is trivially destructible regardless of mode, so our
  // destructor can also be trivial, and so our assignment operator doesn't
  // need to destruct the old value before copying over it.
  static_assert(std::is_trivially_destructible<Literal>::value, "must be");
  static_assert(std::is_trivially_destructible<Nonliteral>::value, "must be");

  Address& operator=(const Address& a) {
    _mode = a._mode;
    copy_data(a);
    return *this;
  }

  ~Address() = default;

  const Register base() const {
    assert_is_nonliteral();
    return _nonliteral._base;
  }

  long offset() const {
    assert_is_nonliteral();
    return _nonliteral._offset;
  }

  Register index() const {
    assert_is_nonliteral();
    return _nonliteral._index;
  }

  mode getMode() const {
    return _mode;
  }

  bool uses(Register reg) const {
    return _mode != literal && base() == reg;
  }

  const address target() const {
    assert_is_literal();
    return _literal._target;
  }

  const RelocationHolder& rspec() const {
    assert_is_literal();
    return _literal._rspec;
  }
};

// Convenience classes
class RuntimeAddress: public Address {

  public:

  RuntimeAddress(address target) : Address(target, relocInfo::runtime_call_type) {}
  ~RuntimeAddress() {}
};

class OopAddress: public Address {

  public:

  OopAddress(address target) : Address(target, relocInfo::oop_type) {}
  ~OopAddress() {}
};

class ExternalAddress: public Address {
 private:
  static relocInfo::relocType reloc_for_target(address target) {
    // Sometimes ExternalAddress is used for values which aren't
    // exactly addresses, like the card table base.
    // external_word_type can't be used for values in the first page
    // so just skip the reloc in that case.
    return external_word_Relocation::can_be_relocated(target) ? relocInfo::external_word_type : relocInfo::none;
  }

 public:

  ExternalAddress(address target) : Address(target, reloc_for_target(target)) {}
  ~ExternalAddress() {}
};

class InternalAddress: public Address {

  public:

  InternalAddress(address target) : Address(target, relocInfo::internal_word_type) {}
  ~InternalAddress() {}
};

class Assembler : public AbstractAssembler {
public:

  enum {
    instruction_size = 4,
    compressed_instruction_size = 2,
  };

  // instruction must start at passed address
  static bool is_compressed_instr(address instr) {
    // The RISC-V ISA Manual, Section 'Base Instruction-Length Encoding':
    // Instructions are stored in memory as a sequence of 16-bit little-endian parcels, regardless of
    // memory system endianness. Parcels forming one instruction are stored at increasing halfword
    // addresses, with the lowest-addressed parcel holding the lowest-numbered bits in the instruction
    // specification.
    if (UseRVC && (((uint16_t *)instr)[0] & 0b11) != 0b11) {
      // 16-bit instructions have their lowest two bits equal to 0b00, 0b01, or 0b10
      return true;
    }
    // 32-bit instructions have their lowest two bits set to 0b11
    return false;
  }

  //---<  calculate length of instruction  >---
  // We just use the values set above.
  // instruction must start at passed address
  static unsigned int instr_len(address instr) {
    return is_compressed_instr(instr) ? compressed_instruction_size : instruction_size;
  }

  //---<  longest instructions  >---
  static unsigned int instr_maxlen() { return instruction_size; }

  enum RoundingMode {
    rne = 0b000,     // round to Nearest, ties to Even
    rtz = 0b001,     // round towards Zero
    rdn = 0b010,     // round Down (towards eegative infinity)
    rup = 0b011,     // round Up (towards infinity)
    rmm = 0b100,     // round to Nearest, ties to Max Magnitude
    rdy = 0b111,     // in instruction's rm field, selects dynamic rounding mode.In Rounding Mode register, Invalid.
  };

  static inline uint32_t extract(uint32_t val, unsigned msb, unsigned lsb) {
    assert_cond(msb >= lsb && msb <= 31);
    unsigned nbits = msb - lsb + 1;
    uint32_t mask = (1U << nbits) - 1;
    uint32_t result = val >> lsb;
    result &= mask;
    return result;
  }

  static inline int32_t sextract(uint32_t val, unsigned msb, unsigned lsb) {
    assert_cond(msb >= lsb && msb <= 31);
    int32_t result = val << (31 - msb);
    result >>= (31 - msb + lsb);
    return result;
  }

  static void patch(address a, unsigned msb, unsigned lsb, unsigned val) {
    assert_cond(a != NULL);
    assert_cond(msb >= lsb && msb <= 31);
    unsigned nbits = msb - lsb + 1;
    guarantee(val < (1U << nbits), "Field too big for insn");
    unsigned mask = (1U << nbits) - 1;
    val <<= lsb;
    mask <<= lsb;
    unsigned target = *(unsigned *)a;
    target &= ~mask;
    target |= val;
    *(unsigned *)a = target;
  }

  static void patch(address a, unsigned bit, unsigned val) {
    patch(a, bit, bit, val);
  }

  static void patch_reg(address a, unsigned lsb, Register reg) {
    patch(a, lsb + 4, lsb, reg->raw_encoding());
  }

  static void patch_reg(address a, unsigned lsb, FloatRegister reg) {
    patch(a, lsb + 4, lsb, reg->raw_encoding());
  }

  static void patch_reg(address a, unsigned lsb, VectorRegister reg) {
    patch(a, lsb + 4, lsb, reg->raw_encoding());
  }

  void emit(unsigned insn) {
    emit_int32((jint)insn);
  }

  enum csr {
    cycle = 0xc00,
    time,
    instret,
    hpmcounter3,
    hpmcounter4,
    hpmcounter5,
    hpmcounter6,
    hpmcounter7,
    hpmcounter8,
    hpmcounter9,
    hpmcounter10,
    hpmcounter11,
    hpmcounter12,
    hpmcounter13,
    hpmcounter14,
    hpmcounter15,
    hpmcounter16,
    hpmcounter17,
    hpmcounter18,
    hpmcounter19,
    hpmcounter20,
    hpmcounter21,
    hpmcounter22,
    hpmcounter23,
    hpmcounter24,
    hpmcounter25,
    hpmcounter26,
    hpmcounter27,
    hpmcounter28,
    hpmcounter29,
    hpmcounter30,
    hpmcounter31 = 0xc1f
  };

  // Emit an illegal instruction that's known to trap, with 32 read-only CSR
  // to choose as the input operand.
  // According to the RISC-V Assembly Programmer's Manual, a de facto implementation
  // of this instruction is the UNIMP pseduo-instruction, 'CSRRW x0, cycle, x0',
  // attempting to write zero to a read-only CSR 'cycle' (0xC00).
  // RISC-V ISAs provide a set of up to 32 read-only CSR registers 0xC00-0xC1F,
  // and an attempt to write into any read-only CSR (whether it exists or not)
  // will generate an illegal instruction exception.
  void illegal_instruction(csr csr_reg) {
    csrrw(x0, (unsigned)csr_reg, x0);
  }

// Register Instruction
#define INSN(NAME, op, funct3, funct7)                          \
  void NAME(Register Rd, Register Rs1, Register Rs2) {          \
    unsigned insn = 0;                                          \
    patch((address)&insn, 6,  0, op);                           \
    patch((address)&insn, 14, 12, funct3);                      \
    patch((address)&insn, 31, 25, funct7);                      \
    patch_reg((address)&insn, 7, Rd);                           \
    patch_reg((address)&insn, 15, Rs1);                         \
    patch_reg((address)&insn, 20, Rs2);                         \
    emit(insn);                                                 \
  }

  INSN(_add,  0b0110011, 0b000, 0b0000000);
  INSN(_sub,  0b0110011, 0b000, 0b0100000);
  INSN(_andr, 0b0110011, 0b111, 0b0000000);
  INSN(_orr,  0b0110011, 0b110, 0b0000000);
  INSN(_xorr, 0b0110011, 0b100, 0b0000000);
  INSN(sll,   0b0110011, 0b001, 0b0000000);
  INSN(sra,   0b0110011, 0b101, 0b0100000);
  INSN(srl,   0b0110011, 0b101, 0b0000000);
  INSN(slt,   0b0110011, 0b010, 0b0000000);
  INSN(sltu,  0b0110011, 0b011, 0b0000000);
  INSN(_addw, 0b0111011, 0b000, 0b0000000);
  INSN(_subw, 0b0111011, 0b000, 0b0100000);
  INSN(sllw,  0b0111011, 0b001, 0b0000000);
  INSN(sraw,  0b0111011, 0b101, 0b0100000);
  INSN(srlw,  0b0111011, 0b101, 0b0000000);
  INSN(mul,   0b0110011, 0b000, 0b0000001);
  INSN(mulh,  0b0110011, 0b001, 0b0000001);
  INSN(mulhsu,0b0110011, 0b010, 0b0000001);
  INSN(mulhu, 0b0110011, 0b011, 0b0000001);
  INSN(mulw,  0b0111011, 0b000, 0b0000001);
  INSN(div,   0b0110011, 0b100, 0b0000001);
  INSN(divu,  0b0110011, 0b101, 0b0000001);
  INSN(divw,  0b0111011, 0b100, 0b0000001);
  INSN(divuw, 0b0111011, 0b101, 0b0000001);
  INSN(rem,   0b0110011, 0b110, 0b0000001);
  INSN(remu,  0b0110011, 0b111, 0b0000001);
  INSN(remw,  0b0111011, 0b110, 0b0000001);
  INSN(remuw, 0b0111011, 0b111, 0b0000001);

#undef INSN

// Load/store register (all modes)
#define INSN(NAME, op, funct3)                                                                     \
  void NAME(Register Rd, Register Rs, const int32_t offset) {                                      \
    guarantee(is_simm12(offset), "offset is invalid.");                                            \
    unsigned insn = 0;                                                                             \
    int32_t val = offset & 0xfff;                                                                  \
    patch((address)&insn, 6, 0, op);                                                               \
    patch((address)&insn, 14, 12, funct3);                                                         \
    patch_reg((address)&insn, 15, Rs);                                                             \
    patch_reg((address)&insn, 7, Rd);                                                              \
    patch((address)&insn, 31, 20, val);                                                            \
    emit(insn);                                                                                    \
  }

  INSN(lb,  0b0000011, 0b000);
  INSN(lbu, 0b0000011, 0b100);
  INSN(lh,  0b0000011, 0b001);
  INSN(lhu, 0b0000011, 0b101);
  INSN(_lw, 0b0000011, 0b010);
  INSN(lwu, 0b0000011, 0b110);
  INSN(_ld, 0b0000011, 0b011);

#undef INSN

#define INSN(NAME, op, funct3)                                                                     \
  void NAME(FloatRegister Rd, Register Rs, const int32_t offset) {                                 \
    guarantee(is_simm12(offset), "offset is invalid.");                                            \
    unsigned insn = 0;                                                                             \
    uint32_t val = offset & 0xfff;                                                                 \
    patch((address)&insn, 6, 0, op);                                                               \
    patch((address)&insn, 14, 12, funct3);                                                         \
    patch_reg((address)&insn, 15, Rs);                                                             \
    patch_reg((address)&insn, 7, Rd);                                                              \
    patch((address)&insn, 31, 20, val);                                                            \
    emit(insn);                                                                                    \
  }

  INSN(flw,  0b0000111, 0b010);
  INSN(_fld, 0b0000111, 0b011);

#undef INSN

#define INSN(NAME, op, funct3)                                                                           \
  void NAME(Register Rs1, Register Rs2, const int64_t offset) {                                          \
    guarantee(is_simm13(offset) && ((offset % 2) == 0), "offset is invalid.");                           \
    unsigned insn = 0;                                                                                   \
    uint32_t val  = offset & 0x1fff;                                                                     \
    uint32_t val11 = (val >> 11) & 0x1;                                                                  \
    uint32_t val12 = (val >> 12) & 0x1;                                                                  \
    uint32_t low  = (val >> 1) & 0xf;                                                                    \
    uint32_t high = (val >> 5) & 0x3f;                                                                   \
    patch((address)&insn, 6, 0, op);                                                                     \
    patch((address)&insn, 14, 12, funct3);                                                               \
    patch_reg((address)&insn, 15, Rs1);                                                                  \
    patch_reg((address)&insn, 20, Rs2);                                                                  \
    patch((address)&insn, 7, val11);                                                                     \
    patch((address)&insn, 11, 8, low);                                                                   \
    patch((address)&insn, 30, 25, high);                                                                 \
    patch((address)&insn, 31, val12);                                                                    \
    emit(insn);                                                                                          \
  }

  INSN(beq,  0b1100011, 0b000);
  INSN(bne,  0b1100011, 0b001);
  INSN(bge,  0b1100011, 0b101);
  INSN(bgeu, 0b1100011, 0b111);
  INSN(blt,  0b1100011, 0b100);
  INSN(bltu, 0b1100011, 0b110);

#undef INSN

#define INSN(NAME, REGISTER, op, funct3)                                                                    \
  void NAME(REGISTER Rs1, Register Rs2, const int32_t offset) {                                             \
    guarantee(is_simm12(offset), "offset is invalid.");                                                     \
    unsigned insn = 0;                                                                                      \
    uint32_t val  = offset & 0xfff;                                                                         \
    uint32_t low  = val & 0x1f;                                                                             \
    uint32_t high = (val >> 5) & 0x7f;                                                                      \
    patch((address)&insn, 6, 0, op);                                                                        \
    patch((address)&insn, 14, 12, funct3);                                                                  \
    patch_reg((address)&insn, 15, Rs2);                                                                     \
    patch_reg((address)&insn, 20, Rs1);                                                                     \
    patch((address)&insn, 11, 7, low);                                                                      \
    patch((address)&insn, 31, 25, high);                                                                    \
    emit(insn);                                                                                             \
  }                                                                                                         \

  INSN(sb,   Register,      0b0100011, 0b000);
  INSN(sh,   Register,      0b0100011, 0b001);
  INSN(_sw,  Register,      0b0100011, 0b010);
  INSN(_sd,  Register,      0b0100011, 0b011);
  INSN(fsw,  FloatRegister, 0b0100111, 0b010);
  INSN(_fsd, FloatRegister, 0b0100111, 0b011);

#undef INSN

#define INSN(NAME, op, funct3)                                                        \
  void NAME(Register Rd, const uint32_t csr, Register Rs1) {                          \
    guarantee(is_uimm12(csr), "csr is invalid");                                      \
    unsigned insn = 0;                                                                \
    patch((address)&insn, 6, 0, op);                                                  \
    patch((address)&insn, 14, 12, funct3);                                            \
    patch_reg((address)&insn, 7, Rd);                                                 \
    patch_reg((address)&insn, 15, Rs1);                                               \
    patch((address)&insn, 31, 20, csr);                                               \
    emit(insn);                                                                       \
  }

  INSN(csrrw, 0b1110011, 0b001);
  INSN(csrrs, 0b1110011, 0b010);
  INSN(csrrc, 0b1110011, 0b011);

#undef INSN

#define INSN(NAME, op, funct3)                                                        \
  void NAME(Register Rd, const uint32_t csr, const uint32_t uimm) {                   \
    guarantee(is_uimm12(csr), "csr is invalid");                                      \
    guarantee(is_uimm5(uimm), "uimm is invalid");                                     \
    unsigned insn = 0;                                                                \
    uint32_t val  = uimm & 0x1f;                                                      \
    patch((address)&insn, 6, 0, op);                                                  \
    patch((address)&insn, 14, 12, funct3);                                            \
    patch_reg((address)&insn, 7, Rd);                                                 \
    patch((address)&insn, 19, 15, val);                                               \
    patch((address)&insn, 31, 20, csr);                                               \
    emit(insn);                                                                       \
  }

  INSN(csrrwi, 0b1110011, 0b101);
  INSN(csrrsi, 0b1110011, 0b110);
  INSN(csrrci, 0b1110011, 0b111);

#undef INSN

#define INSN(NAME, op)                                                                \
  void NAME(Register Rd, const int32_t offset) {                                      \
    guarantee(is_simm21(offset) && ((offset % 2) == 0), "offset is invalid.");        \
    unsigned insn = 0;                                                                \
    patch((address)&insn, 6, 0, op);                                                  \
    patch_reg((address)&insn, 7, Rd);                                                 \
    patch((address)&insn, 19, 12, (uint32_t)((offset >> 12) & 0xff));                 \
    patch((address)&insn, 20, (uint32_t)((offset >> 11) & 0x1));                      \
    patch((address)&insn, 30, 21, (uint32_t)((offset >> 1) & 0x3ff));                 \
    patch((address)&insn, 31, (uint32_t)((offset >> 20) & 0x1));                      \
    emit(insn);                                                                       \
  }

  INSN(jal, 0b1101111);

#undef INSN

#define INSN(NAME, op, funct)                                                         \
  void NAME(Register Rd, Register Rs, const int32_t offset) {                         \
    guarantee(is_simm12(offset), "offset is invalid.");                               \
    unsigned insn = 0;                                                                \
    patch((address)&insn, 6, 0, op);                                                  \
    patch_reg((address)&insn, 7, Rd);                                                 \
    patch((address)&insn, 14, 12, funct);                                             \
    patch_reg((address)&insn, 15, Rs);                                                \
    int32_t val = offset & 0xfff;                                                     \
    patch((address)&insn, 31, 20, val);                                               \
    emit(insn);                                                                       \
  }

  INSN(_jalr, 0b1100111, 0b000);

#undef INSN

  enum barrier {
    i = 0b1000, o = 0b0100, r = 0b0010, w = 0b0001,
    ir = i | r, ow = o | w, iorw = i | o | r | w
  };

  void fence(const uint32_t predecessor, const uint32_t successor) {
    unsigned insn = 0;
    guarantee(predecessor < 16, "predecessor is invalid");
    guarantee(successor < 16, "successor is invalid");
    patch((address)&insn, 6, 0, 0b001111);      // opcode
    patch((address)&insn, 11, 7, 0b00000);      // rd
    patch((address)&insn, 14, 12, 0b000);
    patch((address)&insn, 19, 15, 0b00000);     // rs1
    patch((address)&insn, 23, 20, successor);   // succ
    patch((address)&insn, 27, 24, predecessor); // pred
    patch((address)&insn, 31, 28, 0b0000);      // fm
    emit(insn);
  }

#define INSN(NAME, op, funct3, funct7)                      \
  void NAME() {                                             \
    unsigned insn = 0;                                      \
    patch((address)&insn, 6, 0, op);                        \
    patch((address)&insn, 11, 7, 0b00000);                  \
    patch((address)&insn, 14, 12, funct3);                  \
    patch((address)&insn, 19, 15, 0b00000);                 \
    patch((address)&insn, 31, 20, funct7);                  \
    emit(insn);                                             \
  }

  INSN(ecall,   0b1110011, 0b000, 0b000000000000);
  INSN(_ebreak, 0b1110011, 0b000, 0b000000000001);

#undef INSN

enum Aqrl {relaxed = 0b00, rl = 0b01, aq = 0b10, aqrl = 0b11};

#define INSN(NAME, op, funct3, funct7)                                                  \
  void NAME(Register Rd, Register Rs1, Register Rs2, Aqrl memory_order = aqrl) {        \
    unsigned insn = 0;                                                                  \
    patch((address)&insn, 6, 0, op);                                                    \
    patch((address)&insn, 14, 12, funct3);                                              \
    patch_reg((address)&insn, 7, Rd);                                                   \
    patch_reg((address)&insn, 15, Rs1);                                                 \
    patch_reg((address)&insn, 20, Rs2);                                                 \
    patch((address)&insn, 31, 27, funct7);                                              \
    patch((address)&insn, 26, 25, memory_order);                                        \
    emit(insn);                                                                         \
  }

  INSN(amoswap_w, 0b0101111, 0b010, 0b00001);
  INSN(amoadd_w,  0b0101111, 0b010, 0b00000);
  INSN(amoxor_w,  0b0101111, 0b010, 0b00100);
  INSN(amoand_w,  0b0101111, 0b010, 0b01100);
  INSN(amoor_w,   0b0101111, 0b010, 0b01000);
  INSN(amomin_w,  0b0101111, 0b010, 0b10000);
  INSN(amomax_w,  0b0101111, 0b010, 0b10100);
  INSN(amominu_w, 0b0101111, 0b010, 0b11000);
  INSN(amomaxu_w, 0b0101111, 0b010, 0b11100);
  INSN(amoswap_d, 0b0101111, 0b011, 0b00001);
  INSN(amoadd_d,  0b0101111, 0b011, 0b00000);
  INSN(amoxor_d,  0b0101111, 0b011, 0b00100);
  INSN(amoand_d,  0b0101111, 0b011, 0b01100);
  INSN(amoor_d,   0b0101111, 0b011, 0b01000);
  INSN(amomin_d,  0b0101111, 0b011, 0b10000);
  INSN(amomax_d , 0b0101111, 0b011, 0b10100);
  INSN(amominu_d, 0b0101111, 0b011, 0b11000);
  INSN(amomaxu_d, 0b0101111, 0b011, 0b11100);
#undef INSN

enum operand_size { int8, int16, int32, uint32, int64 };

#define INSN(NAME, op, funct3, funct7)                                              \
  void NAME(Register Rd, Register Rs1, Aqrl memory_order = relaxed) {               \
    unsigned insn = 0;                                                              \
    uint32_t val = memory_order & 0x3;                                              \
    patch((address)&insn, 6, 0, op);                                                \
    patch((address)&insn, 14, 12, funct3);                                          \
    patch_reg((address)&insn, 7, Rd);                                               \
    patch_reg((address)&insn, 15, Rs1);                                             \
    patch((address)&insn, 25, 20, 0b00000);                                         \
    patch((address)&insn, 31, 27, funct7);                                          \
    patch((address)&insn, 26, 25, val);                                             \
    emit(insn);                                                                     \
  }

  INSN(lr_w, 0b0101111, 0b010, 0b00010);
  INSN(lr_d, 0b0101111, 0b011, 0b00010);

#undef INSN

#define INSN(NAME, op, funct3, funct7)                                                      \
  void NAME(Register Rd, Register Rs1, Register Rs2, Aqrl memory_order = relaxed) {         \
    unsigned insn = 0;                                                                      \
    uint32_t val = memory_order & 0x3;                                                      \
    patch((address)&insn, 6, 0, op);                                                        \
    patch((address)&insn, 14, 12, funct3);                                                  \
    patch_reg((address)&insn, 7, Rd);                                                       \
    patch_reg((address)&insn, 15, Rs2);                                                     \
    patch_reg((address)&insn, 20, Rs1);                                                     \
    patch((address)&insn, 31, 27, funct7);                                                  \
    patch((address)&insn, 26, 25, val);                                                     \
    emit(insn);                                                                             \
  }

  INSN(sc_w, 0b0101111, 0b010, 0b00011);
  INSN(sc_d, 0b0101111, 0b011, 0b00011);
#undef INSN

#define INSN(NAME, op, funct5, funct7)                                                      \
  void NAME(FloatRegister Rd, FloatRegister Rs1, RoundingMode rm = rne) {                   \
    unsigned insn = 0;                                                                      \
    patch((address)&insn, 6, 0, op);                                                        \
    patch((address)&insn, 14, 12, rm);                                                      \
    patch((address)&insn, 24, 20, funct5);                                                  \
    patch((address)&insn, 31, 25, funct7);                                                  \
    patch_reg((address)&insn, 7, Rd);                                                       \
    patch_reg((address)&insn, 15, Rs1);                                                     \
    emit(insn);                                                                             \
  }

  INSN(fsqrt_s,  0b1010011, 0b00000, 0b0101100);
  INSN(fsqrt_d,  0b1010011, 0b00000, 0b0101101);
  INSN(fcvt_s_d, 0b1010011, 0b00001, 0b0100000);
  INSN(fcvt_d_s, 0b1010011, 0b00000, 0b0100001);
#undef INSN

// Immediate Instruction
#define INSN(NAME, op, funct3)                                                              \
  void NAME(Register Rd, Register Rs1, int32_t imm) {                                       \
    guarantee(is_simm12(imm), "Immediate is out of validity");                              \
    unsigned insn = 0;                                                                      \
    patch((address)&insn, 6, 0, op);                                                        \
    patch((address)&insn, 14, 12, funct3);                                                  \
    patch((address)&insn, 31, 20, imm & 0x00000fff);                                        \
    patch_reg((address)&insn, 7, Rd);                                                       \
    patch_reg((address)&insn, 15, Rs1);                                                     \
    emit(insn);                                                                             \
  }

  INSN(_addi,      0b0010011, 0b000);
  INSN(slti,       0b0010011, 0b010);
  INSN(_addiw,     0b0011011, 0b000);
  INSN(_and_imm12, 0b0010011, 0b111);
  INSN(ori,        0b0010011, 0b110);
  INSN(xori,       0b0010011, 0b100);

#undef INSN

#define INSN(NAME, op, funct3)                                                              \
  void NAME(Register Rd, Register Rs1, uint32_t imm) {                                      \
    guarantee(is_uimm12(imm), "Immediate is out of validity");                              \
    unsigned insn = 0;                                                                      \
    patch((address)&insn,6, 0,  op);                                                        \
    patch((address)&insn, 14, 12, funct3);                                                  \
    patch((address)&insn, 31, 20, imm & 0x00000fff);                                        \
    patch_reg((address)&insn, 7, Rd);                                                       \
    patch_reg((address)&insn, 15, Rs1);                                                     \
    emit(insn);                                                                             \
  }

  INSN(sltiu, 0b0010011, 0b011);

#undef INSN

// Shift Immediate Instruction
#define INSN(NAME, op, funct3, funct6)                                   \
  void NAME(Register Rd, Register Rs1, unsigned shamt) {                 \
    guarantee(shamt <= 0x3f, "Shamt is invalid");                        \
    unsigned insn = 0;                                                   \
    patch((address)&insn, 6, 0, op);                                     \
    patch((address)&insn, 14, 12, funct3);                               \
    patch((address)&insn, 25, 20, shamt);                                \
    patch((address)&insn, 31, 26, funct6);                               \
    patch_reg((address)&insn, 7, Rd);                                    \
    patch_reg((address)&insn, 15, Rs1);                                  \
    emit(insn);                                                          \
  }

  INSN(_slli, 0b0010011, 0b001, 0b000000);
  INSN(_srai, 0b0010011, 0b101, 0b010000);
  INSN(_srli, 0b0010011, 0b101, 0b000000);

#undef INSN

// Shift Word Immediate Instruction
#define INSN(NAME, op, funct3, funct7)                                  \
  void NAME(Register Rd, Register Rs1, unsigned shamt) {                \
    guarantee(shamt <= 0x1f, "Shamt is invalid");                       \
    unsigned insn = 0;                                                  \
    patch((address)&insn, 6, 0, op);                                    \
    patch((address)&insn, 14, 12, funct3);                              \
    patch((address)&insn, 24, 20, shamt);                               \
    patch((address)&insn, 31, 25, funct7);                              \
    patch_reg((address)&insn, 7, Rd);                                   \
    patch_reg((address)&insn, 15, Rs1);                                 \
    emit(insn);                                                         \
  }

  INSN(slliw, 0b0011011, 0b001, 0b0000000);
  INSN(sraiw, 0b0011011, 0b101, 0b0100000);
  INSN(srliw, 0b0011011, 0b101, 0b0000000);

#undef INSN

// Upper Immediate Instruction
#define INSN(NAME, op)                                                  \
  void NAME(Register Rd, int32_t imm) {                                 \
    int32_t upperImm = imm >> 12;                                       \
    unsigned insn = 0;                                                  \
    patch((address)&insn, 6, 0, op);                                    \
    patch_reg((address)&insn, 7, Rd);                                   \
    upperImm &= 0x000fffff;                                             \
    patch((address)&insn, 31, 12, upperImm);                            \
    emit(insn);                                                         \
  }

  INSN(_lui,  0b0110111);
  INSN(auipc, 0b0010111);

#undef INSN

// Float and Double Rigster Instruction
#define INSN(NAME, op, funct2)                                                                                     \
  void NAME(FloatRegister Rd, FloatRegister Rs1, FloatRegister Rs2, FloatRegister Rs3, RoundingMode rm = rne) {    \
    unsigned insn = 0;                                                                                             \
    patch((address)&insn, 6, 0, op);                                                                               \
    patch((address)&insn, 14, 12, rm);                                                                             \
    patch((address)&insn, 26, 25, funct2);                                                                         \
    patch_reg((address)&insn, 7, Rd);                                                                              \
    patch_reg((address)&insn, 15, Rs1);                                                                            \
    patch_reg((address)&insn, 20, Rs2);                                                                            \
    patch_reg((address)&insn, 27, Rs3);                                                                            \
    emit(insn);                                                                                                    \
  }

  INSN(fmadd_s,   0b1000011,  0b00);
  INSN(fmsub_s,   0b1000111,  0b00);
  INSN(fnmsub_s,  0b1001011,  0b00);
  INSN(fnmadd_s,  0b1001111,  0b00);
  INSN(fmadd_d,   0b1000011,  0b01);
  INSN(fmsub_d,   0b1000111,  0b01);
  INSN(fnmsub_d,  0b1001011,  0b01);
  INSN(fnmadd_d,  0b1001111,  0b01);

#undef INSN

// Float and Double Rigster Instruction
#define INSN(NAME, op, funct3, funct7)                                        \
  void NAME(FloatRegister Rd, FloatRegister Rs1, FloatRegister Rs2) {         \
    unsigned insn = 0;                                                        \
    patch((address)&insn, 6, 0, op);                                          \
    patch((address)&insn, 14, 12, funct3);                                    \
    patch((address)&insn, 31, 25, funct7);                                    \
    patch_reg((address)&insn, 7, Rd);                                         \
    patch_reg((address)&insn, 15, Rs1);                                       \
    patch_reg((address)&insn, 20, Rs2);                                       \
    emit(insn);                                                               \
  }

  INSN(fsgnj_s,  0b1010011, 0b000, 0b0010000);
  INSN(fsgnjn_s, 0b1010011, 0b001, 0b0010000);
  INSN(fsgnjx_s, 0b1010011, 0b010, 0b0010000);
  INSN(fmin_s,   0b1010011, 0b000, 0b0010100);
  INSN(fmax_s,   0b1010011, 0b001, 0b0010100);
  INSN(fsgnj_d,  0b1010011, 0b000, 0b0010001);
  INSN(fsgnjn_d, 0b1010011, 0b001, 0b0010001);
  INSN(fsgnjx_d, 0b1010011, 0b010, 0b0010001);
  INSN(fmin_d,   0b1010011, 0b000, 0b0010101);
  INSN(fmax_d,   0b1010011, 0b001, 0b0010101);

#undef INSN

// Float and Double Rigster Arith Instruction
#define INSN(NAME, op, funct3, funct7)                                    \
  void NAME(Register Rd, FloatRegister Rs1, FloatRegister Rs2) {          \
    unsigned insn = 0;                                                    \
    patch((address)&insn, 6, 0, op);                                      \
    patch((address)&insn, 14, 12, funct3);                                \
    patch((address)&insn, 31, 25, funct7);                                \
    patch_reg((address)&insn, 7, Rd);                                     \
    patch_reg((address)&insn, 15, Rs1);                                   \
    patch_reg((address)&insn, 20, Rs2);                                   \
    emit(insn);                                                           \
  }

  INSN(feq_s,    0b1010011, 0b010, 0b1010000);
  INSN(flt_s,    0b1010011, 0b001, 0b1010000);
  INSN(fle_s,    0b1010011, 0b000, 0b1010000);
  INSN(feq_d,    0b1010011, 0b010, 0b1010001);
  INSN(fle_d,    0b1010011, 0b000, 0b1010001);
  INSN(flt_d,    0b1010011, 0b001, 0b1010001);
#undef INSN

// Float and Double Arith Instruction
#define INSN(NAME, op, funct7)                                                                  \
  void NAME(FloatRegister Rd, FloatRegister Rs1, FloatRegister Rs2, RoundingMode rm = rne) {    \
    unsigned insn = 0;                                                                          \
    patch((address)&insn, 6, 0, op);                                                            \
    patch((address)&insn, 14, 12, rm);                                                          \
    patch((address)&insn, 31, 25, funct7);                                                      \
    patch_reg((address)&insn, 7, Rd);                                                           \
    patch_reg((address)&insn, 15, Rs1);                                                         \
    patch_reg((address)&insn, 20, Rs2);                                                         \
    emit(insn);                                                                                 \
  }

  INSN(fadd_s,   0b1010011, 0b0000000);
  INSN(fsub_s,   0b1010011, 0b0000100);
  INSN(fmul_s,   0b1010011, 0b0001000);
  INSN(fdiv_s,   0b1010011, 0b0001100);
  INSN(fadd_d,   0b1010011, 0b0000001);
  INSN(fsub_d,   0b1010011, 0b0000101);
  INSN(fmul_d,   0b1010011, 0b0001001);
  INSN(fdiv_d,   0b1010011, 0b0001101);

#undef INSN

// Whole Float and Double Conversion Instruction
#define INSN(NAME, op, funct5, funct7)                                  \
  void NAME(FloatRegister Rd, Register Rs1, RoundingMode rm = rne) {    \
    unsigned insn = 0;                                                  \
    patch((address)&insn, 6, 0, op);                                    \
    patch((address)&insn, 14, 12, rm);                                  \
    patch((address)&insn, 24, 20, funct5);                              \
    patch((address)&insn, 31, 25, funct7);                              \
    patch_reg((address)&insn, 7, Rd);                                   \
    patch_reg((address)&insn, 15, Rs1);                                 \
    emit(insn);                                                         \
  }

  INSN(fcvt_s_w,   0b1010011, 0b00000, 0b1101000);
  INSN(fcvt_s_wu,  0b1010011, 0b00001, 0b1101000);
  INSN(fcvt_s_l,   0b1010011, 0b00010, 0b1101000);
  INSN(fcvt_s_lu,  0b1010011, 0b00011, 0b1101000);
  INSN(fcvt_d_w,   0b1010011, 0b00000, 0b1101001);
  INSN(fcvt_d_wu,  0b1010011, 0b00001, 0b1101001);
  INSN(fcvt_d_l,   0b1010011, 0b00010, 0b1101001);
  INSN(fcvt_d_lu,  0b1010011, 0b00011, 0b1101001);

#undef INSN

// Float and Double Conversion Instruction
#define INSN(NAME, op, funct5, funct7)                                  \
  void NAME(Register Rd, FloatRegister Rs1, RoundingMode rm = rtz) {    \
    unsigned insn = 0;                                                  \
    patch((address)&insn, 6, 0, op);                                    \
    patch((address)&insn, 14, 12, rm);                                  \
    patch((address)&insn, 24, 20, funct5);                              \
    patch((address)&insn, 31, 25, funct7);                              \
    patch_reg((address)&insn, 7, Rd);                                   \
    patch_reg((address)&insn, 15, Rs1);                                 \
    emit(insn);                                                         \
  }

  INSN(fcvt_w_s,   0b1010011, 0b00000, 0b1100000);
  INSN(fcvt_l_s,   0b1010011, 0b00010, 0b1100000);
  INSN(fcvt_wu_s,  0b1010011, 0b00001, 0b1100000);
  INSN(fcvt_lu_s,  0b1010011, 0b00011, 0b1100000);
  INSN(fcvt_w_d,   0b1010011, 0b00000, 0b1100001);
  INSN(fcvt_wu_d,  0b1010011, 0b00001, 0b1100001);
  INSN(fcvt_l_d,   0b1010011, 0b00010, 0b1100001);
  INSN(fcvt_lu_d,  0b1010011, 0b00011, 0b1100001);

#undef INSN

// Float and Double Move Instruction
#define INSN(NAME, op, funct3, funct5, funct7)       \
  void NAME(FloatRegister Rd, Register Rs1) {        \
    unsigned insn = 0;                               \
    patch((address)&insn, 6, 0, op);                 \
    patch((address)&insn, 14, 12, funct3);           \
    patch((address)&insn, 20, funct5);               \
    patch((address)&insn, 31, 25, funct7);           \
    patch_reg((address)&insn, 7, Rd);                \
    patch_reg((address)&insn, 15, Rs1);              \
    emit(insn);                                      \
  }

  INSN(fmv_w_x,  0b1010011, 0b000, 0b00000, 0b1111000);
  INSN(fmv_d_x,  0b1010011, 0b000, 0b00000, 0b1111001);

#undef INSN

// Float and Double Conversion Instruction
#define INSN(NAME, op, funct3, funct5, funct7)            \
  void NAME(Register Rd, FloatRegister Rs1) {             \
    unsigned insn = 0;                                    \
    patch((address)&insn, 6, 0, op);                      \
    patch((address)&insn, 14, 12, funct3);                \
    patch((address)&insn, 20, funct5);                    \
    patch((address)&insn, 31, 25, funct7);                \
    patch_reg((address)&insn, 7, Rd);                     \
    patch_reg((address)&insn, 15, Rs1);                   \
    emit(insn);                                           \
  }

  INSN(fclass_s, 0b1010011, 0b001, 0b00000, 0b1110000);
  INSN(fclass_d, 0b1010011, 0b001, 0b00000, 0b1110001);
  INSN(fmv_x_w,  0b1010011, 0b000, 0b00000, 0b1110000);
  INSN(fmv_x_d,  0b1010011, 0b000, 0b00000, 0b1110001);

#undef INSN

// ==========================
// RISC-V Vector Extension
// ==========================
enum SEW {
  e8,
  e16,
  e32,
  e64,
  RESERVED,
};

enum LMUL {
  mf8 = 0b101,
  mf4 = 0b110,
  mf2 = 0b111,
  m1  = 0b000,
  m2  = 0b001,
  m4  = 0b010,
  m8  = 0b011,
};

enum VMA {
  mu, // undisturbed
  ma, // agnostic
};

enum VTA {
  tu, // undisturbed
  ta, // agnostic
};

static Assembler::SEW elembytes_to_sew(int ebytes) {
  assert(ebytes > 0 && ebytes <= 8, "unsupported element size");
  return (Assembler::SEW) exact_log2(ebytes);
}

static Assembler::SEW elemtype_to_sew(BasicType etype) {
  return Assembler::elembytes_to_sew(type2aelembytes(etype));
}

#define patch_vtype(hsb, lsb, vlmul, vsew, vta, vma, vill)   \
    if (vill == 1) {                                         \
      guarantee((vlmul | vsew | vta | vma == 0),             \
                "the other bits in vtype shall be zero");    \
    }                                                        \
    patch((address)&insn, lsb + 2, lsb, vlmul);              \
    patch((address)&insn, lsb + 5, lsb + 3, vsew);           \
    patch((address)&insn, lsb + 6, vta);                     \
    patch((address)&insn, lsb + 7, vma);                     \
    patch((address)&insn, hsb - 1, lsb + 8, 0);              \
    patch((address)&insn, hsb, vill)

#define INSN(NAME, op, funct3)                                            \
  void NAME(Register Rd, Register Rs1, SEW sew, LMUL lmul = m1,           \
            VMA vma = mu, VTA vta = tu, bool vill = false) {              \
    unsigned insn = 0;                                                    \
    patch((address)&insn, 6, 0, op);                                      \
    patch((address)&insn, 14, 12, funct3);                                \
    patch_vtype(30, 20, lmul, sew, vta, vma, vill);                       \
    patch((address)&insn, 31, 0);                                         \
    patch_reg((address)&insn, 7, Rd);                                     \
    patch_reg((address)&insn, 15, Rs1);                                   \
    emit(insn);                                                           \
  }

  INSN(vsetvli, 0b1010111, 0b111);

#undef INSN

#define INSN(NAME, op, funct3)                                            \
  void NAME(Register Rd, uint32_t imm, SEW sew, LMUL lmul = m1,           \
            VMA vma = mu, VTA vta = tu, bool vill = false) {              \
    unsigned insn = 0;                                                    \
    guarantee(is_uimm5(imm), "imm is invalid");                           \
    patch((address)&insn, 6, 0, op);                                      \
    patch((address)&insn, 14, 12, funct3);                                \
    patch((address)&insn, 19, 15, imm);                                   \
    patch_vtype(29, 20, lmul, sew, vta, vma, vill);                       \
    patch((address)&insn, 31, 30, 0b11);                                  \
    patch_reg((address)&insn, 7, Rd);                                     \
    emit(insn);                                                           \
  }

  INSN(vsetivli, 0b1010111, 0b111);

#undef INSN

#undef patch_vtype

#define INSN(NAME, op, funct3, funct7)                          \
  void NAME(Register Rd, Register Rs1, Register Rs2) {          \
    unsigned insn = 0;                                          \
    patch((address)&insn, 6,  0, op);                           \
    patch((address)&insn, 14, 12, funct3);                      \
    patch((address)&insn, 31, 25, funct7);                      \
    patch_reg((address)&insn, 7, Rd);                           \
    patch_reg((address)&insn, 15, Rs1);                         \
    patch_reg((address)&insn, 20, Rs2);                         \
    emit(insn);                                                 \
  }

  // Vector Configuration Instruction
  INSN(vsetvl, 0b1010111, 0b111, 0b1000000);

#undef INSN

enum VectorMask {
  v0_t = 0b0,
  unmasked = 0b1
};

#define patch_VArith(op, Reg, funct3, Reg_or_Imm5, Vs2, vm, funct6)            \
    unsigned insn = 0;                                                         \
    patch((address)&insn, 6, 0, op);                                           \
    patch((address)&insn, 14, 12, funct3);                                     \
    patch((address)&insn, 19, 15, Reg_or_Imm5);                                \
    patch((address)&insn, 25, vm);                                             \
    patch((address)&insn, 31, 26, funct6);                                     \
    patch_reg((address)&insn, 7, Reg);                                         \
    patch_reg((address)&insn, 20, Vs2);                                        \
    emit(insn)

// r2_vm
#define INSN(NAME, op, funct3, Vs1, funct6)                                    \
  void NAME(Register Rd, VectorRegister Vs2, VectorMask vm = unmasked) {       \
    patch_VArith(op, Rd, funct3, Vs1, Vs2, vm, funct6);                        \
  }

  // Vector Mask
  INSN(vcpop_m,  0b1010111, 0b010, 0b10000, 0b010000);
  INSN(vfirst_m, 0b1010111, 0b010, 0b10001, 0b010000);
#undef INSN

#define INSN(NAME, op, funct3, Vs1, funct6)                                    \
  void NAME(VectorRegister Vd, VectorRegister Vs2, VectorMask vm = unmasked) { \
    patch_VArith(op, Vd, funct3, Vs1, Vs2, vm, funct6);                        \
  }

  // Vector Integer Extension
  INSN(vzext_vf2, 0b1010111, 0b010, 0b00110, 0b010010);
  INSN(vzext_vf4, 0b1010111, 0b010, 0b00100, 0b010010);
  INSN(vzext_vf8, 0b1010111, 0b010, 0b00010, 0b010010);
  INSN(vsext_vf2, 0b1010111, 0b010, 0b00111, 0b010010);
  INSN(vsext_vf4, 0b1010111, 0b010, 0b00101, 0b010010);
  INSN(vsext_vf8, 0b1010111, 0b010, 0b00011, 0b010010);

  // Vector Mask
  INSN(vmsbf_m,   0b1010111, 0b010, 0b00001, 0b010100);
  INSN(vmsif_m,   0b1010111, 0b010, 0b00011, 0b010100);
  INSN(vmsof_m,   0b1010111, 0b010, 0b00010, 0b010100);
  INSN(viota_m,   0b1010111, 0b010, 0b10000, 0b010100);

  // Vector Single-Width Floating-Point/Integer Type-Convert Instructions
  INSN(vfcvt_xu_f_v, 0b1010111, 0b001, 0b00000, 0b010010);
  INSN(vfcvt_x_f_v,  0b1010111, 0b001, 0b00001, 0b010010);
  INSN(vfcvt_f_xu_v, 0b1010111, 0b001, 0b00010, 0b010010);
  INSN(vfcvt_f_x_v,  0b1010111, 0b001, 0b00011, 0b010010);
  INSN(vfcvt_rtz_xu_f_v, 0b1010111, 0b001, 0b00110, 0b010010);
  INSN(vfcvt_rtz_x_f_v,  0b1010111, 0b001, 0b00111, 0b010010);

  // Vector Floating-Point Instruction
  INSN(vfsqrt_v,  0b1010111, 0b001, 0b00000, 0b010011);
  INSN(vfclass_v, 0b1010111, 0b001, 0b10000, 0b010011);

#undef INSN

// r2rd
#define INSN(NAME, op, funct3, simm5, vm, funct6)         \
  void NAME(VectorRegister Vd, VectorRegister Vs2) {      \
    patch_VArith(op, Vd, funct3, simm5, Vs2, vm, funct6); \
  }

  // Vector Whole Vector Register Move
  INSN(vmv1r_v, 0b1010111, 0b011, 0b00000, 0b1, 0b100111);
  INSN(vmv2r_v, 0b1010111, 0b011, 0b00001, 0b1, 0b100111);
  INSN(vmv4r_v, 0b1010111, 0b011, 0b00011, 0b1, 0b100111);
  INSN(vmv8r_v, 0b1010111, 0b011, 0b00111, 0b1, 0b100111);

#undef INSN

#define INSN(NAME, op, funct3, Vs1, vm, funct6)           \
  void NAME(FloatRegister Rd, VectorRegister Vs2) {       \
    patch_VArith(op, Rd, funct3, Vs1, Vs2, vm, funct6);   \
  }

  // Vector Floating-Point Move Instruction
  INSN(vfmv_f_s, 0b1010111, 0b001, 0b00000, 0b1, 0b010000);

#undef INSN

#define INSN(NAME, op, funct3, Vs1, vm, funct6)          \
  void NAME(Register Rd, VectorRegister Vs2) {           \
    patch_VArith(op, Rd, funct3, Vs1, Vs2, vm, funct6);  \
  }

  // Vector Integer Scalar Move Instructions
  INSN(vmv_x_s, 0b1010111, 0b010, 0b00000, 0b1, 0b010000);

#undef INSN

// r_vm
#define INSN(NAME, op, funct3, funct6)                                                             \
  void NAME(VectorRegister Vd, VectorRegister Vs2, uint32_t imm, VectorMask vm = unmasked) {       \
    guarantee(is_uimm5(imm), "imm is invalid");                                                    \
    patch_VArith(op, Vd, funct3, (uint32_t)(imm & 0x1f), Vs2, vm, funct6);                         \
  }

  // Vector Single-Width Bit Shift Instructions
  INSN(vsra_vi,    0b1010111, 0b011, 0b101001);
  INSN(vsrl_vi,    0b1010111, 0b011, 0b101000);
  INSN(vsll_vi,    0b1010111, 0b011, 0b100101);

  // Vector Slide Instructions
  INSN(vslideup_vi,   0b1010111, 0b011, 0b001110);
  INSN(vslidedown_vi, 0b1010111, 0b011, 0b001111);

#undef INSN

#define INSN(NAME, op, funct3, funct6)                                                             \
  void NAME(VectorRegister Vd, VectorRegister Vs1, VectorRegister Vs2, VectorMask vm = unmasked) { \
    patch_VArith(op, Vd, funct3, Vs1->raw_encoding(), Vs2, vm, funct6);                            \
  }

  // Vector Single-Width Floating-Point Fused Multiply-Add Instructions
  INSN(vfnmsub_vv, 0b1010111, 0b001, 0b101011);
  INSN(vfmsub_vv,  0b1010111, 0b001, 0b101010);
  INSN(vfnmadd_vv, 0b1010111, 0b001, 0b101001);
  INSN(vfmadd_vv,  0b1010111, 0b001, 0b101000);
  INSN(vfnmsac_vv, 0b1010111, 0b001, 0b101111);
  INSN(vfmsac_vv,  0b1010111, 0b001, 0b101110);
  INSN(vfmacc_vv,  0b1010111, 0b001, 0b101100);
  INSN(vfnmacc_vv, 0b1010111, 0b001, 0b101101);

  // Vector Single-Width Integer Multiply-Add Instructions
  INSN(vnmsub_vv, 0b1010111, 0b010, 0b101011);
  INSN(vmadd_vv,  0b1010111, 0b010, 0b101001);
  INSN(vnmsac_vv, 0b1010111, 0b010, 0b101111);
  INSN(vmacc_vv,  0b1010111, 0b010, 0b101101);

#undef INSN

#define INSN(NAME, op, funct3, funct6)                                                             \
  void NAME(VectorRegister Vd, VectorRegister Vs2, VectorRegister Vs1, VectorMask vm = unmasked) { \
    patch_VArith(op, Vd, funct3, Vs1->raw_encoding(), Vs2, vm, funct6);                            \
  }

  // Vector Register Gather Instructions
  INSN(vrgather_vv,     0b1010111, 0b000, 0b001100);
  INSN(vrgatherei16_vv, 0b1010111, 0b000, 0b001110);

#undef INSN

#define INSN(NAME, op, funct3, funct6)                                                             \
  void NAME(VectorRegister Vd, Register Rs1, VectorRegister Vs2, VectorMask vm = unmasked) {       \
    patch_VArith(op, Vd, funct3, Rs1->raw_encoding(), Vs2, vm, funct6);                            \
  }

  // Vector Single-Width Integer Multiply-Add Instructions
  INSN(vnmsub_vx, 0b1010111, 0b110, 0b101011);
  INSN(vmadd_vx,  0b1010111, 0b110, 0b101001);
  INSN(vnmsac_vx, 0b1010111, 0b110, 0b101111);
  INSN(vmacc_vx,  0b1010111, 0b110, 0b101101);

  // Vector Slide Instructions
  INSN(vslideup_vx,    0b1010111, 0b100, 0b001110);
  INSN(vslide1up_vx,   0b1010111, 0b110, 0b001110);
  INSN(vslidedown_vx,  0b1010111, 0b100, 0b001111);
  INSN(vslide1down_vx, 0b1010111, 0b110, 0b001111);

#undef INSN

#define INSN(NAME, op, funct3, funct6)                                                             \
  void NAME(VectorRegister Vd, FloatRegister Rs1, VectorRegister Vs2, VectorMask vm = unmasked) {  \
    patch_VArith(op, Vd, funct3, Rs1->raw_encoding(), Vs2, vm, funct6);                            \
  }

  // Vector Single-Width Floating-Point Fused Multiply-Add Instructions
  INSN(vfnmsub_vf, 0b1010111, 0b101, 0b101011);
  INSN(vfmsub_vf,  0b1010111, 0b101, 0b101010);
  INSN(vfnmadd_vf, 0b1010111, 0b101, 0b101001);
  INSN(vfmadd_vf,  0b1010111, 0b101, 0b101000);
  INSN(vfnmsac_vf, 0b1010111, 0b101, 0b101111);
  INSN(vfmsac_vf,  0b1010111, 0b101, 0b101110);
  INSN(vfmacc_vf,  0b1010111, 0b101, 0b101100);
  INSN(vfnmacc_vf, 0b1010111, 0b101, 0b101101);

#undef INSN

#define INSN(NAME, op, funct3, funct6)                                                             \
  void NAME(VectorRegister Vd, VectorRegister Vs2, VectorRegister Vs1, VectorMask vm = unmasked) { \
    patch_VArith(op, Vd, funct3, Vs1->raw_encoding(), Vs2, vm, funct6);                            \
  }

  // Vector Single-Width Floating-Point Reduction Instructions
  INSN(vfredusum_vs,  0b1010111, 0b001, 0b000001);
  INSN(vfredosum_vs,  0b1010111, 0b001, 0b000011);
  INSN(vfredmin_vs,   0b1010111, 0b001, 0b000101);
  INSN(vfredmax_vs,   0b1010111, 0b001, 0b000111);

  // Vector Single-Width Integer Reduction Instructions
  INSN(vredsum_vs,    0b1010111, 0b010, 0b000000);
  INSN(vredand_vs,    0b1010111, 0b010, 0b000001);
  INSN(vredor_vs,     0b1010111, 0b010, 0b000010);
  INSN(vredxor_vs,    0b1010111, 0b010, 0b000011);
  INSN(vredminu_vs,   0b1010111, 0b010, 0b000100);
  INSN(vredmin_vs,    0b1010111, 0b010, 0b000101);
  INSN(vredmaxu_vs,   0b1010111, 0b010, 0b000110);
  INSN(vredmax_vs,    0b1010111, 0b010, 0b000111);

  // Vector Floating-Point Compare Instructions
  INSN(vmfle_vv, 0b1010111, 0b001, 0b011001);
  INSN(vmflt_vv, 0b1010111, 0b001, 0b011011);
  INSN(vmfne_vv, 0b1010111, 0b001, 0b011100);
  INSN(vmfeq_vv, 0b1010111, 0b001, 0b011000);

  // Vector Floating-Point Sign-Injection Instructions
  INSN(vfsgnjx_vv, 0b1010111, 0b001, 0b001010);
  INSN(vfsgnjn_vv, 0b1010111, 0b001, 0b001001);
  INSN(vfsgnj_vv,  0b1010111, 0b001, 0b001000);

  // Vector Floating-Point MIN/MAX Instructions
  INSN(vfmax_vv,   0b1010111, 0b001, 0b000110);
  INSN(vfmin_vv,   0b1010111, 0b001, 0b000100);

  // Vector Single-Width Floating-Point Multiply/Divide Instructions
  INSN(vfdiv_vv,   0b1010111, 0b001, 0b100000);
  INSN(vfmul_vv,   0b1010111, 0b001, 0b100100);

  // Vector Single-Width Floating-Point Add/Subtract Instructions
  INSN(vfsub_vv, 0b1010111, 0b001, 0b000010);
  INSN(vfadd_vv, 0b1010111, 0b001, 0b000000);

  // Vector Single-Width Fractional Multiply with Rounding and Saturation
  INSN(vsmul_vv, 0b1010111, 0b000, 0b100111);

  // Vector Integer Divide Instructions
  INSN(vrem_vv,  0b1010111, 0b010, 0b100011);
  INSN(vremu_vv, 0b1010111, 0b010, 0b100010);
  INSN(vdiv_vv,  0b1010111, 0b010, 0b100001);
  INSN(vdivu_vv, 0b1010111, 0b010, 0b100000);

  // Vector Single-Width Integer Multiply Instructions
  INSN(vmulhsu_vv, 0b1010111, 0b010, 0b100110);
  INSN(vmulhu_vv,  0b1010111, 0b010, 0b100100);
  INSN(vmulh_vv,   0b1010111, 0b010, 0b100111);
  INSN(vmul_vv,    0b1010111, 0b010, 0b100101);

  // Vector Integer Min/Max Instructions
  INSN(vmax_vv,  0b1010111, 0b000, 0b000111);
  INSN(vmaxu_vv, 0b1010111, 0b000, 0b000110);
  INSN(vmin_vv,  0b1010111, 0b000, 0b000101);
  INSN(vminu_vv, 0b1010111, 0b000, 0b000100);

  // Vector Integer Comparison Instructions
  INSN(vmsle_vv,  0b1010111, 0b000, 0b011101);
  INSN(vmsleu_vv, 0b1010111, 0b000, 0b011100);
  INSN(vmslt_vv,  0b1010111, 0b000, 0b011011);
  INSN(vmsltu_vv, 0b1010111, 0b000, 0b011010);
  INSN(vmsne_vv,  0b1010111, 0b000, 0b011001);
  INSN(vmseq_vv,  0b1010111, 0b000, 0b011000);

  // Vector Single-Width Bit Shift Instructions
  INSN(vsra_vv, 0b1010111, 0b000, 0b101001);
  INSN(vsrl_vv, 0b1010111, 0b000, 0b101000);
  INSN(vsll_vv, 0b1010111, 0b000, 0b100101);

  // Vector Bitwise Logical Instructions
  INSN(vxor_vv, 0b1010111, 0b000, 0b001011);
  INSN(vor_vv,  0b1010111, 0b000, 0b001010);
  INSN(vand_vv, 0b1010111, 0b000, 0b001001);

  // Vector Single-Width Integer Add and Subtract
  INSN(vsub_vv, 0b1010111, 0b000, 0b000010);
  INSN(vadd_vv, 0b1010111, 0b000, 0b000000);

#undef INSN


#define INSN(NAME, op, funct3, funct6)                                                             \
  void NAME(VectorRegister Vd, VectorRegister Vs2, Register Rs1, VectorMask vm = unmasked) {       \
    patch_VArith(op, Vd, funct3, Rs1->raw_encoding(), Vs2, vm, funct6);                            \
  }

  // Vector Integer Divide Instructions
  INSN(vrem_vx,  0b1010111, 0b110, 0b100011);
  INSN(vremu_vx, 0b1010111, 0b110, 0b100010);
  INSN(vdiv_vx,  0b1010111, 0b110, 0b100001);
  INSN(vdivu_vx, 0b1010111, 0b110, 0b100000);

  // Vector Single-Width Integer Multiply Instructions
  INSN(vmulhsu_vx, 0b1010111, 0b110, 0b100110);
  INSN(vmulhu_vx,  0b1010111, 0b110, 0b100100);
  INSN(vmulh_vx,   0b1010111, 0b110, 0b100111);
  INSN(vmul_vx,    0b1010111, 0b110, 0b100101);

  // Vector Integer Min/Max Instructions
  INSN(vmax_vx,  0b1010111, 0b100, 0b000111);
  INSN(vmaxu_vx, 0b1010111, 0b100, 0b000110);
  INSN(vmin_vx,  0b1010111, 0b100, 0b000101);
  INSN(vminu_vx, 0b1010111, 0b100, 0b000100);

  // Vector Integer Comparison Instructions
  INSN(vmsgt_vx,  0b1010111, 0b100, 0b011111);
  INSN(vmsgtu_vx, 0b1010111, 0b100, 0b011110);
  INSN(vmsle_vx,  0b1010111, 0b100, 0b011101);
  INSN(vmsleu_vx, 0b1010111, 0b100, 0b011100);
  INSN(vmslt_vx,  0b1010111, 0b100, 0b011011);
  INSN(vmsltu_vx, 0b1010111, 0b100, 0b011010);
  INSN(vmsne_vx,  0b1010111, 0b100, 0b011001);
  INSN(vmseq_vx,  0b1010111, 0b100, 0b011000);

  // Vector Narrowing Integer Right Shift Instructions
  INSN(vnsra_wx, 0b1010111, 0b100, 0b101101);
  INSN(vnsrl_wx, 0b1010111, 0b100, 0b101100);

  // Vector Single-Width Bit Shift Instructions
  INSN(vsra_vx, 0b1010111, 0b100, 0b101001);
  INSN(vsrl_vx, 0b1010111, 0b100, 0b101000);
  INSN(vsll_vx, 0b1010111, 0b100, 0b100101);

  // Vector Bitwise Logical Instructions
  INSN(vxor_vx, 0b1010111, 0b100, 0b001011);
  INSN(vor_vx,  0b1010111, 0b100, 0b001010);
  INSN(vand_vx, 0b1010111, 0b100, 0b001001);

  // Vector Single-Width Integer Add and Subtract
  INSN(vsub_vx,  0b1010111, 0b100, 0b000010);
  INSN(vadd_vx,  0b1010111, 0b100, 0b000000);
  INSN(vrsub_vx, 0b1010111, 0b100, 0b000011);

#undef INSN

#define INSN(NAME, op, funct3, funct6)                                                             \
  void NAME(VectorRegister Vd, VectorRegister Vs2, FloatRegister Rs1, VectorMask vm = unmasked) {  \
    patch_VArith(op, Vd, funct3, Rs1->raw_encoding(), Vs2, vm, funct6);                            \
  }

  // Vector Floating-Point Compare Instructions
  INSN(vmfge_vf, 0b1010111, 0b101, 0b011111);
  INSN(vmfgt_vf, 0b1010111, 0b101, 0b011101);
  INSN(vmfle_vf, 0b1010111, 0b101, 0b011001);
  INSN(vmflt_vf, 0b1010111, 0b101, 0b011011);
  INSN(vmfne_vf, 0b1010111, 0b101, 0b011100);
  INSN(vmfeq_vf, 0b1010111, 0b101, 0b011000);

  // Vector Floating-Point Sign-Injection Instructions
  INSN(vfsgnjx_vf, 0b1010111, 0b101, 0b001010);
  INSN(vfsgnjn_vf, 0b1010111, 0b101, 0b001001);
  INSN(vfsgnj_vf,  0b1010111, 0b101, 0b001000);

  // Vector Floating-Point MIN/MAX Instructions
  INSN(vfmax_vf, 0b1010111, 0b101, 0b000110);
  INSN(vfmin_vf, 0b1010111, 0b101, 0b000100);

  // Vector Single-Width Floating-Point Multiply/Divide Instructions
  INSN(vfdiv_vf,  0b1010111, 0b101, 0b100000);
  INSN(vfmul_vf,  0b1010111, 0b101, 0b100100);
  INSN(vfrdiv_vf, 0b1010111, 0b101, 0b100001);

  // Vector Single-Width Floating-Point Add/Subtract Instructions
  INSN(vfsub_vf,  0b1010111, 0b101, 0b000010);
  INSN(vfadd_vf,  0b1010111, 0b101, 0b000000);
  INSN(vfrsub_vf, 0b1010111, 0b101, 0b100111);

#undef INSN

#define INSN(NAME, op, funct3, funct6)                                                             \
  void NAME(VectorRegister Vd, VectorRegister Vs2, int32_t imm, VectorMask vm = unmasked) {        \
    guarantee(is_simm5(imm), "imm is invalid");                                                    \
    patch_VArith(op, Vd, funct3, (uint32_t)(imm & 0x1f), Vs2, vm, funct6);                         \
  }

  INSN(vmsgt_vi,  0b1010111, 0b011, 0b011111);
  INSN(vmsgtu_vi, 0b1010111, 0b011, 0b011110);
  INSN(vmsle_vi,  0b1010111, 0b011, 0b011101);
  INSN(vmsleu_vi, 0b1010111, 0b011, 0b011100);
  INSN(vmsne_vi,  0b1010111, 0b011, 0b011001);
  INSN(vmseq_vi,  0b1010111, 0b011, 0b011000);
  INSN(vxor_vi,   0b1010111, 0b011, 0b001011);
  INSN(vor_vi,    0b1010111, 0b011, 0b001010);
  INSN(vand_vi,   0b1010111, 0b011, 0b001001);
  INSN(vadd_vi,   0b1010111, 0b011, 0b000000);
  INSN(vrsub_vi,  0b1010111, 0b011, 0b000011);

#undef INSN

#define INSN(NAME, op, funct3, vm, funct6)                                   \
  void NAME(VectorRegister Vd, VectorRegister Vs2, VectorRegister Vs1) {     \
    patch_VArith(op, Vd, funct3, Vs1->raw_encoding(), Vs2, vm, funct6);      \
  }

  // Vector Compress Instruction
  INSN(vcompress_vm, 0b1010111, 0b010, 0b1, 0b010111);

  // Vector Mask-Register Logical Instructions
  INSN(vmxnor_mm,   0b1010111, 0b010, 0b1, 0b011111);
  INSN(vmorn_mm,    0b1010111, 0b010, 0b1, 0b011100);
  INSN(vmnor_mm,    0b1010111, 0b010, 0b1, 0b011110);
  INSN(vmor_mm,     0b1010111, 0b010, 0b1, 0b011010);
  INSN(vmxor_mm,    0b1010111, 0b010, 0b1, 0b011011);
  INSN(vmandn_mm,   0b1010111, 0b010, 0b1, 0b011000);
  INSN(vmnand_mm,   0b1010111, 0b010, 0b1, 0b011101);
  INSN(vmand_mm,    0b1010111, 0b010, 0b1, 0b011001);

#undef INSN

#define INSN(NAME, op, funct3, vm, funct6)                                   \
  void NAME(VectorRegister Vd, VectorRegister Vs2, VectorRegister Vs1) {     \
    patch_VArith(op, Vd, funct3, Vs1->raw_encoding(), Vs2, vm, funct6);      \
  }

  // Vector Integer Merge Instructions
  INSN(vmerge_vvm,  0b1010111, 0b000, 0b0, 0b010111);

#undef INSN

#define INSN(NAME, op, funct3, Vs2, vm, funct6)                            \
  void NAME(VectorRegister Vd, int32_t imm) {                              \
    guarantee(is_simm5(imm), "imm is invalid");                            \
    patch_VArith(op, Vd, funct3, (uint32_t)(imm & 0x1f), Vs2, vm, funct6); \
  }

  // Vector Integer Move Instructions
  INSN(vmv_v_i, 0b1010111, 0b011, v0, 0b1, 0b010111);

#undef INSN

#define INSN(NAME, op, funct3, Vs2, vm, funct6)                             \
  void NAME(VectorRegister Vd, FloatRegister Rs1) {                         \
    patch_VArith(op, Vd, funct3, Rs1->raw_encoding(), Vs2, vm, funct6);     \
  }

  // Floating-Point Scalar Move Instructions
  INSN(vfmv_s_f, 0b1010111, 0b101, v0, 0b1, 0b010000);
  // Vector Floating-Point Move Instruction
  INSN(vfmv_v_f, 0b1010111, 0b101, v0, 0b1, 0b010111);

#undef INSN

#define INSN(NAME, op, funct3, Vs2, vm, funct6)                             \
  void NAME(VectorRegister Vd, VectorRegister Vs1) {                        \
    patch_VArith(op, Vd, funct3, Vs1->raw_encoding(), Vs2, vm, funct6);     \
  }

  // Vector Integer Move Instructions
  INSN(vmv_v_v, 0b1010111, 0b000, v0, 0b1, 0b010111);

#undef INSN

#define INSN(NAME, op, funct3, Vs2, vm, funct6)                             \
   void NAME(VectorRegister Vd, Register Rs1) {                             \
    patch_VArith(op, Vd, funct3, Rs1->raw_encoding(), Vs2, vm, funct6);     \
   }

  // Integer Scalar Move Instructions
  INSN(vmv_s_x, 0b1010111, 0b110, v0, 0b1, 0b010000);

  // Vector Integer Move Instructions
  INSN(vmv_v_x, 0b1010111, 0b100, v0, 0b1, 0b010111);

#undef INSN

#define INSN(NAME, op, funct13, funct6)                    \
  void NAME(VectorRegister Vd, VectorMask vm = unmasked) { \
    unsigned insn = 0;                                     \
    patch((address)&insn, 6, 0, op);                       \
    patch((address)&insn, 24, 12, funct13);                \
    patch((address)&insn, 25, vm);                         \
    patch((address)&insn, 31, 26, funct6);                 \
    patch_reg((address)&insn, 7, Vd);                      \
    emit(insn);                                            \
  }

  // Vector Element Index Instruction
  INSN(vid_v, 0b1010111, 0b0000010001010, 0b010100);

#undef INSN

enum Nf {
  g1 = 0b000,
  g2 = 0b001,
  g3 = 0b010,
  g4 = 0b011,
  g5 = 0b100,
  g6 = 0b101,
  g7 = 0b110,
  g8 = 0b111
};

#define patch_VLdSt(op, VReg, width, Rs1, Reg_or_umop, vm, mop, mew, nf) \
    unsigned insn = 0;                                                   \
    patch((address)&insn, 6, 0, op);                                     \
    patch((address)&insn, 14, 12, width);                                \
    patch((address)&insn, 24, 20, Reg_or_umop);                          \
    patch((address)&insn, 25, vm);                                       \
    patch((address)&insn, 27, 26, mop);                                  \
    patch((address)&insn, 28, mew);                                      \
    patch((address)&insn, 31, 29, nf);                                   \
    patch_reg((address)&insn, 7, VReg);                                  \
    patch_reg((address)&insn, 15, Rs1);                                  \
    emit(insn)

<<<<<<< HEAD
#define INSN(NAME, op, lumop, vm, mop, nf)                                           \
  void NAME(VectorRegister Vd, Register Rs1, uint32_t width = 0, bool mew = false) { \
    guarantee(is_uimm3(width), "width is invalid");                                  \
=======
#define INSN(NAME, op, width, lumop, vm, mop, mew, nf)                               \
  void NAME(VectorRegister Vd, Register Rs1) {                                       \
    assert(is_unsigned_imm_in_range(width, 3, 0), "width is invalid");               \
>>>>>>> 21282681
    patch_VLdSt(op, Vd, width, Rs1, lumop, vm, mop, mew, nf);                        \
  }

  // Vector Load/Store Instructions
  INSN(vl1re8_v,  0b0000111, 0b000, 0b01000, 0b1, 0b00, 0b0, g1);
  INSN(vl1re16_v, 0b0000111, 0b101, 0b01000, 0b1, 0b00, 0b0, g1);
  INSN(vl1re32_v, 0b0000111, 0b110, 0b01000, 0b1, 0b00, 0b0, g1);
  INSN(vl1re64_v, 0b0000111, 0b111, 0b01000, 0b1, 0b00, 0b0, g1);
  INSN(vl2re8_v,  0b0000111, 0b000, 0b01000, 0b1, 0b00, 0b0, g2);
  INSN(vl2re16_v, 0b0000111, 0b101, 0b01000, 0b1, 0b00, 0b0, g2);
  INSN(vl2re32_v, 0b0000111, 0b110, 0b01000, 0b1, 0b00, 0b0, g2);
  INSN(vl2re64_v, 0b0000111, 0b111, 0b01000, 0b1, 0b00, 0b0, g2);
  INSN(vl4re8_v,  0b0000111, 0b000, 0b01000, 0b1, 0b00, 0b0, g4);
  INSN(vl4re16_v, 0b0000111, 0b101, 0b01000, 0b1, 0b00, 0b0, g4);
  INSN(vl4re32_v, 0b0000111, 0b110, 0b01000, 0b1, 0b00, 0b0, g4);
  INSN(vl4re64_v, 0b0000111, 0b111, 0b01000, 0b1, 0b00, 0b0, g4);
  INSN(vl8re8_v,  0b0000111, 0b000, 0b01000, 0b1, 0b00, 0b0, g8);
  INSN(vl8re16_v, 0b0000111, 0b101, 0b01000, 0b1, 0b00, 0b0, g8);
  INSN(vl8re32_v, 0b0000111, 0b110, 0b01000, 0b1, 0b00, 0b0, g8);
  INSN(vl8re64_v, 0b0000111, 0b111, 0b01000, 0b1, 0b00, 0b0, g8);

#undef INSN

#define INSN(NAME, op, width, sumop, vm, mop, mew, nf)           \
  void NAME(VectorRegister Vs3, Register Rs1) {                  \
    patch_VLdSt(op, Vs3, width, Rs1, sumop, vm, mop, mew, nf);   \
  }

  // Vector Load/Store Instructions
  INSN(vs1r_v, 0b0100111, 0b000, 0b01000, 0b1, 0b00, 0b0, g1);
  INSN(vs2r_v, 0b0100111, 0b000, 0b01000, 0b1, 0b00, 0b0, g2);
  INSN(vs4r_v, 0b0100111, 0b000, 0b01000, 0b1, 0b00, 0b0, g4);
  INSN(vs8r_v, 0b0100111, 0b000, 0b01000, 0b1, 0b00, 0b0, g8);

#undef INSN

// r2_nfvm
#define INSN(NAME, op, width, umop, mop, mew)                         \
  void NAME(VectorRegister Vd_or_Vs3, Register Rs1, Nf nf = g1) {     \
    patch_VLdSt(op, Vd_or_Vs3, width, Rs1, umop, 1, mop, mew, nf);    \
  }

  // Vector Unit-Stride Instructions
  INSN(vlm_v, 0b0000111, 0b000, 0b01011, 0b00, 0b0);
  INSN(vsm_v, 0b0100111, 0b000, 0b01011, 0b00, 0b0);

#undef INSN

#define INSN(NAME, op, width, umop, mop, mew)                                               \
  void NAME(VectorRegister Vd_or_Vs3, Register Rs1, VectorMask vm = unmasked, Nf nf = g1) { \
    patch_VLdSt(op, Vd_or_Vs3, width, Rs1, umop, vm, mop, mew, nf);                         \
  }

  // Vector Unit-Stride Instructions
  INSN(vle8_v,    0b0000111, 0b000, 0b00000, 0b00, 0b0);
  INSN(vle16_v,   0b0000111, 0b101, 0b00000, 0b00, 0b0);
  INSN(vle32_v,   0b0000111, 0b110, 0b00000, 0b00, 0b0);
  INSN(vle64_v,   0b0000111, 0b111, 0b00000, 0b00, 0b0);

  // Vector unit-stride fault-only-first Instructions
  INSN(vle8ff_v,  0b0000111, 0b000, 0b10000, 0b00, 0b0);
  INSN(vle16ff_v, 0b0000111, 0b101, 0b10000, 0b00, 0b0);
  INSN(vle32ff_v, 0b0000111, 0b110, 0b10000, 0b00, 0b0);
  INSN(vle64ff_v, 0b0000111, 0b111, 0b10000, 0b00, 0b0);

  INSN(vse8_v,  0b0100111, 0b000, 0b00000, 0b00, 0b0);
  INSN(vse16_v, 0b0100111, 0b101, 0b00000, 0b00, 0b0);
  INSN(vse32_v, 0b0100111, 0b110, 0b00000, 0b00, 0b0);
  INSN(vse64_v, 0b0100111, 0b111, 0b00000, 0b00, 0b0);

#undef INSN

#define INSN(NAME, op, width, mop, mew)                                                                  \
  void NAME(VectorRegister Vd, Register Rs1, VectorRegister Vs2, VectorMask vm = unmasked, Nf nf = g1) { \
    patch_VLdSt(op, Vd, width, Rs1, Vs2->raw_encoding(), vm, mop, mew, nf);                              \
  }

  // Vector unordered indexed load instructions
  INSN(vluxei8_v,  0b0000111, 0b000, 0b01, 0b0);
  INSN(vluxei16_v, 0b0000111, 0b101, 0b01, 0b0);
  INSN(vluxei32_v, 0b0000111, 0b110, 0b01, 0b0);
  INSN(vluxei64_v, 0b0000111, 0b111, 0b01, 0b0);

  // Vector ordered indexed load instructions
  INSN(vloxei8_v,  0b0000111, 0b000, 0b11, 0b0);
  INSN(vloxei16_v, 0b0000111, 0b101, 0b11, 0b0);
  INSN(vloxei32_v, 0b0000111, 0b110, 0b11, 0b0);
  INSN(vloxei64_v, 0b0000111, 0b111, 0b11, 0b0);
#undef INSN

#define INSN(NAME, op, width, mop, mew)                                                                  \
  void NAME(VectorRegister Vd, Register Rs1, Register Rs2, VectorMask vm = unmasked, Nf nf = g1) {       \
    patch_VLdSt(op, Vd, width, Rs1, Rs2->raw_encoding(), vm, mop, mew, nf);                              \
  }

  // Vector Strided Instructions
  INSN(vlse8_v,  0b0000111, 0b000, 0b10, 0b0);
  INSN(vlse16_v, 0b0000111, 0b101, 0b10, 0b0);
  INSN(vlse32_v, 0b0000111, 0b110, 0b10, 0b0);
  INSN(vlse64_v, 0b0000111, 0b111, 0b10, 0b0);

#undef INSN
#undef patch_VLdSt

// ====================================
// RISC-V Vector Crypto Extension
// ====================================

#define INSN(NAME, op, funct3, funct6)                                                             \
  void NAME(VectorRegister Vd, VectorRegister Vs2, VectorRegister Vs1, VectorMask vm = unmasked) { \
    patch_VArith(op, Vd, funct3, Vs1->raw_encoding(), Vs2, vm, funct6);                            \
  }

  // Vector Bit-manipulation used in Cryptography (Zvkb) Extension
  INSN(vandn_vv,   0b1010111, 0b000, 0b000001);
  INSN(vandn_vx,   0b1010111, 0b100, 0b000001);
  INSN(vandn_vi,   0b1010111, 0b011, 0b000001);
  INSN(vclmul_vv,  0b1010111, 0b010, 0b001100);
  INSN(vclmul_vx,  0b1010111, 0b110, 0b001100);
  INSN(vclmulh_vv, 0b1010111, 0b010, 0b001101);
  INSN(vclmulh_vx, 0b1010111, 0b110, 0b001101);
  INSN(vror_vv,    0b1010111, 0b000, 0b010100);
  INSN(vror_vx,    0b1010111, 0b100, 0b010100);
  INSN(vrol_vv,    0b1010111, 0b000, 0b010101);
  INSN(vrol_vx,    0b1010111, 0b100, 0b010101);

#undef INSN

#define INSN(NAME, op, funct3, Vs1, funct6)                                    \
  void NAME(VectorRegister Vd, VectorRegister Vs2, VectorMask vm = unmasked) { \
    patch_VArith(op, Vd, funct3, Vs1, Vs2, vm, funct6);                        \
  }

  // Vector Bit-manipulation used in Cryptography (Zvkb) Extension
  INSN(vbrev8_v, 0b1010111, 0b010, 0b01000, 0b010010);
  INSN(vrev8_v,  0b1010111, 0b010, 0b01001, 0b010010);

#undef INSN

#define INSN(NAME, op, funct3, vm, funct6)                                   \
  void NAME(VectorRegister Vd, VectorRegister Vs2, VectorRegister Vs1) {     \
    patch_VArith(op, Vd, funct3, Vs1->raw_encoding(), Vs2, vm, funct6);      \
  }

  // Vector SHA-2 Secure Hash (Zvknh[ab]) Extension
  INSN(vsha2ms_vv,  0b1110111, 0b010, 0b1, 0b101101);
  INSN(vsha2ch_vv,  0b1110111, 0b010, 0b1, 0b101110);
  INSN(vsha2cl_vv,  0b1110111, 0b010, 0b1, 0b101111);

#undef INSN

#undef patch_VArith

// ====================================
// RISC-V Bit-Manipulation Extension
// Currently only support Zba, Zbb and Zbs bitmanip extensions.
// ====================================
#define INSN(NAME, op, funct3, funct7)                  \
  void NAME(Register Rd, Register Rs1, Register Rs2) {  \
    unsigned insn = 0;                                  \
    patch((address)&insn, 6,  0, op);                   \
    patch((address)&insn, 14, 12, funct3);              \
    patch((address)&insn, 31, 25, funct7);              \
    patch_reg((address)&insn, 7, Rd);                   \
    patch_reg((address)&insn, 15, Rs1);                 \
    patch_reg((address)&insn, 20, Rs2);                 \
    emit(insn);                                         \
  }

  INSN(add_uw,    0b0111011, 0b000, 0b0000100);
  INSN(rol,       0b0110011, 0b001, 0b0110000);
  INSN(rolw,      0b0111011, 0b001, 0b0110000);
  INSN(ror,       0b0110011, 0b101, 0b0110000);
  INSN(rorw,      0b0111011, 0b101, 0b0110000);
  INSN(sh1add,    0b0110011, 0b010, 0b0010000);
  INSN(sh2add,    0b0110011, 0b100, 0b0010000);
  INSN(sh3add,    0b0110011, 0b110, 0b0010000);
  INSN(sh1add_uw, 0b0111011, 0b010, 0b0010000);
  INSN(sh2add_uw, 0b0111011, 0b100, 0b0010000);
  INSN(sh3add_uw, 0b0111011, 0b110, 0b0010000);
  INSN(andn,      0b0110011, 0b111, 0b0100000);
  INSN(orn,       0b0110011, 0b110, 0b0100000);
  INSN(xnor,      0b0110011, 0b100, 0b0100000);
  INSN(max,       0b0110011, 0b110, 0b0000101);
  INSN(maxu,      0b0110011, 0b111, 0b0000101);
  INSN(min,       0b0110011, 0b100, 0b0000101);
  INSN(minu,      0b0110011, 0b101, 0b0000101);

#undef INSN

#define INSN(NAME, op, funct3, funct12)                 \
  void NAME(Register Rd, Register Rs1) {                \
    unsigned insn = 0;                                  \
    patch((address)&insn, 6, 0, op);                    \
    patch((address)&insn, 14, 12, funct3);              \
    patch((address)&insn, 31, 20, funct12);             \
    patch_reg((address)&insn, 7, Rd);                   \
    patch_reg((address)&insn, 15, Rs1);                 \
    emit(insn);                                         \
  }

  INSN(rev8,   0b0010011, 0b101, 0b011010111000);
  INSN(sext_b, 0b0010011, 0b001, 0b011000000100);
  INSN(sext_h, 0b0010011, 0b001, 0b011000000101);
  INSN(zext_h, 0b0111011, 0b100, 0b000010000000);
  INSN(clz,    0b0010011, 0b001, 0b011000000000);
  INSN(clzw,   0b0011011, 0b001, 0b011000000000);
  INSN(ctz,    0b0010011, 0b001, 0b011000000001);
  INSN(ctzw,   0b0011011, 0b001, 0b011000000001);
  INSN(cpop,   0b0010011, 0b001, 0b011000000010);
  INSN(cpopw,  0b0011011, 0b001, 0b011000000010);
  INSN(orc_b,  0b0010011, 0b101, 0b001010000111);

#undef INSN

#define INSN(NAME, op, funct3, funct6)                  \
  void NAME(Register Rd, Register Rs1, unsigned shamt) {\
    guarantee(shamt <= 0x3f, "Shamt is invalid");       \
    unsigned insn = 0;                                  \
    patch((address)&insn, 6, 0, op);                    \
    patch((address)&insn, 14, 12, funct3);              \
    patch((address)&insn, 25, 20, shamt);               \
    patch((address)&insn, 31, 26, funct6);              \
    patch_reg((address)&insn, 7, Rd);                   \
    patch_reg((address)&insn, 15, Rs1);                 \
    emit(insn);                                         \
  }

  INSN(rori,    0b0010011, 0b101, 0b011000);
  INSN(slli_uw, 0b0011011, 0b001, 0b000010);
  INSN(bexti,   0b0010011, 0b101, 0b010010);

#undef INSN

#define INSN(NAME, op, funct3, funct7)                  \
  void NAME(Register Rd, Register Rs1, unsigned shamt) {\
    guarantee(shamt <= 0x1f, "Shamt is invalid");       \
    unsigned insn = 0;                                  \
    patch((address)&insn, 6, 0, op);                    \
    patch((address)&insn, 14, 12, funct3);              \
    patch((address)&insn, 24, 20, shamt);               \
    patch((address)&insn, 31, 25, funct7);              \
    patch_reg((address)&insn, 7, Rd);                   \
    patch_reg((address)&insn, 15, Rs1);                 \
    emit(insn);                                         \
  }

  INSN(roriw, 0b0011011, 0b101, 0b0110000);

#undef INSN

// ========================================
// RISC-V Compressed Instructions Extension
// ========================================
// Note:
// 1. Assembler functions encoding 16-bit compressed instructions always begin with a 'c_'
//    prefix, such as 'c_add'. Correspondingly, assembler functions encoding normal 32-bit
//    instructions with begin with a '_' prefix, such as "_add". Most of time users have no
//    need to explicitly emit these compressed instructions. Instead, they still use unified
//    wrappers such as 'add' which do the compressing work through 'c_add' depending on the
//    the operands of the instruction and availability of the RVC hardware extension.
//
// 2. 'CompressibleRegion' and 'IncompressibleRegion' are introduced to mark assembler scopes
//     within which instructions are qualified or unqualified to be compressed into their 16-bit
//     versions. An example:
//
//      CompressibleRegion cr(_masm);
//      __ add(...);       // this instruction will be compressed into 'c.add' when possible
//      {
//         IncompressibleRegion ir(_masm);
//         __ add(...);    // this instruction will not be compressed
//         {
//            CompressibleRegion cr(_masm);
//            __ add(...); // this instruction will be compressed into 'c.add' when possible
//         }
//      }
//
// 3. When printing JIT assembly code, using -XX:PrintAssemblyOptions=no-aliases could help
//    distinguish compressed 16-bit instructions from normal 32-bit ones.

private:
  bool _in_compressible_region;
public:
  bool in_compressible_region() const { return _in_compressible_region; }
  void set_in_compressible_region(bool b) { _in_compressible_region = b; }
public:

  // an abstract compressible region
  class AbstractCompressibleRegion : public StackObj {
  protected:
    Assembler *_masm;
    bool _saved_in_compressible_region;
  protected:
    AbstractCompressibleRegion(Assembler *_masm)
    : _masm(_masm)
    , _saved_in_compressible_region(_masm->in_compressible_region()) {}
  };
  // a compressible region
  class CompressibleRegion : public AbstractCompressibleRegion {
  public:
    CompressibleRegion(Assembler *_masm) : AbstractCompressibleRegion(_masm) {
      _masm->set_in_compressible_region(true);
    }
    ~CompressibleRegion() {
      _masm->set_in_compressible_region(_saved_in_compressible_region);
    }
  };
  // an incompressible region
  class IncompressibleRegion : public AbstractCompressibleRegion {
  public:
    IncompressibleRegion(Assembler *_masm) : AbstractCompressibleRegion(_masm) {
      _masm->set_in_compressible_region(false);
    }
    ~IncompressibleRegion() {
      _masm->set_in_compressible_region(_saved_in_compressible_region);
    }
  };

public:
  // Emit a relocation.
  void relocate(RelocationHolder const& rspec, int format = 0) {
    AbstractAssembler::relocate(rspec, format);
  }
  void relocate(relocInfo::relocType rtype, int format = 0) {
    AbstractAssembler::relocate(rtype, format);
  }
  template <typename Callback>
  void relocate(RelocationHolder const& rspec, Callback emit_insts, int format = 0) {
    AbstractAssembler::relocate(rspec, format);
    IncompressibleRegion ir(this);  // relocations
    emit_insts();
  }
  template <typename Callback>
  void relocate(relocInfo::relocType rtype, Callback emit_insts, int format = 0) {
    AbstractAssembler::relocate(rtype, format);
    IncompressibleRegion ir(this);  // relocations
    emit_insts();
  }

  // patch a 16-bit instruction.
  static void c_patch(address a, unsigned msb, unsigned lsb, uint16_t val) {
    assert_cond(a != NULL);
    assert_cond(msb >= lsb && msb <= 15);
    unsigned nbits = msb - lsb + 1;
    guarantee(val < (1U << nbits), "Field too big for insn");
    uint16_t mask = (1U << nbits) - 1;
    val <<= lsb;
    mask <<= lsb;
    uint16_t target = *(uint16_t *)a;
    target &= ~mask;
    target |= val;
    *(uint16_t *)a = target;
  }

  static void c_patch(address a, unsigned bit, uint16_t val) {
    c_patch(a, bit, bit, val);
  }

  // patch a 16-bit instruction with a general purpose register ranging [0, 31] (5 bits)
  static void c_patch_reg(address a, unsigned lsb, Register reg) {
    c_patch(a, lsb + 4, lsb, reg->raw_encoding());
  }

  // patch a 16-bit instruction with a general purpose register ranging [8, 15] (3 bits)
  static void c_patch_compressed_reg(address a, unsigned lsb, Register reg) {
    c_patch(a, lsb + 2, lsb, reg->compressed_raw_encoding());
  }

  // patch a 16-bit instruction with a float register ranging [0, 31] (5 bits)
  static void c_patch_reg(address a, unsigned lsb, FloatRegister reg) {
    c_patch(a, lsb + 4, lsb, reg->raw_encoding());
  }

  // patch a 16-bit instruction with a float register ranging [8, 15] (3 bits)
  static void c_patch_compressed_reg(address a, unsigned lsb, FloatRegister reg) {
    c_patch(a, lsb + 2, lsb, reg->compressed_raw_encoding());
  }

// --------------  RVC Instruction Definitions  --------------

  void c_nop() {
    c_addi(x0, 0);
  }

#define INSN(NAME, funct3, op)                                                               \
  void NAME(Register Rd_Rs1, int32_t imm) {                                                  \
    assert_cond(is_simm6(imm));                                                              \
    uint16_t insn = 0;                                                                       \
    c_patch((address)&insn, 1, 0, op);                                                       \
    c_patch((address)&insn, 6, 2, (imm & right_n_bits(5)));                                  \
    c_patch_reg((address)&insn, 7, Rd_Rs1);                                                  \
    c_patch((address)&insn, 12, 12, (imm & nth_bit(5)) >> 5);                                \
    c_patch((address)&insn, 15, 13, funct3);                                                 \
    emit_int16(insn);                                                                        \
  }

  INSN(c_addi,   0b000, 0b01);
  INSN(c_addiw,  0b001, 0b01);

#undef INSN

#define INSN(NAME, funct3, op)                                                               \
  void NAME(int32_t imm) {                                                                   \
    assert_cond(is_simm10(imm));                                                             \
    assert_cond((imm & 0b1111) == 0);                                                        \
    assert_cond(imm != 0);                                                                   \
    uint16_t insn = 0;                                                                       \
    c_patch((address)&insn, 1, 0, op);                                                       \
    c_patch((address)&insn, 2, 2, (imm & nth_bit(5)) >> 5);                                  \
    c_patch((address)&insn, 4, 3, (imm & right_n_bits(9)) >> 7);                             \
    c_patch((address)&insn, 5, 5, (imm & nth_bit(6)) >> 6);                                  \
    c_patch((address)&insn, 6, 6, (imm & nth_bit(4)) >> 4);                                  \
    c_patch_reg((address)&insn, 7, sp);                                                      \
    c_patch((address)&insn, 12, 12, (imm & nth_bit(9)) >> 9);                                \
    c_patch((address)&insn, 15, 13, funct3);                                                 \
    emit_int16(insn);                                                                        \
  }

  INSN(c_addi16sp, 0b011, 0b01);

#undef INSN

#define INSN(NAME, funct3, op)                                                               \
  void NAME(Register Rd, uint32_t uimm) {                                                    \
    assert_cond(is_uimm10(uimm));                                                            \
    assert_cond((uimm & 0b11) == 0);                                                         \
    assert_cond(uimm != 0);                                                                  \
    uint16_t insn = 0;                                                                       \
    c_patch((address)&insn, 1, 0, op);                                                       \
    c_patch_compressed_reg((address)&insn, 2, Rd);                                           \
    c_patch((address)&insn, 5, 5, (uimm & nth_bit(3)) >> 3);                                 \
    c_patch((address)&insn, 6, 6, (uimm & nth_bit(2)) >> 2);                                 \
    c_patch((address)&insn, 10, 7, (uimm & right_n_bits(10)) >> 6);                          \
    c_patch((address)&insn, 12, 11, (uimm & right_n_bits(6)) >> 4);                          \
    c_patch((address)&insn, 15, 13, funct3);                                                 \
    emit_int16(insn);                                                                        \
  }

  INSN(c_addi4spn, 0b000, 0b00);

#undef INSN

#define INSN(NAME, funct3, op)                                                               \
  void NAME(Register Rd_Rs1, uint32_t shamt) {                                               \
    assert_cond(is_uimm6(shamt));                                                            \
    assert_cond(shamt != 0);                                                                 \
    assert_cond(Rd_Rs1 != x0);                                                               \
    uint16_t insn = 0;                                                                       \
    c_patch((address)&insn, 1, 0, op);                                                       \
    c_patch((address)&insn, 6, 2, (shamt & right_n_bits(5)));                                \
    c_patch_reg((address)&insn, 7, Rd_Rs1);                                                  \
    c_patch((address)&insn, 12, 12, (shamt & nth_bit(5)) >> 5);                              \
    c_patch((address)&insn, 15, 13, funct3);                                                 \
    emit_int16(insn);                                                                        \
  }

  INSN(c_slli, 0b000, 0b10);

#undef INSN

#define INSN(NAME, funct3, funct2, op)                                                       \
  void NAME(Register Rd_Rs1, uint32_t shamt) {                                               \
    assert_cond(is_uimm6(shamt));                                                            \
    assert_cond(shamt != 0);                                                                 \
    uint16_t insn = 0;                                                                       \
    c_patch((address)&insn, 1, 0, op);                                                       \
    c_patch((address)&insn, 6, 2, (shamt & right_n_bits(5)));                                \
    c_patch_compressed_reg((address)&insn, 7, Rd_Rs1);                                       \
    c_patch((address)&insn, 11, 10, funct2);                                                 \
    c_patch((address)&insn, 12, 12, (shamt & nth_bit(5)) >> 5);                              \
    c_patch((address)&insn, 15, 13, funct3);                                                 \
    emit_int16(insn);                                                                        \
  }

  INSN(c_srli, 0b100, 0b00, 0b01);
  INSN(c_srai, 0b100, 0b01, 0b01);

#undef INSN

#define INSN(NAME, funct3, funct2, op)                                                       \
  void NAME(Register Rd_Rs1, int32_t imm) {                                                  \
    assert_cond(is_simm6(imm));                                                              \
    uint16_t insn = 0;                                                                       \
    c_patch((address)&insn, 1, 0, op);                                                       \
    c_patch((address)&insn, 6, 2, (imm & right_n_bits(5)));                                  \
    c_patch_compressed_reg((address)&insn, 7, Rd_Rs1);                                       \
    c_patch((address)&insn, 11, 10, funct2);                                                 \
    c_patch((address)&insn, 12, 12, (imm & nth_bit(5)) >> 5);                                \
    c_patch((address)&insn, 15, 13, funct3);                                                 \
    emit_int16(insn);                                                                        \
  }

  INSN(c_andi, 0b100, 0b10, 0b01);

#undef INSN

#define INSN(NAME, funct6, funct2, op)                                                       \
  void NAME(Register Rd_Rs1, Register Rs2) {                                                 \
    uint16_t insn = 0;                                                                       \
    c_patch((address)&insn, 1, 0, op);                                                       \
    c_patch_compressed_reg((address)&insn, 2, Rs2);                                          \
    c_patch((address)&insn, 6, 5, funct2);                                                   \
    c_patch_compressed_reg((address)&insn, 7, Rd_Rs1);                                       \
    c_patch((address)&insn, 15, 10, funct6);                                                 \
    emit_int16(insn);                                                                        \
  }

  INSN(c_sub,  0b100011, 0b00, 0b01);
  INSN(c_xor,  0b100011, 0b01, 0b01);
  INSN(c_or,   0b100011, 0b10, 0b01);
  INSN(c_and,  0b100011, 0b11, 0b01);
  INSN(c_subw, 0b100111, 0b00, 0b01);
  INSN(c_addw, 0b100111, 0b01, 0b01);

#undef INSN

#define INSN(NAME, funct4, op)                                                               \
  void NAME(Register Rd_Rs1, Register Rs2) {                                                 \
    assert_cond(Rd_Rs1 != x0);                                                               \
    uint16_t insn = 0;                                                                       \
    c_patch((address)&insn, 1, 0, op);                                                       \
    c_patch_reg((address)&insn, 2, Rs2);                                                     \
    c_patch_reg((address)&insn, 7, Rd_Rs1);                                                  \
    c_patch((address)&insn, 15, 12, funct4);                                                 \
    emit_int16(insn);                                                                        \
  }

  INSN(c_mv,  0b1000, 0b10);
  INSN(c_add, 0b1001, 0b10);

#undef INSN

#define INSN(NAME, funct4, op)                                                               \
  void NAME(Register Rs1) {                                                                  \
    assert_cond(Rs1 != x0);                                                                  \
    uint16_t insn = 0;                                                                       \
    c_patch((address)&insn, 1, 0, op);                                                       \
    c_patch_reg((address)&insn, 2, x0);                                                      \
    c_patch_reg((address)&insn, 7, Rs1);                                                     \
    c_patch((address)&insn, 15, 12, funct4);                                                 \
    emit_int16(insn);                                                                        \
  }

  INSN(c_jr,   0b1000, 0b10);
  INSN(c_jalr, 0b1001, 0b10);

#undef INSN

  typedef void (Assembler::* j_c_insn)(address dest);
  typedef void (Assembler::* compare_and_branch_c_insn)(Register Rs1, address dest);

  void wrap_label(Label &L, j_c_insn insn) {
    if (L.is_bound()) {
      (this->*insn)(target(L));
    } else {
      L.add_patch_at(code(), locator());
      (this->*insn)(pc());
    }
  }

  void wrap_label(Label &L, Register r, compare_and_branch_c_insn insn) {
    if (L.is_bound()) {
      (this->*insn)(r, target(L));
    } else {
      L.add_patch_at(code(), locator());
      (this->*insn)(r, pc());
    }
  }

#define INSN(NAME, funct3, op)                                                               \
  void NAME(int32_t offset) {                                                                \
    assert(is_simm12(offset) && ((offset % 2) == 0), "invalid encoding");                    \
    uint16_t insn = 0;                                                                       \
    c_patch((address)&insn, 1, 0, op);                                                       \
    c_patch((address)&insn, 2, 2, (offset & nth_bit(5)) >> 5);                               \
    c_patch((address)&insn, 5, 3, (offset & right_n_bits(4)) >> 1);                          \
    c_patch((address)&insn, 6, 6, (offset & nth_bit(7)) >> 7);                               \
    c_patch((address)&insn, 7, 7, (offset & nth_bit(6)) >> 6);                               \
    c_patch((address)&insn, 8, 8, (offset & nth_bit(10)) >> 10);                             \
    c_patch((address)&insn, 10, 9, (offset & right_n_bits(10)) >> 8);                        \
    c_patch((address)&insn, 11, 11, (offset & nth_bit(4)) >> 4);                             \
    c_patch((address)&insn, 12, 12, (offset & nth_bit(11)) >> 11);                           \
    c_patch((address)&insn, 15, 13, funct3);                                                 \
    emit_int16(insn);                                                                        \
  }                                                                                          \
  void NAME(address dest) {                                                                  \
    assert_cond(dest != NULL);                                                               \
    int64_t distance = dest - pc();                                                          \
    assert(is_simm12(distance) && ((distance % 2) == 0), "invalid encoding");                \
    c_j(distance);                                                                           \
  }                                                                                          \
  void NAME(Label &L) {                                                                      \
    wrap_label(L, &Assembler::NAME);                                                         \
  }

  INSN(c_j, 0b101, 0b01);

#undef INSN

#define INSN(NAME, funct3, op)                                                               \
  void NAME(Register Rs1, int32_t imm) {                                                     \
    assert(is_simm9(imm) && ((imm % 2) == 0), "invalid encoding");                           \
    uint16_t insn = 0;                                                                       \
    c_patch((address)&insn, 1, 0, op);                                                       \
    c_patch((address)&insn, 2, 2, (imm & nth_bit(5)) >> 5);                                  \
    c_patch((address)&insn, 4, 3, (imm & right_n_bits(3)) >> 1);                             \
    c_patch((address)&insn, 6, 5, (imm & right_n_bits(8)) >> 6);                             \
    c_patch_compressed_reg((address)&insn, 7, Rs1);                                          \
    c_patch((address)&insn, 11, 10, (imm & right_n_bits(5)) >> 3);                           \
    c_patch((address)&insn, 12, 12, (imm & nth_bit(8)) >> 8);                                \
    c_patch((address)&insn, 15, 13, funct3);                                                 \
    emit_int16(insn);                                                                        \
  }                                                                                          \
  void NAME(Register Rs1, address dest) {                                                    \
    assert_cond(dest != NULL);                                                               \
    int64_t distance = dest - pc();                                                          \
    assert(is_simm9(distance) && ((distance % 2) == 0), "invalid encoding");                 \
    NAME(Rs1, distance);                                                                     \
  }                                                                                          \
  void NAME(Register Rs1, Label &L) {                                                        \
    wrap_label(L, Rs1, &Assembler::NAME);                                                    \
  }

  INSN(c_beqz, 0b110, 0b01);
  INSN(c_bnez, 0b111, 0b01);

#undef INSN

#define INSN(NAME, funct3, op)                                                               \
  void NAME(Register Rd, int32_t imm) {                                                      \
    assert_cond(is_simm18(imm));                                                             \
    assert_cond((imm & 0xfff) == 0);                                                         \
    assert_cond(imm != 0);                                                                   \
    assert_cond(Rd != x0 && Rd != x2);                                                       \
    uint16_t insn = 0;                                                                       \
    c_patch((address)&insn, 1, 0, op);                                                       \
    c_patch((address)&insn, 6, 2, (imm & right_n_bits(17)) >> 12);                           \
    c_patch_reg((address)&insn, 7, Rd);                                                      \
    c_patch((address)&insn, 12, 12, (imm & nth_bit(17)) >> 17);                              \
    c_patch((address)&insn, 15, 13, funct3);                                                 \
    emit_int16(insn);                                                                        \
  }

  INSN(c_lui, 0b011, 0b01);

#undef INSN

#define INSN(NAME, funct3, op)                                                               \
  void NAME(Register Rd, int32_t imm) {                                                      \
    assert_cond(is_simm6(imm));                                                              \
    assert_cond(Rd != x0);                                                                   \
    uint16_t insn = 0;                                                                       \
    c_patch((address)&insn, 1, 0, op);                                                       \
    c_patch((address)&insn, 6, 2, (imm & right_n_bits(5)));                                  \
    c_patch_reg((address)&insn, 7, Rd);                                                      \
    c_patch((address)&insn, 12, 12, (imm & right_n_bits(6)) >> 5);                           \
    c_patch((address)&insn, 15, 13, funct3);                                                 \
    emit_int16(insn);                                                                        \
  }

  INSN(c_li, 0b010, 0b01);

#undef INSN

#define INSN(NAME, funct3, op)                                                               \
  void NAME(Register Rd, uint32_t uimm) {                                                    \
    assert_cond(is_uimm9(uimm));                                                             \
    assert_cond((uimm & 0b111) == 0);                                                        \
    assert_cond(Rd != x0);                                                                   \
    uint16_t insn = 0;                                                                       \
    c_patch((address)&insn, 1, 0, op);                                                       \
    c_patch((address)&insn, 4, 2, (uimm & right_n_bits(9)) >> 6);                            \
    c_patch((address)&insn, 6, 5, (uimm & right_n_bits(5)) >> 3);                            \
    c_patch_reg((address)&insn, 7, Rd);                                                      \
    c_patch((address)&insn, 12, 12, (uimm & nth_bit(5)) >> 5);                               \
    c_patch((address)&insn, 15, 13, funct3);                                                 \
    emit_int16(insn);                                                                        \
  }

  INSN(c_ldsp,  0b011, 0b10);

#undef INSN

#define INSN(NAME, funct3, op)                                                               \
  void NAME(FloatRegister Rd, uint32_t uimm) {                                               \
    assert_cond(is_uimm9(uimm));                                                             \
    assert_cond((uimm & 0b111) == 0);                                                        \
    uint16_t insn = 0;                                                                       \
    c_patch((address)&insn, 1, 0, op);                                                       \
    c_patch((address)&insn, 4, 2, (uimm & right_n_bits(9)) >> 6);                            \
    c_patch((address)&insn, 6, 5, (uimm & right_n_bits(5)) >> 3);                            \
    c_patch_reg((address)&insn, 7, Rd);                                                      \
    c_patch((address)&insn, 12, 12, (uimm & nth_bit(5)) >> 5);                               \
    c_patch((address)&insn, 15, 13, funct3);                                                 \
    emit_int16(insn);                                                                        \
  }

  INSN(c_fldsp, 0b001, 0b10);

#undef INSN

#define INSN(NAME, funct3, op, REGISTER_TYPE)                                                \
  void NAME(REGISTER_TYPE Rd_Rs2, Register Rs1, uint32_t uimm) {                             \
    assert_cond(is_uimm8(uimm));                                                             \
    assert_cond((uimm & 0b111) == 0);                                                        \
    uint16_t insn = 0;                                                                       \
    c_patch((address)&insn, 1, 0, op);                                                       \
    c_patch_compressed_reg((address)&insn, 2, Rd_Rs2);                                       \
    c_patch((address)&insn, 6, 5, (uimm & right_n_bits(8)) >> 6);                            \
    c_patch_compressed_reg((address)&insn, 7, Rs1);                                          \
    c_patch((address)&insn, 12, 10, (uimm & right_n_bits(6)) >> 3);                          \
    c_patch((address)&insn, 15, 13, funct3);                                                 \
    emit_int16(insn);                                                                        \
  }

  INSN(c_ld,  0b011, 0b00, Register);
  INSN(c_sd,  0b111, 0b00, Register);
  INSN(c_fld, 0b001, 0b00, FloatRegister);
  INSN(c_fsd, 0b101, 0b00, FloatRegister);

#undef INSN

#define INSN(NAME, funct3, op, REGISTER_TYPE)                                                \
  void NAME(REGISTER_TYPE Rs2, uint32_t uimm) {                                              \
    assert_cond(is_uimm9(uimm));                                                             \
    assert_cond((uimm & 0b111) == 0);                                                        \
    uint16_t insn = 0;                                                                       \
    c_patch((address)&insn, 1, 0, op);                                                       \
    c_patch_reg((address)&insn, 2, Rs2);                                                     \
    c_patch((address)&insn, 9, 7, (uimm & right_n_bits(9)) >> 6);                            \
    c_patch((address)&insn, 12, 10, (uimm & right_n_bits(6)) >> 3);                          \
    c_patch((address)&insn, 15, 13, funct3);                                                 \
    emit_int16(insn);                                                                        \
  }

  INSN(c_sdsp,  0b111, 0b10, Register);
  INSN(c_fsdsp, 0b101, 0b10, FloatRegister);

#undef INSN

#define INSN(NAME, funct3, op)                                                               \
  void NAME(Register Rs2, uint32_t uimm) {                                                   \
    assert_cond(is_uimm8(uimm));                                                             \
    assert_cond((uimm & 0b11) == 0);                                                         \
    uint16_t insn = 0;                                                                       \
    c_patch((address)&insn, 1, 0, op);                                                       \
    c_patch_reg((address)&insn, 2, Rs2);                                                     \
    c_patch((address)&insn, 8, 7, (uimm & right_n_bits(8)) >> 6);                            \
    c_patch((address)&insn, 12, 9, (uimm & right_n_bits(6)) >> 2);                           \
    c_patch((address)&insn, 15, 13, funct3);                                                 \
    emit_int16(insn);                                                                        \
  }

  INSN(c_swsp, 0b110, 0b10);

#undef INSN

#define INSN(NAME, funct3, op)                                                               \
  void NAME(Register Rd, uint32_t uimm) {                                                    \
    assert_cond(is_uimm8(uimm));                                                             \
    assert_cond((uimm & 0b11) == 0);                                                         \
    assert_cond(Rd != x0);                                                                   \
    uint16_t insn = 0;                                                                       \
    c_patch((address)&insn, 1, 0, op);                                                       \
    c_patch((address)&insn, 3, 2, (uimm & right_n_bits(8)) >> 6);                            \
    c_patch((address)&insn, 6, 4, (uimm & right_n_bits(5)) >> 2);                            \
    c_patch_reg((address)&insn, 7, Rd);                                                      \
    c_patch((address)&insn, 12, 12, (uimm & nth_bit(5)) >> 5);                               \
    c_patch((address)&insn, 15, 13, funct3);                                                 \
    emit_int16(insn);                                                                        \
  }

  INSN(c_lwsp, 0b010, 0b10);

#undef INSN

#define INSN(NAME, funct3, op)                                                               \
  void NAME(Register Rd_Rs2, Register Rs1, uint32_t uimm) {                                  \
    assert_cond(is_uimm7(uimm));                                                             \
    assert_cond((uimm & 0b11) == 0);                                                         \
    uint16_t insn = 0;                                                                       \
    c_patch((address)&insn, 1, 0, op);                                                       \
    c_patch_compressed_reg((address)&insn, 2, Rd_Rs2);                                       \
    c_patch((address)&insn, 5, 5, (uimm & nth_bit(6)) >> 6);                                 \
    c_patch((address)&insn, 6, 6, (uimm & nth_bit(2)) >> 2);                                 \
    c_patch_compressed_reg((address)&insn, 7, Rs1);                                          \
    c_patch((address)&insn, 12, 10, (uimm & right_n_bits(6)) >> 3);                          \
    c_patch((address)&insn, 15, 13, funct3);                                                 \
    emit_int16(insn);                                                                        \
  }

  INSN(c_lw, 0b010, 0b00);
  INSN(c_sw, 0b110, 0b00);

#undef INSN

#define INSN(NAME, funct3, op)                                                               \
  void NAME() {                                                                              \
    uint16_t insn = 0;                                                                       \
    c_patch((address)&insn, 1, 0, op);                                                       \
    c_patch((address)&insn, 11, 2, 0x0);                                                     \
    c_patch((address)&insn, 12, 12, 0b1);                                                    \
    c_patch((address)&insn, 15, 13, funct3);                                                 \
    emit_int16(insn);                                                                        \
  }

  INSN(c_ebreak, 0b100, 0b10);

#undef INSN

// --------------  RVC Transformation Functions  --------------

// --------------------------
// Register instructions
// --------------------------
#define INSN(NAME)                                                                             \
  void NAME(Register Rd, Register Rs1, Register Rs2) {                                         \
    /* add -> c.add */                                                                         \
    if (do_compress()) {                                                                       \
      Register src = noreg;                                                                    \
      if (Rs1 != x0 && Rs2 != x0 && ((src = Rs1, Rs2 == Rd) || (src = Rs2, Rs1 == Rd))) {      \
        c_add(Rd, src);                                                                        \
        return;                                                                                \
      }                                                                                        \
    }                                                                                          \
    _add(Rd, Rs1, Rs2);                                                                        \
  }

  INSN(add);

#undef INSN

// --------------------------
#define INSN(NAME, C_NAME, NORMAL_NAME)                                                      \
  void NAME(Register Rd, Register Rs1, Register Rs2) {                                       \
    /* sub/subw -> c.sub/c.subw */                                                           \
    if (do_compress() &&                                                                     \
        (Rd == Rs1 && Rd->is_compressed_valid() && Rs2->is_compressed_valid())) {            \
      C_NAME(Rd, Rs2);                                                                       \
      return;                                                                                \
    }                                                                                        \
    NORMAL_NAME(Rd, Rs1, Rs2);                                                               \
  }

  INSN(sub,  c_sub,  _sub);
  INSN(subw, c_subw, _subw);

#undef INSN

// --------------------------
#define INSN(NAME, C_NAME, NORMAL_NAME)                                                      \
  void NAME(Register Rd, Register Rs1, Register Rs2) {                                       \
    /* and/or/xor/addw -> c.and/c.or/c.xor/c.addw */                                         \
    if (do_compress()) {                                                                     \
      Register src = noreg;                                                                  \
      if (Rs1->is_compressed_valid() && Rs2->is_compressed_valid() &&                        \
        ((src = Rs1, Rs2 == Rd) || (src = Rs2, Rs1 == Rd))) {                                \
        C_NAME(Rd, src);                                                                     \
        return;                                                                              \
      }                                                                                      \
    }                                                                                        \
    NORMAL_NAME(Rd, Rs1, Rs2);                                                               \
  }

  INSN(andr, c_and,  _andr);
  INSN(orr,  c_or,   _orr);
  INSN(xorr, c_xor,  _xorr);
  INSN(addw, c_addw, _addw);

#undef INSN

private:
// some helper functions
#define FUNC(NAME, funct3, bits)                                                             \
  bool NAME(Register rs1, Register rd_rs2, int32_t imm12, bool ld) {                         \
    return rs1 == sp &&                                                                      \
      is_uimm(imm12, bits) &&                                                                \
      (intx(imm12) & funct3) == 0x0 &&                                                       \
      (!ld || rd_rs2 != x0);                                                                 \
  }                                                                                          \

  FUNC(is_c_ldsdsp,  0b111, 9);
  FUNC(is_c_lwswsp,  0b011, 8);

#undef FUNC

#define FUNC(NAME, funct3, bits)                                                             \
  bool NAME(Register rs1, int32_t imm12) {                                                   \
    return rs1 == sp &&                                                                      \
      is_uimm(imm12, bits) &&                                                                \
      (intx(imm12) & funct3) == 0x0;                                                         \
  }                                                                                          \

  FUNC(is_c_fldsdsp, 0b111, 9);

#undef FUNC

#define FUNC(NAME, REG_TYPE, funct3, bits)                                                   \
  bool NAME(Register rs1, REG_TYPE rd_rs2, int32_t imm12) {                                  \
    return rs1->is_compressed_valid() &&                                                     \
      rd_rs2->is_compressed_valid() &&                                                       \
      is_uimm(imm12, bits) &&                                                                \
      (intx(imm12) & funct3) == 0x0;                                                         \
  }                                                                                          \

  FUNC(is_c_ldsd,  Register,      0b111, 8);
  FUNC(is_c_lwsw,  Register,      0b011, 7);
  FUNC(is_c_fldsd, FloatRegister, 0b111, 8);

#undef FUNC

public:
  bool do_compress() const {
    return UseRVC && in_compressible_region();
  }

// --------------------------
// Load/store register
// --------------------------
#define INSN(NAME)                                                                           \
  void NAME(Register Rd, Register Rs, const int32_t offset) {                                \
    /* lw -> c.lwsp/c.lw */                                                                  \
    if (do_compress()) {                                                                     \
      if (is_c_lwswsp(Rs, Rd, offset, true)) {                                               \
        c_lwsp(Rd, offset);                                                                  \
        return;                                                                              \
      } else if (is_c_lwsw(Rs, Rd, offset)) {                                                \
        c_lw(Rd, Rs, offset);                                                                \
        return;                                                                              \
      }                                                                                      \
    }                                                                                        \
    _lw(Rd, Rs, offset);                                                                     \
  }

  INSN(lw);

#undef INSN

// --------------------------
#define INSN(NAME)                                                                           \
  void NAME(Register Rd, Register Rs, const int32_t offset) {                                \
    /* ld -> c.ldsp/c.ld */                                                                  \
    if (do_compress()) {                                                                     \
      if (is_c_ldsdsp(Rs, Rd, offset, true)) {                                               \
        c_ldsp(Rd, offset);                                                                  \
        return;                                                                              \
      } else if (is_c_ldsd(Rs, Rd, offset)) {                                                \
        c_ld(Rd, Rs, offset);                                                                \
        return;                                                                              \
      }                                                                                      \
    }                                                                                        \
    _ld(Rd, Rs, offset);                                                                     \
  }

  INSN(ld);

#undef INSN

// --------------------------
#define INSN(NAME)                                                                           \
  void NAME(FloatRegister Rd, Register Rs, const int32_t offset) {                           \
    /* fld -> c.fldsp/c.fld */                                                               \
    if (do_compress()) {                                                                     \
      if (is_c_fldsdsp(Rs, offset)) {                                                        \
        c_fldsp(Rd, offset);                                                                 \
        return;                                                                              \
      } else if (is_c_fldsd(Rs, Rd, offset)) {                                               \
        c_fld(Rd, Rs, offset);                                                               \
        return;                                                                              \
      }                                                                                      \
    }                                                                                        \
    _fld(Rd, Rs, offset);                                                                    \
  }

  INSN(fld);

#undef INSN

// --------------------------
#define INSN(NAME)                                                                           \
  void NAME(Register Rd, Register Rs, const int32_t offset) {                                \
    /* sd -> c.sdsp/c.sd */                                                                  \
    if (do_compress()) {                                                                     \
      if (is_c_ldsdsp(Rs, Rd, offset, false)) {                                              \
        c_sdsp(Rd, offset);                                                                  \
        return;                                                                              \
      } else if (is_c_ldsd(Rs, Rd, offset)) {                                                \
        c_sd(Rd, Rs, offset);                                                                \
        return;                                                                              \
      }                                                                                      \
    }                                                                                        \
    _sd(Rd, Rs, offset);                                                                     \
  }

  INSN(sd);

#undef INSN

// --------------------------
#define INSN(NAME)                                                                           \
  void NAME(Register Rd, Register Rs, const int32_t offset) {                                \
    /* sw -> c.swsp/c.sw */                                                                  \
    if (do_compress()) {                                                                     \
      if (is_c_lwswsp(Rs, Rd, offset, false)) {                                              \
        c_swsp(Rd, offset);                                                                  \
        return;                                                                              \
      } else if (is_c_lwsw(Rs, Rd, offset)) {                                                \
        c_sw(Rd, Rs, offset);                                                                \
        return;                                                                              \
      }                                                                                      \
    }                                                                                        \
    _sw(Rd, Rs, offset);                                                                     \
  }

  INSN(sw);

#undef INSN

// --------------------------
#define INSN(NAME)                                                                           \
  void NAME(FloatRegister Rd, Register Rs, const int32_t offset) {                           \
    /* fsd -> c.fsdsp/c.fsd */                                                               \
    if (do_compress()) {                                                                     \
      if (is_c_fldsdsp(Rs, offset)) {                                                        \
        c_fsdsp(Rd, offset);                                                                 \
        return;                                                                              \
      } else if (is_c_fldsd(Rs, Rd, offset)) {                                               \
        c_fsd(Rd, Rs, offset);                                                               \
        return;                                                                              \
      }                                                                                      \
    }                                                                                        \
    _fsd(Rd, Rs, offset);                                                                    \
  }

  INSN(fsd);

#undef INSN

// --------------------------
// Unconditional branch instructions
// --------------------------
#define INSN(NAME)                                                                           \
  void NAME(Register Rd, Register Rs, const int32_t offset) {                                \
    /* jalr -> c.jr/c.jalr */                                                                \
    if (do_compress() && (offset == 0 && Rs != x0)) {                                        \
      if (Rd == x1) {                                                                        \
        c_jalr(Rs);                                                                          \
        return;                                                                              \
      } else if (Rd == x0) {                                                                 \
        c_jr(Rs);                                                                            \
        return;                                                                              \
      }                                                                                      \
    }                                                                                        \
    _jalr(Rd, Rs, offset);                                                                   \
  }

  INSN(jalr);

#undef INSN

// --------------------------
// Miscellaneous Instructions
// --------------------------
#define INSN(NAME)                                                     \
  void NAME() {                                                        \
    /* ebreak -> c.ebreak */                                           \
    if (do_compress()) {                                               \
      c_ebreak();                                                      \
      return;                                                          \
    }                                                                  \
    _ebreak();                                                         \
  }

  INSN(ebreak);

#undef INSN

// --------------------------
// Immediate Instructions
// --------------------------
#define INSN(NAME)                                                                           \
  void NAME(Register Rd, Register Rs1, int32_t imm) {                                        \
    /* addi -> c.addi/c.nop/c.mv/c.addi16sp/c.addi4spn */                                    \
    if (do_compress()) {                                                                     \
      if (Rd == Rs1 && is_simm6(imm)) {                                                      \
        c_addi(Rd, imm);                                                                     \
        return;                                                                              \
      } else if (imm == 0 && Rd != x0 && Rs1 != x0) {                                        \
        c_mv(Rd, Rs1);                                                                       \
        return;                                                                              \
      } else if (Rs1 == sp && imm != 0) {                                                    \
        if (Rd == Rs1 && (imm & 0b1111) == 0x0 && is_simm10(imm)) {                          \
          c_addi16sp(imm);                                                                   \
          return;                                                                            \
        } else if (Rd->is_compressed_valid() && (imm & 0b11) == 0x0 && is_uimm10(imm)) {     \
          c_addi4spn(Rd, imm);                                                               \
          return;                                                                            \
        }                                                                                    \
      }                                                                                      \
    }                                                                                        \
    _addi(Rd, Rs1, imm);                                                                     \
  }

  INSN(addi);

#undef INSN

// --------------------------
#define INSN(NAME)                                                                           \
  void NAME(Register Rd, Register Rs1, int32_t imm) {                                        \
    /* addiw -> c.addiw */                                                                   \
    if (do_compress() && (Rd == Rs1 && Rd != x0 && is_simm6(imm))) {                         \
      c_addiw(Rd, imm);                                                                      \
      return;                                                                                \
    }                                                                                        \
    _addiw(Rd, Rs1, imm);                                                                    \
  }

  INSN(addiw);

#undef INSN

// --------------------------
#define INSN(NAME)                                                                           \
  void NAME(Register Rd, Register Rs1, int32_t imm) {                                        \
    /* and_imm12 -> c.andi */                                                                \
    if (do_compress() &&                                                                     \
        (Rd == Rs1 && Rd->is_compressed_valid() && is_simm6(imm))) {                         \
      c_andi(Rd, imm);                                                                       \
      return;                                                                                \
    }                                                                                        \
    _and_imm12(Rd, Rs1, imm);                                                                \
  }

  INSN(and_imm12);

#undef INSN

// --------------------------
// Shift Immediate Instructions
// --------------------------
#define INSN(NAME)                                                                           \
  void NAME(Register Rd, Register Rs1, unsigned shamt) {                                     \
    /* slli -> c.slli */                                                                     \
    if (do_compress() && (Rd == Rs1 && Rd != x0 && shamt != 0)) {                            \
      c_slli(Rd, shamt);                                                                     \
      return;                                                                                \
    }                                                                                        \
    _slli(Rd, Rs1, shamt);                                                                   \
  }

  INSN(slli);

#undef INSN

// --------------------------
#define INSN(NAME, C_NAME, NORMAL_NAME)                                                      \
  void NAME(Register Rd, Register Rs1, unsigned shamt) {                                     \
    /* srai/srli -> c.srai/c.srli */                                                         \
    if (do_compress() && (Rd == Rs1 && Rd->is_compressed_valid() && shamt != 0)) {           \
      C_NAME(Rd, shamt);                                                                     \
      return;                                                                                \
    }                                                                                        \
    NORMAL_NAME(Rd, Rs1, shamt);                                                             \
  }

  INSN(srai, c_srai, _srai);
  INSN(srli, c_srli, _srli);

#undef INSN

// --------------------------
// Upper Immediate Instruction
// --------------------------
#define INSN(NAME)                                                                           \
  void NAME(Register Rd, int32_t imm) {                                                      \
    /* lui -> c.lui */                                                                       \
    if (do_compress() && (Rd != x0 && Rd != x2 && imm != 0 && is_simm18(imm))) {             \
      c_lui(Rd, imm);                                                                        \
      return;                                                                                \
    }                                                                                        \
    _lui(Rd, imm);                                                                           \
  }

  INSN(lui);

#undef INSN

// Cache Management Operations
#define INSN(NAME, funct)                                                                    \
  void NAME(Register Rs1) {                                                                  \
    unsigned insn = 0;                                                                       \
    patch((address)&insn, 6,  0, 0b0001111);                                                 \
    patch((address)&insn, 14, 12, 0b010);                                                    \
    patch_reg((address)&insn, 15, Rs1);                                                      \
    patch((address)&insn, 31, 20, funct);                                                    \
    emit(insn);                                                                              \
  }

  INSN(cbo_inval, 0b0000000000000);
  INSN(cbo_clean, 0b0000000000001);
  INSN(cbo_flush, 0b0000000000010);
  INSN(cbo_zero,  0b0000000000100);

#undef INSN

#define INSN(NAME, funct)                                                                    \
  void NAME(Register Rs1, int32_t offset) {                                                  \
    guarantee((offset & 0x1f) == 0, "offset lowest 5 bits must be zero");                    \
    int32_t upperOffset = offset >> 5;                                                       \
    unsigned insn = 0;                                                                       \
    patch((address)&insn, 6,  0, 0b0010011);                                                 \
    patch((address)&insn, 14, 12, 0b110);                                                    \
    patch_reg((address)&insn, 15, Rs1);                                                      \
    patch((address)&insn, 24, 20, funct);                                                    \
    upperOffset &= 0x7f;                                                                     \
    patch((address)&insn, 31, 25, upperOffset);                                              \
    emit(insn);                                                                              \
  }

  INSN(prefetch_i, 0b0000000000000);
  INSN(prefetch_r, 0b0000000000001);
  INSN(prefetch_w, 0b0000000000011);

#undef INSN

// ---------------------------------------------------------------------------------------

#define INSN(NAME, REGISTER)                       \
  void NAME(Register Rs) {                         \
    jalr(REGISTER, Rs, 0);                         \
  }

  INSN(jr,   x0);
  INSN(jalr, x1);

#undef INSN

  // Stack overflow checking
  virtual void bang_stack_with_offset(int offset) { Unimplemented(); }

  static bool is_simm5(int64_t x);
  static bool is_simm6(int64_t x);
  static bool is_simm12(int64_t x);
  static bool is_simm13(int64_t x);
  static bool is_simm18(int64_t x);
  static bool is_simm21(int64_t x);

  static bool is_uimm3(uint64_t x);
  static bool is_uimm5(uint64_t x);
  static bool is_uimm6(uint64_t x);
  static bool is_uimm7(uint64_t x);
  static bool is_uimm8(uint64_t x);
  static bool is_uimm9(uint64_t x);
  static bool is_uimm10(uint64_t x);

  // The maximum range of a branch is fixed for the RISCV architecture.
  static const unsigned long branch_range = 1 * M;

  static bool reachable_from_branch_at(address branch, address target) {
    return uabs(target - branch) < branch_range;
  }

  Assembler(CodeBuffer* code) : AbstractAssembler(code), _in_compressible_region(true) {}
};

#endif // CPU_RISCV_ASSEMBLER_RISCV_HPP<|MERGE_RESOLUTION|>--- conflicted
+++ resolved
@@ -1679,15 +1679,9 @@
     patch_reg((address)&insn, 15, Rs1);                                  \
     emit(insn)
 
-<<<<<<< HEAD
-#define INSN(NAME, op, lumop, vm, mop, nf)                                           \
-  void NAME(VectorRegister Vd, Register Rs1, uint32_t width = 0, bool mew = false) { \
-    guarantee(is_uimm3(width), "width is invalid");                                  \
-=======
 #define INSN(NAME, op, width, lumop, vm, mop, mew, nf)                               \
   void NAME(VectorRegister Vd, Register Rs1) {                                       \
-    assert(is_unsigned_imm_in_range(width, 3, 0), "width is invalid");               \
->>>>>>> 21282681
+    guarantee(is_uimm3(width), "width is invalid");                                  \
     patch_VLdSt(op, Vd, width, Rs1, lumop, vm, mop, mew, nf);                        \
   }
 
