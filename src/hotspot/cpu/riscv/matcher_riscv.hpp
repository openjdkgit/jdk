/*
 * Copyright (c) 2021, 2023, Oracle and/or its affiliates. All rights reserved.
 * Copyright (c) 2021, 2022, Huawei Technologies Co., Ltd. All rights reserved.
 * DO NOT ALTER OR REMOVE COPYRIGHT NOTICES OR THIS FILE HEADER.
 *
 * This code is free software; you can redistribute it and/or modify it
 * under the terms of the GNU General Public License version 2 only, as
 * published by the Free Software Foundation.
 *
 * This code is distributed in the hope that it will be useful, but WITHOUT
 * ANY WARRANTY; without even the implied warranty of MERCHANTABILITY or
 * FITNESS FOR A PARTICULAR PURPOSE.  See the GNU General Public License
 * version 2 for more details (a copy is included in the LICENSE file that
 * accompanied this code).
 *
 * You should have received a copy of the GNU General Public License version
 * 2 along with this work; if not, write to the Free Software Foundation,
 * Inc., 51 Franklin St, Fifth Floor, Boston, MA 02110-1301 USA.
 *
 * Please contact Oracle, 500 Oracle Parkway, Redwood Shores, CA 94065 USA
 * or visit www.oracle.com if you need additional information or have any
 * questions.
 *
 */

#ifndef CPU_RISCV_MATCHER_RISCV_HPP
#define CPU_RISCV_MATCHER_RISCV_HPP

  // Defined within class Matcher

  // false => size gets scaled to BytesPerLong, ok.
  static const bool init_array_count_is_in_bytes = false;

  // Whether this platform implements the scalable vector feature
  static const bool implements_scalable_vector = true;

  static bool supports_scalable_vector() {
    return UseRVV;
  }

  // riscv supports misaligned vectors store/load.
  static constexpr bool misaligned_vectors_ok() {
    return true;
  }

  // Whether code generation need accurate ConvI2L types.
  static const bool convi2l_type_required = false;

  // Does the CPU require late expand (see block.cpp for description of late expand)?
  static const bool require_postalloc_expand = false;

  // Do we need to mask the count passed to shift instructions or does
  // the cpu only look at the lower 5/6 bits anyway?
  static const bool need_masked_shift_count = false;

  // No support for generic vector operands.
  static const bool supports_generic_vector_operands = false;

  static constexpr bool isSimpleConstant64(jlong value) {
    // Will one (StoreL ConL) be cheaper than two (StoreI ConI)?.
    // Probably always true, even if a temp register is required.
    return true;
  }

  // Use conditional move (CMOVL)
  static constexpr int long_cmove_cost() {
    // long cmoves are no more expensive than int cmoves
    return 0;
  }

  static constexpr int float_cmove_cost() {
    // float cmoves are no more expensive than int cmoves
    return 0;
  }

  // This affects two different things:
  //  - how Decode nodes are matched
  //  - how ImplicitNullCheck opportunities are recognized
  // If true, the matcher will try to remove all Decodes and match them
  // (as operands) into nodes. NullChecks are not prepared to deal with
  // Decodes by final_graph_reshaping().
  // If false, final_graph_reshaping() forces the decode behind the Cmp
  // for a NullCheck. The matcher matches the Decode node into a register.
  // Implicit_null_check optimization moves the Decode along with the
  // memory operation back up before the NullCheck.
  static bool narrow_oop_use_complex_address() {
    return CompressedOops::shift() == 0;
  }

  static bool narrow_klass_use_complex_address() {
    return false;
  }

  static bool const_oop_prefer_decode() {
    // Prefer ConN+DecodeN over ConP in simple compressed oops mode.
    return CompressedOops::base() == nullptr;
  }

  static bool const_klass_prefer_decode() {
    // Prefer ConNKlass+DecodeNKlass over ConP in simple compressed klass mode.
    return CompressedKlassPointers::base() == nullptr;
  }

  // Is it better to copy float constants, or load them directly from
  // memory?  Intel can load a float constant from a direct address,
  // requiring no extra registers.  Most RISCs will have to materialize
  // an address into a register first, so they would do better to copy
  // the constant from stack.
  static const bool rematerialize_float_constants = false;

  // If CPU can load and store mis-aligned doubles directly then no
  // fixup is needed.  Else we split the double into 2 integer pieces
  // and move it piece-by-piece.  Only happens when passing doubles into
  // C code as the Java calling convention forces doubles to be aligned.
  static const bool misaligned_doubles_ok = true;

  // Advertise here if the CPU requires explicit rounding operations to implement strictfp mode.
  static const bool strict_fp_requires_explicit_rounding = false;

  // Are floats converted to double when stored to stack during
  // deoptimization?
  static constexpr bool float_in_double() { return false; }

  // Do ints take an entire long register or just half?
  // The relevant question is how the int is callee-saved:
  // the whole long is written but de-opt'ing will have to extract
  // the relevant 32 bits.
  static const bool int_in_long = true;

  // Does the CPU supports vector variable shift instructions?
<<<<<<< HEAD
  static constexpr bool supports_vector_variable_shifts(void) {
    return true;
=======
  static bool supports_vector_variable_shifts(void) {
    return UseRVV;
>>>>>>> a0c5714d
  }

  // Does target support predicated operation emulation.
  static bool supports_vector_predicate_op_emulation(int vopc, int vlen, BasicType bt) {
    return false;
  }

  // Does the CPU supports vector variable rotate instructions?
  static bool supports_vector_variable_rotates(void) {
    return UseZvbb;
  }

  // Does the CPU supports vector constant rotate instructions?
  static bool supports_vector_constant_rotates(int shift) {
    return UseZvbb;
  }

  // Does the CPU supports vector unsigned comparison instructions?
  static constexpr bool supports_vector_comparison_unsigned(int vlen, BasicType bt) {
    return false;
  }

  // Some microarchitectures have mask registers used on vectors
  static bool has_predicated_vectors(void) {
    return UseRVV;
  }

  // true means we have fast l2f conversion
  // false means that conversion is done by runtime call
  static constexpr bool convL2FSupported(void) {
      return true;
  }

  // Implements a variant of EncodeISOArrayNode that encode ASCII only
  static const bool supports_encode_ascii_array = true;

  // Some architecture needs a helper to check for alltrue vector
  static constexpr bool vectortest_needs_second_argument(bool is_alltrue, bool is_predicate) {
    return false;
  }

  // BoolTest mask for vector test intrinsics
  static constexpr BoolTest::mask vectortest_mask(bool is_alltrue, bool is_predicate, int vlen) {
    return is_alltrue ? BoolTest::eq : BoolTest::ne;
  }

  // Returns pre-selection estimated size of a vector operation.
  static int vector_op_pre_select_sz_estimate(int vopc, BasicType ety, int vlen) {
    switch(vopc) {
      default: return 0;
      case Op_RoundVF: // fall through
      case Op_RoundVD: {
        return 30;
      }
    }
  }
  // Returns pre-selection estimated size of a scalar operation.
  static int scalar_op_pre_select_sz_estimate(int vopc, BasicType ety) {
    switch(vopc) {
      default: return 0;
      case Op_RoundF: // fall through
      case Op_RoundD: {
        return 30;
      }
    }
  }

  // Is SIMD sort supported for this CPU?
  static bool supports_simd_sort(BasicType bt) {
    return false;
  }

#endif // CPU_RISCV_MATCHER_RISCV_HPP<|MERGE_RESOLUTION|>--- conflicted
+++ resolved
@@ -128,13 +128,8 @@
   static const bool int_in_long = true;
 
   // Does the CPU supports vector variable shift instructions?
-<<<<<<< HEAD
-  static constexpr bool supports_vector_variable_shifts(void) {
-    return true;
-=======
   static bool supports_vector_variable_shifts(void) {
     return UseRVV;
->>>>>>> a0c5714d
   }
 
   // Does target support predicated operation emulation.
