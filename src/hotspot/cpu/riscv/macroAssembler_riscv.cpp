--- conflicted
+++ resolved
@@ -2419,13 +2419,8 @@
   if (at_return) {
     bgtu(in_nmethod ? sp : fp, t0, slow_path, /* is_far */ true);
   } else {
-<<<<<<< HEAD
-    andi(t0, t0, SafepointMechanism::poll_bit());
-    bnez(t0, slow_path, /* is_far */ true);
-=======
     test_bit(t0, t0, exact_log2(SafepointMechanism::poll_bit()));
     bnez(t0, slow_path, true /* is_far */);
->>>>>>> d2ce04bb
   }
 }
 
@@ -4485,7 +4480,15 @@
   }
 }
 
-<<<<<<< HEAD
+void MacroAssembler::test_bit(Register Rd, Register Rs, uint32_t bit_pos, Register tmp) {
+  assert(bit_pos < 64, "invalid bit range");
+  if (UseZbs) {
+    bexti(Rd, Rs, bit_pos);
+    return;
+  }
+  andi(Rd, Rs, 1UL << bit_pos, tmp);
+}
+
 // Implements fast-locking.
 // Branches to slow upon failure to lock the object.
 // Falls through upon success.
@@ -4581,13 +4584,4 @@
   sd(zr, Address(tmp2, 0));
 #endif
   sw(tmp1, Address(xthread, JavaThread::lock_stack_top_offset()));
-=======
-void MacroAssembler::test_bit(Register Rd, Register Rs, uint32_t bit_pos, Register tmp) {
-  assert(bit_pos < 64, "invalid bit range");
-  if (UseZbs) {
-    bexti(Rd, Rs, bit_pos);
-    return;
-  }
-  andi(Rd, Rs, 1UL << bit_pos, tmp);
->>>>>>> d2ce04bb
 }