--- conflicted
+++ resolved
@@ -614,32 +614,8 @@
     // make sure object is 'reasonable'
     __ beqz(x10, exit); // if obj is null it is OK
 
-<<<<<<< HEAD
-#if INCLUDE_ZGC
-    if (UseZGC) {
-      // Check if mask is good.
-      // verifies that ZAddressBadMask & x10 == 0
-      __ ld(c_rarg3, Address(xthread, ZThreadLocalData::address_bad_mask_offset()));
-      __ andr(c_rarg2, x10, c_rarg3);
-      __ bnez(c_rarg2, error);
-    }
-#endif
-
-    // Check if the oop is in the right area of memory
-    __ mv(c_rarg3, (intptr_t) Universe::verify_oop_mask());
-    __ andr(c_rarg2, x10, c_rarg3);
-    __ mv(c_rarg3, (intptr_t) Universe::verify_oop_bits());
-
-    // Compare c_rarg2 and c_rarg3.
-    __ bne(c_rarg2, c_rarg3, error);
-
-    // make sure klass is 'reasonable', which is not zero.
-    __ load_klass(x10, x10);  // get klass
-    __ beqz(x10, error);      // if klass is null it is broken
-=======
     BarrierSetAssembler* bs_asm = BarrierSet::barrier_set()->barrier_set_assembler();
     bs_asm->check_oop(_masm, x10, c_rarg2, c_rarg3, error);
->>>>>>> e3777b0c
 
     // return if everything seems ok
     __ bind(exit);
@@ -981,31 +957,6 @@
     Label same_aligned;
     Label copy_big, copy32_loop, copy8_loop, copy_small, done;
 
-<<<<<<< HEAD
-    copy_insn ld_arr = nullptr, st_arr = nullptr;
-    switch (granularity) {
-      case 1 :
-        ld_arr = (copy_insn)&MacroAssembler::lbu;
-        st_arr = (copy_insn)&MacroAssembler::sb;
-        break;
-      case 2 :
-        ld_arr = (copy_insn)&MacroAssembler::lhu;
-        st_arr = (copy_insn)&MacroAssembler::sh;
-        break;
-      case 4 :
-        ld_arr = (copy_insn)&MacroAssembler::lwu;
-        st_arr = (copy_insn)&MacroAssembler::sw;
-        break;
-      case 8 :
-        ld_arr = (copy_insn)&MacroAssembler::ld;
-        st_arr = (copy_insn)&MacroAssembler::sd;
-        break;
-      default :
-        ShouldNotReachHere();
-    }
-
-=======
->>>>>>> e3777b0c
     __ beqz(count, done);
     __ slli(cnt, count, exact_log2(granularity));
     if (is_backwards) {
