/*
 * Copyright (c) 2019, 2022, Oracle and/or its affiliates. All rights reserved.
 * DO NOT ALTER OR REMOVE COPYRIGHT NOTICES OR THIS FILE HEADER.
 *
 * This code is free software; you can redistribute it and/or modify it
 * under the terms of the GNU General Public License version 2 only, as
 * published by the Free Software Foundation.
 *
 * This code is distributed in the hope that it will be useful, but WITHOUT
 * ANY WARRANTY; without even the implied warranty of MERCHANTABILITY or
 * FITNESS FOR A PARTICULAR PURPOSE.  See the GNU General Public License
 * version 2 for more details (a copy is included in the LICENSE file that
 * accompanied this code).
 *
 * You should have received a copy of the GNU General Public License version
 * 2 along with this work; if not, write to the Free Software Foundation,
 * Inc., 51 Franklin St, Fifth Floor, Boston, MA 02110-1301 USA.
 *
 * Please contact Oracle, 500 Oracle Parkway, Redwood Shores, CA 94065 USA
 * or visit www.oracle.com if you need additional information or have any
 * questions.
 *
 */

#ifndef CPU_RISCV_SMALLREGISTERMAP_RISCV_INLINE_HPP
#define CPU_RISCV_SMALLREGISTERMAP_RISCV_INLINE_HPP

#include "runtime/frame.inline.hpp"
#include "runtime/registerMap.hpp"

// Java frames don't have callee saved registers (except for fp), so we can use a smaller RegisterMap
class SmallRegisterMap {
public:
  static constexpr SmallRegisterMap* instance = nullptr;
private:
<<<<<<< HEAD
  static void assert_is_fp(VMReg r) PRODUCT_RETURN
                                    DEBUG_ONLY({ assert (r == fp->as_VMReg() || r == fp->as_VMReg()->next(), "Reg: %s", r->name()); })
=======
  static void assert_is_rfp(VMReg r) NOT_DEBUG_RETURN
                                     DEBUG_ONLY({ Unimplemented(); })
>>>>>>> 1553551d
public:
  // as_RegisterMap is used when we didn't want to templatize and abstract over RegisterMap type to support SmallRegisterMap
  // Consider enhancing SmallRegisterMap to support those cases
  const RegisterMap* as_RegisterMap() const { return nullptr; }
  RegisterMap* as_RegisterMap() { return nullptr; }

  RegisterMap* copy_to_RegisterMap(RegisterMap* map, intptr_t* sp) const {
    map->clear();
    map->set_include_argument_oops(this->include_argument_oops());
    frame::update_map_with_saved_link(map, (intptr_t**)sp - 2);
    return map;
  }

  SmallRegisterMap() {}

  SmallRegisterMap(const RegisterMap* map) {
  #ifdef ASSERT
    for(int i = 0; i < RegisterMap::reg_count; i++) {
      VMReg r = VMRegImpl::as_VMReg(i);
      if (map->location(r, (intptr_t*)nullptr) != nullptr) assert_is_fp(r);
    }
  #endif
  }

  inline address location(VMReg reg, intptr_t* sp) const {
    assert_is_fp(reg);
    return (address)(sp - 2);
  }

  inline void set_location(VMReg reg, address loc) { assert_is_fp(reg); }

  JavaThread* thread() const {
  #ifndef ASSERT
    guarantee (false, "");
  #endif
    return nullptr;
  }

  bool update_map()    const { return false; }
  bool walk_cont()     const { return false; }
  bool include_argument_oops() const { return false; }
  void set_include_argument_oops(bool f)  {}
  bool in_cont()       const { return false; }
  stackChunkHandle stack_chunk() const { return stackChunkHandle(); }

#ifdef ASSERT
  bool should_skip_missing() const  { return false; }
  VMReg find_register_spilled_here(void* p, intptr_t* sp) { return fp->as_VMReg(); }
  void print() const { print_on(tty); }
  void print_on(outputStream* st) const { st->print_cr("Small register map"); }
#endif
};

#endif // CPU_RISCV_SMALLREGISTERMAP_RISCV_INLINE_HPP<|MERGE_RESOLUTION|>--- conflicted
+++ resolved
@@ -33,13 +33,8 @@
 public:
   static constexpr SmallRegisterMap* instance = nullptr;
 private:
-<<<<<<< HEAD
-  static void assert_is_fp(VMReg r) PRODUCT_RETURN
+  static void assert_is_fp(VMReg r) NOT_DEBUG_RETURN
                                     DEBUG_ONLY({ assert (r == fp->as_VMReg() || r == fp->as_VMReg()->next(), "Reg: %s", r->name()); })
-=======
-  static void assert_is_rfp(VMReg r) NOT_DEBUG_RETURN
-                                     DEBUG_ONLY({ Unimplemented(); })
->>>>>>> 1553551d
 public:
   // as_RegisterMap is used when we didn't want to templatize and abstract over RegisterMap type to support SmallRegisterMap
   // Consider enhancing SmallRegisterMap to support those cases
