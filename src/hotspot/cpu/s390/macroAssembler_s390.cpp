/*
 * Copyright (c) 2016, 2024, Oracle and/or its affiliates. All rights reserved.
 * Copyright (c) 2016, 2024 SAP SE. All rights reserved.
 * Copyright 2024 IBM Corporation. All rights reserved.
 * DO NOT ALTER OR REMOVE COPYRIGHT NOTICES OR THIS FILE HEADER.
 *
 * This code is free software; you can redistribute it and/or modify it
 * under the terms of the GNU General Public License version 2 only, as
 * published by the Free Software Foundation.
 *
 * This code is distributed in the hope that it will be useful, but WITHOUT
 * ANY WARRANTY; without even the implied warranty of MERCHANTABILITY or
 * FITNESS FOR A PARTICULAR PURPOSE.  See the GNU General Public License
 * version 2 for more details (a copy is included in the LICENSE file that
 * accompanied this code).
 *
 * You should have received a copy of the GNU General Public License version
 * 2 along with this work; if not, write to the Free Software Foundation,
 * Inc., 51 Franklin St, Fifth Floor, Boston, MA 02110-1301 USA.
 *
 * Please contact Oracle, 500 Oracle Parkway, Redwood Shores, CA 94065 USA
 * or visit www.oracle.com if you need additional information or have any
 * questions.
 *
 */

#include "precompiled.hpp"
#include "asm/codeBuffer.hpp"
#include "asm/macroAssembler.inline.hpp"
#include "code/compiledIC.hpp"
#include "compiler/disassembler.hpp"
#include "gc/shared/barrierSet.hpp"
#include "gc/shared/barrierSetAssembler.hpp"
#include "gc/shared/collectedHeap.inline.hpp"
#include "interpreter/interpreter.hpp"
#include "gc/shared/cardTableBarrierSet.hpp"
#include "memory/resourceArea.hpp"
#include "memory/universe.hpp"
#include "oops/accessDecorators.hpp"
#include "oops/compressedKlass.inline.hpp"
#include "oops/compressedOops.inline.hpp"
#include "oops/klass.inline.hpp"
#include "prims/methodHandles.hpp"
#include "registerSaver_s390.hpp"
#include "runtime/icache.hpp"
#include "runtime/interfaceSupport.inline.hpp"
#include "runtime/objectMonitor.hpp"
#include "runtime/os.hpp"
#include "runtime/safepoint.hpp"
#include "runtime/safepointMechanism.hpp"
#include "runtime/sharedRuntime.hpp"
#include "runtime/stubRoutines.hpp"
#include "utilities/events.hpp"
#include "utilities/macros.hpp"
#include "utilities/powerOfTwo.hpp"

#include <ucontext.h>

#define BLOCK_COMMENT(str) block_comment(str)
#define BIND(label)        bind(label); BLOCK_COMMENT(#label ":")

// Move 32-bit register if destination and source are different.
void MacroAssembler::lr_if_needed(Register rd, Register rs) {
  if (rs != rd) { z_lr(rd, rs); }
}

// Move register if destination and source are different.
void MacroAssembler::lgr_if_needed(Register rd, Register rs) {
  if (rs != rd) { z_lgr(rd, rs); }
}

// Zero-extend 32-bit register into 64-bit register if destination and source are different.
void MacroAssembler::llgfr_if_needed(Register rd, Register rs) {
  if (rs != rd) { z_llgfr(rd, rs); }
}

// Move float register if destination and source are different.
void MacroAssembler::ldr_if_needed(FloatRegister rd, FloatRegister rs) {
  if (rs != rd) { z_ldr(rd, rs); }
}

// Move integer register if destination and source are different.
// It is assumed that shorter-than-int types are already
// appropriately sign-extended.
void MacroAssembler::move_reg_if_needed(Register dst, BasicType dst_type, Register src,
                                        BasicType src_type) {
  assert((dst_type != T_FLOAT) && (dst_type != T_DOUBLE), "use move_freg for float types");
  assert((src_type != T_FLOAT) && (src_type != T_DOUBLE), "use move_freg for float types");

  if (dst_type == src_type) {
    lgr_if_needed(dst, src); // Just move all 64 bits.
    return;
  }

  switch (dst_type) {
    // Do not support these types for now.
    //  case T_BOOLEAN:
    case T_BYTE:  // signed byte
      switch (src_type) {
        case T_INT:
          z_lgbr(dst, src);
          break;
        default:
          ShouldNotReachHere();
      }
      return;

    case T_CHAR:
    case T_SHORT:
      switch (src_type) {
        case T_INT:
          if (dst_type == T_CHAR) {
            z_llghr(dst, src);
          } else {
            z_lghr(dst, src);
          }
          break;
        default:
          ShouldNotReachHere();
      }
      return;

    case T_INT:
      switch (src_type) {
        case T_BOOLEAN:
        case T_BYTE:
        case T_CHAR:
        case T_SHORT:
        case T_INT:
        case T_LONG:
        case T_OBJECT:
        case T_ARRAY:
        case T_VOID:
        case T_ADDRESS:
          lr_if_needed(dst, src);
          // llgfr_if_needed(dst, src);  // zero-extend (in case we need to find a bug).
          return;

        default:
          assert(false, "non-integer src type");
          return;
      }
    case T_LONG:
      switch (src_type) {
        case T_BOOLEAN:
        case T_BYTE:
        case T_CHAR:
        case T_SHORT:
        case T_INT:
          z_lgfr(dst, src); // sign extension
          return;

        case T_LONG:
        case T_OBJECT:
        case T_ARRAY:
        case T_VOID:
        case T_ADDRESS:
          lgr_if_needed(dst, src);
          return;

        default:
          assert(false, "non-integer src type");
          return;
      }
      return;
    case T_OBJECT:
    case T_ARRAY:
    case T_VOID:
    case T_ADDRESS:
      switch (src_type) {
        // These types don't make sense to be converted to pointers:
        //      case T_BOOLEAN:
        //      case T_BYTE:
        //      case T_CHAR:
        //      case T_SHORT:

        case T_INT:
          z_llgfr(dst, src); // zero extension
          return;

        case T_LONG:
        case T_OBJECT:
        case T_ARRAY:
        case T_VOID:
        case T_ADDRESS:
          lgr_if_needed(dst, src);
          return;

        default:
          assert(false, "non-integer src type");
          return;
      }
      return;
    default:
      assert(false, "non-integer dst type");
      return;
  }
}

// Move float register if destination and source are different.
void MacroAssembler::move_freg_if_needed(FloatRegister dst, BasicType dst_type,
                                         FloatRegister src, BasicType src_type) {
  assert((dst_type == T_FLOAT) || (dst_type == T_DOUBLE), "use move_reg for int types");
  assert((src_type == T_FLOAT) || (src_type == T_DOUBLE), "use move_reg for int types");
  if (dst_type == src_type) {
    ldr_if_needed(dst, src); // Just move all 64 bits.
  } else {
    switch (dst_type) {
      case T_FLOAT:
        assert(src_type == T_DOUBLE, "invalid float type combination");
        z_ledbr(dst, src);
        return;
      case T_DOUBLE:
        assert(src_type == T_FLOAT, "invalid float type combination");
        z_ldebr(dst, src);
        return;
      default:
        assert(false, "non-float dst type");
        return;
    }
  }
}

// Optimized emitter for reg to mem operations.
// Uses modern instructions if running on modern hardware, classic instructions
// otherwise. Prefers (usually shorter) classic instructions if applicable.
// Data register (reg) cannot be used as work register.
//
// Don't rely on register locking, instead pass a scratch register (Z_R0 by default).
// CAUTION! Passing registers >= Z_R2 may produce bad results on old CPUs!
void MacroAssembler::freg2mem_opt(FloatRegister reg,
                                  int64_t       disp,
                                  Register      index,
                                  Register      base,
                                  void (MacroAssembler::*modern) (FloatRegister, int64_t, Register, Register),
                                  void (MacroAssembler::*classic)(FloatRegister, int64_t, Register, Register),
                                  Register      scratch) {
  index = (index == noreg) ? Z_R0 : index;
  if (Displacement::is_shortDisp(disp)) {
    (this->*classic)(reg, disp, index, base);
  } else {
    if (Displacement::is_validDisp(disp)) {
      (this->*modern)(reg, disp, index, base);
    } else {
      if (scratch != Z_R0 && scratch != Z_R1) {
        (this->*modern)(reg, disp, index, base);      // Will fail with disp out of range.
      } else {
        if (scratch != Z_R0) {   // scratch == Z_R1
          if ((scratch == index) || (index == base)) {
            (this->*modern)(reg, disp, index, base);  // Will fail with disp out of range.
          } else {
            add2reg(scratch, disp, base);
            (this->*classic)(reg, 0, index, scratch);
            if (base == scratch) {
              add2reg(base, -disp);  // Restore base.
            }
          }
        } else {   // scratch == Z_R0
          z_lgr(scratch, base);
          add2reg(base, disp);
          (this->*classic)(reg, 0, index, base);
          z_lgr(base, scratch);      // Restore base.
        }
      }
    }
  }
}

void MacroAssembler::freg2mem_opt(FloatRegister reg, const Address &a, bool is_double) {
  if (is_double) {
    freg2mem_opt(reg, a.disp20(), a.indexOrR0(), a.baseOrR0(), MODERN_FFUN(z_stdy), CLASSIC_FFUN(z_std));
  } else {
    freg2mem_opt(reg, a.disp20(), a.indexOrR0(), a.baseOrR0(), MODERN_FFUN(z_stey), CLASSIC_FFUN(z_ste));
  }
}

// Optimized emitter for mem to reg operations.
// Uses modern instructions if running on modern hardware, classic instructions
// otherwise. Prefers (usually shorter) classic instructions if applicable.
// data register (reg) cannot be used as work register.
//
// Don't rely on register locking, instead pass a scratch register (Z_R0 by default).
// CAUTION! Passing registers >= Z_R2 may produce bad results on old CPUs!
void MacroAssembler::mem2freg_opt(FloatRegister reg,
                                  int64_t       disp,
                                  Register      index,
                                  Register      base,
                                  void (MacroAssembler::*modern) (FloatRegister, int64_t, Register, Register),
                                  void (MacroAssembler::*classic)(FloatRegister, int64_t, Register, Register),
                                  Register      scratch) {
  index = (index == noreg) ? Z_R0 : index;
  if (Displacement::is_shortDisp(disp)) {
    (this->*classic)(reg, disp, index, base);
  } else {
    if (Displacement::is_validDisp(disp)) {
      (this->*modern)(reg, disp, index, base);
    } else {
      if (scratch != Z_R0 && scratch != Z_R1) {
        (this->*modern)(reg, disp, index, base);      // Will fail with disp out of range.
      } else {
        if (scratch != Z_R0) {   // scratch == Z_R1
          if ((scratch == index) || (index == base)) {
            (this->*modern)(reg, disp, index, base);  // Will fail with disp out of range.
          } else {
            add2reg(scratch, disp, base);
            (this->*classic)(reg, 0, index, scratch);
            if (base == scratch) {
              add2reg(base, -disp);  // Restore base.
            }
          }
        } else {   // scratch == Z_R0
          z_lgr(scratch, base);
          add2reg(base, disp);
          (this->*classic)(reg, 0, index, base);
          z_lgr(base, scratch);      // Restore base.
        }
      }
    }
  }
}

void MacroAssembler::mem2freg_opt(FloatRegister reg, const Address &a, bool is_double) {
  if (is_double) {
    mem2freg_opt(reg, a.disp20(), a.indexOrR0(), a.baseOrR0(), MODERN_FFUN(z_ldy), CLASSIC_FFUN(z_ld));
  } else {
    mem2freg_opt(reg, a.disp20(), a.indexOrR0(), a.baseOrR0(), MODERN_FFUN(z_ley), CLASSIC_FFUN(z_le));
  }
}

// Optimized emitter for reg to mem operations.
// Uses modern instructions if running on modern hardware, classic instructions
// otherwise. Prefers (usually shorter) classic instructions if applicable.
// Data register (reg) cannot be used as work register.
//
// Don't rely on register locking, instead pass a scratch register
// (Z_R0 by default)
// CAUTION! passing registers >= Z_R2 may produce bad results on old CPUs!
void MacroAssembler::reg2mem_opt(Register reg,
                                 int64_t  disp,
                                 Register index,
                                 Register base,
                                 void (MacroAssembler::*modern) (Register, int64_t, Register, Register),
                                 void (MacroAssembler::*classic)(Register, int64_t, Register, Register),
                                 Register scratch) {
  index = (index == noreg) ? Z_R0 : index;
  if (Displacement::is_shortDisp(disp)) {
    (this->*classic)(reg, disp, index, base);
  } else {
    if (Displacement::is_validDisp(disp)) {
      (this->*modern)(reg, disp, index, base);
    } else {
      if (scratch != Z_R0 && scratch != Z_R1) {
        (this->*modern)(reg, disp, index, base);      // Will fail with disp out of range.
      } else {
        if (scratch != Z_R0) {   // scratch == Z_R1
          if ((scratch == index) || (index == base)) {
            (this->*modern)(reg, disp, index, base);  // Will fail with disp out of range.
          } else {
            add2reg(scratch, disp, base);
            (this->*classic)(reg, 0, index, scratch);
            if (base == scratch) {
              add2reg(base, -disp);  // Restore base.
            }
          }
        } else {   // scratch == Z_R0
          if ((scratch == reg) || (scratch == base) || (reg == base)) {
            (this->*modern)(reg, disp, index, base);  // Will fail with disp out of range.
          } else {
            z_lgr(scratch, base);
            add2reg(base, disp);
            (this->*classic)(reg, 0, index, base);
            z_lgr(base, scratch);    // Restore base.
          }
        }
      }
    }
  }
}

int MacroAssembler::reg2mem_opt(Register reg, const Address &a, bool is_double) {
  int store_offset = offset();
  if (is_double) {
    reg2mem_opt(reg, a.disp20(), a.indexOrR0(), a.baseOrR0(), MODERN_IFUN(z_stg), CLASSIC_IFUN(z_stg));
  } else {
    reg2mem_opt(reg, a.disp20(), a.indexOrR0(), a.baseOrR0(), MODERN_IFUN(z_sty), CLASSIC_IFUN(z_st));
  }
  return store_offset;
}

// Optimized emitter for mem to reg operations.
// Uses modern instructions if running on modern hardware, classic instructions
// otherwise. Prefers (usually shorter) classic instructions if applicable.
// Data register (reg) will be used as work register where possible.
void MacroAssembler::mem2reg_opt(Register reg,
                                 int64_t  disp,
                                 Register index,
                                 Register base,
                                 void (MacroAssembler::*modern) (Register, int64_t, Register, Register),
                                 void (MacroAssembler::*classic)(Register, int64_t, Register, Register)) {
  index = (index == noreg) ? Z_R0 : index;
  if (Displacement::is_shortDisp(disp)) {
    (this->*classic)(reg, disp, index, base);
  } else {
    if (Displacement::is_validDisp(disp)) {
      (this->*modern)(reg, disp, index, base);
    } else {
      if ((reg == index) && (reg == base)) {
        z_sllg(reg, reg, 1);
        add2reg(reg, disp);
        (this->*classic)(reg, 0, noreg, reg);
      } else if ((reg == index) && (reg != Z_R0)) {
        add2reg(reg, disp);
        (this->*classic)(reg, 0, reg, base);
      } else if (reg == base) {
        add2reg(reg, disp);
        (this->*classic)(reg, 0, index, reg);
      } else if (reg != Z_R0) {
        add2reg(reg, disp, base);
        (this->*classic)(reg, 0, index, reg);
      } else { // reg == Z_R0 && reg != base here
        add2reg(base, disp);
        (this->*classic)(reg, 0, index, base);
        add2reg(base, -disp);
      }
    }
  }
}

void MacroAssembler::mem2reg_opt(Register reg, const Address &a, bool is_double) {
  if (is_double) {
    z_lg(reg, a);
  } else {
    mem2reg_opt(reg, a.disp20(), a.indexOrR0(), a.baseOrR0(), MODERN_IFUN(z_ly), CLASSIC_IFUN(z_l));
  }
}

void MacroAssembler::mem2reg_signed_opt(Register reg, const Address &a) {
  mem2reg_opt(reg, a.disp20(), a.indexOrR0(), a.baseOrR0(), MODERN_IFUN(z_lgf), CLASSIC_IFUN(z_lgf));
}

void MacroAssembler::and_imm(Register r, long mask,
                             Register tmp /* = Z_R0 */,
                             bool wide    /* = false */) {
  assert(wide || Immediate::is_simm32(mask), "mask value too large");

  if (!wide) {
    z_nilf(r, mask);
    return;
  }

  assert(r != tmp, " need a different temporary register !");
  load_const_optimized(tmp, mask);
  z_ngr(r, tmp);
}

// Calculate the 1's complement.
// Note: The condition code is neither preserved nor correctly set by this code!!!
// Note: (wide == false) does not protect the high order half of the target register
//       from alteration. It only serves as optimization hint for 32-bit results.
void MacroAssembler::not_(Register r1, Register r2, bool wide) {

  if ((r2 == noreg) || (r2 == r1)) { // Calc 1's complement in place.
    z_xilf(r1, -1);
    if (wide) {
      z_xihf(r1, -1);
    }
  } else { // Distinct src and dst registers.
    load_const_optimized(r1, -1);
    z_xgr(r1, r2);
  }
}

unsigned long MacroAssembler::create_mask(int lBitPos, int rBitPos) {
  assert(lBitPos >=  0,      "zero is  leftmost bit position");
  assert(rBitPos <= 63,      "63   is rightmost bit position");
  assert(lBitPos <= rBitPos, "inverted selection interval");
  return (lBitPos == 0 ? (unsigned long)(-1L) : ((1UL<<(63-lBitPos+1))-1)) & (~((1UL<<(63-rBitPos))-1));
}

// Helper function for the "Rotate_then_<logicalOP>" emitters.
// Rotate src, then mask register contents such that only bits in range survive.
// For oneBits == false, all bits not in range are set to 0. Useful for deleting all bits outside range.
// For oneBits == true,  all bits not in range are set to 1. Useful for preserving all bits outside range.
// The caller must ensure that the selected range only contains bits with defined value.
void MacroAssembler::rotate_then_mask(Register dst, Register src, int lBitPos, int rBitPos,
                                      int nRotate, bool src32bit, bool dst32bit, bool oneBits) {
  assert(!(dst32bit && lBitPos < 32), "selection interval out of range for int destination");
  bool sll4rll = (nRotate >= 0) && (nRotate <= (63-rBitPos)); // Substitute SLL(G) for RLL(G).
  bool srl4rll = (nRotate <  0) && (-nRotate <= lBitPos);     // Substitute SRL(G) for RLL(G).
  //  Pre-determine which parts of dst will be zero after shift/rotate.
  bool llZero  =  sll4rll && (nRotate >= 16);
  bool lhZero  = (sll4rll && (nRotate >= 32)) || (srl4rll && (nRotate <= -48));
  bool lfZero  = llZero && lhZero;
  bool hlZero  = (sll4rll && (nRotate >= 48)) || (srl4rll && (nRotate <= -32));
  bool hhZero  =                                 (srl4rll && (nRotate <= -16));
  bool hfZero  = hlZero && hhZero;

  // rotate then mask src operand.
  // if oneBits == true,  all bits outside selected range are 1s.
  // if oneBits == false, all bits outside selected range are 0s.
  if (src32bit) {   // There might be garbage in the upper 32 bits which will get masked away.
    if (dst32bit) {
      z_rll(dst, src, nRotate);   // Copy and rotate, upper half of reg remains undisturbed.
    } else {
      if      (sll4rll) { z_sllg(dst, src,  nRotate); }
      else if (srl4rll) { z_srlg(dst, src, -nRotate); }
      else              { z_rllg(dst, src,  nRotate); }
    }
  } else {
    if      (sll4rll) { z_sllg(dst, src,  nRotate); }
    else if (srl4rll) { z_srlg(dst, src, -nRotate); }
    else              { z_rllg(dst, src,  nRotate); }
  }

  unsigned long  range_mask    = create_mask(lBitPos, rBitPos);
  unsigned int   range_mask_h  = (unsigned int)(range_mask >> 32);
  unsigned int   range_mask_l  = (unsigned int)range_mask;
  unsigned short range_mask_hh = (unsigned short)(range_mask >> 48);
  unsigned short range_mask_hl = (unsigned short)(range_mask >> 32);
  unsigned short range_mask_lh = (unsigned short)(range_mask >> 16);
  unsigned short range_mask_ll = (unsigned short)range_mask;
  // Works for z9 and newer H/W.
  if (oneBits) {
    if ((~range_mask_l) != 0)                { z_oilf(dst, ~range_mask_l); } // All bits outside range become 1s.
    if (((~range_mask_h) != 0) && !dst32bit) { z_oihf(dst, ~range_mask_h); }
  } else {
    // All bits outside range become 0s
    if (((~range_mask_l) != 0) &&              !lfZero) {
      z_nilf(dst, range_mask_l);
    }
    if (((~range_mask_h) != 0) && !dst32bit && !hfZero) {
      z_nihf(dst, range_mask_h);
    }
  }
}

// Rotate src, then insert selected range from rotated src into dst.
// Clear dst before, if requested.
void MacroAssembler::rotate_then_insert(Register dst, Register src, int lBitPos, int rBitPos,
                                        int nRotate, bool clear_dst) {
  // This version does not depend on src being zero-extended int2long.
  nRotate &= 0x003f;                                       // For risbg, pretend it's an unsigned value.
  z_risbg(dst, src, lBitPos, rBitPos, nRotate, clear_dst); // Rotate, then insert selected, clear the rest.
}

// Rotate src, then and selected range from rotated src into dst.
// Set condition code only if so requested. Otherwise it is unpredictable.
// See performance note in macroAssembler_s390.hpp for important information.
void MacroAssembler::rotate_then_and(Register dst, Register src, int lBitPos, int rBitPos,
                                     int nRotate, bool test_only) {
  guarantee(!test_only, "Emitter not fit for test_only instruction variant.");
  // This version does not depend on src being zero-extended int2long.
  nRotate &= 0x003f;                                       // For risbg, pretend it's an unsigned value.
  z_rxsbg(dst, src, lBitPos, rBitPos, nRotate, test_only); // Rotate, then xor selected.
}

// Rotate src, then or selected range from rotated src into dst.
// Set condition code only if so requested. Otherwise it is unpredictable.
// See performance note in macroAssembler_s390.hpp for important information.
void MacroAssembler::rotate_then_or(Register dst, Register src,  int  lBitPos,  int  rBitPos,
                                    int nRotate, bool test_only) {
  guarantee(!test_only, "Emitter not fit for test_only instruction variant.");
  // This version does not depend on src being zero-extended int2long.
  nRotate &= 0x003f;                                       // For risbg, pretend it's an unsigned value.
  z_rosbg(dst, src, lBitPos, rBitPos, nRotate, test_only); // Rotate, then xor selected.
}

// Rotate src, then xor selected range from rotated src into dst.
// Set condition code only if so requested. Otherwise it is unpredictable.
// See performance note in macroAssembler_s390.hpp for important information.
void MacroAssembler::rotate_then_xor(Register dst, Register src,  int  lBitPos,  int  rBitPos,
                                     int nRotate, bool test_only) {
  guarantee(!test_only, "Emitter not fit for test_only instruction variant.");
    // This version does not depend on src being zero-extended int2long.
  nRotate &= 0x003f;                                       // For risbg, pretend it's an unsigned value.
  z_rxsbg(dst, src, lBitPos, rBitPos, nRotate, test_only); // Rotate, then xor selected.
}

void MacroAssembler::add64(Register r1, RegisterOrConstant inc) {
  if (inc.is_register()) {
    z_agr(r1, inc.as_register());
  } else { // constant
    intptr_t imm = inc.as_constant();
    add2reg(r1, imm);
  }
}
// Helper function to multiply the 64bit contents of a register by a 16bit constant.
// The optimization tries to avoid the mghi instruction, since it uses the FPU for
// calculation and is thus rather slow.
//
// There is no handling for special cases, e.g. cval==0 or cval==1.
//
// Returns len of generated code block.
unsigned int MacroAssembler::mul_reg64_const16(Register rval, Register work, int cval) {
  int block_start = offset();

  bool sign_flip = cval < 0;
  cval = sign_flip ? -cval : cval;

  BLOCK_COMMENT("Reg64*Con16 {");

  int bit1 = cval & -cval;
  if (bit1 == cval) {
    z_sllg(rval, rval, exact_log2(bit1));
    if (sign_flip) { z_lcgr(rval, rval); }
  } else {
    int bit2 = (cval-bit1) & -(cval-bit1);
    if ((bit1+bit2) == cval) {
      z_sllg(work, rval, exact_log2(bit1));
      z_sllg(rval, rval, exact_log2(bit2));
      z_agr(rval, work);
      if (sign_flip) { z_lcgr(rval, rval); }
    } else {
      if (sign_flip) { z_mghi(rval, -cval); }
      else           { z_mghi(rval,  cval); }
    }
  }
  BLOCK_COMMENT("} Reg64*Con16");

  int block_end = offset();
  return block_end - block_start;
}

// Generic operation r1 := r2 + imm.
//
// Should produce the best code for each supported CPU version.
// r2 == noreg yields r1 := r1 + imm
// imm == 0 emits either no instruction or r1 := r2 !
// NOTES: 1) Don't use this function where fixed sized
//           instruction sequences are required!!!
//        2) Don't use this function if condition code
//           setting is required!
//        3) Despite being declared as int64_t, the parameter imm
//           must be a simm_32 value (= signed 32-bit integer).
void MacroAssembler::add2reg(Register r1, int64_t imm, Register r2) {
  assert(Immediate::is_simm32(imm), "probably an implicit conversion went wrong");

  if (r2 == noreg) { r2 = r1; }

  // Handle special case imm == 0.
  if (imm == 0) {
    lgr_if_needed(r1, r2);
    // Nothing else to do.
    return;
  }

  if (!PreferLAoverADD || (r2 == Z_R0)) {
    bool distinctOpnds = VM_Version::has_DistinctOpnds();

    // Can we encode imm in 16 bits signed?
    if (Immediate::is_simm16(imm)) {
      if (r1 == r2) {
        z_aghi(r1, imm);
        return;
      }
      if (distinctOpnds) {
        z_aghik(r1, r2, imm);
        return;
      }
      z_lgr(r1, r2);
      z_aghi(r1, imm);
      return;
    }
  } else {
    // Can we encode imm in 12 bits unsigned?
    if (Displacement::is_shortDisp(imm)) {
      z_la(r1, imm, r2);
      return;
    }
    // Can we encode imm in 20 bits signed?
    if (Displacement::is_validDisp(imm)) {
      // Always use LAY instruction, so we don't need the tmp register.
      z_lay(r1, imm, r2);
      return;
    }

  }

  // Can handle it (all possible values) with long immediates.
  lgr_if_needed(r1, r2);
  z_agfi(r1, imm);
}

// Generic operation r := b + x + d
//
// Addition of several operands with address generation semantics - sort of:
//  - no restriction on the registers. Any register will do for any operand.
//  - x == noreg: operand will be disregarded.
//  - b == noreg: will use (contents of) result reg as operand (r := r + d).
//  - x == Z_R0:  just disregard
//  - b == Z_R0:  use as operand. This is not address generation semantics!!!
//
// The same restrictions as on add2reg() are valid!!!
void MacroAssembler::add2reg_with_index(Register r, int64_t d, Register x, Register b) {
  assert(Immediate::is_simm32(d), "probably an implicit conversion went wrong");

  if (x == noreg) { x = Z_R0; }
  if (b == noreg) { b = r; }

  // Handle special case x == R0.
  if (x == Z_R0) {
    // Can simply add the immediate value to the base register.
    add2reg(r, d, b);
    return;
  }

  if (!PreferLAoverADD || (b == Z_R0)) {
    bool distinctOpnds = VM_Version::has_DistinctOpnds();
    // Handle special case d == 0.
    if (d == 0) {
      if (b == x)        { z_sllg(r, b, 1); return; }
      if (r == x)        { z_agr(r, b);     return; }
      if (r == b)        { z_agr(r, x);     return; }
      if (distinctOpnds) { z_agrk(r, x, b); return; }
      z_lgr(r, b);
      z_agr(r, x);
    } else {
      if (x == b)             { z_sllg(r, x, 1); }
      else if (r == x)        { z_agr(r, b); }
      else if (r == b)        { z_agr(r, x); }
      else if (distinctOpnds) { z_agrk(r, x, b); }
      else {
        z_lgr(r, b);
        z_agr(r, x);
      }
      add2reg(r, d);
    }
  } else {
    // Can we encode imm in 12 bits unsigned?
    if (Displacement::is_shortDisp(d)) {
      z_la(r, d, x, b);
      return;
    }
    // Can we encode imm in 20 bits signed?
    if (Displacement::is_validDisp(d)) {
      z_lay(r, d, x, b);
      return;
    }
    z_la(r, 0, x, b);
    add2reg(r, d);
  }
}

// Generic emitter (32bit) for direct memory increment.
// For optimal code, do not specify Z_R0 as temp register.
void MacroAssembler::add2mem_32(const Address &a, int64_t imm, Register tmp) {
  if (VM_Version::has_MemWithImmALUOps() && Immediate::is_simm8(imm)) {
    z_asi(a, imm);
  } else {
    z_lgf(tmp, a);
    add2reg(tmp, imm);
    z_st(tmp, a);
  }
}

void MacroAssembler::add2mem_64(const Address &a, int64_t imm, Register tmp) {
  if (VM_Version::has_MemWithImmALUOps() && Immediate::is_simm8(imm)) {
    z_agsi(a, imm);
  } else {
    z_lg(tmp, a);
    add2reg(tmp, imm);
    z_stg(tmp, a);
  }
}

void MacroAssembler::load_sized_value(Register dst, Address src, size_t size_in_bytes, bool is_signed) {
  switch (size_in_bytes) {
    case  8: z_lg(dst, src); break;
    case  4: is_signed ? z_lgf(dst, src) : z_llgf(dst, src); break;
    case  2: is_signed ? z_lgh(dst, src) : z_llgh(dst, src); break;
    case  1: is_signed ? z_lgb(dst, src) : z_llgc(dst, src); break;
    default: ShouldNotReachHere();
  }
}

void MacroAssembler::store_sized_value(Register src, Address dst, size_t size_in_bytes) {
  switch (size_in_bytes) {
    case  8: z_stg(src, dst); break;
    case  4: z_st(src, dst); break;
    case  2: z_sth(src, dst); break;
    case  1: z_stc(src, dst); break;
    default: ShouldNotReachHere();
  }
}

// Split a si20 offset (20bit, signed) into an ui12 offset (12bit, unsigned) and
// a high-order summand in register tmp.
//
// return value: <  0: No split required, si20 actually has property uimm12.
//               >= 0: Split performed. Use return value as uimm12 displacement and
//                     tmp as index register.
int MacroAssembler::split_largeoffset(int64_t si20_offset, Register tmp, bool fixed_codelen, bool accumulate) {
  assert(Immediate::is_simm20(si20_offset), "sanity");
  int lg_off = (int)si20_offset &  0x0fff; // Punch out low-order 12 bits, always positive.
  int ll_off = (int)si20_offset & ~0x0fff; // Force low-order 12 bits to zero.
  assert((Displacement::is_shortDisp(si20_offset) && (ll_off == 0)) ||
         !Displacement::is_shortDisp(si20_offset), "unexpected offset values");
  assert((lg_off+ll_off) == si20_offset, "offset splitup error");

  Register work = accumulate? Z_R0 : tmp;

  if (fixed_codelen) {          // Len of code = 10 = 4 + 6.
    z_lghi(work, ll_off>>12);   // Implicit sign extension.
    z_slag(work, work, 12);
  } else {                      // Len of code = 0..10.
    if (ll_off == 0) { return -1; }
    // ll_off has 8 significant bits (at most) plus sign.
    if ((ll_off & 0x0000f000) == 0) {    // Non-zero bits only in upper halfbyte.
      z_llilh(work, ll_off >> 16);
      if (ll_off < 0) {                  // Sign-extension required.
        z_lgfr(work, work);
      }
    } else {
      if ((ll_off & 0x000f0000) == 0) {  // Non-zero bits only in lower halfbyte.
        z_llill(work, ll_off);
      } else {                           // Non-zero bits in both halfbytes.
        z_lghi(work, ll_off>>12);        // Implicit sign extension.
        z_slag(work, work, 12);
      }
    }
  }
  if (accumulate) { z_algr(tmp, work); } // len of code += 4
  return lg_off;
}

void MacroAssembler::load_float_largeoffset(FloatRegister t, int64_t si20, Register a, Register tmp) {
  if (Displacement::is_validDisp(si20)) {
    z_ley(t, si20, a);
  } else {
    // Fixed_codelen = true is a simple way to ensure that the size of load_float_largeoffset
    // does not depend on si20 (scratch buffer emit size == code buffer emit size for constant
    // pool loads).
    bool accumulate    = true;
    bool fixed_codelen = true;
    Register work;

    if (fixed_codelen) {
      z_lgr(tmp, a);  // Lgr_if_needed not applicable due to fixed_codelen.
    } else {
      accumulate = (a == tmp);
    }
    work = tmp;

    int disp12 = split_largeoffset(si20, work, fixed_codelen, accumulate);
    if (disp12 < 0) {
      z_le(t, si20, work);
    } else {
      if (accumulate) {
        z_le(t, disp12, work);
      } else {
        z_le(t, disp12, work, a);
      }
    }
  }
}

void MacroAssembler::load_double_largeoffset(FloatRegister t, int64_t si20, Register a, Register tmp) {
  if (Displacement::is_validDisp(si20)) {
    z_ldy(t, si20, a);
  } else {
    // Fixed_codelen = true is a simple way to ensure that the size of load_double_largeoffset
    // does not depend on si20 (scratch buffer emit size == code buffer emit size for constant
    // pool loads).
    bool accumulate    = true;
    bool fixed_codelen = true;
    Register work;

    if (fixed_codelen) {
      z_lgr(tmp, a);  // Lgr_if_needed not applicable due to fixed_codelen.
    } else {
      accumulate = (a == tmp);
    }
    work = tmp;

    int disp12 = split_largeoffset(si20, work, fixed_codelen, accumulate);
    if (disp12 < 0) {
      z_ld(t, si20, work);
    } else {
      if (accumulate) {
        z_ld(t, disp12, work);
      } else {
        z_ld(t, disp12, work, a);
      }
    }
  }
}

// PCrelative TOC access.
// Returns distance (in bytes) from current position to start of consts section.
// Returns 0 (zero) if no consts section exists or if it has size zero.
long MacroAssembler::toc_distance() {
  CodeSection* cs = code()->consts();
  return (long)((cs != nullptr) ? cs->start()-pc() : 0);
}

// Implementation on x86/sparc assumes that constant and instruction section are
// adjacent, but this doesn't hold. Two special situations may occur, that we must
// be able to handle:
//   1. const section may be located apart from the inst section.
//   2. const section may be empty
// In both cases, we use the const section's start address to compute the "TOC",
// this seems to occur only temporarily; in the final step we always seem to end up
// with the pc-relatice variant.
//
// PC-relative offset could be +/-2**32 -> use long for disp
// Furthermore: makes no sense to have special code for
// adjacent const and inst sections.
void MacroAssembler::load_toc(Register Rtoc) {
  // Simply use distance from start of const section (should be patched in the end).
  long disp = toc_distance();

  RelocationHolder rspec = internal_word_Relocation::spec(pc() + disp);
  relocate(rspec);
  z_larl(Rtoc, RelAddr::pcrel_off32(disp));  // Offset is in halfwords.
}

// PCrelative TOC access.
// Load from anywhere pcrelative (with relocation of load instr)
void MacroAssembler::load_long_pcrelative(Register Rdst, address dataLocation) {
  address          pc             = this->pc();
  ptrdiff_t        total_distance = dataLocation - pc;
  RelocationHolder rspec          = internal_word_Relocation::spec(dataLocation);

  assert((total_distance & 0x01L) == 0, "halfword alignment is mandatory");
  assert(total_distance != 0, "sanity");

  // Some extra safety net.
  if (!RelAddr::is_in_range_of_RelAddr32(total_distance)) {
    guarantee(RelAddr::is_in_range_of_RelAddr32(total_distance), "load_long_pcrelative can't handle distance " INTPTR_FORMAT, total_distance);
  }

  (this)->relocate(rspec, relocInfo::pcrel_addr_format);
  z_lgrl(Rdst, RelAddr::pcrel_off32(total_distance));
}


// PCrelative TOC access.
// Load from anywhere pcrelative (with relocation of load instr)
// loaded addr has to be relocated when added to constant pool.
void MacroAssembler::load_addr_pcrelative(Register Rdst, address addrLocation) {
  address          pc             = this->pc();
  ptrdiff_t        total_distance = addrLocation - pc;
  RelocationHolder rspec          = internal_word_Relocation::spec(addrLocation);

  assert((total_distance & 0x01L) == 0, "halfword alignment is mandatory");

  // Some extra safety net.
  if (!RelAddr::is_in_range_of_RelAddr32(total_distance)) {
    guarantee(RelAddr::is_in_range_of_RelAddr32(total_distance), "load_long_pcrelative can't handle distance " INTPTR_FORMAT, total_distance);
  }

  (this)->relocate(rspec, relocInfo::pcrel_addr_format);
  z_lgrl(Rdst, RelAddr::pcrel_off32(total_distance));
}

// Generic operation: load a value from memory and test.
// CondCode indicates the sign (<0, ==0, >0) of the loaded value.
void MacroAssembler::load_and_test_byte(Register dst, const Address &a) {
  z_lb(dst, a);
  z_ltr(dst, dst);
}

void MacroAssembler::load_and_test_short(Register dst, const Address &a) {
  int64_t disp = a.disp20();
  if (Displacement::is_shortDisp(disp)) {
    z_lh(dst, a);
  } else if (Displacement::is_longDisp(disp)) {
    z_lhy(dst, a);
  } else {
    guarantee(false, "displacement out of range");
  }
  z_ltr(dst, dst);
}

void MacroAssembler::load_and_test_int(Register dst, const Address &a) {
  z_lt(dst, a);
}

void MacroAssembler::load_and_test_int2long(Register dst, const Address &a) {
  z_ltgf(dst, a);
}

void MacroAssembler::load_and_test_long(Register dst, const Address &a) {
  z_ltg(dst, a);
}

// Test a bit in memory.
void MacroAssembler::testbit(const Address &a, unsigned int bit) {
  assert(a.index() == noreg, "no index reg allowed in testbit");
  if (bit <= 7) {
    z_tm(a.disp() + 3, a.base(), 1 << bit);
  } else if (bit <= 15) {
    z_tm(a.disp() + 2, a.base(), 1 << (bit - 8));
  } else if (bit <= 23) {
    z_tm(a.disp() + 1, a.base(), 1 << (bit - 16));
  } else if (bit <= 31) {
    z_tm(a.disp() + 0, a.base(), 1 << (bit - 24));
  } else {
    ShouldNotReachHere();
  }
}

// Test a bit in a register. Result is reflected in CC.
void MacroAssembler::testbit(Register r, unsigned int bitPos) {
  if (bitPos < 16) {
    z_tmll(r, 1U<<bitPos);
  } else if (bitPos < 32) {
    z_tmlh(r, 1U<<(bitPos-16));
  } else if (bitPos < 48) {
    z_tmhl(r, 1U<<(bitPos-32));
  } else if (bitPos < 64) {
    z_tmhh(r, 1U<<(bitPos-48));
  } else {
    ShouldNotReachHere();
  }
}

void MacroAssembler::prefetch_read(Address a) {
  z_pfd(1, a.disp20(), a.indexOrR0(), a.base());
}
void MacroAssembler::prefetch_update(Address a) {
  z_pfd(2, a.disp20(), a.indexOrR0(), a.base());
}

// Clear a register, i.e. load const zero into reg.
// Return len (in bytes) of generated instruction(s).
// whole_reg: Clear 64 bits if true, 32 bits otherwise.
// set_cc:    Use instruction that sets the condition code, if true.
int MacroAssembler::clear_reg(Register r, bool whole_reg, bool set_cc) {
  unsigned int start_off = offset();
  if (whole_reg) {
    set_cc ? z_xgr(r, r) : z_laz(r, 0, Z_R0);
  } else {  // Only 32bit register.
    set_cc ? z_xr(r, r) : z_lhi(r, 0);
  }
  return offset() - start_off;
}

#ifdef ASSERT
int MacroAssembler::preset_reg(Register r, unsigned long pattern, int pattern_len) {
  switch (pattern_len) {
    case 1:
      pattern = (pattern & 0x000000ff)  | ((pattern & 0x000000ff)<<8);
    case 2:
      pattern = (pattern & 0x0000ffff)  | ((pattern & 0x0000ffff)<<16);
    case 4:
      pattern = (pattern & 0xffffffffL) | ((pattern & 0xffffffffL)<<32);
    case 8:
      return load_const_optimized_rtn_len(r, pattern, true);
      break;
    default:
      guarantee(false, "preset_reg: bad len");
  }
  return 0;
}
#endif

// addr: Address descriptor of memory to clear. Index register will not be used!
// size: Number of bytes to clear.
// condition code will not be preserved.
//    !!! DO NOT USE THEM FOR ATOMIC MEMORY CLEARING !!!
//    !!! Use store_const() instead                  !!!
void MacroAssembler::clear_mem(const Address& addr, unsigned int size) {
  guarantee((addr.disp() + size) <= 4096, "MacroAssembler::clear_mem: size too large");

  switch (size) {
    case 0:
      return;
    case 1:
      z_mvi(addr, 0);
      return;
    case 2:
      z_mvhhi(addr, 0);
      return;
    case 4:
      z_mvhi(addr, 0);
      return;
    case 8:
      z_mvghi(addr, 0);
      return;
    default: ; // Fallthru to xc.
  }

  // Caution: the emitter with Address operands does implicitly decrement the length
  if (size <= 256) {
    z_xc(addr, size, addr);
  } else {
    unsigned int offset = addr.disp();
    unsigned int incr   = 256;
    for (unsigned int i = 0; i <= size-incr; i += incr) {
      z_xc(offset, incr - 1, addr.base(), offset, addr.base());
      offset += incr;
    }
    unsigned int rest = size - (offset - addr.disp());
    if (size > 0) {
      z_xc(offset, rest-1, addr.base(), offset, addr.base());
    }
  }
}

void MacroAssembler::align(int modulus) {
  align(modulus, offset());
}

void MacroAssembler::align(int modulus, int target) {
  assert(((modulus % 2 == 0) && (target % 2 == 0)), "needs to be even");
  int delta = target - offset();
  while ((offset() + delta) % modulus != 0) z_nop();
}

// Special version for non-relocateable code if required alignment
// is larger than CodeEntryAlignment.
void MacroAssembler::align_address(int modulus) {
  while ((uintptr_t)pc() % modulus != 0) z_nop();
}

Address MacroAssembler::argument_address(RegisterOrConstant arg_slot,
                                         Register temp_reg,
                                         int64_t extra_slot_offset) {
  // On Z, we can have index and disp in an Address. So don't call argument_offset,
  // which issues an unnecessary add instruction.
  int stackElementSize = Interpreter::stackElementSize;
  int64_t offset = extra_slot_offset * stackElementSize;
  const Register argbase = Z_esp;
  if (arg_slot.is_constant()) {
    offset += arg_slot.as_constant() * stackElementSize;
    return Address(argbase, offset);
  }
  // else
  assert(temp_reg != noreg, "must specify");
  assert(temp_reg != Z_ARG1, "base and index are conflicting");
  z_sllg(temp_reg, arg_slot.as_register(), exact_log2(stackElementSize)); // tempreg = arg_slot << 3
  return Address(argbase, temp_reg, offset);
}


//===================================================================
//===   START   C O N S T A N T S   I N   C O D E   S T R E A M   ===
//===================================================================
//===            P A T CH A B L E   C O N S T A N T S             ===
//===================================================================


//---------------------------------------------------
//  Load (patchable) constant into register
//---------------------------------------------------


// Load absolute address (and try to optimize).
//   Note: This method is usable only for position-fixed code,
//         referring to a position-fixed target location.
//         If not so, relocations and patching must be used.
void MacroAssembler::load_absolute_address(Register d, address addr) {
  assert(addr != nullptr, "should not happen");
  BLOCK_COMMENT("load_absolute_address:");
  if (addr == nullptr) {
    z_larl(d, pc()); // Dummy emit for size calc.
    return;
  }

  if (RelAddr::is_in_range_of_RelAddr32(addr, pc())) {
    z_larl(d, addr);
    return;
  }

  load_const_optimized(d, (long)addr);
}

// Load a 64bit constant.
// Patchable code sequence, but not atomically patchable.
// Make sure to keep code size constant -> no value-dependent optimizations.
// Do not kill condition code.
void MacroAssembler::load_const(Register t, long x) {
  // Note: Right shift is only cleanly defined for unsigned types
  //       or for signed types with nonnegative values.
  Assembler::z_iihf(t, (long)((unsigned long)x >> 32));
  Assembler::z_iilf(t, (long)((unsigned long)x & 0xffffffffUL));
}

// Load a 32bit constant into a 64bit register, sign-extend or zero-extend.
// Patchable code sequence, but not atomically patchable.
// Make sure to keep code size constant -> no value-dependent optimizations.
// Do not kill condition code.
void MacroAssembler::load_const_32to64(Register t, int64_t x, bool sign_extend) {
  if (sign_extend) { Assembler::z_lgfi(t, x); }
  else             { Assembler::z_llilf(t, x); }
}

// Load narrow oop constant, no decompression.
void MacroAssembler::load_narrow_oop(Register t, narrowOop a) {
  assert(UseCompressedOops, "must be on to call this method");
  load_const_32to64(t, CompressedOops::narrow_oop_value(a), false /*sign_extend*/);
}

// Load narrow klass constant, compression required.
void MacroAssembler::load_narrow_klass(Register t, Klass* k) {
  assert(UseCompressedClassPointers, "must be on to call this method");
  narrowKlass encoded_k = CompressedKlassPointers::encode(k);
  load_const_32to64(t, encoded_k, false /*sign_extend*/);
}

//------------------------------------------------------
//  Compare (patchable) constant with register.
//------------------------------------------------------

// Compare narrow oop in reg with narrow oop constant, no decompression.
void MacroAssembler::compare_immediate_narrow_oop(Register oop1, narrowOop oop2) {
  assert(UseCompressedOops, "must be on to call this method");

  Assembler::z_clfi(oop1, CompressedOops::narrow_oop_value(oop2));
}

// Compare narrow oop in reg with narrow oop constant, no decompression.
void MacroAssembler::compare_immediate_narrow_klass(Register klass1, Klass* klass2) {
  assert(UseCompressedClassPointers, "must be on to call this method");
  narrowKlass encoded_k = CompressedKlassPointers::encode(klass2);

  Assembler::z_clfi(klass1, encoded_k);
}

//----------------------------------------------------------
//  Check which kind of load_constant we have here.
//----------------------------------------------------------

// Detection of CPU version dependent load_const sequence.
// The detection is valid only for code sequences generated by load_const,
// not load_const_optimized.
bool MacroAssembler::is_load_const(address a) {
  unsigned long inst1, inst2;
  unsigned int  len1,  len2;

  len1 = get_instruction(a, &inst1);
  len2 = get_instruction(a + len1, &inst2);

  return is_z_iihf(inst1) && is_z_iilf(inst2);
}

// Detection of CPU version dependent load_const_32to64 sequence.
// Mostly used for narrow oops and narrow Klass pointers.
// The detection is valid only for code sequences generated by load_const_32to64.
bool MacroAssembler::is_load_const_32to64(address pos) {
  unsigned long inst1, inst2;
  unsigned int len1;

  len1 = get_instruction(pos, &inst1);
  return is_z_llilf(inst1);
}

// Detection of compare_immediate_narrow sequence.
// The detection is valid only for code sequences generated by compare_immediate_narrow_oop.
bool MacroAssembler::is_compare_immediate32(address pos) {
  return is_equal(pos, CLFI_ZOPC, RIL_MASK);
}

// Detection of compare_immediate_narrow sequence.
// The detection is valid only for code sequences generated by compare_immediate_narrow_oop.
bool MacroAssembler::is_compare_immediate_narrow_oop(address pos) {
  return is_compare_immediate32(pos);
  }

// Detection of compare_immediate_narrow sequence.
// The detection is valid only for code sequences generated by compare_immediate_narrow_klass.
bool MacroAssembler::is_compare_immediate_narrow_klass(address pos) {
  return is_compare_immediate32(pos);
}

//-----------------------------------
//  patch the load_constant
//-----------------------------------

// CPU-version dependent patching of load_const.
void MacroAssembler::patch_const(address a, long x) {
  assert(is_load_const(a), "not a load of a constant");
  // Note: Right shift is only cleanly defined for unsigned types
  //       or for signed types with nonnegative values.
  set_imm32((address)a, (long)((unsigned long)x >> 32));
  set_imm32((address)(a + 6), (long)((unsigned long)x & 0xffffffffUL));
}

// Patching the value of CPU version dependent load_const_32to64 sequence.
// The passed ptr MUST be in compressed format!
int MacroAssembler::patch_load_const_32to64(address pos, int64_t np) {
  assert(is_load_const_32to64(pos), "not a load of a narrow ptr (oop or klass)");

  set_imm32(pos, np);
  return 6;
}

// Patching the value of CPU version dependent compare_immediate_narrow sequence.
// The passed ptr MUST be in compressed format!
int MacroAssembler::patch_compare_immediate_32(address pos, int64_t np) {
  assert(is_compare_immediate32(pos), "not a compressed ptr compare");

  set_imm32(pos, np);
  return 6;
}

// Patching the immediate value of CPU version dependent load_narrow_oop sequence.
// The passed ptr must NOT be in compressed format!
int MacroAssembler::patch_load_narrow_oop(address pos, oop o) {
  assert(UseCompressedOops, "Can only patch compressed oops");
  return patch_load_const_32to64(pos, CompressedOops::narrow_oop_value(o));
}

// Patching the immediate value of CPU version dependent load_narrow_klass sequence.
// The passed ptr must NOT be in compressed format!
int MacroAssembler::patch_load_narrow_klass(address pos, Klass* k) {
  assert(UseCompressedClassPointers, "Can only patch compressed klass pointers");

  narrowKlass nk = CompressedKlassPointers::encode(k);
  return patch_load_const_32to64(pos, nk);
}

// Patching the immediate value of CPU version dependent compare_immediate_narrow_oop sequence.
// The passed ptr must NOT be in compressed format!
int MacroAssembler::patch_compare_immediate_narrow_oop(address pos, oop o) {
  assert(UseCompressedOops, "Can only patch compressed oops");
  return patch_compare_immediate_32(pos, CompressedOops::narrow_oop_value(o));
}

// Patching the immediate value of CPU version dependent compare_immediate_narrow_klass sequence.
// The passed ptr must NOT be in compressed format!
int MacroAssembler::patch_compare_immediate_narrow_klass(address pos, Klass* k) {
  assert(UseCompressedClassPointers, "Can only patch compressed klass pointers");

  narrowKlass nk = CompressedKlassPointers::encode(k);
  return patch_compare_immediate_32(pos, nk);
}

//------------------------------------------------------------------------
//  Extract the constant from a load_constant instruction stream.
//------------------------------------------------------------------------

// Get constant from a load_const sequence.
long MacroAssembler::get_const(address a) {
  assert(is_load_const(a), "not a load of a constant");
  unsigned long x;
  x =  (((unsigned long) (get_imm32(a,0) & 0xffffffff)) << 32);
  x |= (((unsigned long) (get_imm32(a,1) & 0xffffffff)));
  return (long) x;
}

//--------------------------------------
//  Store a constant in memory.
//--------------------------------------

// General emitter to move a constant to memory.
// The store is atomic.
//  o Address must be given in RS format (no index register)
//  o Displacement should be 12bit unsigned for efficiency. 20bit signed also supported.
//  o Constant can be 1, 2, 4, or 8 bytes, signed or unsigned.
//  o Memory slot can be 1, 2, 4, or 8 bytes, signed or unsigned.
//  o Memory slot must be at least as wide as constant, will assert otherwise.
//  o Signed constants will sign-extend, unsigned constants will zero-extend to slot width.
int MacroAssembler::store_const(const Address &dest, long imm,
                                unsigned int lm, unsigned int lc,
                                Register scratch) {
  int64_t  disp = dest.disp();
  Register base = dest.base();
  assert(!dest.has_index(), "not supported");
  assert((lm==1)||(lm==2)||(lm==4)||(lm==8), "memory   length not supported");
  assert((lc==1)||(lc==2)||(lc==4)||(lc==8), "constant length not supported");
  assert(lm>=lc, "memory slot too small");
  assert(lc==8 || Immediate::is_simm(imm, lc*8), "const out of range");
  assert(Displacement::is_validDisp(disp), "displacement out of range");

  bool is_shortDisp = Displacement::is_shortDisp(disp);
  int store_offset = -1;

  // For target len == 1 it's easy.
  if (lm == 1) {
    store_offset = offset();
    if (is_shortDisp) {
      z_mvi(disp, base, imm);
      return store_offset;
    } else {
      z_mviy(disp, base, imm);
      return store_offset;
    }
  }

  // All the "good stuff" takes an unsigned displacement.
  if (is_shortDisp) {
    // NOTE: Cannot use clear_mem for imm==0, because it is not atomic.

    store_offset = offset();
    switch (lm) {
      case 2:  // Lc == 1 handled correctly here, even for unsigned. Instruction does no widening.
        z_mvhhi(disp, base, imm);
        return store_offset;
      case 4:
        if (Immediate::is_simm16(imm)) {
          z_mvhi(disp, base, imm);
          return store_offset;
        }
        break;
      case 8:
        if (Immediate::is_simm16(imm)) {
          z_mvghi(disp, base, imm);
          return store_offset;
        }
        break;
      default:
        ShouldNotReachHere();
        break;
    }
  }

  //  Can't optimize, so load value and store it.
  guarantee(scratch != noreg, " need a scratch register here !");
  if (imm != 0) {
    load_const_optimized(scratch, imm);  // Preserves CC anyway.
  } else {
    // Leave CC alone!!
    (void) clear_reg(scratch, true, false); // Indicate unused result.
  }

  store_offset = offset();
  if (is_shortDisp) {
    switch (lm) {
      case 2:
        z_sth(scratch, disp, Z_R0, base);
        return store_offset;
      case 4:
        z_st(scratch, disp, Z_R0, base);
        return store_offset;
      case 8:
        z_stg(scratch, disp, Z_R0, base);
        return store_offset;
      default:
        ShouldNotReachHere();
        break;
    }
  } else {
    switch (lm) {
      case 2:
        z_sthy(scratch, disp, Z_R0, base);
        return store_offset;
      case 4:
        z_sty(scratch, disp, Z_R0, base);
        return store_offset;
      case 8:
        z_stg(scratch, disp, Z_R0, base);
        return store_offset;
      default:
        ShouldNotReachHere();
        break;
    }
  }
  return -1; // should not reach here
}

//===================================================================
//===       N O T   P A T CH A B L E   C O N S T A N T S          ===
//===================================================================

// Load constant x into register t with a fast instruction sequence
// depending on the bits in x. Preserves CC under all circumstances.
int MacroAssembler::load_const_optimized_rtn_len(Register t, long x, bool emit) {
  if (x == 0) {
    int len;
    if (emit) {
      len = clear_reg(t, true, false);
    } else {
      len = 4;
    }
    return len;
  }

  if (Immediate::is_simm16(x)) {
    if (emit) { z_lghi(t, x); }
    return 4;
  }

  // 64 bit value: | part1 | part2 | part3 | part4 |
  // At least one part is not zero!
  // Note: Right shift is only cleanly defined for unsigned types
  //       or for signed types with nonnegative values.
  int part1 = (int)((unsigned long)x >> 48) & 0x0000ffff;
  int part2 = (int)((unsigned long)x >> 32) & 0x0000ffff;
  int part3 = (int)((unsigned long)x >> 16) & 0x0000ffff;
  int part4 = (int)x & 0x0000ffff;
  int part12 = (int)((unsigned long)x >> 32);
  int part34 = (int)x;

  // Lower word only (unsigned).
  if (part12 == 0) {
    if (part3 == 0) {
      if (emit) z_llill(t, part4);
      return 4;
    }
    if (part4 == 0) {
      if (emit) z_llilh(t, part3);
      return 4;
    }
    if (emit) z_llilf(t, part34);
    return 6;
  }

  // Upper word only.
  if (part34 == 0) {
    if (part1 == 0) {
      if (emit) z_llihl(t, part2);
      return 4;
    }
    if (part2 == 0) {
      if (emit) z_llihh(t, part1);
      return 4;
    }
    if (emit) z_llihf(t, part12);
    return 6;
  }

  // Lower word only (signed).
  if ((part1 == 0x0000ffff) && (part2 == 0x0000ffff) && ((part3 & 0x00008000) != 0)) {
    if (emit) z_lgfi(t, part34);
    return 6;
  }

  int len = 0;

  if ((part1 == 0) || (part2 == 0)) {
    if (part1 == 0) {
      if (emit) z_llihl(t, part2);
      len += 4;
    } else {
      if (emit) z_llihh(t, part1);
      len += 4;
    }
  } else {
    if (emit) z_llihf(t, part12);
    len += 6;
  }

  if ((part3 == 0) || (part4 == 0)) {
    if (part3 == 0) {
      if (emit) z_iill(t, part4);
      len += 4;
    } else {
      if (emit) z_iilh(t, part3);
      len += 4;
    }
  } else {
    if (emit) z_iilf(t, part34);
    len += 6;
  }
  return len;
}

//=====================================================================
//===     H I G H E R   L E V E L   B R A N C H   E M I T T E R S   ===
//=====================================================================

// Note: In the worst case, one of the scratch registers is destroyed!!!
void MacroAssembler::compare32_and_branch(Register r1, RegisterOrConstant x2, branch_condition cond, Label& lbl) {
  // Right operand is constant.
  if (x2.is_constant()) {
    jlong value = x2.as_constant();
    compare_and_branch_optimized(r1, value, cond, lbl, /*len64=*/false, /*has_sign=*/true);
    return;
  }

  // Right operand is in register.
  compare_and_branch_optimized(r1, x2.as_register(), cond, lbl, /*len64=*/false, /*has_sign=*/true);
}

// Note: In the worst case, one of the scratch registers is destroyed!!!
void MacroAssembler::compareU32_and_branch(Register r1, RegisterOrConstant x2, branch_condition cond, Label& lbl) {
  // Right operand is constant.
  if (x2.is_constant()) {
    jlong value = x2.as_constant();
    compare_and_branch_optimized(r1, value, cond, lbl, /*len64=*/false, /*has_sign=*/false);
    return;
  }

  // Right operand is in register.
  compare_and_branch_optimized(r1, x2.as_register(), cond, lbl, /*len64=*/false, /*has_sign=*/false);
}

// Note: In the worst case, one of the scratch registers is destroyed!!!
void MacroAssembler::compare64_and_branch(Register r1, RegisterOrConstant x2, branch_condition cond, Label& lbl) {
  // Right operand is constant.
  if (x2.is_constant()) {
    jlong value = x2.as_constant();
    compare_and_branch_optimized(r1, value, cond, lbl, /*len64=*/true, /*has_sign=*/true);
    return;
  }

  // Right operand is in register.
  compare_and_branch_optimized(r1, x2.as_register(), cond, lbl, /*len64=*/true, /*has_sign=*/true);
}

void MacroAssembler::compareU64_and_branch(Register r1, RegisterOrConstant x2, branch_condition cond, Label& lbl) {
  // Right operand is constant.
  if (x2.is_constant()) {
    jlong value = x2.as_constant();
    compare_and_branch_optimized(r1, value, cond, lbl, /*len64=*/true, /*has_sign=*/false);
    return;
  }

  // Right operand is in register.
  compare_and_branch_optimized(r1, x2.as_register(), cond, lbl, /*len64=*/true, /*has_sign=*/false);
}

// Generate an optimal branch to the branch target.
// Optimal means that a relative branch (brc or brcl) is used if the
// branch distance is short enough. Loading the target address into a
// register and branching via reg is used as fallback only.
//
// Used registers:
//   Z_R1 - work reg. Holds branch target address.
//          Used in fallback case only.
//
// This version of branch_optimized is good for cases where the target address is known
// and constant, i.e. is never changed (no relocation, no patching).
void MacroAssembler::branch_optimized(Assembler::branch_condition cond, address branch_addr) {
  address branch_origin = pc();

  if (RelAddr::is_in_range_of_RelAddr16(branch_addr, branch_origin)) {
    z_brc(cond, branch_addr);
  } else if (RelAddr::is_in_range_of_RelAddr32(branch_addr, branch_origin)) {
    z_brcl(cond, branch_addr);
  } else {
    load_const_optimized(Z_R1, branch_addr);  // CC must not get killed by load_const_optimized.
    z_bcr(cond, Z_R1);
  }
}

// This version of branch_optimized is good for cases where the target address
// is potentially not yet known at the time the code is emitted.
//
// One very common case is a branch to an unbound label which is handled here.
// The caller might know (or hope) that the branch distance is short enough
// to be encoded in a 16bit relative address. In this case he will pass a
// NearLabel branch_target.
// Care must be taken with unbound labels. Each call to target(label) creates
// an entry in the patch queue for that label to patch all references of the label
// once it gets bound. Those recorded patch locations must be patchable. Otherwise,
// an assertion fires at patch time.
void MacroAssembler::branch_optimized(Assembler::branch_condition cond, Label& branch_target) {
  if (branch_target.is_bound()) {
    address branch_addr = target(branch_target);
    branch_optimized(cond, branch_addr);
  } else if (branch_target.is_near()) {
    z_brc(cond, branch_target);  // Caller assures that the target will be in range for z_brc.
  } else {
    z_brcl(cond, branch_target); // Let's hope target is in range. Otherwise, we will abort at patch time.
  }
}

// Generate an optimal compare and branch to the branch target.
// Optimal means that a relative branch (clgrj, brc or brcl) is used if the
// branch distance is short enough. Loading the target address into a
// register and branching via reg is used as fallback only.
//
// Input:
//   r1 - left compare operand
//   r2 - right compare operand
void MacroAssembler::compare_and_branch_optimized(Register r1,
                                                  Register r2,
                                                  Assembler::branch_condition cond,
                                                  address  branch_addr,
                                                  bool     len64,
                                                  bool     has_sign) {
  unsigned int casenum = (len64?2:0)+(has_sign?0:1);

  address branch_origin = pc();
  if (VM_Version::has_CompareBranch() && RelAddr::is_in_range_of_RelAddr16(branch_addr, branch_origin)) {
    switch (casenum) {
      case 0: z_crj( r1, r2, cond, branch_addr); break;
      case 1: z_clrj (r1, r2, cond, branch_addr); break;
      case 2: z_cgrj(r1, r2, cond, branch_addr); break;
      case 3: z_clgrj(r1, r2, cond, branch_addr); break;
      default: ShouldNotReachHere(); break;
    }
  } else {
    switch (casenum) {
      case 0: z_cr( r1, r2); break;
      case 1: z_clr(r1, r2); break;
      case 2: z_cgr(r1, r2); break;
      case 3: z_clgr(r1, r2); break;
      default: ShouldNotReachHere(); break;
    }
    branch_optimized(cond, branch_addr);
  }
}

// Generate an optimal compare and branch to the branch target.
// Optimal means that a relative branch (clgij, brc or brcl) is used if the
// branch distance is short enough. Loading the target address into a
// register and branching via reg is used as fallback only.
//
// Input:
//   r1 - left compare operand (in register)
//   x2 - right compare operand (immediate)
void MacroAssembler::compare_and_branch_optimized(Register r1,
                                                  jlong    x2,
                                                  Assembler::branch_condition cond,
                                                  Label&   branch_target,
                                                  bool     len64,
                                                  bool     has_sign) {
  address      branch_origin = pc();
  bool         x2_imm8       = (has_sign && Immediate::is_simm8(x2)) || (!has_sign && Immediate::is_uimm8(x2));
  bool         is_RelAddr16  = branch_target.is_near() ||
                               (branch_target.is_bound() &&
                                RelAddr::is_in_range_of_RelAddr16(target(branch_target), branch_origin));
  unsigned int casenum       = (len64?2:0)+(has_sign?0:1);

  if (VM_Version::has_CompareBranch() && is_RelAddr16 && x2_imm8) {
    switch (casenum) {
      case 0: z_cij( r1, x2, cond, branch_target); break;
      case 1: z_clij(r1, x2, cond, branch_target); break;
      case 2: z_cgij(r1, x2, cond, branch_target); break;
      case 3: z_clgij(r1, x2, cond, branch_target); break;
      default: ShouldNotReachHere(); break;
    }
    return;
  }

  if (x2 == 0) {
    switch (casenum) {
      case 0: z_ltr(r1, r1); break;
      case 1: z_ltr(r1, r1); break; // Caution: unsigned test only provides zero/notZero indication!
      case 2: z_ltgr(r1, r1); break;
      case 3: z_ltgr(r1, r1); break; // Caution: unsigned test only provides zero/notZero indication!
      default: ShouldNotReachHere(); break;
    }
  } else {
    if ((has_sign && Immediate::is_simm16(x2)) || (!has_sign && Immediate::is_uimm(x2, 15))) {
      switch (casenum) {
        case 0: z_chi(r1, x2); break;
        case 1: z_chi(r1, x2); break; // positive immediate < 2**15
        case 2: z_cghi(r1, x2); break;
        case 3: z_cghi(r1, x2); break; // positive immediate < 2**15
        default: break;
      }
    } else if ( (has_sign && Immediate::is_simm32(x2)) || (!has_sign && Immediate::is_uimm32(x2)) ) {
      switch (casenum) {
        case 0: z_cfi( r1, x2); break;
        case 1: z_clfi(r1, x2); break;
        case 2: z_cgfi(r1, x2); break;
        case 3: z_clgfi(r1, x2); break;
        default: ShouldNotReachHere(); break;
      }
    } else {
      // No instruction with immediate operand possible, so load into register.
      Register scratch = (r1 != Z_R0) ? Z_R0 : Z_R1;
      load_const_optimized(scratch, x2);
      switch (casenum) {
        case 0: z_cr( r1, scratch); break;
        case 1: z_clr(r1, scratch); break;
        case 2: z_cgr(r1, scratch); break;
        case 3: z_clgr(r1, scratch); break;
        default: ShouldNotReachHere(); break;
      }
    }
  }
  branch_optimized(cond, branch_target);
}

// Generate an optimal compare and branch to the branch target.
// Optimal means that a relative branch (clgrj, brc or brcl) is used if the
// branch distance is short enough. Loading the target address into a
// register and branching via reg is used as fallback only.
//
// Input:
//   r1 - left compare operand
//   r2 - right compare operand
void MacroAssembler::compare_and_branch_optimized(Register r1,
                                                  Register r2,
                                                  Assembler::branch_condition cond,
                                                  Label&   branch_target,
                                                  bool     len64,
                                                  bool     has_sign) {
  unsigned int casenum = (len64 ? 2 : 0) + (has_sign ? 0 : 1);

  if (branch_target.is_bound()) {
    address branch_addr = target(branch_target);
    compare_and_branch_optimized(r1, r2, cond, branch_addr, len64, has_sign);
  } else {
    if (VM_Version::has_CompareBranch() && branch_target.is_near()) {
      switch (casenum) {
        case 0: z_crj(  r1, r2, cond, branch_target); break;
        case 1: z_clrj( r1, r2, cond, branch_target); break;
        case 2: z_cgrj( r1, r2, cond, branch_target); break;
        case 3: z_clgrj(r1, r2, cond, branch_target); break;
        default: ShouldNotReachHere(); break;
      }
    } else {
      switch (casenum) {
        case 0: z_cr( r1, r2); break;
        case 1: z_clr(r1, r2); break;
        case 2: z_cgr(r1, r2); break;
        case 3: z_clgr(r1, r2); break;
        default: ShouldNotReachHere(); break;
      }
      branch_optimized(cond, branch_target);
    }
  }
}

//===========================================================================
//===   END     H I G H E R   L E V E L   B R A N C H   E M I T T E R S   ===
//===========================================================================

AddressLiteral MacroAssembler::allocate_metadata_address(Metadata* obj) {
  assert(oop_recorder() != nullptr, "this assembler needs an OopRecorder");
  int index = oop_recorder()->allocate_metadata_index(obj);
  RelocationHolder rspec = metadata_Relocation::spec(index);
  return AddressLiteral((address)obj, rspec);
}

AddressLiteral MacroAssembler::constant_metadata_address(Metadata* obj) {
  assert(oop_recorder() != nullptr, "this assembler needs an OopRecorder");
  int index = oop_recorder()->find_index(obj);
  RelocationHolder rspec = metadata_Relocation::spec(index);
  return AddressLiteral((address)obj, rspec);
}

AddressLiteral MacroAssembler::allocate_oop_address(jobject obj) {
  assert(oop_recorder() != nullptr, "this assembler needs an OopRecorder");
  int oop_index = oop_recorder()->allocate_oop_index(obj);
  return AddressLiteral(address(obj), oop_Relocation::spec(oop_index));
}

AddressLiteral MacroAssembler::constant_oop_address(jobject obj) {
  assert(oop_recorder() != nullptr, "this assembler needs an OopRecorder");
  int oop_index = oop_recorder()->find_index(obj);
  return AddressLiteral(address(obj), oop_Relocation::spec(oop_index));
}

// NOTE: destroys r
void MacroAssembler::c2bool(Register r, Register t) {
  z_lcr(t, r);   // t = -r
  z_or(r, t);    // r = -r OR r
  z_srl(r, 31);  // Yields 0 if r was 0, 1 otherwise.
}

// Patch instruction `inst' at offset `inst_pos' to refer to `dest_pos'
// and return the resulting instruction.
// Dest_pos and inst_pos are 32 bit only. These parms can only designate
// relative positions.
// Use correct argument types. Do not pre-calculate distance.
unsigned long MacroAssembler::patched_branch(address dest_pos, unsigned long inst, address inst_pos) {
  int c = 0;
  unsigned long patched_inst = 0;
  if (is_call_pcrelative_short(inst) ||
      is_branch_pcrelative_short(inst) ||
      is_branchoncount_pcrelative_short(inst) ||
      is_branchonindex32_pcrelative_short(inst)) {
    c = 1;
    int m = fmask(15, 0);    // simm16(-1, 16, 32);
    int v = simm16(RelAddr::pcrel_off16(dest_pos, inst_pos), 16, 32);
    patched_inst = (inst & ~m) | v;
  } else if (is_compareandbranch_pcrelative_short(inst)) {
    c = 2;
    long m = fmask(31, 16);  // simm16(-1, 16, 48);
    long v = simm16(RelAddr::pcrel_off16(dest_pos, inst_pos), 16, 48);
    patched_inst = (inst & ~m) | v;
  } else if (is_branchonindex64_pcrelative_short(inst)) {
    c = 3;
    long m = fmask(31, 16);  // simm16(-1, 16, 48);
    long v = simm16(RelAddr::pcrel_off16(dest_pos, inst_pos), 16, 48);
    patched_inst = (inst & ~m) | v;
  } else if (is_call_pcrelative_long(inst) || is_branch_pcrelative_long(inst)) {
    c = 4;
    long m = fmask(31, 0);  // simm32(-1, 16, 48);
    long v = simm32(RelAddr::pcrel_off32(dest_pos, inst_pos), 16, 48);
    patched_inst = (inst & ~m) | v;
  } else if (is_pcrelative_long(inst)) { // These are the non-branch pc-relative instructions.
    c = 5;
    long m = fmask(31, 0);  // simm32(-1, 16, 48);
    long v = simm32(RelAddr::pcrel_off32(dest_pos, inst_pos), 16, 48);
    patched_inst = (inst & ~m) | v;
  } else {
    print_dbg_msg(tty, inst, "not a relative branch", 0);
    dump_code_range(tty, inst_pos, 32, "not a pcrelative branch");
    ShouldNotReachHere();
  }

  long new_off = get_pcrel_offset(patched_inst);
  if (new_off != (dest_pos-inst_pos)) {
    tty->print_cr("case %d: dest_pos = %p, inst_pos = %p, disp = %ld(%12.12lx)", c, dest_pos, inst_pos, new_off, new_off);
    print_dbg_msg(tty, inst,         "<- original instruction: branch patching error", 0);
    print_dbg_msg(tty, patched_inst, "<- patched  instruction: branch patching error", 0);
#ifdef LUCY_DBG
    VM_Version::z_SIGSEGV();
#endif
    ShouldNotReachHere();
  }
  return patched_inst;
}

// Only called when binding labels (share/vm/asm/assembler.cpp)
// Pass arguments as intended. Do not pre-calculate distance.
void MacroAssembler::pd_patch_instruction(address branch, address target, const char* file, int line) {
  unsigned long stub_inst;
  int           inst_len = get_instruction(branch, &stub_inst);

  set_instruction(branch, patched_branch(target, stub_inst, branch), inst_len);
}


// Extract relative address (aka offset).
// inv_simm16 works for 4-byte instructions only.
// compare and branch instructions are 6-byte and have a 16bit offset "in the middle".
long MacroAssembler::get_pcrel_offset(unsigned long inst) {

  if (MacroAssembler::is_pcrelative_short(inst)) {
    if (((inst&0xFFFFffff00000000UL) == 0) && ((inst&0x00000000FFFF0000UL) != 0)) {
      return RelAddr::inv_pcrel_off16(inv_simm16(inst));
    } else {
      return RelAddr::inv_pcrel_off16(inv_simm16_48(inst));
    }
  }

  if (MacroAssembler::is_pcrelative_long(inst)) {
    return RelAddr::inv_pcrel_off32(inv_simm32(inst));
  }

  print_dbg_msg(tty, inst, "not a pcrelative instruction", 6);
#ifdef LUCY_DBG
  VM_Version::z_SIGSEGV();
#else
  ShouldNotReachHere();
#endif
  return -1;
}

long MacroAssembler::get_pcrel_offset(address pc) {
  unsigned long inst;
  unsigned int  len = get_instruction(pc, &inst);

#ifdef ASSERT
  long offset;
  if (MacroAssembler::is_pcrelative_short(inst) || MacroAssembler::is_pcrelative_long(inst)) {
    offset = get_pcrel_offset(inst);
  } else {
    offset = -1;
  }

  if (offset == -1) {
    dump_code_range(tty, pc, 32, "not a pcrelative instruction");
#ifdef LUCY_DBG
    VM_Version::z_SIGSEGV();
#else
    ShouldNotReachHere();
#endif
  }
  return offset;
#else
  return get_pcrel_offset(inst);
#endif // ASSERT
}

// Get target address from pc-relative instructions.
address MacroAssembler::get_target_addr_pcrel(address pc) {
  assert(is_pcrelative_long(pc), "not a pcrelative instruction");
  return pc + get_pcrel_offset(pc);
}

// Patch pc relative load address.
void MacroAssembler::patch_target_addr_pcrel(address pc, address con) {
  unsigned long inst;
  // Offset is +/- 2**32 -> use long.
  ptrdiff_t distance = con - pc;

  get_instruction(pc, &inst);

  if (is_pcrelative_short(inst)) {
    *(short *)(pc+2) = RelAddr::pcrel_off16(con, pc);  // Instructions are at least 2-byte aligned, no test required.

    // Some extra safety net.
    if (!RelAddr::is_in_range_of_RelAddr16(distance)) {
      print_dbg_msg(tty, inst, "distance out of range (16bit)", 4);
      dump_code_range(tty, pc, 32, "distance out of range (16bit)");
      guarantee(RelAddr::is_in_range_of_RelAddr16(distance), "too far away (more than +/- 2**16");
    }
    return;
  }

  if (is_pcrelative_long(inst)) {
    *(int *)(pc+2)   = RelAddr::pcrel_off32(con, pc);

    // Some Extra safety net.
    if (!RelAddr::is_in_range_of_RelAddr32(distance)) {
      print_dbg_msg(tty, inst, "distance out of range (32bit)", 6);
      dump_code_range(tty, pc, 32, "distance out of range (32bit)");
      guarantee(RelAddr::is_in_range_of_RelAddr32(distance), "too far away (more than +/- 2**32");
    }
    return;
  }

  guarantee(false, "not a pcrelative instruction to patch!");
}

// "Current PC" here means the address just behind the basr instruction.
address MacroAssembler::get_PC(Register result) {
  z_basr(result, Z_R0); // Don't branch, just save next instruction address in result.
  return pc();
}

// Get current PC + offset.
// Offset given in bytes, must be even!
// "Current PC" here means the address of the larl instruction plus the given offset.
address MacroAssembler::get_PC(Register result, int64_t offset) {
  address here = pc();
  z_larl(result, offset/2); // Save target instruction address in result.
  return here + offset;
}

void MacroAssembler::instr_size(Register size, Register pc) {
  // Extract 2 most significant bits of current instruction.
  z_llgc(size, Address(pc));
  z_srl(size, 6);
  // Compute (x+3)&6 which translates 0->2, 1->4, 2->4, 3->6.
  z_ahi(size, 3);
  z_nill(size, 6);
}

// Resize_frame with SP(new) = SP(old) - [offset].
void MacroAssembler::resize_frame_sub(Register offset, Register fp, bool load_fp)
{
  assert_different_registers(offset, fp, Z_SP);
  if (load_fp) { z_lg(fp, _z_abi(callers_sp), Z_SP); }

  z_sgr(Z_SP, offset);
  z_stg(fp, _z_abi(callers_sp), Z_SP);
}

// Resize_frame with SP(new) = [newSP] + offset.
//   This emitter is useful if we already have calculated a pointer
//   into the to-be-allocated stack space, e.g. with special alignment properties,
//   but need some additional space, e.g. for spilling.
//   newSP    is the pre-calculated pointer. It must not be modified.
//   fp       holds, or is filled with, the frame pointer.
//   offset   is the additional increment which is added to addr to form the new SP.
//            Note: specify a negative value to reserve more space!
//   load_fp == true  only indicates that fp is not pre-filled with the frame pointer.
//                    It does not guarantee that fp contains the frame pointer at the end.
void MacroAssembler::resize_frame_abs_with_offset(Register newSP, Register fp, int offset, bool load_fp) {
  assert_different_registers(newSP, fp, Z_SP);

  if (load_fp) {
    z_lg(fp, _z_abi(callers_sp), Z_SP);
  }

  add2reg(Z_SP, offset, newSP);
  z_stg(fp, _z_abi(callers_sp), Z_SP);
}

// Resize_frame with SP(new) = [newSP].
//   load_fp == true  only indicates that fp is not pre-filled with the frame pointer.
//                    It does not guarantee that fp contains the frame pointer at the end.
void MacroAssembler::resize_frame_absolute(Register newSP, Register fp, bool load_fp) {
  assert_different_registers(newSP, fp, Z_SP);

  if (load_fp) {
    z_lg(fp, _z_abi(callers_sp), Z_SP); // need to use load/store.
  }

  z_lgr(Z_SP, newSP);
  if (newSP != Z_R0) { // make sure we generate correct code, no matter what register newSP uses.
    z_stg(fp, _z_abi(callers_sp), newSP);
  } else {
    z_stg(fp, _z_abi(callers_sp), Z_SP);
  }
}

// Resize_frame with SP(new) = SP(old) + offset.
void MacroAssembler::resize_frame(RegisterOrConstant offset, Register fp, bool load_fp) {
  assert_different_registers(fp, Z_SP);

  if (load_fp) {
    z_lg(fp, _z_abi(callers_sp), Z_SP);
  }
  add64(Z_SP, offset);
  z_stg(fp, _z_abi(callers_sp), Z_SP);
}

void MacroAssembler::push_frame(Register bytes, Register old_sp, bool copy_sp, bool bytes_with_inverted_sign) {
#ifdef ASSERT
  assert_different_registers(bytes, old_sp, Z_SP);
  if (!copy_sp) {
    z_cgr(old_sp, Z_SP);
    asm_assert(bcondEqual, "[old_sp]!=[Z_SP]", 0x211);
  }
#endif
  if (copy_sp) { z_lgr(old_sp, Z_SP); }
  if (bytes_with_inverted_sign) {
    z_agr(Z_SP, bytes);
  } else {
    z_sgr(Z_SP, bytes); // Z_sgfr sufficient, but probably not faster.
  }
  z_stg(old_sp, _z_abi(callers_sp), Z_SP);
}

unsigned int MacroAssembler::push_frame(unsigned int bytes, Register scratch) {
  long offset = Assembler::align(bytes, frame::alignment_in_bytes);
  assert(offset > 0, "should push a frame with positive size, size = %ld.", offset);
  assert(Displacement::is_validDisp(-offset), "frame size out of range, size = %ld", offset);

  // We must not write outside the current stack bounds (given by Z_SP).
  // Thus, we have to first update Z_SP and then store the previous SP as stack linkage.
  // We rely on Z_R0 by default to be available as scratch.
  z_lgr(scratch, Z_SP);
  add2reg(Z_SP, -offset);
  z_stg(scratch, _z_abi(callers_sp), Z_SP);
#ifdef ASSERT
  // Just make sure nobody uses the value in the default scratch register.
  // When another register is used, the caller might rely on it containing the frame pointer.
  if (scratch == Z_R0) {
    z_iihf(scratch, 0xbaadbabe);
    z_iilf(scratch, 0xdeadbeef);
  }
#endif
  return offset;
}

// Push a frame of size `bytes' plus abi160 on top.
unsigned int MacroAssembler::push_frame_abi160(unsigned int bytes) {
  BLOCK_COMMENT("push_frame_abi160 {");
  unsigned int res = push_frame(bytes + frame::z_abi_160_size);
  BLOCK_COMMENT("} push_frame_abi160");
  return res;
}

// Pop current C frame.
void MacroAssembler::pop_frame() {
  BLOCK_COMMENT("pop_frame:");
  Assembler::z_lg(Z_SP, _z_abi(callers_sp), Z_SP);
}

// Pop current C frame and restore return PC register (Z_R14).
void MacroAssembler::pop_frame_restore_retPC(int frame_size_in_bytes) {
  BLOCK_COMMENT("pop_frame_restore_retPC:");
  int retPC_offset = _z_common_abi(return_pc) + frame_size_in_bytes;
  // If possible, pop frame by add instead of load (a penny saved is a penny got :-).
  if (Displacement::is_validDisp(retPC_offset)) {
    z_lg(Z_R14, retPC_offset, Z_SP);
    add2reg(Z_SP, frame_size_in_bytes);
  } else {
    add2reg(Z_SP, frame_size_in_bytes);
    restore_return_pc();
  }
}

void MacroAssembler::call_VM_leaf_base(address entry_point, bool allow_relocation) {
  if (allow_relocation) {
    call_c(entry_point);
  } else {
    call_c_static(entry_point);
  }
}

void MacroAssembler::call_VM_leaf_base(address entry_point) {
  bool allow_relocation = true;
  call_VM_leaf_base(entry_point, allow_relocation);
}

int MacroAssembler::ic_check_size() {
  return 30 + (ImplicitNullChecks ? 0 : 6);
}

int MacroAssembler::ic_check(int end_alignment) {
  Register R2_receiver = Z_ARG1;
  Register R0_scratch  = Z_R0_scratch;
  Register R1_scratch  = Z_R1_scratch;
  Register R9_data     = Z_inline_cache;
  Label success, failure;

  // The UEP of a code blob ensures that the VEP is padded. However, the padding of the UEP is placed
  // before the inline cache check, so we don't have to execute any nop instructions when dispatching
  // through the UEP, yet we can ensure that the VEP is aligned appropriately. That's why we align
  // before the inline cache check here, and not after
  align(end_alignment, offset() + ic_check_size());

  int uep_offset = offset();
  if (!ImplicitNullChecks) {
    z_cgij(R2_receiver, 0, Assembler::bcondEqual, failure);
  }

  if (UseCompressedClassPointers) {
    z_llgf(R1_scratch, Address(R2_receiver, oopDesc::klass_offset_in_bytes()));
  } else {
    z_lg(R1_scratch, Address(R2_receiver, oopDesc::klass_offset_in_bytes()));
  }
  z_cg(R1_scratch, Address(R9_data, in_bytes(CompiledICData::speculated_klass_offset())));
  z_bre(success);

  bind(failure);
  load_const(R1_scratch, AddressLiteral(SharedRuntime::get_ic_miss_stub()));
  z_br(R1_scratch);
  bind(success);

  assert((offset() % end_alignment) == 0, "Misaligned verified entry point, offset() = %d, end_alignment = %d", offset(), end_alignment);
  return uep_offset;
}

void MacroAssembler::call_VM_base(Register oop_result,
                                  Register last_java_sp,
                                  address  entry_point,
                                  bool     allow_relocation,
                                  bool     check_exceptions) { // Defaults to true.
  // Allow_relocation indicates, if true, that the generated code shall
  // be fit for code relocation or referenced data relocation. In other
  // words: all addresses must be considered variable. PC-relative addressing
  // is not possible then.
  // On the other hand, if (allow_relocation == false), addresses and offsets
  // may be considered stable, enabling us to take advantage of some PC-relative
  // addressing tweaks. These might improve performance and reduce code size.

  // Determine last_java_sp register.
  if (!last_java_sp->is_valid()) {
    last_java_sp = Z_SP;  // Load Z_SP as SP.
  }

  set_top_ijava_frame_at_SP_as_last_Java_frame(last_java_sp, Z_R1, allow_relocation);

  // ARG1 must hold thread address.
  z_lgr(Z_ARG1, Z_thread);

  address return_pc = nullptr;
  if (allow_relocation) {
    return_pc = call_c(entry_point);
  } else {
    return_pc = call_c_static(entry_point);
  }

  reset_last_Java_frame(allow_relocation);

  // C++ interp handles this in the interpreter.
  check_and_handle_popframe(Z_thread);
  check_and_handle_earlyret(Z_thread);

  // Check for pending exceptions.
  if (check_exceptions) {
    // Check for pending exceptions (java_thread is set upon return).
    load_and_test_long(Z_R0_scratch, Address(Z_thread, Thread::pending_exception_offset()));

    // This used to conditionally jump to forward_exception however it is
    // possible if we relocate that the branch will not reach. So we must jump
    // around so we can always reach.

    Label ok;
    z_bre(ok); // Bcondequal is the same as bcondZero.
    call_stub(StubRoutines::forward_exception_entry());
    bind(ok);
  }

  // Get oop result if there is one and reset the value in the thread.
  if (oop_result->is_valid()) {
    get_vm_result(oop_result);
  }

  _last_calls_return_pc = return_pc;  // Wipe out other (error handling) calls.
}

void MacroAssembler::call_VM_base(Register oop_result,
                                  Register last_java_sp,
                                  address  entry_point,
                                  bool     check_exceptions) { // Defaults to true.
  bool allow_relocation = true;
  call_VM_base(oop_result, last_java_sp, entry_point, allow_relocation, check_exceptions);
}

// VM calls without explicit last_java_sp.

void MacroAssembler::call_VM(Register oop_result, address entry_point, bool check_exceptions) {
  // Call takes possible detour via InterpreterMacroAssembler.
  call_VM_base(oop_result, noreg, entry_point, true, check_exceptions);
}

void MacroAssembler::call_VM(Register oop_result, address entry_point, Register arg_1, bool check_exceptions) {
  // Z_ARG1 is reserved for the thread.
  lgr_if_needed(Z_ARG2, arg_1);
  call_VM(oop_result, entry_point, check_exceptions);
}

void MacroAssembler::call_VM(Register oop_result, address entry_point, Register arg_1, Register arg_2, bool check_exceptions) {
  // Z_ARG1 is reserved for the thread.
  assert_different_registers(arg_2, Z_ARG2);
  lgr_if_needed(Z_ARG2, arg_1);
  lgr_if_needed(Z_ARG3, arg_2);
  call_VM(oop_result, entry_point, check_exceptions);
}

void MacroAssembler::call_VM(Register oop_result, address entry_point, Register arg_1, Register arg_2,
                             Register arg_3, bool check_exceptions) {
  // Z_ARG1 is reserved for the thread.
  assert_different_registers(arg_3, Z_ARG2, Z_ARG3);
  assert_different_registers(arg_2, Z_ARG2);
  lgr_if_needed(Z_ARG2, arg_1);
  lgr_if_needed(Z_ARG3, arg_2);
  lgr_if_needed(Z_ARG4, arg_3);
  call_VM(oop_result, entry_point, check_exceptions);
}

// VM static calls without explicit last_java_sp.

void MacroAssembler::call_VM_static(Register oop_result, address entry_point, bool check_exceptions) {
  // Call takes possible detour via InterpreterMacroAssembler.
  call_VM_base(oop_result, noreg, entry_point, false, check_exceptions);
}

void MacroAssembler::call_VM_static(Register oop_result, address entry_point, Register arg_1, Register arg_2,
                                    Register arg_3, bool check_exceptions) {
  // Z_ARG1 is reserved for the thread.
  assert_different_registers(arg_3, Z_ARG2, Z_ARG3);
  assert_different_registers(arg_2, Z_ARG2);
  lgr_if_needed(Z_ARG2, arg_1);
  lgr_if_needed(Z_ARG3, arg_2);
  lgr_if_needed(Z_ARG4, arg_3);
  call_VM_static(oop_result, entry_point, check_exceptions);
}

// VM calls with explicit last_java_sp.

void MacroAssembler::call_VM(Register oop_result, Register last_java_sp, address entry_point, bool check_exceptions) {
  // Call takes possible detour via InterpreterMacroAssembler.
  call_VM_base(oop_result, last_java_sp, entry_point, true, check_exceptions);
}

void MacroAssembler::call_VM(Register oop_result, Register last_java_sp, address entry_point, Register arg_1, bool check_exceptions) {
   // Z_ARG1 is reserved for the thread.
   lgr_if_needed(Z_ARG2, arg_1);
   call_VM(oop_result, last_java_sp, entry_point, check_exceptions);
}

void MacroAssembler::call_VM(Register oop_result, Register last_java_sp, address entry_point, Register arg_1,
                             Register arg_2, bool check_exceptions) {
   // Z_ARG1 is reserved for the thread.
   assert_different_registers(arg_2, Z_ARG2);
   lgr_if_needed(Z_ARG2, arg_1);
   lgr_if_needed(Z_ARG3, arg_2);
   call_VM(oop_result, last_java_sp, entry_point, check_exceptions);
}

void MacroAssembler::call_VM(Register oop_result, Register last_java_sp, address entry_point, Register arg_1,
                             Register arg_2, Register arg_3, bool check_exceptions) {
  // Z_ARG1 is reserved for the thread.
  assert_different_registers(arg_3, Z_ARG2, Z_ARG3);
  assert_different_registers(arg_2, Z_ARG2);
  lgr_if_needed(Z_ARG2, arg_1);
  lgr_if_needed(Z_ARG3, arg_2);
  lgr_if_needed(Z_ARG4, arg_3);
  call_VM(oop_result, last_java_sp, entry_point, check_exceptions);
}

// VM leaf calls.

void MacroAssembler::call_VM_leaf(address entry_point) {
  // Call takes possible detour via InterpreterMacroAssembler.
  call_VM_leaf_base(entry_point, true);
}

void MacroAssembler::call_VM_leaf(address entry_point, Register arg_1) {
  if (arg_1 != noreg) lgr_if_needed(Z_ARG1, arg_1);
  call_VM_leaf(entry_point);
}

void MacroAssembler::call_VM_leaf(address entry_point, Register arg_1, Register arg_2) {
  assert_different_registers(arg_2, Z_ARG1);
  if (arg_1 != noreg) lgr_if_needed(Z_ARG1, arg_1);
  if (arg_2 != noreg) lgr_if_needed(Z_ARG2, arg_2);
  call_VM_leaf(entry_point);
}

void MacroAssembler::call_VM_leaf(address entry_point, Register arg_1, Register arg_2, Register arg_3) {
  assert_different_registers(arg_3, Z_ARG1, Z_ARG2);
  assert_different_registers(arg_2, Z_ARG1);
  if (arg_1 != noreg) lgr_if_needed(Z_ARG1, arg_1);
  if (arg_2 != noreg) lgr_if_needed(Z_ARG2, arg_2);
  if (arg_3 != noreg) lgr_if_needed(Z_ARG3, arg_3);
  call_VM_leaf(entry_point);
}

// Static VM leaf calls.
// Really static VM leaf calls are never patched.

void MacroAssembler::call_VM_leaf_static(address entry_point) {
  // Call takes possible detour via InterpreterMacroAssembler.
  call_VM_leaf_base(entry_point, false);
}

void MacroAssembler::call_VM_leaf_static(address entry_point, Register arg_1) {
  if (arg_1 != noreg) lgr_if_needed(Z_ARG1, arg_1);
  call_VM_leaf_static(entry_point);
}

void MacroAssembler::call_VM_leaf_static(address entry_point, Register arg_1, Register arg_2) {
  assert_different_registers(arg_2, Z_ARG1);
  if (arg_1 != noreg) lgr_if_needed(Z_ARG1, arg_1);
  if (arg_2 != noreg) lgr_if_needed(Z_ARG2, arg_2);
  call_VM_leaf_static(entry_point);
}

void MacroAssembler::call_VM_leaf_static(address entry_point, Register arg_1, Register arg_2, Register arg_3) {
  assert_different_registers(arg_3, Z_ARG1, Z_ARG2);
  assert_different_registers(arg_2, Z_ARG1);
  if (arg_1 != noreg) lgr_if_needed(Z_ARG1, arg_1);
  if (arg_2 != noreg) lgr_if_needed(Z_ARG2, arg_2);
  if (arg_3 != noreg) lgr_if_needed(Z_ARG3, arg_3);
  call_VM_leaf_static(entry_point);
}

// Don't use detour via call_c(reg).
address MacroAssembler::call_c(address function_entry) {
  load_const(Z_R1, function_entry);
  return call(Z_R1);
}

// Variant for really static (non-relocatable) calls which are never patched.
address MacroAssembler::call_c_static(address function_entry) {
  load_absolute_address(Z_R1, function_entry);
#if 0 // def ASSERT
  // Verify that call site did not move.
  load_const_optimized(Z_R0, function_entry);
  z_cgr(Z_R1, Z_R0);
  z_brc(bcondEqual, 3);
  z_illtrap(0xba);
#endif
  return call(Z_R1);
}

address MacroAssembler::call_c_opt(address function_entry) {
  bool success = call_far_patchable(function_entry, -2 /* emit relocation + constant */);
  _last_calls_return_pc = success ? pc() : nullptr;
  return _last_calls_return_pc;
}

// Identify a call_far_patchable instruction: LARL + LG + BASR
//
//    nop                   ; optionally, if required for alignment
//    lgrl rx,A(TOC entry)  ; PC-relative access into constant pool
//    basr Z_R14,rx         ; end of this instruction must be aligned to a word boundary
//
// Code pattern will eventually get patched into variant2 (see below for detection code).
//
bool MacroAssembler::is_call_far_patchable_variant0_at(address instruction_addr) {
  address iaddr = instruction_addr;

  // Check for the actual load instruction.
  if (!is_load_const_from_toc(iaddr)) { return false; }
  iaddr += load_const_from_toc_size();

  // Check for the call (BASR) instruction, finally.
  assert(iaddr-instruction_addr+call_byregister_size() == call_far_patchable_size(), "size mismatch");
  return is_call_byregister(iaddr);
}

// Identify a call_far_patchable instruction: BRASL
//
// Code pattern to suits atomic patching:
//    nop                       ; Optionally, if required for alignment.
//    nop    ...                ; Multiple filler nops to compensate for size difference (variant0 is longer).
//    nop                       ; For code pattern detection: Prepend each BRASL with a nop.
//    brasl  Z_R14,<reladdr>    ; End of code must be 4-byte aligned !
bool MacroAssembler::is_call_far_patchable_variant2_at(address instruction_addr) {
  const address call_addr = (address)((intptr_t)instruction_addr + call_far_patchable_size() - call_far_pcrelative_size());

  // Check for correct number of leading nops.
  address iaddr;
  for (iaddr = instruction_addr; iaddr < call_addr; iaddr += nop_size()) {
    if (!is_z_nop(iaddr)) { return false; }
  }
  assert(iaddr == call_addr, "sanity");

  // --> Check for call instruction.
  if (is_call_far_pcrelative(call_addr)) {
    assert(call_addr-instruction_addr+call_far_pcrelative_size() == call_far_patchable_size(), "size mismatch");
    return true;
  }

  return false;
}

// Emit a NOT mt-safely patchable 64 bit absolute call.
// If toc_offset == -2, then the destination of the call (= target) is emitted
//                      to the constant pool and a runtime_call relocation is added
//                      to the code buffer.
// If toc_offset != -2, target must already be in the constant pool at
//                      _ctableStart+toc_offset (a caller can retrieve toc_offset
//                      from the runtime_call relocation).
// Special handling of emitting to scratch buffer when there is no constant pool.
// Slightly changed code pattern. We emit an additional nop if we would
// not end emitting at a word aligned address. This is to ensure
// an atomically patchable displacement in brasl instructions.
//
// A call_far_patchable comes in different flavors:
//  - LARL(CP) / LG(CP) / BR (address in constant pool, access via CP register)
//  - LGRL(CP) / BR          (address in constant pool, pc-relative access)
//  - BRASL                  (relative address of call target coded in instruction)
// All flavors occupy the same amount of space. Length differences are compensated
// by leading nops, such that the instruction sequence always ends at the same
// byte offset. This is required to keep the return offset constant.
// Furthermore, the return address (the end of the instruction sequence) is forced
// to be on a 4-byte boundary. This is required for atomic patching, should we ever
// need to patch the call target of the BRASL flavor.
// RETURN value: false, if no constant pool entry could be allocated, true otherwise.
bool MacroAssembler::call_far_patchable(address target, int64_t tocOffset) {
  // Get current pc and ensure word alignment for end of instr sequence.
  const address start_pc = pc();
  const intptr_t       start_off = offset();
  assert(!call_far_patchable_requires_alignment_nop(start_pc), "call_far_patchable requires aligned address");
  const ptrdiff_t      dist      = (ptrdiff_t)(target - (start_pc + 2)); // Prepend each BRASL with a nop.
  const bool emit_target_to_pool = (tocOffset == -2) && !code_section()->scratch_emit();
  const bool emit_relative_call  = !emit_target_to_pool &&
                                   RelAddr::is_in_range_of_RelAddr32(dist) &&
                                   ReoptimizeCallSequences &&
                                   !code_section()->scratch_emit();

  if (emit_relative_call) {
    // Add padding to get the same size as below.
    const unsigned int padding = call_far_patchable_size() - call_far_pcrelative_size();
    unsigned int current_padding;
    for (current_padding = 0; current_padding < padding; current_padding += nop_size()) { z_nop(); }
    assert(current_padding == padding, "sanity");

    // relative call: len = 2(nop) + 6 (brasl)
    // CodeBlob resize cannot occur in this case because
    // this call is emitted into pre-existing space.
    z_nop(); // Prepend each BRASL with a nop.
    z_brasl(Z_R14, target);
  } else {
    // absolute call: Get address from TOC.
    // len = (load TOC){6|0} + (load from TOC){6} + (basr){2} = {14|8}
    if (emit_target_to_pool) {
      // When emitting the call for the first time, we do not need to use
      // the pc-relative version. It will be patched anyway, when the code
      // buffer is copied.
      // Relocation is not needed when !ReoptimizeCallSequences.
      relocInfo::relocType rt = ReoptimizeCallSequences ? relocInfo::runtime_call_w_cp_type : relocInfo::none;
      AddressLiteral dest(target, rt);
      // Store_oop_in_toc() adds dest to the constant table. As side effect, this kills
      // inst_mark(). Reset if possible.
      bool reset_mark = (inst_mark() == pc());
      tocOffset = store_oop_in_toc(dest);
      if (reset_mark) { set_inst_mark(); }
      if (tocOffset == -1) {
        return false; // Couldn't create constant pool entry.
      }
    }
    assert(offset() == start_off, "emit no code before this point!");

    address tocPos = pc() + tocOffset;
    if (emit_target_to_pool) {
      tocPos = code()->consts()->start() + tocOffset;
    }
    load_long_pcrelative(Z_R14, tocPos);
    z_basr(Z_R14, Z_R14);
  }

#ifdef ASSERT
  // Assert that we can identify the emitted call.
  assert(is_call_far_patchable_at(addr_at(start_off)), "can't identify emitted call");
  assert(offset() == start_off+call_far_patchable_size(), "wrong size");

  if (emit_target_to_pool) {
    assert(get_dest_of_call_far_patchable_at(addr_at(start_off), code()->consts()->start()) == target,
           "wrong encoding of dest address");
  }
#endif
  return true; // success
}

// Identify a call_far_patchable instruction.
// For more detailed information see header comment of call_far_patchable.
bool MacroAssembler::is_call_far_patchable_at(address instruction_addr) {
  return is_call_far_patchable_variant2_at(instruction_addr)  || // short version: BRASL
         is_call_far_patchable_variant0_at(instruction_addr);    // long version LARL + LG + BASR
}

// Does the call_far_patchable instruction use a pc-relative encoding
// of the call destination?
bool MacroAssembler::is_call_far_patchable_pcrelative_at(address instruction_addr) {
  // Variant 2 is pc-relative.
  return is_call_far_patchable_variant2_at(instruction_addr);
}

bool MacroAssembler::is_call_far_pcrelative(address instruction_addr) {
  // Prepend each BRASL with a nop.
  return is_z_nop(instruction_addr) && is_z_brasl(instruction_addr + nop_size());  // Match at position after one nop required.
}

// Set destination address of a call_far_patchable instruction.
void MacroAssembler::set_dest_of_call_far_patchable_at(address instruction_addr, address dest, int64_t tocOffset) {
  ResourceMark rm;

  // Now that CP entry is verified, patch call to a pc-relative call (if circumstances permit).
  int code_size = MacroAssembler::call_far_patchable_size();
  CodeBuffer buf(instruction_addr, code_size);
  MacroAssembler masm(&buf);
  masm.call_far_patchable(dest, tocOffset);
  ICache::invalidate_range(instruction_addr, code_size); // Empty on z.
}

// Get dest address of a call_far_patchable instruction.
address MacroAssembler::get_dest_of_call_far_patchable_at(address instruction_addr, address ctable) {
  // Dynamic TOC: absolute address in constant pool.
  // Check variant2 first, it is more frequent.

  // Relative address encoded in call instruction.
  if (is_call_far_patchable_variant2_at(instruction_addr)) {
    return MacroAssembler::get_target_addr_pcrel(instruction_addr + nop_size()); // Prepend each BRASL with a nop.

  // Absolute address in constant pool.
  } else if (is_call_far_patchable_variant0_at(instruction_addr)) {
    address iaddr = instruction_addr;

    long    tocOffset = get_load_const_from_toc_offset(iaddr);
    address tocLoc    = iaddr + tocOffset;
    return *(address *)(tocLoc);
  } else {
    fprintf(stderr, "MacroAssembler::get_dest_of_call_far_patchable_at has a problem at %p:\n", instruction_addr);
    fprintf(stderr, "not a call_far_patchable: %16.16lx %16.16lx, len = %d\n",
            *(unsigned long*)instruction_addr,
            *(unsigned long*)(instruction_addr+8),
            call_far_patchable_size());
    Disassembler::decode(instruction_addr, instruction_addr+call_far_patchable_size());
    ShouldNotReachHere();
    return nullptr;
  }
}

void MacroAssembler::align_call_far_patchable(address pc) {
  if (call_far_patchable_requires_alignment_nop(pc)) { z_nop(); }
}

void MacroAssembler::check_and_handle_earlyret(Register java_thread) {
}

void MacroAssembler::check_and_handle_popframe(Register java_thread) {
}

// Read from the polling page.
// Use TM or TMY instruction, depending on read offset.
//   offset = 0: Use TM, safepoint polling.
//   offset < 0: Use TMY, profiling safepoint polling.
void MacroAssembler::load_from_polling_page(Register polling_page_address, int64_t offset) {
  if (Immediate::is_uimm12(offset)) {
    z_tm(offset, polling_page_address, mask_safepoint);
  } else {
    z_tmy(offset, polling_page_address, mask_profiling);
  }
}

// Check whether z_instruction is a read access to the polling page
// which was emitted by load_from_polling_page(..).
bool MacroAssembler::is_load_from_polling_page(address instr_loc) {
  unsigned long z_instruction;
  unsigned int  ilen = get_instruction(instr_loc, &z_instruction);

  if (ilen == 2) { return false; } // It's none of the allowed instructions.

  if (ilen == 4) {
    if (!is_z_tm(z_instruction)) { return false; } // It's len=4, but not a z_tm. fail.

    int ms = inv_mask(z_instruction,8,32);  // mask
    int ra = inv_reg(z_instruction,16,32);  // base register
    int ds = inv_uimm12(z_instruction);     // displacement

    if (!(ds == 0 && ra != 0 && ms == mask_safepoint)) {
      return false; // It's not a z_tm(0, ra, mask_safepoint). Fail.
    }

  } else { /* if (ilen == 6) */

    assert(!is_z_lg(z_instruction), "old form (LG) polling page access. Please fix and use TM(Y).");

    if (!is_z_tmy(z_instruction)) { return false; } // It's len=6, but not a z_tmy. fail.

    int ms = inv_mask(z_instruction,8,48);  // mask
    int ra = inv_reg(z_instruction,16,48);  // base register
    int ds = inv_simm20(z_instruction);     // displacement
  }

  return true;
}

// Extract poll address from instruction and ucontext.
address MacroAssembler::get_poll_address(address instr_loc, void* ucontext) {
  assert(ucontext != nullptr, "must have ucontext");
  ucontext_t* uc = (ucontext_t*) ucontext;
  unsigned long z_instruction;
  unsigned int ilen = get_instruction(instr_loc, &z_instruction);

  if (ilen == 4 && is_z_tm(z_instruction)) {
    int ra = inv_reg(z_instruction, 16, 32);  // base register
    int ds = inv_uimm12(z_instruction);       // displacement
    address addr = (address)uc->uc_mcontext.gregs[ra];
    return addr + ds;
  } else if (ilen == 6 && is_z_tmy(z_instruction)) {
    int ra = inv_reg(z_instruction, 16, 48);  // base register
    int ds = inv_simm20(z_instruction);       // displacement
    address addr = (address)uc->uc_mcontext.gregs[ra];
    return addr + ds;
  }

  ShouldNotReachHere();
  return nullptr;
}

// Extract poll register from instruction.
uint MacroAssembler::get_poll_register(address instr_loc) {
  unsigned long z_instruction;
  unsigned int ilen = get_instruction(instr_loc, &z_instruction);

  if (ilen == 4 && is_z_tm(z_instruction)) {
    return (uint)inv_reg(z_instruction, 16, 32);  // base register
  } else if (ilen == 6 && is_z_tmy(z_instruction)) {
    return (uint)inv_reg(z_instruction, 16, 48);  // base register
  }

  ShouldNotReachHere();
  return 0;
}

void MacroAssembler::safepoint_poll(Label& slow_path, Register temp_reg) {
  const Address poll_byte_addr(Z_thread, in_bytes(JavaThread::polling_word_offset()) + 7 /* Big Endian */);
  // Armed page has poll_bit set.
  z_tm(poll_byte_addr, SafepointMechanism::poll_bit());
  z_brnaz(slow_path);
}

// Don't rely on register locking, always use Z_R1 as scratch register instead.
void MacroAssembler::bang_stack_with_offset(int offset) {
  // Stack grows down, caller passes positive offset.
  assert(offset > 0, "must bang with positive offset");
  if (Displacement::is_validDisp(-offset)) {
    z_tmy(-offset, Z_SP, mask_stackbang);
  } else {
    add2reg(Z_R1, -offset, Z_SP);    // Do not destroy Z_SP!!!
    z_tm(0, Z_R1, mask_stackbang);  // Just banging.
  }
}

void MacroAssembler::reserved_stack_check(Register return_pc) {
  // Test if reserved zone needs to be enabled.
  Label no_reserved_zone_enabling;
  assert(return_pc == Z_R14, "Return pc must be in R14 before z_br() to StackOverflow stub.");
  BLOCK_COMMENT("reserved_stack_check {");

  z_clg(Z_SP, Address(Z_thread, JavaThread::reserved_stack_activation_offset()));
  z_brl(no_reserved_zone_enabling);

  // Enable reserved zone again, throw stack overflow exception.
  save_return_pc();
  push_frame_abi160(0);
  call_VM_leaf(CAST_FROM_FN_PTR(address, SharedRuntime::enable_stack_reserved_zone), Z_thread);
  pop_frame();
  restore_return_pc();

  load_const_optimized(Z_R1, SharedRuntime::throw_delayed_StackOverflowError_entry());
  // Don't use call() or z_basr(), they will invalidate Z_R14 which contains the return pc.
  z_br(Z_R1);

  should_not_reach_here();

  bind(no_reserved_zone_enabling);
  BLOCK_COMMENT("} reserved_stack_check");
}

// Defines obj, preserves var_size_in_bytes, okay for t2 == var_size_in_bytes.
void MacroAssembler::tlab_allocate(Register obj,
                                   Register var_size_in_bytes,
                                   int con_size_in_bytes,
                                   Register t1,
                                   Label& slow_case) {
  assert_different_registers(obj, var_size_in_bytes, t1);
  Register end = t1;
  Register thread = Z_thread;

  z_lg(obj, Address(thread, JavaThread::tlab_top_offset()));
  if (var_size_in_bytes == noreg) {
    z_lay(end, Address(obj, con_size_in_bytes));
  } else {
    z_lay(end, Address(obj, var_size_in_bytes));
  }
  z_cg(end, Address(thread, JavaThread::tlab_end_offset()));
  branch_optimized(bcondHigh, slow_case);

  // Update the tlab top pointer.
  z_stg(end, Address(thread, JavaThread::tlab_top_offset()));

  // Recover var_size_in_bytes if necessary.
  if (var_size_in_bytes == end) {
    z_sgr(var_size_in_bytes, obj);
  }
}

// Emitter for interface method lookup.
//   input: recv_klass, intf_klass, itable_index
//   output: method_result
//   kills: itable_index, temp1_reg, Z_R0, Z_R1
// TODO: Temp2_reg is unused. we may use this emitter also in the itable stubs.
// If the register is still not needed then, remove it.
void MacroAssembler::lookup_interface_method(Register           recv_klass,
                                             Register           intf_klass,
                                             RegisterOrConstant itable_index,
                                             Register           method_result,
                                             Register           temp1_reg,
                                             Label&             no_such_interface,
                                             bool               return_method) {

  const Register vtable_len = temp1_reg;    // Used to compute itable_entry_addr.
  const Register itable_entry_addr = Z_R1_scratch;
  const Register itable_interface = Z_R0_scratch;

  BLOCK_COMMENT("lookup_interface_method {");

  // Load start of itable entries into itable_entry_addr.
  z_llgf(vtable_len, Address(recv_klass, Klass::vtable_length_offset()));
  z_sllg(vtable_len, vtable_len, exact_log2(vtableEntry::size_in_bytes()));

  // Loop over all itable entries until desired interfaceOop(Rinterface) found.
  add2reg_with_index(itable_entry_addr,
                     in_bytes(Klass::vtable_start_offset() + itableOffsetEntry::interface_offset()),
                     recv_klass, vtable_len);

  const int itable_offset_search_inc = itableOffsetEntry::size() * wordSize;
  Label     search;

  bind(search);

  // Handle IncompatibleClassChangeError.
  // If the entry is null then we've reached the end of the table
  // without finding the expected interface, so throw an exception.
  load_and_test_long(itable_interface, Address(itable_entry_addr));
  z_bre(no_such_interface);

  add2reg(itable_entry_addr, itable_offset_search_inc);
  z_cgr(itable_interface, intf_klass);
  z_brne(search);

  // Entry found and itable_entry_addr points to it, get offset of vtable for interface.
  if (return_method) {
    const int vtable_offset_offset = in_bytes(itableOffsetEntry::offset_offset() -
                                              itableOffsetEntry::interface_offset()) -
                                     itable_offset_search_inc;

    // Compute itableMethodEntry and get method and entry point
    // we use addressing with index and displacement, since the formula
    // for computing the entry's offset has a fixed and a dynamic part,
    // the latter depending on the matched interface entry and on the case,
    // that the itable index has been passed as a register, not a constant value.
    int method_offset = in_bytes(itableMethodEntry::method_offset());
                             // Fixed part (displacement), common operand.
    Register itable_offset = method_result;  // Dynamic part (index register).

    if (itable_index.is_register()) {
       // Compute the method's offset in that register, for the formula, see the
       // else-clause below.
       z_sllg(itable_offset, itable_index.as_register(), exact_log2(itableMethodEntry::size() * wordSize));
       z_agf(itable_offset, vtable_offset_offset, itable_entry_addr);
    } else {
      // Displacement increases.
      method_offset += itableMethodEntry::size() * wordSize * itable_index.as_constant();

      // Load index from itable.
      z_llgf(itable_offset, vtable_offset_offset, itable_entry_addr);
    }

    // Finally load the method's oop.
    z_lg(method_result, method_offset, itable_offset, recv_klass);
  }
  BLOCK_COMMENT("} lookup_interface_method");
}

// Lookup for virtual method invocation.
void MacroAssembler::lookup_virtual_method(Register           recv_klass,
                                           RegisterOrConstant vtable_index,
                                           Register           method_result) {
  assert_different_registers(recv_klass, vtable_index.register_or_noreg());
  assert(vtableEntry::size() * wordSize == wordSize,
         "else adjust the scaling in the code below");

  BLOCK_COMMENT("lookup_virtual_method {");

  const int base = in_bytes(Klass::vtable_start_offset());

  if (vtable_index.is_constant()) {
    // Load with base + disp.
    Address vtable_entry_addr(recv_klass,
                              vtable_index.as_constant() * wordSize +
                              base +
                              in_bytes(vtableEntry::method_offset()));

    z_lg(method_result, vtable_entry_addr);
  } else {
    // Shift index properly and load with base + index + disp.
    Register vindex = vtable_index.as_register();
    Address  vtable_entry_addr(recv_klass, vindex,
                               base + in_bytes(vtableEntry::method_offset()));

    z_sllg(vindex, vindex, exact_log2(wordSize));
    z_lg(method_result, vtable_entry_addr);
  }
  BLOCK_COMMENT("} lookup_virtual_method");
}

// Factor out code to call ic_miss_handler.
// Generate code to call the inline cache miss handler.
//
// In most cases, this code will be generated out-of-line.
// The method parameters are intended to provide some variability.
//   ICM          - Label which has to be bound to the start of useful code (past any traps).
//   trapMarker   - Marking byte for the generated illtrap instructions (if any).
//                  Any value except 0x00 is supported.
//                  = 0x00 - do not generate illtrap instructions.
//                         use nops to fill unused space.
//   requiredSize - required size of the generated code. If the actually
//                  generated code is smaller, use padding instructions to fill up.
//                  = 0 - no size requirement, no padding.
//   scratch      - scratch register to hold branch target address.
//
//  The method returns the code offset of the bound label.
unsigned int MacroAssembler::call_ic_miss_handler(Label& ICM, int trapMarker, int requiredSize, Register scratch) {
  intptr_t startOffset = offset();

  // Prevent entry at content_begin().
  if (trapMarker != 0) {
    z_illtrap(trapMarker);
  }

  // Load address of inline cache miss code into scratch register
  // and branch to cache miss handler.
  BLOCK_COMMENT("IC miss handler {");
  BIND(ICM);
  unsigned int   labelOffset = offset();
  AddressLiteral icmiss(SharedRuntime::get_ic_miss_stub());

  load_const_optimized(scratch, icmiss);
  z_br(scratch);

  // Fill unused space.
  if (requiredSize > 0) {
    while ((offset() - startOffset) < requiredSize) {
      if (trapMarker == 0) {
        z_nop();
      } else {
        z_illtrap(trapMarker);
      }
    }
  }
  BLOCK_COMMENT("} IC miss handler");
  return labelOffset;
}

void MacroAssembler::nmethod_UEP(Label& ic_miss) {
  Register ic_reg       = Z_inline_cache;
  int      klass_offset = oopDesc::klass_offset_in_bytes();
  if (!ImplicitNullChecks || MacroAssembler::needs_explicit_null_check(klass_offset)) {
    if (VM_Version::has_CompareBranch()) {
      z_cgij(Z_ARG1, 0, Assembler::bcondEqual, ic_miss);
    } else {
      z_ltgr(Z_ARG1, Z_ARG1);
      z_bre(ic_miss);
    }
  }
  // Compare cached class against klass from receiver.
  compare_klass_ptr(ic_reg, klass_offset, Z_ARG1, false);
  z_brne(ic_miss);
}

void MacroAssembler::check_klass_subtype_fast_path(Register   sub_klass,
                                                   Register   super_klass,
                                                   Register   temp1_reg,
                                                   Label*     L_success,
                                                   Label*     L_failure,
                                                   Label*     L_slow_path,
                                                   RegisterOrConstant super_check_offset) {

  const int sc_offset  = in_bytes(Klass::secondary_super_cache_offset());
  const int sco_offset = in_bytes(Klass::super_check_offset_offset());

  bool must_load_sco = (super_check_offset.constant_or_zero() == -1);
  bool need_slow_path = (must_load_sco ||
                         super_check_offset.constant_or_zero() == sc_offset);

  // Input registers must not overlap.
  assert_different_registers(sub_klass, super_klass, temp1_reg);
  if (super_check_offset.is_register()) {
    assert_different_registers(sub_klass, super_klass,
                               super_check_offset.as_register());
  } else if (must_load_sco) {
    assert(temp1_reg != noreg, "supply either a temp or a register offset");
  }

  const Register Rsuper_check_offset = temp1_reg;

  NearLabel L_fallthrough;
  int label_nulls = 0;
  if (L_success == nullptr)   { L_success   = &L_fallthrough; label_nulls++; }
  if (L_failure == nullptr)   { L_failure   = &L_fallthrough; label_nulls++; }
  if (L_slow_path == nullptr) { L_slow_path = &L_fallthrough; label_nulls++; }
  assert(label_nulls <= 1 ||
         (L_slow_path == &L_fallthrough && label_nulls <= 2 && !need_slow_path),
         "at most one null in the batch, usually");

  BLOCK_COMMENT("check_klass_subtype_fast_path {");
  // If the pointers are equal, we are done (e.g., String[] elements).
  // This self-check enables sharing of secondary supertype arrays among
  // non-primary types such as array-of-interface. Otherwise, each such
  // type would need its own customized SSA.
  // We move this check to the front of the fast path because many
  // type checks are in fact trivially successful in this manner,
  // so we get a nicely predicted branch right at the start of the check.
  compare64_and_branch(sub_klass, super_klass, bcondEqual, *L_success);

  // Check the supertype display, which is uint.
  if (must_load_sco) {
    z_llgf(Rsuper_check_offset, sco_offset, super_klass);
    super_check_offset = RegisterOrConstant(Rsuper_check_offset);
  }
  Address super_check_addr(sub_klass, super_check_offset, 0);
  z_cg(super_klass, super_check_addr); // compare w/ displayed supertype

  // This check has worked decisively for primary supers.
  // Secondary supers are sought in the super_cache ('super_cache_addr').
  // (Secondary supers are interfaces and very deeply nested subtypes.)
  // This works in the same check above because of a tricky aliasing
  // between the super_cache and the primary super display elements.
  // (The 'super_check_addr' can address either, as the case requires.)
  // Note that the cache is updated below if it does not help us find
  // what we need immediately.
  // So if it was a primary super, we can just fail immediately.
  // Otherwise, it's the slow path for us (no success at this point).

  // Hacked jmp, which may only be used just before L_fallthrough.
#define final_jmp(label)                                                \
  if (&(label) == &L_fallthrough) { /*do nothing*/ }                    \
  else                            { branch_optimized(Assembler::bcondAlways, label); } /*omit semicolon*/

  if (super_check_offset.is_register()) {
    branch_optimized(Assembler::bcondEqual, *L_success);
    z_cfi(super_check_offset.as_register(), sc_offset);
    if (L_failure == &L_fallthrough) {
      branch_optimized(Assembler::bcondEqual, *L_slow_path);
    } else {
      branch_optimized(Assembler::bcondNotEqual, *L_failure);
      final_jmp(*L_slow_path);
    }
  } else if (super_check_offset.as_constant() == sc_offset) {
    // Need a slow path; fast failure is impossible.
    if (L_slow_path == &L_fallthrough) {
      branch_optimized(Assembler::bcondEqual, *L_success);
    } else {
      branch_optimized(Assembler::bcondNotEqual, *L_slow_path);
      final_jmp(*L_success);
    }
  } else {
    // No slow path; it's a fast decision.
    if (L_failure == &L_fallthrough) {
      branch_optimized(Assembler::bcondEqual, *L_success);
    } else {
      branch_optimized(Assembler::bcondNotEqual, *L_failure);
      final_jmp(*L_success);
    }
  }

  bind(L_fallthrough);
#undef local_brc
#undef final_jmp
  BLOCK_COMMENT("} check_klass_subtype_fast_path");
  // fallthru (to slow path)
}

void MacroAssembler::check_klass_subtype_slow_path(Register Rsubklass,
                                                   Register Rsuperklass,
                                                   Register Rarray_ptr,  // tmp
                                                   Register Rlength,     // tmp
                                                   Label* L_success,
                                                   Label* L_failure) {
  // Input registers must not overlap.
  // Also check for R1 which is explicitly used here.
  assert_different_registers(Z_R1, Rsubklass, Rsuperklass, Rarray_ptr, Rlength);
  NearLabel L_fallthrough;
  int label_nulls = 0;
  if (L_success == nullptr) { L_success = &L_fallthrough; label_nulls++; }
  if (L_failure == nullptr) { L_failure = &L_fallthrough; label_nulls++; }
  assert(label_nulls <= 1, "at most one null in the batch");

  const int ss_offset = in_bytes(Klass::secondary_supers_offset());
  const int sc_offset = in_bytes(Klass::secondary_super_cache_offset());

  const int length_offset = Array<Klass*>::length_offset_in_bytes();
  const int base_offset   = Array<Klass*>::base_offset_in_bytes();

  // Hacked jmp, which may only be used just before L_fallthrough.
#define final_jmp(label)                                                \
  if (&(label) == &L_fallthrough) { /*do nothing*/ }                    \
  else                            branch_optimized(Assembler::bcondAlways, label) /*omit semicolon*/

  NearLabel loop_iterate, loop_count, match;

  BLOCK_COMMENT("check_klass_subtype_slow_path {");
  z_lg(Rarray_ptr, ss_offset, Rsubklass);

  load_and_test_int(Rlength, Address(Rarray_ptr, length_offset));
  branch_optimized(Assembler::bcondZero, *L_failure);

  // Oops in table are NO MORE compressed.
  z_cg(Rsuperklass, base_offset, Rarray_ptr); // Check array element for match.
  z_bre(match);                               // Shortcut for array length = 1.

  // No match yet, so we must walk the array's elements.
  z_lngfr(Rlength, Rlength);
  z_sllg(Rlength, Rlength, LogBytesPerWord); // -#bytes of cache array
  z_llill(Z_R1, BytesPerWord);               // Set increment/end index.
  add2reg(Rlength, 2 * BytesPerWord);        // start index  = -(n-2)*BytesPerWord
  z_slgr(Rarray_ptr, Rlength);               // start addr: +=  (n-2)*BytesPerWord
  z_bru(loop_count);

  BIND(loop_iterate);
  z_cg(Rsuperklass, base_offset, Rlength, Rarray_ptr); // Check array element for match.
  z_bre(match);
  BIND(loop_count);
  z_brxlg(Rlength, Z_R1, loop_iterate);

  // Rsuperklass not found among secondary super classes -> failure.
  branch_optimized(Assembler::bcondAlways, *L_failure);

  // Got a hit. Return success (zero result). Set cache.
  // Cache load doesn't happen here. For speed it is directly emitted by the compiler.

  BIND(match);

  z_stg(Rsuperklass, sc_offset, Rsubklass); // Save result to cache.

  final_jmp(*L_success);

  // Exit to the surrounding code.
  BIND(L_fallthrough);
#undef local_brc
#undef final_jmp
  BLOCK_COMMENT("} check_klass_subtype_slow_path");
}

// Emitter for combining fast and slow path.
void MacroAssembler::check_klass_subtype(Register sub_klass,
                                         Register super_klass,
                                         Register temp1_reg,
                                         Register temp2_reg,
                                         Label&   L_success) {
  NearLabel failure;
  BLOCK_COMMENT(err_msg("check_klass_subtype(%s subclass of %s) {", sub_klass->name(), super_klass->name()));
  check_klass_subtype_fast_path(sub_klass, super_klass, temp1_reg,
                                &L_success, &failure, nullptr);
  check_klass_subtype_slow_path(sub_klass, super_klass,
                                temp1_reg, temp2_reg, &L_success, nullptr);
  BIND(failure);
  BLOCK_COMMENT("} check_klass_subtype");
}

// scans r_count pointer sized words at [r_addr] for occurrence of r_value,
// generic (r_count must be >0)
// iff found: CC eq, r_result == 0
void MacroAssembler::repne_scan(Register r_addr, Register r_value, Register r_count, Register r_result) {
  NearLabel L_loop, L_exit;

  BLOCK_COMMENT("repne_scan {");
#ifdef ASSERT
  z_chi(r_count, 0);
  asm_assert(bcondHigh, "count must be positive", 11);
#endif

  clear_reg(r_result, true /* whole_reg */, false /* set_cc */);  // sets r_result=0, let's hope that search will be successful

  bind(L_loop);
  z_cg(r_value, Address(r_addr));
  z_bre(L_exit); // branch on success
  z_la(r_addr, wordSize, r_addr);
  z_brct(r_count, L_loop);

  // z_brct above doesn't change CC.
  // If we reach here, then the value in r_value is not present. Set r_result to 1.
  z_lghi(r_result, 1);

  bind(L_exit);
  BLOCK_COMMENT("} repne_scan");
}

// Ensure that the inline code and the stub are using the same registers.
#define LOOKUP_SECONDARY_SUPERS_TABLE_REGISTERS                 \
do {                                                            \
  assert(r_super_klass  == Z_ARG1                            && \
         r_array_base   == Z_ARG5                            && \
         r_array_length == Z_ARG4                            && \
        (r_array_index  == Z_ARG3 || r_array_index == noreg) && \
        (r_sub_klass    == Z_ARG2 || r_sub_klass   == noreg) && \
        (r_bitmap       == Z_R10  || r_bitmap      == noreg) && \
        (r_result       == Z_R11  || r_result      == noreg), "registers must match s390.ad"); \
} while(0)

// Note: this method also kills Z_R1_scratch register on machines older than z15
void MacroAssembler::lookup_secondary_supers_table(Register r_sub_klass,
                                                   Register r_super_klass,
                                                   Register r_temp1,
                                                   Register r_temp2,
                                                   Register r_temp3,
                                                   Register r_temp4,
                                                   Register r_result,
                                                   u1 super_klass_slot) {
  NearLabel L_done, L_failure;

  BLOCK_COMMENT("lookup_secondary_supers_table {");

  const Register
    r_array_base   = r_temp1,
    r_array_length = r_temp2,
    r_array_index  = r_temp3,
    r_bitmap       = r_temp4;

  LOOKUP_SECONDARY_SUPERS_TABLE_REGISTERS;

  z_lg(r_bitmap, Address(r_sub_klass, Klass::bitmap_offset()));

  // First check the bitmap to see if super_klass might be present. If
  // the bit is zero, we are certain that super_klass is not one of
  // the secondary supers.
  u1 bit = super_klass_slot;
  int shift_count = Klass::SECONDARY_SUPERS_TABLE_MASK - bit;

  z_sllg(r_array_index, r_bitmap, shift_count); // take the bit to 63rd location

  // Initialize r_result with 0 (indicating success). If searching fails, r_result will be loaded
  // with 1 (failure) at the end of this method.
  clear_reg(r_result, true /* whole_reg */, false /* set_cc */); // r_result = 0

  // We test the MSB of r_array_index, i.e., its sign bit
  testbit(r_array_index, 63);
  z_bfalse(L_failure); // if not set, then jump!!!

  // We will consult the secondary-super array.
  z_lg(r_array_base, Address(r_sub_klass, Klass::secondary_supers_offset()));

  // The value i in r_array_index is >= 1, so even though r_array_base
  // points to the length, we don't need to adjust it to point to the
  // data.
  assert(Array<Klass*>::base_offset_in_bytes() == wordSize, "Adjust this code");

  // Get the first array index that can contain super_klass.
  if (bit != 0) {
    pop_count_long(r_array_index, r_array_index, Z_R1_scratch); // kills Z_R1_scratch on machines older than z15

    // NB! r_array_index is off by 1. It is compensated by keeping r_array_base off by 1 word.
    z_sllg(r_array_index, r_array_index, LogBytesPerWord); // scale
  } else {
    // Actually use index 0, but r_array_base and r_array_index are off by 1 word
    // such that the sum is precise.
    z_lghi(r_array_index, BytesPerWord); // for slow path (scaled)
  }

  z_cg(r_super_klass, Address(r_array_base, r_array_index));
  branch_optimized(bcondEqual, L_done); // found a match; success

  // Is there another entry to check? Consult the bitmap.
  testbit(r_bitmap, (bit + 1) & Klass::SECONDARY_SUPERS_TABLE_MASK);
  z_bfalse(L_failure);

  // Linear probe. Rotate the bitmap so that the next bit to test is
  // in Bit 2 for the look-ahead check in the slow path.
  if (bit != 0) {
    z_rllg(r_bitmap, r_bitmap, 64-bit); // rotate right
  }

  // Calls into the stub generated by lookup_secondary_supers_table_slow_path.
  // Arguments: r_super_klass, r_array_base, r_array_index, r_bitmap.
  // Kills: r_array_length.
  // Returns: r_result

  call_stub(StubRoutines::lookup_secondary_supers_table_slow_path_stub());

  z_bru(L_done); // pass whatever result we got from a slow path

  bind(L_failure);
  // TODO: use load immediate on condition and z_bru above will not be required
  z_lghi(r_result, 1);

  bind(L_done);
  BLOCK_COMMENT("} lookup_secondary_supers_table");

  if (VerifySecondarySupers) {
    verify_secondary_supers_table(r_sub_klass, r_super_klass, r_result,
                                  r_temp1, r_temp2, r_temp3);
  }
}

// Called by code generated by check_klass_subtype_slow_path
// above. This is called when there is a collision in the hashed
// lookup in the secondary supers array.
void MacroAssembler::lookup_secondary_supers_table_slow_path(Register r_super_klass,
                                                             Register r_array_base,
                                                             Register r_array_index,
                                                             Register r_bitmap,
                                                             Register r_result,
                                                             Register r_temp1) {
  assert_different_registers(r_super_klass, r_array_base, r_array_index, r_bitmap, r_result, r_temp1);

  const Register
    r_array_length = r_temp1,
    r_sub_klass    = noreg;

  LOOKUP_SECONDARY_SUPERS_TABLE_REGISTERS;

  BLOCK_COMMENT("lookup_secondary_supers_table_slow_path {");
  NearLabel L_done, L_failure;

  // Load the array length.
  z_llgf(r_array_length, Address(r_array_base, Array<Klass*>::length_offset_in_bytes()));

  // And adjust the array base to point to the data.
  // NB!
  // Effectively increments the current slot index by 1.
  assert(Array<Klass*>::base_offset_in_bytes() == wordSize, "");
  add2reg(r_array_base, Array<Klass*>::base_offset_in_bytes());

  // Linear probe
  NearLabel L_huge;

  // The bitmap is full to bursting.
  z_chi(r_array_length, Klass::SECONDARY_SUPERS_BITMAP_FULL - 2);
  z_brh(L_huge);

  // NB! Our caller has checked bits 0 and 1 in the bitmap. The
  // current slot (at secondary_supers[r_array_index]) has not yet
  // been inspected, and r_array_index may be out of bounds if we
  // wrapped around the end of the array.

  { // This is conventional linear probing, but instead of terminating
    // when a null entry is found in the table, we maintain a bitmap
    // in which a 0 indicates missing entries.
    // The check above guarantees there are 0s in the bitmap, so the loop
    // eventually terminates.

#ifdef ASSERT
    // r_result is set to 0 by lookup_secondary_supers_table.
    // clear_reg(r_result, true /* whole_reg */, false /* set_cc */);
    z_cghi(r_result, 0);
    asm_assert(bcondEqual, "r_result required to be 0, used by z_locgr", 44);

    // We should only reach here after having found a bit in the bitmap.
    z_ltgr(r_array_length, r_array_length);
    asm_assert(bcondHigh, "array_length > 0, should hold", 22);
#endif // ASSERT

    // Compute limit in r_array_length
    add2reg(r_array_length, -1);
    z_sllg(r_array_length, r_array_length, LogBytesPerWord);

    NearLabel L_loop;
    bind(L_loop);

    // Check for wraparound.
    z_cgr(r_array_index, r_array_length);
    z_locgr(r_array_index, r_result, bcondHigh); // r_result is containing 0

    z_cg(r_super_klass, Address(r_array_base, r_array_index));
    z_bre(L_done); // success

    // look-ahead check: if Bit 2 is 0, we're done
    testbit(r_bitmap, 2);
    z_bfalse(L_failure);

    z_rllg(r_bitmap, r_bitmap, 64-1); // rotate right
    add2reg(r_array_index, BytesPerWord);

    z_bru(L_loop);
  }

  { // Degenerate case: more than 64 secondary supers.
    // FIXME: We could do something smarter here, maybe a vectorized
    // comparison or a binary search, but is that worth any added
    // complexity?

    bind(L_huge);
    repne_scan(r_array_base, r_super_klass, r_array_length, r_result);

    z_bru(L_done); // forward the result we got from repne_scan
  }

  bind(L_failure);
  z_lghi(r_result, 1);

  bind(L_done);
  BLOCK_COMMENT("} lookup_secondary_supers_table_slow_path");
}

// Make sure that the hashed lookup and a linear scan agree.
void MacroAssembler::verify_secondary_supers_table(Register r_sub_klass,
                                                   Register r_super_klass,
                                                   Register r_result /* expected */,
                                                   Register r_temp1,
                                                   Register r_temp2,
                                                   Register r_temp3) {
  assert_different_registers(r_sub_klass, r_super_klass, r_result, r_temp1, r_temp2, r_temp3);

  const Register
    r_array_base   = r_temp1,
    r_array_length = r_temp2,
    r_array_index  = r_temp3,
    r_bitmap       = noreg; // unused

  const Register r_one = Z_R0_scratch;
  z_lghi(r_one, 1); // for locgr down there, to a load result for failure

  LOOKUP_SECONDARY_SUPERS_TABLE_REGISTERS;

  BLOCK_COMMENT("verify_secondary_supers_table {");

  Label L_passed, L_failure;

  // We will consult the secondary-super array.
  z_lg(r_array_base, Address(r_sub_klass, in_bytes(Klass::secondary_supers_offset())));

  // Load the array length.
  z_llgf(r_array_length, Address(r_array_base, Array<Klass*>::length_offset_in_bytes()));

  // And adjust the array base to point to the data.
  z_aghi(r_array_base, Array<Klass*>::base_offset_in_bytes());

  const Register r_linear_result = r_array_index; // reuse
  z_chi(r_array_length, 0);
  z_locgr(r_linear_result, r_one, bcondNotHigh); // load failure if array_length <= 0
  z_brc(bcondNotHigh, L_failure);
  repne_scan(r_array_base, r_super_klass, r_array_length, r_linear_result);
  bind(L_failure);

  z_cr(r_result, r_linear_result);
  z_bre(L_passed);

  assert_different_registers(Z_ARG1, r_sub_klass, r_linear_result, r_result);
  lgr_if_needed(Z_ARG1, r_super_klass);
  assert_different_registers(Z_ARG2, r_linear_result, r_result);
  lgr_if_needed(Z_ARG2, r_sub_klass);
  assert_different_registers(Z_ARG3, r_result);
  z_lgr(Z_ARG3, r_linear_result);
  z_lgr(Z_ARG4, r_result);
  const char* msg = "mismatch";
  load_const_optimized(Z_ARG5, (address)msg);

  call_VM_leaf(CAST_FROM_FN_PTR(address, Klass::on_secondary_supers_verification_failure));
  should_not_reach_here();

  bind(L_passed);

  BLOCK_COMMENT("} verify_secondary_supers_table");
}

void MacroAssembler::clinit_barrier(Register klass, Register thread, Label* L_fast_path, Label* L_slow_path) {
  assert(L_fast_path != nullptr || L_slow_path != nullptr, "at least one is required");

  Label L_fallthrough;
  if (L_fast_path == nullptr) {
    L_fast_path = &L_fallthrough;
  } else if (L_slow_path == nullptr) {
    L_slow_path = &L_fallthrough;
  }

  // Fast path check: class is fully initialized
  z_cli(Address(klass, InstanceKlass::init_state_offset()), InstanceKlass::fully_initialized);
  z_bre(*L_fast_path);

  // Fast path check: current thread is initializer thread
  z_cg(thread, Address(klass, InstanceKlass::init_thread_offset()));
  if (L_slow_path == &L_fallthrough) {
    z_bre(*L_fast_path);
  } else if (L_fast_path == &L_fallthrough) {
    z_brne(*L_slow_path);
  } else {
    Unimplemented();
  }

  bind(L_fallthrough);
}

// Increment a counter at counter_address when the eq condition code is
// set. Kills registers tmp1_reg and tmp2_reg and preserves the condition code.
void MacroAssembler::increment_counter_eq(address counter_address, Register tmp1_reg, Register tmp2_reg) {
  Label l;
  z_brne(l);
  load_const(tmp1_reg, counter_address);
  add2mem_32(Address(tmp1_reg), 1, tmp2_reg);
  z_cr(tmp1_reg, tmp1_reg); // Set cc to eq.
  bind(l);
}

// "The box" is the space on the stack where we copy the object mark.
void MacroAssembler::compiler_fast_lock_object(Register oop, Register box, Register temp1, Register temp2) {

  assert(LockingMode != LM_LIGHTWEIGHT, "uses fast_lock_lightweight");
  assert_different_registers(oop, box, temp1, temp2);

  Register displacedHeader = temp1;
  Register currentHeader   = temp1;
  Register temp            = temp2;

  NearLabel done, object_has_monitor;

  const int hdr_offset = oopDesc::mark_offset_in_bytes();

  BLOCK_COMMENT("compiler_fast_lock_object {");

  // Load markWord from oop into mark.
  z_lg(displacedHeader, hdr_offset, oop);

  if (DiagnoseSyncOnValueBasedClasses != 0) {
    load_klass(temp, oop);
    z_l(temp, Address(temp, Klass::access_flags_offset()));
    assert((JVM_ACC_IS_VALUE_BASED_CLASS & 0xFFFF) == 0, "or change following instruction");
    z_nilh(temp, JVM_ACC_IS_VALUE_BASED_CLASS >> 16);
    z_brne(done);
  }

  // Handle existing monitor.
  // The object has an existing monitor iff (mark & monitor_value) != 0.
  guarantee(Immediate::is_uimm16(markWord::monitor_value), "must be half-word");
  z_tmll(displacedHeader, markWord::monitor_value);
  z_brnaz(object_has_monitor);

  if (LockingMode == LM_MONITOR) {
    // Set NE to indicate 'failure' -> take slow-path
    // From loading the markWord, we know that oop != nullptr
    z_ltgr(oop, oop);
    z_bru(done);
  } else {
    assert(LockingMode == LM_LEGACY, "must be");
    // Set mark to markWord | markWord::unlocked_value.
    z_oill(displacedHeader, markWord::unlocked_value);

    // Load Compare Value application register.

    // Initialize the box (must happen before we update the object mark).
    z_stg(displacedHeader, BasicLock::displaced_header_offset_in_bytes(), box);

    // Compare object markWord with mark and if equal, exchange box with object markWork.
    // If the compare-and-swap succeeds, then we found an unlocked object and have now locked it.
    z_csg(displacedHeader, box, hdr_offset, oop);
    assert(currentHeader == displacedHeader, "must be same register"); // Identified two registers from z/Architecture.
    z_bre(done);

    // We did not see an unlocked object
    // currentHeader contains what is currently stored in the oop's markWord.
    // We might have a recursive case. Verify by checking if the owner is self.
    // To do so, compare the value in the markWord (currentHeader) with the stack pointer.
    z_sgr(currentHeader, Z_SP);
    load_const_optimized(temp, (~(os::vm_page_size() - 1) | markWord::lock_mask_in_place));

    z_ngr(currentHeader, temp);

    // result zero: owner is self -> recursive lock. Indicate that by storing 0 in the box.
    // result not-zero: attempt failed. We don't hold the lock -> go for slow case.

    z_stg(currentHeader/*==0 or not 0*/, BasicLock::displaced_header_offset_in_bytes(), box);

    z_bru(done);
  }

  bind(object_has_monitor);

  Register zero = temp;
  Register monitor_tagged = displacedHeader; // Tagged with markWord::monitor_value.
  // The object's monitor m is unlocked iff m->owner is null,
  // otherwise m->owner may contain a thread or a stack address.

  // Try to CAS m->owner from null to current thread.
  // If m->owner is null, then csg succeeds and sets m->owner=THREAD and CR=EQ.
  // Otherwise, register zero is filled with the current owner.
  z_lghi(zero, 0);
  z_csg(zero, Z_thread, OM_OFFSET_NO_MONITOR_VALUE_TAG(owner), monitor_tagged);

  // Store a non-null value into the box.
  z_stg(box, BasicLock::displaced_header_offset_in_bytes(), box);

  z_bre(done); // acquired the lock for the first time.

  BLOCK_COMMENT("fast_path_recursive_lock {");
  // Check if we are already the owner (recursive lock)
  z_cgr(Z_thread, zero); // owner is stored in zero by "z_csg" above
  z_brne(done); // not a recursive lock

  // Current thread already owns the lock. Just increment recursion count.
  z_agsi(Address(monitor_tagged, OM_OFFSET_NO_MONITOR_VALUE_TAG(recursions)), 1ll);
  z_cgr(zero, zero); // set the CC to EQUAL
  BLOCK_COMMENT("} fast_path_recursive_lock");
  bind(done);

  BLOCK_COMMENT("} compiler_fast_lock_object");
  // If locking was successful, CR should indicate 'EQ'.
  // The compiler or the native wrapper generates a branch to the runtime call
  // _complete_monitor_locking_Java.
}

void MacroAssembler::compiler_fast_unlock_object(Register oop, Register box, Register temp1, Register temp2) {

  assert(LockingMode != LM_LIGHTWEIGHT, "uses fast_unlock_lightweight");
  assert_different_registers(oop, box, temp1, temp2);

  Register displacedHeader = temp1;
  Register currentHeader   = temp2;
  Register temp            = temp1;

  const int hdr_offset = oopDesc::mark_offset_in_bytes();

  Label done, object_has_monitor, not_recursive;

  BLOCK_COMMENT("compiler_fast_unlock_object {");

  if (LockingMode == LM_LEGACY) {
    // Find the lock address and load the displaced header from the stack.
    // if the displaced header is zero, we have a recursive unlock.
    load_and_test_long(displacedHeader, Address(box, BasicLock::displaced_header_offset_in_bytes()));
    z_bre(done);
  }

  // Handle existing monitor.
  // The object has an existing monitor iff (mark & monitor_value) != 0.
  z_lg(currentHeader, hdr_offset, oop);
  guarantee(Immediate::is_uimm16(markWord::monitor_value), "must be half-word");

  z_tmll(currentHeader, markWord::monitor_value);
  z_brnaz(object_has_monitor);

  if (LockingMode == LM_MONITOR) {
    // Set NE to indicate 'failure' -> take slow-path
    z_ltgr(oop, oop);
    z_bru(done);
  } else {
    assert(LockingMode == LM_LEGACY, "must be");
    // Check if it is still a lightweight lock, this is true if we see
    // the stack address of the basicLock in the markWord of the object
    // copy box to currentHeader such that csg does not kill it.
    z_lgr(currentHeader, box);
    z_csg(currentHeader, displacedHeader, hdr_offset, oop);
    z_bru(done); // csg sets CR as desired.
  }

  // In case of LM_LIGHTWEIGHT, we may reach here with (temp & ObjectMonitor::ANONYMOUS_OWNER) != 0.
  // This is handled like owner thread mismatches: We take the slow path.

  // Handle existing monitor.
  bind(object_has_monitor);

  z_cg(Z_thread, Address(currentHeader, OM_OFFSET_NO_MONITOR_VALUE_TAG(owner)));
  z_brne(done);

  BLOCK_COMMENT("fast_path_recursive_unlock {");
  load_and_test_long(temp, Address(currentHeader, OM_OFFSET_NO_MONITOR_VALUE_TAG(recursions)));
  z_bre(not_recursive); // if 0 then jump, it's not recursive locking

  // Recursive inflated unlock
  z_agsi(Address(currentHeader, OM_OFFSET_NO_MONITOR_VALUE_TAG(recursions)), -1ll);
  z_cgr(currentHeader, currentHeader); // set the CC to EQUAL
  BLOCK_COMMENT("} fast_path_recursive_unlock");
  z_bru(done);

  bind(not_recursive);

  NearLabel check_succ, set_eq_unlocked;

  // Set owner to null.
  z_release();
  z_lghi(temp, 0);
  z_stg(temp, OM_OFFSET_NO_MONITOR_VALUE_TAG(owner), currentHeader);
  z_fence(); // membar(StoreLoad);

  // Check if the entry lists are empty.
  load_and_test_long(temp, Address(currentHeader, OM_OFFSET_NO_MONITOR_VALUE_TAG(EntryList)));
  z_brne(check_succ);
  load_and_test_long(temp, Address(currentHeader, OM_OFFSET_NO_MONITOR_VALUE_TAG(cxq)));
  z_bre(done); // If so we are done.

  bind(check_succ);

  // Check if there is a successor.
  load_and_test_long(temp, Address(currentHeader, OM_OFFSET_NO_MONITOR_VALUE_TAG(succ)));
  z_brne(set_eq_unlocked); // If so we are done.

  // Save the monitor pointer in the current thread, so we can try to
  // reacquire the lock in SharedRuntime::monitor_exit_helper().
  z_stg(currentHeader, Address(Z_thread, JavaThread::unlocked_inflated_monitor_offset()));

  z_cr(currentHeader, Z_thread); // Set flag = NE
  z_bru(done);

  bind(set_eq_unlocked);
  z_cr(temp, temp); // Set flag = EQ

  bind(done);

  BLOCK_COMMENT("} compiler_fast_unlock_object");
  // flag == EQ indicates success
  // flag == NE indicates failure
}

void MacroAssembler::resolve_jobject(Register value, Register tmp1, Register tmp2) {
  BarrierSetAssembler* bs = BarrierSet::barrier_set()->barrier_set_assembler();
  bs->resolve_jobject(this, value, tmp1, tmp2);
}

// Last_Java_sp must comply to the rules in frame_s390.hpp.
void MacroAssembler::set_last_Java_frame(Register last_Java_sp, Register last_Java_pc, bool allow_relocation) {
  BLOCK_COMMENT("set_last_Java_frame {");

  // Always set last_Java_pc and flags first because once last_Java_sp
  // is visible has_last_Java_frame is true and users will look at the
  // rest of the fields. (Note: flags should always be zero before we
  // get here so doesn't need to be set.)

  // Verify that last_Java_pc was zeroed on return to Java.
  if (allow_relocation) {
    asm_assert_mem8_is_zero(in_bytes(JavaThread::last_Java_pc_offset()),
                            Z_thread,
                            "last_Java_pc not zeroed before leaving Java",
                            0x200);
  } else {
    asm_assert_mem8_is_zero_static(in_bytes(JavaThread::last_Java_pc_offset()),
                                   Z_thread,
                                   "last_Java_pc not zeroed before leaving Java",
                                   0x200);
  }

  // When returning from calling out from Java mode the frame anchor's
  // last_Java_pc will always be set to null. It is set here so that
  // if we are doing a call to native (not VM) that we capture the
  // known pc and don't have to rely on the native call having a
  // standard frame linkage where we can find the pc.
  if (last_Java_pc!=noreg) {
    z_stg(last_Java_pc, Address(Z_thread, JavaThread::last_Java_pc_offset()));
  }

  // This membar release is not required on z/Architecture, since the sequence of stores
  // in maintained. Nevertheless, we leave it in to document the required ordering.
  // The implementation of z_release() should be empty.
  // z_release();

  z_stg(last_Java_sp, Address(Z_thread, JavaThread::last_Java_sp_offset()));
  BLOCK_COMMENT("} set_last_Java_frame");
}

void MacroAssembler::reset_last_Java_frame(bool allow_relocation) {
  BLOCK_COMMENT("reset_last_Java_frame {");

  if (allow_relocation) {
    asm_assert_mem8_isnot_zero(in_bytes(JavaThread::last_Java_sp_offset()),
                               Z_thread,
                               "SP was not set, still zero",
                               0x202);
  } else {
    asm_assert_mem8_isnot_zero_static(in_bytes(JavaThread::last_Java_sp_offset()),
                                      Z_thread,
                                      "SP was not set, still zero",
                                      0x202);
  }

  // _last_Java_sp = 0
  // Clearing storage must be atomic here, so don't use clear_mem()!
  store_const(Address(Z_thread, JavaThread::last_Java_sp_offset()), 0);

  // _last_Java_pc = 0
  store_const(Address(Z_thread, JavaThread::last_Java_pc_offset()), 0);

  BLOCK_COMMENT("} reset_last_Java_frame");
  return;
}

void MacroAssembler::set_top_ijava_frame_at_SP_as_last_Java_frame(Register sp, Register tmp1, bool allow_relocation) {
  assert_different_registers(sp, tmp1);

  // We cannot trust that code generated by the C++ compiler saves R14
  // to z_abi_160.return_pc, because sometimes it spills R14 using stmg at
  // z_abi_160.gpr14 (e.g. InterpreterRuntime::_new()).
  // Therefore we load the PC into tmp1 and let set_last_Java_frame() save
  // it into the frame anchor.
  get_PC(tmp1);
  set_last_Java_frame(/*sp=*/sp, /*pc=*/tmp1, allow_relocation);
}

void MacroAssembler::set_thread_state(JavaThreadState new_state) {
  z_release();

  assert(Immediate::is_uimm16(_thread_max_state), "enum value out of range for instruction");
  assert(sizeof(JavaThreadState) == sizeof(int), "enum value must have base type int");
  store_const(Address(Z_thread, JavaThread::thread_state_offset()), new_state, Z_R0, false);
}

void MacroAssembler::get_vm_result(Register oop_result) {
  z_lg(oop_result, Address(Z_thread, JavaThread::vm_result_offset()));
  clear_mem(Address(Z_thread, JavaThread::vm_result_offset()), sizeof(void*));

  verify_oop(oop_result, FILE_AND_LINE);
}

void MacroAssembler::get_vm_result_2(Register result) {
  z_lg(result, Address(Z_thread, JavaThread::vm_result_2_offset()));
  clear_mem(Address(Z_thread, JavaThread::vm_result_2_offset()), sizeof(void*));
}

// We require that C code which does not return a value in vm_result will
// leave it undisturbed.
void MacroAssembler::set_vm_result(Register oop_result) {
  z_stg(oop_result, Address(Z_thread, JavaThread::vm_result_offset()));
}

// Explicit null checks (used for method handle code).
void MacroAssembler::null_check(Register reg, Register tmp, int64_t offset) {
  if (!ImplicitNullChecks) {
    NearLabel ok;

    compare64_and_branch(reg, (intptr_t) 0, Assembler::bcondNotEqual, ok);

    // We just put the address into reg if it was 0 (tmp==Z_R0 is allowed so we can't use it for the address).
    address exception_entry = Interpreter::throw_NullPointerException_entry();
    load_absolute_address(reg, exception_entry);
    z_br(reg);

    bind(ok);
  } else {
    if (needs_explicit_null_check((intptr_t)offset)) {
      // Provoke OS null exception if reg is null by
      // accessing M[reg] w/o changing any registers.
      z_lg(tmp, 0, reg);
    }
    // else
      // Nothing to do, (later) access of M[reg + offset]
      // will provoke OS null exception if reg is null.
  }
}

//-------------------------------------
//  Compressed Klass Pointers
//-------------------------------------

// Klass oop manipulations if compressed.
void MacroAssembler::encode_klass_not_null(Register dst, Register src) {
  Register current = (src != noreg) ? src : dst; // Klass is in dst if no src provided. (dst == src) also possible.
  address  base    = CompressedKlassPointers::base();
  int      shift   = CompressedKlassPointers::shift();
  bool     need_zero_extend = base != 0;
  assert(UseCompressedClassPointers, "only for compressed klass ptrs");

  BLOCK_COMMENT("cKlass encoder {");

#ifdef ASSERT
  Label ok;
  z_tmll(current, KlassAlignmentInBytes-1); // Check alignment.
  z_brc(Assembler::bcondAllZero, ok);
  // The plain disassembler does not recognize illtrap. It instead displays
  // a 32-bit value. Issuing two illtraps assures the disassembler finds
  // the proper beginning of the next instruction.
  z_illtrap(0xee);
  z_illtrap(0xee);
  bind(ok);
#endif

  // Scale down the incoming klass pointer first.
  // We then can be sure we calculate an offset that fits into 32 bit.
  // More generally speaking: all subsequent calculations are purely 32-bit.
  if (shift != 0) {
    assert (LogKlassAlignmentInBytes == shift, "decode alg wrong");
    z_srlg(dst, current, shift);
    current = dst;
  }

  if (base != nullptr) {
    // Use scaled-down base address parts to match scaled-down klass pointer.
    unsigned int base_h = ((unsigned long)base)>>(32+shift);
    unsigned int base_l = (unsigned int)(((unsigned long)base)>>shift);

    // General considerations:
    //  - when calculating (current_h - base_h), all digits must cancel (become 0).
    //    Otherwise, we would end up with a compressed klass pointer which doesn't
    //    fit into 32-bit.
    //  - Only bit#33 of the difference could potentially be non-zero. For that
    //    to happen, (current_l < base_l) must hold. In this case, the subtraction
    //    will create a borrow out of bit#32, nicely killing bit#33.
    //  - With the above, we only need to consider current_l and base_l to
    //    calculate the result.
    //  - Both values are treated as unsigned. The unsigned subtraction is
    //    replaced by adding (unsigned) the 2's complement of the subtrahend.

    if (base_l == 0) {
      //  - By theory, the calculation to be performed here (current_h - base_h) MUST
      //    cancel all high-word bits. Otherwise, we would end up with an offset
      //    (i.e. compressed klass pointer) that does not fit into 32 bit.
      //  - current_l remains unchanged.
      //  - Therefore, we can replace all calculation with just a
      //    zero-extending load 32 to 64 bit.
      //  - Even that can be replaced with a conditional load if dst != current.
      //    (this is a local view. The shift step may have requested zero-extension).
    } else {
      if ((base_h == 0) && is_uimm(base_l, 31)) {
        // If we happen to find that (base_h == 0), and that base_l is within the range
        // which can be represented by a signed int, then we can use 64bit signed add with
        // (-base_l) as 32bit signed immediate operand. The add will take care of the
        // upper 32 bits of the result, saving us the need of an extra zero extension.
        // For base_l to be in the required range, it must not have the most significant
        // bit (aka sign bit) set.
        lgr_if_needed(dst, current); // no zero/sign extension in this case!
        z_agfi(dst, -(int)base_l);   // base_l must be passed as signed.
        need_zero_extend = false;
        current = dst;
      } else {
        // To begin with, we may need to copy and/or zero-extend the register operand.
        // We have to calculate (current_l - base_l). Because there is no unsigend
        // subtract instruction with immediate operand, we add the 2's complement of base_l.
        if (need_zero_extend) {
          z_llgfr(dst, current);
          need_zero_extend = false;
        } else {
          llgfr_if_needed(dst, current);
        }
        current = dst;
        z_alfi(dst, -base_l);
      }
    }
  }

  if (need_zero_extend) {
    // We must zero-extend the calculated result. It may have some leftover bits in
    // the hi-word because we only did optimized calculations.
    z_llgfr(dst, current);
  } else {
    llgfr_if_needed(dst, current); // zero-extension while copying comes at no extra cost.
  }

  BLOCK_COMMENT("} cKlass encoder");
}

// This function calculates the size of the code generated by
//   decode_klass_not_null(register dst, Register src)
// when Universe::heap() isn't null. Hence, if the instructions
// it generates change, then this method needs to be updated.
int MacroAssembler::instr_size_for_decode_klass_not_null() {
  address  base    = CompressedKlassPointers::base();
  int shift_size   = CompressedKlassPointers::shift() == 0 ? 0 : 6; /* sllg */
  int addbase_size = 0;
  assert(UseCompressedClassPointers, "only for compressed klass ptrs");

  if (base != nullptr) {
    unsigned int base_h = ((unsigned long)base)>>32;
    unsigned int base_l = (unsigned int)((unsigned long)base);
    if ((base_h != 0) && (base_l == 0) && VM_Version::has_HighWordInstr()) {
      addbase_size += 6; /* aih */
    } else if ((base_h == 0) && (base_l != 0)) {
      addbase_size += 6; /* algfi */
    } else {
      addbase_size += load_const_size();
      addbase_size += 4; /* algr */
    }
  }
#ifdef ASSERT
  addbase_size += 10;
  addbase_size += 2; // Extra sigill.
#endif
  return addbase_size + shift_size;
}

// !!! If the instructions that get generated here change
//     then function instr_size_for_decode_klass_not_null()
//     needs to get updated.
// This variant of decode_klass_not_null() must generate predictable code!
// The code must only depend on globally known parameters.
void MacroAssembler::decode_klass_not_null(Register dst) {
  address  base    = CompressedKlassPointers::base();
  int      shift   = CompressedKlassPointers::shift();
  int      beg_off = offset();
  assert(UseCompressedClassPointers, "only for compressed klass ptrs");

  BLOCK_COMMENT("cKlass decoder (const size) {");

  if (shift != 0) { // Shift required?
    z_sllg(dst, dst, shift);
  }
  if (base != nullptr) {
    unsigned int base_h = ((unsigned long)base)>>32;
    unsigned int base_l = (unsigned int)((unsigned long)base);
    if ((base_h != 0) && (base_l == 0) && VM_Version::has_HighWordInstr()) {
      z_aih(dst, base_h);     // Base has no set bits in lower half.
    } else if ((base_h == 0) && (base_l != 0)) {
      z_algfi(dst, base_l);   // Base has no set bits in upper half.
    } else {
      load_const(Z_R0, base); // Base has set bits everywhere.
      z_algr(dst, Z_R0);
    }
  }

#ifdef ASSERT
  Label ok;
  z_tmll(dst, KlassAlignmentInBytes-1); // Check alignment.
  z_brc(Assembler::bcondAllZero, ok);
  // The plain disassembler does not recognize illtrap. It instead displays
  // a 32-bit value. Issuing two illtraps assures the disassembler finds
  // the proper beginning of the next instruction.
  z_illtrap(0xd1);
  z_illtrap(0xd1);
  bind(ok);
#endif
  assert(offset() == beg_off + instr_size_for_decode_klass_not_null(), "Code gen mismatch.");

  BLOCK_COMMENT("} cKlass decoder (const size)");
}

// This variant of decode_klass_not_null() is for cases where
//  1) the size of the generated instructions may vary
//  2) the result is (potentially) stored in a register different from the source.
void MacroAssembler::decode_klass_not_null(Register dst, Register src) {
  address base  = CompressedKlassPointers::base();
  int     shift = CompressedKlassPointers::shift();
  assert(UseCompressedClassPointers, "only for compressed klass ptrs");

  BLOCK_COMMENT("cKlass decoder {");

  if (src == noreg) src = dst;

  if (shift != 0) { // Shift or at least move required?
    z_sllg(dst, src, shift);
  } else {
    lgr_if_needed(dst, src);
  }

  if (base != nullptr) {
    unsigned int base_h = ((unsigned long)base)>>32;
    unsigned int base_l = (unsigned int)((unsigned long)base);
    if ((base_h != 0) && (base_l == 0) && VM_Version::has_HighWordInstr()) {
      z_aih(dst, base_h);     // Base has not set bits in lower half.
    } else if ((base_h == 0) && (base_l != 0)) {
      z_algfi(dst, base_l);   // Base has no set bits in upper half.
    } else {
      load_const_optimized(Z_R0, base); // Base has set bits everywhere.
      z_algr(dst, Z_R0);
    }
  }

#ifdef ASSERT
  Label ok;
  z_tmll(dst, KlassAlignmentInBytes-1); // Check alignment.
  z_brc(Assembler::bcondAllZero, ok);
  // The plain disassembler does not recognize illtrap. It instead displays
  // a 32-bit value. Issuing two illtraps assures the disassembler finds
  // the proper beginning of the next instruction.
  z_illtrap(0xd2);
  z_illtrap(0xd2);
  bind(ok);
#endif
  BLOCK_COMMENT("} cKlass decoder");
}

void MacroAssembler::load_klass(Register klass, Address mem) {
  if (UseCompressedClassPointers) {
    z_llgf(klass, mem);
    // Attention: no null check here!
    decode_klass_not_null(klass);
  } else {
    z_lg(klass, mem);
  }
}

void MacroAssembler::load_klass(Register klass, Register src_oop) {
  if (UseCompressedClassPointers) {
    z_llgf(klass, oopDesc::klass_offset_in_bytes(), src_oop);
    // Attention: no null check here!
    decode_klass_not_null(klass);
  } else {
    z_lg(klass, oopDesc::klass_offset_in_bytes(), src_oop);
  }
}

void MacroAssembler::store_klass(Register klass, Register dst_oop, Register ck) {
  if (UseCompressedClassPointers) {
    assert_different_registers(dst_oop, klass, Z_R0);
    if (ck == noreg) ck = klass;
    encode_klass_not_null(ck, klass);
    z_st(ck, Address(dst_oop, oopDesc::klass_offset_in_bytes()));
  } else {
    z_stg(klass, Address(dst_oop, oopDesc::klass_offset_in_bytes()));
  }
}

void MacroAssembler::store_klass_gap(Register s, Register d) {
  if (UseCompressedClassPointers) {
    assert(s != d, "not enough registers");
    // Support s = noreg.
    if (s != noreg) {
      z_st(s, Address(d, oopDesc::klass_gap_offset_in_bytes()));
    } else {
      z_mvhi(Address(d, oopDesc::klass_gap_offset_in_bytes()), 0);
    }
  }
}

// Compare klass ptr in memory against klass ptr in register.
//
// Rop1            - klass in register, always uncompressed.
// disp            - Offset of klass in memory, compressed/uncompressed, depending on runtime flag.
// Rbase           - Base address of cKlass in memory.
// maybenull       - True if Rop1 possibly is a null.
void MacroAssembler::compare_klass_ptr(Register Rop1, int64_t disp, Register Rbase, bool maybenull) {

  BLOCK_COMMENT("compare klass ptr {");

  if (UseCompressedClassPointers) {
    const int shift = CompressedKlassPointers::shift();
    address   base  = CompressedKlassPointers::base();

    assert((shift == 0) || (shift == LogKlassAlignmentInBytes), "cKlass encoder detected bad shift");
    assert_different_registers(Rop1, Z_R0);
    assert_different_registers(Rop1, Rbase, Z_R1);

    // First encode register oop and then compare with cOop in memory.
    // This sequence saves an unnecessary cOop load and decode.
    if (base == nullptr) {
      if (shift == 0) {
        z_cl(Rop1, disp, Rbase);     // Unscaled
      } else {
        z_srlg(Z_R0, Rop1, shift);   // ZeroBased
        z_cl(Z_R0, disp, Rbase);
      }
    } else {                         // HeapBased
#ifdef ASSERT
      bool     used_R0 = true;
      bool     used_R1 = true;
#endif
      Register current = Rop1;
      Label    done;

      if (maybenull) {       // null pointer must be preserved!
        z_ltgr(Z_R0, current);
        z_bre(done);
        current = Z_R0;
      }

      unsigned int base_h = ((unsigned long)base)>>32;
      unsigned int base_l = (unsigned int)((unsigned long)base);
      if ((base_h != 0) && (base_l == 0) && VM_Version::has_HighWordInstr()) {
        lgr_if_needed(Z_R0, current);
        z_aih(Z_R0, -((int)base_h));     // Base has no set bits in lower half.
      } else if ((base_h == 0) && (base_l != 0)) {
        lgr_if_needed(Z_R0, current);
        z_agfi(Z_R0, -(int)base_l);
      } else {
        int pow2_offset = get_oop_base_complement(Z_R1, ((uint64_t)(intptr_t)base));
        add2reg_with_index(Z_R0, pow2_offset, Z_R1, Rop1); // Subtract base by adding complement.
      }

      if (shift != 0) {
        z_srlg(Z_R0, Z_R0, shift);
      }
      bind(done);
      z_cl(Z_R0, disp, Rbase);
#ifdef ASSERT
      if (used_R0) preset_reg(Z_R0, 0xb05bUL, 2);
      if (used_R1) preset_reg(Z_R1, 0xb06bUL, 2);
#endif
    }
  } else {
    z_clg(Rop1, disp, Z_R0, Rbase);
  }
  BLOCK_COMMENT("} compare klass ptr");
}

//---------------------------
//  Compressed oops
//---------------------------

void MacroAssembler::encode_heap_oop(Register oop) {
  oop_encoder(oop, oop, true /*maybe null*/);
}

void MacroAssembler::encode_heap_oop_not_null(Register oop) {
  oop_encoder(oop, oop, false /*not null*/);
}

// Called with something derived from the oop base. e.g. oop_base>>3.
int MacroAssembler::get_oop_base_pow2_offset(uint64_t oop_base) {
  unsigned int oop_base_ll = ((unsigned int)(oop_base >>  0)) & 0xffff;
  unsigned int oop_base_lh = ((unsigned int)(oop_base >> 16)) & 0xffff;
  unsigned int oop_base_hl = ((unsigned int)(oop_base >> 32)) & 0xffff;
  unsigned int oop_base_hh = ((unsigned int)(oop_base >> 48)) & 0xffff;
  unsigned int n_notzero_parts = (oop_base_ll == 0 ? 0:1)
                               + (oop_base_lh == 0 ? 0:1)
                               + (oop_base_hl == 0 ? 0:1)
                               + (oop_base_hh == 0 ? 0:1);

  assert(oop_base != 0, "This is for HeapBased cOops only");

  if (n_notzero_parts != 1) { //  Check if oop_base is just a few pages shy of a power of 2.
    uint64_t pow2_offset = 0x10000 - oop_base_ll;
    if (pow2_offset < 0x8000) {  // This might not be necessary.
      uint64_t oop_base2 = oop_base + pow2_offset;

      oop_base_ll = ((unsigned int)(oop_base2 >>  0)) & 0xffff;
      oop_base_lh = ((unsigned int)(oop_base2 >> 16)) & 0xffff;
      oop_base_hl = ((unsigned int)(oop_base2 >> 32)) & 0xffff;
      oop_base_hh = ((unsigned int)(oop_base2 >> 48)) & 0xffff;
      n_notzero_parts = (oop_base_ll == 0 ? 0:1) +
                        (oop_base_lh == 0 ? 0:1) +
                        (oop_base_hl == 0 ? 0:1) +
                        (oop_base_hh == 0 ? 0:1);
      if (n_notzero_parts == 1) {
        assert(-(int64_t)pow2_offset != (int64_t)-1, "We use -1 to signal uninitialized base register");
        return -pow2_offset;
      }
    }
  }
  return 0;
}

// If base address is offset from a straight power of two by just a few pages,
// return this offset to the caller for a possible later composite add.
// TODO/FIX: will only work correctly for 4k pages.
int MacroAssembler::get_oop_base(Register Rbase, uint64_t oop_base) {
  int pow2_offset = get_oop_base_pow2_offset(oop_base);

  load_const_optimized(Rbase, oop_base - pow2_offset); // Best job possible.

  return pow2_offset;
}

int MacroAssembler::get_oop_base_complement(Register Rbase, uint64_t oop_base) {
  int offset = get_oop_base(Rbase, oop_base);
  z_lcgr(Rbase, Rbase);
  return -offset;
}

// Compare compressed oop in memory against oop in register.
// Rop1            - Oop in register.
// disp            - Offset of cOop in memory.
// Rbase           - Base address of cOop in memory.
// maybenull       - True if Rop1 possibly is a null.
// maybenulltarget - Branch target for Rop1 == nullptr, if flow control shall NOT continue with compare instruction.
void MacroAssembler::compare_heap_oop(Register Rop1, Address mem, bool maybenull) {
  Register Rbase  = mem.baseOrR0();
  Register Rindex = mem.indexOrR0();
  int64_t  disp   = mem.disp();

  const int shift = CompressedOops::shift();
  address   base  = CompressedOops::base();

  assert(UseCompressedOops, "must be on to call this method");
  assert(Universe::heap() != nullptr, "java heap must be initialized to call this method");
  assert((shift == 0) || (shift == LogMinObjAlignmentInBytes), "cOop encoder detected bad shift");
  assert_different_registers(Rop1, Z_R0);
  assert_different_registers(Rop1, Rbase, Z_R1);
  assert_different_registers(Rop1, Rindex, Z_R1);

  BLOCK_COMMENT("compare heap oop {");

  // First encode register oop and then compare with cOop in memory.
  // This sequence saves an unnecessary cOop load and decode.
  if (base == nullptr) {
    if (shift == 0) {
      z_cl(Rop1, disp, Rindex, Rbase);  // Unscaled
    } else {
      z_srlg(Z_R0, Rop1, shift);        // ZeroBased
      z_cl(Z_R0, disp, Rindex, Rbase);
    }
  } else {                              // HeapBased
#ifdef ASSERT
    bool  used_R0 = true;
    bool  used_R1 = true;
#endif
    Label done;
    int   pow2_offset = get_oop_base_complement(Z_R1, ((uint64_t)(intptr_t)base));

    if (maybenull) {       // null pointer must be preserved!
      z_ltgr(Z_R0, Rop1);
      z_bre(done);
    }

    add2reg_with_index(Z_R0, pow2_offset, Z_R1, Rop1);
    z_srlg(Z_R0, Z_R0, shift);

    bind(done);
    z_cl(Z_R0, disp, Rindex, Rbase);
#ifdef ASSERT
    if (used_R0) preset_reg(Z_R0, 0xb05bUL, 2);
    if (used_R1) preset_reg(Z_R1, 0xb06bUL, 2);
#endif
  }
  BLOCK_COMMENT("} compare heap oop");
}

void MacroAssembler::access_store_at(BasicType type, DecoratorSet decorators,
                                     const Address& addr, Register val,
                                     Register tmp1, Register tmp2, Register tmp3) {
  assert((decorators & ~(AS_RAW | IN_HEAP | IN_NATIVE | IS_ARRAY | IS_NOT_NULL |
                         ON_UNKNOWN_OOP_REF)) == 0, "unsupported decorator");
  BarrierSetAssembler* bs = BarrierSet::barrier_set()->barrier_set_assembler();
  decorators = AccessInternal::decorator_fixup(decorators, type);
  bool as_raw = (decorators & AS_RAW) != 0;
  if (as_raw) {
    bs->BarrierSetAssembler::store_at(this, decorators, type,
                                      addr, val,
                                      tmp1, tmp2, tmp3);
  } else {
    bs->store_at(this, decorators, type,
                 addr, val,
                 tmp1, tmp2, tmp3);
  }
}

void MacroAssembler::access_load_at(BasicType type, DecoratorSet decorators,
                                    const Address& addr, Register dst,
                                    Register tmp1, Register tmp2, Label *is_null) {
  assert((decorators & ~(AS_RAW | IN_HEAP | IN_NATIVE | IS_ARRAY | IS_NOT_NULL |
                         ON_PHANTOM_OOP_REF | ON_WEAK_OOP_REF)) == 0, "unsupported decorator");
  BarrierSetAssembler* bs = BarrierSet::barrier_set()->barrier_set_assembler();
  decorators = AccessInternal::decorator_fixup(decorators, type);
  bool as_raw = (decorators & AS_RAW) != 0;
  if (as_raw) {
    bs->BarrierSetAssembler::load_at(this, decorators, type,
                                     addr, dst,
                                     tmp1, tmp2, is_null);
  } else {
    bs->load_at(this, decorators, type,
                addr, dst,
                tmp1, tmp2, is_null);
  }
}

void MacroAssembler::load_heap_oop(Register dest, const Address &a,
                                   Register tmp1, Register tmp2,
                                   DecoratorSet decorators, Label *is_null) {
  access_load_at(T_OBJECT, IN_HEAP | decorators, a, dest, tmp1, tmp2, is_null);
}

void MacroAssembler::store_heap_oop(Register Roop, const Address &a,
                                    Register tmp1, Register tmp2, Register tmp3,
                                    DecoratorSet decorators) {
  access_store_at(T_OBJECT, IN_HEAP | decorators, a, Roop, tmp1, tmp2, tmp3);
}

//-------------------------------------------------
// Encode compressed oop. Generally usable encoder.
//-------------------------------------------------
// Rsrc - contains regular oop on entry. It remains unchanged.
// Rdst - contains compressed oop on exit.
// Rdst and Rsrc may indicate same register, in which case Rsrc does not remain unchanged.
//
// Rdst must not indicate scratch register Z_R1 (Z_R1_scratch) for functionality.
// Rdst should not indicate scratch register Z_R0 (Z_R0_scratch) for performance.
//
// only32bitValid is set, if later code only uses the lower 32 bits. In this
// case we must not fix the upper 32 bits.
void MacroAssembler::oop_encoder(Register Rdst, Register Rsrc, bool maybenull,
                                 Register Rbase, int pow2_offset, bool only32bitValid) {

  const address oop_base  = CompressedOops::base();
  const int     oop_shift = CompressedOops::shift();
  const bool    disjoint  = CompressedOops::base_disjoint();

  assert(UseCompressedOops, "must be on to call this method");
  assert(Universe::heap() != nullptr, "java heap must be initialized to call this encoder");
  assert((oop_shift == 0) || (oop_shift == LogMinObjAlignmentInBytes), "cOop encoder detected bad shift");

  if (disjoint || (oop_base == nullptr)) {
    BLOCK_COMMENT("cOop encoder zeroBase {");
    if (oop_shift == 0) {
      if (oop_base != nullptr && !only32bitValid) {
        z_llgfr(Rdst, Rsrc); // Clear upper bits in case the register will be decoded again.
      } else {
        lgr_if_needed(Rdst, Rsrc);
      }
    } else {
      z_srlg(Rdst, Rsrc, oop_shift);
      if (oop_base != nullptr && !only32bitValid) {
        z_llgfr(Rdst, Rdst); // Clear upper bits in case the register will be decoded again.
      }
    }
    BLOCK_COMMENT("} cOop encoder zeroBase");
    return;
  }

  bool used_R0 = false;
  bool used_R1 = false;

  BLOCK_COMMENT("cOop encoder general {");
  assert_different_registers(Rdst, Z_R1);
  assert_different_registers(Rsrc, Rbase);
  if (maybenull) {
    Label done;
    // We reorder shifting and subtracting, so that we can compare
    // and shift in parallel:
    //
    // cycle 0:  potential LoadN, base = <const>
    // cycle 1:  base = !base     dst = src >> 3,    cmp cr = (src != 0)
    // cycle 2:  if (cr) br,      dst = dst + base + offset

    // Get oop_base components.
    if (pow2_offset == -1) {
      if (Rdst == Rbase) {
        if (Rdst == Z_R1 || Rsrc == Z_R1) {
          Rbase = Z_R0;
          used_R0 = true;
        } else {
          Rdst = Z_R1;
          used_R1 = true;
        }
      }
      if (Rbase == Z_R1) {
        used_R1 = true;
      }
      pow2_offset = get_oop_base_complement(Rbase, ((uint64_t)(intptr_t)oop_base) >> oop_shift);
    }
    assert_different_registers(Rdst, Rbase);

    // Check for null oop (must be left alone) and shift.
    if (oop_shift != 0) {  // Shift out alignment bits
      if (((intptr_t)oop_base&0xc000000000000000L) == 0L) { // We are sure: no single address will have the leftmost bit set.
        z_srag(Rdst, Rsrc, oop_shift);  // Arithmetic shift sets the condition code.
      } else {
        z_srlg(Rdst, Rsrc, oop_shift);
        z_ltgr(Rsrc, Rsrc);  // This is the recommended way of testing for zero.
        // This probably is faster, as it does not write a register. No!
        // z_cghi(Rsrc, 0);
      }
    } else {
      z_ltgr(Rdst, Rsrc);   // Move null to result register.
    }
    z_bre(done);

    // Subtract oop_base components.
    if ((Rdst == Z_R0) || (Rbase == Z_R0)) {
      z_algr(Rdst, Rbase);
      if (pow2_offset != 0) { add2reg(Rdst, pow2_offset); }
    } else {
      add2reg_with_index(Rdst, pow2_offset, Rbase, Rdst);
    }
    if (!only32bitValid) {
      z_llgfr(Rdst, Rdst); // Clear upper bits in case the register will be decoded again.
    }
    bind(done);

  } else {  // not null
    // Get oop_base components.
    if (pow2_offset == -1) {
      pow2_offset = get_oop_base_complement(Rbase, (uint64_t)(intptr_t)oop_base);
    }

    // Subtract oop_base components and shift.
    if (Rdst == Z_R0 || Rsrc == Z_R0 || Rbase == Z_R0) {
      // Don't use lay instruction.
      if (Rdst == Rsrc) {
        z_algr(Rdst, Rbase);
      } else {
        lgr_if_needed(Rdst, Rbase);
        z_algr(Rdst, Rsrc);
      }
      if (pow2_offset != 0) add2reg(Rdst, pow2_offset);
    } else {
      add2reg_with_index(Rdst, pow2_offset, Rbase, Rsrc);
    }
    if (oop_shift != 0) {   // Shift out alignment bits.
      z_srlg(Rdst, Rdst, oop_shift);
    }
    if (!only32bitValid) {
      z_llgfr(Rdst, Rdst); // Clear upper bits in case the register will be decoded again.
    }
  }
#ifdef ASSERT
  if (used_R0 && Rdst != Z_R0 && Rsrc != Z_R0) { preset_reg(Z_R0, 0xb01bUL, 2); }
  if (used_R1 && Rdst != Z_R1 && Rsrc != Z_R1) { preset_reg(Z_R1, 0xb02bUL, 2); }
#endif
  BLOCK_COMMENT("} cOop encoder general");
}

//-------------------------------------------------
// decode compressed oop. Generally usable decoder.
//-------------------------------------------------
// Rsrc - contains compressed oop on entry.
// Rdst - contains regular oop on exit.
// Rdst and Rsrc may indicate same register.
// Rdst must not be the same register as Rbase, if Rbase was preloaded (before call).
// Rdst can be the same register as Rbase. Then, either Z_R0 or Z_R1 must be available as scratch.
// Rbase - register to use for the base
// pow2_offset - offset of base to nice value. If -1, base must be loaded.
// For performance, it is good to
//  - avoid Z_R0 for any of the argument registers.
//  - keep Rdst and Rsrc distinct from Rbase. Rdst == Rsrc is ok for performance.
//  - avoid Z_R1 for Rdst if Rdst == Rbase.
void MacroAssembler::oop_decoder(Register Rdst, Register Rsrc, bool maybenull, Register Rbase, int pow2_offset) {

  const address oop_base  = CompressedOops::base();
  const int     oop_shift = CompressedOops::shift();
  const bool    disjoint  = CompressedOops::base_disjoint();

  assert(UseCompressedOops, "must be on to call this method");
  assert(Universe::heap() != nullptr, "java heap must be initialized to call this decoder");
  assert((oop_shift == 0) || (oop_shift == LogMinObjAlignmentInBytes),
         "cOop encoder detected bad shift");

  // cOops are always loaded zero-extended from memory. No explicit zero-extension necessary.

  if (oop_base != nullptr) {
    unsigned int oop_base_hl = ((unsigned int)((uint64_t)(intptr_t)oop_base >> 32)) & 0xffff;
    unsigned int oop_base_hh = ((unsigned int)((uint64_t)(intptr_t)oop_base >> 48)) & 0xffff;
    unsigned int oop_base_hf = ((unsigned int)((uint64_t)(intptr_t)oop_base >> 32)) & 0xFFFFffff;
    if (disjoint && (oop_base_hl == 0 || oop_base_hh == 0)) {
      BLOCK_COMMENT("cOop decoder disjointBase {");
      // We do not need to load the base. Instead, we can install the upper bits
      // with an OR instead of an ADD.
      Label done;

      // Rsrc contains a narrow oop. Thus we are sure the leftmost <oop_shift> bits will never be set.
      if (maybenull) {  // null pointer must be preserved!
        z_slag(Rdst, Rsrc, oop_shift);  // Arithmetic shift sets the condition code.
        z_bre(done);
      } else {
        z_sllg(Rdst, Rsrc, oop_shift);  // Logical shift leaves condition code alone.
      }
      if ((oop_base_hl != 0) && (oop_base_hh != 0)) {
        z_oihf(Rdst, oop_base_hf);
      } else if (oop_base_hl != 0) {
        z_oihl(Rdst, oop_base_hl);
      } else {
        assert(oop_base_hh != 0, "not heapbased mode");
        z_oihh(Rdst, oop_base_hh);
      }
      bind(done);
      BLOCK_COMMENT("} cOop decoder disjointBase");
    } else {
      BLOCK_COMMENT("cOop decoder general {");
      // There are three decode steps:
      //   scale oop offset (shift left)
      //   get base (in reg) and pow2_offset (constant)
      //   add base, pow2_offset, and oop offset
      // The following register overlap situations may exist:
      // Rdst == Rsrc,  Rbase any other
      //   not a problem. Scaling in-place leaves Rbase undisturbed.
      //   Loading Rbase does not impact the scaled offset.
      // Rdst == Rbase, Rsrc  any other
      //   scaling would destroy a possibly preloaded Rbase. Loading Rbase
      //   would destroy the scaled offset.
      //   Remedy: use Rdst_tmp if Rbase has been preloaded.
      //           use Rbase_tmp if base has to be loaded.
      // Rsrc == Rbase, Rdst  any other
      //   Only possible without preloaded Rbase.
      //   Loading Rbase does not destroy compressed oop because it was scaled into Rdst before.
      // Rsrc == Rbase, Rdst == Rbase
      //   Only possible without preloaded Rbase.
      //   Loading Rbase would destroy compressed oop. Scaling in-place is ok.
      //   Remedy: use Rbase_tmp.
      //
      Label    done;
      Register Rdst_tmp       = Rdst;
      Register Rbase_tmp      = Rbase;
      bool     used_R0        = false;
      bool     used_R1        = false;
      bool     base_preloaded = pow2_offset >= 0;
      guarantee(!(base_preloaded && (Rsrc == Rbase)), "Register clash, check caller");
      assert(oop_shift != 0, "room for optimization");

      // Check if we need to use scratch registers.
      if (Rdst == Rbase) {
        assert(!(((Rdst == Z_R0) && (Rsrc == Z_R1)) || ((Rdst == Z_R1) && (Rsrc == Z_R0))), "need a scratch reg");
        if (Rdst != Rsrc) {
          if (base_preloaded) { Rdst_tmp  = (Rdst == Z_R1) ? Z_R0 : Z_R1; }
          else                { Rbase_tmp = (Rdst == Z_R1) ? Z_R0 : Z_R1; }
        } else {
          Rbase_tmp = (Rdst == Z_R1) ? Z_R0 : Z_R1;
        }
      }
      if (base_preloaded) lgr_if_needed(Rbase_tmp, Rbase);

      // Scale oop and check for null.
      // Rsrc contains a narrow oop. Thus we are sure the leftmost <oop_shift> bits will never be set.
      if (maybenull) {  // null pointer must be preserved!
        z_slag(Rdst_tmp, Rsrc, oop_shift);  // Arithmetic shift sets the condition code.
        z_bre(done);
      } else {
        z_sllg(Rdst_tmp, Rsrc, oop_shift);  // Logical shift leaves condition code alone.
      }

      // Get oop_base components.
      if (!base_preloaded) {
        pow2_offset = get_oop_base(Rbase_tmp, (uint64_t)(intptr_t)oop_base);
      }

      // Add up all components.
      if ((Rbase_tmp == Z_R0) || (Rdst_tmp == Z_R0)) {
        z_algr(Rdst_tmp, Rbase_tmp);
        if (pow2_offset != 0) { add2reg(Rdst_tmp, pow2_offset); }
      } else {
        add2reg_with_index(Rdst_tmp, pow2_offset, Rbase_tmp, Rdst_tmp);
      }

      bind(done);
      lgr_if_needed(Rdst, Rdst_tmp);
#ifdef ASSERT
      if (used_R0 && Rdst != Z_R0 && Rsrc != Z_R0) { preset_reg(Z_R0, 0xb03bUL, 2); }
      if (used_R1 && Rdst != Z_R1 && Rsrc != Z_R1) { preset_reg(Z_R1, 0xb04bUL, 2); }
#endif
      BLOCK_COMMENT("} cOop decoder general");
    }
  } else {
    BLOCK_COMMENT("cOop decoder zeroBase {");
    if (oop_shift == 0) {
      lgr_if_needed(Rdst, Rsrc);
    } else {
      z_sllg(Rdst, Rsrc, oop_shift);
    }
    BLOCK_COMMENT("} cOop decoder zeroBase");
  }
}

// ((OopHandle)result).resolve();
void MacroAssembler::resolve_oop_handle(Register result) {
  // OopHandle::resolve is an indirection.
  z_lg(result, 0, result);
}

void MacroAssembler::load_mirror_from_const_method(Register mirror, Register const_method) {
  mem2reg_opt(mirror, Address(const_method, ConstMethod::constants_offset()));
  mem2reg_opt(mirror, Address(mirror, ConstantPool::pool_holder_offset()));
  mem2reg_opt(mirror, Address(mirror, Klass::java_mirror_offset()));
  resolve_oop_handle(mirror);
}

void MacroAssembler::load_method_holder(Register holder, Register method) {
  mem2reg_opt(holder, Address(method, Method::const_offset()));
  mem2reg_opt(holder, Address(holder, ConstMethod::constants_offset()));
  mem2reg_opt(holder, Address(holder, ConstantPool::pool_holder_offset()));
}

//---------------------------------------------------------------
//---  Operations on arrays.
//---------------------------------------------------------------

// Compiler ensures base is doubleword aligned and cnt is #doublewords.
// Emitter does not KILL cnt and base arguments, since they need to be copied to
// work registers anyway.
// Actually, only r0, r1, and r5 are killed.
unsigned int MacroAssembler::Clear_Array(Register cnt_arg, Register base_pointer_arg, Register odd_tmp_reg) {

  int      block_start = offset();
  Register dst_len  = Z_R1;    // Holds dst len  for MVCLE.
  Register dst_addr = Z_R0;    // Holds dst addr for MVCLE.

  Label doXC, doMVCLE, done;

  BLOCK_COMMENT("Clear_Array {");

  // Check for zero len and convert to long.
  z_ltgfr(odd_tmp_reg, cnt_arg);
  z_bre(done);                    // Nothing to do if len == 0.

  // Prefetch data to be cleared.
  if (VM_Version::has_Prefetch()) {
    z_pfd(0x02,   0, Z_R0, base_pointer_arg);
    z_pfd(0x02, 256, Z_R0, base_pointer_arg);
  }

  z_sllg(dst_len, odd_tmp_reg, 3); // #bytes to clear.
  z_cghi(odd_tmp_reg, 32);         // Check for len <= 256 bytes (<=32 DW).
  z_brnh(doXC);                    // If so, use executed XC to clear.

  // MVCLE: initialize long arrays (general case).
  bind(doMVCLE);
  z_lgr(dst_addr, base_pointer_arg);
  // Pass 0 as source length to MVCLE: destination will be filled with padding byte 0.
  // The even register of the register pair is not killed.
  clear_reg(odd_tmp_reg, true, false);
  MacroAssembler::move_long_ext(dst_addr, as_Register(odd_tmp_reg->encoding()-1), 0);
  z_bru(done);

  // XC: initialize short arrays.
  Label XC_template; // Instr template, never exec directly!
    bind(XC_template);
    z_xc(0,0,base_pointer_arg,0,base_pointer_arg);

  bind(doXC);
    add2reg(dst_len, -1);               // Get #bytes-1 for EXECUTE.
    if (VM_Version::has_ExecuteExtensions()) {
      z_exrl(dst_len, XC_template);     // Execute XC with var. len.
    } else {
      z_larl(odd_tmp_reg, XC_template);
      z_ex(dst_len,0,Z_R0,odd_tmp_reg); // Execute XC with var. len.
    }
    // z_bru(done);      // fallthru

  bind(done);

  BLOCK_COMMENT("} Clear_Array");

  int block_end = offset();
  return block_end - block_start;
}

// Compiler ensures base is doubleword aligned and cnt is count of doublewords.
// Emitter does not KILL any arguments nor work registers.
// Emitter generates up to 16 XC instructions, depending on the array length.
unsigned int MacroAssembler::Clear_Array_Const(long cnt, Register base) {
  int  block_start    = offset();
  int  off;
  int  lineSize_Bytes = AllocatePrefetchStepSize;
  int  lineSize_DW    = AllocatePrefetchStepSize>>LogBytesPerWord;
  bool doPrefetch     = VM_Version::has_Prefetch();
  int  XC_maxlen      = 256;
  int  numXCInstr     = cnt > 0 ? (cnt*BytesPerWord-1)/XC_maxlen+1 : 0;

  BLOCK_COMMENT("Clear_Array_Const {");
  assert(cnt*BytesPerWord <= 4096, "ClearArrayConst can handle 4k only");

  // Do less prefetching for very short arrays.
  if (numXCInstr > 0) {
    // Prefetch only some cache lines, then begin clearing.
    if (doPrefetch) {
      if (cnt*BytesPerWord <= lineSize_Bytes/4) {  // If less than 1/4 of a cache line to clear,
        z_pfd(0x02, 0, Z_R0, base);                // prefetch just the first cache line.
      } else {
        assert(XC_maxlen == lineSize_Bytes, "ClearArrayConst needs 256B cache lines");
        for (off = 0; (off < AllocatePrefetchLines) && (off <= numXCInstr); off ++) {
          z_pfd(0x02, off*lineSize_Bytes, Z_R0, base);
        }
      }
    }

    for (off=0; off<(numXCInstr-1); off++) {
      z_xc(off*XC_maxlen, XC_maxlen-1, base, off*XC_maxlen, base);

      // Prefetch some cache lines in advance.
      if (doPrefetch && (off <= numXCInstr-AllocatePrefetchLines)) {
        z_pfd(0x02, (off+AllocatePrefetchLines)*lineSize_Bytes, Z_R0, base);
      }
    }
    if (off*XC_maxlen < cnt*BytesPerWord) {
      z_xc(off*XC_maxlen, (cnt*BytesPerWord-off*XC_maxlen)-1, base, off*XC_maxlen, base);
    }
  }
  BLOCK_COMMENT("} Clear_Array_Const");

  int block_end = offset();
  return block_end - block_start;
}

// Compiler ensures base is doubleword aligned and cnt is #doublewords.
// Emitter does not KILL cnt and base arguments, since they need to be copied to
// work registers anyway.
// Actually, only r0, r1, (which are work registers) and odd_tmp_reg are killed.
//
// For very large arrays, exploit MVCLE H/W support.
// MVCLE instruction automatically exploits H/W-optimized page mover.
// - Bytes up to next page boundary are cleared with a series of XC to self.
// - All full pages are cleared with the page mover H/W assist.
// - Remaining bytes are again cleared by a series of XC to self.
//
unsigned int MacroAssembler::Clear_Array_Const_Big(long cnt, Register base_pointer_arg, Register odd_tmp_reg) {

  int      block_start = offset();
  Register dst_len  = Z_R1;      // Holds dst len  for MVCLE.
  Register dst_addr = Z_R0;      // Holds dst addr for MVCLE.

  BLOCK_COMMENT("Clear_Array_Const_Big {");

  // Get len to clear.
  load_const_optimized(dst_len, (long)cnt*8L);  // in Bytes = #DW*8

  // Prepare other args to MVCLE.
  z_lgr(dst_addr, base_pointer_arg);
  // Pass 0 as source length to MVCLE: destination will be filled with padding byte 0.
  // The even register of the register pair is not killed.
  (void) clear_reg(odd_tmp_reg, true, false);  // Src len of MVCLE is zero.
  MacroAssembler::move_long_ext(dst_addr, as_Register(odd_tmp_reg->encoding() - 1), 0);
  BLOCK_COMMENT("} Clear_Array_Const_Big");

  int block_end = offset();
  return block_end - block_start;
}

// Allocator.
unsigned int MacroAssembler::CopyRawMemory_AlignedDisjoint(Register src_reg, Register dst_reg,
                                                           Register cnt_reg,
                                                           Register tmp1_reg, Register tmp2_reg) {
  // Tmp1 is oddReg.
  // Tmp2 is evenReg.

  int block_start = offset();
  Label doMVC, doMVCLE, done, MVC_template;

  BLOCK_COMMENT("CopyRawMemory_AlignedDisjoint {");

  // Check for zero len and convert to long.
  z_ltgfr(cnt_reg, cnt_reg);      // Remember casted value for doSTG case.
  z_bre(done);                    // Nothing to do if len == 0.

  z_sllg(Z_R1, cnt_reg, 3);       // Dst len in bytes. calc early to have the result ready.

  z_cghi(cnt_reg, 32);            // Check for len <= 256 bytes (<=32 DW).
  z_brnh(doMVC);                  // If so, use executed MVC to clear.

  bind(doMVCLE);                  // A lot of data (more than 256 bytes).
  // Prep dest reg pair.
  z_lgr(Z_R0, dst_reg);           // dst addr
  // Dst len already in Z_R1.
  // Prep src reg pair.
  z_lgr(tmp2_reg, src_reg);       // src addr
  z_lgr(tmp1_reg, Z_R1);          // Src len same as dst len.

  // Do the copy.
  move_long_ext(Z_R0, tmp2_reg, 0xb0); // Bypass cache.
  z_bru(done);                         // All done.

  bind(MVC_template);             // Just some data (not more than 256 bytes).
  z_mvc(0, 0, dst_reg, 0, src_reg);

  bind(doMVC);

  if (VM_Version::has_ExecuteExtensions()) {
    add2reg(Z_R1, -1);
  } else {
    add2reg(tmp1_reg, -1, Z_R1);
    z_larl(Z_R1, MVC_template);
  }

  if (VM_Version::has_Prefetch()) {
    z_pfd(1,  0,Z_R0,src_reg);
    z_pfd(2,  0,Z_R0,dst_reg);
    //    z_pfd(1,256,Z_R0,src_reg);    // Assume very short copy.
    //    z_pfd(2,256,Z_R0,dst_reg);
  }

  if (VM_Version::has_ExecuteExtensions()) {
    z_exrl(Z_R1, MVC_template);
  } else {
    z_ex(tmp1_reg, 0, Z_R0, Z_R1);
  }

  bind(done);

  BLOCK_COMMENT("} CopyRawMemory_AlignedDisjoint");

  int block_end = offset();
  return block_end - block_start;
}

//-------------------------------------------------
//   Constants (scalar and oop) in constant pool
//-------------------------------------------------

// Add a non-relocated constant to the CP.
int MacroAssembler::store_const_in_toc(AddressLiteral& val) {
  long    value  = val.value();
  address tocPos = long_constant(value);

  if (tocPos != nullptr) {
    int tocOffset = (int)(tocPos - code()->consts()->start());
    return tocOffset;
  }
  // Address_constant returned null, so no constant entry has been created.
  // In that case, we return a "fatal" offset, just in case that subsequently
  // generated access code is executed.
  return -1;
}

// Returns the TOC offset where the address is stored.
// Add a relocated constant to the CP.
int MacroAssembler::store_oop_in_toc(AddressLiteral& oop) {
  // Use RelocationHolder::none for the constant pool entry.
  // Otherwise we will end up with a failing NativeCall::verify(x),
  // where x is the address of the constant pool entry.
  address tocPos = address_constant((address)oop.value(), RelocationHolder::none);

  if (tocPos != nullptr) {
    int              tocOffset = (int)(tocPos - code()->consts()->start());
    RelocationHolder rsp = oop.rspec();
    Relocation      *rel = rsp.reloc();

    // Store toc_offset in relocation, used by call_far_patchable.
    if ((relocInfo::relocType)rel->type() == relocInfo::runtime_call_w_cp_type) {
      ((runtime_call_w_cp_Relocation *)(rel))->set_constant_pool_offset(tocOffset);
    }
    // Relocate at the load's pc.
    relocate(rsp);

    return tocOffset;
  }
  // Address_constant returned null, so no constant entry has been created
  // in that case, we return a "fatal" offset, just in case that subsequently
  // generated access code is executed.
  return -1;
}

bool MacroAssembler::load_const_from_toc(Register dst, AddressLiteral& a, Register Rtoc) {
  int     tocOffset = store_const_in_toc(a);
  if (tocOffset == -1) return false;
  address tocPos    = tocOffset + code()->consts()->start();
  assert((address)code()->consts()->start() != nullptr, "Please add CP address");
  relocate(a.rspec());
  load_long_pcrelative(dst, tocPos);
  return true;
}

bool MacroAssembler::load_oop_from_toc(Register dst, AddressLiteral& a, Register Rtoc) {
  int     tocOffset = store_oop_in_toc(a);
  if (tocOffset == -1) return false;
  address tocPos    = tocOffset + code()->consts()->start();
  assert((address)code()->consts()->start() != nullptr, "Please add CP address");

  load_addr_pcrelative(dst, tocPos);
  return true;
}

// If the instruction sequence at the given pc is a load_const_from_toc
// sequence, return the value currently stored at the referenced position
// in the TOC.
intptr_t MacroAssembler::get_const_from_toc(address pc) {

  assert(is_load_const_from_toc(pc), "must be load_const_from_pool");

  long    offset  = get_load_const_from_toc_offset(pc);
  address dataLoc = nullptr;
  if (is_load_const_from_toc_pcrelative(pc)) {
    dataLoc = pc + offset;
  } else {
    CodeBlob* cb = CodeCache::find_blob(pc);
    assert(cb && cb->is_nmethod(), "sanity");
    nmethod* nm = (nmethod*)cb;
    dataLoc = nm->ctable_begin() + offset;
  }
  return *(intptr_t *)dataLoc;
}

// If the instruction sequence at the given pc is a load_const_from_toc
// sequence, copy the passed-in new_data value into the referenced
// position in the TOC.
void MacroAssembler::set_const_in_toc(address pc, unsigned long new_data, CodeBlob *cb) {
  assert(is_load_const_from_toc(pc), "must be load_const_from_pool");

  long    offset = MacroAssembler::get_load_const_from_toc_offset(pc);
  address dataLoc = nullptr;
  if (is_load_const_from_toc_pcrelative(pc)) {
    dataLoc = pc+offset;
  } else {
    nmethod* nm = CodeCache::find_nmethod(pc);
    assert((cb == nullptr) || (nm == (nmethod*)cb), "instruction address should be in CodeBlob");
    dataLoc = nm->ctable_begin() + offset;
  }
  if (*(unsigned long *)dataLoc != new_data) { // Prevent cache invalidation: update only if necessary.
    *(unsigned long *)dataLoc = new_data;
  }
}

// Dynamic TOC. Getter must only be called if "a" is a load_const_from_toc
// site. Verify by calling is_load_const_from_toc() before!!
// Offset is +/- 2**32 -> use long.
long MacroAssembler::get_load_const_from_toc_offset(address a) {
  assert(is_load_const_from_toc_pcrelative(a), "expected pc relative load");
  //  expected code sequence:
  //    z_lgrl(t, simm32);    len = 6
  unsigned long inst;
  unsigned int  len = get_instruction(a, &inst);
  return get_pcrel_offset(inst);
}

//**********************************************************************************
//  inspection of generated instruction sequences for a particular pattern
//**********************************************************************************

bool MacroAssembler::is_load_const_from_toc_pcrelative(address a) {
#ifdef ASSERT
  unsigned long inst;
  unsigned int  len = get_instruction(a+2, &inst);
  if ((len == 6) && is_load_pcrelative_long(a) && is_call_pcrelative_long(inst)) {
    const int range = 128;
    Assembler::dump_code_range(tty, a, range, "instr(a) == z_lgrl && instr(a+2) == z_brasl");
    VM_Version::z_SIGSEGV();
  }
#endif
  // expected code sequence:
  //   z_lgrl(t, relAddr32);    len = 6
  //TODO: verify accessed data is in CP, if possible.
  return is_load_pcrelative_long(a);  // TODO: might be too general. Currently, only lgrl is used.
}

bool MacroAssembler::is_load_const_from_toc_call(address a) {
  return is_load_const_from_toc(a) && is_call_byregister(a + load_const_from_toc_size());
}

bool MacroAssembler::is_load_const_call(address a) {
  return is_load_const(a) && is_call_byregister(a + load_const_size());
}

//-------------------------------------------------
//   Emitters for some really CICS instructions
//-------------------------------------------------

void MacroAssembler::move_long_ext(Register dst, Register src, unsigned int pad) {
  assert(dst->encoding()%2==0, "must be an even/odd register pair");
  assert(src->encoding()%2==0, "must be an even/odd register pair");
  assert(pad<256, "must be a padding BYTE");

  Label retry;
  bind(retry);
  Assembler::z_mvcle(dst, src, pad);
  Assembler::z_brc(Assembler::bcondOverflow /* CC==3 (iterate) */, retry);
}

void MacroAssembler::compare_long_ext(Register left, Register right, unsigned int pad) {
  assert(left->encoding() % 2 == 0, "must be an even/odd register pair");
  assert(right->encoding() % 2 == 0, "must be an even/odd register pair");
  assert(pad<256, "must be a padding BYTE");

  Label retry;
  bind(retry);
  Assembler::z_clcle(left, right, pad, Z_R0);
  Assembler::z_brc(Assembler::bcondOverflow /* CC==3 (iterate) */, retry);
}

void MacroAssembler::compare_long_uni(Register left, Register right, unsigned int pad) {
  assert(left->encoding() % 2 == 0, "must be an even/odd register pair");
  assert(right->encoding() % 2 == 0, "must be an even/odd register pair");
  assert(pad<=0xfff, "must be a padding HALFWORD");
  assert(VM_Version::has_ETF2(), "instruction must be available");

  Label retry;
  bind(retry);
  Assembler::z_clclu(left, right, pad, Z_R0);
  Assembler::z_brc(Assembler::bcondOverflow /* CC==3 (iterate) */, retry);
}

void MacroAssembler::search_string(Register end, Register start) {
  assert(end->encoding() != 0, "end address must not be in R0");
  assert(start->encoding() != 0, "start address must not be in R0");

  Label retry;
  bind(retry);
  Assembler::z_srst(end, start);
  Assembler::z_brc(Assembler::bcondOverflow /* CC==3 (iterate) */, retry);
}

void MacroAssembler::search_string_uni(Register end, Register start) {
  assert(end->encoding() != 0, "end address must not be in R0");
  assert(start->encoding() != 0, "start address must not be in R0");
  assert(VM_Version::has_ETF3(), "instruction must be available");

  Label retry;
  bind(retry);
  Assembler::z_srstu(end, start);
  Assembler::z_brc(Assembler::bcondOverflow /* CC==3 (iterate) */, retry);
}

void MacroAssembler::kmac(Register srcBuff) {
  assert(srcBuff->encoding()     != 0, "src buffer address can't be in Z_R0");
  assert(srcBuff->encoding() % 2 == 0, "src buffer/len must be an even/odd register pair");

  Label retry;
  bind(retry);
  Assembler::z_kmac(Z_R0, srcBuff);
  Assembler::z_brc(Assembler::bcondOverflow /* CC==3 (iterate) */, retry);
}

void MacroAssembler::kimd(Register srcBuff) {
  assert(srcBuff->encoding()     != 0, "src buffer address can't be in Z_R0");
  assert(srcBuff->encoding() % 2 == 0, "src buffer/len must be an even/odd register pair");

  Label retry;
  bind(retry);
  Assembler::z_kimd(Z_R0, srcBuff);
  Assembler::z_brc(Assembler::bcondOverflow /* CC==3 (iterate) */, retry);
}

void MacroAssembler::klmd(Register srcBuff) {
  assert(srcBuff->encoding()     != 0, "src buffer address can't be in Z_R0");
  assert(srcBuff->encoding() % 2 == 0, "src buffer/len must be an even/odd register pair");

  Label retry;
  bind(retry);
  Assembler::z_klmd(Z_R0, srcBuff);
  Assembler::z_brc(Assembler::bcondOverflow /* CC==3 (iterate) */, retry);
}

void MacroAssembler::km(Register dstBuff, Register srcBuff) {
  // DstBuff and srcBuff are allowed to be the same register (encryption in-place).
  // DstBuff and srcBuff storage must not overlap destructively, and neither must overlap the parameter block.
  assert(srcBuff->encoding()     != 0, "src buffer address can't be in Z_R0");
  assert(dstBuff->encoding() % 2 == 0, "dst buffer addr must be an even register");
  assert(srcBuff->encoding() % 2 == 0, "src buffer addr/len must be an even/odd register pair");

  Label retry;
  bind(retry);
  Assembler::z_km(dstBuff, srcBuff);
  Assembler::z_brc(Assembler::bcondOverflow /* CC==3 (iterate) */, retry);
}

void MacroAssembler::kmc(Register dstBuff, Register srcBuff) {
  // DstBuff and srcBuff are allowed to be the same register (encryption in-place).
  // DstBuff and srcBuff storage must not overlap destructively, and neither must overlap the parameter block.
  assert(srcBuff->encoding()     != 0, "src buffer address can't be in Z_R0");
  assert(dstBuff->encoding() % 2 == 0, "dst buffer addr must be an even register");
  assert(srcBuff->encoding() % 2 == 0, "src buffer addr/len must be an even/odd register pair");

  Label retry;
  bind(retry);
  Assembler::z_kmc(dstBuff, srcBuff);
  Assembler::z_brc(Assembler::bcondOverflow /* CC==3 (iterate) */, retry);
}

void MacroAssembler::kmctr(Register dstBuff, Register ctrBuff, Register srcBuff) {
  // DstBuff and srcBuff are allowed to be the same register (encryption in-place).
  // DstBuff and srcBuff storage must not overlap destructively, and neither must overlap the parameter block.
  assert(srcBuff->encoding()     != 0, "src buffer address can't be in Z_R0");
  assert(dstBuff->encoding()     != 0, "dst buffer address can't be in Z_R0");
  assert(ctrBuff->encoding()     != 0, "ctr buffer address can't be in Z_R0");
  assert(ctrBuff->encoding() % 2 == 0, "ctr buffer addr must be an even register");
  assert(dstBuff->encoding() % 2 == 0, "dst buffer addr must be an even register");
  assert(srcBuff->encoding() % 2 == 0, "src buffer addr/len must be an even/odd register pair");

  Label retry;
  bind(retry);
  Assembler::z_kmctr(dstBuff, ctrBuff, srcBuff);
  Assembler::z_brc(Assembler::bcondOverflow /* CC==3 (iterate) */, retry);
}

void MacroAssembler::cksm(Register crcBuff, Register srcBuff) {
  assert(srcBuff->encoding() % 2 == 0, "src buffer addr/len must be an even/odd register pair");

  Label retry;
  bind(retry);
  Assembler::z_cksm(crcBuff, srcBuff);
  Assembler::z_brc(Assembler::bcondOverflow /* CC==3 (iterate) */, retry);
}

void MacroAssembler::translate_oo(Register r1, Register r2, uint m3) {
  assert(r1->encoding() % 2 == 0, "dst addr/src len must be an even/odd register pair");
  assert((m3 & 0b1110) == 0, "Unused mask bits must be zero");

  Label retry;
  bind(retry);
  Assembler::z_troo(r1, r2, m3);
  Assembler::z_brc(Assembler::bcondOverflow /* CC==3 (iterate) */, retry);
}

void MacroAssembler::translate_ot(Register r1, Register r2, uint m3) {
  assert(r1->encoding() % 2 == 0, "dst addr/src len must be an even/odd register pair");
  assert((m3 & 0b1110) == 0, "Unused mask bits must be zero");

  Label retry;
  bind(retry);
  Assembler::z_trot(r1, r2, m3);
  Assembler::z_brc(Assembler::bcondOverflow /* CC==3 (iterate) */, retry);
}

void MacroAssembler::translate_to(Register r1, Register r2, uint m3) {
  assert(r1->encoding() % 2 == 0, "dst addr/src len must be an even/odd register pair");
  assert((m3 & 0b1110) == 0, "Unused mask bits must be zero");

  Label retry;
  bind(retry);
  Assembler::z_trto(r1, r2, m3);
  Assembler::z_brc(Assembler::bcondOverflow /* CC==3 (iterate) */, retry);
}

void MacroAssembler::translate_tt(Register r1, Register r2, uint m3) {
  assert(r1->encoding() % 2 == 0, "dst addr/src len must be an even/odd register pair");
  assert((m3 & 0b1110) == 0, "Unused mask bits must be zero");

  Label retry;
  bind(retry);
  Assembler::z_trtt(r1, r2, m3);
  Assembler::z_brc(Assembler::bcondOverflow /* CC==3 (iterate) */, retry);
}

//---------------------------------------
// Helpers for Intrinsic Emitters
//---------------------------------------

/**
 * uint32_t crc;
 * timesXtoThe32[crc & 0xFF] ^ (crc >> 8);
 */
void MacroAssembler::fold_byte_crc32(Register crc, Register val, Register table, Register tmp) {
  assert_different_registers(crc, table, tmp);
  assert_different_registers(val, table);
  if (crc == val) {      // Must rotate first to use the unmodified value.
    rotate_then_insert(tmp, val, 56-2, 63-2, 2, true);  // Insert byte 7 of val, shifted left by 2, into byte 6..7 of tmp, clear the rest.
    z_srl(crc, 8);       // Unsigned shift, clear leftmost 8 bits.
  } else {
    z_srl(crc, 8);       // Unsigned shift, clear leftmost 8 bits.
    rotate_then_insert(tmp, val, 56-2, 63-2, 2, true);  // Insert byte 7 of val, shifted left by 2, into byte 6..7 of tmp, clear the rest.
  }
  z_x(crc, Address(table, tmp, 0));
}

/**
 * uint32_t crc;
 * timesXtoThe32[crc & 0xFF] ^ (crc >> 8);
 */
void MacroAssembler::fold_8bit_crc32(Register crc, Register table, Register tmp) {
  fold_byte_crc32(crc, crc, table, tmp);
}

/**
 * Emits code to update CRC-32 with a byte value according to constants in table.
 *
 * @param [in,out]crc Register containing the crc.
 * @param [in]val     Register containing the byte to fold into the CRC.
 * @param [in]table   Register containing the table of crc constants.
 *
 * uint32_t crc;
 * val = crc_table[(val ^ crc) & 0xFF];
 * crc = val ^ (crc >> 8);
 */
void MacroAssembler::update_byte_crc32(Register crc, Register val, Register table) {
  z_xr(val, crc);
  fold_byte_crc32(crc, val, table, val);
}


/**
 * @param crc   register containing existing CRC (32-bit)
 * @param buf   register pointing to input byte buffer (byte*)
 * @param len   register containing number of bytes
 * @param table register pointing to CRC table
 */
void MacroAssembler::update_byteLoop_crc32(Register crc, Register buf, Register len, Register table, Register data) {
  assert_different_registers(crc, buf, len, table, data);

  Label L_mainLoop, L_done;
  const int mainLoop_stepping = 1;

  // Process all bytes in a single-byte loop.
  z_ltr(len, len);
  z_brnh(L_done);

  bind(L_mainLoop);
    z_llgc(data, Address(buf, (intptr_t)0));// Current byte of input buffer (zero extended). Avoids garbage in upper half of register.
    add2reg(buf, mainLoop_stepping);        // Advance buffer position.
    update_byte_crc32(crc, data, table);
    z_brct(len, L_mainLoop);                // Iterate.

  bind(L_done);
}

/**
 * Emits code to update CRC-32 with a 4-byte value according to constants in table.
 * Implementation according to jdk/src/share/native/java/util/zip/zlib-1.2.8/crc32.c.
 *
 */
void MacroAssembler::update_1word_crc32(Register crc, Register buf, Register table, int bufDisp, int bufInc,
                                        Register t0,  Register t1,  Register t2,    Register t3) {
  // This is what we implement (the DOBIG4 part):
  //
  // #define DOBIG4 c ^= *++buf4; \
  //         c = crc_table[4][c & 0xff] ^ crc_table[5][(c >> 8) & 0xff] ^ \
  //             crc_table[6][(c >> 16) & 0xff] ^ crc_table[7][c >> 24]
  // #define DOBIG32 DOBIG4; DOBIG4; DOBIG4; DOBIG4; DOBIG4; DOBIG4; DOBIG4; DOBIG4
  // Pre-calculate (constant) column offsets, use columns 4..7 for big-endian.
  const int ix0 = 4*(4*CRC32_COLUMN_SIZE);
  const int ix1 = 5*(4*CRC32_COLUMN_SIZE);
  const int ix2 = 6*(4*CRC32_COLUMN_SIZE);
  const int ix3 = 7*(4*CRC32_COLUMN_SIZE);

  // XOR crc with next four bytes of buffer.
  lgr_if_needed(t0, crc);
  z_x(t0, Address(buf, bufDisp));
  if (bufInc != 0) {
    add2reg(buf, bufInc);
  }

  // Chop crc into 4 single-byte pieces, shifted left 2 bits, to form the table indices.
  rotate_then_insert(t3, t0, 56-2, 63-2, 2,    true);  // ((c >>  0) & 0xff) << 2
  rotate_then_insert(t2, t0, 56-2, 63-2, 2-8,  true);  // ((c >>  8) & 0xff) << 2
  rotate_then_insert(t1, t0, 56-2, 63-2, 2-16, true);  // ((c >> 16) & 0xff) << 2
  rotate_then_insert(t0, t0, 56-2, 63-2, 2-24, true);  // ((c >> 24) & 0xff) << 2

  // XOR indexed table values to calculate updated crc.
  z_ly(t2, Address(table, t2, (intptr_t)ix1));
  z_ly(t0, Address(table, t0, (intptr_t)ix3));
  z_xy(t2, Address(table, t3, (intptr_t)ix0));
  z_xy(t0, Address(table, t1, (intptr_t)ix2));
  z_xr(t0, t2);           // Now t0 contains the updated CRC value.
  lgr_if_needed(crc, t0);
}

/**
 * @param crc   register containing existing CRC (32-bit)
 * @param buf   register pointing to input byte buffer (byte*)
 * @param len   register containing number of bytes
 * @param table register pointing to CRC table
 *
 * uses Z_R10..Z_R13 as work register. Must be saved/restored by caller!
 */
void MacroAssembler::kernel_crc32_1word(Register crc, Register buf, Register len, Register table,
                                        Register t0,  Register t1,  Register t2,  Register t3,
                                        bool invertCRC) {
  assert_different_registers(crc, buf, len, table);

  Label L_mainLoop, L_tail;
  Register  data = t0;
  Register  ctr  = Z_R0;
  const int mainLoop_stepping = 4;
  const int log_stepping      = exact_log2(mainLoop_stepping);

  // Don't test for len <= 0 here. This pathological case should not occur anyway.
  // Optimizing for it by adding a test and a branch seems to be a waste of CPU cycles.
  // The situation itself is detected and handled correctly by the conditional branches
  // following aghi(len, -stepping) and aghi(len, +stepping).

  if (invertCRC) {
    not_(crc, noreg, false);           // 1s complement of crc
  }

  // Check for short (<4 bytes) buffer.
  z_srag(ctr, len, log_stepping);
  z_brnh(L_tail);

  z_lrvr(crc, crc);          // Revert byte order because we are dealing with big-endian data.
  rotate_then_insert(len, len, 64-log_stepping, 63, 0, true); // #bytes for tailLoop

  BIND(L_mainLoop);
    update_1word_crc32(crc, buf, table, 0, mainLoop_stepping, crc, t1, t2, t3);
    z_brct(ctr, L_mainLoop); // Iterate.

  z_lrvr(crc, crc);          // Revert byte order back to original.

  // Process last few (<8) bytes of buffer.
  BIND(L_tail);
  update_byteLoop_crc32(crc, buf, len, table, data);

  if (invertCRC) {
    not_(crc, noreg, false);           // 1s complement of crc
  }
}

/**
 * @param crc   register containing existing CRC (32-bit)
 * @param buf   register pointing to input byte buffer (byte*)
 * @param len   register containing number of bytes
 * @param table register pointing to CRC table
 */
void MacroAssembler::kernel_crc32_1byte(Register crc, Register buf, Register len, Register table,
                                        Register t0,  Register t1,  Register t2,  Register t3,
                                        bool invertCRC) {
  assert_different_registers(crc, buf, len, table);
  Register data = t0;

  if (invertCRC) {
    not_(crc, noreg, false);           // 1s complement of crc
  }

  update_byteLoop_crc32(crc, buf, len, table, data);

  if (invertCRC) {
    not_(crc, noreg, false);           // 1s complement of crc
  }
}

void MacroAssembler::kernel_crc32_singleByte(Register crc, Register buf, Register len, Register table, Register tmp,
                                             bool invertCRC) {
  assert_different_registers(crc, buf, len, table, tmp);

  if (invertCRC) {
    not_(crc, noreg, false);           // 1s complement of crc
  }

  z_llgc(tmp, Address(buf, (intptr_t)0));  // Current byte of input buffer (zero extended). Avoids garbage in upper half of register.
  update_byte_crc32(crc, tmp, table);

  if (invertCRC) {
    not_(crc, noreg, false);           // 1s complement of crc
  }
}

void MacroAssembler::kernel_crc32_singleByteReg(Register crc, Register val, Register table,
                                                bool invertCRC) {
  assert_different_registers(crc, val, table);

  if (invertCRC) {
    not_(crc, noreg, false);           // 1s complement of crc
  }

  update_byte_crc32(crc, val, table);

  if (invertCRC) {
    not_(crc, noreg, false);           // 1s complement of crc
  }
}

//
// Code for BigInteger::multiplyToLen() intrinsic.
//

// dest_lo += src1 + src2
// dest_hi += carry1 + carry2
// Z_R7 is destroyed !
void MacroAssembler::add2_with_carry(Register dest_hi, Register dest_lo,
                                     Register src1, Register src2) {
  clear_reg(Z_R7);
  z_algr(dest_lo, src1);
  z_alcgr(dest_hi, Z_R7);
  z_algr(dest_lo, src2);
  z_alcgr(dest_hi, Z_R7);
}

// Multiply 64 bit by 64 bit first loop.
void MacroAssembler::multiply_64_x_64_loop(Register x, Register xstart,
                                           Register x_xstart,
                                           Register y, Register y_idx,
                                           Register z,
                                           Register carry,
                                           Register product,
                                           Register idx, Register kdx) {
  // jlong carry, x[], y[], z[];
  // for (int idx=ystart, kdx=ystart+1+xstart; idx >= 0; idx--, kdx--) {
  //   huge_128 product = y[idx] * x[xstart] + carry;
  //   z[kdx] = (jlong)product;
  //   carry  = (jlong)(product >>> 64);
  // }
  // z[xstart] = carry;

  Label L_first_loop, L_first_loop_exit;
  Label L_one_x, L_one_y, L_multiply;

  z_aghi(xstart, -1);
  z_brl(L_one_x);   // Special case: length of x is 1.

  // Load next two integers of x.
  z_sllg(Z_R1_scratch, xstart, LogBytesPerInt);
  mem2reg_opt(x_xstart, Address(x, Z_R1_scratch, 0));


  bind(L_first_loop);

  z_aghi(idx, -1);
  z_brl(L_first_loop_exit);
  z_aghi(idx, -1);
  z_brl(L_one_y);

  // Load next two integers of y.
  z_sllg(Z_R1_scratch, idx, LogBytesPerInt);
  mem2reg_opt(y_idx, Address(y, Z_R1_scratch, 0));


  bind(L_multiply);

  Register multiplicand = product->successor();
  Register product_low = multiplicand;

  lgr_if_needed(multiplicand, x_xstart);
  z_mlgr(product, y_idx);     // multiplicand * y_idx -> product::multiplicand
  clear_reg(Z_R7);
  z_algr(product_low, carry); // Add carry to result.
  z_alcgr(product, Z_R7);     // Add carry of the last addition.
  add2reg(kdx, -2);

  // Store result.
  z_sllg(Z_R7, kdx, LogBytesPerInt);
  reg2mem_opt(product_low, Address(z, Z_R7, 0));
  lgr_if_needed(carry, product);
  z_bru(L_first_loop);


  bind(L_one_y); // Load one 32 bit portion of y as (0,value).

  clear_reg(y_idx);
  mem2reg_opt(y_idx, Address(y, (intptr_t) 0), false);
  z_bru(L_multiply);


  bind(L_one_x); // Load one 32 bit portion of x as (0,value).

  clear_reg(x_xstart);
  mem2reg_opt(x_xstart, Address(x, (intptr_t) 0), false);
  z_bru(L_first_loop);

  bind(L_first_loop_exit);
}

// Multiply 64 bit by 64 bit and add 128 bit.
void MacroAssembler::multiply_add_128_x_128(Register x_xstart, Register y,
                                            Register z,
                                            Register yz_idx, Register idx,
                                            Register carry, Register product,
                                            int offset) {
  // huge_128 product = (y[idx] * x_xstart) + z[kdx] + carry;
  // z[kdx] = (jlong)product;

  Register multiplicand = product->successor();
  Register product_low = multiplicand;

  z_sllg(Z_R7, idx, LogBytesPerInt);
  mem2reg_opt(yz_idx, Address(y, Z_R7, offset));

  lgr_if_needed(multiplicand, x_xstart);
  z_mlgr(product, yz_idx); // multiplicand * yz_idx -> product::multiplicand
  mem2reg_opt(yz_idx, Address(z, Z_R7, offset));

  add2_with_carry(product, product_low, carry, yz_idx);

  z_sllg(Z_R7, idx, LogBytesPerInt);
  reg2mem_opt(product_low, Address(z, Z_R7, offset));

}

// Multiply 128 bit by 128 bit. Unrolled inner loop.
void MacroAssembler::multiply_128_x_128_loop(Register x_xstart,
                                             Register y, Register z,
                                             Register yz_idx, Register idx,
                                             Register jdx,
                                             Register carry, Register product,
                                             Register carry2) {
  // jlong carry, x[], y[], z[];
  // int kdx = ystart+1;
  // for (int idx=ystart-2; idx >= 0; idx -= 2) { // Third loop
  //   huge_128 product = (y[idx+1] * x_xstart) + z[kdx+idx+1] + carry;
  //   z[kdx+idx+1] = (jlong)product;
  //   jlong carry2 = (jlong)(product >>> 64);
  //   product = (y[idx] * x_xstart) + z[kdx+idx] + carry2;
  //   z[kdx+idx] = (jlong)product;
  //   carry = (jlong)(product >>> 64);
  // }
  // idx += 2;
  // if (idx > 0) {
  //   product = (y[idx] * x_xstart) + z[kdx+idx] + carry;
  //   z[kdx+idx] = (jlong)product;
  //   carry = (jlong)(product >>> 64);
  // }

  Label L_third_loop, L_third_loop_exit, L_post_third_loop_done;

  // scale the index
  lgr_if_needed(jdx, idx);
  and_imm(jdx, 0xfffffffffffffffcL);
  rshift(jdx, 2);


  bind(L_third_loop);

  z_aghi(jdx, -1);
  z_brl(L_third_loop_exit);
  add2reg(idx, -4);

  multiply_add_128_x_128(x_xstart, y, z, yz_idx, idx, carry, product, 8);
  lgr_if_needed(carry2, product);

  multiply_add_128_x_128(x_xstart, y, z, yz_idx, idx, carry2, product, 0);
  lgr_if_needed(carry, product);
  z_bru(L_third_loop);


  bind(L_third_loop_exit);  // Handle any left-over operand parts.

  and_imm(idx, 0x3);
  z_brz(L_post_third_loop_done);

  Label L_check_1;

  z_aghi(idx, -2);
  z_brl(L_check_1);

  multiply_add_128_x_128(x_xstart, y, z, yz_idx, idx, carry, product, 0);
  lgr_if_needed(carry, product);


  bind(L_check_1);

  add2reg(idx, 0x2);
  and_imm(idx, 0x1);
  z_aghi(idx, -1);
  z_brl(L_post_third_loop_done);

  Register   multiplicand = product->successor();
  Register   product_low = multiplicand;

  z_sllg(Z_R7, idx, LogBytesPerInt);
  clear_reg(yz_idx);
  mem2reg_opt(yz_idx, Address(y, Z_R7, 0), false);
  lgr_if_needed(multiplicand, x_xstart);
  z_mlgr(product, yz_idx); // multiplicand * yz_idx -> product::multiplicand
  clear_reg(yz_idx);
  mem2reg_opt(yz_idx, Address(z, Z_R7, 0), false);

  add2_with_carry(product, product_low, yz_idx, carry);

  z_sllg(Z_R7, idx, LogBytesPerInt);
  reg2mem_opt(product_low, Address(z, Z_R7, 0), false);
  rshift(product_low, 32);

  lshift(product, 32);
  z_ogr(product_low, product);
  lgr_if_needed(carry, product_low);

  bind(L_post_third_loop_done);
}

void MacroAssembler::multiply_to_len(Register x, Register xlen,
                                     Register y, Register ylen,
                                     Register z,
                                     Register tmp1, Register tmp2,
                                     Register tmp3, Register tmp4,
                                     Register tmp5) {
  ShortBranchVerifier sbv(this);

  assert_different_registers(x, xlen, y, ylen, z,
                             tmp1, tmp2, tmp3, tmp4, tmp5, Z_R1_scratch, Z_R7);
  assert_different_registers(x, xlen, y, ylen, z,
                             tmp1, tmp2, tmp3, tmp4, tmp5, Z_R8);

  z_stmg(Z_R7, Z_R13, _z_abi(gpr7), Z_SP);

  const Register idx = tmp1;
  const Register kdx = tmp2;
  const Register xstart = tmp3;

  const Register y_idx = tmp4;
  const Register carry = tmp5;
  const Register product  = Z_R0_scratch;
  const Register x_xstart = Z_R8;

  // First Loop.
  //
  //   final static long LONG_MASK = 0xffffffffL;
  //   int xstart = xlen - 1;
  //   int ystart = ylen - 1;
  //   long carry = 0;
  //   for (int idx=ystart, kdx=ystart+1+xstart; idx >= 0; idx-, kdx--) {
  //     long product = (y[idx] & LONG_MASK) * (x[xstart] & LONG_MASK) + carry;
  //     z[kdx] = (int)product;
  //     carry = product >>> 32;
  //   }
  //   z[xstart] = (int)carry;
  //

  lgr_if_needed(idx, ylen);  // idx = ylen
  z_agrk(kdx, xlen, ylen);   // kdx = xlen + ylen
  clear_reg(carry);          // carry = 0

  Label L_done;

  lgr_if_needed(xstart, xlen);
  z_aghi(xstart, -1);
  z_brl(L_done);

  multiply_64_x_64_loop(x, xstart, x_xstart, y, y_idx, z, carry, product, idx, kdx);

  NearLabel L_second_loop;
  compare64_and_branch(kdx, RegisterOrConstant((intptr_t) 0), bcondEqual, L_second_loop);

  NearLabel L_carry;
  z_aghi(kdx, -1);
  z_brz(L_carry);

  // Store lower 32 bits of carry.
  z_sllg(Z_R1_scratch, kdx, LogBytesPerInt);
  reg2mem_opt(carry, Address(z, Z_R1_scratch, 0), false);
  rshift(carry, 32);
  z_aghi(kdx, -1);


  bind(L_carry);

  // Store upper 32 bits of carry.
  z_sllg(Z_R1_scratch, kdx, LogBytesPerInt);
  reg2mem_opt(carry, Address(z, Z_R1_scratch, 0), false);

  // Second and third (nested) loops.
  //
  // for (int i = xstart-1; i >= 0; i--) { // Second loop
  //   carry = 0;
  //   for (int jdx=ystart, k=ystart+1+i; jdx >= 0; jdx--, k--) { // Third loop
  //     long product = (y[jdx] & LONG_MASK) * (x[i] & LONG_MASK) +
  //                    (z[k] & LONG_MASK) + carry;
  //     z[k] = (int)product;
  //     carry = product >>> 32;
  //   }
  //   z[i] = (int)carry;
  // }
  //
  // i = xlen, j = tmp1, k = tmp2, carry = tmp5, x[i] = rdx

  const Register jdx = tmp1;

  bind(L_second_loop);

  clear_reg(carry);           // carry = 0;
  lgr_if_needed(jdx, ylen);   // j = ystart+1

  z_aghi(xstart, -1);         // i = xstart-1;
  z_brl(L_done);

  // Use free slots in the current stackframe instead of push/pop.
  Address zsave(Z_SP, _z_abi(carg_1));
  reg2mem_opt(z, zsave);


  Label L_last_x;

  z_sllg(Z_R1_scratch, xstart, LogBytesPerInt);
  load_address(z, Address(z, Z_R1_scratch, 4)); // z = z + k - j
  z_aghi(xstart, -1);                           // i = xstart-1;
  z_brl(L_last_x);

  z_sllg(Z_R1_scratch, xstart, LogBytesPerInt);
  mem2reg_opt(x_xstart, Address(x, Z_R1_scratch, 0));


  Label L_third_loop_prologue;

  bind(L_third_loop_prologue);

  Address xsave(Z_SP, _z_abi(carg_2));
  Address xlensave(Z_SP, _z_abi(carg_3));
  Address ylensave(Z_SP, _z_abi(carg_4));

  reg2mem_opt(x, xsave);
  reg2mem_opt(xstart, xlensave);
  reg2mem_opt(ylen, ylensave);


  multiply_128_x_128_loop(x_xstart, y, z, y_idx, jdx, ylen, carry, product, x);

  mem2reg_opt(z, zsave);
  mem2reg_opt(x, xsave);
  mem2reg_opt(xlen, xlensave);   // This is the decrement of the loop counter!
  mem2reg_opt(ylen, ylensave);

  add2reg(tmp3, 1, xlen);
  z_sllg(Z_R1_scratch, tmp3, LogBytesPerInt);
  reg2mem_opt(carry, Address(z, Z_R1_scratch, 0), false);
  z_aghi(tmp3, -1);
  z_brl(L_done);

  rshift(carry, 32);
  z_sllg(Z_R1_scratch, tmp3, LogBytesPerInt);
  reg2mem_opt(carry, Address(z, Z_R1_scratch, 0), false);
  z_bru(L_second_loop);

  // Next infrequent code is moved outside loops.
  bind(L_last_x);

  clear_reg(x_xstart);
  mem2reg_opt(x_xstart, Address(x, (intptr_t) 0), false);
  z_bru(L_third_loop_prologue);

  bind(L_done);

  z_lmg(Z_R7, Z_R13, _z_abi(gpr7), Z_SP);
}

void MacroAssembler::asm_assert(branch_condition cond, const char* msg, int id, bool is_static) {
#ifdef ASSERT
  Label ok;
  z_brc(cond, ok);
  is_static ? stop_static(msg, id) : stop(msg, id);
  bind(ok);
#endif // ASSERT
}

// Assert if CC indicates "not equal" (check_equal==true) or "equal" (check_equal==false).
void MacroAssembler::asm_assert(bool check_equal, const char *msg, int id) {
#ifdef ASSERT
  asm_assert(check_equal ? bcondEqual : bcondNotEqual, msg, id);
#endif // ASSERT
}

void MacroAssembler::asm_assert_mems_zero(bool check_equal, bool allow_relocation, int size, int64_t mem_offset,
                                          Register mem_base, const char* msg, int id) {
#ifdef ASSERT
  switch (size) {
    case 4:
      load_and_test_int(Z_R0, Address(mem_base, mem_offset));
      break;
    case 8:
      load_and_test_long(Z_R0,  Address(mem_base, mem_offset));
      break;
    default:
      ShouldNotReachHere();
  }
  // if relocation is not allowed then stop_static() will be called otherwise call stop()
  asm_assert(check_equal ? bcondEqual : bcondNotEqual, msg, id, !allow_relocation);
#endif // ASSERT
}

// Check the condition
//   expected_size == FP - SP
// after transformation:
//   expected_size - FP + SP == 0
// Destroys Register expected_size if no tmp register is passed.
void MacroAssembler::asm_assert_frame_size(Register expected_size, Register tmp, const char* msg, int id) {
#ifdef ASSERT
  lgr_if_needed(tmp, expected_size);
  z_algr(tmp, Z_SP);
  z_slg(tmp, 0, Z_R0, Z_SP);
  asm_assert(bcondEqual, msg, id);
#endif // ASSERT
}

// Save and restore functions: Exclude Z_R0.
void MacroAssembler::save_volatile_regs(Register dst, int offset, bool include_fp, bool include_flags) {
  z_stmg(Z_R1, Z_R5, offset, dst); offset += 5 * BytesPerWord;
  if (include_fp) {
    z_std(Z_F0, Address(dst, offset)); offset += BytesPerWord;
    z_std(Z_F1, Address(dst, offset)); offset += BytesPerWord;
    z_std(Z_F2, Address(dst, offset)); offset += BytesPerWord;
    z_std(Z_F3, Address(dst, offset)); offset += BytesPerWord;
    z_std(Z_F4, Address(dst, offset)); offset += BytesPerWord;
    z_std(Z_F5, Address(dst, offset)); offset += BytesPerWord;
    z_std(Z_F6, Address(dst, offset)); offset += BytesPerWord;
    z_std(Z_F7, Address(dst, offset)); offset += BytesPerWord;
  }
  if (include_flags) {
    Label done;
    z_mvi(Address(dst, offset), 2); // encoding: equal
    z_bre(done);
    z_mvi(Address(dst, offset), 4); // encoding: higher
    z_brh(done);
    z_mvi(Address(dst, offset), 1); // encoding: lower
    bind(done);
  }
}
void MacroAssembler::restore_volatile_regs(Register src, int offset, bool include_fp, bool include_flags) {
  z_lmg(Z_R1, Z_R5, offset, src); offset += 5 * BytesPerWord;
  if (include_fp) {
    z_ld(Z_F0, Address(src, offset)); offset += BytesPerWord;
    z_ld(Z_F1, Address(src, offset)); offset += BytesPerWord;
    z_ld(Z_F2, Address(src, offset)); offset += BytesPerWord;
    z_ld(Z_F3, Address(src, offset)); offset += BytesPerWord;
    z_ld(Z_F4, Address(src, offset)); offset += BytesPerWord;
    z_ld(Z_F5, Address(src, offset)); offset += BytesPerWord;
    z_ld(Z_F6, Address(src, offset)); offset += BytesPerWord;
    z_ld(Z_F7, Address(src, offset)); offset += BytesPerWord;
  }
  if (include_flags) {
    z_cli(Address(src, offset), 2); // see encoding above
  }
}

// Plausibility check for oops.
void MacroAssembler::verify_oop(Register oop, const char* msg) {
  if (!VerifyOops) return;

  BLOCK_COMMENT("verify_oop {");
  unsigned int nbytes_save = (5 + 8 + 1) * BytesPerWord;
  address entry_addr = StubRoutines::verify_oop_subroutine_entry_address();

  save_return_pc();

  // Push frame, but preserve flags
  z_lgr(Z_R0, Z_SP);
  z_lay(Z_SP, -((int64_t)nbytes_save + frame::z_abi_160_size), Z_SP);
  z_stg(Z_R0, _z_abi(callers_sp), Z_SP);

  save_volatile_regs(Z_SP, frame::z_abi_160_size, true, true);

  lgr_if_needed(Z_ARG2, oop);
  load_const_optimized(Z_ARG1, (address)msg);
  load_const_optimized(Z_R1, entry_addr);
  z_lg(Z_R1, 0, Z_R1);
  call_c(Z_R1);

  restore_volatile_regs(Z_SP, frame::z_abi_160_size, true, true);
  pop_frame();
  restore_return_pc();

  BLOCK_COMMENT("} verify_oop ");
}

void MacroAssembler::verify_oop_addr(Address addr, const char* msg) {
  if (!VerifyOops) return;

  BLOCK_COMMENT("verify_oop {");
  unsigned int nbytes_save = (5 + 8) * BytesPerWord;
  address entry_addr = StubRoutines::verify_oop_subroutine_entry_address();

  save_return_pc();
  unsigned int frame_size = push_frame_abi160(nbytes_save); // kills Z_R0
  save_volatile_regs(Z_SP, frame::z_abi_160_size, true, false);

  z_lg(Z_ARG2, addr.plus_disp(frame_size));
  load_const_optimized(Z_ARG1, (address)msg);
  load_const_optimized(Z_R1, entry_addr);
  z_lg(Z_R1, 0, Z_R1);
  call_c(Z_R1);

  restore_volatile_regs(Z_SP, frame::z_abi_160_size, true, false);
  pop_frame();
  restore_return_pc();

  BLOCK_COMMENT("} verify_oop ");
}

const char* MacroAssembler::stop_types[] = {
  "stop",
  "untested",
  "unimplemented",
  "shouldnotreachhere"
};

static void stop_on_request(const char* tp, const char* msg) {
  tty->print("Z assembly code requires stop: (%s) %s\n", tp, msg);
  guarantee(false, "Z assembly code requires stop: %s", msg);
}

void MacroAssembler::stop(int type, const char* msg, int id) {
  BLOCK_COMMENT(err_msg("stop: %s {", msg));

  // Setup arguments.
  load_const(Z_ARG1, (void*) stop_types[type%stop_end]);
  load_const(Z_ARG2, (void*) msg);
  get_PC(Z_R14);     // Following code pushes a frame without entering a new function. Use current pc as return address.
  save_return_pc();  // Saves return pc Z_R14.
  push_frame_abi160(0);
  call_VM_leaf(CAST_FROM_FN_PTR(address, stop_on_request), Z_ARG1, Z_ARG2);
  // The plain disassembler does not recognize illtrap. It instead displays
  // a 32-bit value. Issuing two illtraps assures the disassembler finds
  // the proper beginning of the next instruction.
  z_illtrap(id); // Illegal instruction.
  z_illtrap(id); // Illegal instruction.

  BLOCK_COMMENT(" } stop");
}

// Special version of stop() for code size reduction.
// Reuses the previously generated call sequence, if any.
// Generates the call sequence on its own, if necessary.
// Note: This code will work only in non-relocatable code!
//       The relative address of the data elements (arg1, arg2) must not change.
//       The reentry point must not move relative to it's users. This prerequisite
//       should be given for "hand-written" code, if all chain calls are in the same code blob.
//       Generated code must not undergo any transformation, e.g. ShortenBranches, to be safe.
address MacroAssembler::stop_chain(address reentry, int type, const char* msg, int id, bool allow_relocation) {
  BLOCK_COMMENT(err_msg("stop_chain(%s,%s): %s {", reentry==nullptr?"init":"cont", allow_relocation?"reloc ":"static", msg));

  // Setup arguments.
  if (allow_relocation) {
    // Relocatable version (for comparison purposes). Remove after some time.
    load_const(Z_ARG1, (void*) stop_types[type%stop_end]);
    load_const(Z_ARG2, (void*) msg);
  } else {
    load_absolute_address(Z_ARG1, (address)stop_types[type%stop_end]);
    load_absolute_address(Z_ARG2, (address)msg);
  }
  if ((reentry != nullptr) && RelAddr::is_in_range_of_RelAddr16(reentry, pc())) {
    BLOCK_COMMENT("branch to reentry point:");
    z_brc(bcondAlways, reentry);
  } else {
    BLOCK_COMMENT("reentry point:");
    reentry = pc();      // Re-entry point for subsequent stop calls.
    save_return_pc();    // Saves return pc Z_R14.
    push_frame_abi160(0);
    if (allow_relocation) {
      reentry = nullptr;    // Prevent reentry if code relocation is allowed.
      call_VM_leaf(CAST_FROM_FN_PTR(address, stop_on_request), Z_ARG1, Z_ARG2);
    } else {
      call_VM_leaf_static(CAST_FROM_FN_PTR(address, stop_on_request), Z_ARG1, Z_ARG2);
    }
    z_illtrap(id); // Illegal instruction as emergency stop, should the above call return.
  }
  BLOCK_COMMENT(" } stop_chain");

  return reentry;
}

// Special version of stop() for code size reduction.
// Assumes constant relative addresses for data and runtime call.
void MacroAssembler::stop_static(int type, const char* msg, int id) {
  stop_chain(nullptr, type, msg, id, false);
}

void MacroAssembler::stop_subroutine() {
  unimplemented("stop_subroutine", 710);
}

// Prints msg to stdout from within generated code..
void MacroAssembler::warn(const char* msg) {
  RegisterSaver::save_live_registers(this, RegisterSaver::all_registers, Z_R14);
  load_absolute_address(Z_R1, (address) warning);
  load_absolute_address(Z_ARG1, (address) msg);
  (void) call(Z_R1);
  RegisterSaver::restore_live_registers(this, RegisterSaver::all_registers);
}

#ifndef PRODUCT

// Write pattern 0x0101010101010101 in region [low-before, high+after].
void MacroAssembler::zap_from_to(Register low, Register high, Register val, Register addr, int before, int after) {
  if (!ZapEmptyStackFields) return;
  BLOCK_COMMENT("zap memory region {");
  load_const_optimized(val, 0x0101010101010101);
  int size = before + after;
  if (low == high && size < 5 && size > 0) {
    int offset = -before*BytesPerWord;
    for (int i = 0; i < size; ++i) {
      z_stg(val, Address(low, offset));
      offset +=(1*BytesPerWord);
    }
  } else {
    add2reg(addr, -before*BytesPerWord, low);
    if (after) {
#ifdef ASSERT
      jlong check = after * BytesPerWord;
      assert(Immediate::is_simm32(check) && Immediate::is_simm32(-check), "value not encodable !");
#endif
      add2reg(high, after * BytesPerWord);
    }
    NearLabel loop;
    bind(loop);
    z_stg(val, Address(addr));
    add2reg(addr, 8);
    compare64_and_branch(addr, high, bcondNotHigh, loop);
    if (after) {
      add2reg(high, -after * BytesPerWord);
    }
  }
  BLOCK_COMMENT("} zap memory region");
}
#endif // !PRODUCT

SkipIfEqual::SkipIfEqual(MacroAssembler* masm, const bool* flag_addr, bool value, Register _rscratch) {
  _masm = masm;
  _masm->load_absolute_address(_rscratch, (address)flag_addr);
  _masm->load_and_test_int(_rscratch, Address(_rscratch));
  if (value) {
    _masm->z_brne(_label); // Skip if true, i.e. != 0.
  } else {
    _masm->z_bre(_label);  // Skip if false, i.e. == 0.
  }
}

SkipIfEqual::~SkipIfEqual() {
  _masm->bind(_label);
}

// Implements lightweight-locking.
//  - obj: the object to be locked, contents preserved.
//  - temp1, temp2: temporary registers, contents destroyed.
//  Note: make sure Z_R1 is not manipulated here when C2 compiler is in play
void MacroAssembler::lightweight_lock(Register obj, Register temp1, Register temp2, Label& slow) {

  assert(LockingMode == LM_LIGHTWEIGHT, "only used with new lightweight locking");
  assert_different_registers(obj, temp1, temp2);

  Label push;
  const Register top           = temp1;
  const Register mark          = temp2;
  const int mark_offset        = oopDesc::mark_offset_in_bytes();
  const ByteSize ls_top_offset = JavaThread::lock_stack_top_offset();

  // Preload the markWord. It is important that this is the first
  // instruction emitted as it is part of C1's null check semantics.
  z_lg(mark, Address(obj, mark_offset));


  // First we need to check if the lock-stack has room for pushing the object reference.
  z_lgf(top, Address(Z_thread, ls_top_offset));

  compareU32_and_branch(top, (unsigned)LockStack::end_offset(), bcondNotLow, slow);

  // The underflow check is elided. The recursive check will always fail
  // when the lock stack is empty because of the _bad_oop_sentinel field.

  // Check for recursion:
  z_aghi(top, -oopSize);
  z_cg(obj, Address(Z_thread, top));
  z_bre(push);

  // Check header for monitor (0b10).
  z_tmll(mark, markWord::monitor_value);
  branch_optimized(bcondNotAllZero, slow);

  { // Try to lock. Transition lock bits 0b01 => 0b00
    const Register locked_obj = top;
    z_oill(mark, markWord::unlocked_value);
    z_lgr(locked_obj, mark);
    // Clear lock-bits from locked_obj (locked state)
    z_xilf(locked_obj, markWord::unlocked_value);
    z_csg(mark, locked_obj, mark_offset, obj);
    branch_optimized(Assembler::bcondNotEqual, slow);
  }

  bind(push);

  // After successful lock, push object on lock-stack
  z_lgf(top, Address(Z_thread, ls_top_offset));
  z_stg(obj, Address(Z_thread, top));
  z_alsi(in_bytes(ls_top_offset), Z_thread, oopSize);
}

// Implements lightweight-unlocking.
// - obj: the object to be unlocked
// - temp1, temp2: temporary registers, will be destroyed
// - Z_R1_scratch: will be killed in case of Interpreter & C1 Compiler
void MacroAssembler::lightweight_unlock(Register obj, Register temp1, Register temp2, Label& slow) {

  assert(LockingMode == LM_LIGHTWEIGHT, "only used with new lightweight locking");
  assert_different_registers(obj, temp1, temp2);

  Label unlocked, push_and_slow;
  const Register mark          = temp1;
  const Register top           = temp2;
  const int mark_offset        = oopDesc::mark_offset_in_bytes();
  const ByteSize ls_top_offset = JavaThread::lock_stack_top_offset();

#ifdef ASSERT
  {
    // The following checks rely on the fact that LockStack is only ever modified by
    // its owning thread, even if the lock got inflated concurrently; removal of LockStack
    // entries after inflation will happen delayed in that case.

    // Check for lock-stack underflow.
    NearLabel stack_ok;
    z_lgf(top, Address(Z_thread, ls_top_offset));
    compareU32_and_branch(top, (unsigned)LockStack::start_offset(), bcondNotLow, stack_ok);
    stop("Lock-stack underflow");
    bind(stack_ok);
  }
#endif // ASSERT

  // Check if obj is top of lock-stack.
  z_lgf(top, Address(Z_thread, ls_top_offset));
  z_aghi(top, -oopSize);
  z_cg(obj, Address(Z_thread, top));
  branch_optimized(bcondNotEqual, slow);

  // pop object from lock-stack
#ifdef ASSERT
  const Register temp_top = temp1; // mark is not yet loaded, but be careful
  z_agrk(temp_top, top, Z_thread);
  z_xc(0, oopSize-1, temp_top, 0, temp_top);  // wipe out lock-stack entry
#endif // ASSERT
  z_alsi(in_bytes(ls_top_offset), Z_thread, -oopSize);  // pop object

  // The underflow check is elided. The recursive check will always fail
  // when the lock stack is empty because of the _bad_oop_sentinel field.

  // Check if recursive. (this is a check for the 2nd object on the stack)
  z_aghi(top, -oopSize);
  z_cg(obj, Address(Z_thread, top));
  branch_optimized(bcondEqual, unlocked);

  // Not recursive. Check header for monitor (0b10).
  z_lg(mark, Address(obj, mark_offset));
  z_tmll(mark, markWord::monitor_value);
  z_brnaz(push_and_slow);

#ifdef ASSERT
  // Check header not unlocked (0b01).
  NearLabel not_unlocked;
  z_tmll(mark, markWord::unlocked_value);
  z_braz(not_unlocked);
  stop("lightweight_unlock already unlocked");
  bind(not_unlocked);
#endif // ASSERT

  { // Try to unlock. Transition lock bits 0b00 => 0b01
    Register unlocked_obj = top;
    z_lgr(unlocked_obj, mark);
    z_oill(unlocked_obj, markWord::unlocked_value);
    z_csg(mark, unlocked_obj, mark_offset, obj);
    branch_optimized(Assembler::bcondEqual, unlocked);
  }

  bind(push_and_slow);

  // Restore lock-stack and handle the unlock in runtime.
  z_lgf(top, Address(Z_thread, ls_top_offset));
  DEBUG_ONLY(z_stg(obj, Address(Z_thread, top));)
  z_alsi(in_bytes(ls_top_offset), Z_thread, oopSize);
  // set CC to NE
  z_ltgr(obj, obj); // object shouldn't be null at this point
  branch_optimized(bcondAlways, slow);

  bind(unlocked);
}

void MacroAssembler::compiler_fast_lock_lightweight_object(Register obj, Register tmp1, Register tmp2) {
  assert_different_registers(obj, tmp1, tmp2);

  // Handle inflated monitor.
  NearLabel inflated;
  // Finish fast lock successfully. MUST reach to with flag == NE
  NearLabel locked;
  // Finish fast lock unsuccessfully. MUST branch to with flag == EQ
  NearLabel slow_path;

  if (DiagnoseSyncOnValueBasedClasses != 0) {
    load_klass(tmp1, obj);
    z_l(tmp1, Address(tmp1, Klass::access_flags_offset()));
    assert((JVM_ACC_IS_VALUE_BASED_CLASS & 0xFFFF) == 0, "or change following instruction");
    z_nilh(tmp1, JVM_ACC_IS_VALUE_BASED_CLASS >> 16);
    z_brne(slow_path);
  }

  const Register mark          = tmp1;
  const int mark_offset        = oopDesc::mark_offset_in_bytes();
  const ByteSize ls_top_offset = JavaThread::lock_stack_top_offset();

  BLOCK_COMMENT("compiler_fast_lightweight_locking {");
  { // lightweight locking

    // Push lock to the lock stack and finish successfully. MUST reach to with flag == EQ
    NearLabel push;

    const Register top = tmp2;

    // Check if lock-stack is full.
    z_lgf(top, Address(Z_thread, ls_top_offset));
    compareU32_and_branch(top, (unsigned) LockStack::end_offset() - 1, bcondHigh, slow_path);

    // The underflow check is elided. The recursive check will always fail
    // when the lock stack is empty because of the _bad_oop_sentinel field.

    // Check if recursive.
    z_aghi(top, -oopSize);
    z_cg(obj, Address(Z_thread, top));
    z_bre(push);

    // Check for monitor (0b10)
    z_lg(mark, Address(obj, mark_offset));
    z_tmll(mark, markWord::monitor_value);
    z_brnaz(inflated);

    // not inflated

    { // Try to lock. Transition lock bits 0b01 => 0b00
      assert(mark_offset == 0, "required to avoid a lea");
      const Register locked_obj = top;
      z_oill(mark, markWord::unlocked_value);
      z_lgr(locked_obj, mark);
      // Clear lock-bits from locked_obj (locked state)
      z_xilf(locked_obj, markWord::unlocked_value);
      z_csg(mark, locked_obj, mark_offset, obj);
      branch_optimized(Assembler::bcondNotEqual, slow_path);
    }

    bind(push);

    // After successful lock, push object on lock-stack.
    z_lgf(top, Address(Z_thread, ls_top_offset));
    z_stg(obj, Address(Z_thread, top));
    z_alsi(in_bytes(ls_top_offset), Z_thread, oopSize);

    z_cgr(obj, obj); // set the CC to EQ, as it could be changed by alsi
    z_bru(locked);
  }
  BLOCK_COMMENT("} compiler_fast_lightweight_locking");

  BLOCK_COMMENT("handle_inflated_monitor_lightweight_locking {");
  { // Handle inflated monitor.
    bind(inflated);

    if (!UseObjectMonitorTable) {
      // mark contains the tagged ObjectMonitor*.
      const Register tagged_monitor = mark;
      const Register zero           = tmp2;

      // Try to CAS m->owner from null to current thread.
      // If m->owner is null, then csg succeeds and sets m->owner=THREAD and CR=EQ.
      // Otherwise, register zero is filled with the current owner.
      z_lghi(zero, 0);
      z_csg(zero, Z_thread, OM_OFFSET_NO_MONITOR_VALUE_TAG(owner), tagged_monitor);
      z_bre(locked);

      // Check if recursive.
      z_cgr(Z_thread, zero); // zero contains the owner from z_csg instruction
      z_brne(slow_path);

      // Recursive
      z_agsi(Address(tagged_monitor, OM_OFFSET_NO_MONITOR_VALUE_TAG(recursions)), 1ll);
      z_cgr(zero, zero);
      // z_bru(locked);
      // Uncomment above line in the future, for now jump address is right next to us.
    } else {
      // OMCache lookup not supported yet. Take the slowpath.
      // Set flag to NE
      z_ltgr(obj, obj);
      z_bru(slow_path);
    }
  }
  BLOCK_COMMENT("} handle_inflated_monitor_lightweight_locking");

  bind(locked);

#ifdef ASSERT
  // Check that locked label is reached with flag == EQ.
  NearLabel flag_correct;
  z_bre(flag_correct);
  stop("CC is not set to EQ, it should be - lock");
#endif // ASSERT

  bind(slow_path);

#ifdef ASSERT
  // Check that slow_path label is reached with flag == NE.
  z_brne(flag_correct);
  stop("CC is not set to NE, it should be - lock");
  bind(flag_correct);
#endif // ASSERT

  // C2 uses the value of flag (NE vs EQ) to determine the continuation.
}

void MacroAssembler::compiler_fast_unlock_lightweight_object(Register obj, Register tmp1, Register tmp2) {
  assert_different_registers(obj, tmp1, tmp2);

  // Handle inflated monitor.
  NearLabel inflated, inflated_load_monitor;
  // Finish fast unlock successfully. MUST reach to with flag == EQ.
  NearLabel unlocked;
  // Finish fast unlock unsuccessfully. MUST branch to with flag == NE.
  NearLabel slow_path;

  const Register mark          = tmp1;
  const Register top           = tmp2;
  const int mark_offset        = oopDesc::mark_offset_in_bytes();
  const ByteSize ls_top_offset = JavaThread::lock_stack_top_offset();

  BLOCK_COMMENT("compiler_fast_lightweight_unlock {");
  { // Lightweight Unlock

    // Check if obj is top of lock-stack.
    z_lgf(top, Address(Z_thread, ls_top_offset));

    z_aghi(top, -oopSize);
    z_cg(obj, Address(Z_thread, top));
    branch_optimized(bcondNotEqual, inflated_load_monitor);

    // Pop lock-stack.
#ifdef ASSERT
    const Register temp_top = tmp1; // let's not kill top here, we can use for recursive check
    z_agrk(temp_top, top, Z_thread);
    z_xc(0, oopSize-1, temp_top, 0, temp_top);  // wipe out lock-stack entry
#endif
    z_alsi(in_bytes(ls_top_offset), Z_thread, -oopSize);  // pop object

    // The underflow check is elided. The recursive check will always fail
    // when the lock stack is empty because of the _bad_oop_sentinel field.

    // Check if recursive.
    z_aghi(top, -oopSize);
    z_cg(obj, Address(Z_thread, top));
    z_bre(unlocked);

    // Not recursive

    // Check for monitor (0b10).
    z_lg(mark, Address(obj, mark_offset));
    z_tmll(mark, markWord::monitor_value);
    z_brnaz(inflated);

#ifdef ASSERT
    // Check header not unlocked (0b01).
    NearLabel not_unlocked;
    z_tmll(mark, markWord::unlocked_value);
    z_braz(not_unlocked);
    stop("lightweight_unlock already unlocked");
    bind(not_unlocked);
#endif // ASSERT

    { // Try to unlock. Transition lock bits 0b00 => 0b01
      Register unlocked_obj = top;
      z_lgr(unlocked_obj, mark);
      z_oill(unlocked_obj, markWord::unlocked_value);
      z_csg(mark, unlocked_obj, mark_offset, obj);
      branch_optimized(Assembler::bcondEqual, unlocked);
    }

    // Restore lock-stack and handle the unlock in runtime.
    z_lgf(top, Address(Z_thread, ls_top_offset));
    DEBUG_ONLY(z_stg(obj, Address(Z_thread, top));)
    z_alsi(in_bytes(ls_top_offset), Z_thread, oopSize);
    // set CC to NE
    z_ltgr(obj, obj); // object is not null here
    z_bru(slow_path);
  }
  BLOCK_COMMENT("} compiler_fast_lightweight_unlock");

  { // Handle inflated monitor.

    bind(inflated_load_monitor);

    z_lg(mark, Address(obj, mark_offset));

#ifdef ASSERT
    z_tmll(mark, markWord::monitor_value);
    z_brnaz(inflated);
    stop("Fast Unlock not monitor");
#endif // ASSERT

    bind(inflated);

#ifdef ASSERT
    NearLabel check_done, loop;
    z_lgf(top, Address(Z_thread, ls_top_offset));
    bind(loop);
    z_aghi(top, -oopSize);
    compareU32_and_branch(top, in_bytes(JavaThread::lock_stack_base_offset()),
                          bcondLow, check_done);
    z_cg(obj, Address(Z_thread, top));
    z_brne(loop);
    stop("Fast Unlock lock on stack");
    bind(check_done);
#endif // ASSERT

    if (!UseObjectMonitorTable) {
      // mark contains the tagged ObjectMonitor*.
      const Register monitor = mark;

      NearLabel not_recursive;
      const Register recursions = tmp2;

      // Check if recursive.
      load_and_test_long(recursions, Address(monitor, OM_OFFSET_NO_MONITOR_VALUE_TAG(recursions)));
      z_bre(not_recursive); // if 0 then jump, it's not recursive locking

      // Recursive unlock
      z_agsi(Address(monitor, OM_OFFSET_NO_MONITOR_VALUE_TAG(recursions)), -1ll);
      z_cgr(monitor, monitor); // set the CC to EQUAL
      z_bru(unlocked);

      bind(not_recursive);

<<<<<<< HEAD
    NearLabel check_succ, set_eq_unlocked;

    // Set owner to null.
    z_release();
    z_lghi(tmp2, 0);
    z_stg(tmp2, OM_OFFSET_NO_MONITOR_VALUE_TAG(owner), monitor);
    z_fence(); // membar(StoreLoad);

    // Check if the entry lists are empty.
    load_and_test_long(tmp2, Address(monitor, OM_OFFSET_NO_MONITOR_VALUE_TAG(EntryList)));
    z_brne(check_succ);
    load_and_test_long(tmp2, Address(monitor, OM_OFFSET_NO_MONITOR_VALUE_TAG(cxq)));
    z_bre(unlocked); // If so we are done.

    bind(check_succ);

    // Check if there is a successor.
    load_and_test_long(tmp2, Address(monitor, OM_OFFSET_NO_MONITOR_VALUE_TAG(succ)));
    z_brne(set_eq_unlocked); // If so we are done.

    // Save the monitor pointer in the current thread, so we can try to
    // reacquire the lock in SharedRuntime::monitor_exit_helper().
    z_stg(monitor, Address(Z_thread, JavaThread::unlocked_inflated_monitor_offset()));

    z_cr(monitor, Z_thread); // Set flag = NE
    z_bru(slow_path);

    bind(set_eq_unlocked);
    z_cr(tmp2, tmp2); // Set flag = EQ
=======
      NearLabel not_ok;
      // Check if the entry lists are empty.
      load_and_test_long(tmp2, Address(monitor, OM_OFFSET_NO_MONITOR_VALUE_TAG(EntryList)));
      z_brne(not_ok);
      load_and_test_long(tmp2, Address(monitor, OM_OFFSET_NO_MONITOR_VALUE_TAG(cxq)));
      z_brne(not_ok);

      z_release();
      z_stg(tmp2 /*=0*/, OM_OFFSET_NO_MONITOR_VALUE_TAG(owner), monitor);

      z_bru(unlocked); // CC = EQ here

      bind(not_ok);

      // The owner may be anonymous, and we removed the last obj entry in
      // the lock-stack. This loses the information about the owner.
      // Write the thread to the owner field so the runtime knows the owner.
      z_stg(Z_thread, OM_OFFSET_NO_MONITOR_VALUE_TAG(owner), monitor);
      z_bru(slow_path); // CC = NE here
    } else {
      // OMCache lookup not supported yet. Take the slowpath.
      // Set flag to NE
      z_ltgr(obj, obj);
      z_bru(slow_path);
    }
>>>>>>> 686eb233
  }

  bind(unlocked);

#ifdef ASSERT
  // Check that unlocked label is reached with flag == EQ.
  NearLabel flag_correct;
  z_bre(flag_correct);
  stop("CC is not set to EQ, it should be - unlock");
#endif // ASSERT

  bind(slow_path);

#ifdef ASSERT
  // Check that slow_path label is reached with flag == NE.
  z_brne(flag_correct);
  stop("CC is not set to NE, it should be - unlock");
  bind(flag_correct);
#endif // ASSERT

  // C2 uses the value of flag (NE vs EQ) to determine the continuation.
}

void MacroAssembler::pop_count_int(Register r_dst, Register r_src, Register r_tmp) {
  BLOCK_COMMENT("pop_count_int {");

  assert(r_tmp != noreg, "temp register required for pop_count_int, as code may run on machine older than z15");
  assert_different_registers(r_dst, r_tmp); // if r_src is same as r_tmp, it should be fine

  if (VM_Version::has_MiscInstrExt3()) {
    pop_count_int_with_ext3(r_dst, r_src);
  } else {
    pop_count_int_without_ext3(r_dst, r_src, r_tmp);
  }

  BLOCK_COMMENT("} pop_count_int");
}

void MacroAssembler::pop_count_long(Register r_dst, Register r_src, Register r_tmp) {
  BLOCK_COMMENT("pop_count_long {");

  assert(r_tmp != noreg, "temp register required for pop_count_long, as code may run on machine older than z15");
  assert_different_registers(r_dst, r_tmp); // if r_src is same as r_tmp, it should be fine

  if (VM_Version::has_MiscInstrExt3()) {
    pop_count_long_with_ext3(r_dst, r_src);
  } else {
    pop_count_long_without_ext3(r_dst, r_src, r_tmp);
  }

  BLOCK_COMMENT("} pop_count_long");
}

void MacroAssembler::pop_count_int_without_ext3(Register r_dst, Register r_src, Register r_tmp) {
  BLOCK_COMMENT("pop_count_int_without_ext3 {");

  assert(r_tmp != noreg, "temp register required for popcnt, for machines < z15");
  assert_different_registers(r_dst, r_tmp); // if r_src is same as r_tmp, it should be fine

  z_popcnt(r_dst, r_src, 0);
  z_srlg(r_tmp, r_dst, 16);
  z_alr(r_dst, r_tmp);
  z_srlg(r_tmp, r_dst, 8);
  z_alr(r_dst, r_tmp);
  z_llgcr(r_dst, r_dst);

  BLOCK_COMMENT("} pop_count_int_without_ext3");
}

void MacroAssembler::pop_count_long_without_ext3(Register r_dst, Register r_src, Register r_tmp) {
  BLOCK_COMMENT("pop_count_long_without_ext3 {");

  assert(r_tmp != noreg, "temp register required for popcnt, for machines < z15");
  assert_different_registers(r_dst, r_tmp); // if r_src is same as r_tmp, it should be fine

  z_popcnt(r_dst, r_src, 0);
  z_ahhlr(r_dst, r_dst, r_dst);
  z_sllg(r_tmp, r_dst, 16);
  z_algr(r_dst, r_tmp);
  z_sllg(r_tmp, r_dst, 8);
  z_algr(r_dst, r_tmp);
  z_srlg(r_dst, r_dst, 56);

  BLOCK_COMMENT("} pop_count_long_without_ext3");
}

void MacroAssembler::pop_count_long_with_ext3(Register r_dst, Register r_src) {
  BLOCK_COMMENT("pop_count_long_with_ext3 {");

  guarantee(VM_Version::has_MiscInstrExt3(),
      "this hardware doesn't support miscellaneous-instruction-extensions facility 3, still pop_count_long_with_ext3 is used");
  z_popcnt(r_dst, r_src, 8);

  BLOCK_COMMENT("} pop_count_long_with_ext3");
}

void MacroAssembler::pop_count_int_with_ext3(Register r_dst, Register r_src) {
  BLOCK_COMMENT("pop_count_int_with_ext3 {");

  guarantee(VM_Version::has_MiscInstrExt3(),
      "this hardware doesn't support miscellaneous-instruction-extensions facility 3, still pop_count_long_with_ext3 is used");
  z_llgfr(r_dst, r_src);
  z_popcnt(r_dst, r_dst, 8);

  BLOCK_COMMENT("} pop_count_int_with_ext3");
}<|MERGE_RESOLUTION|>--- conflicted
+++ resolved
@@ -6412,63 +6412,41 @@
 
       bind(not_recursive);
 
-<<<<<<< HEAD
-    NearLabel check_succ, set_eq_unlocked;
-
-    // Set owner to null.
-    z_release();
-    z_lghi(tmp2, 0);
-    z_stg(tmp2, OM_OFFSET_NO_MONITOR_VALUE_TAG(owner), monitor);
-    z_fence(); // membar(StoreLoad);
-
-    // Check if the entry lists are empty.
-    load_and_test_long(tmp2, Address(monitor, OM_OFFSET_NO_MONITOR_VALUE_TAG(EntryList)));
-    z_brne(check_succ);
-    load_and_test_long(tmp2, Address(monitor, OM_OFFSET_NO_MONITOR_VALUE_TAG(cxq)));
-    z_bre(unlocked); // If so we are done.
-
-    bind(check_succ);
-
-    // Check if there is a successor.
-    load_and_test_long(tmp2, Address(monitor, OM_OFFSET_NO_MONITOR_VALUE_TAG(succ)));
-    z_brne(set_eq_unlocked); // If so we are done.
-
-    // Save the monitor pointer in the current thread, so we can try to
-    // reacquire the lock in SharedRuntime::monitor_exit_helper().
-    z_stg(monitor, Address(Z_thread, JavaThread::unlocked_inflated_monitor_offset()));
-
-    z_cr(monitor, Z_thread); // Set flag = NE
-    z_bru(slow_path);
-
-    bind(set_eq_unlocked);
-    z_cr(tmp2, tmp2); // Set flag = EQ
-=======
-      NearLabel not_ok;
+      NearLabel check_succ, set_eq_unlocked;
+
+      // Set owner to null.
+      z_release();
+      z_lghi(tmp2, 0);
+      z_stg(tmp2, OM_OFFSET_NO_MONITOR_VALUE_TAG(owner), monitor);
+      z_fence(); // membar(StoreLoad);
+
       // Check if the entry lists are empty.
       load_and_test_long(tmp2, Address(monitor, OM_OFFSET_NO_MONITOR_VALUE_TAG(EntryList)));
-      z_brne(not_ok);
+      z_brne(check_succ);
       load_and_test_long(tmp2, Address(monitor, OM_OFFSET_NO_MONITOR_VALUE_TAG(cxq)));
-      z_brne(not_ok);
-
-      z_release();
-      z_stg(tmp2 /*=0*/, OM_OFFSET_NO_MONITOR_VALUE_TAG(owner), monitor);
-
-      z_bru(unlocked); // CC = EQ here
-
-      bind(not_ok);
-
-      // The owner may be anonymous, and we removed the last obj entry in
-      // the lock-stack. This loses the information about the owner.
-      // Write the thread to the owner field so the runtime knows the owner.
-      z_stg(Z_thread, OM_OFFSET_NO_MONITOR_VALUE_TAG(owner), monitor);
-      z_bru(slow_path); // CC = NE here
+      z_bre(unlocked); // If so we are done.
+
+      bind(check_succ);
+
+      // Check if there is a successor.
+      load_and_test_long(tmp2, Address(monitor, OM_OFFSET_NO_MONITOR_VALUE_TAG(succ)));
+      z_brne(set_eq_unlocked); // If so we are done.
+
+      // Save the monitor pointer in the current thread, so we can try to
+      // reacquire the lock in SharedRuntime::monitor_exit_helper().
+      z_stg(monitor, Address(Z_thread, JavaThread::unlocked_inflated_monitor_offset()));
+
+      z_ltgr(obj, obj); // Set flag = NE
+      z_bru(slow_path);
+
+      bind(set_eq_unlocked);
+      z_cr(tmp2, tmp2); // Set flag = EQ
     } else {
       // OMCache lookup not supported yet. Take the slowpath.
       // Set flag to NE
       z_ltgr(obj, obj);
       z_bru(slow_path);
     }
->>>>>>> 686eb233
   }
 
   bind(unlocked);
