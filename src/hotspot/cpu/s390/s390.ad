--- conflicted
+++ resolved
@@ -689,44 +689,16 @@
   return MachNode::size(ra_);
 }
 
-<<<<<<< HEAD
-static inline void z_emit16(C2_MacroAssembler &masm, long value) {
-  // 32bit instructions may become sign extended.
-  assert(value >= 0, "unintended sign extension (int->long)");
-  assert(value < (1L << 16), "instruction too large");
-  *((unsigned short*)(masm.pc())) = (unsigned short)value;
-  masm.set_insts_end(masm.pc() + sizeof(unsigned short));
-}
-
-static inline void z_emit32(C2_MacroAssembler &masm, long value) {
-  // 32bit instructions may become sign extended.
-  assert(value < (1L << 32), "instruction too large");
-  *((unsigned int*)(masm.pc())) = (unsigned int)value;
-  masm.set_insts_end(masm.pc() + sizeof(unsigned int));
-}
-
-static inline void z_emit48(C2_MacroAssembler &masm, long value) {
-  // 32bit instructions may become sign extended.
-  assert(value >= 0, "unintended sign extension (int->long)");
-  assert(value < (1L << 48), "instruction too large");
-  value = value<<16;
-  memcpy(masm.pc(), (unsigned char*)&value, 6);
-  masm.set_insts_end(masm.pc() + 6);
-=======
 static inline void z_emit16(CodeBuffer &cbuf, long value) {
-  C2_MacroAssembler _masm(&cbuf);
   __ emit_instruction((unsigned long)value, 2);
 }
 
 static inline void z_emit32(CodeBuffer &cbuf, long value) {
-  C2_MacroAssembler _masm(&cbuf);
   __ emit_instruction((unsigned long)value, 4);
 }
 
 static inline void z_emit48(CodeBuffer &cbuf, long value) {
-  C2_MacroAssembler _masm(&cbuf);
   __ emit_instruction((unsigned long)value, 6);
->>>>>>> 239ac2a5
 }
 
 static inline unsigned int z_emit_inst(C2_MacroAssembler &masm, long value) {
@@ -735,25 +707,8 @@
     value = (long)((unsigned long)((unsigned int)value));
   }
 
-<<<<<<< HEAD
-  if (value < (1L << 16)) { // 2-byte instruction
-    z_emit16(masm, value);
-    return 2;
-  }
-
-  if (value < (1L << 32)) { // 4-byte instruction, might be unaligned store
-    z_emit32(masm, value);
-    return 4;
-  }
-
-  // 6-byte instruction, probably unaligned store.
-  z_emit48(masm, value);
-  return 6;
-=======
-  C2_MacroAssembler _masm(&cbuf);
   int len = __ emit_instruction((unsigned long)value, 0);
   return len;
->>>>>>> 239ac2a5
 }
 
 // Check effective address (at runtime) for required alignment.
