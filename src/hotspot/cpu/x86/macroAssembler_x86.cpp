--- conflicted
+++ resolved
@@ -520,11 +520,7 @@
 
 void MacroAssembler::cmp64(Register src1, AddressLiteral src2, Register rscratch) {
   assert(!src2.is_lval(), "should use cmpptr");
-<<<<<<< HEAD
-  assert(rscratch != noreg || always_reachable(src2),  "missing");
-=======
   assert(rscratch != noreg || always_reachable(src2), "missing");
->>>>>>> f3be6731
 
   if (reachable(src2)) {
     cmpq(src1, as_Address(src2));
@@ -1126,11 +1122,7 @@
 }
 
 void MacroAssembler::addsd(XMMRegister dst, AddressLiteral src, Register rscratch) {
-<<<<<<< HEAD
-  assert(rscratch != noreg || always_reachable(src),  "missing");
-=======
   assert(rscratch != noreg || always_reachable(src), "missing");
->>>>>>> f3be6731
 
   if (reachable(src)) {
     Assembler::addsd(dst, as_Address(src));
@@ -1141,11 +1133,7 @@
 }
 
 void MacroAssembler::addss(XMMRegister dst, AddressLiteral src, Register rscratch) {
-<<<<<<< HEAD
-  assert(rscratch != noreg || always_reachable(src),  "missing");
-=======
   assert(rscratch != noreg || always_reachable(src), "missing");
->>>>>>> f3be6731
 
   if (reachable(src)) {
     addss(dst, as_Address(src));
@@ -1156,11 +1144,7 @@
 }
 
 void MacroAssembler::addpd(XMMRegister dst, AddressLiteral src, Register rscratch) {
-<<<<<<< HEAD
-  assert(rscratch != noreg || always_reachable(src),  "missing");
-=======
   assert(rscratch != noreg || always_reachable(src), "missing");
->>>>>>> f3be6731
 
   if (reachable(src)) {
     Assembler::addpd(dst, as_Address(src));
@@ -2146,11 +2130,7 @@
 #endif // !LP64
 
 void MacroAssembler::mulpd(XMMRegister dst, AddressLiteral src, Register rscratch) {
-<<<<<<< HEAD
-  assert(rscratch != noreg || always_reachable(src),  "missing");
-=======
   assert(rscratch != noreg || always_reachable(src), "missing");
->>>>>>> f3be6731
   if (reachable(src)) {
     Assembler::mulpd(dst, as_Address(src));
   } else {
@@ -2496,11 +2476,7 @@
 }
 
 void MacroAssembler::movdl(XMMRegister dst, AddressLiteral src, Register rscratch) {
-<<<<<<< HEAD
-  assert(rscratch != noreg || always_reachable(src),  "missing");
-=======
   assert(rscratch != noreg || always_reachable(src), "missing");
->>>>>>> f3be6731
   if (reachable(src)) {
     movdl(dst, as_Address(src));
   } else {
@@ -2510,11 +2486,7 @@
 }
 
 void MacroAssembler::movq(XMMRegister dst, AddressLiteral src, Register rscratch) {
-<<<<<<< HEAD
-  assert(rscratch != noreg || always_reachable(src),  "missing");
-=======
   assert(rscratch != noreg || always_reachable(src), "missing");
->>>>>>> f3be6731
   if (reachable(src)) {
     movq(dst, as_Address(src));
   } else {
@@ -2727,14 +2699,9 @@
   }
 }
 
-<<<<<<< HEAD
-void MacroAssembler::evmovdquq(XMMRegister dst, KRegister mask, AddressLiteral src, bool merge, int vector_len, Register rscratch) {
-  assert(rscratch != noreg || always_reachable(src),  "missing");
-=======
 void MacroAssembler::evmovdquq(XMMRegister dst, KRegister mask, AddressLiteral src, bool merge,
                                int vector_len, Register rscratch) {
   assert(rscratch != noreg || always_reachable(src), "missing");
->>>>>>> f3be6731
 
   if (reachable(src)) {
     Assembler::evmovdquq(dst, mask, as_Address(src), merge, vector_len);
@@ -2745,11 +2712,7 @@
 }
 
 void MacroAssembler::evmovdquq(XMMRegister dst, AddressLiteral src, int vector_len, Register rscratch) {
-<<<<<<< HEAD
-  assert(rscratch != noreg || always_reachable(src),  "missing");
-=======
   assert(rscratch != noreg || always_reachable(src), "missing");
->>>>>>> f3be6731
 
   if (reachable(src)) {
     Assembler::evmovdquq(dst, as_Address(src), vector_len);
@@ -2769,11 +2732,7 @@
 }
 
 void MacroAssembler::movsd(XMMRegister dst, AddressLiteral src, Register rscratch) {
-<<<<<<< HEAD
-  assert(rscratch != noreg || always_reachable(src),  "missing");
-=======
   assert(rscratch != noreg || always_reachable(src), "missing");
->>>>>>> f3be6731
 
   if (reachable(src)) {
     Assembler::movsd(dst, as_Address(src));
@@ -2811,11 +2770,7 @@
 }
 
 void MacroAssembler::mulsd(XMMRegister dst, AddressLiteral src, Register rscratch) {
-<<<<<<< HEAD
-  assert(rscratch != noreg || always_reachable(src),  "missing");
-=======
   assert(rscratch != noreg || always_reachable(src), "missing");
->>>>>>> f3be6731
 
   if (reachable(src)) {
     Assembler::mulsd(dst, as_Address(src));
