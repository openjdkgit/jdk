/*
 * Copyright (c) 2003, 2022, Oracle and/or its affiliates. All rights reserved.
 * DO NOT ALTER OR REMOVE COPYRIGHT NOTICES OR THIS FILE HEADER.
 *
 * This code is free software; you can redistribute it and/or modify it
 * under the terms of the GNU General Public License version 2 only, as
 * published by the Free Software Foundation.
 *
 * This code is distributed in the hope that it will be useful, but WITHOUT
 * ANY WARRANTY; without even the implied warranty of MERCHANTABILITY or
 * FITNESS FOR A PARTICULAR PURPOSE.  See the GNU General Public License
 * version 2 for more details (a copy is included in the LICENSE file that
 * accompanied this code).
 *
 * You should have received a copy of the GNU General Public License version
 * 2 along with this work; if not, write to the Free Software Foundation,
 * Inc., 51 Franklin St, Fifth Floor, Boston, MA 02110-1301 USA.
 *
 * Please contact Oracle, 500 Oracle Parkway, Redwood Shores, CA 94065 USA
 * or visit www.oracle.com if you need additional information or have any
 * questions.
 *
 */

#include "precompiled.hpp"
#ifndef _WINDOWS
#include "alloca.h"
#endif
#include "asm/macroAssembler.hpp"
#include "asm/macroAssembler.inline.hpp"
#include "code/compiledIC.hpp"
#include "code/debugInfoRec.hpp"
#include "code/icBuffer.hpp"
#include "code/nativeInst.hpp"
#include "code/vtableStubs.hpp"
#include "compiler/oopMap.hpp"
#include "gc/shared/collectedHeap.hpp"
#include "gc/shared/gcLocker.hpp"
#include "gc/shared/barrierSet.hpp"
#include "gc/shared/barrierSetAssembler.hpp"
#include "interpreter/interpreter.hpp"
#include "logging/log.hpp"
#include "memory/resourceArea.hpp"
#include "memory/universe.hpp"
#include "oops/compiledICHolder.hpp"
#include "oops/klass.inline.hpp"
#include "prims/methodHandles.hpp"
#include "runtime/continuation.hpp"
#include "runtime/continuationEntry.inline.hpp"
#include "runtime/jniHandles.hpp"
#include "runtime/safepointMechanism.hpp"
#include "runtime/sharedRuntime.hpp"
#include "runtime/signature.hpp"
#include "runtime/stubRoutines.hpp"
#include "runtime/vframeArray.hpp"
#include "runtime/vm_version.hpp"
#include "utilities/align.hpp"
#include "utilities/formatBuffer.hpp"
#include "vmreg_x86.inline.hpp"
#ifdef COMPILER1
#include "c1/c1_Runtime1.hpp"
#endif
#ifdef COMPILER2
#include "opto/runtime.hpp"
#endif
#if INCLUDE_JVMCI
#include "jvmci/jvmciJavaClasses.hpp"
#endif

#define __ masm->

const int StackAlignmentInSlots = StackAlignmentInBytes / VMRegImpl::stack_slot_size;

class SimpleRuntimeFrame {

  public:

  // Most of the runtime stubs have this simple frame layout.
  // This class exists to make the layout shared in one place.
  // Offsets are for compiler stack slots, which are jints.
  enum layout {
    // The frame sender code expects that rbp will be in the "natural" place and
    // will override any oopMap setting for it. We must therefore force the layout
    // so that it agrees with the frame sender code.
    rbp_off = frame::arg_reg_save_area_bytes/BytesPerInt,
    rbp_off2,
    return_off, return_off2,
    framesize
  };
};

class RegisterSaver {
  // Capture info about frame layout.  Layout offsets are in jint
  // units because compiler frame slots are jints.
#define XSAVE_AREA_BEGIN 160
#define XSAVE_AREA_YMM_BEGIN 576
#define XSAVE_AREA_OPMASK_BEGIN 1088
#define XSAVE_AREA_ZMM_BEGIN 1152
#define XSAVE_AREA_UPPERBANK 1664
#define DEF_XMM_OFFS(regnum)       xmm ## regnum ## _off = xmm_off + (regnum)*16/BytesPerInt, xmm ## regnum ## H_off
#define DEF_YMM_OFFS(regnum)       ymm ## regnum ## _off = ymm_off + (regnum)*16/BytesPerInt, ymm ## regnum ## H_off
#define DEF_ZMM_OFFS(regnum)       zmm ## regnum ## _off = zmm_off + (regnum)*32/BytesPerInt, zmm ## regnum ## H_off
#define DEF_OPMASK_OFFS(regnum)    opmask ## regnum ## _off = opmask_off + (regnum)*8/BytesPerInt,     opmask ## regnum ## H_off
#define DEF_ZMM_UPPER_OFFS(regnum) zmm ## regnum ## _off = zmm_upper_off + (regnum-16)*64/BytesPerInt, zmm ## regnum ## H_off
  enum layout {
    fpu_state_off = frame::arg_reg_save_area_bytes/BytesPerInt, // fxsave save area
    xmm_off       = fpu_state_off + XSAVE_AREA_BEGIN/BytesPerInt,            // offset in fxsave save area
    DEF_XMM_OFFS(0),
    DEF_XMM_OFFS(1),
    // 2..15 are implied in range usage
    ymm_off = xmm_off + (XSAVE_AREA_YMM_BEGIN - XSAVE_AREA_BEGIN)/BytesPerInt,
    DEF_YMM_OFFS(0),
    DEF_YMM_OFFS(1),
    // 2..15 are implied in range usage
    opmask_off         = xmm_off + (XSAVE_AREA_OPMASK_BEGIN - XSAVE_AREA_BEGIN)/BytesPerInt,
    DEF_OPMASK_OFFS(0),
    DEF_OPMASK_OFFS(1),
    // 2..7 are implied in range usage
    zmm_off = xmm_off + (XSAVE_AREA_ZMM_BEGIN - XSAVE_AREA_BEGIN)/BytesPerInt,
    DEF_ZMM_OFFS(0),
    DEF_ZMM_OFFS(1),
    zmm_upper_off = xmm_off + (XSAVE_AREA_UPPERBANK - XSAVE_AREA_BEGIN)/BytesPerInt,
    DEF_ZMM_UPPER_OFFS(16),
    DEF_ZMM_UPPER_OFFS(17),
    // 18..31 are implied in range usage
    fpu_state_end = fpu_state_off + ((FPUStateSizeInWords-1)*wordSize / BytesPerInt),
    fpu_stateH_end,
    r15_off, r15H_off,
    r14_off, r14H_off,
    r13_off, r13H_off,
    r12_off, r12H_off,
    r11_off, r11H_off,
    r10_off, r10H_off,
    r9_off,  r9H_off,
    r8_off,  r8H_off,
    rdi_off, rdiH_off,
    rsi_off, rsiH_off,
    ignore_off, ignoreH_off,  // extra copy of rbp
    rsp_off, rspH_off,
    rbx_off, rbxH_off,
    rdx_off, rdxH_off,
    rcx_off, rcxH_off,
    rax_off, raxH_off,
    // 16-byte stack alignment fill word: see MacroAssembler::push/pop_IU_state
    align_off, alignH_off,
    flags_off, flagsH_off,
    // The frame sender code expects that rbp will be in the "natural" place and
    // will override any oopMap setting for it. We must therefore force the layout
    // so that it agrees with the frame sender code.
    rbp_off, rbpH_off,        // copy of rbp we will restore
    return_off, returnH_off,  // slot for return address
    reg_save_size             // size in compiler stack slots
  };

 public:
  static OopMap* save_live_registers(MacroAssembler* masm, int additional_frame_words, int* total_frame_words, bool save_wide_vectors);
  static void restore_live_registers(MacroAssembler* masm, bool restore_wide_vectors = false);

  // Offsets into the register save area
  // Used by deoptimization when it is managing result register
  // values on its own

  static int rax_offset_in_bytes(void)    { return BytesPerInt * rax_off; }
  static int rdx_offset_in_bytes(void)    { return BytesPerInt * rdx_off; }
  static int rbx_offset_in_bytes(void)    { return BytesPerInt * rbx_off; }
  static int xmm0_offset_in_bytes(void)   { return BytesPerInt * xmm0_off; }
  static int return_offset_in_bytes(void) { return BytesPerInt * return_off; }

  // During deoptimization only the result registers need to be restored,
  // all the other values have already been extracted.
  static void restore_result_registers(MacroAssembler* masm);
};

// Register is a class, but it would be assigned numerical value.
// "0" is assigned for rax. Thus we need to ignore -Wnonnull.
PRAGMA_DIAG_PUSH
PRAGMA_NONNULL_IGNORED
OopMap* RegisterSaver::save_live_registers(MacroAssembler* masm, int additional_frame_words, int* total_frame_words, bool save_wide_vectors) {
  int off = 0;
  int num_xmm_regs = XMMRegisterImpl::available_xmm_registers();
#if COMPILER2_OR_JVMCI
  if (save_wide_vectors && UseAVX == 0) {
    save_wide_vectors = false; // vectors larger than 16 byte long are supported only with AVX
  }
  assert(!save_wide_vectors || MaxVectorSize <= 64, "Only up to 64 byte long vectors are supported");
#else
  save_wide_vectors = false; // vectors are generated only by C2 and JVMCI
#endif

  // Always make the frame size 16-byte aligned, both vector and non vector stacks are always allocated
  int frame_size_in_bytes = align_up(reg_save_size*BytesPerInt, num_xmm_regs);
  // OopMap frame size is in compiler stack slots (jint's) not bytes or words
  int frame_size_in_slots = frame_size_in_bytes / BytesPerInt;
  // CodeBlob frame size is in words.
  int frame_size_in_words = frame_size_in_bytes / wordSize;
  *total_frame_words = frame_size_in_words;

  // Save registers, fpu state, and flags.
  // We assume caller has already pushed the return address onto the
  // stack, so rsp is 8-byte aligned here.
  // We push rpb twice in this sequence because we want the real rbp
  // to be under the return like a normal enter.

  __ enter();          // rsp becomes 16-byte aligned here
  __ push_CPU_state(); // Push a multiple of 16 bytes

  // push cpu state handles this on EVEX enabled targets
  if (save_wide_vectors) {
    // Save upper half of YMM registers(0..15)
    int base_addr = XSAVE_AREA_YMM_BEGIN;
    for (int n = 0; n < 16; n++) {
      __ vextractf128_high(Address(rsp, base_addr+n*16), as_XMMRegister(n));
    }
    if (VM_Version::supports_evex()) {
      // Save upper half of ZMM registers(0..15)
      base_addr = XSAVE_AREA_ZMM_BEGIN;
      for (int n = 0; n < 16; n++) {
        __ vextractf64x4_high(Address(rsp, base_addr+n*32), as_XMMRegister(n));
      }
      // Save full ZMM registers(16..num_xmm_regs)
      base_addr = XSAVE_AREA_UPPERBANK;
      off = 0;
      int vector_len = Assembler::AVX_512bit;
      for (int n = 16; n < num_xmm_regs; n++) {
        __ evmovdqul(Address(rsp, base_addr+(off++*64)), as_XMMRegister(n), vector_len);
      }
#if COMPILER2_OR_JVMCI
      base_addr = XSAVE_AREA_OPMASK_BEGIN;
      off = 0;
      for(int n = 0; n < KRegisterImpl::number_of_registers; n++) {
        __ kmov(Address(rsp, base_addr+(off++*8)), as_KRegister(n));
      }
#endif
    }
  } else {
    if (VM_Version::supports_evex()) {
      // Save upper bank of XMM registers(16..31) for scalar or 16-byte vector usage
      int base_addr = XSAVE_AREA_UPPERBANK;
      off = 0;
      int vector_len = VM_Version::supports_avx512vl() ?  Assembler::AVX_128bit : Assembler::AVX_512bit;
      for (int n = 16; n < num_xmm_regs; n++) {
        __ evmovdqul(Address(rsp, base_addr+(off++*64)), as_XMMRegister(n), vector_len);
      }
#if COMPILER2_OR_JVMCI
      base_addr = XSAVE_AREA_OPMASK_BEGIN;
      off = 0;
      for(int n = 0; n < KRegisterImpl::number_of_registers; n++) {
        __ kmov(Address(rsp, base_addr+(off++*8)), as_KRegister(n));
      }
#endif
    }
  }
  __ vzeroupper();
  if (frame::arg_reg_save_area_bytes != 0) {
    // Allocate argument register save area
    __ subptr(rsp, frame::arg_reg_save_area_bytes);
  }

  // Set an oopmap for the call site.  This oopmap will map all
  // oop-registers and debug-info registers as callee-saved.  This
  // will allow deoptimization at this safepoint to find all possible
  // debug-info recordings, as well as let GC find all oops.

  OopMapSet *oop_maps = new OopMapSet();
  OopMap* map = new OopMap(frame_size_in_slots, 0);

#define STACK_OFFSET(x) VMRegImpl::stack2reg((x))

  map->set_callee_saved(STACK_OFFSET( rax_off ), rax->as_VMReg());
  map->set_callee_saved(STACK_OFFSET( rcx_off ), rcx->as_VMReg());
  map->set_callee_saved(STACK_OFFSET( rdx_off ), rdx->as_VMReg());
  map->set_callee_saved(STACK_OFFSET( rbx_off ), rbx->as_VMReg());
  // rbp location is known implicitly by the frame sender code, needs no oopmap
  // and the location where rbp was saved by is ignored
  map->set_callee_saved(STACK_OFFSET( rsi_off ), rsi->as_VMReg());
  map->set_callee_saved(STACK_OFFSET( rdi_off ), rdi->as_VMReg());
  map->set_callee_saved(STACK_OFFSET( r8_off  ), r8->as_VMReg());
  map->set_callee_saved(STACK_OFFSET( r9_off  ), r9->as_VMReg());
  map->set_callee_saved(STACK_OFFSET( r10_off ), r10->as_VMReg());
  map->set_callee_saved(STACK_OFFSET( r11_off ), r11->as_VMReg());
  map->set_callee_saved(STACK_OFFSET( r12_off ), r12->as_VMReg());
  map->set_callee_saved(STACK_OFFSET( r13_off ), r13->as_VMReg());
  map->set_callee_saved(STACK_OFFSET( r14_off ), r14->as_VMReg());
  map->set_callee_saved(STACK_OFFSET( r15_off ), r15->as_VMReg());
  // For both AVX and EVEX we will use the legacy FXSAVE area for xmm0..xmm15,
  // on EVEX enabled targets, we get it included in the xsave area
  off = xmm0_off;
  int delta = xmm1_off - off;
  for (int n = 0; n < 16; n++) {
    XMMRegister xmm_name = as_XMMRegister(n);
    map->set_callee_saved(STACK_OFFSET(off), xmm_name->as_VMReg());
    off += delta;
  }
  if (UseAVX > 2) {
    // Obtain xmm16..xmm31 from the XSAVE area on EVEX enabled targets
    off = zmm16_off;
    delta = zmm17_off - off;
    for (int n = 16; n < num_xmm_regs; n++) {
      XMMRegister zmm_name = as_XMMRegister(n);
      map->set_callee_saved(STACK_OFFSET(off), zmm_name->as_VMReg());
      off += delta;
    }
  }

#if COMPILER2_OR_JVMCI
  if (save_wide_vectors) {
    // Save upper half of YMM registers(0..15)
    off = ymm0_off;
    delta = ymm1_off - ymm0_off;
    for (int n = 0; n < 16; n++) {
      XMMRegister ymm_name = as_XMMRegister(n);
      map->set_callee_saved(STACK_OFFSET(off), ymm_name->as_VMReg()->next(4));
      off += delta;
    }
    if (VM_Version::supports_evex()) {
      // Save upper half of ZMM registers(0..15)
      off = zmm0_off;
      delta = zmm1_off - zmm0_off;
      for (int n = 0; n < 16; n++) {
        XMMRegister zmm_name = as_XMMRegister(n);
        map->set_callee_saved(STACK_OFFSET(off), zmm_name->as_VMReg()->next(8));
        off += delta;
      }
    }
  }
#endif // COMPILER2_OR_JVMCI

  // %%% These should all be a waste but we'll keep things as they were for now
  if (true) {
    map->set_callee_saved(STACK_OFFSET( raxH_off ), rax->as_VMReg()->next());
    map->set_callee_saved(STACK_OFFSET( rcxH_off ), rcx->as_VMReg()->next());
    map->set_callee_saved(STACK_OFFSET( rdxH_off ), rdx->as_VMReg()->next());
    map->set_callee_saved(STACK_OFFSET( rbxH_off ), rbx->as_VMReg()->next());
    // rbp location is known implicitly by the frame sender code, needs no oopmap
    map->set_callee_saved(STACK_OFFSET( rsiH_off ), rsi->as_VMReg()->next());
    map->set_callee_saved(STACK_OFFSET( rdiH_off ), rdi->as_VMReg()->next());
    map->set_callee_saved(STACK_OFFSET( r8H_off  ), r8->as_VMReg()->next());
    map->set_callee_saved(STACK_OFFSET( r9H_off  ), r9->as_VMReg()->next());
    map->set_callee_saved(STACK_OFFSET( r10H_off ), r10->as_VMReg()->next());
    map->set_callee_saved(STACK_OFFSET( r11H_off ), r11->as_VMReg()->next());
    map->set_callee_saved(STACK_OFFSET( r12H_off ), r12->as_VMReg()->next());
    map->set_callee_saved(STACK_OFFSET( r13H_off ), r13->as_VMReg()->next());
    map->set_callee_saved(STACK_OFFSET( r14H_off ), r14->as_VMReg()->next());
    map->set_callee_saved(STACK_OFFSET( r15H_off ), r15->as_VMReg()->next());
    // For both AVX and EVEX we will use the legacy FXSAVE area for xmm0..xmm15,
    // on EVEX enabled targets, we get it included in the xsave area
    off = xmm0H_off;
    delta = xmm1H_off - off;
    for (int n = 0; n < 16; n++) {
      XMMRegister xmm_name = as_XMMRegister(n);
      map->set_callee_saved(STACK_OFFSET(off), xmm_name->as_VMReg()->next());
      off += delta;
    }
    if (UseAVX > 2) {
      // Obtain xmm16..xmm31 from the XSAVE area on EVEX enabled targets
      off = zmm16H_off;
      delta = zmm17H_off - off;
      for (int n = 16; n < num_xmm_regs; n++) {
        XMMRegister zmm_name = as_XMMRegister(n);
        map->set_callee_saved(STACK_OFFSET(off), zmm_name->as_VMReg()->next());
        off += delta;
      }
    }
  }

  return map;
}
PRAGMA_DIAG_POP

void RegisterSaver::restore_live_registers(MacroAssembler* masm, bool restore_wide_vectors) {
  int num_xmm_regs = XMMRegisterImpl::available_xmm_registers();
  if (frame::arg_reg_save_area_bytes != 0) {
    // Pop arg register save area
    __ addptr(rsp, frame::arg_reg_save_area_bytes);
  }

#if COMPILER2_OR_JVMCI
  if (restore_wide_vectors) {
    assert(UseAVX > 0, "Vectors larger than 16 byte long are supported only with AVX");
    assert(MaxVectorSize <= 64, "Only up to 64 byte long vectors are supported");
  }
#else
  assert(!restore_wide_vectors, "vectors are generated only by C2");
#endif

  __ vzeroupper();

  // On EVEX enabled targets everything is handled in pop fpu state
  if (restore_wide_vectors) {
    // Restore upper half of YMM registers (0..15)
    int base_addr = XSAVE_AREA_YMM_BEGIN;
    for (int n = 0; n < 16; n++) {
      __ vinsertf128_high(as_XMMRegister(n), Address(rsp, base_addr+n*16));
    }
    if (VM_Version::supports_evex()) {
      // Restore upper half of ZMM registers (0..15)
      base_addr = XSAVE_AREA_ZMM_BEGIN;
      for (int n = 0; n < 16; n++) {
        __ vinsertf64x4_high(as_XMMRegister(n), Address(rsp, base_addr+n*32));
      }
      // Restore full ZMM registers(16..num_xmm_regs)
      base_addr = XSAVE_AREA_UPPERBANK;
      int vector_len = Assembler::AVX_512bit;
      int off = 0;
      for (int n = 16; n < num_xmm_regs; n++) {
        __ evmovdqul(as_XMMRegister(n), Address(rsp, base_addr+(off++*64)), vector_len);
      }
#if COMPILER2_OR_JVMCI
      base_addr = XSAVE_AREA_OPMASK_BEGIN;
      off = 0;
      for (int n = 0; n < KRegisterImpl::number_of_registers; n++) {
        __ kmov(as_KRegister(n), Address(rsp, base_addr+(off++*8)));
      }
#endif
    }
  } else {
    if (VM_Version::supports_evex()) {
      // Restore upper bank of XMM registers(16..31) for scalar or 16-byte vector usage
      int base_addr = XSAVE_AREA_UPPERBANK;
      int off = 0;
      int vector_len = VM_Version::supports_avx512vl() ?  Assembler::AVX_128bit : Assembler::AVX_512bit;
      for (int n = 16; n < num_xmm_regs; n++) {
        __ evmovdqul(as_XMMRegister(n), Address(rsp, base_addr+(off++*64)), vector_len);
      }
#if COMPILER2_OR_JVMCI
      base_addr = XSAVE_AREA_OPMASK_BEGIN;
      off = 0;
      for (int n = 0; n < KRegisterImpl::number_of_registers; n++) {
        __ kmov(as_KRegister(n), Address(rsp, base_addr+(off++*8)));
      }
#endif
    }
  }

  // Recover CPU state
  __ pop_CPU_state();
  // Get the rbp described implicitly by the calling convention (no oopMap)
  __ pop(rbp);
}

void RegisterSaver::restore_result_registers(MacroAssembler* masm) {

  // Just restore result register. Only used by deoptimization. By
  // now any callee save register that needs to be restored to a c2
  // caller of the deoptee has been extracted into the vframeArray
  // and will be stuffed into the c2i adapter we create for later
  // restoration so only result registers need to be restored here.

  // Restore fp result register
  __ movdbl(xmm0, Address(rsp, xmm0_offset_in_bytes()));
  // Restore integer result register
  __ movptr(rax, Address(rsp, rax_offset_in_bytes()));
  __ movptr(rdx, Address(rsp, rdx_offset_in_bytes()));

  // Pop all of the register save are off the stack except the return address
  __ addptr(rsp, return_offset_in_bytes());
}

// Is vector's size (in bytes) bigger than a size saved by default?
// 16 bytes XMM registers are saved by default using fxsave/fxrstor instructions.
bool SharedRuntime::is_wide_vector(int size) {
  return size > 16;
}

// ---------------------------------------------------------------------------
// Read the array of BasicTypes from a signature, and compute where the
// arguments should go.  Values in the VMRegPair regs array refer to 4-byte
// quantities.  Values less than VMRegImpl::stack0 are registers, those above
// refer to 4-byte stack slots.  All stack slots are based off of the stack pointer
// as framesizes are fixed.
// VMRegImpl::stack0 refers to the first slot 0(sp).
// and VMRegImpl::stack0+1 refers to the memory word 4-byes higher.  Register
// up to RegisterImpl::number_of_registers) are the 64-bit
// integer registers.

// Note: the INPUTS in sig_bt are in units of Java argument words, which are
// either 32-bit or 64-bit depending on the build.  The OUTPUTS are in 32-bit
// units regardless of build. Of course for i486 there is no 64 bit build

// The Java calling convention is a "shifted" version of the C ABI.
// By skipping the first C ABI register we can call non-static jni methods
// with small numbers of arguments without having to shuffle the arguments
// at all. Since we control the java ABI we ought to at least get some
// advantage out of it.

int SharedRuntime::java_calling_convention(const BasicType *sig_bt,
                                           VMRegPair *regs,
                                           int total_args_passed) {

  // Create the mapping between argument positions and
  // registers.
  static const Register INT_ArgReg[Argument::n_int_register_parameters_j] = {
    j_rarg0, j_rarg1, j_rarg2, j_rarg3, j_rarg4, j_rarg5
  };
  static const XMMRegister FP_ArgReg[Argument::n_float_register_parameters_j] = {
    j_farg0, j_farg1, j_farg2, j_farg3,
    j_farg4, j_farg5, j_farg6, j_farg7
  };


  uint int_args = 0;
  uint fp_args = 0;
  uint stk_args = 0; // inc by 2 each time

  for (int i = 0; i < total_args_passed; i++) {
    switch (sig_bt[i]) {
    case T_BOOLEAN:
    case T_CHAR:
    case T_BYTE:
    case T_SHORT:
    case T_INT:
      if (int_args < Argument::n_int_register_parameters_j) {
        regs[i].set1(INT_ArgReg[int_args++]->as_VMReg());
      } else {
        regs[i].set1(VMRegImpl::stack2reg(stk_args));
        stk_args += 2;
      }
      break;
    case T_VOID:
      // halves of T_LONG or T_DOUBLE
      assert(i != 0 && (sig_bt[i - 1] == T_LONG || sig_bt[i - 1] == T_DOUBLE), "expecting half");
      regs[i].set_bad();
      break;
    case T_LONG:
      assert((i + 1) < total_args_passed && sig_bt[i + 1] == T_VOID, "expecting half");
      // fall through
    case T_OBJECT:
    case T_ARRAY:
    case T_ADDRESS:
      if (int_args < Argument::n_int_register_parameters_j) {
        regs[i].set2(INT_ArgReg[int_args++]->as_VMReg());
      } else {
        regs[i].set2(VMRegImpl::stack2reg(stk_args));
        stk_args += 2;
      }
      break;
    case T_FLOAT:
      if (fp_args < Argument::n_float_register_parameters_j) {
        regs[i].set1(FP_ArgReg[fp_args++]->as_VMReg());
      } else {
        regs[i].set1(VMRegImpl::stack2reg(stk_args));
        stk_args += 2;
      }
      break;
    case T_DOUBLE:
      assert((i + 1) < total_args_passed && sig_bt[i + 1] == T_VOID, "expecting half");
      if (fp_args < Argument::n_float_register_parameters_j) {
        regs[i].set2(FP_ArgReg[fp_args++]->as_VMReg());
      } else {
        regs[i].set2(VMRegImpl::stack2reg(stk_args));
        stk_args += 2;
      }
      break;
    default:
      ShouldNotReachHere();
      break;
    }
  }

  return align_up(stk_args, 2);
}

// Patch the callers callsite with entry to compiled code if it exists.
static void patch_callers_callsite(MacroAssembler *masm) {
  Label L;
  __ cmpptr(Address(rbx, in_bytes(Method::code_offset())), (int32_t)NULL_WORD);
  __ jcc(Assembler::equal, L);

  // Save the current stack pointer
  __ mov(r13, rsp);
  // Schedule the branch target address early.
  // Call into the VM to patch the caller, then jump to compiled callee
  // rax isn't live so capture return address while we easily can
  __ movptr(rax, Address(rsp, 0));

  // align stack so push_CPU_state doesn't fault
  __ andptr(rsp, -(StackAlignmentInBytes));
  __ push_CPU_state();
  __ vzeroupper();
  // VM needs caller's callsite
  // VM needs target method
  // This needs to be a long call since we will relocate this adapter to
  // the codeBuffer and it may not reach

  // Allocate argument register save area
  if (frame::arg_reg_save_area_bytes != 0) {
    __ subptr(rsp, frame::arg_reg_save_area_bytes);
  }
  __ mov(c_rarg0, rbx);
  __ mov(c_rarg1, rax);
  __ call(RuntimeAddress(CAST_FROM_FN_PTR(address, SharedRuntime::fixup_callers_callsite)));

  // De-allocate argument register save area
  if (frame::arg_reg_save_area_bytes != 0) {
    __ addptr(rsp, frame::arg_reg_save_area_bytes);
  }

  __ vzeroupper();
  __ pop_CPU_state();
  // restore sp
  __ mov(rsp, r13);
  __ bind(L);
}


static void gen_c2i_adapter(MacroAssembler *masm,
                            int total_args_passed,
                            int comp_args_on_stack,
                            const BasicType *sig_bt,
                            const VMRegPair *regs,
                            Label& skip_fixup) {
  // Before we get into the guts of the C2I adapter, see if we should be here
  // at all.  We've come from compiled code and are attempting to jump to the
  // interpreter, which means the caller made a static call to get here
  // (vcalls always get a compiled target if there is one).  Check for a
  // compiled target.  If there is one, we need to patch the caller's call.
  patch_callers_callsite(masm);

  __ bind(skip_fixup);

  // Since all args are passed on the stack, total_args_passed *
  // Interpreter::stackElementSize is the space we need. Plus 1 because
  // we also account for the return address location since
  // we store it first rather than hold it in rax across all the shuffling

  int extraspace = (total_args_passed * Interpreter::stackElementSize) + wordSize;

  // stack is aligned, keep it that way
  extraspace = align_up(extraspace, 2*wordSize);

  // Get return address
  __ pop(rax);

  // set senderSP value
  __ mov(r13, rsp);

  __ subptr(rsp, extraspace);

  // Store the return address in the expected location
  __ movptr(Address(rsp, 0), rax);

  // Now write the args into the outgoing interpreter space
  for (int i = 0; i < total_args_passed; i++) {
    if (sig_bt[i] == T_VOID) {
      assert(i > 0 && (sig_bt[i-1] == T_LONG || sig_bt[i-1] == T_DOUBLE), "missing half");
      continue;
    }

    // offset to start parameters
    int st_off   = (total_args_passed - i) * Interpreter::stackElementSize;
    int next_off = st_off - Interpreter::stackElementSize;

    // Say 4 args:
    // i   st_off
    // 0   32 T_LONG
    // 1   24 T_VOID
    // 2   16 T_OBJECT
    // 3    8 T_BOOL
    // -    0 return address
    //
    // However to make thing extra confusing. Because we can fit a long/double in
    // a single slot on a 64 bt vm and it would be silly to break them up, the interpreter
    // leaves one slot empty and only stores to a single slot. In this case the
    // slot that is occupied is the T_VOID slot. See I said it was confusing.

    VMReg r_1 = regs[i].first();
    VMReg r_2 = regs[i].second();
    if (!r_1->is_valid()) {
      assert(!r_2->is_valid(), "");
      continue;
    }
    if (r_1->is_stack()) {
      // memory to memory use rax
      int ld_off = r_1->reg2stack() * VMRegImpl::stack_slot_size + extraspace;
      if (!r_2->is_valid()) {
        // sign extend??
        __ movl(rax, Address(rsp, ld_off));
        __ movptr(Address(rsp, st_off), rax);

      } else {

        __ movq(rax, Address(rsp, ld_off));

        // Two VMREgs|OptoRegs can be T_OBJECT, T_ADDRESS, T_DOUBLE, T_LONG
        // T_DOUBLE and T_LONG use two slots in the interpreter
        if ( sig_bt[i] == T_LONG || sig_bt[i] == T_DOUBLE) {
          // ld_off == LSW, ld_off+wordSize == MSW
          // st_off == MSW, next_off == LSW
          __ movq(Address(rsp, next_off), rax);
#ifdef ASSERT
          // Overwrite the unused slot with known junk
          __ mov64(rax, CONST64(0xdeadffffdeadaaaa));
          __ movptr(Address(rsp, st_off), rax);
#endif /* ASSERT */
        } else {
          __ movq(Address(rsp, st_off), rax);
        }
      }
    } else if (r_1->is_Register()) {
      Register r = r_1->as_Register();
      if (!r_2->is_valid()) {
        // must be only an int (or less ) so move only 32bits to slot
        // why not sign extend??
        __ movl(Address(rsp, st_off), r);
      } else {
        // Two VMREgs|OptoRegs can be T_OBJECT, T_ADDRESS, T_DOUBLE, T_LONG
        // T_DOUBLE and T_LONG use two slots in the interpreter
        if ( sig_bt[i] == T_LONG || sig_bt[i] == T_DOUBLE) {
          // long/double in gpr
#ifdef ASSERT
          // Overwrite the unused slot with known junk
          __ mov64(rax, CONST64(0xdeadffffdeadaaab));
          __ movptr(Address(rsp, st_off), rax);
#endif /* ASSERT */
          __ movq(Address(rsp, next_off), r);
        } else {
          __ movptr(Address(rsp, st_off), r);
        }
      }
    } else {
      assert(r_1->is_XMMRegister(), "");
      if (!r_2->is_valid()) {
        // only a float use just part of the slot
        __ movflt(Address(rsp, st_off), r_1->as_XMMRegister());
      } else {
#ifdef ASSERT
        // Overwrite the unused slot with known junk
        __ mov64(rax, CONST64(0xdeadffffdeadaaac));
        __ movptr(Address(rsp, st_off), rax);
#endif /* ASSERT */
        __ movdbl(Address(rsp, next_off), r_1->as_XMMRegister());
      }
    }
  }

  // Schedule the branch target address early.
  __ movptr(rcx, Address(rbx, in_bytes(Method::interpreter_entry_offset())));
  __ jmp(rcx);
}

static void range_check(MacroAssembler* masm, Register pc_reg, Register temp_reg,
                        address code_start, address code_end,
                        Label& L_ok) {
  Label L_fail;
  __ lea(temp_reg, ExternalAddress(code_start));
  __ cmpptr(pc_reg, temp_reg);
  __ jcc(Assembler::belowEqual, L_fail);
  __ lea(temp_reg, ExternalAddress(code_end));
  __ cmpptr(pc_reg, temp_reg);
  __ jcc(Assembler::below, L_ok);
  __ bind(L_fail);
}

void SharedRuntime::gen_i2c_adapter(MacroAssembler *masm,
                                    int total_args_passed,
                                    int comp_args_on_stack,
                                    const BasicType *sig_bt,
                                    const VMRegPair *regs) {

  // Note: r13 contains the senderSP on entry. We must preserve it since
  // we may do a i2c -> c2i transition if we lose a race where compiled
  // code goes non-entrant while we get args ready.
  // In addition we use r13 to locate all the interpreter args as
  // we must align the stack to 16 bytes on an i2c entry else we
  // lose alignment we expect in all compiled code and register
  // save code can segv when fxsave instructions find improperly
  // aligned stack pointer.

  // Adapters can be frameless because they do not require the caller
  // to perform additional cleanup work, such as correcting the stack pointer.
  // An i2c adapter is frameless because the *caller* frame, which is interpreted,
  // routinely repairs its own stack pointer (from interpreter_frame_last_sp),
  // even if a callee has modified the stack pointer.
  // A c2i adapter is frameless because the *callee* frame, which is interpreted,
  // routinely repairs its caller's stack pointer (from sender_sp, which is set
  // up via the senderSP register).
  // In other words, if *either* the caller or callee is interpreted, we can
  // get the stack pointer repaired after a call.
  // This is why c2i and i2c adapters cannot be indefinitely composed.
  // In particular, if a c2i adapter were to somehow call an i2c adapter,
  // both caller and callee would be compiled methods, and neither would
  // clean up the stack pointer changes performed by the two adapters.
  // If this happens, control eventually transfers back to the compiled
  // caller, but with an uncorrected stack, causing delayed havoc.

  // Pick up the return address
  __ movptr(rax, Address(rsp, 0));

  if (VerifyAdapterCalls &&
      (Interpreter::code() != NULL || StubRoutines::code1() != NULL)) {
    // So, let's test for cascading c2i/i2c adapters right now.
    //  assert(Interpreter::contains($return_addr) ||
    //         StubRoutines::contains($return_addr),
    //         "i2c adapter must return to an interpreter frame");
    __ block_comment("verify_i2c { ");
    Label L_ok;
    if (Interpreter::code() != NULL)
      range_check(masm, rax, r11,
                  Interpreter::code()->code_start(), Interpreter::code()->code_end(),
                  L_ok);
    if (StubRoutines::code1() != NULL)
      range_check(masm, rax, r11,
                  StubRoutines::code1()->code_begin(), StubRoutines::code1()->code_end(),
                  L_ok);
    if (StubRoutines::code2() != NULL)
      range_check(masm, rax, r11,
                  StubRoutines::code2()->code_begin(), StubRoutines::code2()->code_end(),
                  L_ok);
    const char* msg = "i2c adapter must return to an interpreter frame";
    __ block_comment(msg);
    __ stop(msg);
    __ bind(L_ok);
    __ block_comment("} verify_i2ce ");
  }

  // Must preserve original SP for loading incoming arguments because
  // we need to align the outgoing SP for compiled code.
  __ movptr(r11, rsp);

  // Cut-out for having no stack args.  Since up to 2 int/oop args are passed
  // in registers, we will occasionally have no stack args.
  int comp_words_on_stack = 0;
  if (comp_args_on_stack) {
    // Sig words on the stack are greater-than VMRegImpl::stack0.  Those in
    // registers are below.  By subtracting stack0, we either get a negative
    // number (all values in registers) or the maximum stack slot accessed.

    // Convert 4-byte c2 stack slots to words.
    comp_words_on_stack = align_up(comp_args_on_stack*VMRegImpl::stack_slot_size, wordSize)>>LogBytesPerWord;
    // Round up to miminum stack alignment, in wordSize
    comp_words_on_stack = align_up(comp_words_on_stack, 2);
    __ subptr(rsp, comp_words_on_stack * wordSize);
  }


  // Ensure compiled code always sees stack at proper alignment
  __ andptr(rsp, -16);

  // push the return address and misalign the stack that youngest frame always sees
  // as far as the placement of the call instruction
  __ push(rax);

  // Put saved SP in another register
  const Register saved_sp = rax;
  __ movptr(saved_sp, r11);

  // Will jump to the compiled code just as if compiled code was doing it.
  // Pre-load the register-jump target early, to schedule it better.
  __ movptr(r11, Address(rbx, in_bytes(Method::from_compiled_offset())));

#if INCLUDE_JVMCI
  if (EnableJVMCI) {
    // check if this call should be routed towards a specific entry point
    __ cmpptr(Address(r15_thread, in_bytes(JavaThread::jvmci_alternate_call_target_offset())), 0);
    Label no_alternative_target;
    __ jcc(Assembler::equal, no_alternative_target);
    __ movptr(r11, Address(r15_thread, in_bytes(JavaThread::jvmci_alternate_call_target_offset())));
    __ movptr(Address(r15_thread, in_bytes(JavaThread::jvmci_alternate_call_target_offset())), 0);
    __ bind(no_alternative_target);
  }
#endif // INCLUDE_JVMCI

  // Now generate the shuffle code.  Pick up all register args and move the
  // rest through the floating point stack top.
  for (int i = 0; i < total_args_passed; i++) {
    if (sig_bt[i] == T_VOID) {
      // Longs and doubles are passed in native word order, but misaligned
      // in the 32-bit build.
      assert(i > 0 && (sig_bt[i-1] == T_LONG || sig_bt[i-1] == T_DOUBLE), "missing half");
      continue;
    }

    // Pick up 0, 1 or 2 words from SP+offset.

    assert(!regs[i].second()->is_valid() || regs[i].first()->next() == regs[i].second(),
            "scrambled load targets?");
    // Load in argument order going down.
    int ld_off = (total_args_passed - i)*Interpreter::stackElementSize;
    // Point to interpreter value (vs. tag)
    int next_off = ld_off - Interpreter::stackElementSize;
    //
    //
    //
    VMReg r_1 = regs[i].first();
    VMReg r_2 = regs[i].second();
    if (!r_1->is_valid()) {
      assert(!r_2->is_valid(), "");
      continue;
    }
    if (r_1->is_stack()) {
      // Convert stack slot to an SP offset (+ wordSize to account for return address )
      int st_off = regs[i].first()->reg2stack()*VMRegImpl::stack_slot_size + wordSize;

      // We can use r13 as a temp here because compiled code doesn't need r13 as an input
      // and if we end up going thru a c2i because of a miss a reasonable value of r13
      // will be generated.
      if (!r_2->is_valid()) {
        // sign extend???
        __ movl(r13, Address(saved_sp, ld_off));
        __ movptr(Address(rsp, st_off), r13);
      } else {
        //
        // We are using two optoregs. This can be either T_OBJECT, T_ADDRESS, T_LONG, or T_DOUBLE
        // the interpreter allocates two slots but only uses one for thr T_LONG or T_DOUBLE case
        // So we must adjust where to pick up the data to match the interpreter.
        //
        // Interpreter local[n] == MSW, local[n+1] == LSW however locals
        // are accessed as negative so LSW is at LOW address

        // ld_off is MSW so get LSW
        const int offset = (sig_bt[i]==T_LONG||sig_bt[i]==T_DOUBLE)?
                           next_off : ld_off;
        __ movq(r13, Address(saved_sp, offset));
        // st_off is LSW (i.e. reg.first())
        __ movq(Address(rsp, st_off), r13);
      }
    } else if (r_1->is_Register()) {  // Register argument
      Register r = r_1->as_Register();
      assert(r != rax, "must be different");
      if (r_2->is_valid()) {
        //
        // We are using two VMRegs. This can be either T_OBJECT, T_ADDRESS, T_LONG, or T_DOUBLE
        // the interpreter allocates two slots but only uses one for thr T_LONG or T_DOUBLE case
        // So we must adjust where to pick up the data to match the interpreter.

        const int offset = (sig_bt[i]==T_LONG||sig_bt[i]==T_DOUBLE)?
                           next_off : ld_off;

        // this can be a misaligned move
        __ movq(r, Address(saved_sp, offset));
      } else {
        // sign extend and use a full word?
        __ movl(r, Address(saved_sp, ld_off));
      }
    } else {
      if (!r_2->is_valid()) {
        __ movflt(r_1->as_XMMRegister(), Address(saved_sp, ld_off));
      } else {
        __ movdbl(r_1->as_XMMRegister(), Address(saved_sp, next_off));
      }
    }
  }

  __ push_cont_fastpath(); // Set JavaThread::_cont_fastpath to the sp of the oldest interpreted frame we know about

  // 6243940 We might end up in handle_wrong_method if
  // the callee is deoptimized as we race thru here. If that
  // happens we don't want to take a safepoint because the
  // caller frame will look interpreted and arguments are now
  // "compiled" so it is much better to make this transition
  // invisible to the stack walking code. Unfortunately if
  // we try and find the callee by normal means a safepoint
  // is possible. So we stash the desired callee in the thread
  // and the vm will find there should this case occur.

  __ movptr(Address(r15_thread, JavaThread::callee_target_offset()), rbx);

  // put Method* where a c2i would expect should we end up there
  // only needed because eof c2 resolve stubs return Method* as a result in
  // rax
  __ mov(rax, rbx);
  __ jmp(r11);
}

// ---------------------------------------------------------------
AdapterHandlerEntry* SharedRuntime::generate_i2c2i_adapters(MacroAssembler *masm,
                                                            int total_args_passed,
                                                            int comp_args_on_stack,
                                                            const BasicType *sig_bt,
                                                            const VMRegPair *regs,
                                                            AdapterFingerPrint* fingerprint) {
  address i2c_entry = __ pc();

  gen_i2c_adapter(masm, total_args_passed, comp_args_on_stack, sig_bt, regs);

  // -------------------------------------------------------------------------
  // Generate a C2I adapter.  On entry we know rbx holds the Method* during calls
  // to the interpreter.  The args start out packed in the compiled layout.  They
  // need to be unpacked into the interpreter layout.  This will almost always
  // require some stack space.  We grow the current (compiled) stack, then repack
  // the args.  We  finally end in a jump to the generic interpreter entry point.
  // On exit from the interpreter, the interpreter will restore our SP (lest the
  // compiled code, which relies solely on SP and not RBP, get sick).

  address c2i_unverified_entry = __ pc();
  Label skip_fixup;
  Label ok;

  Register holder = rax;
  Register receiver = j_rarg0;
  Register temp = rbx;

  {
    __ load_klass(temp, receiver, rscratch1);
    __ cmpptr(temp, Address(holder, CompiledICHolder::holder_klass_offset()));
    __ movptr(rbx, Address(holder, CompiledICHolder::holder_metadata_offset()));
    __ jcc(Assembler::equal, ok);
    __ jump(RuntimeAddress(SharedRuntime::get_ic_miss_stub()));

    __ bind(ok);
    // Method might have been compiled since the call site was patched to
    // interpreted if that is the case treat it as a miss so we can get
    // the call site corrected.
    __ cmpptr(Address(rbx, in_bytes(Method::code_offset())), (int32_t)NULL_WORD);
    __ jcc(Assembler::equal, skip_fixup);
    __ jump(RuntimeAddress(SharedRuntime::get_ic_miss_stub()));
  }

  address c2i_entry = __ pc();

  // Class initialization barrier for static methods
  address c2i_no_clinit_check_entry = NULL;
  if (VM_Version::supports_fast_class_init_checks()) {
    Label L_skip_barrier;
    Register method = rbx;

    { // Bypass the barrier for non-static methods
      Register flags  = rscratch1;
      __ movl(flags, Address(method, Method::access_flags_offset()));
      __ testl(flags, JVM_ACC_STATIC);
      __ jcc(Assembler::zero, L_skip_barrier); // non-static
    }

    Register klass = rscratch1;
    __ load_method_holder(klass, method);
    __ clinit_barrier(klass, r15_thread, &L_skip_barrier /*L_fast_path*/);

    __ jump(RuntimeAddress(SharedRuntime::get_handle_wrong_method_stub())); // slow path

    __ bind(L_skip_barrier);
    c2i_no_clinit_check_entry = __ pc();
  }

  BarrierSetAssembler* bs = BarrierSet::barrier_set()->barrier_set_assembler();
  bs->c2i_entry_barrier(masm);

  gen_c2i_adapter(masm, total_args_passed, comp_args_on_stack, sig_bt, regs, skip_fixup);

  __ flush();
  return AdapterHandlerLibrary::new_entry(fingerprint, i2c_entry, c2i_entry, c2i_unverified_entry, c2i_no_clinit_check_entry);
}

int SharedRuntime::c_calling_convention(const BasicType *sig_bt,
                                         VMRegPair *regs,
                                         VMRegPair *regs2,
                                         int total_args_passed) {
  assert(regs2 == NULL, "not needed on x86");
// We return the amount of VMRegImpl stack slots we need to reserve for all
// the arguments NOT counting out_preserve_stack_slots.

// NOTE: These arrays will have to change when c1 is ported
#ifdef _WIN64
    static const Register INT_ArgReg[Argument::n_int_register_parameters_c] = {
      c_rarg0, c_rarg1, c_rarg2, c_rarg3
    };
    static const XMMRegister FP_ArgReg[Argument::n_float_register_parameters_c] = {
      c_farg0, c_farg1, c_farg2, c_farg3
    };
#else
    static const Register INT_ArgReg[Argument::n_int_register_parameters_c] = {
      c_rarg0, c_rarg1, c_rarg2, c_rarg3, c_rarg4, c_rarg5
    };
    static const XMMRegister FP_ArgReg[Argument::n_float_register_parameters_c] = {
      c_farg0, c_farg1, c_farg2, c_farg3,
      c_farg4, c_farg5, c_farg6, c_farg7
    };
#endif // _WIN64


    uint int_args = 0;
    uint fp_args = 0;
    uint stk_args = 0; // inc by 2 each time

    for (int i = 0; i < total_args_passed; i++) {
      switch (sig_bt[i]) {
      case T_BOOLEAN:
      case T_CHAR:
      case T_BYTE:
      case T_SHORT:
      case T_INT:
        if (int_args < Argument::n_int_register_parameters_c) {
          regs[i].set1(INT_ArgReg[int_args++]->as_VMReg());
#ifdef _WIN64
          fp_args++;
          // Allocate slots for callee to stuff register args the stack.
          stk_args += 2;
#endif
        } else {
          regs[i].set1(VMRegImpl::stack2reg(stk_args));
          stk_args += 2;
        }
        break;
      case T_LONG:
        assert((i + 1) < total_args_passed && sig_bt[i + 1] == T_VOID, "expecting half");
        // fall through
      case T_OBJECT:
      case T_ARRAY:
      case T_ADDRESS:
      case T_METADATA:
        if (int_args < Argument::n_int_register_parameters_c) {
          regs[i].set2(INT_ArgReg[int_args++]->as_VMReg());
#ifdef _WIN64
          fp_args++;
          stk_args += 2;
#endif
        } else {
          regs[i].set2(VMRegImpl::stack2reg(stk_args));
          stk_args += 2;
        }
        break;
      case T_FLOAT:
        if (fp_args < Argument::n_float_register_parameters_c) {
          regs[i].set1(FP_ArgReg[fp_args++]->as_VMReg());
#ifdef _WIN64
          int_args++;
          // Allocate slots for callee to stuff register args the stack.
          stk_args += 2;
#endif
        } else {
          regs[i].set1(VMRegImpl::stack2reg(stk_args));
          stk_args += 2;
        }
        break;
      case T_DOUBLE:
        assert((i + 1) < total_args_passed && sig_bt[i + 1] == T_VOID, "expecting half");
        if (fp_args < Argument::n_float_register_parameters_c) {
          regs[i].set2(FP_ArgReg[fp_args++]->as_VMReg());
#ifdef _WIN64
          int_args++;
          // Allocate slots for callee to stuff register args the stack.
          stk_args += 2;
#endif
        } else {
          regs[i].set2(VMRegImpl::stack2reg(stk_args));
          stk_args += 2;
        }
        break;
      case T_VOID: // Halves of longs and doubles
        assert(i != 0 && (sig_bt[i - 1] == T_LONG || sig_bt[i - 1] == T_DOUBLE), "expecting half");
        regs[i].set_bad();
        break;
      default:
        ShouldNotReachHere();
        break;
      }
    }
#ifdef _WIN64
  // windows abi requires that we always allocate enough stack space
  // for 4 64bit registers to be stored down.
  if (stk_args < 8) {
    stk_args = 8;
  }
#endif // _WIN64

  return stk_args;
}

int SharedRuntime::vector_calling_convention(VMRegPair *regs,
                                             uint num_bits,
                                             uint total_args_passed) {
  assert(num_bits == 64 || num_bits == 128 || num_bits == 256 || num_bits == 512,
         "only certain vector sizes are supported for now");

  static const XMMRegister VEC_ArgReg[32] = {
     xmm0,  xmm1,  xmm2,  xmm3,  xmm4,  xmm5,  xmm6,  xmm7,
     xmm8,  xmm9, xmm10, xmm11, xmm12, xmm13, xmm14, xmm15,
    xmm16, xmm17, xmm18, xmm19, xmm20, xmm21, xmm22, xmm23,
    xmm24, xmm25, xmm26, xmm27, xmm28, xmm29, xmm30, xmm31
  };

  uint stk_args = 0;
  uint fp_args = 0;

  for (uint i = 0; i < total_args_passed; i++) {
    VMReg vmreg = VEC_ArgReg[fp_args++]->as_VMReg();
    int next_val = num_bits == 64 ? 1 : (num_bits == 128 ? 3 : (num_bits  == 256 ? 7 : 15));
    regs[i].set_pair(vmreg->next(next_val), vmreg);
  }

  return stk_args;
}

void SharedRuntime::save_native_result(MacroAssembler *masm, BasicType ret_type, int frame_slots) {
  // We always ignore the frame_slots arg and just use the space just below frame pointer
  // which by this time is free to use
  switch (ret_type) {
  case T_FLOAT:
    __ movflt(Address(rbp, -wordSize), xmm0);
    break;
  case T_DOUBLE:
    __ movdbl(Address(rbp, -wordSize), xmm0);
    break;
  case T_VOID:  break;
  default: {
    __ movptr(Address(rbp, -wordSize), rax);
    }
  }
}

void SharedRuntime::restore_native_result(MacroAssembler *masm, BasicType ret_type, int frame_slots) {
  // We always ignore the frame_slots arg and just use the space just below frame pointer
  // which by this time is free to use
  switch (ret_type) {
  case T_FLOAT:
    __ movflt(xmm0, Address(rbp, -wordSize));
    break;
  case T_DOUBLE:
    __ movdbl(xmm0, Address(rbp, -wordSize));
    break;
  case T_VOID:  break;
  default: {
    __ movptr(rax, Address(rbp, -wordSize));
    }
  }
}

static void save_args(MacroAssembler *masm, int arg_count, int first_arg, VMRegPair *args) {
    for ( int i = first_arg ; i < arg_count ; i++ ) {
      if (args[i].first()->is_Register()) {
        __ push(args[i].first()->as_Register());
      } else if (args[i].first()->is_XMMRegister()) {
        __ subptr(rsp, 2*wordSize);
        __ movdbl(Address(rsp, 0), args[i].first()->as_XMMRegister());
      }
    }
}

static void restore_args(MacroAssembler *masm, int arg_count, int first_arg, VMRegPair *args) {
    for ( int i = arg_count - 1 ; i >= first_arg ; i-- ) {
      if (args[i].first()->is_Register()) {
        __ pop(args[i].first()->as_Register());
      } else if (args[i].first()->is_XMMRegister()) {
        __ movdbl(args[i].first()->as_XMMRegister(), Address(rsp, 0));
        __ addptr(rsp, 2*wordSize);
      }
    }
}

static void verify_oop_args(MacroAssembler* masm,
                            const methodHandle& method,
                            const BasicType* sig_bt,
                            const VMRegPair* regs) {
  Register temp_reg = rbx;  // not part of any compiled calling seq
  if (VerifyOops) {
    for (int i = 0; i < method->size_of_parameters(); i++) {
      if (is_reference_type(sig_bt[i])) {
        VMReg r = regs[i].first();
        assert(r->is_valid(), "bad oop arg");
        if (r->is_stack()) {
          __ movptr(temp_reg, Address(rsp, r->reg2stack() * VMRegImpl::stack_slot_size + wordSize));
          __ verify_oop(temp_reg);
        } else {
          __ verify_oop(r->as_Register());
        }
      }
    }
  }
}

// defined in stubGenerator_x86_64.cpp
OopMap* continuation_enter_setup(MacroAssembler* masm, int& stack_slots);
void fill_continuation_entry(MacroAssembler* masm, Register reg_cont_obj, Register reg_flags);
void continuation_enter_cleanup(MacroAssembler* masm);

static void check_continuation_enter_argument(VMReg actual_vmreg,
                                              Register expected_reg,
                                              const char* name) {
  assert(!actual_vmreg->is_stack(), "%s cannot be on stack", name);
  assert(actual_vmreg->as_Register() == expected_reg,
         "%s is in unexpected register: %s instead of %s",
         name, actual_vmreg->as_Register()->name(), expected_reg->name());
}

static void gen_continuation_enter(MacroAssembler* masm,
                                 const VMRegPair* regs,
                                 int& exception_offset,
                                 OopMapSet* oop_maps,
                                 int& frame_complete,
                                 int& stack_slots,
                                 int& interpreted_entry_offset,
                                 int& compiled_entry_offset) {

  // enterSpecial(Continuation c, boolean isContinue, boolean isVirtualThread)
  int pos_cont_obj   = 0;
  int pos_is_cont    = 1;
  int pos_is_virtual = 2;

  // The platform-specific calling convention may present the arguments in various registers.
  // To simplify the rest of the code, we expect the arguments to reside at these known
  // registers, and we additionally check the placement here in case calling convention ever
  // changes.
  Register reg_cont_obj   = c_rarg1;
  Register reg_is_cont    = c_rarg2;
  Register reg_is_virtual = c_rarg3;

  check_continuation_enter_argument(regs[pos_cont_obj].first(),   reg_cont_obj,   "Continuation object");
  check_continuation_enter_argument(regs[pos_is_cont].first(),    reg_is_cont,    "isContinue");
  check_continuation_enter_argument(regs[pos_is_virtual].first(), reg_is_virtual, "isVirtualThread");

  // Utility methods kill rax, make sure there are no collisions
  assert_different_registers(rax, reg_cont_obj, reg_is_cont, reg_is_virtual);

  AddressLiteral resolve(SharedRuntime::get_resolve_static_call_stub(),
                         relocInfo::static_call_type);

  address start = __ pc();

  Label L_thaw, L_exit;

  // i2i entry used at interp_only_mode only
  interpreted_entry_offset = __ pc() - start;
  {
#ifdef ASSERT
    Label is_interp_only;
    __ cmpb(Address(r15_thread, JavaThread::interp_only_mode_offset()), 0);
    __ jcc(Assembler::notEqual, is_interp_only);
    __ stop("enterSpecial interpreter entry called when not in interp_only_mode");
    __ bind(is_interp_only);
#endif

    __ pop(rax); // return address
    // Read interpreter arguments into registers (this is an ad-hoc i2c adapter)
    __ movptr(c_rarg1, Address(rsp, Interpreter::stackElementSize*2));
    __ movl(c_rarg2,   Address(rsp, Interpreter::stackElementSize*1));
    __ movl(c_rarg3,   Address(rsp, Interpreter::stackElementSize*0));
    __ andptr(rsp, -16); // Ensure compiled code always sees stack at proper alignment
    __ push(rax); // return address
    __ push_cont_fastpath();

    __ enter();

    stack_slots = 2; // will be adjusted in setup
    OopMap* map = continuation_enter_setup(masm, stack_slots);
    // The frame is complete here, but we only record it for the compiled entry, so the frame would appear unsafe,
    // but that's okay because at the very worst we'll miss an async sample, but we're in interp_only_mode anyway.

    __ verify_oop(reg_cont_obj);

    fill_continuation_entry(masm, reg_cont_obj, reg_is_virtual);

    // If continuation, call to thaw. Otherwise, resolve the call and exit.
    __ testptr(reg_is_cont, reg_is_cont);
    __ jcc(Assembler::notZero, L_thaw);

    // --- Resolve path

    // Make sure the call is patchable
    __ align(BytesPerWord, __ offset() + NativeCall::displacement_offset);
    // Emit stub for static call
    CodeBuffer* cbuf = masm->code_section()->outer();
    address stub = CompiledStaticCall::emit_to_interp_stub(*cbuf, __ pc());
    if (stub == nullptr) {
      fatal("CodeCache is full at gen_continuation_enter");
    }
    __ call(resolve);
    oop_maps->add_gc_map(__ pc() - start, map);
    __ post_call_nop();

    __ jmp(L_exit);
  }

  // compiled entry
  __ align(CodeEntryAlignment);
  compiled_entry_offset = __ pc() - start;
  __ enter();

  stack_slots = 2; // will be adjusted in setup
  OopMap* map = continuation_enter_setup(masm, stack_slots);

  // Frame is now completed as far as size and linkage.
  frame_complete = __ pc() - start;

  __ verify_oop(reg_cont_obj);

  fill_continuation_entry(masm, reg_cont_obj, reg_is_virtual);

<<<<<<< HEAD
  Label L_thaw, L_exit;

  // If isContinue, call to thaw. Otherwise, call Continuation.enter(Continuation c, boolean isContinue)
=======
  // If continuation, call to thaw. Otherwise, resolve the call and exit.
>>>>>>> 3212dc9c
  __ testptr(reg_is_cont, reg_is_cont);
  __ jccb(Assembler::notZero, L_thaw);

  // --- call Continuation.enter(Continuation c, boolean isContinue)

  // Make sure the call is patchable
  __ align(BytesPerWord, __ offset() + NativeCall::displacement_offset);

  // Emit stub for static call
  CodeBuffer* cbuf = masm->code_section()->outer();
  address stub = CompiledStaticCall::emit_to_interp_stub(*cbuf, __ pc());
  if (stub == nullptr) {
    fatal("CodeCache is full at gen_continuation_enter");
  }

<<<<<<< HEAD
  // The call needs to be resolved. There's a special case for this in
  // SharedRuntime::find_callee_info_helper() which calls
  // LinkResolver::resolve_continuation_enter() which resolves the call to
  // Continuation.enter(Continuation c, boolean isContinue).
  AddressLiteral resolve(SharedRuntime::get_resolve_static_call_stub(),
                         relocInfo::static_call_type);
=======
>>>>>>> 3212dc9c
  __ call(resolve);

  oop_maps->add_gc_map(__ pc() - start, map);
  __ post_call_nop();

  __ jmpb(L_exit);

  // --- Thawing path

  __ bind(L_thaw);

  __ call(RuntimeAddress(StubRoutines::cont_thaw()));

  ContinuationEntry::_return_pc_offset = __ pc() - start;
  oop_maps->add_gc_map(__ pc() - start, map->deep_copy());
  __ post_call_nop();

  // --- Normal exit (resolve/thawing)

  __ bind(L_exit);

  continuation_enter_cleanup(masm);
  __ pop(rbp);
  __ ret(0);

  // --- Exception handling path

  exception_offset = __ pc() - start;

  continuation_enter_cleanup(masm);
  __ pop(rbp);

  __ movptr(c_rarg0, r15_thread);
  __ movptr(c_rarg1, Address(rsp, 0)); // return address

  // rax still holds the original exception oop, save it before the call
  __ push(rax);

  __ call_VM_leaf(CAST_FROM_FN_PTR(address, SharedRuntime::exception_handler_for_return_address), 2);
  __ movptr(rbx, rax);

  // Continue at exception handler:
  //   rax: exception oop
  //   rbx: exception handler
  //   rdx: exception pc
  __ pop(rax);
  __ verify_oop(rax);
  __ pop(rdx);
  __ jmp(rbx);
}

static void gen_special_dispatch(MacroAssembler* masm,
                                 const methodHandle& method,
                                 const BasicType* sig_bt,
                                 const VMRegPair* regs) {
  verify_oop_args(masm, method, sig_bt, regs);
  vmIntrinsics::ID iid = method->intrinsic_id();

  // Now write the args into the outgoing interpreter space
  bool     has_receiver   = false;
  Register receiver_reg   = noreg;
  int      member_arg_pos = -1;
  Register member_reg     = noreg;
  int      ref_kind       = MethodHandles::signature_polymorphic_intrinsic_ref_kind(iid);
  if (ref_kind != 0) {
    member_arg_pos = method->size_of_parameters() - 1;  // trailing MemberName argument
    member_reg = rbx;  // known to be free at this point
    has_receiver = MethodHandles::ref_kind_has_receiver(ref_kind);
  } else if (iid == vmIntrinsics::_invokeBasic) {
    has_receiver = true;
  } else if (iid == vmIntrinsics::_linkToNative) {
    member_arg_pos = method->size_of_parameters() - 1;  // trailing NativeEntryPoint argument
    member_reg = rbx;  // known to be free at this point
  } else {
    fatal("unexpected intrinsic id %d", vmIntrinsics::as_int(iid));
  }

  if (member_reg != noreg) {
    // Load the member_arg into register, if necessary.
    SharedRuntime::check_member_name_argument_is_last_argument(method, sig_bt, regs);
    VMReg r = regs[member_arg_pos].first();
    if (r->is_stack()) {
      __ movptr(member_reg, Address(rsp, r->reg2stack() * VMRegImpl::stack_slot_size + wordSize));
    } else {
      // no data motion is needed
      member_reg = r->as_Register();
    }
  }

  if (has_receiver) {
    // Make sure the receiver is loaded into a register.
    assert(method->size_of_parameters() > 0, "oob");
    assert(sig_bt[0] == T_OBJECT, "receiver argument must be an object");
    VMReg r = regs[0].first();
    assert(r->is_valid(), "bad receiver arg");
    if (r->is_stack()) {
      // Porting note:  This assumes that compiled calling conventions always
      // pass the receiver oop in a register.  If this is not true on some
      // platform, pick a temp and load the receiver from stack.
      fatal("receiver always in a register");
      receiver_reg = j_rarg0;  // known to be free at this point
      __ movptr(receiver_reg, Address(rsp, r->reg2stack() * VMRegImpl::stack_slot_size + wordSize));
    } else {
      // no data motion is needed
      receiver_reg = r->as_Register();
    }
  }

  // Figure out which address we are really jumping to:
  MethodHandles::generate_method_handle_dispatch(masm, iid,
                                                 receiver_reg, member_reg, /*for_compiler_entry:*/ true);
}

// ---------------------------------------------------------------------------
// Generate a native wrapper for a given method.  The method takes arguments
// in the Java compiled code convention, marshals them to the native
// convention (handlizes oops, etc), transitions to native, makes the call,
// returns to java state (possibly blocking), unhandlizes any result and
// returns.
//
// Critical native functions are a shorthand for the use of
// GetPrimtiveArrayCritical and disallow the use of any other JNI
// functions.  The wrapper is expected to unpack the arguments before
// passing them to the callee. Critical native functions leave the state _in_Java,
// since they cannot stop for GC.
// Some other parts of JNI setup are skipped like the tear down of the JNI handle
// block and the check for pending exceptions it's impossible for them
// to be thrown.
//
nmethod* SharedRuntime::generate_native_wrapper(MacroAssembler* masm,
                                                const methodHandle& method,
                                                int compile_id,
                                                BasicType* in_sig_bt,
                                                VMRegPair* in_regs,
                                                BasicType ret_type) {
  if (method->is_continuation_enter_intrinsic()) {
    vmIntrinsics::ID iid = method->intrinsic_id();
    intptr_t start = (intptr_t)__ pc();
    int vep_offset = 0;
    int exception_offset = 0;
    int frame_complete = 0;
    int stack_slots = 0;
    OopMapSet* oop_maps =  new OopMapSet();
    int interpreted_entry_offset = -1;
    gen_continuation_enter(masm,
                         in_regs,
                         exception_offset,
                         oop_maps,
                         frame_complete,
                         stack_slots,
                         interpreted_entry_offset,
                         vep_offset);
    __ flush();
    nmethod* nm = nmethod::new_native_nmethod(method,
                                              compile_id,
                                              masm->code(),
                                              vep_offset,
                                              frame_complete,
                                              stack_slots,
                                              in_ByteSize(-1),
                                              in_ByteSize(-1),
                                              oop_maps,
                                              exception_offset);
    ContinuationEntry::set_enter_code(nm, interpreted_entry_offset);
    return nm;
  }

  if (method->is_method_handle_intrinsic()) {
    vmIntrinsics::ID iid = method->intrinsic_id();
    intptr_t start = (intptr_t)__ pc();
    int vep_offset = ((intptr_t)__ pc()) - start;
    gen_special_dispatch(masm,
                         method,
                         in_sig_bt,
                         in_regs);
    int frame_complete = ((intptr_t)__ pc()) - start;  // not complete, period
    __ flush();
    int stack_slots = SharedRuntime::out_preserve_stack_slots();  // no out slots at all, actually
    return nmethod::new_native_nmethod(method,
                                       compile_id,
                                       masm->code(),
                                       vep_offset,
                                       frame_complete,
                                       stack_slots / VMRegImpl::slots_per_word,
                                       in_ByteSize(-1),
                                       in_ByteSize(-1),
                                       (OopMapSet*)NULL);
  }
  address native_func = method->native_function();
  assert(native_func != NULL, "must have function");

  // An OopMap for lock (and class if static)
  OopMapSet *oop_maps = new OopMapSet();
  intptr_t start = (intptr_t)__ pc();

  // We have received a description of where all the java arg are located
  // on entry to the wrapper. We need to convert these args to where
  // the jni function will expect them. To figure out where they go
  // we convert the java signature to a C signature by inserting
  // the hidden arguments as arg[0] and possibly arg[1] (static method)

  const int total_in_args = method->size_of_parameters();
  int total_c_args = total_in_args + (method->is_static() ? 2 : 1);

  BasicType* out_sig_bt = NEW_RESOURCE_ARRAY(BasicType, total_c_args);
  VMRegPair* out_regs   = NEW_RESOURCE_ARRAY(VMRegPair, total_c_args);
  BasicType* in_elem_bt = NULL;

  int argc = 0;
  out_sig_bt[argc++] = T_ADDRESS;
  if (method->is_static()) {
    out_sig_bt[argc++] = T_OBJECT;
  }

  for (int i = 0; i < total_in_args ; i++ ) {
    out_sig_bt[argc++] = in_sig_bt[i];
  }

  // Now figure out where the args must be stored and how much stack space
  // they require.
  int out_arg_slots;
  out_arg_slots = c_calling_convention(out_sig_bt, out_regs, NULL, total_c_args);

  // Compute framesize for the wrapper.  We need to handlize all oops in
  // incoming registers

  // Calculate the total number of stack slots we will need.

  // First count the abi requirement plus all of the outgoing args
  int stack_slots = SharedRuntime::out_preserve_stack_slots() + out_arg_slots;

  // Now the space for the inbound oop handle area
  int total_save_slots = 6 * VMRegImpl::slots_per_word;  // 6 arguments passed in registers

  int oop_handle_offset = stack_slots;
  stack_slots += total_save_slots;

  // Now any space we need for handlizing a klass if static method

  int klass_slot_offset = 0;
  int klass_offset = -1;
  int lock_slot_offset = 0;
  bool is_static = false;

  if (method->is_static()) {
    klass_slot_offset = stack_slots;
    stack_slots += VMRegImpl::slots_per_word;
    klass_offset = klass_slot_offset * VMRegImpl::stack_slot_size;
    is_static = true;
  }

  // Plus a lock if needed

  if (method->is_synchronized()) {
    lock_slot_offset = stack_slots;
    stack_slots += VMRegImpl::slots_per_word;
  }

  // Now a place (+2) to save return values or temp during shuffling
  // + 4 for return address (which we own) and saved rbp
  stack_slots += 6;

  // Ok The space we have allocated will look like:
  //
  //
  // FP-> |                     |
  //      |---------------------|
  //      | 2 slots for moves   |
  //      |---------------------|
  //      | lock box (if sync)  |
  //      |---------------------| <- lock_slot_offset
  //      | klass (if static)   |
  //      |---------------------| <- klass_slot_offset
  //      | oopHandle area      |
  //      |---------------------| <- oop_handle_offset (6 java arg registers)
  //      | outbound memory     |
  //      | based arguments     |
  //      |                     |
  //      |---------------------|
  //      |                     |
  // SP-> | out_preserved_slots |
  //
  //


  // Now compute actual number of stack words we need rounding to make
  // stack properly aligned.
  stack_slots = align_up(stack_slots, StackAlignmentInSlots);

  int stack_size = stack_slots * VMRegImpl::stack_slot_size;

  // First thing make an ic check to see if we should even be here

  // We are free to use all registers as temps without saving them and
  // restoring them except rbp. rbp is the only callee save register
  // as far as the interpreter and the compiler(s) are concerned.


  const Register ic_reg = rax;
  const Register receiver = j_rarg0;

  Label hit;
  Label exception_pending;

  assert_different_registers(ic_reg, receiver, rscratch1);
  __ verify_oop(receiver);
  __ load_klass(rscratch1, receiver, rscratch2);
  __ cmpq(ic_reg, rscratch1);
  __ jcc(Assembler::equal, hit);

  __ jump(RuntimeAddress(SharedRuntime::get_ic_miss_stub()));

  // Verified entry point must be aligned
  __ align(8);

  __ bind(hit);

  int vep_offset = ((intptr_t)__ pc()) - start;

  if (VM_Version::supports_fast_class_init_checks() && method->needs_clinit_barrier()) {
    Label L_skip_barrier;
    Register klass = r10;
    __ mov_metadata(klass, method->method_holder()); // InstanceKlass*
    __ clinit_barrier(klass, r15_thread, &L_skip_barrier /*L_fast_path*/);

    __ jump(RuntimeAddress(SharedRuntime::get_handle_wrong_method_stub())); // slow path

    __ bind(L_skip_barrier);
  }

#ifdef COMPILER1
  // For Object.hashCode, System.identityHashCode try to pull hashCode from object header if available.
  if ((InlineObjectHash && method->intrinsic_id() == vmIntrinsics::_hashCode) || (method->intrinsic_id() == vmIntrinsics::_identityHashCode)) {
    inline_check_hashcode_from_object_header(masm, method, j_rarg0 /*obj_reg*/, rax /*result*/);
  }
#endif // COMPILER1

  // The instruction at the verified entry point must be 5 bytes or longer
  // because it can be patched on the fly by make_non_entrant. The stack bang
  // instruction fits that requirement.

  // Generate stack overflow check
  __ bang_stack_with_offset((int)StackOverflow::stack_shadow_zone_size());

  // Generate a new frame for the wrapper.
  __ enter();
  // -2 because return address is already present and so is saved rbp
  __ subptr(rsp, stack_size - 2*wordSize);

  BarrierSetAssembler* bs = BarrierSet::barrier_set()->barrier_set_assembler();
  bs->nmethod_entry_barrier(masm);

  // Frame is now completed as far as size and linkage.
  int frame_complete = ((intptr_t)__ pc()) - start;

    if (UseRTMLocking) {
      // Abort RTM transaction before calling JNI
      // because critical section will be large and will be
      // aborted anyway. Also nmethod could be deoptimized.
      __ xabort(0);
    }

#ifdef ASSERT
    {
      Label L;
      __ mov(rax, rsp);
      __ andptr(rax, -16); // must be 16 byte boundary (see amd64 ABI)
      __ cmpptr(rax, rsp);
      __ jcc(Assembler::equal, L);
      __ stop("improperly aligned stack");
      __ bind(L);
    }
#endif /* ASSERT */


  // We use r14 as the oop handle for the receiver/klass
  // It is callee save so it survives the call to native

  const Register oop_handle_reg = r14;

  //
  // We immediately shuffle the arguments so that any vm call we have to
  // make from here on out (sync slow path, jvmti, etc.) we will have
  // captured the oops from our caller and have a valid oopMap for
  // them.

  // -----------------
  // The Grand Shuffle

  // The Java calling convention is either equal (linux) or denser (win64) than the
  // c calling convention. However the because of the jni_env argument the c calling
  // convention always has at least one more (and two for static) arguments than Java.
  // Therefore if we move the args from java -> c backwards then we will never have
  // a register->register conflict and we don't have to build a dependency graph
  // and figure out how to break any cycles.
  //

  // Record esp-based slot for receiver on stack for non-static methods
  int receiver_offset = -1;

  // This is a trick. We double the stack slots so we can claim
  // the oops in the caller's frame. Since we are sure to have
  // more args than the caller doubling is enough to make
  // sure we can capture all the incoming oop args from the
  // caller.
  //
  OopMap* map = new OopMap(stack_slots * 2, 0 /* arg_slots*/);

  // Mark location of rbp (someday)
  // map->set_callee_saved(VMRegImpl::stack2reg( stack_slots - 2), stack_slots * 2, 0, vmreg(rbp));

  // Use eax, ebx as temporaries during any memory-memory moves we have to do
  // All inbound args are referenced based on rbp and all outbound args via rsp.


#ifdef ASSERT
  bool reg_destroyed[RegisterImpl::number_of_registers];
  bool freg_destroyed[XMMRegisterImpl::number_of_registers];
  for ( int r = 0 ; r < RegisterImpl::number_of_registers ; r++ ) {
    reg_destroyed[r] = false;
  }
  for ( int f = 0 ; f < XMMRegisterImpl::number_of_registers ; f++ ) {
    freg_destroyed[f] = false;
  }

#endif /* ASSERT */

  // For JNI natives the incoming and outgoing registers are offset upwards.
  GrowableArray<int> arg_order(2 * total_in_args);

  VMRegPair tmp_vmreg;
  tmp_vmreg.set2(rbx->as_VMReg());

  for (int i = total_in_args - 1, c_arg = total_c_args - 1; i >= 0; i--, c_arg--) {
    arg_order.push(i);
    arg_order.push(c_arg);
  }

  int temploc = -1;
  for (int ai = 0; ai < arg_order.length(); ai += 2) {
    int i = arg_order.at(ai);
    int c_arg = arg_order.at(ai + 1);
    __ block_comment(err_msg("move %d -> %d", i, c_arg));
#ifdef ASSERT
    if (in_regs[i].first()->is_Register()) {
      assert(!reg_destroyed[in_regs[i].first()->as_Register()->encoding()], "destroyed reg!");
    } else if (in_regs[i].first()->is_XMMRegister()) {
      assert(!freg_destroyed[in_regs[i].first()->as_XMMRegister()->encoding()], "destroyed reg!");
    }
    if (out_regs[c_arg].first()->is_Register()) {
      reg_destroyed[out_regs[c_arg].first()->as_Register()->encoding()] = true;
    } else if (out_regs[c_arg].first()->is_XMMRegister()) {
      freg_destroyed[out_regs[c_arg].first()->as_XMMRegister()->encoding()] = true;
    }
#endif /* ASSERT */
    switch (in_sig_bt[i]) {
      case T_ARRAY:
      case T_OBJECT:
        __ object_move(map, oop_handle_offset, stack_slots, in_regs[i], out_regs[c_arg],
                    ((i == 0) && (!is_static)),
                    &receiver_offset);
        break;
      case T_VOID:
        break;

      case T_FLOAT:
        __ float_move(in_regs[i], out_regs[c_arg]);
          break;

      case T_DOUBLE:
        assert( i + 1 < total_in_args &&
                in_sig_bt[i + 1] == T_VOID &&
                out_sig_bt[c_arg+1] == T_VOID, "bad arg list");
        __ double_move(in_regs[i], out_regs[c_arg]);
        break;

      case T_LONG :
        __ long_move(in_regs[i], out_regs[c_arg]);
        break;

      case T_ADDRESS: assert(false, "found T_ADDRESS in java args");

      default:
        __ move32_64(in_regs[i], out_regs[c_arg]);
    }
  }

  int c_arg;

  // Pre-load a static method's oop into r14.  Used both by locking code and
  // the normal JNI call code.
  // point c_arg at the first arg that is already loaded in case we
  // need to spill before we call out
  c_arg = total_c_args - total_in_args;

  if (method->is_static()) {

    //  load oop into a register
    __ movoop(oop_handle_reg, JNIHandles::make_local(method->method_holder()->java_mirror()));

    // Now handlize the static class mirror it's known not-null.
    __ movptr(Address(rsp, klass_offset), oop_handle_reg);
    map->set_oop(VMRegImpl::stack2reg(klass_slot_offset));

    // Now get the handle
    __ lea(oop_handle_reg, Address(rsp, klass_offset));
    // store the klass handle as second argument
    __ movptr(c_rarg1, oop_handle_reg);
    // and protect the arg if we must spill
    c_arg--;
  }

  // Change state to native (we save the return address in the thread, since it might not
  // be pushed on the stack when we do a stack traversal). It is enough that the pc()
  // points into the right code segment. It does not have to be the correct return pc.
  // We use the same pc/oopMap repeatedly when we call out

  intptr_t the_pc = (intptr_t) __ pc();
  oop_maps->add_gc_map(the_pc - start, map);

  __ set_last_Java_frame(rsp, noreg, (address)the_pc);


  // We have all of the arguments setup at this point. We must not touch any register
  // argument registers at this point (what if we save/restore them there are no oop?

  {
    SkipIfEqual skip(masm, &DTraceMethodProbes, false);
    // protect the args we've loaded
    save_args(masm, total_c_args, c_arg, out_regs);
    __ mov_metadata(c_rarg1, method());
    __ call_VM_leaf(
      CAST_FROM_FN_PTR(address, SharedRuntime::dtrace_method_entry),
      r15_thread, c_rarg1);
    restore_args(masm, total_c_args, c_arg, out_regs);
  }

  // RedefineClasses() tracing support for obsolete method entry
  if (log_is_enabled(Trace, redefine, class, obsolete)) {
    // protect the args we've loaded
    save_args(masm, total_c_args, c_arg, out_regs);
    __ mov_metadata(c_rarg1, method());
    __ call_VM_leaf(
      CAST_FROM_FN_PTR(address, SharedRuntime::rc_trace_method_entry),
      r15_thread, c_rarg1);
    restore_args(masm, total_c_args, c_arg, out_regs);
  }

  // Lock a synchronized method

  // Register definitions used by locking and unlocking

  const Register swap_reg = rax;  // Must use rax for cmpxchg instruction
  const Register obj_reg  = rbx;  // Will contain the oop
  const Register lock_reg = r13;  // Address of compiler lock object (BasicLock)
  const Register old_hdr  = r13;  // value of old header at unlock time

  Label slow_path_lock;
  Label lock_done;

  if (method->is_synchronized()) {

    const int mark_word_offset = BasicLock::displaced_header_offset_in_bytes();

    // Get the handle (the 2nd argument)
    __ mov(oop_handle_reg, c_rarg1);

    // Get address of the box

    __ lea(lock_reg, Address(rsp, lock_slot_offset * VMRegImpl::stack_slot_size));

    // Load the oop from the handle
    __ movptr(obj_reg, Address(oop_handle_reg, 0));

    if (!UseHeavyMonitors) {
      // Load immediate 1 into swap_reg %rax
      __ movl(swap_reg, 1);

      // Load (object->mark() | 1) into swap_reg %rax
      __ orptr(swap_reg, Address(obj_reg, oopDesc::mark_offset_in_bytes()));

      // Save (object->mark() | 1) into BasicLock's displaced header
      __ movptr(Address(lock_reg, mark_word_offset), swap_reg);

      // src -> dest iff dest == rax else rax <- dest
      __ lock();
      __ cmpxchgptr(lock_reg, Address(obj_reg, oopDesc::mark_offset_in_bytes()));
      __ jcc(Assembler::equal, lock_done);

      // Hmm should this move to the slow path code area???

      // Test if the oopMark is an obvious stack pointer, i.e.,
      //  1) (mark & 3) == 0, and
      //  2) rsp <= mark < mark + os::pagesize()
      // These 3 tests can be done by evaluating the following
      // expression: ((mark - rsp) & (3 - os::vm_page_size())),
      // assuming both stack pointer and pagesize have their
      // least significant 2 bits clear.
      // NOTE: the oopMark is in swap_reg %rax as the result of cmpxchg

      __ subptr(swap_reg, rsp);
      __ andptr(swap_reg, 3 - os::vm_page_size());

      // Save the test result, for recursive case, the result is zero
      __ movptr(Address(lock_reg, mark_word_offset), swap_reg);
      __ jcc(Assembler::notEqual, slow_path_lock);
    } else {
      __ jmp(slow_path_lock);
    }

    // Slow path will re-enter here
    __ bind(lock_done);
  }

  // Finally just about ready to make the JNI call

  // get JNIEnv* which is first argument to native
  __ lea(c_rarg0, Address(r15_thread, in_bytes(JavaThread::jni_environment_offset())));

  // Now set thread in native
  __ movl(Address(r15_thread, JavaThread::thread_state_offset()), _thread_in_native);

  __ call(RuntimeAddress(native_func));

  // Verify or restore cpu control state after JNI call
  __ restore_cpu_control_state_after_jni();

  // Unpack native results.
  switch (ret_type) {
  case T_BOOLEAN: __ c2bool(rax);            break;
  case T_CHAR   : __ movzwl(rax, rax);      break;
  case T_BYTE   : __ sign_extend_byte (rax); break;
  case T_SHORT  : __ sign_extend_short(rax); break;
  case T_INT    : /* nothing to do */        break;
  case T_DOUBLE :
  case T_FLOAT  :
    // Result is in xmm0 we'll save as needed
    break;
  case T_ARRAY:                 // Really a handle
  case T_OBJECT:                // Really a handle
      break; // can't de-handlize until after safepoint check
  case T_VOID: break;
  case T_LONG: break;
  default       : ShouldNotReachHere();
  }

  Label after_transition;

  // Switch thread to "native transition" state before reading the synchronization state.
  // This additional state is necessary because reading and testing the synchronization
  // state is not atomic w.r.t. GC, as this scenario demonstrates:
  //     Java thread A, in _thread_in_native state, loads _not_synchronized and is preempted.
  //     VM thread changes sync state to synchronizing and suspends threads for GC.
  //     Thread A is resumed to finish this native method, but doesn't block here since it
  //     didn't see any synchronization is progress, and escapes.
  __ movl(Address(r15_thread, JavaThread::thread_state_offset()), _thread_in_native_trans);

  // Force this write out before the read below
  __ membar(Assembler::Membar_mask_bits(
              Assembler::LoadLoad | Assembler::LoadStore |
              Assembler::StoreLoad | Assembler::StoreStore));

  // check for safepoint operation in progress and/or pending suspend requests
  {
    Label Continue;
    Label slow_path;

    __ safepoint_poll(slow_path, r15_thread, true /* at_return */, false /* in_nmethod */);

    __ cmpl(Address(r15_thread, JavaThread::suspend_flags_offset()), 0);
    __ jcc(Assembler::equal, Continue);
    __ bind(slow_path);

    // Don't use call_VM as it will see a possible pending exception and forward it
    // and never return here preventing us from clearing _last_native_pc down below.
    // Also can't use call_VM_leaf either as it will check to see if rsi & rdi are
    // preserved and correspond to the bcp/locals pointers. So we do a runtime call
    // by hand.
    //
    __ vzeroupper();
    save_native_result(masm, ret_type, stack_slots);
    __ mov(c_rarg0, r15_thread);
    __ mov(r12, rsp); // remember sp
    __ subptr(rsp, frame::arg_reg_save_area_bytes); // windows
    __ andptr(rsp, -16); // align stack as required by ABI
    __ call(RuntimeAddress(CAST_FROM_FN_PTR(address, JavaThread::check_special_condition_for_native_trans)));
    __ mov(rsp, r12); // restore sp
    __ reinit_heapbase();
    // Restore any method result value
    restore_native_result(masm, ret_type, stack_slots);
    __ bind(Continue);
  }

  // change thread state
  __ movl(Address(r15_thread, JavaThread::thread_state_offset()), _thread_in_Java);
  __ bind(after_transition);

  Label reguard;
  Label reguard_done;
  __ cmpl(Address(r15_thread, JavaThread::stack_guard_state_offset()), StackOverflow::stack_guard_yellow_reserved_disabled);
  __ jcc(Assembler::equal, reguard);
  __ bind(reguard_done);

  // native result if any is live

  // Unlock
  Label unlock_done;
  Label slow_path_unlock;
  if (method->is_synchronized()) {

    // Get locked oop from the handle we passed to jni
    __ movptr(obj_reg, Address(oop_handle_reg, 0));

    Label done;

    if (!UseHeavyMonitors) {
      // Simple recursive lock?
      __ cmpptr(Address(rsp, lock_slot_offset * VMRegImpl::stack_slot_size), (int32_t)NULL_WORD);
      __ jcc(Assembler::equal, done);
    }

    // Must save rax if it is live now because cmpxchg must use it
    if (ret_type != T_FLOAT && ret_type != T_DOUBLE && ret_type != T_VOID) {
      save_native_result(masm, ret_type, stack_slots);
    }


    if (!UseHeavyMonitors) {
      // get address of the stack lock
      __ lea(rax, Address(rsp, lock_slot_offset * VMRegImpl::stack_slot_size));
      //  get old displaced header
      __ movptr(old_hdr, Address(rax, 0));

      // Atomic swap old header if oop still contains the stack lock
      __ lock();
      __ cmpxchgptr(old_hdr, Address(obj_reg, oopDesc::mark_offset_in_bytes()));
      __ jcc(Assembler::notEqual, slow_path_unlock);
    } else {
      __ jmp(slow_path_unlock);
    }

    // slow path re-enters here
    __ bind(unlock_done);
    if (ret_type != T_FLOAT && ret_type != T_DOUBLE && ret_type != T_VOID) {
      restore_native_result(masm, ret_type, stack_slots);
    }

    __ bind(done);
  }
  {
    SkipIfEqual skip(masm, &DTraceMethodProbes, false);
    save_native_result(masm, ret_type, stack_slots);
    __ mov_metadata(c_rarg1, method());
    __ call_VM_leaf(
         CAST_FROM_FN_PTR(address, SharedRuntime::dtrace_method_exit),
         r15_thread, c_rarg1);
    restore_native_result(masm, ret_type, stack_slots);
  }

  __ reset_last_Java_frame(false);

  // Unbox oop result, e.g. JNIHandles::resolve value.
  if (is_reference_type(ret_type)) {
    __ resolve_jobject(rax /* value */,
                       r15_thread /* thread */,
                       rcx /* tmp */);
  }

  if (CheckJNICalls) {
    // clear_pending_jni_exception_check
    __ movptr(Address(r15_thread, JavaThread::pending_jni_exception_check_fn_offset()), NULL_WORD);
  }

  // reset handle block
  __ movptr(rcx, Address(r15_thread, JavaThread::active_handles_offset()));
  __ movl(Address(rcx, JNIHandleBlock::top_offset_in_bytes()), (int32_t)NULL_WORD);

  // pop our frame

  __ leave();

  // Any exception pending?
  __ cmpptr(Address(r15_thread, in_bytes(Thread::pending_exception_offset())), (int32_t)NULL_WORD);
  __ jcc(Assembler::notEqual, exception_pending);

  // Return

  __ ret(0);

  // Unexpected paths are out of line and go here

  // forward the exception
  __ bind(exception_pending);

  // and forward the exception
  __ jump(RuntimeAddress(StubRoutines::forward_exception_entry()));

  // Slow path locking & unlocking
  if (method->is_synchronized()) {

    // BEGIN Slow path lock
    __ bind(slow_path_lock);

    // has last_Java_frame setup. No exceptions so do vanilla call not call_VM
    // args are (oop obj, BasicLock* lock, JavaThread* thread)

    // protect the args we've loaded
    save_args(masm, total_c_args, c_arg, out_regs);

    __ mov(c_rarg0, obj_reg);
    __ mov(c_rarg1, lock_reg);
    __ mov(c_rarg2, r15_thread);

    // Not a leaf but we have last_Java_frame setup as we want
    __ call_VM_leaf(CAST_FROM_FN_PTR(address, SharedRuntime::complete_monitor_locking_C), 3);
    restore_args(masm, total_c_args, c_arg, out_regs);

#ifdef ASSERT
    { Label L;
    __ cmpptr(Address(r15_thread, in_bytes(Thread::pending_exception_offset())), (int32_t)NULL_WORD);
    __ jcc(Assembler::equal, L);
    __ stop("no pending exception allowed on exit from monitorenter");
    __ bind(L);
    }
#endif
    __ jmp(lock_done);

    // END Slow path lock

    // BEGIN Slow path unlock
    __ bind(slow_path_unlock);

    // If we haven't already saved the native result we must save it now as xmm registers
    // are still exposed.
    __ vzeroupper();
    if (ret_type == T_FLOAT || ret_type == T_DOUBLE ) {
      save_native_result(masm, ret_type, stack_slots);
    }

    __ lea(c_rarg1, Address(rsp, lock_slot_offset * VMRegImpl::stack_slot_size));

    __ mov(c_rarg0, obj_reg);
    __ mov(c_rarg2, r15_thread);
    __ mov(r12, rsp); // remember sp
    __ subptr(rsp, frame::arg_reg_save_area_bytes); // windows
    __ andptr(rsp, -16); // align stack as required by ABI

    // Save pending exception around call to VM (which contains an EXCEPTION_MARK)
    // NOTE that obj_reg == rbx currently
    __ movptr(rbx, Address(r15_thread, in_bytes(Thread::pending_exception_offset())));
    __ movptr(Address(r15_thread, in_bytes(Thread::pending_exception_offset())), (int32_t)NULL_WORD);

    // args are (oop obj, BasicLock* lock, JavaThread* thread)
    __ call(RuntimeAddress(CAST_FROM_FN_PTR(address, SharedRuntime::complete_monitor_unlocking_C)));
    __ mov(rsp, r12); // restore sp
    __ reinit_heapbase();
#ifdef ASSERT
    {
      Label L;
      __ cmpptr(Address(r15_thread, in_bytes(Thread::pending_exception_offset())), (int)NULL_WORD);
      __ jcc(Assembler::equal, L);
      __ stop("no pending exception allowed on exit complete_monitor_unlocking_C");
      __ bind(L);
    }
#endif /* ASSERT */

    __ movptr(Address(r15_thread, in_bytes(Thread::pending_exception_offset())), rbx);

    if (ret_type == T_FLOAT || ret_type == T_DOUBLE ) {
      restore_native_result(masm, ret_type, stack_slots);
    }
    __ jmp(unlock_done);

    // END Slow path unlock

  } // synchronized

  // SLOW PATH Reguard the stack if needed

  __ bind(reguard);
  __ vzeroupper();
  save_native_result(masm, ret_type, stack_slots);
  __ mov(r12, rsp); // remember sp
  __ subptr(rsp, frame::arg_reg_save_area_bytes); // windows
  __ andptr(rsp, -16); // align stack as required by ABI
  __ call(RuntimeAddress(CAST_FROM_FN_PTR(address, SharedRuntime::reguard_yellow_pages)));
  __ mov(rsp, r12); // restore sp
  __ reinit_heapbase();
  restore_native_result(masm, ret_type, stack_slots);
  // and continue
  __ jmp(reguard_done);



  __ flush();

  nmethod *nm = nmethod::new_native_nmethod(method,
                                            compile_id,
                                            masm->code(),
                                            vep_offset,
                                            frame_complete,
                                            stack_slots / VMRegImpl::slots_per_word,
                                            (is_static ? in_ByteSize(klass_offset) : in_ByteSize(receiver_offset)),
                                            in_ByteSize(lock_slot_offset*VMRegImpl::stack_slot_size),
                                            oop_maps);

  return nm;
}

// this function returns the adjust size (in number of words) to a c2i adapter
// activation for use during deoptimization
int Deoptimization::last_frame_adjust(int callee_parameters, int callee_locals ) {
  return (callee_locals - callee_parameters) * Interpreter::stackElementWords;
}


uint SharedRuntime::out_preserve_stack_slots() {
  return 0;
}


// Number of stack slots between incoming argument block and the start of
// a new frame.  The PROLOG must add this many slots to the stack.  The
// EPILOG must remove this many slots.  amd64 needs two slots for
// return address.
uint SharedRuntime::in_preserve_stack_slots() {
  return 4 + 2 * VerifyStackAtCalls;
}

//------------------------------generate_deopt_blob----------------------------
void SharedRuntime::generate_deopt_blob() {
  // Allocate space for the code
  ResourceMark rm;
  // Setup code generation tools
  int pad = 0;
  if (UseAVX > 2) {
    pad += 1024;
  }
#if INCLUDE_JVMCI
  if (EnableJVMCI) {
    pad += 512; // Increase the buffer size when compiling for JVMCI
  }
#endif
  CodeBuffer buffer("deopt_blob", 2560+pad, 1024);
  MacroAssembler* masm = new MacroAssembler(&buffer);
  int frame_size_in_words;
  OopMap* map = NULL;
  OopMapSet *oop_maps = new OopMapSet();

  // -------------
  // This code enters when returning to a de-optimized nmethod.  A return
  // address has been pushed on the stack, and return values are in
  // registers.
  // If we are doing a normal deopt then we were called from the patched
  // nmethod from the point we returned to the nmethod. So the return
  // address on the stack is wrong by NativeCall::instruction_size
  // We will adjust the value so it looks like we have the original return
  // address on the stack (like when we eagerly deoptimized).
  // In the case of an exception pending when deoptimizing, we enter
  // with a return address on the stack that points after the call we patched
  // into the exception handler. We have the following register state from,
  // e.g., the forward exception stub (see stubGenerator_x86_64.cpp).
  //    rax: exception oop
  //    rbx: exception handler
  //    rdx: throwing pc
  // So in this case we simply jam rdx into the useless return address and
  // the stack looks just like we want.
  //
  // At this point we need to de-opt.  We save the argument return
  // registers.  We call the first C routine, fetch_unroll_info().  This
  // routine captures the return values and returns a structure which
  // describes the current frame size and the sizes of all replacement frames.
  // The current frame is compiled code and may contain many inlined
  // functions, each with their own JVM state.  We pop the current frame, then
  // push all the new frames.  Then we call the C routine unpack_frames() to
  // populate these frames.  Finally unpack_frames() returns us the new target
  // address.  Notice that callee-save registers are BLOWN here; they have
  // already been captured in the vframeArray at the time the return PC was
  // patched.
  address start = __ pc();
  Label cont;

  // Prolog for non exception case!

  // Save everything in sight.
  map = RegisterSaver::save_live_registers(masm, 0, &frame_size_in_words, /*save_wide_vectors*/ true);

  // Normal deoptimization.  Save exec mode for unpack_frames.
  __ movl(r14, Deoptimization::Unpack_deopt); // callee-saved
  __ jmp(cont);

  int reexecute_offset = __ pc() - start;
#if INCLUDE_JVMCI && !defined(COMPILER1)
  if (EnableJVMCI && UseJVMCICompiler) {
    // JVMCI does not use this kind of deoptimization
    __ should_not_reach_here();
  }
#endif

  // Reexecute case
  // return address is the pc describes what bci to do re-execute at

  // No need to update map as each call to save_live_registers will produce identical oopmap
  (void) RegisterSaver::save_live_registers(masm, 0, &frame_size_in_words, /*save_wide_vectors*/ true);

  __ movl(r14, Deoptimization::Unpack_reexecute); // callee-saved
  __ jmp(cont);

#if INCLUDE_JVMCI
  Label after_fetch_unroll_info_call;
  int implicit_exception_uncommon_trap_offset = 0;
  int uncommon_trap_offset = 0;

  if (EnableJVMCI) {
    implicit_exception_uncommon_trap_offset = __ pc() - start;

    __ pushptr(Address(r15_thread, in_bytes(JavaThread::jvmci_implicit_exception_pc_offset())));
    __ movptr(Address(r15_thread, in_bytes(JavaThread::jvmci_implicit_exception_pc_offset())), (int32_t)NULL_WORD);

    uncommon_trap_offset = __ pc() - start;

    // Save everything in sight.
    RegisterSaver::save_live_registers(masm, 0, &frame_size_in_words, /*save_wide_vectors*/ true);
    // fetch_unroll_info needs to call last_java_frame()
    __ set_last_Java_frame(noreg, noreg, NULL);

    __ movl(c_rarg1, Address(r15_thread, in_bytes(JavaThread::pending_deoptimization_offset())));
    __ movl(Address(r15_thread, in_bytes(JavaThread::pending_deoptimization_offset())), -1);

    __ movl(r14, (int32_t)Deoptimization::Unpack_reexecute);
    __ mov(c_rarg0, r15_thread);
    __ movl(c_rarg2, r14); // exec mode
    __ call(RuntimeAddress(CAST_FROM_FN_PTR(address, Deoptimization::uncommon_trap)));
    oop_maps->add_gc_map( __ pc()-start, map->deep_copy());

    __ reset_last_Java_frame(false);

    __ jmp(after_fetch_unroll_info_call);
  } // EnableJVMCI
#endif // INCLUDE_JVMCI

  int exception_offset = __ pc() - start;

  // Prolog for exception case

  // all registers are dead at this entry point, except for rax, and
  // rdx which contain the exception oop and exception pc
  // respectively.  Set them in TLS and fall thru to the
  // unpack_with_exception_in_tls entry point.

  __ movptr(Address(r15_thread, JavaThread::exception_pc_offset()), rdx);
  __ movptr(Address(r15_thread, JavaThread::exception_oop_offset()), rax);

  int exception_in_tls_offset = __ pc() - start;

  // new implementation because exception oop is now passed in JavaThread

  // Prolog for exception case
  // All registers must be preserved because they might be used by LinearScan
  // Exceptiop oop and throwing PC are passed in JavaThread
  // tos: stack at point of call to method that threw the exception (i.e. only
  // args are on the stack, no return address)

  // make room on stack for the return address
  // It will be patched later with the throwing pc. The correct value is not
  // available now because loading it from memory would destroy registers.
  __ push(0);

  // Save everything in sight.
  map = RegisterSaver::save_live_registers(masm, 0, &frame_size_in_words, /*save_wide_vectors*/ true);

  // Now it is safe to overwrite any register

  // Deopt during an exception.  Save exec mode for unpack_frames.
  __ movl(r14, Deoptimization::Unpack_exception); // callee-saved

  // load throwing pc from JavaThread and patch it as the return address
  // of the current frame. Then clear the field in JavaThread

  __ movptr(rdx, Address(r15_thread, JavaThread::exception_pc_offset()));
  __ movptr(Address(rbp, wordSize), rdx);
  __ movptr(Address(r15_thread, JavaThread::exception_pc_offset()), (int32_t)NULL_WORD);

#ifdef ASSERT
  // verify that there is really an exception oop in JavaThread
  __ movptr(rax, Address(r15_thread, JavaThread::exception_oop_offset()));
  __ verify_oop(rax);

  // verify that there is no pending exception
  Label no_pending_exception;
  __ movptr(rax, Address(r15_thread, Thread::pending_exception_offset()));
  __ testptr(rax, rax);
  __ jcc(Assembler::zero, no_pending_exception);
  __ stop("must not have pending exception here");
  __ bind(no_pending_exception);
#endif

  __ bind(cont);

  // Call C code.  Need thread and this frame, but NOT official VM entry
  // crud.  We cannot block on this call, no GC can happen.
  //
  // UnrollBlock* fetch_unroll_info(JavaThread* thread)

  // fetch_unroll_info needs to call last_java_frame().

  __ set_last_Java_frame(noreg, noreg, NULL);
#ifdef ASSERT
  { Label L;
    __ cmpptr(Address(r15_thread,
                    JavaThread::last_Java_fp_offset()),
            (int32_t)0);
    __ jcc(Assembler::equal, L);
    __ stop("SharedRuntime::generate_deopt_blob: last_Java_fp not cleared");
    __ bind(L);
  }
#endif // ASSERT
  __ mov(c_rarg0, r15_thread);
  __ movl(c_rarg1, r14); // exec_mode
  __ call(RuntimeAddress(CAST_FROM_FN_PTR(address, Deoptimization::fetch_unroll_info)));

  // Need to have an oopmap that tells fetch_unroll_info where to
  // find any register it might need.
  oop_maps->add_gc_map(__ pc() - start, map);

  __ reset_last_Java_frame(false);

#if INCLUDE_JVMCI
  if (EnableJVMCI) {
    __ bind(after_fetch_unroll_info_call);
  }
#endif

  // Load UnrollBlock* into rdi
  __ mov(rdi, rax);

  __ movl(r14, Address(rdi, Deoptimization::UnrollBlock::unpack_kind_offset_in_bytes()));
   Label noException;
  __ cmpl(r14, Deoptimization::Unpack_exception);   // Was exception pending?
  __ jcc(Assembler::notEqual, noException);
  __ movptr(rax, Address(r15_thread, JavaThread::exception_oop_offset()));
  // QQQ this is useless it was NULL above
  __ movptr(rdx, Address(r15_thread, JavaThread::exception_pc_offset()));
  __ movptr(Address(r15_thread, JavaThread::exception_oop_offset()), (int32_t)NULL_WORD);
  __ movptr(Address(r15_thread, JavaThread::exception_pc_offset()), (int32_t)NULL_WORD);

  __ verify_oop(rax);

  // Overwrite the result registers with the exception results.
  __ movptr(Address(rsp, RegisterSaver::rax_offset_in_bytes()), rax);
  // I think this is useless
  __ movptr(Address(rsp, RegisterSaver::rdx_offset_in_bytes()), rdx);

  __ bind(noException);

  // Only register save data is on the stack.
  // Now restore the result registers.  Everything else is either dead
  // or captured in the vframeArray.
  RegisterSaver::restore_result_registers(masm);

  // All of the register save area has been popped of the stack. Only the
  // return address remains.

  // Pop all the frames we must move/replace.
  //
  // Frame picture (youngest to oldest)
  // 1: self-frame (no frame link)
  // 2: deopting frame  (no frame link)
  // 3: caller of deopting frame (could be compiled/interpreted).
  //
  // Note: by leaving the return address of self-frame on the stack
  // and using the size of frame 2 to adjust the stack
  // when we are done the return to frame 3 will still be on the stack.

  // Pop deoptimized frame
  __ movl(rcx, Address(rdi, Deoptimization::UnrollBlock::size_of_deoptimized_frame_offset_in_bytes()));
  __ addptr(rsp, rcx);

  // rsp should be pointing at the return address to the caller (3)

  // Pick up the initial fp we should save
  // restore rbp before stack bang because if stack overflow is thrown it needs to be pushed (and preserved)
  __ movptr(rbp, Address(rdi, Deoptimization::UnrollBlock::initial_info_offset_in_bytes()));

#ifdef ASSERT
  // Compilers generate code that bang the stack by as much as the
  // interpreter would need. So this stack banging should never
  // trigger a fault. Verify that it does not on non product builds.
  __ movl(rbx, Address(rdi, Deoptimization::UnrollBlock::total_frame_sizes_offset_in_bytes()));
  __ bang_stack_size(rbx, rcx);
#endif

  // Load address of array of frame pcs into rcx
  __ movptr(rcx, Address(rdi, Deoptimization::UnrollBlock::frame_pcs_offset_in_bytes()));

  // Trash the old pc
  __ addptr(rsp, wordSize);

  // Load address of array of frame sizes into rsi
  __ movptr(rsi, Address(rdi, Deoptimization::UnrollBlock::frame_sizes_offset_in_bytes()));

  // Load counter into rdx
  __ movl(rdx, Address(rdi, Deoptimization::UnrollBlock::number_of_frames_offset_in_bytes()));

  // Now adjust the caller's stack to make up for the extra locals
  // but record the original sp so that we can save it in the skeletal interpreter
  // frame and the stack walking of interpreter_sender will get the unextended sp
  // value and not the "real" sp value.

  const Register sender_sp = r8;

  __ mov(sender_sp, rsp);
  __ movl(rbx, Address(rdi,
                       Deoptimization::UnrollBlock::
                       caller_adjustment_offset_in_bytes()));
  __ subptr(rsp, rbx);

  // Push interpreter frames in a loop
  Label loop;
  __ bind(loop);
  __ movptr(rbx, Address(rsi, 0));      // Load frame size
  __ subptr(rbx, 2*wordSize);           // We'll push pc and ebp by hand
  __ pushptr(Address(rcx, 0));          // Save return address
  __ enter();                           // Save old & set new ebp
  __ subptr(rsp, rbx);                  // Prolog
  // This value is corrected by layout_activation_impl
  __ movptr(Address(rbp, frame::interpreter_frame_last_sp_offset * wordSize), (int32_t)NULL_WORD );
  __ movptr(Address(rbp, frame::interpreter_frame_sender_sp_offset * wordSize), sender_sp); // Make it walkable
  __ mov(sender_sp, rsp);               // Pass sender_sp to next frame
  __ addptr(rsi, wordSize);             // Bump array pointer (sizes)
  __ addptr(rcx, wordSize);             // Bump array pointer (pcs)
  __ decrementl(rdx);                   // Decrement counter
  __ jcc(Assembler::notZero, loop);
  __ pushptr(Address(rcx, 0));          // Save final return address

  // Re-push self-frame
  __ enter();                           // Save old & set new ebp

  // Allocate a full sized register save area.
  // Return address and rbp are in place, so we allocate two less words.
  __ subptr(rsp, (frame_size_in_words - 2) * wordSize);

  // Restore frame locals after moving the frame
  __ movdbl(Address(rsp, RegisterSaver::xmm0_offset_in_bytes()), xmm0);
  __ movptr(Address(rsp, RegisterSaver::rax_offset_in_bytes()), rax);

  // Call C code.  Need thread but NOT official VM entry
  // crud.  We cannot block on this call, no GC can happen.  Call should
  // restore return values to their stack-slots with the new SP.
  //
  // void Deoptimization::unpack_frames(JavaThread* thread, int exec_mode)

  // Use rbp because the frames look interpreted now
  // Save "the_pc" since it cannot easily be retrieved using the last_java_SP after we aligned SP.
  // Don't need the precise return PC here, just precise enough to point into this code blob.
  address the_pc = __ pc();
  __ set_last_Java_frame(noreg, rbp, the_pc);

  __ andptr(rsp, -(StackAlignmentInBytes));  // Fix stack alignment as required by ABI
  __ mov(c_rarg0, r15_thread);
  __ movl(c_rarg1, r14); // second arg: exec_mode
  __ call(RuntimeAddress(CAST_FROM_FN_PTR(address, Deoptimization::unpack_frames)));
  // Revert SP alignment after call since we're going to do some SP relative addressing below
  __ movptr(rsp, Address(r15_thread, JavaThread::last_Java_sp_offset()));

  // Set an oopmap for the call site
  // Use the same PC we used for the last java frame
  oop_maps->add_gc_map(the_pc - start,
                       new OopMap( frame_size_in_words, 0 ));

  // Clear fp AND pc
  __ reset_last_Java_frame(true);

  // Collect return values
  __ movdbl(xmm0, Address(rsp, RegisterSaver::xmm0_offset_in_bytes()));
  __ movptr(rax, Address(rsp, RegisterSaver::rax_offset_in_bytes()));
  // I think this is useless (throwing pc?)
  __ movptr(rdx, Address(rsp, RegisterSaver::rdx_offset_in_bytes()));

  // Pop self-frame.
  __ leave();                           // Epilog

  // Jump to interpreter
  __ ret(0);

  // Make sure all code is generated
  masm->flush();

  _deopt_blob = DeoptimizationBlob::create(&buffer, oop_maps, 0, exception_offset, reexecute_offset, frame_size_in_words);
  _deopt_blob->set_unpack_with_exception_in_tls_offset(exception_in_tls_offset);
#if INCLUDE_JVMCI
  if (EnableJVMCI) {
    _deopt_blob->set_uncommon_trap_offset(uncommon_trap_offset);
    _deopt_blob->set_implicit_exception_uncommon_trap_offset(implicit_exception_uncommon_trap_offset);
  }
#endif
}

#ifdef COMPILER2
//------------------------------generate_uncommon_trap_blob--------------------
void SharedRuntime::generate_uncommon_trap_blob() {
  // Allocate space for the code
  ResourceMark rm;
  // Setup code generation tools
  CodeBuffer buffer("uncommon_trap_blob", 2048, 1024);
  MacroAssembler* masm = new MacroAssembler(&buffer);

  assert(SimpleRuntimeFrame::framesize % 4 == 0, "sp not 16-byte aligned");

  address start = __ pc();

  if (UseRTMLocking) {
    // Abort RTM transaction before possible nmethod deoptimization.
    __ xabort(0);
  }

  // Push self-frame.  We get here with a return address on the
  // stack, so rsp is 8-byte aligned until we allocate our frame.
  __ subptr(rsp, SimpleRuntimeFrame::return_off << LogBytesPerInt); // Epilog!

  // No callee saved registers. rbp is assumed implicitly saved
  __ movptr(Address(rsp, SimpleRuntimeFrame::rbp_off << LogBytesPerInt), rbp);

  // compiler left unloaded_class_index in j_rarg0 move to where the
  // runtime expects it.
  __ movl(c_rarg1, j_rarg0);

  __ set_last_Java_frame(noreg, noreg, NULL);

  // Call C code.  Need thread but NOT official VM entry
  // crud.  We cannot block on this call, no GC can happen.  Call should
  // capture callee-saved registers as well as return values.
  // Thread is in rdi already.
  //
  // UnrollBlock* uncommon_trap(JavaThread* thread, jint unloaded_class_index);

  __ mov(c_rarg0, r15_thread);
  __ movl(c_rarg2, Deoptimization::Unpack_uncommon_trap);
  __ call(RuntimeAddress(CAST_FROM_FN_PTR(address, Deoptimization::uncommon_trap)));

  // Set an oopmap for the call site
  OopMapSet* oop_maps = new OopMapSet();
  OopMap* map = new OopMap(SimpleRuntimeFrame::framesize, 0);

  // location of rbp is known implicitly by the frame sender code

  oop_maps->add_gc_map(__ pc() - start, map);

  __ reset_last_Java_frame(false);

  // Load UnrollBlock* into rdi
  __ mov(rdi, rax);

#ifdef ASSERT
  { Label L;
    __ cmpptr(Address(rdi, Deoptimization::UnrollBlock::unpack_kind_offset_in_bytes()),
            (int32_t)Deoptimization::Unpack_uncommon_trap);
    __ jcc(Assembler::equal, L);
    __ stop("SharedRuntime::generate_deopt_blob: expected Unpack_uncommon_trap");
    __ bind(L);
  }
#endif

  // Pop all the frames we must move/replace.
  //
  // Frame picture (youngest to oldest)
  // 1: self-frame (no frame link)
  // 2: deopting frame  (no frame link)
  // 3: caller of deopting frame (could be compiled/interpreted).

  // Pop self-frame.  We have no frame, and must rely only on rax and rsp.
  __ addptr(rsp, (SimpleRuntimeFrame::framesize - 2) << LogBytesPerInt); // Epilog!

  // Pop deoptimized frame (int)
  __ movl(rcx, Address(rdi,
                       Deoptimization::UnrollBlock::
                       size_of_deoptimized_frame_offset_in_bytes()));
  __ addptr(rsp, rcx);

  // rsp should be pointing at the return address to the caller (3)

  // Pick up the initial fp we should save
  // restore rbp before stack bang because if stack overflow is thrown it needs to be pushed (and preserved)
  __ movptr(rbp, Address(rdi, Deoptimization::UnrollBlock::initial_info_offset_in_bytes()));

#ifdef ASSERT
  // Compilers generate code that bang the stack by as much as the
  // interpreter would need. So this stack banging should never
  // trigger a fault. Verify that it does not on non product builds.
  __ movl(rbx, Address(rdi ,Deoptimization::UnrollBlock::total_frame_sizes_offset_in_bytes()));
  __ bang_stack_size(rbx, rcx);
#endif

  // Load address of array of frame pcs into rcx (address*)
  __ movptr(rcx, Address(rdi, Deoptimization::UnrollBlock::frame_pcs_offset_in_bytes()));

  // Trash the return pc
  __ addptr(rsp, wordSize);

  // Load address of array of frame sizes into rsi (intptr_t*)
  __ movptr(rsi, Address(rdi, Deoptimization::UnrollBlock:: frame_sizes_offset_in_bytes()));

  // Counter
  __ movl(rdx, Address(rdi, Deoptimization::UnrollBlock:: number_of_frames_offset_in_bytes())); // (int)

  // Now adjust the caller's stack to make up for the extra locals but
  // record the original sp so that we can save it in the skeletal
  // interpreter frame and the stack walking of interpreter_sender
  // will get the unextended sp value and not the "real" sp value.

  const Register sender_sp = r8;

  __ mov(sender_sp, rsp);
  __ movl(rbx, Address(rdi, Deoptimization::UnrollBlock:: caller_adjustment_offset_in_bytes())); // (int)
  __ subptr(rsp, rbx);

  // Push interpreter frames in a loop
  Label loop;
  __ bind(loop);
  __ movptr(rbx, Address(rsi, 0)); // Load frame size
  __ subptr(rbx, 2 * wordSize);    // We'll push pc and rbp by hand
  __ pushptr(Address(rcx, 0));     // Save return address
  __ enter();                      // Save old & set new rbp
  __ subptr(rsp, rbx);             // Prolog
  __ movptr(Address(rbp, frame::interpreter_frame_sender_sp_offset * wordSize),
            sender_sp);            // Make it walkable
  // This value is corrected by layout_activation_impl
  __ movptr(Address(rbp, frame::interpreter_frame_last_sp_offset * wordSize), (int32_t)NULL_WORD );
  __ mov(sender_sp, rsp);          // Pass sender_sp to next frame
  __ addptr(rsi, wordSize);        // Bump array pointer (sizes)
  __ addptr(rcx, wordSize);        // Bump array pointer (pcs)
  __ decrementl(rdx);              // Decrement counter
  __ jcc(Assembler::notZero, loop);
  __ pushptr(Address(rcx, 0));     // Save final return address

  // Re-push self-frame
  __ enter();                 // Save old & set new rbp
  __ subptr(rsp, (SimpleRuntimeFrame::framesize - 4) << LogBytesPerInt);
                              // Prolog

  // Use rbp because the frames look interpreted now
  // Save "the_pc" since it cannot easily be retrieved using the last_java_SP after we aligned SP.
  // Don't need the precise return PC here, just precise enough to point into this code blob.
  address the_pc = __ pc();
  __ set_last_Java_frame(noreg, rbp, the_pc);

  // Call C code.  Need thread but NOT official VM entry
  // crud.  We cannot block on this call, no GC can happen.  Call should
  // restore return values to their stack-slots with the new SP.
  // Thread is in rdi already.
  //
  // BasicType unpack_frames(JavaThread* thread, int exec_mode);

  __ andptr(rsp, -(StackAlignmentInBytes)); // Align SP as required by ABI
  __ mov(c_rarg0, r15_thread);
  __ movl(c_rarg1, Deoptimization::Unpack_uncommon_trap);
  __ call(RuntimeAddress(CAST_FROM_FN_PTR(address, Deoptimization::unpack_frames)));

  // Set an oopmap for the call site
  // Use the same PC we used for the last java frame
  oop_maps->add_gc_map(the_pc - start, new OopMap(SimpleRuntimeFrame::framesize, 0));

  // Clear fp AND pc
  __ reset_last_Java_frame(true);

  // Pop self-frame.
  __ leave();                 // Epilog

  // Jump to interpreter
  __ ret(0);

  // Make sure all code is generated
  masm->flush();

  _uncommon_trap_blob =  UncommonTrapBlob::create(&buffer, oop_maps,
                                                 SimpleRuntimeFrame::framesize >> 1);
}
#endif // COMPILER2

//------------------------------generate_handler_blob------
//
// Generate a special Compile2Runtime blob that saves all registers,
// and setup oopmap.
//
SafepointBlob* SharedRuntime::generate_handler_blob(address call_ptr, int poll_type) {
  assert(StubRoutines::forward_exception_entry() != NULL,
         "must be generated before");

  ResourceMark rm;
  OopMapSet *oop_maps = new OopMapSet();
  OopMap* map;

  // Allocate space for the code.  Setup code generation tools.
  CodeBuffer buffer("handler_blob", 2048, 1024);
  MacroAssembler* masm = new MacroAssembler(&buffer);

  address start   = __ pc();
  address call_pc = NULL;
  int frame_size_in_words;
  bool cause_return = (poll_type == POLL_AT_RETURN);
  bool save_wide_vectors = (poll_type == POLL_AT_VECTOR_LOOP);

  if (UseRTMLocking) {
    // Abort RTM transaction before calling runtime
    // because critical section will be large and will be
    // aborted anyway. Also nmethod could be deoptimized.
    __ xabort(0);
  }

  // Make room for return address (or push it again)
  if (!cause_return) {
    __ push(rbx);
  }

  // Save registers, fpu state, and flags
  map = RegisterSaver::save_live_registers(masm, 0, &frame_size_in_words, save_wide_vectors);

  // The following is basically a call_VM.  However, we need the precise
  // address of the call in order to generate an oopmap. Hence, we do all the
  // work ourselves.

  __ set_last_Java_frame(noreg, noreg, NULL);  // JavaFrameAnchor::capture_last_Java_pc() will get the pc from the return address, which we store next:

  // The return address must always be correct so that frame constructor never
  // sees an invalid pc.

  if (!cause_return) {
    // Get the return pc saved by the signal handler and stash it in its appropriate place on the stack.
    // Additionally, rbx is a callee saved register and we can look at it later to determine
    // if someone changed the return address for us!
    __ movptr(rbx, Address(r15_thread, JavaThread::saved_exception_pc_offset()));
    __ movptr(Address(rbp, wordSize), rbx);
  }

  // Do the call
  __ mov(c_rarg0, r15_thread);
  __ call(RuntimeAddress(call_ptr));

  // Set an oopmap for the call site.  This oopmap will map all
  // oop-registers and debug-info registers as callee-saved.  This
  // will allow deoptimization at this safepoint to find all possible
  // debug-info recordings, as well as let GC find all oops.

  oop_maps->add_gc_map( __ pc() - start, map);

  Label noException;

  __ reset_last_Java_frame(false);

  __ cmpptr(Address(r15_thread, Thread::pending_exception_offset()), (int32_t)NULL_WORD);
  __ jcc(Assembler::equal, noException);

  // Exception pending

  RegisterSaver::restore_live_registers(masm, save_wide_vectors);

  __ jump(RuntimeAddress(StubRoutines::forward_exception_entry()));

  // No exception case
  __ bind(noException);

  Label no_adjust;
#ifdef ASSERT
  Label bail;
#endif
  if (!cause_return) {
    Label no_prefix, not_special;

    // If our stashed return pc was modified by the runtime we avoid touching it
    __ cmpptr(rbx, Address(rbp, wordSize));
    __ jccb(Assembler::notEqual, no_adjust);

    // Skip over the poll instruction.
    // See NativeInstruction::is_safepoint_poll()
    // Possible encodings:
    //      85 00       test   %eax,(%rax)
    //      85 01       test   %eax,(%rcx)
    //      85 02       test   %eax,(%rdx)
    //      85 03       test   %eax,(%rbx)
    //      85 06       test   %eax,(%rsi)
    //      85 07       test   %eax,(%rdi)
    //
    //   41 85 00       test   %eax,(%r8)
    //   41 85 01       test   %eax,(%r9)
    //   41 85 02       test   %eax,(%r10)
    //   41 85 03       test   %eax,(%r11)
    //   41 85 06       test   %eax,(%r14)
    //   41 85 07       test   %eax,(%r15)
    //
    //      85 04 24    test   %eax,(%rsp)
    //   41 85 04 24    test   %eax,(%r12)
    //      85 45 00    test   %eax,0x0(%rbp)
    //   41 85 45 00    test   %eax,0x0(%r13)

    __ cmpb(Address(rbx, 0), NativeTstRegMem::instruction_rex_b_prefix);
    __ jcc(Assembler::notEqual, no_prefix);
    __ addptr(rbx, 1);
    __ bind(no_prefix);
#ifdef ASSERT
    __ movptr(rax, rbx); // remember where 0x85 should be, for verification below
#endif
    // r12/r13/rsp/rbp base encoding takes 3 bytes with the following register values:
    // r12/rsp 0x04
    // r13/rbp 0x05
    __ movzbq(rcx, Address(rbx, 1));
    __ andptr(rcx, 0x07); // looking for 0x04 .. 0x05
    __ subptr(rcx, 4);    // looking for 0x00 .. 0x01
    __ cmpptr(rcx, 1);
    __ jcc(Assembler::above, not_special);
    __ addptr(rbx, 1);
    __ bind(not_special);
#ifdef ASSERT
    // Verify the correct encoding of the poll we're about to skip.
    __ cmpb(Address(rax, 0), NativeTstRegMem::instruction_code_memXregl);
    __ jcc(Assembler::notEqual, bail);
    // Mask out the modrm bits
    __ testb(Address(rax, 1), NativeTstRegMem::modrm_mask);
    // rax encodes to 0, so if the bits are nonzero it's incorrect
    __ jcc(Assembler::notZero, bail);
#endif
    // Adjust return pc forward to step over the safepoint poll instruction
    __ addptr(rbx, 2);
    __ movptr(Address(rbp, wordSize), rbx);
  }

  __ bind(no_adjust);
  // Normal exit, restore registers and exit.
  RegisterSaver::restore_live_registers(masm, save_wide_vectors);
  __ ret(0);

#ifdef ASSERT
  __ bind(bail);
  __ stop("Attempting to adjust pc to skip safepoint poll but the return point is not what we expected");
#endif

  // Make sure all code is generated
  masm->flush();

  // Fill-out other meta info
  return SafepointBlob::create(&buffer, oop_maps, frame_size_in_words);
}

//
// generate_resolve_blob - call resolution (static/virtual/opt-virtual/ic-miss
//
// Generate a stub that calls into vm to find out the proper destination
// of a java call. All the argument registers are live at this point
// but since this is generic code we don't know what they are and the caller
// must do any gc of the args.
//
RuntimeStub* SharedRuntime::generate_resolve_blob(address destination, const char* name) {
  assert (StubRoutines::forward_exception_entry() != NULL, "must be generated before");

  // allocate space for the code
  ResourceMark rm;

  CodeBuffer buffer(name, 1200, 512);
  MacroAssembler* masm                = new MacroAssembler(&buffer);

  int frame_size_in_words;

  OopMapSet *oop_maps = new OopMapSet();
  OopMap* map = NULL;

  int start = __ offset();

  // No need to save vector registers since they are caller-saved anyway.
  map = RegisterSaver::save_live_registers(masm, 0, &frame_size_in_words, /*save_wide_vectors*/ false);

  int frame_complete = __ offset();

  __ set_last_Java_frame(noreg, noreg, NULL);

  __ mov(c_rarg0, r15_thread);

  __ call(RuntimeAddress(destination));


  // Set an oopmap for the call site.
  // We need this not only for callee-saved registers, but also for volatile
  // registers that the compiler might be keeping live across a safepoint.

  oop_maps->add_gc_map( __ offset() - start, map);

  // rax contains the address we are going to jump to assuming no exception got installed

  // clear last_Java_sp
  __ reset_last_Java_frame(false);
  // check for pending exceptions
  Label pending;
  __ cmpptr(Address(r15_thread, Thread::pending_exception_offset()), (int32_t)NULL_WORD);
  __ jcc(Assembler::notEqual, pending);

  // get the returned Method*
  __ get_vm_result_2(rbx, r15_thread);
  __ movptr(Address(rsp, RegisterSaver::rbx_offset_in_bytes()), rbx);

  __ movptr(Address(rsp, RegisterSaver::rax_offset_in_bytes()), rax);

  RegisterSaver::restore_live_registers(masm);

  // We are back to the original state on entry and ready to go.

  __ jmp(rax);

  // Pending exception after the safepoint

  __ bind(pending);

  RegisterSaver::restore_live_registers(masm);

  // exception pending => remove activation and forward to exception handler

  __ movptr(Address(r15_thread, JavaThread::vm_result_offset()), (int)NULL_WORD);

  __ movptr(rax, Address(r15_thread, Thread::pending_exception_offset()));
  __ jump(RuntimeAddress(StubRoutines::forward_exception_entry()));

  // -------------
  // make sure all code is generated
  masm->flush();

  // return the  blob
  // frame_size_words or bytes??
  return RuntimeStub::new_runtime_stub(name, &buffer, frame_complete, frame_size_in_words, oop_maps, true);
}

//------------------------------Montgomery multiplication------------------------
//

#ifndef _WINDOWS

// Subtract 0:b from carry:a.  Return carry.
static julong
sub(julong a[], julong b[], julong carry, long len) {
  long long i = 0, cnt = len;
  julong tmp;
  asm volatile("clc; "
               "0: ; "
               "mov (%[b], %[i], 8), %[tmp]; "
               "sbb %[tmp], (%[a], %[i], 8); "
               "inc %[i]; dec %[cnt]; "
               "jne 0b; "
               "mov %[carry], %[tmp]; sbb $0, %[tmp]; "
               : [i]"+r"(i), [cnt]"+r"(cnt), [tmp]"=&r"(tmp)
               : [a]"r"(a), [b]"r"(b), [carry]"r"(carry)
               : "memory");
  return tmp;
}

// Multiply (unsigned) Long A by Long B, accumulating the double-
// length result into the accumulator formed of T0, T1, and T2.
#define MACC(A, B, T0, T1, T2)                                  \
do {                                                            \
  unsigned long hi, lo;                                         \
  __asm__ ("mul %5; add %%rax, %2; adc %%rdx, %3; adc $0, %4"   \
           : "=&d"(hi), "=a"(lo), "+r"(T0), "+r"(T1), "+g"(T2)  \
           : "r"(A), "a"(B) : "cc");                            \
 } while(0)

// As above, but add twice the double-length result into the
// accumulator.
#define MACC2(A, B, T0, T1, T2)                                 \
do {                                                            \
  unsigned long hi, lo;                                         \
  __asm__ ("mul %5; add %%rax, %2; adc %%rdx, %3; adc $0, %4; " \
           "add %%rax, %2; adc %%rdx, %3; adc $0, %4"           \
           : "=&d"(hi), "=a"(lo), "+r"(T0), "+r"(T1), "+g"(T2)  \
           : "r"(A), "a"(B) : "cc");                            \
 } while(0)

#else //_WINDOWS

static julong
sub(julong a[], julong b[], julong carry, long len) {
  long i;
  julong tmp;
  unsigned char c = 1;
  for (i = 0; i < len; i++) {
    c = _addcarry_u64(c, a[i], ~b[i], &tmp);
    a[i] = tmp;
  }
  c = _addcarry_u64(c, carry, ~0, &tmp);
  return tmp;
}

// Multiply (unsigned) Long A by Long B, accumulating the double-
// length result into the accumulator formed of T0, T1, and T2.
#define MACC(A, B, T0, T1, T2)                          \
do {                                                    \
  julong hi, lo;                            \
  lo = _umul128(A, B, &hi);                             \
  unsigned char c = _addcarry_u64(0, lo, T0, &T0);      \
  c = _addcarry_u64(c, hi, T1, &T1);                    \
  _addcarry_u64(c, T2, 0, &T2);                         \
 } while(0)

// As above, but add twice the double-length result into the
// accumulator.
#define MACC2(A, B, T0, T1, T2)                         \
do {                                                    \
  julong hi, lo;                            \
  lo = _umul128(A, B, &hi);                             \
  unsigned char c = _addcarry_u64(0, lo, T0, &T0);      \
  c = _addcarry_u64(c, hi, T1, &T1);                    \
  _addcarry_u64(c, T2, 0, &T2);                         \
  c = _addcarry_u64(0, lo, T0, &T0);                    \
  c = _addcarry_u64(c, hi, T1, &T1);                    \
  _addcarry_u64(c, T2, 0, &T2);                         \
 } while(0)

#endif //_WINDOWS

// Fast Montgomery multiplication.  The derivation of the algorithm is
// in  A Cryptographic Library for the Motorola DSP56000,
// Dusse and Kaliski, Proc. EUROCRYPT 90, pp. 230-237.

static void NOINLINE
montgomery_multiply(julong a[], julong b[], julong n[],
                    julong m[], julong inv, int len) {
  julong t0 = 0, t1 = 0, t2 = 0; // Triple-precision accumulator
  int i;

  assert(inv * n[0] == ULLONG_MAX, "broken inverse in Montgomery multiply");

  for (i = 0; i < len; i++) {
    int j;
    for (j = 0; j < i; j++) {
      MACC(a[j], b[i-j], t0, t1, t2);
      MACC(m[j], n[i-j], t0, t1, t2);
    }
    MACC(a[i], b[0], t0, t1, t2);
    m[i] = t0 * inv;
    MACC(m[i], n[0], t0, t1, t2);

    assert(t0 == 0, "broken Montgomery multiply");

    t0 = t1; t1 = t2; t2 = 0;
  }

  for (i = len; i < 2*len; i++) {
    int j;
    for (j = i-len+1; j < len; j++) {
      MACC(a[j], b[i-j], t0, t1, t2);
      MACC(m[j], n[i-j], t0, t1, t2);
    }
    m[i-len] = t0;
    t0 = t1; t1 = t2; t2 = 0;
  }

  while (t0)
    t0 = sub(m, n, t0, len);
}

// Fast Montgomery squaring.  This uses asymptotically 25% fewer
// multiplies so it should be up to 25% faster than Montgomery
// multiplication.  However, its loop control is more complex and it
// may actually run slower on some machines.

static void NOINLINE
montgomery_square(julong a[], julong n[],
                  julong m[], julong inv, int len) {
  julong t0 = 0, t1 = 0, t2 = 0; // Triple-precision accumulator
  int i;

  assert(inv * n[0] == ULLONG_MAX, "broken inverse in Montgomery square");

  for (i = 0; i < len; i++) {
    int j;
    int end = (i+1)/2;
    for (j = 0; j < end; j++) {
      MACC2(a[j], a[i-j], t0, t1, t2);
      MACC(m[j], n[i-j], t0, t1, t2);
    }
    if ((i & 1) == 0) {
      MACC(a[j], a[j], t0, t1, t2);
    }
    for (; j < i; j++) {
      MACC(m[j], n[i-j], t0, t1, t2);
    }
    m[i] = t0 * inv;
    MACC(m[i], n[0], t0, t1, t2);

    assert(t0 == 0, "broken Montgomery square");

    t0 = t1; t1 = t2; t2 = 0;
  }

  for (i = len; i < 2*len; i++) {
    int start = i-len+1;
    int end = start + (len - start)/2;
    int j;
    for (j = start; j < end; j++) {
      MACC2(a[j], a[i-j], t0, t1, t2);
      MACC(m[j], n[i-j], t0, t1, t2);
    }
    if ((i & 1) == 0) {
      MACC(a[j], a[j], t0, t1, t2);
    }
    for (; j < len; j++) {
      MACC(m[j], n[i-j], t0, t1, t2);
    }
    m[i-len] = t0;
    t0 = t1; t1 = t2; t2 = 0;
  }

  while (t0)
    t0 = sub(m, n, t0, len);
}

// Swap words in a longword.
static julong swap(julong x) {
  return (x << 32) | (x >> 32);
}

// Copy len longwords from s to d, word-swapping as we go.  The
// destination array is reversed.
static void reverse_words(julong *s, julong *d, int len) {
  d += len;
  while(len-- > 0) {
    d--;
    *d = swap(*s);
    s++;
  }
}

// The threshold at which squaring is advantageous was determined
// experimentally on an i7-3930K (Ivy Bridge) CPU @ 3.5GHz.
#define MONTGOMERY_SQUARING_THRESHOLD 64

void SharedRuntime::montgomery_multiply(jint *a_ints, jint *b_ints, jint *n_ints,
                                        jint len, jlong inv,
                                        jint *m_ints) {
  assert(len % 2 == 0, "array length in montgomery_multiply must be even");
  int longwords = len/2;

  // Make very sure we don't use so much space that the stack might
  // overflow.  512 jints corresponds to an 16384-bit integer and
  // will use here a total of 8k bytes of stack space.
  int divisor = sizeof(julong) * 4;
  guarantee(longwords <= 8192 / divisor, "must be");
  int total_allocation = longwords * sizeof (julong) * 4;
  julong *scratch = (julong *)alloca(total_allocation);

  // Local scratch arrays
  julong
    *a = scratch + 0 * longwords,
    *b = scratch + 1 * longwords,
    *n = scratch + 2 * longwords,
    *m = scratch + 3 * longwords;

  reverse_words((julong *)a_ints, a, longwords);
  reverse_words((julong *)b_ints, b, longwords);
  reverse_words((julong *)n_ints, n, longwords);

  ::montgomery_multiply(a, b, n, m, (julong)inv, longwords);

  reverse_words(m, (julong *)m_ints, longwords);
}

void SharedRuntime::montgomery_square(jint *a_ints, jint *n_ints,
                                      jint len, jlong inv,
                                      jint *m_ints) {
  assert(len % 2 == 0, "array length in montgomery_square must be even");
  int longwords = len/2;

  // Make very sure we don't use so much space that the stack might
  // overflow.  512 jints corresponds to an 16384-bit integer and
  // will use here a total of 6k bytes of stack space.
  int divisor = sizeof(julong) * 3;
  guarantee(longwords <= (8192 / divisor), "must be");
  int total_allocation = longwords * sizeof (julong) * 3;
  julong *scratch = (julong *)alloca(total_allocation);

  // Local scratch arrays
  julong
    *a = scratch + 0 * longwords,
    *n = scratch + 1 * longwords,
    *m = scratch + 2 * longwords;

  reverse_words((julong *)a_ints, a, longwords);
  reverse_words((julong *)n_ints, n, longwords);

  if (len >= MONTGOMERY_SQUARING_THRESHOLD) {
    ::montgomery_square(a, n, m, (julong)inv, longwords);
  } else {
    ::montgomery_multiply(a, a, n, m, (julong)inv, longwords);
  }

  reverse_words(m, (julong *)m_ints, longwords);
}

#ifdef COMPILER2
// This is here instead of runtime_x86_64.cpp because it uses SimpleRuntimeFrame
//
//------------------------------generate_exception_blob---------------------------
// creates exception blob at the end
// Using exception blob, this code is jumped from a compiled method.
// (see emit_exception_handler in x86_64.ad file)
//
// Given an exception pc at a call we call into the runtime for the
// handler in this method. This handler might merely restore state
// (i.e. callee save registers) unwind the frame and jump to the
// exception handler for the nmethod if there is no Java level handler
// for the nmethod.
//
// This code is entered with a jmp.
//
// Arguments:
//   rax: exception oop
//   rdx: exception pc
//
// Results:
//   rax: exception oop
//   rdx: exception pc in caller or ???
//   destination: exception handler of caller
//
// Note: the exception pc MUST be at a call (precise debug information)
//       Registers rax, rdx, rcx, rsi, rdi, r8-r11 are not callee saved.
//

void OptoRuntime::generate_exception_blob() {
  assert(!OptoRuntime::is_callee_saved_register(RDX_num), "");
  assert(!OptoRuntime::is_callee_saved_register(RAX_num), "");
  assert(!OptoRuntime::is_callee_saved_register(RCX_num), "");

  assert(SimpleRuntimeFrame::framesize % 4 == 0, "sp not 16-byte aligned");

  // Allocate space for the code
  ResourceMark rm;
  // Setup code generation tools
  CodeBuffer buffer("exception_blob", 2048, 1024);
  MacroAssembler* masm = new MacroAssembler(&buffer);


  address start = __ pc();

  // Exception pc is 'return address' for stack walker
  __ push(rdx);
  __ subptr(rsp, SimpleRuntimeFrame::return_off << LogBytesPerInt); // Prolog

  // Save callee-saved registers.  See x86_64.ad.

  // rbp is an implicitly saved callee saved register (i.e., the calling
  // convention will save/restore it in the prolog/epilog). Other than that
  // there are no callee save registers now that adapter frames are gone.

  __ movptr(Address(rsp, SimpleRuntimeFrame::rbp_off << LogBytesPerInt), rbp);

  // Store exception in Thread object. We cannot pass any arguments to the
  // handle_exception call, since we do not want to make any assumption
  // about the size of the frame where the exception happened in.
  // c_rarg0 is either rdi (Linux) or rcx (Windows).
  __ movptr(Address(r15_thread, JavaThread::exception_oop_offset()),rax);
  __ movptr(Address(r15_thread, JavaThread::exception_pc_offset()), rdx);

  // This call does all the hard work.  It checks if an exception handler
  // exists in the method.
  // If so, it returns the handler address.
  // If not, it prepares for stack-unwinding, restoring the callee-save
  // registers of the frame being removed.
  //
  // address OptoRuntime::handle_exception_C(JavaThread* thread)

  // At a method handle call, the stack may not be properly aligned
  // when returning with an exception.
  address the_pc = __ pc();
  __ set_last_Java_frame(noreg, noreg, the_pc);
  __ mov(c_rarg0, r15_thread);
  __ andptr(rsp, -(StackAlignmentInBytes));    // Align stack
  __ call(RuntimeAddress(CAST_FROM_FN_PTR(address, OptoRuntime::handle_exception_C)));

  // Set an oopmap for the call site.  This oopmap will only be used if we
  // are unwinding the stack.  Hence, all locations will be dead.
  // Callee-saved registers will be the same as the frame above (i.e.,
  // handle_exception_stub), since they were restored when we got the
  // exception.

  OopMapSet* oop_maps = new OopMapSet();

  oop_maps->add_gc_map(the_pc - start, new OopMap(SimpleRuntimeFrame::framesize, 0));

  __ reset_last_Java_frame(false);

  // Restore callee-saved registers

  // rbp is an implicitly saved callee-saved register (i.e., the calling
  // convention will save restore it in prolog/epilog) Other than that
  // there are no callee save registers now that adapter frames are gone.

  __ movptr(rbp, Address(rsp, SimpleRuntimeFrame::rbp_off << LogBytesPerInt));

  __ addptr(rsp, SimpleRuntimeFrame::return_off << LogBytesPerInt); // Epilog
  __ pop(rdx);                  // No need for exception pc anymore

  // rax: exception handler

  // We have a handler in rax (could be deopt blob).
  __ mov(r8, rax);

  // Get the exception oop
  __ movptr(rax, Address(r15_thread, JavaThread::exception_oop_offset()));
  // Get the exception pc in case we are deoptimized
  __ movptr(rdx, Address(r15_thread, JavaThread::exception_pc_offset()));
#ifdef ASSERT
  __ movptr(Address(r15_thread, JavaThread::exception_handler_pc_offset()), (int)NULL_WORD);
  __ movptr(Address(r15_thread, JavaThread::exception_pc_offset()), (int)NULL_WORD);
#endif
  // Clear the exception oop so GC no longer processes it as a root.
  __ movptr(Address(r15_thread, JavaThread::exception_oop_offset()), (int)NULL_WORD);

  // rax: exception oop
  // r8:  exception handler
  // rdx: exception pc
  // Jump to handler

  __ jmp(r8);

  // Make sure all code is generated
  masm->flush();

  // Set exception blob
  _exception_blob =  ExceptionBlob::create(&buffer, oop_maps, SimpleRuntimeFrame::framesize >> 1);
}
#endif // COMPILER2
<|MERGE_RESOLUTION|>--- conflicted
+++ resolved
@@ -1374,13 +1374,9 @@
 
   fill_continuation_entry(masm, reg_cont_obj, reg_is_virtual);
 
-<<<<<<< HEAD
   Label L_thaw, L_exit;
 
   // If isContinue, call to thaw. Otherwise, call Continuation.enter(Continuation c, boolean isContinue)
-=======
-  // If continuation, call to thaw. Otherwise, resolve the call and exit.
->>>>>>> 3212dc9c
   __ testptr(reg_is_cont, reg_is_cont);
   __ jccb(Assembler::notZero, L_thaw);
 
@@ -1396,15 +1392,12 @@
     fatal("CodeCache is full at gen_continuation_enter");
   }
 
-<<<<<<< HEAD
   // The call needs to be resolved. There's a special case for this in
   // SharedRuntime::find_callee_info_helper() which calls
   // LinkResolver::resolve_continuation_enter() which resolves the call to
   // Continuation.enter(Continuation c, boolean isContinue).
   AddressLiteral resolve(SharedRuntime::get_resolve_static_call_stub(),
                          relocInfo::static_call_type);
-=======
->>>>>>> 3212dc9c
   __ call(resolve);
 
   oop_maps->add_gc_map(__ pc() - start, map);
