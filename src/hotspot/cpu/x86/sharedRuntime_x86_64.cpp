--- conflicted
+++ resolved
@@ -2175,13 +2175,8 @@
         // least significant 2 bits clear.
         // NOTE: the oopMark is in swap_reg %rax as the result of cmpxchg
 
-<<<<<<< HEAD
         __ subptr(swap_reg, rsp);
-        __ andptr(swap_reg, 3 - os::vm_page_size());
-=======
-      __ subptr(swap_reg, rsp);
-      __ andptr(swap_reg, 3 - (int)os::vm_page_size());
->>>>>>> 8c2c8b3f
+        __ andptr(swap_reg, 3 - (int)os::vm_page_size());
 
         // Save the test result, for recursive case, the result is zero
         __ movptr(Address(lock_reg, mark_word_offset), swap_reg);
