--- conflicted
+++ resolved
@@ -74,16 +74,6 @@
 }
 
 #ifdef _LP64
-<<<<<<< HEAD
-int C2LoadNKlassStub::max_size() const {
-  return 10;
-}
-
-void C2LoadNKlassStub::emit(C2_MacroAssembler& masm) {
-  __ bind(entry());
-  Register d = dst();
-  __ movq(d, Address(d, OM_OFFSET_NO_MONITOR_VALUE_TAG(header)));
-=======
 int C2HandleAnonOMOwnerStub::max_size() const {
   // Max size of stub has been determined by testing with 0, in which case
   // C2CodeStubList::emit() will throw an assertion and report the actual size that
@@ -101,9 +91,20 @@
   __ movl(t, Address(r15_thread, JavaThread::lock_stack_top_offset()));
   __ movptr(Address(r15_thread, t), 0);
 #endif
->>>>>>> 15a8626b
   __ jmp(continuation());
 }
+
+int C2LoadNKlassStub::max_size() const {
+  return 10;
+}
+
+void C2LoadNKlassStub::emit(C2_MacroAssembler& masm) {
+  __ bind(entry());
+  Register d = dst();
+  __ movq(d, Address(d, OM_OFFSET_NO_MONITOR_VALUE_TAG(header)));
+  __ jmp(continuation());
+}
+
 #endif
 
 #undef __