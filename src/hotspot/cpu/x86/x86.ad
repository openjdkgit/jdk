//
// Copyright (c) 2011, 2021, Oracle and/or its affiliates. All rights reserved.
// DO NOT ALTER OR REMOVE COPYRIGHT NOTICES OR THIS FILE HEADER.
//
// This code is free software; you can redistribute it and/or modify it
// under the terms of the GNU General Public License version 2 only, as
// published by the Free Software Foundation.
//
// This code is distributed in the hope that it will be useful, but WITHOUT
// ANY WARRANTY; without even the implied warranty of MERCHANTABILITY or
// FITNESS FOR A PARTICULAR PURPOSE.  See the GNU General Public License
// version 2 for more details (a copy is included in the LICENSE file that
// accompanied this code).
//
// You should have received a copy of the GNU General Public License version
// 2 along with this work; if not, write to the Free Software Foundation,
// Inc., 51 Franklin St, Fifth Floor, Boston, MA 02110-1301 USA.
//
// Please contact Oracle, 500 Oracle Parkway, Redwood Shores, CA 94065 USA
// or visit www.oracle.com if you need additional information or have any
// questions.
//
//

// X86 Common Architecture Description File

//----------REGISTER DEFINITION BLOCK------------------------------------------
// This information is used by the matcher and the register allocator to
// describe individual registers and classes of registers within the target
// archtecture.

register %{
//----------Architecture Description Register Definitions----------------------
// General Registers
// "reg_def"  name ( register save type, C convention save type,
//                   ideal register type, encoding );
// Register Save Types:
//
// NS  = No-Save:       The register allocator assumes that these registers
//                      can be used without saving upon entry to the method, &
//                      that they do not need to be saved at call sites.
//
// SOC = Save-On-Call:  The register allocator assumes that these registers
//                      can be used without saving upon entry to the method,
//                      but that they must be saved at call sites.
//
// SOE = Save-On-Entry: The register allocator assumes that these registers
//                      must be saved before using them upon entry to the
//                      method, but they do not need to be saved at call
//                      sites.
//
// AS  = Always-Save:   The register allocator assumes that these registers
//                      must be saved before using them upon entry to the
//                      method, & that they must be saved at call sites.
//
// Ideal Register Type is used to determine how to save & restore a
// register.  Op_RegI will get spilled with LoadI/StoreI, Op_RegP will get
// spilled with LoadP/StoreP.  If the register supports both, use Op_RegI.
//
// The encoding number is the actual bit-pattern placed into the opcodes.

// XMM registers.  512-bit registers or 8 words each, labeled (a)-p.
// Word a in each register holds a Float, words ab hold a Double.
// The whole registers are used in SSE4.2 version intrinsics,
// array copy stubs and superword operations (see UseSSE42Intrinsics,
// UseXMMForArrayCopy and UseSuperword flags).
// For pre EVEX enabled architectures:
//      XMM8-XMM15 must be encoded with REX (VEX for UseAVX)
// For EVEX enabled architectures:
//      XMM8-XMM31 must be encoded with REX (EVEX for UseAVX).
//
// Linux ABI:   No register preserved across function calls
//              XMM0-XMM7 might hold parameters
// Windows ABI: XMM6-XMM31 preserved across function calls
//              XMM0-XMM3 might hold parameters

reg_def XMM0 ( SOC, SOC, Op_RegF, 0, xmm0->as_VMReg());
reg_def XMM0b( SOC, SOC, Op_RegF, 0, xmm0->as_VMReg()->next(1));
reg_def XMM0c( SOC, SOC, Op_RegF, 0, xmm0->as_VMReg()->next(2));
reg_def XMM0d( SOC, SOC, Op_RegF, 0, xmm0->as_VMReg()->next(3));
reg_def XMM0e( SOC, SOC, Op_RegF, 0, xmm0->as_VMReg()->next(4));
reg_def XMM0f( SOC, SOC, Op_RegF, 0, xmm0->as_VMReg()->next(5));
reg_def XMM0g( SOC, SOC, Op_RegF, 0, xmm0->as_VMReg()->next(6));
reg_def XMM0h( SOC, SOC, Op_RegF, 0, xmm0->as_VMReg()->next(7));
reg_def XMM0i( SOC, SOC, Op_RegF, 0, xmm0->as_VMReg()->next(8));
reg_def XMM0j( SOC, SOC, Op_RegF, 0, xmm0->as_VMReg()->next(9));
reg_def XMM0k( SOC, SOC, Op_RegF, 0, xmm0->as_VMReg()->next(10));
reg_def XMM0l( SOC, SOC, Op_RegF, 0, xmm0->as_VMReg()->next(11));
reg_def XMM0m( SOC, SOC, Op_RegF, 0, xmm0->as_VMReg()->next(12));
reg_def XMM0n( SOC, SOC, Op_RegF, 0, xmm0->as_VMReg()->next(13));
reg_def XMM0o( SOC, SOC, Op_RegF, 0, xmm0->as_VMReg()->next(14));
reg_def XMM0p( SOC, SOC, Op_RegF, 0, xmm0->as_VMReg()->next(15));

reg_def XMM1 ( SOC, SOC, Op_RegF, 1, xmm1->as_VMReg());
reg_def XMM1b( SOC, SOC, Op_RegF, 1, xmm1->as_VMReg()->next(1));
reg_def XMM1c( SOC, SOC, Op_RegF, 1, xmm1->as_VMReg()->next(2));
reg_def XMM1d( SOC, SOC, Op_RegF, 1, xmm1->as_VMReg()->next(3));
reg_def XMM1e( SOC, SOC, Op_RegF, 1, xmm1->as_VMReg()->next(4));
reg_def XMM1f( SOC, SOC, Op_RegF, 1, xmm1->as_VMReg()->next(5));
reg_def XMM1g( SOC, SOC, Op_RegF, 1, xmm1->as_VMReg()->next(6));
reg_def XMM1h( SOC, SOC, Op_RegF, 1, xmm1->as_VMReg()->next(7));
reg_def XMM1i( SOC, SOC, Op_RegF, 1, xmm1->as_VMReg()->next(8));
reg_def XMM1j( SOC, SOC, Op_RegF, 1, xmm1->as_VMReg()->next(9));
reg_def XMM1k( SOC, SOC, Op_RegF, 1, xmm1->as_VMReg()->next(10));
reg_def XMM1l( SOC, SOC, Op_RegF, 1, xmm1->as_VMReg()->next(11));
reg_def XMM1m( SOC, SOC, Op_RegF, 1, xmm1->as_VMReg()->next(12));
reg_def XMM1n( SOC, SOC, Op_RegF, 1, xmm1->as_VMReg()->next(13));
reg_def XMM1o( SOC, SOC, Op_RegF, 1, xmm1->as_VMReg()->next(14));
reg_def XMM1p( SOC, SOC, Op_RegF, 1, xmm1->as_VMReg()->next(15));

reg_def XMM2 ( SOC, SOC, Op_RegF, 2, xmm2->as_VMReg());
reg_def XMM2b( SOC, SOC, Op_RegF, 2, xmm2->as_VMReg()->next(1));
reg_def XMM2c( SOC, SOC, Op_RegF, 2, xmm2->as_VMReg()->next(2));
reg_def XMM2d( SOC, SOC, Op_RegF, 2, xmm2->as_VMReg()->next(3));
reg_def XMM2e( SOC, SOC, Op_RegF, 2, xmm2->as_VMReg()->next(4));
reg_def XMM2f( SOC, SOC, Op_RegF, 2, xmm2->as_VMReg()->next(5));
reg_def XMM2g( SOC, SOC, Op_RegF, 2, xmm2->as_VMReg()->next(6));
reg_def XMM2h( SOC, SOC, Op_RegF, 2, xmm2->as_VMReg()->next(7));
reg_def XMM2i( SOC, SOC, Op_RegF, 2, xmm2->as_VMReg()->next(8));
reg_def XMM2j( SOC, SOC, Op_RegF, 2, xmm2->as_VMReg()->next(9));
reg_def XMM2k( SOC, SOC, Op_RegF, 2, xmm2->as_VMReg()->next(10));
reg_def XMM2l( SOC, SOC, Op_RegF, 2, xmm2->as_VMReg()->next(11));
reg_def XMM2m( SOC, SOC, Op_RegF, 2, xmm2->as_VMReg()->next(12));
reg_def XMM2n( SOC, SOC, Op_RegF, 2, xmm2->as_VMReg()->next(13));
reg_def XMM2o( SOC, SOC, Op_RegF, 2, xmm2->as_VMReg()->next(14));
reg_def XMM2p( SOC, SOC, Op_RegF, 2, xmm2->as_VMReg()->next(15));

reg_def XMM3 ( SOC, SOC, Op_RegF, 3, xmm3->as_VMReg());
reg_def XMM3b( SOC, SOC, Op_RegF, 3, xmm3->as_VMReg()->next(1));
reg_def XMM3c( SOC, SOC, Op_RegF, 3, xmm3->as_VMReg()->next(2));
reg_def XMM3d( SOC, SOC, Op_RegF, 3, xmm3->as_VMReg()->next(3));
reg_def XMM3e( SOC, SOC, Op_RegF, 3, xmm3->as_VMReg()->next(4));
reg_def XMM3f( SOC, SOC, Op_RegF, 3, xmm3->as_VMReg()->next(5));
reg_def XMM3g( SOC, SOC, Op_RegF, 3, xmm3->as_VMReg()->next(6));
reg_def XMM3h( SOC, SOC, Op_RegF, 3, xmm3->as_VMReg()->next(7));
reg_def XMM3i( SOC, SOC, Op_RegF, 3, xmm3->as_VMReg()->next(8));
reg_def XMM3j( SOC, SOC, Op_RegF, 3, xmm3->as_VMReg()->next(9));
reg_def XMM3k( SOC, SOC, Op_RegF, 3, xmm3->as_VMReg()->next(10));
reg_def XMM3l( SOC, SOC, Op_RegF, 3, xmm3->as_VMReg()->next(11));
reg_def XMM3m( SOC, SOC, Op_RegF, 3, xmm3->as_VMReg()->next(12));
reg_def XMM3n( SOC, SOC, Op_RegF, 3, xmm3->as_VMReg()->next(13));
reg_def XMM3o( SOC, SOC, Op_RegF, 3, xmm3->as_VMReg()->next(14));
reg_def XMM3p( SOC, SOC, Op_RegF, 3, xmm3->as_VMReg()->next(15));

reg_def XMM4 ( SOC, SOC, Op_RegF, 4, xmm4->as_VMReg());
reg_def XMM4b( SOC, SOC, Op_RegF, 4, xmm4->as_VMReg()->next(1));
reg_def XMM4c( SOC, SOC, Op_RegF, 4, xmm4->as_VMReg()->next(2));
reg_def XMM4d( SOC, SOC, Op_RegF, 4, xmm4->as_VMReg()->next(3));
reg_def XMM4e( SOC, SOC, Op_RegF, 4, xmm4->as_VMReg()->next(4));
reg_def XMM4f( SOC, SOC, Op_RegF, 4, xmm4->as_VMReg()->next(5));
reg_def XMM4g( SOC, SOC, Op_RegF, 4, xmm4->as_VMReg()->next(6));
reg_def XMM4h( SOC, SOC, Op_RegF, 4, xmm4->as_VMReg()->next(7));
reg_def XMM4i( SOC, SOC, Op_RegF, 4, xmm4->as_VMReg()->next(8));
reg_def XMM4j( SOC, SOC, Op_RegF, 4, xmm4->as_VMReg()->next(9));
reg_def XMM4k( SOC, SOC, Op_RegF, 4, xmm4->as_VMReg()->next(10));
reg_def XMM4l( SOC, SOC, Op_RegF, 4, xmm4->as_VMReg()->next(11));
reg_def XMM4m( SOC, SOC, Op_RegF, 4, xmm4->as_VMReg()->next(12));
reg_def XMM4n( SOC, SOC, Op_RegF, 4, xmm4->as_VMReg()->next(13));
reg_def XMM4o( SOC, SOC, Op_RegF, 4, xmm4->as_VMReg()->next(14));
reg_def XMM4p( SOC, SOC, Op_RegF, 4, xmm4->as_VMReg()->next(15));

reg_def XMM5 ( SOC, SOC, Op_RegF, 5, xmm5->as_VMReg());
reg_def XMM5b( SOC, SOC, Op_RegF, 5, xmm5->as_VMReg()->next(1));
reg_def XMM5c( SOC, SOC, Op_RegF, 5, xmm5->as_VMReg()->next(2));
reg_def XMM5d( SOC, SOC, Op_RegF, 5, xmm5->as_VMReg()->next(3));
reg_def XMM5e( SOC, SOC, Op_RegF, 5, xmm5->as_VMReg()->next(4));
reg_def XMM5f( SOC, SOC, Op_RegF, 5, xmm5->as_VMReg()->next(5));
reg_def XMM5g( SOC, SOC, Op_RegF, 5, xmm5->as_VMReg()->next(6));
reg_def XMM5h( SOC, SOC, Op_RegF, 5, xmm5->as_VMReg()->next(7));
reg_def XMM5i( SOC, SOC, Op_RegF, 5, xmm5->as_VMReg()->next(8));
reg_def XMM5j( SOC, SOC, Op_RegF, 5, xmm5->as_VMReg()->next(9));
reg_def XMM5k( SOC, SOC, Op_RegF, 5, xmm5->as_VMReg()->next(10));
reg_def XMM5l( SOC, SOC, Op_RegF, 5, xmm5->as_VMReg()->next(11));
reg_def XMM5m( SOC, SOC, Op_RegF, 5, xmm5->as_VMReg()->next(12));
reg_def XMM5n( SOC, SOC, Op_RegF, 5, xmm5->as_VMReg()->next(13));
reg_def XMM5o( SOC, SOC, Op_RegF, 5, xmm5->as_VMReg()->next(14));
reg_def XMM5p( SOC, SOC, Op_RegF, 5, xmm5->as_VMReg()->next(15));

reg_def XMM6 ( SOC, SOC, Op_RegF, 6, xmm6->as_VMReg());
reg_def XMM6b( SOC, SOC, Op_RegF, 6, xmm6->as_VMReg()->next(1));
reg_def XMM6c( SOC, SOC, Op_RegF, 6, xmm6->as_VMReg()->next(2));
reg_def XMM6d( SOC, SOC, Op_RegF, 6, xmm6->as_VMReg()->next(3));
reg_def XMM6e( SOC, SOC, Op_RegF, 6, xmm6->as_VMReg()->next(4));
reg_def XMM6f( SOC, SOC, Op_RegF, 6, xmm6->as_VMReg()->next(5));
reg_def XMM6g( SOC, SOC, Op_RegF, 6, xmm6->as_VMReg()->next(6));
reg_def XMM6h( SOC, SOC, Op_RegF, 6, xmm6->as_VMReg()->next(7));
reg_def XMM6i( SOC, SOC, Op_RegF, 6, xmm6->as_VMReg()->next(8));
reg_def XMM6j( SOC, SOC, Op_RegF, 6, xmm6->as_VMReg()->next(9));
reg_def XMM6k( SOC, SOC, Op_RegF, 6, xmm6->as_VMReg()->next(10));
reg_def XMM6l( SOC, SOC, Op_RegF, 6, xmm6->as_VMReg()->next(11));
reg_def XMM6m( SOC, SOC, Op_RegF, 6, xmm6->as_VMReg()->next(12));
reg_def XMM6n( SOC, SOC, Op_RegF, 6, xmm6->as_VMReg()->next(13));
reg_def XMM6o( SOC, SOC, Op_RegF, 6, xmm6->as_VMReg()->next(14));
reg_def XMM6p( SOC, SOC, Op_RegF, 6, xmm6->as_VMReg()->next(15));

reg_def XMM7 ( SOC, SOC, Op_RegF, 7, xmm7->as_VMReg());
reg_def XMM7b( SOC, SOC, Op_RegF, 7, xmm7->as_VMReg()->next(1));
reg_def XMM7c( SOC, SOC, Op_RegF, 7, xmm7->as_VMReg()->next(2));
reg_def XMM7d( SOC, SOC, Op_RegF, 7, xmm7->as_VMReg()->next(3));
reg_def XMM7e( SOC, SOC, Op_RegF, 7, xmm7->as_VMReg()->next(4));
reg_def XMM7f( SOC, SOC, Op_RegF, 7, xmm7->as_VMReg()->next(5));
reg_def XMM7g( SOC, SOC, Op_RegF, 7, xmm7->as_VMReg()->next(6));
reg_def XMM7h( SOC, SOC, Op_RegF, 7, xmm7->as_VMReg()->next(7));
reg_def XMM7i( SOC, SOC, Op_RegF, 7, xmm7->as_VMReg()->next(8));
reg_def XMM7j( SOC, SOC, Op_RegF, 7, xmm7->as_VMReg()->next(9));
reg_def XMM7k( SOC, SOC, Op_RegF, 7, xmm7->as_VMReg()->next(10));
reg_def XMM7l( SOC, SOC, Op_RegF, 7, xmm7->as_VMReg()->next(11));
reg_def XMM7m( SOC, SOC, Op_RegF, 7, xmm7->as_VMReg()->next(12));
reg_def XMM7n( SOC, SOC, Op_RegF, 7, xmm7->as_VMReg()->next(13));
reg_def XMM7o( SOC, SOC, Op_RegF, 7, xmm7->as_VMReg()->next(14));
reg_def XMM7p( SOC, SOC, Op_RegF, 7, xmm7->as_VMReg()->next(15));

#ifdef _LP64

reg_def XMM8 ( SOC, SOC, Op_RegF, 8, xmm8->as_VMReg());
reg_def XMM8b( SOC, SOC, Op_RegF, 8, xmm8->as_VMReg()->next(1));
reg_def XMM8c( SOC, SOC, Op_RegF, 8, xmm8->as_VMReg()->next(2));
reg_def XMM8d( SOC, SOC, Op_RegF, 8, xmm8->as_VMReg()->next(3));
reg_def XMM8e( SOC, SOC, Op_RegF, 8, xmm8->as_VMReg()->next(4));
reg_def XMM8f( SOC, SOC, Op_RegF, 8, xmm8->as_VMReg()->next(5));
reg_def XMM8g( SOC, SOC, Op_RegF, 8, xmm8->as_VMReg()->next(6));
reg_def XMM8h( SOC, SOC, Op_RegF, 8, xmm8->as_VMReg()->next(7));
reg_def XMM8i( SOC, SOC, Op_RegF, 8, xmm8->as_VMReg()->next(8));
reg_def XMM8j( SOC, SOC, Op_RegF, 8, xmm8->as_VMReg()->next(9));
reg_def XMM8k( SOC, SOC, Op_RegF, 8, xmm8->as_VMReg()->next(10));
reg_def XMM8l( SOC, SOC, Op_RegF, 8, xmm8->as_VMReg()->next(11));
reg_def XMM8m( SOC, SOC, Op_RegF, 8, xmm8->as_VMReg()->next(12));
reg_def XMM8n( SOC, SOC, Op_RegF, 8, xmm8->as_VMReg()->next(13));
reg_def XMM8o( SOC, SOC, Op_RegF, 8, xmm8->as_VMReg()->next(14));
reg_def XMM8p( SOC, SOC, Op_RegF, 8, xmm8->as_VMReg()->next(15));

reg_def XMM9 ( SOC, SOC, Op_RegF, 9, xmm9->as_VMReg());
reg_def XMM9b( SOC, SOC, Op_RegF, 9, xmm9->as_VMReg()->next(1));
reg_def XMM9c( SOC, SOC, Op_RegF, 9, xmm9->as_VMReg()->next(2));
reg_def XMM9d( SOC, SOC, Op_RegF, 9, xmm9->as_VMReg()->next(3));
reg_def XMM9e( SOC, SOC, Op_RegF, 9, xmm9->as_VMReg()->next(4));
reg_def XMM9f( SOC, SOC, Op_RegF, 9, xmm9->as_VMReg()->next(5));
reg_def XMM9g( SOC, SOC, Op_RegF, 9, xmm9->as_VMReg()->next(6));
reg_def XMM9h( SOC, SOC, Op_RegF, 9, xmm9->as_VMReg()->next(7));
reg_def XMM9i( SOC, SOC, Op_RegF, 9, xmm9->as_VMReg()->next(8));
reg_def XMM9j( SOC, SOC, Op_RegF, 9, xmm9->as_VMReg()->next(9));
reg_def XMM9k( SOC, SOC, Op_RegF, 9, xmm9->as_VMReg()->next(10));
reg_def XMM9l( SOC, SOC, Op_RegF, 9, xmm9->as_VMReg()->next(11));
reg_def XMM9m( SOC, SOC, Op_RegF, 9, xmm9->as_VMReg()->next(12));
reg_def XMM9n( SOC, SOC, Op_RegF, 9, xmm9->as_VMReg()->next(13));
reg_def XMM9o( SOC, SOC, Op_RegF, 9, xmm9->as_VMReg()->next(14));
reg_def XMM9p( SOC, SOC, Op_RegF, 9, xmm9->as_VMReg()->next(15));

reg_def XMM10 ( SOC, SOC, Op_RegF, 10, xmm10->as_VMReg());
reg_def XMM10b( SOC, SOC, Op_RegF, 10, xmm10->as_VMReg()->next(1));
reg_def XMM10c( SOC, SOC, Op_RegF, 10, xmm10->as_VMReg()->next(2));
reg_def XMM10d( SOC, SOC, Op_RegF, 10, xmm10->as_VMReg()->next(3));
reg_def XMM10e( SOC, SOC, Op_RegF, 10, xmm10->as_VMReg()->next(4));
reg_def XMM10f( SOC, SOC, Op_RegF, 10, xmm10->as_VMReg()->next(5));
reg_def XMM10g( SOC, SOC, Op_RegF, 10, xmm10->as_VMReg()->next(6));
reg_def XMM10h( SOC, SOC, Op_RegF, 10, xmm10->as_VMReg()->next(7));
reg_def XMM10i( SOC, SOC, Op_RegF, 10, xmm10->as_VMReg()->next(8));
reg_def XMM10j( SOC, SOC, Op_RegF, 10, xmm10->as_VMReg()->next(9));
reg_def XMM10k( SOC, SOC, Op_RegF, 10, xmm10->as_VMReg()->next(10));
reg_def XMM10l( SOC, SOC, Op_RegF, 10, xmm10->as_VMReg()->next(11));
reg_def XMM10m( SOC, SOC, Op_RegF, 10, xmm10->as_VMReg()->next(12));
reg_def XMM10n( SOC, SOC, Op_RegF, 10, xmm10->as_VMReg()->next(13));
reg_def XMM10o( SOC, SOC, Op_RegF, 10, xmm10->as_VMReg()->next(14));
reg_def XMM10p( SOC, SOC, Op_RegF, 10, xmm10->as_VMReg()->next(15));

reg_def XMM11 ( SOC, SOC, Op_RegF, 11, xmm11->as_VMReg());
reg_def XMM11b( SOC, SOC, Op_RegF, 11, xmm11->as_VMReg()->next(1));
reg_def XMM11c( SOC, SOC, Op_RegF, 11, xmm11->as_VMReg()->next(2));
reg_def XMM11d( SOC, SOC, Op_RegF, 11, xmm11->as_VMReg()->next(3));
reg_def XMM11e( SOC, SOC, Op_RegF, 11, xmm11->as_VMReg()->next(4));
reg_def XMM11f( SOC, SOC, Op_RegF, 11, xmm11->as_VMReg()->next(5));
reg_def XMM11g( SOC, SOC, Op_RegF, 11, xmm11->as_VMReg()->next(6));
reg_def XMM11h( SOC, SOC, Op_RegF, 11, xmm11->as_VMReg()->next(7));
reg_def XMM11i( SOC, SOC, Op_RegF, 11, xmm11->as_VMReg()->next(8));
reg_def XMM11j( SOC, SOC, Op_RegF, 11, xmm11->as_VMReg()->next(9));
reg_def XMM11k( SOC, SOC, Op_RegF, 11, xmm11->as_VMReg()->next(10));
reg_def XMM11l( SOC, SOC, Op_RegF, 11, xmm11->as_VMReg()->next(11));
reg_def XMM11m( SOC, SOC, Op_RegF, 11, xmm11->as_VMReg()->next(12));
reg_def XMM11n( SOC, SOC, Op_RegF, 11, xmm11->as_VMReg()->next(13));
reg_def XMM11o( SOC, SOC, Op_RegF, 11, xmm11->as_VMReg()->next(14));
reg_def XMM11p( SOC, SOC, Op_RegF, 11, xmm11->as_VMReg()->next(15));

reg_def XMM12 ( SOC, SOC, Op_RegF, 12, xmm12->as_VMReg());
reg_def XMM12b( SOC, SOC, Op_RegF, 12, xmm12->as_VMReg()->next(1));
reg_def XMM12c( SOC, SOC, Op_RegF, 12, xmm12->as_VMReg()->next(2));
reg_def XMM12d( SOC, SOC, Op_RegF, 12, xmm12->as_VMReg()->next(3));
reg_def XMM12e( SOC, SOC, Op_RegF, 12, xmm12->as_VMReg()->next(4));
reg_def XMM12f( SOC, SOC, Op_RegF, 12, xmm12->as_VMReg()->next(5));
reg_def XMM12g( SOC, SOC, Op_RegF, 12, xmm12->as_VMReg()->next(6));
reg_def XMM12h( SOC, SOC, Op_RegF, 12, xmm12->as_VMReg()->next(7));
reg_def XMM12i( SOC, SOC, Op_RegF, 12, xmm12->as_VMReg()->next(8));
reg_def XMM12j( SOC, SOC, Op_RegF, 12, xmm12->as_VMReg()->next(9));
reg_def XMM12k( SOC, SOC, Op_RegF, 12, xmm12->as_VMReg()->next(10));
reg_def XMM12l( SOC, SOC, Op_RegF, 12, xmm12->as_VMReg()->next(11));
reg_def XMM12m( SOC, SOC, Op_RegF, 12, xmm12->as_VMReg()->next(12));
reg_def XMM12n( SOC, SOC, Op_RegF, 12, xmm12->as_VMReg()->next(13));
reg_def XMM12o( SOC, SOC, Op_RegF, 12, xmm12->as_VMReg()->next(14));
reg_def XMM12p( SOC, SOC, Op_RegF, 12, xmm12->as_VMReg()->next(15));

reg_def XMM13 ( SOC, SOC, Op_RegF, 13, xmm13->as_VMReg());
reg_def XMM13b( SOC, SOC, Op_RegF, 13, xmm13->as_VMReg()->next(1));
reg_def XMM13c( SOC, SOC, Op_RegF, 13, xmm13->as_VMReg()->next(2));
reg_def XMM13d( SOC, SOC, Op_RegF, 13, xmm13->as_VMReg()->next(3));
reg_def XMM13e( SOC, SOC, Op_RegF, 13, xmm13->as_VMReg()->next(4));
reg_def XMM13f( SOC, SOC, Op_RegF, 13, xmm13->as_VMReg()->next(5));
reg_def XMM13g( SOC, SOC, Op_RegF, 13, xmm13->as_VMReg()->next(6));
reg_def XMM13h( SOC, SOC, Op_RegF, 13, xmm13->as_VMReg()->next(7));
reg_def XMM13i( SOC, SOC, Op_RegF, 13, xmm13->as_VMReg()->next(8));
reg_def XMM13j( SOC, SOC, Op_RegF, 13, xmm13->as_VMReg()->next(9));
reg_def XMM13k( SOC, SOC, Op_RegF, 13, xmm13->as_VMReg()->next(10));
reg_def XMM13l( SOC, SOC, Op_RegF, 13, xmm13->as_VMReg()->next(11));
reg_def XMM13m( SOC, SOC, Op_RegF, 13, xmm13->as_VMReg()->next(12));
reg_def XMM13n( SOC, SOC, Op_RegF, 13, xmm13->as_VMReg()->next(13));
reg_def XMM13o( SOC, SOC, Op_RegF, 13, xmm13->as_VMReg()->next(14));
reg_def XMM13p( SOC, SOC, Op_RegF, 13, xmm13->as_VMReg()->next(15));

reg_def XMM14 ( SOC, SOC, Op_RegF, 14, xmm14->as_VMReg());
reg_def XMM14b( SOC, SOC, Op_RegF, 14, xmm14->as_VMReg()->next(1));
reg_def XMM14c( SOC, SOC, Op_RegF, 14, xmm14->as_VMReg()->next(2));
reg_def XMM14d( SOC, SOC, Op_RegF, 14, xmm14->as_VMReg()->next(3));
reg_def XMM14e( SOC, SOC, Op_RegF, 14, xmm14->as_VMReg()->next(4));
reg_def XMM14f( SOC, SOC, Op_RegF, 14, xmm14->as_VMReg()->next(5));
reg_def XMM14g( SOC, SOC, Op_RegF, 14, xmm14->as_VMReg()->next(6));
reg_def XMM14h( SOC, SOC, Op_RegF, 14, xmm14->as_VMReg()->next(7));
reg_def XMM14i( SOC, SOC, Op_RegF, 14, xmm14->as_VMReg()->next(8));
reg_def XMM14j( SOC, SOC, Op_RegF, 14, xmm14->as_VMReg()->next(9));
reg_def XMM14k( SOC, SOC, Op_RegF, 14, xmm14->as_VMReg()->next(10));
reg_def XMM14l( SOC, SOC, Op_RegF, 14, xmm14->as_VMReg()->next(11));
reg_def XMM14m( SOC, SOC, Op_RegF, 14, xmm14->as_VMReg()->next(12));
reg_def XMM14n( SOC, SOC, Op_RegF, 14, xmm14->as_VMReg()->next(13));
reg_def XMM14o( SOC, SOC, Op_RegF, 14, xmm14->as_VMReg()->next(14));
reg_def XMM14p( SOC, SOC, Op_RegF, 14, xmm14->as_VMReg()->next(15));

reg_def XMM15 ( SOC, SOC, Op_RegF, 15, xmm15->as_VMReg());
reg_def XMM15b( SOC, SOC, Op_RegF, 15, xmm15->as_VMReg()->next(1));
reg_def XMM15c( SOC, SOC, Op_RegF, 15, xmm15->as_VMReg()->next(2));
reg_def XMM15d( SOC, SOC, Op_RegF, 15, xmm15->as_VMReg()->next(3));
reg_def XMM15e( SOC, SOC, Op_RegF, 15, xmm15->as_VMReg()->next(4));
reg_def XMM15f( SOC, SOC, Op_RegF, 15, xmm15->as_VMReg()->next(5));
reg_def XMM15g( SOC, SOC, Op_RegF, 15, xmm15->as_VMReg()->next(6));
reg_def XMM15h( SOC, SOC, Op_RegF, 15, xmm15->as_VMReg()->next(7));
reg_def XMM15i( SOC, SOC, Op_RegF, 15, xmm15->as_VMReg()->next(8));
reg_def XMM15j( SOC, SOC, Op_RegF, 15, xmm15->as_VMReg()->next(9));
reg_def XMM15k( SOC, SOC, Op_RegF, 15, xmm15->as_VMReg()->next(10));
reg_def XMM15l( SOC, SOC, Op_RegF, 15, xmm15->as_VMReg()->next(11));
reg_def XMM15m( SOC, SOC, Op_RegF, 15, xmm15->as_VMReg()->next(12));
reg_def XMM15n( SOC, SOC, Op_RegF, 15, xmm15->as_VMReg()->next(13));
reg_def XMM15o( SOC, SOC, Op_RegF, 15, xmm15->as_VMReg()->next(14));
reg_def XMM15p( SOC, SOC, Op_RegF, 15, xmm15->as_VMReg()->next(15));

reg_def XMM16 ( SOC, SOC, Op_RegF, 16, xmm16->as_VMReg());
reg_def XMM16b( SOC, SOC, Op_RegF, 16, xmm16->as_VMReg()->next(1));
reg_def XMM16c( SOC, SOC, Op_RegF, 16, xmm16->as_VMReg()->next(2));
reg_def XMM16d( SOC, SOC, Op_RegF, 16, xmm16->as_VMReg()->next(3));
reg_def XMM16e( SOC, SOC, Op_RegF, 16, xmm16->as_VMReg()->next(4));
reg_def XMM16f( SOC, SOC, Op_RegF, 16, xmm16->as_VMReg()->next(5));
reg_def XMM16g( SOC, SOC, Op_RegF, 16, xmm16->as_VMReg()->next(6));
reg_def XMM16h( SOC, SOC, Op_RegF, 16, xmm16->as_VMReg()->next(7));
reg_def XMM16i( SOC, SOC, Op_RegF, 16, xmm16->as_VMReg()->next(8));
reg_def XMM16j( SOC, SOC, Op_RegF, 16, xmm16->as_VMReg()->next(9));
reg_def XMM16k( SOC, SOC, Op_RegF, 16, xmm16->as_VMReg()->next(10));
reg_def XMM16l( SOC, SOC, Op_RegF, 16, xmm16->as_VMReg()->next(11));
reg_def XMM16m( SOC, SOC, Op_RegF, 16, xmm16->as_VMReg()->next(12));
reg_def XMM16n( SOC, SOC, Op_RegF, 16, xmm16->as_VMReg()->next(13));
reg_def XMM16o( SOC, SOC, Op_RegF, 16, xmm16->as_VMReg()->next(14));
reg_def XMM16p( SOC, SOC, Op_RegF, 16, xmm16->as_VMReg()->next(15));

reg_def XMM17 ( SOC, SOC, Op_RegF, 17, xmm17->as_VMReg());
reg_def XMM17b( SOC, SOC, Op_RegF, 17, xmm17->as_VMReg()->next(1));
reg_def XMM17c( SOC, SOC, Op_RegF, 17, xmm17->as_VMReg()->next(2));
reg_def XMM17d( SOC, SOC, Op_RegF, 17, xmm17->as_VMReg()->next(3));
reg_def XMM17e( SOC, SOC, Op_RegF, 17, xmm17->as_VMReg()->next(4));
reg_def XMM17f( SOC, SOC, Op_RegF, 17, xmm17->as_VMReg()->next(5));
reg_def XMM17g( SOC, SOC, Op_RegF, 17, xmm17->as_VMReg()->next(6));
reg_def XMM17h( SOC, SOC, Op_RegF, 17, xmm17->as_VMReg()->next(7));
reg_def XMM17i( SOC, SOC, Op_RegF, 17, xmm17->as_VMReg()->next(8));
reg_def XMM17j( SOC, SOC, Op_RegF, 17, xmm17->as_VMReg()->next(9));
reg_def XMM17k( SOC, SOC, Op_RegF, 17, xmm17->as_VMReg()->next(10));
reg_def XMM17l( SOC, SOC, Op_RegF, 17, xmm17->as_VMReg()->next(11));
reg_def XMM17m( SOC, SOC, Op_RegF, 17, xmm17->as_VMReg()->next(12));
reg_def XMM17n( SOC, SOC, Op_RegF, 17, xmm17->as_VMReg()->next(13));
reg_def XMM17o( SOC, SOC, Op_RegF, 17, xmm17->as_VMReg()->next(14));
reg_def XMM17p( SOC, SOC, Op_RegF, 17, xmm17->as_VMReg()->next(15));

reg_def XMM18 ( SOC, SOC, Op_RegF, 18, xmm18->as_VMReg());
reg_def XMM18b( SOC, SOC, Op_RegF, 18, xmm18->as_VMReg()->next(1));
reg_def XMM18c( SOC, SOC, Op_RegF, 18, xmm18->as_VMReg()->next(2));
reg_def XMM18d( SOC, SOC, Op_RegF, 18, xmm18->as_VMReg()->next(3));
reg_def XMM18e( SOC, SOC, Op_RegF, 18, xmm18->as_VMReg()->next(4));
reg_def XMM18f( SOC, SOC, Op_RegF, 18, xmm18->as_VMReg()->next(5));
reg_def XMM18g( SOC, SOC, Op_RegF, 18, xmm18->as_VMReg()->next(6));
reg_def XMM18h( SOC, SOC, Op_RegF, 18, xmm18->as_VMReg()->next(7));
reg_def XMM18i( SOC, SOC, Op_RegF, 18, xmm18->as_VMReg()->next(8));
reg_def XMM18j( SOC, SOC, Op_RegF, 18, xmm18->as_VMReg()->next(9));
reg_def XMM18k( SOC, SOC, Op_RegF, 18, xmm18->as_VMReg()->next(10));
reg_def XMM18l( SOC, SOC, Op_RegF, 18, xmm18->as_VMReg()->next(11));
reg_def XMM18m( SOC, SOC, Op_RegF, 18, xmm18->as_VMReg()->next(12));
reg_def XMM18n( SOC, SOC, Op_RegF, 18, xmm18->as_VMReg()->next(13));
reg_def XMM18o( SOC, SOC, Op_RegF, 18, xmm18->as_VMReg()->next(14));
reg_def XMM18p( SOC, SOC, Op_RegF, 18, xmm18->as_VMReg()->next(15));

reg_def XMM19 ( SOC, SOC, Op_RegF, 19, xmm19->as_VMReg());
reg_def XMM19b( SOC, SOC, Op_RegF, 19, xmm19->as_VMReg()->next(1));
reg_def XMM19c( SOC, SOC, Op_RegF, 19, xmm19->as_VMReg()->next(2));
reg_def XMM19d( SOC, SOC, Op_RegF, 19, xmm19->as_VMReg()->next(3));
reg_def XMM19e( SOC, SOC, Op_RegF, 19, xmm19->as_VMReg()->next(4));
reg_def XMM19f( SOC, SOC, Op_RegF, 19, xmm19->as_VMReg()->next(5));
reg_def XMM19g( SOC, SOC, Op_RegF, 19, xmm19->as_VMReg()->next(6));
reg_def XMM19h( SOC, SOC, Op_RegF, 19, xmm19->as_VMReg()->next(7));
reg_def XMM19i( SOC, SOC, Op_RegF, 19, xmm19->as_VMReg()->next(8));
reg_def XMM19j( SOC, SOC, Op_RegF, 19, xmm19->as_VMReg()->next(9));
reg_def XMM19k( SOC, SOC, Op_RegF, 19, xmm19->as_VMReg()->next(10));
reg_def XMM19l( SOC, SOC, Op_RegF, 19, xmm19->as_VMReg()->next(11));
reg_def XMM19m( SOC, SOC, Op_RegF, 19, xmm19->as_VMReg()->next(12));
reg_def XMM19n( SOC, SOC, Op_RegF, 19, xmm19->as_VMReg()->next(13));
reg_def XMM19o( SOC, SOC, Op_RegF, 19, xmm19->as_VMReg()->next(14));
reg_def XMM19p( SOC, SOC, Op_RegF, 19, xmm19->as_VMReg()->next(15));

reg_def XMM20 ( SOC, SOC, Op_RegF, 20, xmm20->as_VMReg());
reg_def XMM20b( SOC, SOC, Op_RegF, 20, xmm20->as_VMReg()->next(1));
reg_def XMM20c( SOC, SOC, Op_RegF, 20, xmm20->as_VMReg()->next(2));
reg_def XMM20d( SOC, SOC, Op_RegF, 20, xmm20->as_VMReg()->next(3));
reg_def XMM20e( SOC, SOC, Op_RegF, 20, xmm20->as_VMReg()->next(4));
reg_def XMM20f( SOC, SOC, Op_RegF, 20, xmm20->as_VMReg()->next(5));
reg_def XMM20g( SOC, SOC, Op_RegF, 20, xmm20->as_VMReg()->next(6));
reg_def XMM20h( SOC, SOC, Op_RegF, 20, xmm20->as_VMReg()->next(7));
reg_def XMM20i( SOC, SOC, Op_RegF, 20, xmm20->as_VMReg()->next(8));
reg_def XMM20j( SOC, SOC, Op_RegF, 20, xmm20->as_VMReg()->next(9));
reg_def XMM20k( SOC, SOC, Op_RegF, 20, xmm20->as_VMReg()->next(10));
reg_def XMM20l( SOC, SOC, Op_RegF, 20, xmm20->as_VMReg()->next(11));
reg_def XMM20m( SOC, SOC, Op_RegF, 20, xmm20->as_VMReg()->next(12));
reg_def XMM20n( SOC, SOC, Op_RegF, 20, xmm20->as_VMReg()->next(13));
reg_def XMM20o( SOC, SOC, Op_RegF, 20, xmm20->as_VMReg()->next(14));
reg_def XMM20p( SOC, SOC, Op_RegF, 20, xmm20->as_VMReg()->next(15));

reg_def XMM21 ( SOC, SOC, Op_RegF, 21, xmm21->as_VMReg());
reg_def XMM21b( SOC, SOC, Op_RegF, 21, xmm21->as_VMReg()->next(1));
reg_def XMM21c( SOC, SOC, Op_RegF, 21, xmm21->as_VMReg()->next(2));
reg_def XMM21d( SOC, SOC, Op_RegF, 21, xmm21->as_VMReg()->next(3));
reg_def XMM21e( SOC, SOC, Op_RegF, 21, xmm21->as_VMReg()->next(4));
reg_def XMM21f( SOC, SOC, Op_RegF, 21, xmm21->as_VMReg()->next(5));
reg_def XMM21g( SOC, SOC, Op_RegF, 21, xmm21->as_VMReg()->next(6));
reg_def XMM21h( SOC, SOC, Op_RegF, 21, xmm21->as_VMReg()->next(7));
reg_def XMM21i( SOC, SOC, Op_RegF, 21, xmm21->as_VMReg()->next(8));
reg_def XMM21j( SOC, SOC, Op_RegF, 21, xmm21->as_VMReg()->next(9));
reg_def XMM21k( SOC, SOC, Op_RegF, 21, xmm21->as_VMReg()->next(10));
reg_def XMM21l( SOC, SOC, Op_RegF, 21, xmm21->as_VMReg()->next(11));
reg_def XMM21m( SOC, SOC, Op_RegF, 21, xmm21->as_VMReg()->next(12));
reg_def XMM21n( SOC, SOC, Op_RegF, 21, xmm21->as_VMReg()->next(13));
reg_def XMM21o( SOC, SOC, Op_RegF, 21, xmm21->as_VMReg()->next(14));
reg_def XMM21p( SOC, SOC, Op_RegF, 21, xmm21->as_VMReg()->next(15));

reg_def XMM22 ( SOC, SOC, Op_RegF, 22, xmm22->as_VMReg());
reg_def XMM22b( SOC, SOC, Op_RegF, 22, xmm22->as_VMReg()->next(1));
reg_def XMM22c( SOC, SOC, Op_RegF, 22, xmm22->as_VMReg()->next(2));
reg_def XMM22d( SOC, SOC, Op_RegF, 22, xmm22->as_VMReg()->next(3));
reg_def XMM22e( SOC, SOC, Op_RegF, 22, xmm22->as_VMReg()->next(4));
reg_def XMM22f( SOC, SOC, Op_RegF, 22, xmm22->as_VMReg()->next(5));
reg_def XMM22g( SOC, SOC, Op_RegF, 22, xmm22->as_VMReg()->next(6));
reg_def XMM22h( SOC, SOC, Op_RegF, 22, xmm22->as_VMReg()->next(7));
reg_def XMM22i( SOC, SOC, Op_RegF, 22, xmm22->as_VMReg()->next(8));
reg_def XMM22j( SOC, SOC, Op_RegF, 22, xmm22->as_VMReg()->next(9));
reg_def XMM22k( SOC, SOC, Op_RegF, 22, xmm22->as_VMReg()->next(10));
reg_def XMM22l( SOC, SOC, Op_RegF, 22, xmm22->as_VMReg()->next(11));
reg_def XMM22m( SOC, SOC, Op_RegF, 22, xmm22->as_VMReg()->next(12));
reg_def XMM22n( SOC, SOC, Op_RegF, 22, xmm22->as_VMReg()->next(13));
reg_def XMM22o( SOC, SOC, Op_RegF, 22, xmm22->as_VMReg()->next(14));
reg_def XMM22p( SOC, SOC, Op_RegF, 22, xmm22->as_VMReg()->next(15));

reg_def XMM23 ( SOC, SOC, Op_RegF, 23, xmm23->as_VMReg());
reg_def XMM23b( SOC, SOC, Op_RegF, 23, xmm23->as_VMReg()->next(1));
reg_def XMM23c( SOC, SOC, Op_RegF, 23, xmm23->as_VMReg()->next(2));
reg_def XMM23d( SOC, SOC, Op_RegF, 23, xmm23->as_VMReg()->next(3));
reg_def XMM23e( SOC, SOC, Op_RegF, 23, xmm23->as_VMReg()->next(4));
reg_def XMM23f( SOC, SOC, Op_RegF, 23, xmm23->as_VMReg()->next(5));
reg_def XMM23g( SOC, SOC, Op_RegF, 23, xmm23->as_VMReg()->next(6));
reg_def XMM23h( SOC, SOC, Op_RegF, 23, xmm23->as_VMReg()->next(7));
reg_def XMM23i( SOC, SOC, Op_RegF, 23, xmm23->as_VMReg()->next(8));
reg_def XMM23j( SOC, SOC, Op_RegF, 23, xmm23->as_VMReg()->next(9));
reg_def XMM23k( SOC, SOC, Op_RegF, 23, xmm23->as_VMReg()->next(10));
reg_def XMM23l( SOC, SOC, Op_RegF, 23, xmm23->as_VMReg()->next(11));
reg_def XMM23m( SOC, SOC, Op_RegF, 23, xmm23->as_VMReg()->next(12));
reg_def XMM23n( SOC, SOC, Op_RegF, 23, xmm23->as_VMReg()->next(13));
reg_def XMM23o( SOC, SOC, Op_RegF, 23, xmm23->as_VMReg()->next(14));
reg_def XMM23p( SOC, SOC, Op_RegF, 23, xmm23->as_VMReg()->next(15));

reg_def XMM24 ( SOC, SOC, Op_RegF, 24, xmm24->as_VMReg());
reg_def XMM24b( SOC, SOC, Op_RegF, 24, xmm24->as_VMReg()->next(1));
reg_def XMM24c( SOC, SOC, Op_RegF, 24, xmm24->as_VMReg()->next(2));
reg_def XMM24d( SOC, SOC, Op_RegF, 24, xmm24->as_VMReg()->next(3));
reg_def XMM24e( SOC, SOC, Op_RegF, 24, xmm24->as_VMReg()->next(4));
reg_def XMM24f( SOC, SOC, Op_RegF, 24, xmm24->as_VMReg()->next(5));
reg_def XMM24g( SOC, SOC, Op_RegF, 24, xmm24->as_VMReg()->next(6));
reg_def XMM24h( SOC, SOC, Op_RegF, 24, xmm24->as_VMReg()->next(7));
reg_def XMM24i( SOC, SOC, Op_RegF, 24, xmm24->as_VMReg()->next(8));
reg_def XMM24j( SOC, SOC, Op_RegF, 24, xmm24->as_VMReg()->next(9));
reg_def XMM24k( SOC, SOC, Op_RegF, 24, xmm24->as_VMReg()->next(10));
reg_def XMM24l( SOC, SOC, Op_RegF, 24, xmm24->as_VMReg()->next(11));
reg_def XMM24m( SOC, SOC, Op_RegF, 24, xmm24->as_VMReg()->next(12));
reg_def XMM24n( SOC, SOC, Op_RegF, 24, xmm24->as_VMReg()->next(13));
reg_def XMM24o( SOC, SOC, Op_RegF, 24, xmm24->as_VMReg()->next(14));
reg_def XMM24p( SOC, SOC, Op_RegF, 24, xmm24->as_VMReg()->next(15));

reg_def XMM25 ( SOC, SOC, Op_RegF, 25, xmm25->as_VMReg());
reg_def XMM25b( SOC, SOC, Op_RegF, 25, xmm25->as_VMReg()->next(1));
reg_def XMM25c( SOC, SOC, Op_RegF, 25, xmm25->as_VMReg()->next(2));
reg_def XMM25d( SOC, SOC, Op_RegF, 25, xmm25->as_VMReg()->next(3));
reg_def XMM25e( SOC, SOC, Op_RegF, 25, xmm25->as_VMReg()->next(4));
reg_def XMM25f( SOC, SOC, Op_RegF, 25, xmm25->as_VMReg()->next(5));
reg_def XMM25g( SOC, SOC, Op_RegF, 25, xmm25->as_VMReg()->next(6));
reg_def XMM25h( SOC, SOC, Op_RegF, 25, xmm25->as_VMReg()->next(7));
reg_def XMM25i( SOC, SOC, Op_RegF, 25, xmm25->as_VMReg()->next(8));
reg_def XMM25j( SOC, SOC, Op_RegF, 25, xmm25->as_VMReg()->next(9));
reg_def XMM25k( SOC, SOC, Op_RegF, 25, xmm25->as_VMReg()->next(10));
reg_def XMM25l( SOC, SOC, Op_RegF, 25, xmm25->as_VMReg()->next(11));
reg_def XMM25m( SOC, SOC, Op_RegF, 25, xmm25->as_VMReg()->next(12));
reg_def XMM25n( SOC, SOC, Op_RegF, 25, xmm25->as_VMReg()->next(13));
reg_def XMM25o( SOC, SOC, Op_RegF, 25, xmm25->as_VMReg()->next(14));
reg_def XMM25p( SOC, SOC, Op_RegF, 25, xmm25->as_VMReg()->next(15));

reg_def XMM26 ( SOC, SOC, Op_RegF, 26, xmm26->as_VMReg());
reg_def XMM26b( SOC, SOC, Op_RegF, 26, xmm26->as_VMReg()->next(1));
reg_def XMM26c( SOC, SOC, Op_RegF, 26, xmm26->as_VMReg()->next(2));
reg_def XMM26d( SOC, SOC, Op_RegF, 26, xmm26->as_VMReg()->next(3));
reg_def XMM26e( SOC, SOC, Op_RegF, 26, xmm26->as_VMReg()->next(4));
reg_def XMM26f( SOC, SOC, Op_RegF, 26, xmm26->as_VMReg()->next(5));
reg_def XMM26g( SOC, SOC, Op_RegF, 26, xmm26->as_VMReg()->next(6));
reg_def XMM26h( SOC, SOC, Op_RegF, 26, xmm26->as_VMReg()->next(7));
reg_def XMM26i( SOC, SOC, Op_RegF, 26, xmm26->as_VMReg()->next(8));
reg_def XMM26j( SOC, SOC, Op_RegF, 26, xmm26->as_VMReg()->next(9));
reg_def XMM26k( SOC, SOC, Op_RegF, 26, xmm26->as_VMReg()->next(10));
reg_def XMM26l( SOC, SOC, Op_RegF, 26, xmm26->as_VMReg()->next(11));
reg_def XMM26m( SOC, SOC, Op_RegF, 26, xmm26->as_VMReg()->next(12));
reg_def XMM26n( SOC, SOC, Op_RegF, 26, xmm26->as_VMReg()->next(13));
reg_def XMM26o( SOC, SOC, Op_RegF, 26, xmm26->as_VMReg()->next(14));
reg_def XMM26p( SOC, SOC, Op_RegF, 26, xmm26->as_VMReg()->next(15));

reg_def XMM27 ( SOC, SOC, Op_RegF, 27, xmm27->as_VMReg());
reg_def XMM27b( SOC, SOC, Op_RegF, 27, xmm27->as_VMReg()->next(1));
reg_def XMM27c( SOC, SOC, Op_RegF, 27, xmm27->as_VMReg()->next(2));
reg_def XMM27d( SOC, SOC, Op_RegF, 27, xmm27->as_VMReg()->next(3));
reg_def XMM27e( SOC, SOC, Op_RegF, 27, xmm27->as_VMReg()->next(4));
reg_def XMM27f( SOC, SOC, Op_RegF, 27, xmm27->as_VMReg()->next(5));
reg_def XMM27g( SOC, SOC, Op_RegF, 27, xmm27->as_VMReg()->next(6));
reg_def XMM27h( SOC, SOC, Op_RegF, 27, xmm27->as_VMReg()->next(7));
reg_def XMM27i( SOC, SOC, Op_RegF, 27, xmm27->as_VMReg()->next(8));
reg_def XMM27j( SOC, SOC, Op_RegF, 27, xmm27->as_VMReg()->next(9));
reg_def XMM27k( SOC, SOC, Op_RegF, 27, xmm27->as_VMReg()->next(10));
reg_def XMM27l( SOC, SOC, Op_RegF, 27, xmm27->as_VMReg()->next(11));
reg_def XMM27m( SOC, SOC, Op_RegF, 27, xmm27->as_VMReg()->next(12));
reg_def XMM27n( SOC, SOC, Op_RegF, 27, xmm27->as_VMReg()->next(13));
reg_def XMM27o( SOC, SOC, Op_RegF, 27, xmm27->as_VMReg()->next(14));
reg_def XMM27p( SOC, SOC, Op_RegF, 27, xmm27->as_VMReg()->next(15));

reg_def XMM28 ( SOC, SOC, Op_RegF, 28, xmm28->as_VMReg());
reg_def XMM28b( SOC, SOC, Op_RegF, 28, xmm28->as_VMReg()->next(1));
reg_def XMM28c( SOC, SOC, Op_RegF, 28, xmm28->as_VMReg()->next(2));
reg_def XMM28d( SOC, SOC, Op_RegF, 28, xmm28->as_VMReg()->next(3));
reg_def XMM28e( SOC, SOC, Op_RegF, 28, xmm28->as_VMReg()->next(4));
reg_def XMM28f( SOC, SOC, Op_RegF, 28, xmm28->as_VMReg()->next(5));
reg_def XMM28g( SOC, SOC, Op_RegF, 28, xmm28->as_VMReg()->next(6));
reg_def XMM28h( SOC, SOC, Op_RegF, 28, xmm28->as_VMReg()->next(7));
reg_def XMM28i( SOC, SOC, Op_RegF, 28, xmm28->as_VMReg()->next(8));
reg_def XMM28j( SOC, SOC, Op_RegF, 28, xmm28->as_VMReg()->next(9));
reg_def XMM28k( SOC, SOC, Op_RegF, 28, xmm28->as_VMReg()->next(10));
reg_def XMM28l( SOC, SOC, Op_RegF, 28, xmm28->as_VMReg()->next(11));
reg_def XMM28m( SOC, SOC, Op_RegF, 28, xmm28->as_VMReg()->next(12));
reg_def XMM28n( SOC, SOC, Op_RegF, 28, xmm28->as_VMReg()->next(13));
reg_def XMM28o( SOC, SOC, Op_RegF, 28, xmm28->as_VMReg()->next(14));
reg_def XMM28p( SOC, SOC, Op_RegF, 28, xmm28->as_VMReg()->next(15));

reg_def XMM29 ( SOC, SOC, Op_RegF, 29, xmm29->as_VMReg());
reg_def XMM29b( SOC, SOC, Op_RegF, 29, xmm29->as_VMReg()->next(1));
reg_def XMM29c( SOC, SOC, Op_RegF, 29, xmm29->as_VMReg()->next(2));
reg_def XMM29d( SOC, SOC, Op_RegF, 29, xmm29->as_VMReg()->next(3));
reg_def XMM29e( SOC, SOC, Op_RegF, 29, xmm29->as_VMReg()->next(4));
reg_def XMM29f( SOC, SOC, Op_RegF, 29, xmm29->as_VMReg()->next(5));
reg_def XMM29g( SOC, SOC, Op_RegF, 29, xmm29->as_VMReg()->next(6));
reg_def XMM29h( SOC, SOC, Op_RegF, 29, xmm29->as_VMReg()->next(7));
reg_def XMM29i( SOC, SOC, Op_RegF, 29, xmm29->as_VMReg()->next(8));
reg_def XMM29j( SOC, SOC, Op_RegF, 29, xmm29->as_VMReg()->next(9));
reg_def XMM29k( SOC, SOC, Op_RegF, 29, xmm29->as_VMReg()->next(10));
reg_def XMM29l( SOC, SOC, Op_RegF, 29, xmm29->as_VMReg()->next(11));
reg_def XMM29m( SOC, SOC, Op_RegF, 29, xmm29->as_VMReg()->next(12));
reg_def XMM29n( SOC, SOC, Op_RegF, 29, xmm29->as_VMReg()->next(13));
reg_def XMM29o( SOC, SOC, Op_RegF, 29, xmm29->as_VMReg()->next(14));
reg_def XMM29p( SOC, SOC, Op_RegF, 29, xmm29->as_VMReg()->next(15));

reg_def XMM30 ( SOC, SOC, Op_RegF, 30, xmm30->as_VMReg());
reg_def XMM30b( SOC, SOC, Op_RegF, 30, xmm30->as_VMReg()->next(1));
reg_def XMM30c( SOC, SOC, Op_RegF, 30, xmm30->as_VMReg()->next(2));
reg_def XMM30d( SOC, SOC, Op_RegF, 30, xmm30->as_VMReg()->next(3));
reg_def XMM30e( SOC, SOC, Op_RegF, 30, xmm30->as_VMReg()->next(4));
reg_def XMM30f( SOC, SOC, Op_RegF, 30, xmm30->as_VMReg()->next(5));
reg_def XMM30g( SOC, SOC, Op_RegF, 30, xmm30->as_VMReg()->next(6));
reg_def XMM30h( SOC, SOC, Op_RegF, 30, xmm30->as_VMReg()->next(7));
reg_def XMM30i( SOC, SOC, Op_RegF, 30, xmm30->as_VMReg()->next(8));
reg_def XMM30j( SOC, SOC, Op_RegF, 30, xmm30->as_VMReg()->next(9));
reg_def XMM30k( SOC, SOC, Op_RegF, 30, xmm30->as_VMReg()->next(10));
reg_def XMM30l( SOC, SOC, Op_RegF, 30, xmm30->as_VMReg()->next(11));
reg_def XMM30m( SOC, SOC, Op_RegF, 30, xmm30->as_VMReg()->next(12));
reg_def XMM30n( SOC, SOC, Op_RegF, 30, xmm30->as_VMReg()->next(13));
reg_def XMM30o( SOC, SOC, Op_RegF, 30, xmm30->as_VMReg()->next(14));
reg_def XMM30p( SOC, SOC, Op_RegF, 30, xmm30->as_VMReg()->next(15));

reg_def XMM31 ( SOC, SOC, Op_RegF, 31, xmm31->as_VMReg());
reg_def XMM31b( SOC, SOC, Op_RegF, 31, xmm31->as_VMReg()->next(1));
reg_def XMM31c( SOC, SOC, Op_RegF, 31, xmm31->as_VMReg()->next(2));
reg_def XMM31d( SOC, SOC, Op_RegF, 31, xmm31->as_VMReg()->next(3));
reg_def XMM31e( SOC, SOC, Op_RegF, 31, xmm31->as_VMReg()->next(4));
reg_def XMM31f( SOC, SOC, Op_RegF, 31, xmm31->as_VMReg()->next(5));
reg_def XMM31g( SOC, SOC, Op_RegF, 31, xmm31->as_VMReg()->next(6));
reg_def XMM31h( SOC, SOC, Op_RegF, 31, xmm31->as_VMReg()->next(7));
reg_def XMM31i( SOC, SOC, Op_RegF, 31, xmm31->as_VMReg()->next(8));
reg_def XMM31j( SOC, SOC, Op_RegF, 31, xmm31->as_VMReg()->next(9));
reg_def XMM31k( SOC, SOC, Op_RegF, 31, xmm31->as_VMReg()->next(10));
reg_def XMM31l( SOC, SOC, Op_RegF, 31, xmm31->as_VMReg()->next(11));
reg_def XMM31m( SOC, SOC, Op_RegF, 31, xmm31->as_VMReg()->next(12));
reg_def XMM31n( SOC, SOC, Op_RegF, 31, xmm31->as_VMReg()->next(13));
reg_def XMM31o( SOC, SOC, Op_RegF, 31, xmm31->as_VMReg()->next(14));
reg_def XMM31p( SOC, SOC, Op_RegF, 31, xmm31->as_VMReg()->next(15));

#endif // _LP64

#ifdef _LP64
reg_def RFLAGS(SOC, SOC, 0, 16, VMRegImpl::Bad());
#else
reg_def RFLAGS(SOC, SOC, 0, 8, VMRegImpl::Bad());
#endif // _LP64

// AVX3 Mask Registers.
reg_def K1   (SOC, SOC, Op_RegI,  1, k1->as_VMReg());
reg_def K1_H (SOC, SOC, Op_RegI,  1, k1->as_VMReg()->next());

reg_def K2   (SOC, SOC, Op_RegI,  2, k2->as_VMReg());
reg_def K2_H (SOC, SOC, Op_RegI,  2, k2->as_VMReg()->next());

reg_def K3   (SOC, SOC, Op_RegI,  3, k3->as_VMReg());
reg_def K3_H (SOC, SOC, Op_RegI,  3, k3->as_VMReg()->next());

reg_def K4   (SOC, SOC, Op_RegI,  4, k4->as_VMReg());
reg_def K4_H (SOC, SOC, Op_RegI,  4, k4->as_VMReg()->next());

reg_def K5   (SOC, SOC, Op_RegI,  5, k5->as_VMReg());
reg_def K5_H (SOC, SOC, Op_RegI,  5, k5->as_VMReg()->next());

reg_def K6   (SOC, SOC, Op_RegI,  6, k6->as_VMReg());
reg_def K6_H (SOC, SOC, Op_RegI,  6, k6->as_VMReg()->next());

reg_def K7   (SOC, SOC, Op_RegI,  7, k7->as_VMReg());
reg_def K7_H (SOC, SOC, Op_RegI,  7, k7->as_VMReg()->next());


alloc_class chunk1(XMM0,  XMM0b,  XMM0c,  XMM0d,  XMM0e,  XMM0f,  XMM0g,  XMM0h,  XMM0i,  XMM0j,  XMM0k,  XMM0l,  XMM0m,  XMM0n,  XMM0o,  XMM0p,
                   XMM1,  XMM1b,  XMM1c,  XMM1d,  XMM1e,  XMM1f,  XMM1g,  XMM1h,  XMM1i,  XMM1j,  XMM1k,  XMM1l,  XMM1m,  XMM1n,  XMM1o,  XMM1p,
                   XMM2,  XMM2b,  XMM2c,  XMM2d,  XMM2e,  XMM2f,  XMM2g,  XMM2h,  XMM2i,  XMM2j,  XMM2k,  XMM2l,  XMM2m,  XMM2n,  XMM2o,  XMM2p,
                   XMM3,  XMM3b,  XMM3c,  XMM3d,  XMM3e,  XMM3f,  XMM3g,  XMM3h,  XMM3i,  XMM3j,  XMM3k,  XMM3l,  XMM3m,  XMM3n,  XMM3o,  XMM3p,
                   XMM4,  XMM4b,  XMM4c,  XMM4d,  XMM4e,  XMM4f,  XMM4g,  XMM4h,  XMM4i,  XMM4j,  XMM4k,  XMM4l,  XMM4m,  XMM4n,  XMM4o,  XMM4p,
                   XMM5,  XMM5b,  XMM5c,  XMM5d,  XMM5e,  XMM5f,  XMM5g,  XMM5h,  XMM5i,  XMM5j,  XMM5k,  XMM5l,  XMM5m,  XMM5n,  XMM5o,  XMM5p,
                   XMM6,  XMM6b,  XMM6c,  XMM6d,  XMM6e,  XMM6f,  XMM6g,  XMM6h,  XMM6i,  XMM6j,  XMM6k,  XMM6l,  XMM6m,  XMM6n,  XMM6o,  XMM6p,
                   XMM7,  XMM7b,  XMM7c,  XMM7d,  XMM7e,  XMM7f,  XMM7g,  XMM7h,  XMM7i,  XMM7j,  XMM7k,  XMM7l,  XMM7m,  XMM7n,  XMM7o,  XMM7p
#ifdef _LP64
                  ,XMM8,  XMM8b,  XMM8c,  XMM8d,  XMM8e,  XMM8f,  XMM8g,  XMM8h,  XMM8i,  XMM8j,  XMM8k,  XMM8l,  XMM8m,  XMM8n,  XMM8o,  XMM8p,
                   XMM9,  XMM9b,  XMM9c,  XMM9d,  XMM9e,  XMM9f,  XMM9g,  XMM9h,  XMM9i,  XMM9j,  XMM9k,  XMM9l,  XMM9m,  XMM9n,  XMM9o,  XMM9p,
                   XMM10, XMM10b, XMM10c, XMM10d, XMM10e, XMM10f, XMM10g, XMM10h, XMM10i, XMM10j, XMM10k, XMM10l, XMM10m, XMM10n, XMM10o, XMM10p,
                   XMM11, XMM11b, XMM11c, XMM11d, XMM11e, XMM11f, XMM11g, XMM11h, XMM11i, XMM11j, XMM11k, XMM11l, XMM11m, XMM11n, XMM11o, XMM11p,
                   XMM12, XMM12b, XMM12c, XMM12d, XMM12e, XMM12f, XMM12g, XMM12h, XMM12i, XMM12j, XMM12k, XMM12l, XMM12m, XMM12n, XMM12o, XMM12p,
                   XMM13, XMM13b, XMM13c, XMM13d, XMM13e, XMM13f, XMM13g, XMM13h, XMM13i, XMM13j, XMM13k, XMM13l, XMM13m, XMM13n, XMM13o, XMM13p,
                   XMM14, XMM14b, XMM14c, XMM14d, XMM14e, XMM14f, XMM14g, XMM14h, XMM14i, XMM14j, XMM14k, XMM14l, XMM14m, XMM14n, XMM14o, XMM14p,
                   XMM15, XMM15b, XMM15c, XMM15d, XMM15e, XMM15f, XMM15g, XMM15h, XMM15i, XMM15j, XMM15k, XMM15l, XMM15m, XMM15n, XMM15o, XMM15p
                  ,XMM16, XMM16b, XMM16c, XMM16d, XMM16e, XMM16f, XMM16g, XMM16h, XMM16i, XMM16j, XMM16k, XMM16l, XMM16m, XMM16n, XMM16o, XMM16p,
                   XMM17, XMM17b, XMM17c, XMM17d, XMM17e, XMM17f, XMM17g, XMM17h, XMM17i, XMM17j, XMM17k, XMM17l, XMM17m, XMM17n, XMM17o, XMM17p,
                   XMM18, XMM18b, XMM18c, XMM18d, XMM18e, XMM18f, XMM18g, XMM18h, XMM18i, XMM18j, XMM18k, XMM18l, XMM18m, XMM18n, XMM18o, XMM18p,
                   XMM19, XMM19b, XMM19c, XMM19d, XMM19e, XMM19f, XMM19g, XMM19h, XMM19i, XMM19j, XMM19k, XMM19l, XMM19m, XMM19n, XMM19o, XMM19p,
                   XMM20, XMM20b, XMM20c, XMM20d, XMM20e, XMM20f, XMM20g, XMM20h, XMM20i, XMM20j, XMM20k, XMM20l, XMM20m, XMM20n, XMM20o, XMM20p,
                   XMM21, XMM21b, XMM21c, XMM21d, XMM21e, XMM21f, XMM21g, XMM21h, XMM21i, XMM21j, XMM21k, XMM21l, XMM21m, XMM21n, XMM21o, XMM21p,
                   XMM22, XMM22b, XMM22c, XMM22d, XMM22e, XMM22f, XMM22g, XMM22h, XMM22i, XMM22j, XMM22k, XMM22l, XMM22m, XMM22n, XMM22o, XMM22p,
                   XMM23, XMM23b, XMM23c, XMM23d, XMM23e, XMM23f, XMM23g, XMM23h, XMM23i, XMM23j, XMM23k, XMM23l, XMM23m, XMM23n, XMM23o, XMM23p,
                   XMM24, XMM24b, XMM24c, XMM24d, XMM24e, XMM24f, XMM24g, XMM24h, XMM24i, XMM24j, XMM24k, XMM24l, XMM24m, XMM24n, XMM24o, XMM24p,
                   XMM25, XMM25b, XMM25c, XMM25d, XMM25e, XMM25f, XMM25g, XMM25h, XMM25i, XMM25j, XMM25k, XMM25l, XMM25m, XMM25n, XMM25o, XMM25p,
                   XMM26, XMM26b, XMM26c, XMM26d, XMM26e, XMM26f, XMM26g, XMM26h, XMM26i, XMM26j, XMM26k, XMM26l, XMM26m, XMM26n, XMM26o, XMM26p,
                   XMM27, XMM27b, XMM27c, XMM27d, XMM27e, XMM27f, XMM27g, XMM27h, XMM27i, XMM27j, XMM27k, XMM27l, XMM27m, XMM27n, XMM27o, XMM27p,
                   XMM28, XMM28b, XMM28c, XMM28d, XMM28e, XMM28f, XMM28g, XMM28h, XMM28i, XMM28j, XMM28k, XMM28l, XMM28m, XMM28n, XMM28o, XMM28p,
                   XMM29, XMM29b, XMM29c, XMM29d, XMM29e, XMM29f, XMM29g, XMM29h, XMM29i, XMM29j, XMM29k, XMM29l, XMM29m, XMM29n, XMM29o, XMM29p,
                   XMM30, XMM30b, XMM30c, XMM30d, XMM30e, XMM30f, XMM30g, XMM30h, XMM30i, XMM30j, XMM30k, XMM30l, XMM30m, XMM30n, XMM30o, XMM30p,
                   XMM31, XMM31b, XMM31c, XMM31d, XMM31e, XMM31f, XMM31g, XMM31h, XMM31i, XMM31j, XMM31k, XMM31l, XMM31m, XMM31n, XMM31o, XMM31p
#endif
                      );

alloc_class chunk2(K7, K7_H,
                   K6, K6_H,
                   K5, K5_H,
                   K4, K4_H,
                   K3, K3_H,
                   K2, K2_H,
                   K1, K1_H);

reg_class  vectmask_reg(K1, K1_H,
                        K2, K2_H,
                        K3, K3_H,
                        K4, K4_H,
                        K5, K5_H,
                        K6, K6_H,
                        K7, K7_H);

reg_class vectmask_reg_K1(K1, K1_H);
reg_class vectmask_reg_K2(K2, K2_H);
reg_class vectmask_reg_K3(K3, K3_H);
reg_class vectmask_reg_K4(K4, K4_H);
reg_class vectmask_reg_K5(K5, K5_H);
reg_class vectmask_reg_K6(K6, K6_H);
reg_class vectmask_reg_K7(K7, K7_H);

// flags allocation class should be last.
alloc_class chunk3(RFLAGS);


// Singleton class for condition codes
reg_class int_flags(RFLAGS);

// Class for pre evex float registers
reg_class float_reg_legacy(XMM0,
                    XMM1,
                    XMM2,
                    XMM3,
                    XMM4,
                    XMM5,
                    XMM6,
                    XMM7
#ifdef _LP64
                   ,XMM8,
                    XMM9,
                    XMM10,
                    XMM11,
                    XMM12,
                    XMM13,
                    XMM14,
                    XMM15
#endif
                    );

// Class for evex float registers
reg_class float_reg_evex(XMM0,
                    XMM1,
                    XMM2,
                    XMM3,
                    XMM4,
                    XMM5,
                    XMM6,
                    XMM7
#ifdef _LP64
                   ,XMM8,
                    XMM9,
                    XMM10,
                    XMM11,
                    XMM12,
                    XMM13,
                    XMM14,
                    XMM15,
                    XMM16,
                    XMM17,
                    XMM18,
                    XMM19,
                    XMM20,
                    XMM21,
                    XMM22,
                    XMM23,
                    XMM24,
                    XMM25,
                    XMM26,
                    XMM27,
                    XMM28,
                    XMM29,
                    XMM30,
                    XMM31
#endif
                    );

reg_class_dynamic float_reg(float_reg_evex, float_reg_legacy, %{ VM_Version::supports_evex() %} );
reg_class_dynamic float_reg_vl(float_reg_evex, float_reg_legacy, %{ VM_Version::supports_evex() && VM_Version::supports_avx512vl() %} );

// Class for pre evex double registers
reg_class double_reg_legacy(XMM0,  XMM0b,
                     XMM1,  XMM1b,
                     XMM2,  XMM2b,
                     XMM3,  XMM3b,
                     XMM4,  XMM4b,
                     XMM5,  XMM5b,
                     XMM6,  XMM6b,
                     XMM7,  XMM7b
#ifdef _LP64
                    ,XMM8,  XMM8b,
                     XMM9,  XMM9b,
                     XMM10, XMM10b,
                     XMM11, XMM11b,
                     XMM12, XMM12b,
                     XMM13, XMM13b,
                     XMM14, XMM14b,
                     XMM15, XMM15b
#endif
                     );

// Class for evex double registers
reg_class double_reg_evex(XMM0,  XMM0b,
                     XMM1,  XMM1b,
                     XMM2,  XMM2b,
                     XMM3,  XMM3b,
                     XMM4,  XMM4b,
                     XMM5,  XMM5b,
                     XMM6,  XMM6b,
                     XMM7,  XMM7b
#ifdef _LP64
                    ,XMM8,  XMM8b,
                     XMM9,  XMM9b,
                     XMM10, XMM10b,
                     XMM11, XMM11b,
                     XMM12, XMM12b,
                     XMM13, XMM13b,
                     XMM14, XMM14b,
                     XMM15, XMM15b,
                     XMM16, XMM16b,
                     XMM17, XMM17b,
                     XMM18, XMM18b,
                     XMM19, XMM19b,
                     XMM20, XMM20b,
                     XMM21, XMM21b,
                     XMM22, XMM22b,
                     XMM23, XMM23b,
                     XMM24, XMM24b,
                     XMM25, XMM25b,
                     XMM26, XMM26b,
                     XMM27, XMM27b,
                     XMM28, XMM28b,
                     XMM29, XMM29b,
                     XMM30, XMM30b,
                     XMM31, XMM31b
#endif
                     );

reg_class_dynamic double_reg(double_reg_evex, double_reg_legacy, %{ VM_Version::supports_evex() %} );
reg_class_dynamic double_reg_vl(double_reg_evex, double_reg_legacy, %{ VM_Version::supports_evex() && VM_Version::supports_avx512vl() %} );

// Class for pre evex 32bit vector registers
reg_class vectors_reg_legacy(XMM0,
                      XMM1,
                      XMM2,
                      XMM3,
                      XMM4,
                      XMM5,
                      XMM6,
                      XMM7
#ifdef _LP64
                     ,XMM8,
                      XMM9,
                      XMM10,
                      XMM11,
                      XMM12,
                      XMM13,
                      XMM14,
                      XMM15
#endif
                      );

// Class for evex 32bit vector registers
reg_class vectors_reg_evex(XMM0,
                      XMM1,
                      XMM2,
                      XMM3,
                      XMM4,
                      XMM5,
                      XMM6,
                      XMM7
#ifdef _LP64
                     ,XMM8,
                      XMM9,
                      XMM10,
                      XMM11,
                      XMM12,
                      XMM13,
                      XMM14,
                      XMM15,
                      XMM16,
                      XMM17,
                      XMM18,
                      XMM19,
                      XMM20,
                      XMM21,
                      XMM22,
                      XMM23,
                      XMM24,
                      XMM25,
                      XMM26,
                      XMM27,
                      XMM28,
                      XMM29,
                      XMM30,
                      XMM31
#endif
                      );

reg_class_dynamic vectors_reg(vectors_reg_evex, vectors_reg_legacy, %{ VM_Version::supports_evex() %} );
reg_class_dynamic vectors_reg_vlbwdq(vectors_reg_evex, vectors_reg_legacy, %{ VM_Version::supports_avx512vlbwdq() %} );

// Class for all 64bit vector registers
reg_class vectord_reg_legacy(XMM0,  XMM0b,
                      XMM1,  XMM1b,
                      XMM2,  XMM2b,
                      XMM3,  XMM3b,
                      XMM4,  XMM4b,
                      XMM5,  XMM5b,
                      XMM6,  XMM6b,
                      XMM7,  XMM7b
#ifdef _LP64
                     ,XMM8,  XMM8b,
                      XMM9,  XMM9b,
                      XMM10, XMM10b,
                      XMM11, XMM11b,
                      XMM12, XMM12b,
                      XMM13, XMM13b,
                      XMM14, XMM14b,
                      XMM15, XMM15b
#endif
                      );

// Class for all 64bit vector registers
reg_class vectord_reg_evex(XMM0,  XMM0b,
                      XMM1,  XMM1b,
                      XMM2,  XMM2b,
                      XMM3,  XMM3b,
                      XMM4,  XMM4b,
                      XMM5,  XMM5b,
                      XMM6,  XMM6b,
                      XMM7,  XMM7b
#ifdef _LP64
                     ,XMM8,  XMM8b,
                      XMM9,  XMM9b,
                      XMM10, XMM10b,
                      XMM11, XMM11b,
                      XMM12, XMM12b,
                      XMM13, XMM13b,
                      XMM14, XMM14b,
                      XMM15, XMM15b,
                      XMM16, XMM16b,
                      XMM17, XMM17b,
                      XMM18, XMM18b,
                      XMM19, XMM19b,
                      XMM20, XMM20b,
                      XMM21, XMM21b,
                      XMM22, XMM22b,
                      XMM23, XMM23b,
                      XMM24, XMM24b,
                      XMM25, XMM25b,
                      XMM26, XMM26b,
                      XMM27, XMM27b,
                      XMM28, XMM28b,
                      XMM29, XMM29b,
                      XMM30, XMM30b,
                      XMM31, XMM31b
#endif
                      );

reg_class_dynamic vectord_reg(vectord_reg_evex, vectord_reg_legacy, %{ VM_Version::supports_evex() %} );
reg_class_dynamic vectord_reg_vlbwdq(vectord_reg_evex, vectord_reg_legacy, %{ VM_Version::supports_avx512vlbwdq() %} );

// Class for all 128bit vector registers
reg_class vectorx_reg_legacy(XMM0,  XMM0b,  XMM0c,  XMM0d,
                      XMM1,  XMM1b,  XMM1c,  XMM1d,
                      XMM2,  XMM2b,  XMM2c,  XMM2d,
                      XMM3,  XMM3b,  XMM3c,  XMM3d,
                      XMM4,  XMM4b,  XMM4c,  XMM4d,
                      XMM5,  XMM5b,  XMM5c,  XMM5d,
                      XMM6,  XMM6b,  XMM6c,  XMM6d,
                      XMM7,  XMM7b,  XMM7c,  XMM7d
#ifdef _LP64
                     ,XMM8,  XMM8b,  XMM8c,  XMM8d,
                      XMM9,  XMM9b,  XMM9c,  XMM9d,
                      XMM10, XMM10b, XMM10c, XMM10d,
                      XMM11, XMM11b, XMM11c, XMM11d,
                      XMM12, XMM12b, XMM12c, XMM12d,
                      XMM13, XMM13b, XMM13c, XMM13d,
                      XMM14, XMM14b, XMM14c, XMM14d,
                      XMM15, XMM15b, XMM15c, XMM15d
#endif
                      );

// Class for all 128bit vector registers
reg_class vectorx_reg_evex(XMM0,  XMM0b,  XMM0c,  XMM0d,
                      XMM1,  XMM1b,  XMM1c,  XMM1d,
                      XMM2,  XMM2b,  XMM2c,  XMM2d,
                      XMM3,  XMM3b,  XMM3c,  XMM3d,
                      XMM4,  XMM4b,  XMM4c,  XMM4d,
                      XMM5,  XMM5b,  XMM5c,  XMM5d,
                      XMM6,  XMM6b,  XMM6c,  XMM6d,
                      XMM7,  XMM7b,  XMM7c,  XMM7d
#ifdef _LP64
                     ,XMM8,  XMM8b,  XMM8c,  XMM8d,
                      XMM9,  XMM9b,  XMM9c,  XMM9d,
                      XMM10, XMM10b, XMM10c, XMM10d,
                      XMM11, XMM11b, XMM11c, XMM11d,
                      XMM12, XMM12b, XMM12c, XMM12d,
                      XMM13, XMM13b, XMM13c, XMM13d,
                      XMM14, XMM14b, XMM14c, XMM14d,
                      XMM15, XMM15b, XMM15c, XMM15d,
                      XMM16, XMM16b, XMM16c, XMM16d,
                      XMM17, XMM17b, XMM17c, XMM17d,
                      XMM18, XMM18b, XMM18c, XMM18d,
                      XMM19, XMM19b, XMM19c, XMM19d,
                      XMM20, XMM20b, XMM20c, XMM20d,
                      XMM21, XMM21b, XMM21c, XMM21d,
                      XMM22, XMM22b, XMM22c, XMM22d,
                      XMM23, XMM23b, XMM23c, XMM23d,
                      XMM24, XMM24b, XMM24c, XMM24d,
                      XMM25, XMM25b, XMM25c, XMM25d,
                      XMM26, XMM26b, XMM26c, XMM26d,
                      XMM27, XMM27b, XMM27c, XMM27d,
                      XMM28, XMM28b, XMM28c, XMM28d,
                      XMM29, XMM29b, XMM29c, XMM29d,
                      XMM30, XMM30b, XMM30c, XMM30d,
                      XMM31, XMM31b, XMM31c, XMM31d
#endif
                      );

reg_class_dynamic vectorx_reg(vectorx_reg_evex, vectorx_reg_legacy, %{ VM_Version::supports_evex() %} );
reg_class_dynamic vectorx_reg_vlbwdq(vectorx_reg_evex, vectorx_reg_legacy, %{ VM_Version::supports_avx512vlbwdq() %} );

// Class for all 256bit vector registers
reg_class vectory_reg_legacy(XMM0,  XMM0b,  XMM0c,  XMM0d,  XMM0e,  XMM0f,  XMM0g,  XMM0h,
                      XMM1,  XMM1b,  XMM1c,  XMM1d,  XMM1e,  XMM1f,  XMM1g,  XMM1h,
                      XMM2,  XMM2b,  XMM2c,  XMM2d,  XMM2e,  XMM2f,  XMM2g,  XMM2h,
                      XMM3,  XMM3b,  XMM3c,  XMM3d,  XMM3e,  XMM3f,  XMM3g,  XMM3h,
                      XMM4,  XMM4b,  XMM4c,  XMM4d,  XMM4e,  XMM4f,  XMM4g,  XMM4h,
                      XMM5,  XMM5b,  XMM5c,  XMM5d,  XMM5e,  XMM5f,  XMM5g,  XMM5h,
                      XMM6,  XMM6b,  XMM6c,  XMM6d,  XMM6e,  XMM6f,  XMM6g,  XMM6h,
                      XMM7,  XMM7b,  XMM7c,  XMM7d,  XMM7e,  XMM7f,  XMM7g,  XMM7h
#ifdef _LP64
                     ,XMM8,  XMM8b,  XMM8c,  XMM8d,  XMM8e,  XMM8f,  XMM8g,  XMM8h,
                      XMM9,  XMM9b,  XMM9c,  XMM9d,  XMM9e,  XMM9f,  XMM9g,  XMM9h,
                      XMM10, XMM10b, XMM10c, XMM10d, XMM10e, XMM10f, XMM10g, XMM10h,
                      XMM11, XMM11b, XMM11c, XMM11d, XMM11e, XMM11f, XMM11g, XMM11h,
                      XMM12, XMM12b, XMM12c, XMM12d, XMM12e, XMM12f, XMM12g, XMM12h,
                      XMM13, XMM13b, XMM13c, XMM13d, XMM13e, XMM13f, XMM13g, XMM13h,
                      XMM14, XMM14b, XMM14c, XMM14d, XMM14e, XMM14f, XMM14g, XMM14h,
                      XMM15, XMM15b, XMM15c, XMM15d, XMM15e, XMM15f, XMM15g, XMM15h
#endif
                      );

// Class for all 256bit vector registers
reg_class vectory_reg_evex(XMM0,  XMM0b,  XMM0c,  XMM0d,  XMM0e,  XMM0f,  XMM0g,  XMM0h,
                      XMM1,  XMM1b,  XMM1c,  XMM1d,  XMM1e,  XMM1f,  XMM1g,  XMM1h,
                      XMM2,  XMM2b,  XMM2c,  XMM2d,  XMM2e,  XMM2f,  XMM2g,  XMM2h,
                      XMM3,  XMM3b,  XMM3c,  XMM3d,  XMM3e,  XMM3f,  XMM3g,  XMM3h,
                      XMM4,  XMM4b,  XMM4c,  XMM4d,  XMM4e,  XMM4f,  XMM4g,  XMM4h,
                      XMM5,  XMM5b,  XMM5c,  XMM5d,  XMM5e,  XMM5f,  XMM5g,  XMM5h,
                      XMM6,  XMM6b,  XMM6c,  XMM6d,  XMM6e,  XMM6f,  XMM6g,  XMM6h,
                      XMM7,  XMM7b,  XMM7c,  XMM7d,  XMM7e,  XMM7f,  XMM7g,  XMM7h
#ifdef _LP64
                     ,XMM8,  XMM8b,  XMM8c,  XMM8d,  XMM8e,  XMM8f,  XMM8g,  XMM8h,
                      XMM9,  XMM9b,  XMM9c,  XMM9d,  XMM9e,  XMM9f,  XMM9g,  XMM9h,
                      XMM10, XMM10b, XMM10c, XMM10d, XMM10e, XMM10f, XMM10g, XMM10h,
                      XMM11, XMM11b, XMM11c, XMM11d, XMM11e, XMM11f, XMM11g, XMM11h,
                      XMM12, XMM12b, XMM12c, XMM12d, XMM12e, XMM12f, XMM12g, XMM12h,
                      XMM13, XMM13b, XMM13c, XMM13d, XMM13e, XMM13f, XMM13g, XMM13h,
                      XMM14, XMM14b, XMM14c, XMM14d, XMM14e, XMM14f, XMM14g, XMM14h,
                      XMM15, XMM15b, XMM15c, XMM15d, XMM15e, XMM15f, XMM15g, XMM15h,
                      XMM16, XMM16b, XMM16c, XMM16d, XMM16e, XMM16f, XMM16g, XMM16h,
                      XMM17, XMM17b, XMM17c, XMM17d, XMM17e, XMM17f, XMM17g, XMM17h,
                      XMM18, XMM18b, XMM18c, XMM18d, XMM18e, XMM18f, XMM18g, XMM18h,
                      XMM19, XMM19b, XMM19c, XMM19d, XMM19e, XMM19f, XMM19g, XMM19h,
                      XMM20, XMM20b, XMM20c, XMM20d, XMM20e, XMM20f, XMM20g, XMM20h,
                      XMM21, XMM21b, XMM21c, XMM21d, XMM21e, XMM21f, XMM21g, XMM21h,
                      XMM22, XMM22b, XMM22c, XMM22d, XMM22e, XMM22f, XMM22g, XMM22h,
                      XMM23, XMM23b, XMM23c, XMM23d, XMM23e, XMM23f, XMM23g, XMM23h,
                      XMM24, XMM24b, XMM24c, XMM24d, XMM24e, XMM24f, XMM24g, XMM24h,
                      XMM25, XMM25b, XMM25c, XMM25d, XMM25e, XMM25f, XMM25g, XMM25h,
                      XMM26, XMM26b, XMM26c, XMM26d, XMM26e, XMM26f, XMM26g, XMM26h,
                      XMM27, XMM27b, XMM27c, XMM27d, XMM27e, XMM27f, XMM27g, XMM27h,
                      XMM28, XMM28b, XMM28c, XMM28d, XMM28e, XMM28f, XMM28g, XMM28h,
                      XMM29, XMM29b, XMM29c, XMM29d, XMM29e, XMM29f, XMM29g, XMM29h,
                      XMM30, XMM30b, XMM30c, XMM30d, XMM30e, XMM30f, XMM30g, XMM30h,
                      XMM31, XMM31b, XMM31c, XMM31d, XMM31e, XMM31f, XMM31g, XMM31h
#endif
                      );

reg_class_dynamic vectory_reg(vectory_reg_evex, vectory_reg_legacy, %{ VM_Version::supports_evex() %} );
reg_class_dynamic vectory_reg_vlbwdq(vectory_reg_evex, vectory_reg_legacy, %{ VM_Version::supports_avx512vlbwdq() %} );

// Class for all 512bit vector registers
reg_class vectorz_reg_evex(XMM0,  XMM0b,  XMM0c,  XMM0d,  XMM0e,  XMM0f,  XMM0g,  XMM0h,  XMM0i,  XMM0j,  XMM0k,  XMM0l,  XMM0m,  XMM0n,  XMM0o,  XMM0p,
                      XMM1,  XMM1b,  XMM1c,  XMM1d,  XMM1e,  XMM1f,  XMM1g,  XMM1h,  XMM1i,  XMM1j,  XMM1k,  XMM1l,  XMM1m,  XMM1n,  XMM1o,  XMM1p,
                      XMM2,  XMM2b,  XMM2c,  XMM2d,  XMM2e,  XMM2f,  XMM2g,  XMM2h,  XMM2i,  XMM2j,  XMM2k,  XMM2l,  XMM2m,  XMM2n,  XMM2o,  XMM2p,
                      XMM3,  XMM3b,  XMM3c,  XMM3d,  XMM3e,  XMM3f,  XMM3g,  XMM3h,  XMM3i,  XMM3j,  XMM3k,  XMM3l,  XMM3m,  XMM3n,  XMM3o,  XMM3p,
                      XMM4,  XMM4b,  XMM4c,  XMM4d,  XMM4e,  XMM4f,  XMM4g,  XMM4h,  XMM4i,  XMM4j,  XMM4k,  XMM4l,  XMM4m,  XMM4n,  XMM4o,  XMM4p,
                      XMM5,  XMM5b,  XMM5c,  XMM5d,  XMM5e,  XMM5f,  XMM5g,  XMM5h,  XMM5i,  XMM5j,  XMM5k,  XMM5l,  XMM5m,  XMM5n,  XMM5o,  XMM5p,
                      XMM6,  XMM6b,  XMM6c,  XMM6d,  XMM6e,  XMM6f,  XMM6g,  XMM6h,  XMM6i,  XMM6j,  XMM6k,  XMM6l,  XMM6m,  XMM6n,  XMM6o,  XMM6p,
                      XMM7,  XMM7b,  XMM7c,  XMM7d,  XMM7e,  XMM7f,  XMM7g,  XMM7h,  XMM7i,  XMM7j,  XMM7k,  XMM7l,  XMM7m,  XMM7n,  XMM7o,  XMM7p
#ifdef _LP64
                     ,XMM8,  XMM8b,  XMM8c,  XMM8d,  XMM8e,  XMM8f,  XMM8g,  XMM8h,  XMM8i,  XMM8j,  XMM8k,  XMM8l,  XMM8m,  XMM8n,  XMM8o,  XMM8p,
                      XMM9,  XMM9b,  XMM9c,  XMM9d,  XMM9e,  XMM9f,  XMM9g,  XMM9h,  XMM9i,  XMM9j,  XMM9k,  XMM9l,  XMM9m,  XMM9n,  XMM9o,  XMM9p,
                      XMM10, XMM10b, XMM10c, XMM10d, XMM10e, XMM10f, XMM10g, XMM10h, XMM10i, XMM10j, XMM10k, XMM10l, XMM10m, XMM10n, XMM10o, XMM10p,
                      XMM11, XMM11b, XMM11c, XMM11d, XMM11e, XMM11f, XMM11g, XMM11h, XMM11i, XMM11j, XMM11k, XMM11l, XMM11m, XMM11n, XMM11o, XMM11p,
                      XMM12, XMM12b, XMM12c, XMM12d, XMM12e, XMM12f, XMM12g, XMM12h, XMM12i, XMM12j, XMM12k, XMM12l, XMM12m, XMM12n, XMM12o, XMM12p,
                      XMM13, XMM13b, XMM13c, XMM13d, XMM13e, XMM13f, XMM13g, XMM13h, XMM13i, XMM13j, XMM13k, XMM13l, XMM13m, XMM13n, XMM13o, XMM13p,
                      XMM14, XMM14b, XMM14c, XMM14d, XMM14e, XMM14f, XMM14g, XMM14h, XMM14i, XMM14j, XMM14k, XMM14l, XMM14m, XMM14n, XMM14o, XMM14p,
                      XMM15, XMM15b, XMM15c, XMM15d, XMM15e, XMM15f, XMM15g, XMM15h, XMM15i, XMM15j, XMM15k, XMM15l, XMM15m, XMM15n, XMM15o, XMM15p
                     ,XMM16, XMM16b, XMM16c, XMM16d, XMM16e, XMM16f, XMM16g, XMM16h, XMM16i, XMM16j, XMM16k, XMM16l, XMM16m, XMM16n, XMM16o, XMM16p,
                      XMM17, XMM17b, XMM17c, XMM17d, XMM17e, XMM17f, XMM17g, XMM17h, XMM17i, XMM17j, XMM17k, XMM17l, XMM17m, XMM17n, XMM17o, XMM17p,
                      XMM18, XMM18b, XMM18c, XMM18d, XMM18e, XMM18f, XMM18g, XMM18h, XMM18i, XMM18j, XMM18k, XMM18l, XMM18m, XMM18n, XMM18o, XMM18p,
                      XMM19, XMM19b, XMM19c, XMM19d, XMM19e, XMM19f, XMM19g, XMM19h, XMM19i, XMM19j, XMM19k, XMM19l, XMM19m, XMM19n, XMM19o, XMM19p,
                      XMM20, XMM20b, XMM20c, XMM20d, XMM20e, XMM20f, XMM20g, XMM20h, XMM20i, XMM20j, XMM20k, XMM20l, XMM20m, XMM20n, XMM20o, XMM20p,
                      XMM21, XMM21b, XMM21c, XMM21d, XMM21e, XMM21f, XMM21g, XMM21h, XMM21i, XMM21j, XMM21k, XMM21l, XMM21m, XMM21n, XMM21o, XMM21p,
                      XMM22, XMM22b, XMM22c, XMM22d, XMM22e, XMM22f, XMM22g, XMM22h, XMM22i, XMM22j, XMM22k, XMM22l, XMM22m, XMM22n, XMM22o, XMM22p,
                      XMM23, XMM23b, XMM23c, XMM23d, XMM23e, XMM23f, XMM23g, XMM23h, XMM23i, XMM23j, XMM23k, XMM23l, XMM23m, XMM23n, XMM23o, XMM23p,
                      XMM24, XMM24b, XMM24c, XMM24d, XMM24e, XMM24f, XMM24g, XMM24h, XMM24i, XMM24j, XMM24k, XMM24l, XMM24m, XMM24n, XMM24o, XMM24p,
                      XMM25, XMM25b, XMM25c, XMM25d, XMM25e, XMM25f, XMM25g, XMM25h, XMM25i, XMM25j, XMM25k, XMM25l, XMM25m, XMM25n, XMM25o, XMM25p,
                      XMM26, XMM26b, XMM26c, XMM26d, XMM26e, XMM26f, XMM26g, XMM26h, XMM26i, XMM26j, XMM26k, XMM26l, XMM26m, XMM26n, XMM26o, XMM26p,
                      XMM27, XMM27b, XMM27c, XMM27d, XMM27e, XMM27f, XMM27g, XMM27h, XMM27i, XMM27j, XMM27k, XMM27l, XMM27m, XMM27n, XMM27o, XMM27p,
                      XMM28, XMM28b, XMM28c, XMM28d, XMM28e, XMM28f, XMM28g, XMM28h, XMM28i, XMM28j, XMM28k, XMM28l, XMM28m, XMM28n, XMM28o, XMM28p,
                      XMM29, XMM29b, XMM29c, XMM29d, XMM29e, XMM29f, XMM29g, XMM29h, XMM29i, XMM29j, XMM29k, XMM29l, XMM29m, XMM29n, XMM29o, XMM29p,
                      XMM30, XMM30b, XMM30c, XMM30d, XMM30e, XMM30f, XMM30g, XMM30h, XMM30i, XMM30j, XMM30k, XMM30l, XMM30m, XMM30n, XMM30o, XMM30p,
                      XMM31, XMM31b, XMM31c, XMM31d, XMM31e, XMM31f, XMM31g, XMM31h, XMM31i, XMM31j, XMM31k, XMM31l, XMM31m, XMM31n, XMM31o, XMM31p
#endif
                      );

// Class for restricted 512bit vector registers
reg_class vectorz_reg_legacy(XMM0,  XMM0b,  XMM0c,  XMM0d,  XMM0e,  XMM0f,  XMM0g,  XMM0h,  XMM0i,  XMM0j,  XMM0k,  XMM0l,  XMM0m,  XMM0n,  XMM0o,  XMM0p,
                      XMM1,  XMM1b,  XMM1c,  XMM1d,  XMM1e,  XMM1f,  XMM1g,  XMM1h,  XMM1i,  XMM1j,  XMM1k,  XMM1l,  XMM1m,  XMM1n,  XMM1o,  XMM1p,
                      XMM2,  XMM2b,  XMM2c,  XMM2d,  XMM2e,  XMM2f,  XMM2g,  XMM2h,  XMM2i,  XMM2j,  XMM2k,  XMM2l,  XMM2m,  XMM2n,  XMM2o,  XMM2p,
                      XMM3,  XMM3b,  XMM3c,  XMM3d,  XMM3e,  XMM3f,  XMM3g,  XMM3h,  XMM3i,  XMM3j,  XMM3k,  XMM3l,  XMM3m,  XMM3n,  XMM3o,  XMM3p,
                      XMM4,  XMM4b,  XMM4c,  XMM4d,  XMM4e,  XMM4f,  XMM4g,  XMM4h,  XMM4i,  XMM4j,  XMM4k,  XMM4l,  XMM4m,  XMM4n,  XMM4o,  XMM4p,
                      XMM5,  XMM5b,  XMM5c,  XMM5d,  XMM5e,  XMM5f,  XMM5g,  XMM5h,  XMM5i,  XMM5j,  XMM5k,  XMM5l,  XMM5m,  XMM5n,  XMM5o,  XMM5p,
                      XMM6,  XMM6b,  XMM6c,  XMM6d,  XMM6e,  XMM6f,  XMM6g,  XMM6h,  XMM6i,  XMM6j,  XMM6k,  XMM6l,  XMM6m,  XMM6n,  XMM6o,  XMM6p,
                      XMM7,  XMM7b,  XMM7c,  XMM7d,  XMM7e,  XMM7f,  XMM7g,  XMM7h,  XMM7i,  XMM7j,  XMM7k,  XMM7l,  XMM7m,  XMM7n,  XMM7o,  XMM7p
#ifdef _LP64
                     ,XMM8,  XMM8b,  XMM8c,  XMM8d,  XMM8e,  XMM8f,  XMM8g,  XMM8h,  XMM8i,  XMM8j,  XMM8k,  XMM8l,  XMM8m,  XMM8n,  XMM8o,  XMM8p,
                      XMM9,  XMM9b,  XMM9c,  XMM9d,  XMM9e,  XMM9f,  XMM9g,  XMM9h,  XMM9i,  XMM9j,  XMM9k,  XMM9l,  XMM9m,  XMM9n,  XMM9o,  XMM9p,
                      XMM10, XMM10b, XMM10c, XMM10d, XMM10e, XMM10f, XMM10g, XMM10h, XMM10i, XMM10j, XMM10k, XMM10l, XMM10m, XMM10n, XMM10o, XMM10p,
                      XMM11, XMM11b, XMM11c, XMM11d, XMM11e, XMM11f, XMM11g, XMM11h, XMM11i, XMM11j, XMM11k, XMM11l, XMM11m, XMM11n, XMM11o, XMM11p,
                      XMM12, XMM12b, XMM12c, XMM12d, XMM12e, XMM12f, XMM12g, XMM12h, XMM12i, XMM12j, XMM12k, XMM12l, XMM12m, XMM12n, XMM12o, XMM12p,
                      XMM13, XMM13b, XMM13c, XMM13d, XMM13e, XMM13f, XMM13g, XMM13h, XMM13i, XMM13j, XMM13k, XMM13l, XMM13m, XMM13n, XMM13o, XMM13p,
                      XMM14, XMM14b, XMM14c, XMM14d, XMM14e, XMM14f, XMM14g, XMM14h, XMM14i, XMM14j, XMM14k, XMM14l, XMM14m, XMM14n, XMM14o, XMM14p,
                      XMM15, XMM15b, XMM15c, XMM15d, XMM15e, XMM15f, XMM15g, XMM15h, XMM15i, XMM15j, XMM15k, XMM15l, XMM15m, XMM15n, XMM15o, XMM15p
#endif
                      );

reg_class_dynamic vectorz_reg   (vectorz_reg_evex, vectorz_reg_legacy, %{ VM_Version::supports_evex() %} );
reg_class_dynamic vectorz_reg_vl(vectorz_reg_evex, vectorz_reg_legacy, %{ VM_Version::supports_evex() && VM_Version::supports_avx512vl() %} );

reg_class xmm0_reg(XMM0, XMM0b, XMM0c, XMM0d);
%}


//----------SOURCE BLOCK-------------------------------------------------------
// This is a block of C++ code which provides values, functions, and
// definitions necessary in the rest of the architecture description

source_hpp %{
// Header information of the source block.
// Method declarations/definitions which are used outside
// the ad-scope can conveniently be defined here.
//
// To keep related declarations/definitions/uses close together,
// we switch between source %{ }% and source_hpp %{ }% freely as needed.

#include "runtime/vm_version.hpp"

class NativeJump;

class CallStubImpl {

  //--------------------------------------------------------------
  //---<  Used for optimization in Compile::shorten_branches  >---
  //--------------------------------------------------------------

 public:
  // Size of call trampoline stub.
  static uint size_call_trampoline() {
    return 0; // no call trampolines on this platform
  }

  // number of relocations needed by a call trampoline stub
  static uint reloc_call_trampoline() {
    return 0; // no call trampolines on this platform
  }
};

class HandlerImpl {

 public:

  static int emit_exception_handler(CodeBuffer &cbuf);
  static int emit_deopt_handler(CodeBuffer& cbuf);

  static uint size_exception_handler() {
    // NativeCall instruction size is the same as NativeJump.
    // exception handler starts out as jump and can be patched to
    // a call be deoptimization.  (4932387)
    // Note that this value is also credited (in output.cpp) to
    // the size of the code section.
    return NativeJump::instruction_size;
  }

#ifdef _LP64
  static uint size_deopt_handler() {
    // three 5 byte instructions plus one move for unreachable address.
    return 15+3;
  }
#else
  static uint size_deopt_handler() {
    // NativeCall instruction size is the same as NativeJump.
    // exception handler starts out as jump and can be patched to
    // a call be deoptimization.  (4932387)
    // Note that this value is also credited (in output.cpp) to
    // the size of the code section.
    return 5 + NativeJump::instruction_size; // pushl(); jmp;
  }
#endif
};


inline uint vector_length(const Node* n) {
  const TypeVect* vt = n->bottom_type()->is_vect();
  return vt->length();
}

inline uint vector_length(const MachNode* use, MachOper* opnd) {
  uint def_idx = use->operand_index(opnd);
  Node* def = use->in(def_idx);
  return def->bottom_type()->is_vect()->length();
}

inline uint vector_length_in_bytes(const Node* n) {
  const TypeVect* vt = n->bottom_type()->is_vect();
  return vt->length_in_bytes();
}

inline uint vector_length_in_bytes(const MachNode* use, MachOper* opnd) {
  uint def_idx = use->operand_index(opnd);
  Node* def = use->in(def_idx);
  return def->bottom_type()->is_vect()->length_in_bytes();
}

inline BasicType vector_element_basic_type(const Node *n) {
  return n->bottom_type()->is_vect()->element_basic_type();
}

inline BasicType vector_element_basic_type(const MachNode *use, MachOper* opnd) {
  uint def_idx = use->operand_index(opnd);
  Node* def = use->in(def_idx);
  return def->bottom_type()->is_vect()->element_basic_type();
}

inline Assembler::AvxVectorLen vector_length_encoding(int bytes) {
  switch(bytes) {
    case  4: // fall-through
    case  8: // fall-through
    case 16: return Assembler::AVX_128bit;
    case 32: return Assembler::AVX_256bit;
    case 64: return Assembler::AVX_512bit;

    default: {
      ShouldNotReachHere();
      return Assembler::AVX_NoVec;
    }
  }
}

static inline Assembler::AvxVectorLen vector_length_encoding(const Node* n) {
  return vector_length_encoding(vector_length_in_bytes(n));
}

static inline Assembler::AvxVectorLen vector_length_encoding(const MachNode* use, MachOper* opnd) {
  uint def_idx = use->operand_index(opnd);
  Node* def = use->in(def_idx);
  return vector_length_encoding(def);
}

static inline bool is_unsigned_booltest_pred(int bt) {
  return  ((bt & BoolTest::unsigned_compare) == BoolTest::unsigned_compare);
}

class Node::PD {
public:
  enum NodeFlags {
    Flag_intel_jcc_erratum = Node::_last_flag << 1,
    _last_flag             = Flag_intel_jcc_erratum
  };
};

%} // end source_hpp

source %{

#include "opto/addnode.hpp"
#include "c2_intelJccErratum_x86.hpp"

void PhaseOutput::pd_perform_mach_node_analysis() {
  if (VM_Version::has_intel_jcc_erratum()) {
    int extra_padding = IntelJccErratum::tag_affected_machnodes(C, C->cfg(), C->regalloc());
    _buf_sizes._code += extra_padding;
  }
}

int MachNode::pd_alignment_required() const {
  if (VM_Version::has_intel_jcc_erratum() && IntelJccErratum::is_jcc_erratum_branch(this)) {
    // Conservatively add worst case padding. We assume that relocInfo::addr_unit() is 1 on x86.
    return IntelJccErratum::largest_jcc_size() + 1;
  } else {
    return 1;
  }
}

int MachNode::compute_padding(int current_offset) const {
  if (flags() & Node::PD::Flag_intel_jcc_erratum) {
    Compile* C = Compile::current();
    PhaseOutput* output = C->output();
    Block* block = output->block();
    int index = output->index();
    return IntelJccErratum::compute_padding(current_offset, this, block, index, C->regalloc());
  } else {
    return 0;
  }
}

// Emit exception handler code.
// Stuff framesize into a register and call a VM stub routine.
int HandlerImpl::emit_exception_handler(CodeBuffer& cbuf) {

  // Note that the code buffer's insts_mark is always relative to insts.
  // That's why we must use the macroassembler to generate a handler.
  C2_MacroAssembler _masm(&cbuf);
  address base = __ start_a_stub(size_exception_handler());
  if (base == NULL) {
    ciEnv::current()->record_failure("CodeCache is full");
    return 0;  // CodeBuffer::expand failed
  }
  int offset = __ offset();
  __ jump(RuntimeAddress(OptoRuntime::exception_blob()->entry_point()));
  assert(__ offset() - offset <= (int) size_exception_handler(), "overflow");
  __ end_a_stub();
  return offset;
}

// Emit deopt handler code.
int HandlerImpl::emit_deopt_handler(CodeBuffer& cbuf) {

  // Note that the code buffer's insts_mark is always relative to insts.
  // That's why we must use the macroassembler to generate a handler.
  C2_MacroAssembler _masm(&cbuf);
  address base = __ start_a_stub(size_deopt_handler());
  if (base == NULL) {
    ciEnv::current()->record_failure("CodeCache is full");
    return 0;  // CodeBuffer::expand failed
  }
  int offset = __ offset();

#ifdef _LP64
  address the_pc = (address) __ pc();
  Label next;
  // push a "the_pc" on the stack without destroying any registers
  // as they all may be live.

  // push address of "next"
  __ call(next, relocInfo::none); // reloc none is fine since it is a disp32
  __ bind(next);
  // adjust it so it matches "the_pc"
  __ subptr(Address(rsp, 0), __ offset() - offset);
#else
  InternalAddress here(__ pc());
  __ pushptr(here.addr());
#endif

  __ jump(RuntimeAddress(SharedRuntime::deopt_blob()->unpack()));
  assert(__ offset() - offset <= (int) size_deopt_handler(), "overflow %d", (__ offset() - offset));
  __ end_a_stub();
  return offset;
}

Assembler::Width widthForType(BasicType bt) {
  if (bt == T_BYTE) {
    return Assembler::B;
  } else if (bt == T_SHORT) {
    return Assembler::W;
  } else if (bt == T_INT) {
    return Assembler::D;
  } else {
    assert(bt == T_LONG, "not a long: %s", type2name(bt));
    return Assembler::Q;
  }
}

//=============================================================================

  // Float masks come from different places depending on platform.
#ifdef _LP64
  static address float_signmask()  { return StubRoutines::x86::float_sign_mask(); }
  static address float_signflip()  { return StubRoutines::x86::float_sign_flip(); }
  static address double_signmask() { return StubRoutines::x86::double_sign_mask(); }
  static address double_signflip() { return StubRoutines::x86::double_sign_flip(); }
#else
  static address float_signmask()  { return (address)float_signmask_pool; }
  static address float_signflip()  { return (address)float_signflip_pool; }
  static address double_signmask() { return (address)double_signmask_pool; }
  static address double_signflip() { return (address)double_signflip_pool; }
#endif
  static address vector_short_to_byte_mask() { return StubRoutines::x86::vector_short_to_byte_mask(); }
  static address vector_int_to_byte_mask() { return StubRoutines::x86::vector_int_to_byte_mask(); }
  static address vector_byte_perm_mask() { return StubRoutines::x86::vector_byte_perm_mask(); }
  static address vector_long_sign_mask() { return StubRoutines::x86::vector_long_sign_mask(); }
  static address vector_all_bits_set() { return StubRoutines::x86::vector_all_bits_set(); }
  static address vector_int_to_short_mask() { return StubRoutines::x86::vector_int_to_short_mask(); }
  static address vector_byte_shufflemask() { return StubRoutines::x86::vector_byte_shuffle_mask(); }
  static address vector_short_shufflemask() { return StubRoutines::x86::vector_short_shuffle_mask(); }
  static address vector_int_shufflemask() { return StubRoutines::x86::vector_int_shuffle_mask(); }
  static address vector_long_shufflemask() { return StubRoutines::x86::vector_long_shuffle_mask(); }
  static address vector_32_bit_mask() { return StubRoutines::x86::vector_32_bit_mask(); }
  static address vector_64_bit_mask() { return StubRoutines::x86::vector_64_bit_mask(); }

//=============================================================================
const bool Matcher::match_rule_supported(int opcode) {
  if (!has_match_rule(opcode)) {
    return false; // no match rule present
  }
  const bool is_LP64 = LP64_ONLY(true) NOT_LP64(false);
  switch (opcode) {
    case Op_AbsVL:
    case Op_StoreVectorScatter:
      if (UseAVX < 3) {
        return false;
      }
      break;
    case Op_PopCountI:
    case Op_PopCountL:
      if (!UsePopCountInstruction) {
        return false;
      }
      break;
    case Op_PopCountVI:
      if (!UsePopCountInstruction || !VM_Version::supports_avx512_vpopcntdq()) {
        return false;
      }
      break;
    case Op_MulVI:
      if ((UseSSE < 4) && (UseAVX < 1)) { // only with SSE4_1 or AVX
        return false;
      }
      break;
    case Op_MulVL:
      if (UseSSE < 4) { // only with SSE4_1 or AVX
        return false;
      }
      break;
    case Op_MulReductionVL:
      if (VM_Version::supports_avx512dq() == false) {
        return false;
      }
      break;
    case Op_AddReductionVL:
      if (UseSSE < 2) { // requires at least SSE2
        return false;
      }
      break;
    case Op_AbsVB:
    case Op_AbsVS:
    case Op_AbsVI:
    case Op_AddReductionVI:
    case Op_AndReductionV:
    case Op_OrReductionV:
    case Op_XorReductionV:
      if (UseSSE < 3) { // requires at least SSSE3
        return false;
      }
      break;
    case Op_VectorLoadShuffle:
    case Op_VectorRearrange:
    case Op_MulReductionVI:
      if (UseSSE < 4) { // requires at least SSE4
        return false;
      }
      break;
    case Op_SqrtVD:
    case Op_SqrtVF:
    case Op_VectorMaskCmp:
    case Op_VectorCastB2X:
    case Op_VectorCastS2X:
    case Op_VectorCastI2X:
    case Op_VectorCastL2X:
    case Op_VectorCastF2X:
    case Op_VectorCastD2X:
      if (UseAVX < 1) { // enabled for AVX only
        return false;
      }
      break;
    case Op_CompareAndSwapL:
#ifdef _LP64
    case Op_CompareAndSwapP:
#endif
      if (!VM_Version::supports_cx8()) {
        return false;
      }
      break;
    case Op_CMoveVF:
    case Op_CMoveVD:
      if (UseAVX < 1) { // enabled for AVX only
        return false;
      }
      break;
    case Op_StrIndexOf:
      if (!UseSSE42Intrinsics) {
        return false;
      }
      break;
    case Op_StrIndexOfChar:
      if (!UseSSE42Intrinsics) {
        return false;
      }
      break;
    case Op_OnSpinWait:
      if (VM_Version::supports_on_spin_wait() == false) {
        return false;
      }
      break;
    case Op_MulVB:
    case Op_LShiftVB:
    case Op_RShiftVB:
    case Op_URShiftVB:
    case Op_VectorInsert:
    case Op_VectorLoadMask:
    case Op_VectorStoreMask:
    case Op_VectorBlend:
      if (UseSSE < 4) {
        return false;
      }
      break;
#ifdef _LP64
    case Op_MaxD:
    case Op_MaxF:
    case Op_MinD:
    case Op_MinF:
      if (UseAVX < 1) { // enabled for AVX only
        return false;
      }
      break;
#endif
    case Op_CacheWB:
    case Op_CacheWBPreSync:
    case Op_CacheWBPostSync:
      if (!VM_Version::supports_data_cache_line_flush()) {
        return false;
      }
      break;
    case Op_ExtractB:
    case Op_ExtractL:
    case Op_ExtractI:
    case Op_RoundDoubleMode:
      if (UseSSE < 4) {
        return false;
      }
      break;
    case Op_RoundDoubleModeV:
      if (VM_Version::supports_avx() == false) {
        return false; // 128bit vroundpd is not available
      }
      break;
    case Op_LoadVectorGather:
      if (UseAVX < 2) {
        return false;
      }
      break;
    case Op_FmaVD:
    case Op_FmaVF:
      if (!UseFMA) {
        return false;
      }
      break;
    case Op_MacroLogicV:
      if (UseAVX < 3 || !UseVectorMacroLogic) {
        return false;
      }
      break;

    case Op_VectorCmpMasked:
    case Op_VectorMaskGen:
    case Op_LoadVectorMasked:
    case Op_StoreVectorMasked:
      if (!is_LP64  || UseAVX < 3 || !VM_Version::supports_bmi2()) {
        return false;
      }
      break;
    case Op_VectorMaskFirstTrue:
    case Op_VectorMaskLastTrue:
    case Op_VectorMaskTrueCount:
      if (!is_LP64 || UseAVX < 1) {
         return false;
      }
      break;
#ifndef _LP64
    case Op_AddReductionVF:
    case Op_AddReductionVD:
    case Op_MulReductionVF:
    case Op_MulReductionVD:
      if (UseSSE < 1) { // requires at least SSE
        return false;
      }
      break;
    case Op_MulAddVS2VI:
    case Op_RShiftVL:
    case Op_AbsVD:
    case Op_NegVD:
      if (UseSSE < 2) {
        return false;
      }
      break;
#endif // !LP64
    case Op_SignumF:
      if (UseSSE < 1) {
        return false;
      }
      break;
    case Op_SignumD:
      if (UseSSE < 2) {
        return false;
      }
      break;
  }
  return true;  // Match rules are supported by default.
}

//------------------------------------------------------------------------

// Identify extra cases that we might want to provide match rules for vector nodes and
// other intrinsics guarded with vector length (vlen) and element type (bt).
const bool Matcher::match_rule_supported_vector(int opcode, int vlen, BasicType bt) {
  const bool is_LP64 = LP64_ONLY(true) NOT_LP64(false);
  if (!match_rule_supported(opcode)) {
    return false;
  }
  // Matcher::vector_size_supported() restricts vector sizes in the following way (see Matcher::vector_width_in_bytes):
  //   * SSE2 supports 128bit vectors for all types;
  //   * AVX1 supports 256bit vectors only for FLOAT and DOUBLE types;
  //   * AVX2 supports 256bit vectors for all types;
  //   * AVX512F supports 512bit vectors only for INT, FLOAT, and DOUBLE types;
  //   * AVX512BW supports 512bit vectors for BYTE, SHORT, and CHAR types.
  // There's also a limit on minimum vector size supported: 2 elements (or 4 bytes for BYTE).
  // And MaxVectorSize is taken into account as well.
  if (!vector_size_supported(bt, vlen)) {
    return false;
  }
  // Special cases which require vector length follow:
  //   * implementation limitations
  //   * some 512bit vector operations on FLOAT and DOUBLE types require AVX512DQ
  //   * 128bit vroundpd instruction is present only in AVX1
  int size_in_bits = vlen * type2aelembytes(bt) * BitsPerByte;
  switch (opcode) {
    case Op_AbsVF:
    case Op_NegVF:
      if ((vlen == 16) && (VM_Version::supports_avx512dq() == false)) {
        return false; // 512bit vandps and vxorps are not available
      }
      break;
    case Op_AbsVD:
    case Op_NegVD:
    case Op_MulVL:
      if ((vlen == 8) && (VM_Version::supports_avx512dq() == false)) {
        return false; // 512bit vpmullq, vandpd and vxorpd are not available
      }
      break;
    case Op_CMoveVF:
      if (vlen != 8) {
        return false; // implementation limitation (only vcmov8F_reg is present)
      }
      break;
    case Op_RotateRightV:
    case Op_RotateLeftV:
    case Op_MacroLogicV:
      if (!VM_Version::supports_evex() ||
          ((size_in_bits != 512) && !VM_Version::supports_avx512vl())) {
        return false;
      }
      break;
    case Op_ClearArray:
    case Op_VectorMaskGen:
    case Op_VectorCmpMasked:
    case Op_LoadVectorMasked:
    case Op_StoreVectorMasked:
      if (!is_LP64 || !VM_Version::supports_avx512bw()) {
        return false;
      }
      if ((size_in_bits != 512) && !VM_Version::supports_avx512vl()) {
        return false;
      }
      break;
    case Op_CMoveVD:
      if (vlen != 4) {
        return false; // implementation limitation (only vcmov4D_reg is present)
      }
      break;
    case Op_MaxV:
    case Op_MinV:
      if (UseSSE < 4 && is_integral_type(bt)) {
        return false;
      }
      if ((bt == T_FLOAT || bt == T_DOUBLE)) {
          // Float/Double intrinsics are enabled for AVX family currently.
          if (UseAVX == 0) {
            return false;
          }
          if (UseAVX > 2 && (!VM_Version::supports_avx512dq() && size_in_bits == 512)) { // 512 bit Float/Double intrinsics need AVX512DQ
            return false;
          }
      }
      break;
    case Op_CallLeafVector:
      if (size_in_bits == 512 && !VM_Version::supports_avx512vlbwdq()) {
        return false;
      }
      break;
    case Op_AddReductionVI:
      if (bt == T_INT && (UseSSE < 3 || !VM_Version::supports_ssse3())) {
        return false;
      }
      // fallthrough
    case Op_AndReductionV:
    case Op_OrReductionV:
    case Op_XorReductionV:
      if (is_subword_type(bt) && (UseSSE < 4)) {
        return false;
      }
#ifndef _LP64
      if (bt == T_BYTE || bt == T_LONG) {
        return false;
      }
#endif
      break;
#ifndef _LP64
    case Op_VectorInsert:
      if (bt == T_LONG || bt == T_DOUBLE) {
        return false;
      }
      break;
#endif
    case Op_MinReductionV:
    case Op_MaxReductionV:
      if ((bt == T_INT || is_subword_type(bt)) && UseSSE < 4) {
        return false;
      } else if (bt == T_LONG && (UseAVX < 3 || !VM_Version::supports_avx512vlbwdq())) {
        return false;
      }
      // Float/Double intrinsics enabled for AVX family.
      if (UseAVX == 0 && (bt == T_FLOAT || bt == T_DOUBLE)) {
        return false;
      }
      if (UseAVX > 2 && (!VM_Version::supports_avx512dq() && size_in_bits == 512)) {
        return false;
      }
#ifndef _LP64
      if (bt == T_BYTE || bt == T_LONG) {
        return false;
      }
#endif
      break;
    case Op_VectorTest:
      if (UseSSE < 4) {
        return false; // Implementation limitation
      } else if (size_in_bits < 32) {
        return false; // Implementation limitation
      } else if (size_in_bits == 512 && (VM_Version::supports_avx512bw() == false)) {
        return false; // Implementation limitation
      }
      break;
    case Op_VectorLoadShuffle:
    case Op_VectorRearrange:
      if(vlen == 2) {
        return false; // Implementation limitation due to how shuffle is loaded
      } else if (size_in_bits == 256 && UseAVX < 2) {
        return false; // Implementation limitation
      } else if (bt == T_BYTE && size_in_bits > 256 && !VM_Version::supports_avx512_vbmi())  {
        return false; // Implementation limitation
      } else if (bt == T_SHORT && size_in_bits > 256 && !VM_Version::supports_avx512bw())  {
        return false; // Implementation limitation
      }
      break;
    case Op_VectorLoadMask:
      if (size_in_bits == 256 && UseAVX < 2) {
        return false; // Implementation limitation
      }
      // fallthrough
    case Op_VectorStoreMask:
      if (vlen == 2) {
        return false; // Implementation limitation
      }
      break;
    case Op_VectorCastB2X:
      if (size_in_bits == 256 && UseAVX < 2) {
        return false; // Implementation limitation
      }
      break;
    case Op_VectorCastS2X:
      if (is_integral_type(bt) && size_in_bits == 256 && UseAVX < 2) {
        return false;
      }
      break;
    case Op_VectorCastI2X:
      if (is_integral_type(bt) && size_in_bits == 256 && UseAVX < 2) {
        return false;
      }
      break;
    case Op_VectorCastL2X:
      if (is_integral_type(bt) && size_in_bits == 256 && UseAVX < 2) {
        return false;
      } else if (!is_integral_type(bt) && !VM_Version::supports_avx512dq()) {
        return false;
      }
      break;
    case Op_VectorCastF2X:
    case Op_VectorCastD2X:
      if (is_integral_type(bt)) {
        // Casts from FP to integral types require special fixup logic not easily
        // implementable with vectors.
        return false; // Implementation limitation
      }
    case Op_MulReductionVI:
      if (bt == T_BYTE && size_in_bits == 512 && !VM_Version::supports_avx512bw()) {
        return false;
      }
      break;
    case Op_StoreVectorScatter:
      if(bt == T_BYTE || bt == T_SHORT) {
        return false;
      } else if (size_in_bits < 512 && !VM_Version::supports_avx512vl()) {
        return false;
      }
      // fallthrough
    case Op_LoadVectorGather:
      if (size_in_bits == 64 ) {
        return false;
      }
      break;
    case Op_VectorMaskCmp:
      if (vlen < 2 || size_in_bits < 32) {
        return false;
      }
      break;
  }
  return true;  // Per default match rules are supported.
}

MachOper* Matcher::pd_specialize_generic_vector_operand(MachOper* generic_opnd, uint ideal_reg, bool is_temp) {
  assert(Matcher::is_generic_vector(generic_opnd), "not generic");
  bool legacy = (generic_opnd->opcode() == LEGVEC);
  if (!VM_Version::supports_avx512vlbwdq() && // KNL
      is_temp && !legacy && (ideal_reg == Op_VecZ)) {
    // Conservatively specialize 512bit vec TEMP operands to legVecZ (zmm0-15) on KNL.
    return new legVecZOper();
  }
  if (legacy) {
    switch (ideal_reg) {
      case Op_VecS: return new legVecSOper();
      case Op_VecD: return new legVecDOper();
      case Op_VecX: return new legVecXOper();
      case Op_VecY: return new legVecYOper();
      case Op_VecZ: return new legVecZOper();
    }
  } else {
    switch (ideal_reg) {
      case Op_VecS: return new vecSOper();
      case Op_VecD: return new vecDOper();
      case Op_VecX: return new vecXOper();
      case Op_VecY: return new vecYOper();
      case Op_VecZ: return new vecZOper();
    }
  }
  ShouldNotReachHere();
  return NULL;
}

bool Matcher::is_generic_reg2reg_move(MachNode* m) {
  switch (m->rule()) {
    case MoveVec2Leg_rule:
    case MoveLeg2Vec_rule:
      return true;
    default:
      return false;
  }
}

bool Matcher::is_generic_vector(MachOper* opnd) {
  switch (opnd->opcode()) {
    case VEC:
    case LEGVEC:
      return true;
    default:
      return false;
  }
}

//------------------------------------------------------------------------

const RegMask* Matcher::predicate_reg_mask(void) {
  return &_VECTMASK_REG_mask;
}

const TypeVect* Matcher::predicate_reg_type(const Type* elemTy, int length) {
  return new TypeVectMask(TypeInt::BOOL, length);
}

const int Matcher::float_pressure(int default_pressure_threshold) {
  int float_pressure_threshold = default_pressure_threshold;
#ifdef _LP64
  if (UseAVX > 2) {
    // Increase pressure threshold on machines with AVX3 which have
    // 2x more XMM registers.
    float_pressure_threshold = default_pressure_threshold * 2;
  }
#endif
  return float_pressure_threshold;
}

// Max vector size in bytes. 0 if not supported.
const int Matcher::vector_width_in_bytes(BasicType bt) {
  assert(is_java_primitive(bt), "only primitive type vectors");
  if (UseSSE < 2) return 0;
  // SSE2 supports 128bit vectors for all types.
  // AVX2 supports 256bit vectors for all types.
  // AVX2/EVEX supports 512bit vectors for all types.
  int size = (UseAVX > 1) ? (1 << UseAVX) * 8 : 16;
  // AVX1 supports 256bit vectors only for FLOAT and DOUBLE.
  if (UseAVX > 0 && (bt == T_FLOAT || bt == T_DOUBLE))
    size = (UseAVX > 2) ? 64 : 32;
  if (UseAVX > 2 && (bt == T_BYTE || bt == T_SHORT || bt == T_CHAR))
    size = (VM_Version::supports_avx512bw()) ? 64 : 32;
  // Use flag to limit vector size.
  size = MIN2(size,(int)MaxVectorSize);
  // Minimum 2 values in vector (or 4 for bytes).
  switch (bt) {
  case T_DOUBLE:
  case T_LONG:
    if (size < 16) return 0;
    break;
  case T_FLOAT:
  case T_INT:
    if (size < 8) return 0;
    break;
  case T_BOOLEAN:
    if (size < 4) return 0;
    break;
  case T_CHAR:
    if (size < 4) return 0;
    break;
  case T_BYTE:
    if (size < 4) return 0;
    break;
  case T_SHORT:
    if (size < 4) return 0;
    break;
  default:
    ShouldNotReachHere();
  }
  return size;
}

// Limits on vector size (number of elements) loaded into vector.
const int Matcher::max_vector_size(const BasicType bt) {
  return vector_width_in_bytes(bt)/type2aelembytes(bt);
}
const int Matcher::min_vector_size(const BasicType bt) {
  int max_size = max_vector_size(bt);
  // Min size which can be loaded into vector is 4 bytes.
  int size = (type2aelembytes(bt) == 1) ? 4 : 2;
  // Support for calling svml double64 vectors
  if (bt == T_DOUBLE) {
    size = 1;
  }
  return MIN2(size,max_size);
}

const int Matcher::scalable_vector_reg_size(const BasicType bt) {
  return -1;
}

// Vector ideal reg corresponding to specified size in bytes
const uint Matcher::vector_ideal_reg(int size) {
  assert(MaxVectorSize >= size, "");
  switch(size) {
    case  4: return Op_VecS;
    case  8: return Op_VecD;
    case 16: return Op_VecX;
    case 32: return Op_VecY;
    case 64: return Op_VecZ;
  }
  ShouldNotReachHere();
  return 0;
}

// Check for shift by small constant as well
static bool clone_shift(Node* shift, Matcher* matcher, Matcher::MStack& mstack, VectorSet& address_visited) {
  if (shift->Opcode() == Op_LShiftX && shift->in(2)->is_Con() &&
      shift->in(2)->get_int() <= 3 &&
      // Are there other uses besides address expressions?
      !matcher->is_visited(shift)) {
    address_visited.set(shift->_idx); // Flag as address_visited
    mstack.push(shift->in(2), Matcher::Visit);
    Node *conv = shift->in(1);
#ifdef _LP64
    // Allow Matcher to match the rule which bypass
    // ConvI2L operation for an array index on LP64
    // if the index value is positive.
    if (conv->Opcode() == Op_ConvI2L &&
        conv->as_Type()->type()->is_long()->_lo >= 0 &&
        // Are there other uses besides address expressions?
        !matcher->is_visited(conv)) {
      address_visited.set(conv->_idx); // Flag as address_visited
      mstack.push(conv->in(1), Matcher::Pre_Visit);
    } else
#endif
      mstack.push(conv, Matcher::Pre_Visit);
    return true;
  }
  return false;
}

// This function identifies sub-graphs in which a 'load' node is
// input to two different nodes, and such that it can be matched
// with BMI instructions like blsi, blsr, etc.
// Example : for b = -a[i] & a[i] can be matched to blsi r32, m32.
// The graph is (AndL (SubL Con0 LoadL*) LoadL*), where LoadL*
// refers to the same node.
//
// Match the generic fused operations pattern (op1 (op2 Con{ConType} mop) mop)
// This is a temporary solution until we make DAGs expressible in ADL.
template<typename ConType>
class FusedPatternMatcher {
  Node* _op1_node;
  Node* _mop_node;
  int _con_op;

  static int match_next(Node* n, int next_op, int next_op_idx) {
    if (n->in(1) == NULL || n->in(2) == NULL) {
      return -1;
    }

    if (next_op_idx == -1) { // n is commutative, try rotations
      if (n->in(1)->Opcode() == next_op) {
        return 1;
      } else if (n->in(2)->Opcode() == next_op) {
        return 2;
      }
    } else {
      assert(next_op_idx > 0 && next_op_idx <= 2, "Bad argument index");
      if (n->in(next_op_idx)->Opcode() == next_op) {
        return next_op_idx;
      }
    }
    return -1;
  }

 public:
  FusedPatternMatcher(Node* op1_node, Node* mop_node, int con_op) :
    _op1_node(op1_node), _mop_node(mop_node), _con_op(con_op) { }

  bool match(int op1, int op1_op2_idx,  // op1 and the index of the op1->op2 edge, -1 if op1 is commutative
             int op2, int op2_con_idx,  // op2 and the index of the op2->con edge, -1 if op2 is commutative
             typename ConType::NativeType con_value) {
    if (_op1_node->Opcode() != op1) {
      return false;
    }
    if (_mop_node->outcnt() > 2) {
      return false;
    }
    op1_op2_idx = match_next(_op1_node, op2, op1_op2_idx);
    if (op1_op2_idx == -1) {
      return false;
    }
    // Memory operation must be the other edge
    int op1_mop_idx = (op1_op2_idx & 1) + 1;

    // Check that the mop node is really what we want
    if (_op1_node->in(op1_mop_idx) == _mop_node) {
      Node* op2_node = _op1_node->in(op1_op2_idx);
      if (op2_node->outcnt() > 1) {
        return false;
      }
      assert(op2_node->Opcode() == op2, "Should be");
      op2_con_idx = match_next(op2_node, _con_op, op2_con_idx);
      if (op2_con_idx == -1) {
        return false;
      }
      // Memory operation must be the other edge
      int op2_mop_idx = (op2_con_idx & 1) + 1;
      // Check that the memory operation is the same node
      if (op2_node->in(op2_mop_idx) == _mop_node) {
        // Now check the constant
        const Type* con_type = op2_node->in(op2_con_idx)->bottom_type();
        if (con_type != Type::TOP && ConType::as_self(con_type)->get_con() == con_value) {
          return true;
        }
      }
    }
    return false;
  }
};

static bool is_bmi_pattern(Node* n, Node* m) {
  assert(UseBMI1Instructions, "sanity");
  if (n != NULL && m != NULL) {
    if (m->Opcode() == Op_LoadI) {
      FusedPatternMatcher<TypeInt> bmii(n, m, Op_ConI);
      return bmii.match(Op_AndI, -1, Op_SubI,  1,  0)  ||
             bmii.match(Op_AndI, -1, Op_AddI, -1, -1)  ||
             bmii.match(Op_XorI, -1, Op_AddI, -1, -1);
    } else if (m->Opcode() == Op_LoadL) {
      FusedPatternMatcher<TypeLong> bmil(n, m, Op_ConL);
      return bmil.match(Op_AndL, -1, Op_SubL,  1,  0) ||
             bmil.match(Op_AndL, -1, Op_AddL, -1, -1) ||
             bmil.match(Op_XorL, -1, Op_AddL, -1, -1);
    }
  }
  return false;
}

// Should the matcher clone input 'm' of node 'n'?
bool Matcher::pd_clone_node(Node* n, Node* m, Matcher::MStack& mstack) {
  // If 'n' and 'm' are part of a graph for BMI instruction, clone the input 'm'.
  if (UseBMI1Instructions && is_bmi_pattern(n, m)) {
    mstack.push(m, Visit);
    return true;
  }
  if (is_vshift_con_pattern(n, m)) { // ShiftV src (ShiftCntV con)
    mstack.push(m, Visit);           // m = ShiftCntV
    return true;
  }
  return false;
}

// Should the Matcher clone shifts on addressing modes, expecting them
// to be subsumed into complex addressing expressions or compute them
// into registers?
bool Matcher::pd_clone_address_expressions(AddPNode* m, Matcher::MStack& mstack, VectorSet& address_visited) {
  Node *off = m->in(AddPNode::Offset);
  if (off->is_Con()) {
    address_visited.test_set(m->_idx); // Flag as address_visited
    Node *adr = m->in(AddPNode::Address);

    // Intel can handle 2 adds in addressing mode
    // AtomicAdd is not an addressing expression.
    // Cheap to find it by looking for screwy base.
    if (adr->is_AddP() &&
        !adr->in(AddPNode::Base)->is_top() &&
        LP64_ONLY( off->get_long() == (int) (off->get_long()) && ) // immL32
        // Are there other uses besides address expressions?
        !is_visited(adr)) {
      address_visited.set(adr->_idx); // Flag as address_visited
      Node *shift = adr->in(AddPNode::Offset);
      if (!clone_shift(shift, this, mstack, address_visited)) {
        mstack.push(shift, Pre_Visit);
      }
      mstack.push(adr->in(AddPNode::Address), Pre_Visit);
      mstack.push(adr->in(AddPNode::Base), Pre_Visit);
    } else {
      mstack.push(adr, Pre_Visit);
    }

    // Clone X+offset as it also folds into most addressing expressions
    mstack.push(off, Visit);
    mstack.push(m->in(AddPNode::Base), Pre_Visit);
    return true;
  } else if (clone_shift(off, this, mstack, address_visited)) {
    address_visited.test_set(m->_idx); // Flag as address_visited
    mstack.push(m->in(AddPNode::Address), Pre_Visit);
    mstack.push(m->in(AddPNode::Base), Pre_Visit);
    return true;
  }
  return false;
}

static inline Assembler::ComparisonPredicate booltest_pred_to_comparison_pred(int bt) {
  switch (bt) {
    case BoolTest::eq:
      return Assembler::eq;
    case BoolTest::ne:
      return Assembler::neq;
    case BoolTest::le:
    case BoolTest::ule:
      return Assembler::le;
    case BoolTest::ge:
    case BoolTest::uge:
      return Assembler::nlt;
    case BoolTest::lt:
    case BoolTest::ult:
      return Assembler::lt;
    case BoolTest::gt:
    case BoolTest::ugt:
      return Assembler::nle;
    default : ShouldNotReachHere(); return Assembler::_false;
  }
}

static inline Assembler::ComparisonPredicateFP booltest_pred_to_comparison_pred_fp(int bt) {
  switch (bt) {
  case BoolTest::eq: return Assembler::EQ_OQ;  // ordered non-signaling
  // As per JLS 15.21.1, != of NaNs is true. Thus use unordered compare.
  case BoolTest::ne: return Assembler::NEQ_UQ; // unordered non-signaling
  case BoolTest::le: return Assembler::LE_OQ;  // ordered non-signaling
  case BoolTest::ge: return Assembler::GE_OQ;  // ordered non-signaling
  case BoolTest::lt: return Assembler::LT_OQ;  // ordered non-signaling
  case BoolTest::gt: return Assembler::GT_OQ;  // ordered non-signaling
  default: ShouldNotReachHere(); return Assembler::FALSE_OS;
  }
}

// Helper methods for MachSpillCopyNode::implementation().
static void vec_mov_helper(CodeBuffer *cbuf, int src_lo, int dst_lo,
                          int src_hi, int dst_hi, uint ireg, outputStream* st) {
  assert(ireg == Op_VecS || // 32bit vector
         (src_lo & 1) == 0 && (src_lo + 1) == src_hi &&
         (dst_lo & 1) == 0 && (dst_lo + 1) == dst_hi,
         "no non-adjacent vector moves" );
  if (cbuf) {
    C2_MacroAssembler _masm(cbuf);
    switch (ireg) {
    case Op_VecS: // copy whole register
    case Op_VecD:
    case Op_VecX:
#ifndef _LP64
      __ movdqu(as_XMMRegister(Matcher::_regEncode[dst_lo]), as_XMMRegister(Matcher::_regEncode[src_lo]));
#else
      if ((UseAVX < 3) || VM_Version::supports_avx512vl()) {
        __ movdqu(as_XMMRegister(Matcher::_regEncode[dst_lo]), as_XMMRegister(Matcher::_regEncode[src_lo]));
      } else {
        __ vextractf32x4(as_XMMRegister(Matcher::_regEncode[dst_lo]), as_XMMRegister(Matcher::_regEncode[src_lo]), 0x0);
     }
#endif
      break;
    case Op_VecY:
#ifndef _LP64
      __ vmovdqu(as_XMMRegister(Matcher::_regEncode[dst_lo]), as_XMMRegister(Matcher::_regEncode[src_lo]));
#else
      if ((UseAVX < 3) || VM_Version::supports_avx512vl()) {
        __ vmovdqu(as_XMMRegister(Matcher::_regEncode[dst_lo]), as_XMMRegister(Matcher::_regEncode[src_lo]));
      } else {
        __ vextractf64x4(as_XMMRegister(Matcher::_regEncode[dst_lo]), as_XMMRegister(Matcher::_regEncode[src_lo]), 0x0);
     }
#endif
      break;
    case Op_VecZ:
      __ evmovdquq(as_XMMRegister(Matcher::_regEncode[dst_lo]), as_XMMRegister(Matcher::_regEncode[src_lo]), 2);
      break;
    default:
      ShouldNotReachHere();
    }
#ifndef PRODUCT
  } else {
    switch (ireg) {
    case Op_VecS:
    case Op_VecD:
    case Op_VecX:
      st->print("movdqu  %s,%s\t# spill",Matcher::regName[dst_lo],Matcher::regName[src_lo]);
      break;
    case Op_VecY:
    case Op_VecZ:
      st->print("vmovdqu %s,%s\t# spill",Matcher::regName[dst_lo],Matcher::regName[src_lo]);
      break;
    default:
      ShouldNotReachHere();
    }
#endif
  }
}

void vec_spill_helper(CodeBuffer *cbuf, bool is_load,
                     int stack_offset, int reg, uint ireg, outputStream* st) {
  if (cbuf) {
    C2_MacroAssembler _masm(cbuf);
    if (is_load) {
      switch (ireg) {
      case Op_VecS:
        __ movdl(as_XMMRegister(Matcher::_regEncode[reg]), Address(rsp, stack_offset));
        break;
      case Op_VecD:
        __ movq(as_XMMRegister(Matcher::_regEncode[reg]), Address(rsp, stack_offset));
        break;
      case Op_VecX:
#ifndef _LP64
        __ movdqu(as_XMMRegister(Matcher::_regEncode[reg]), Address(rsp, stack_offset));
#else
        if ((UseAVX < 3) || VM_Version::supports_avx512vl()) {
          __ movdqu(as_XMMRegister(Matcher::_regEncode[reg]), Address(rsp, stack_offset));
        } else {
          __ vpxor(as_XMMRegister(Matcher::_regEncode[reg]), as_XMMRegister(Matcher::_regEncode[reg]), as_XMMRegister(Matcher::_regEncode[reg]), 2);
          __ vinsertf32x4(as_XMMRegister(Matcher::_regEncode[reg]), as_XMMRegister(Matcher::_regEncode[reg]), Address(rsp, stack_offset),0x0);
        }
#endif
        break;
      case Op_VecY:
#ifndef _LP64
        __ vmovdqu(as_XMMRegister(Matcher::_regEncode[reg]), Address(rsp, stack_offset));
#else
        if ((UseAVX < 3) || VM_Version::supports_avx512vl()) {
          __ vmovdqu(as_XMMRegister(Matcher::_regEncode[reg]), Address(rsp, stack_offset));
        } else {
          __ vpxor(as_XMMRegister(Matcher::_regEncode[reg]), as_XMMRegister(Matcher::_regEncode[reg]), as_XMMRegister(Matcher::_regEncode[reg]), 2);
          __ vinsertf64x4(as_XMMRegister(Matcher::_regEncode[reg]), as_XMMRegister(Matcher::_regEncode[reg]), Address(rsp, stack_offset),0x0);
        }
#endif
        break;
      case Op_VecZ:
        __ evmovdquq(as_XMMRegister(Matcher::_regEncode[reg]), Address(rsp, stack_offset), 2);
        break;
      default:
        ShouldNotReachHere();
      }
    } else { // store
      switch (ireg) {
      case Op_VecS:
        __ movdl(Address(rsp, stack_offset), as_XMMRegister(Matcher::_regEncode[reg]));
        break;
      case Op_VecD:
        __ movq(Address(rsp, stack_offset), as_XMMRegister(Matcher::_regEncode[reg]));
        break;
      case Op_VecX:
#ifndef _LP64
        __ movdqu(Address(rsp, stack_offset), as_XMMRegister(Matcher::_regEncode[reg]));
#else
        if ((UseAVX < 3) || VM_Version::supports_avx512vl()) {
          __ movdqu(Address(rsp, stack_offset), as_XMMRegister(Matcher::_regEncode[reg]));
        }
        else {
          __ vextractf32x4(Address(rsp, stack_offset), as_XMMRegister(Matcher::_regEncode[reg]), 0x0);
        }
#endif
        break;
      case Op_VecY:
#ifndef _LP64
        __ vmovdqu(Address(rsp, stack_offset), as_XMMRegister(Matcher::_regEncode[reg]));
#else
        if ((UseAVX < 3) || VM_Version::supports_avx512vl()) {
          __ vmovdqu(Address(rsp, stack_offset), as_XMMRegister(Matcher::_regEncode[reg]));
        }
        else {
          __ vextractf64x4(Address(rsp, stack_offset), as_XMMRegister(Matcher::_regEncode[reg]), 0x0);
        }
#endif
        break;
      case Op_VecZ:
        __ evmovdquq(Address(rsp, stack_offset), as_XMMRegister(Matcher::_regEncode[reg]), 2);
        break;
      default:
        ShouldNotReachHere();
      }
    }
#ifndef PRODUCT
  } else {
    if (is_load) {
      switch (ireg) {
      case Op_VecS:
        st->print("movd    %s,[rsp + %d]\t# spill", Matcher::regName[reg], stack_offset);
        break;
      case Op_VecD:
        st->print("movq    %s,[rsp + %d]\t# spill", Matcher::regName[reg], stack_offset);
        break;
       case Op_VecX:
        st->print("movdqu  %s,[rsp + %d]\t# spill", Matcher::regName[reg], stack_offset);
        break;
      case Op_VecY:
      case Op_VecZ:
        st->print("vmovdqu %s,[rsp + %d]\t# spill", Matcher::regName[reg], stack_offset);
        break;
      default:
        ShouldNotReachHere();
      }
    } else { // store
      switch (ireg) {
      case Op_VecS:
        st->print("movd    [rsp + %d],%s\t# spill", stack_offset, Matcher::regName[reg]);
        break;
      case Op_VecD:
        st->print("movq    [rsp + %d],%s\t# spill", stack_offset, Matcher::regName[reg]);
        break;
       case Op_VecX:
        st->print("movdqu  [rsp + %d],%s\t# spill", stack_offset, Matcher::regName[reg]);
        break;
      case Op_VecY:
      case Op_VecZ:
        st->print("vmovdqu [rsp + %d],%s\t# spill", stack_offset, Matcher::regName[reg]);
        break;
      default:
        ShouldNotReachHere();
      }
    }
#endif
  }
}

static inline jlong replicate8_imm(int con, int width) {
  // Load a constant of "width" (in bytes) and replicate it to fill 64bit.
  assert(width == 1 || width == 2 || width == 4, "only byte, short or int types here");
  int bit_width = width * 8;
  jlong val = con;
  val &= (((jlong) 1) << bit_width) - 1;  // mask off sign bits
  while(bit_width < 64) {
    val |= (val << bit_width);
    bit_width <<= 1;
  }
  return val;
}

#ifndef PRODUCT
  void MachNopNode::format(PhaseRegAlloc*, outputStream* st) const {
    st->print("nop \t# %d bytes pad for loops and calls", _count);
  }
#endif

  void MachNopNode::emit(CodeBuffer &cbuf, PhaseRegAlloc*) const {
    C2_MacroAssembler _masm(&cbuf);
    __ nop(_count);
  }

  uint MachNopNode::size(PhaseRegAlloc*) const {
    return _count;
  }

#ifndef PRODUCT
  void MachBreakpointNode::format(PhaseRegAlloc*, outputStream* st) const {
    st->print("# breakpoint");
  }
#endif

  void MachBreakpointNode::emit(CodeBuffer &cbuf, PhaseRegAlloc* ra_) const {
    C2_MacroAssembler _masm(&cbuf);
    __ int3();
  }

  uint MachBreakpointNode::size(PhaseRegAlloc* ra_) const {
    return MachNode::size(ra_);
  }

%}

encode %{

  enc_class call_epilog %{
    if (VerifyStackAtCalls) {
      // Check that stack depth is unchanged: find majik cookie on stack
      int framesize = ra_->reg2offset_unchecked(OptoReg::add(ra_->_matcher._old_SP, -3*VMRegImpl::slots_per_word));
      C2_MacroAssembler _masm(&cbuf);
      Label L;
      __ cmpptr(Address(rsp, framesize), (int32_t)0xbadb100d);
      __ jccb(Assembler::equal, L);
      // Die if stack mismatch
      __ int3();
      __ bind(L);
    }
  %}

%}

// Operands for bound floating pointer register arguments
operand rxmm0() %{
  constraint(ALLOC_IN_RC(xmm0_reg));
  match(VecX);
  format%{%}
  interface(REG_INTER);
%}

//----------OPERANDS-----------------------------------------------------------
// Operand definitions must precede instruction definitions for correct parsing
// in the ADLC because operands constitute user defined types which are used in
// instruction definitions.

// Vectors

// Dummy generic vector class. Should be used for all vector operands.
// Replaced with vec[SDXYZ] during post-selection pass.
operand vec() %{
  constraint(ALLOC_IN_RC(dynamic));
  match(VecX);
  match(VecY);
  match(VecZ);
  match(VecS);
  match(VecD);

  format %{ %}
  interface(REG_INTER);
%}

// Dummy generic legacy vector class. Should be used for all legacy vector operands.
// Replaced with legVec[SDXYZ] during post-selection cleanup.
// Note: legacy register class is used to avoid extra (unneeded in 32-bit VM)
// runtime code generation via reg_class_dynamic.
operand legVec() %{
  constraint(ALLOC_IN_RC(dynamic));
  match(VecX);
  match(VecY);
  match(VecZ);
  match(VecS);
  match(VecD);

  format %{ %}
  interface(REG_INTER);
%}

// Replaces vec during post-selection cleanup. See above.
operand vecS() %{
  constraint(ALLOC_IN_RC(vectors_reg_vlbwdq));
  match(VecS);

  format %{ %}
  interface(REG_INTER);
%}

// Replaces legVec during post-selection cleanup. See above.
operand legVecS() %{
  constraint(ALLOC_IN_RC(vectors_reg_legacy));
  match(VecS);

  format %{ %}
  interface(REG_INTER);
%}

// Replaces vec during post-selection cleanup. See above.
operand vecD() %{
  constraint(ALLOC_IN_RC(vectord_reg_vlbwdq));
  match(VecD);

  format %{ %}
  interface(REG_INTER);
%}

// Replaces legVec during post-selection cleanup. See above.
operand legVecD() %{
  constraint(ALLOC_IN_RC(vectord_reg_legacy));
  match(VecD);

  format %{ %}
  interface(REG_INTER);
%}

// Replaces vec during post-selection cleanup. See above.
operand vecX() %{
  constraint(ALLOC_IN_RC(vectorx_reg_vlbwdq));
  match(VecX);

  format %{ %}
  interface(REG_INTER);
%}

// Replaces legVec during post-selection cleanup. See above.
operand legVecX() %{
  constraint(ALLOC_IN_RC(vectorx_reg_legacy));
  match(VecX);

  format %{ %}
  interface(REG_INTER);
%}

// Replaces vec during post-selection cleanup. See above.
operand vecY() %{
  constraint(ALLOC_IN_RC(vectory_reg_vlbwdq));
  match(VecY);

  format %{ %}
  interface(REG_INTER);
%}

// Replaces legVec during post-selection cleanup. See above.
operand legVecY() %{
  constraint(ALLOC_IN_RC(vectory_reg_legacy));
  match(VecY);

  format %{ %}
  interface(REG_INTER);
%}

// Replaces vec during post-selection cleanup. See above.
operand vecZ() %{
  constraint(ALLOC_IN_RC(vectorz_reg));
  match(VecZ);

  format %{ %}
  interface(REG_INTER);
%}

// Replaces legVec during post-selection cleanup. See above.
operand legVecZ() %{
  constraint(ALLOC_IN_RC(vectorz_reg_legacy));
  match(VecZ);

  format %{ %}
  interface(REG_INTER);
%}

// Comparison Code for FP conditional move
operand cmpOp_vcmppd() %{
  match(Bool);

  predicate(n->as_Bool()->_test._test != BoolTest::overflow &&
            n->as_Bool()->_test._test != BoolTest::no_overflow);
  format %{ "" %}
  interface(COND_INTER) %{
    equal        (0x0, "eq");
    less         (0x1, "lt");
    less_equal   (0x2, "le");
    not_equal    (0xC, "ne");
    greater_equal(0xD, "ge");
    greater      (0xE, "gt");
    //TODO cannot compile (adlc breaks) without two next lines with error:
    // x86_64.ad(13987) Syntax Error: :In operand cmpOp_vcmppd: Do not support this encode constant: ' %{
    // equal' for overflow.
    overflow     (0x20, "o");  // not really supported by the instruction
    no_overflow  (0x21, "no"); // not really supported by the instruction
  %}
%}


// INSTRUCTIONS -- Platform independent definitions (same for 32- and 64-bit)

// ============================================================================

instruct ShouldNotReachHere() %{
  match(Halt);
  format %{ "stop\t# ShouldNotReachHere" %}
  ins_encode %{
    if (is_reachable()) {
      __ stop(_halt_reason);
    }
  %}
  ins_pipe(pipe_slow);
%}

// =================================EVEX special===============================
// Existing partial implementation for post-loop multi-versioning computes
// the mask corresponding to tail loop in K1 opmask register. This may then be
// used for predicating instructions in loop body during last post-loop iteration.
// TODO: Remove hard-coded K1 usage while fixing existing post-loop
// multiversioning support.
instruct setMask(rRegI dst, rRegI src, kReg_K1 mask) %{
  predicate(PostLoopMultiversioning && Matcher::has_predicated_vectors());
  match(Set dst (SetVectMaskI  src));
  effect(TEMP dst);
  format %{ "setvectmask   $dst, $src" %}
  ins_encode %{
    __ setvectmask($dst$$Register, $src$$Register, $mask$$KRegister);
  %}
  ins_pipe(pipe_slow);
%}

// ============================================================================

instruct addF_reg(regF dst, regF src) %{
  predicate((UseSSE>=1) && (UseAVX == 0));
  match(Set dst (AddF dst src));

  format %{ "addss   $dst, $src" %}
  ins_cost(150);
  ins_encode %{
    __ addss($dst$$XMMRegister, $src$$XMMRegister);
  %}
  ins_pipe(pipe_slow);
%}

instruct addF_mem(regF dst, memory src) %{
  predicate((UseSSE>=1) && (UseAVX == 0));
  match(Set dst (AddF dst (LoadF src)));

  format %{ "addss   $dst, $src" %}
  ins_cost(150);
  ins_encode %{
    __ addss($dst$$XMMRegister, $src$$Address);
  %}
  ins_pipe(pipe_slow);
%}

instruct addF_imm(regF dst, immF con) %{
  predicate((UseSSE>=1) && (UseAVX == 0));
  match(Set dst (AddF dst con));
  format %{ "addss   $dst, [$constantaddress]\t# load from constant table: float=$con" %}
  ins_cost(150);
  ins_encode %{
    __ addss($dst$$XMMRegister, $constantaddress($con));
  %}
  ins_pipe(pipe_slow);
%}

instruct addF_reg_reg(regF dst, regF src1, regF src2) %{
  predicate(UseAVX > 0);
  match(Set dst (AddF src1 src2));

  format %{ "vaddss  $dst, $src1, $src2" %}
  ins_cost(150);
  ins_encode %{
    __ vaddss($dst$$XMMRegister, $src1$$XMMRegister, $src2$$XMMRegister);
  %}
  ins_pipe(pipe_slow);
%}

instruct addF_reg_mem(regF dst, regF src1, memory src2) %{
  predicate(UseAVX > 0);
  match(Set dst (AddF src1 (LoadF src2)));

  format %{ "vaddss  $dst, $src1, $src2" %}
  ins_cost(150);
  ins_encode %{
    __ vaddss($dst$$XMMRegister, $src1$$XMMRegister, $src2$$Address);
  %}
  ins_pipe(pipe_slow);
%}

instruct addF_reg_imm(regF dst, regF src, immF con) %{
  predicate(UseAVX > 0);
  match(Set dst (AddF src con));

  format %{ "vaddss  $dst, $src, [$constantaddress]\t# load from constant table: float=$con" %}
  ins_cost(150);
  ins_encode %{
    __ vaddss($dst$$XMMRegister, $src$$XMMRegister, $constantaddress($con));
  %}
  ins_pipe(pipe_slow);
%}

instruct addD_reg(regD dst, regD src) %{
  predicate((UseSSE>=2) && (UseAVX == 0));
  match(Set dst (AddD dst src));

  format %{ "addsd   $dst, $src" %}
  ins_cost(150);
  ins_encode %{
    __ addsd($dst$$XMMRegister, $src$$XMMRegister);
  %}
  ins_pipe(pipe_slow);
%}

instruct addD_mem(regD dst, memory src) %{
  predicate((UseSSE>=2) && (UseAVX == 0));
  match(Set dst (AddD dst (LoadD src)));

  format %{ "addsd   $dst, $src" %}
  ins_cost(150);
  ins_encode %{
    __ addsd($dst$$XMMRegister, $src$$Address);
  %}
  ins_pipe(pipe_slow);
%}

instruct addD_imm(regD dst, immD con) %{
  predicate((UseSSE>=2) && (UseAVX == 0));
  match(Set dst (AddD dst con));
  format %{ "addsd   $dst, [$constantaddress]\t# load from constant table: double=$con" %}
  ins_cost(150);
  ins_encode %{
    __ addsd($dst$$XMMRegister, $constantaddress($con));
  %}
  ins_pipe(pipe_slow);
%}

instruct addD_reg_reg(regD dst, regD src1, regD src2) %{
  predicate(UseAVX > 0);
  match(Set dst (AddD src1 src2));

  format %{ "vaddsd  $dst, $src1, $src2" %}
  ins_cost(150);
  ins_encode %{
    __ vaddsd($dst$$XMMRegister, $src1$$XMMRegister, $src2$$XMMRegister);
  %}
  ins_pipe(pipe_slow);
%}

instruct addD_reg_mem(regD dst, regD src1, memory src2) %{
  predicate(UseAVX > 0);
  match(Set dst (AddD src1 (LoadD src2)));

  format %{ "vaddsd  $dst, $src1, $src2" %}
  ins_cost(150);
  ins_encode %{
    __ vaddsd($dst$$XMMRegister, $src1$$XMMRegister, $src2$$Address);
  %}
  ins_pipe(pipe_slow);
%}

instruct addD_reg_imm(regD dst, regD src, immD con) %{
  predicate(UseAVX > 0);
  match(Set dst (AddD src con));

  format %{ "vaddsd  $dst, $src, [$constantaddress]\t# load from constant table: double=$con" %}
  ins_cost(150);
  ins_encode %{
    __ vaddsd($dst$$XMMRegister, $src$$XMMRegister, $constantaddress($con));
  %}
  ins_pipe(pipe_slow);
%}

instruct subF_reg(regF dst, regF src) %{
  predicate((UseSSE>=1) && (UseAVX == 0));
  match(Set dst (SubF dst src));

  format %{ "subss   $dst, $src" %}
  ins_cost(150);
  ins_encode %{
    __ subss($dst$$XMMRegister, $src$$XMMRegister);
  %}
  ins_pipe(pipe_slow);
%}

instruct subF_mem(regF dst, memory src) %{
  predicate((UseSSE>=1) && (UseAVX == 0));
  match(Set dst (SubF dst (LoadF src)));

  format %{ "subss   $dst, $src" %}
  ins_cost(150);
  ins_encode %{
    __ subss($dst$$XMMRegister, $src$$Address);
  %}
  ins_pipe(pipe_slow);
%}

instruct subF_imm(regF dst, immF con) %{
  predicate((UseSSE>=1) && (UseAVX == 0));
  match(Set dst (SubF dst con));
  format %{ "subss   $dst, [$constantaddress]\t# load from constant table: float=$con" %}
  ins_cost(150);
  ins_encode %{
    __ subss($dst$$XMMRegister, $constantaddress($con));
  %}
  ins_pipe(pipe_slow);
%}

instruct subF_reg_reg(regF dst, regF src1, regF src2) %{
  predicate(UseAVX > 0);
  match(Set dst (SubF src1 src2));

  format %{ "vsubss  $dst, $src1, $src2" %}
  ins_cost(150);
  ins_encode %{
    __ vsubss($dst$$XMMRegister, $src1$$XMMRegister, $src2$$XMMRegister);
  %}
  ins_pipe(pipe_slow);
%}

instruct subF_reg_mem(regF dst, regF src1, memory src2) %{
  predicate(UseAVX > 0);
  match(Set dst (SubF src1 (LoadF src2)));

  format %{ "vsubss  $dst, $src1, $src2" %}
  ins_cost(150);
  ins_encode %{
    __ vsubss($dst$$XMMRegister, $src1$$XMMRegister, $src2$$Address);
  %}
  ins_pipe(pipe_slow);
%}

instruct subF_reg_imm(regF dst, regF src, immF con) %{
  predicate(UseAVX > 0);
  match(Set dst (SubF src con));

  format %{ "vsubss  $dst, $src, [$constantaddress]\t# load from constant table: float=$con" %}
  ins_cost(150);
  ins_encode %{
    __ vsubss($dst$$XMMRegister, $src$$XMMRegister, $constantaddress($con));
  %}
  ins_pipe(pipe_slow);
%}

instruct subD_reg(regD dst, regD src) %{
  predicate((UseSSE>=2) && (UseAVX == 0));
  match(Set dst (SubD dst src));

  format %{ "subsd   $dst, $src" %}
  ins_cost(150);
  ins_encode %{
    __ subsd($dst$$XMMRegister, $src$$XMMRegister);
  %}
  ins_pipe(pipe_slow);
%}

instruct subD_mem(regD dst, memory src) %{
  predicate((UseSSE>=2) && (UseAVX == 0));
  match(Set dst (SubD dst (LoadD src)));

  format %{ "subsd   $dst, $src" %}
  ins_cost(150);
  ins_encode %{
    __ subsd($dst$$XMMRegister, $src$$Address);
  %}
  ins_pipe(pipe_slow);
%}

instruct subD_imm(regD dst, immD con) %{
  predicate((UseSSE>=2) && (UseAVX == 0));
  match(Set dst (SubD dst con));
  format %{ "subsd   $dst, [$constantaddress]\t# load from constant table: double=$con" %}
  ins_cost(150);
  ins_encode %{
    __ subsd($dst$$XMMRegister, $constantaddress($con));
  %}
  ins_pipe(pipe_slow);
%}

instruct subD_reg_reg(regD dst, regD src1, regD src2) %{
  predicate(UseAVX > 0);
  match(Set dst (SubD src1 src2));

  format %{ "vsubsd  $dst, $src1, $src2" %}
  ins_cost(150);
  ins_encode %{
    __ vsubsd($dst$$XMMRegister, $src1$$XMMRegister, $src2$$XMMRegister);
  %}
  ins_pipe(pipe_slow);
%}

instruct subD_reg_mem(regD dst, regD src1, memory src2) %{
  predicate(UseAVX > 0);
  match(Set dst (SubD src1 (LoadD src2)));

  format %{ "vsubsd  $dst, $src1, $src2" %}
  ins_cost(150);
  ins_encode %{
    __ vsubsd($dst$$XMMRegister, $src1$$XMMRegister, $src2$$Address);
  %}
  ins_pipe(pipe_slow);
%}

instruct subD_reg_imm(regD dst, regD src, immD con) %{
  predicate(UseAVX > 0);
  match(Set dst (SubD src con));

  format %{ "vsubsd  $dst, $src, [$constantaddress]\t# load from constant table: double=$con" %}
  ins_cost(150);
  ins_encode %{
    __ vsubsd($dst$$XMMRegister, $src$$XMMRegister, $constantaddress($con));
  %}
  ins_pipe(pipe_slow);
%}

instruct mulF_reg(regF dst, regF src) %{
  predicate((UseSSE>=1) && (UseAVX == 0));
  match(Set dst (MulF dst src));

  format %{ "mulss   $dst, $src" %}
  ins_cost(150);
  ins_encode %{
    __ mulss($dst$$XMMRegister, $src$$XMMRegister);
  %}
  ins_pipe(pipe_slow);
%}

instruct mulF_mem(regF dst, memory src) %{
  predicate((UseSSE>=1) && (UseAVX == 0));
  match(Set dst (MulF dst (LoadF src)));

  format %{ "mulss   $dst, $src" %}
  ins_cost(150);
  ins_encode %{
    __ mulss($dst$$XMMRegister, $src$$Address);
  %}
  ins_pipe(pipe_slow);
%}

instruct mulF_imm(regF dst, immF con) %{
  predicate((UseSSE>=1) && (UseAVX == 0));
  match(Set dst (MulF dst con));
  format %{ "mulss   $dst, [$constantaddress]\t# load from constant table: float=$con" %}
  ins_cost(150);
  ins_encode %{
    __ mulss($dst$$XMMRegister, $constantaddress($con));
  %}
  ins_pipe(pipe_slow);
%}

instruct mulF_reg_reg(regF dst, regF src1, regF src2) %{
  predicate(UseAVX > 0);
  match(Set dst (MulF src1 src2));

  format %{ "vmulss  $dst, $src1, $src2" %}
  ins_cost(150);
  ins_encode %{
    __ vmulss($dst$$XMMRegister, $src1$$XMMRegister, $src2$$XMMRegister);
  %}
  ins_pipe(pipe_slow);
%}

instruct mulF_reg_mem(regF dst, regF src1, memory src2) %{
  predicate(UseAVX > 0);
  match(Set dst (MulF src1 (LoadF src2)));

  format %{ "vmulss  $dst, $src1, $src2" %}
  ins_cost(150);
  ins_encode %{
    __ vmulss($dst$$XMMRegister, $src1$$XMMRegister, $src2$$Address);
  %}
  ins_pipe(pipe_slow);
%}

instruct mulF_reg_imm(regF dst, regF src, immF con) %{
  predicate(UseAVX > 0);
  match(Set dst (MulF src con));

  format %{ "vmulss  $dst, $src, [$constantaddress]\t# load from constant table: float=$con" %}
  ins_cost(150);
  ins_encode %{
    __ vmulss($dst$$XMMRegister, $src$$XMMRegister, $constantaddress($con));
  %}
  ins_pipe(pipe_slow);
%}

instruct mulD_reg(regD dst, regD src) %{
  predicate((UseSSE>=2) && (UseAVX == 0));
  match(Set dst (MulD dst src));

  format %{ "mulsd   $dst, $src" %}
  ins_cost(150);
  ins_encode %{
    __ mulsd($dst$$XMMRegister, $src$$XMMRegister);
  %}
  ins_pipe(pipe_slow);
%}

instruct mulD_mem(regD dst, memory src) %{
  predicate((UseSSE>=2) && (UseAVX == 0));
  match(Set dst (MulD dst (LoadD src)));

  format %{ "mulsd   $dst, $src" %}
  ins_cost(150);
  ins_encode %{
    __ mulsd($dst$$XMMRegister, $src$$Address);
  %}
  ins_pipe(pipe_slow);
%}

instruct mulD_imm(regD dst, immD con) %{
  predicate((UseSSE>=2) && (UseAVX == 0));
  match(Set dst (MulD dst con));
  format %{ "mulsd   $dst, [$constantaddress]\t# load from constant table: double=$con" %}
  ins_cost(150);
  ins_encode %{
    __ mulsd($dst$$XMMRegister, $constantaddress($con));
  %}
  ins_pipe(pipe_slow);
%}

instruct mulD_reg_reg(regD dst, regD src1, regD src2) %{
  predicate(UseAVX > 0);
  match(Set dst (MulD src1 src2));

  format %{ "vmulsd  $dst, $src1, $src2" %}
  ins_cost(150);
  ins_encode %{
    __ vmulsd($dst$$XMMRegister, $src1$$XMMRegister, $src2$$XMMRegister);
  %}
  ins_pipe(pipe_slow);
%}

instruct mulD_reg_mem(regD dst, regD src1, memory src2) %{
  predicate(UseAVX > 0);
  match(Set dst (MulD src1 (LoadD src2)));

  format %{ "vmulsd  $dst, $src1, $src2" %}
  ins_cost(150);
  ins_encode %{
    __ vmulsd($dst$$XMMRegister, $src1$$XMMRegister, $src2$$Address);
  %}
  ins_pipe(pipe_slow);
%}

instruct mulD_reg_imm(regD dst, regD src, immD con) %{
  predicate(UseAVX > 0);
  match(Set dst (MulD src con));

  format %{ "vmulsd  $dst, $src, [$constantaddress]\t# load from constant table: double=$con" %}
  ins_cost(150);
  ins_encode %{
    __ vmulsd($dst$$XMMRegister, $src$$XMMRegister, $constantaddress($con));
  %}
  ins_pipe(pipe_slow);
%}

instruct divF_reg(regF dst, regF src) %{
  predicate((UseSSE>=1) && (UseAVX == 0));
  match(Set dst (DivF dst src));

  format %{ "divss   $dst, $src" %}
  ins_cost(150);
  ins_encode %{
    __ divss($dst$$XMMRegister, $src$$XMMRegister);
  %}
  ins_pipe(pipe_slow);
%}

instruct divF_mem(regF dst, memory src) %{
  predicate((UseSSE>=1) && (UseAVX == 0));
  match(Set dst (DivF dst (LoadF src)));

  format %{ "divss   $dst, $src" %}
  ins_cost(150);
  ins_encode %{
    __ divss($dst$$XMMRegister, $src$$Address);
  %}
  ins_pipe(pipe_slow);
%}

instruct divF_imm(regF dst, immF con) %{
  predicate((UseSSE>=1) && (UseAVX == 0));
  match(Set dst (DivF dst con));
  format %{ "divss   $dst, [$constantaddress]\t# load from constant table: float=$con" %}
  ins_cost(150);
  ins_encode %{
    __ divss($dst$$XMMRegister, $constantaddress($con));
  %}
  ins_pipe(pipe_slow);
%}

instruct divF_reg_reg(regF dst, regF src1, regF src2) %{
  predicate(UseAVX > 0);
  match(Set dst (DivF src1 src2));

  format %{ "vdivss  $dst, $src1, $src2" %}
  ins_cost(150);
  ins_encode %{
    __ vdivss($dst$$XMMRegister, $src1$$XMMRegister, $src2$$XMMRegister);
  %}
  ins_pipe(pipe_slow);
%}

instruct divF_reg_mem(regF dst, regF src1, memory src2) %{
  predicate(UseAVX > 0);
  match(Set dst (DivF src1 (LoadF src2)));

  format %{ "vdivss  $dst, $src1, $src2" %}
  ins_cost(150);
  ins_encode %{
    __ vdivss($dst$$XMMRegister, $src1$$XMMRegister, $src2$$Address);
  %}
  ins_pipe(pipe_slow);
%}

instruct divF_reg_imm(regF dst, regF src, immF con) %{
  predicate(UseAVX > 0);
  match(Set dst (DivF src con));

  format %{ "vdivss  $dst, $src, [$constantaddress]\t# load from constant table: float=$con" %}
  ins_cost(150);
  ins_encode %{
    __ vdivss($dst$$XMMRegister, $src$$XMMRegister, $constantaddress($con));
  %}
  ins_pipe(pipe_slow);
%}

instruct divD_reg(regD dst, regD src) %{
  predicate((UseSSE>=2) && (UseAVX == 0));
  match(Set dst (DivD dst src));

  format %{ "divsd   $dst, $src" %}
  ins_cost(150);
  ins_encode %{
    __ divsd($dst$$XMMRegister, $src$$XMMRegister);
  %}
  ins_pipe(pipe_slow);
%}

instruct divD_mem(regD dst, memory src) %{
  predicate((UseSSE>=2) && (UseAVX == 0));
  match(Set dst (DivD dst (LoadD src)));

  format %{ "divsd   $dst, $src" %}
  ins_cost(150);
  ins_encode %{
    __ divsd($dst$$XMMRegister, $src$$Address);
  %}
  ins_pipe(pipe_slow);
%}

instruct divD_imm(regD dst, immD con) %{
  predicate((UseSSE>=2) && (UseAVX == 0));
  match(Set dst (DivD dst con));
  format %{ "divsd   $dst, [$constantaddress]\t# load from constant table: double=$con" %}
  ins_cost(150);
  ins_encode %{
    __ divsd($dst$$XMMRegister, $constantaddress($con));
  %}
  ins_pipe(pipe_slow);
%}

instruct divD_reg_reg(regD dst, regD src1, regD src2) %{
  predicate(UseAVX > 0);
  match(Set dst (DivD src1 src2));

  format %{ "vdivsd  $dst, $src1, $src2" %}
  ins_cost(150);
  ins_encode %{
    __ vdivsd($dst$$XMMRegister, $src1$$XMMRegister, $src2$$XMMRegister);
  %}
  ins_pipe(pipe_slow);
%}

instruct divD_reg_mem(regD dst, regD src1, memory src2) %{
  predicate(UseAVX > 0);
  match(Set dst (DivD src1 (LoadD src2)));

  format %{ "vdivsd  $dst, $src1, $src2" %}
  ins_cost(150);
  ins_encode %{
    __ vdivsd($dst$$XMMRegister, $src1$$XMMRegister, $src2$$Address);
  %}
  ins_pipe(pipe_slow);
%}

instruct divD_reg_imm(regD dst, regD src, immD con) %{
  predicate(UseAVX > 0);
  match(Set dst (DivD src con));

  format %{ "vdivsd  $dst, $src, [$constantaddress]\t# load from constant table: double=$con" %}
  ins_cost(150);
  ins_encode %{
    __ vdivsd($dst$$XMMRegister, $src$$XMMRegister, $constantaddress($con));
  %}
  ins_pipe(pipe_slow);
%}

instruct absF_reg(regF dst) %{
  predicate((UseSSE>=1) && (UseAVX == 0));
  match(Set dst (AbsF dst));
  ins_cost(150);
  format %{ "andps   $dst, [0x7fffffff]\t# abs float by sign masking" %}
  ins_encode %{
    __ andps($dst$$XMMRegister, ExternalAddress(float_signmask()));
  %}
  ins_pipe(pipe_slow);
%}

instruct absF_reg_reg(vlRegF dst, vlRegF src) %{
  predicate(UseAVX > 0);
  match(Set dst (AbsF src));
  ins_cost(150);
  format %{ "vandps  $dst, $src, [0x7fffffff]\t# abs float by sign masking" %}
  ins_encode %{
    int vlen_enc = Assembler::AVX_128bit;
    __ vandps($dst$$XMMRegister, $src$$XMMRegister,
              ExternalAddress(float_signmask()), vlen_enc);
  %}
  ins_pipe(pipe_slow);
%}

instruct absD_reg(regD dst) %{
  predicate((UseSSE>=2) && (UseAVX == 0));
  match(Set dst (AbsD dst));
  ins_cost(150);
  format %{ "andpd   $dst, [0x7fffffffffffffff]\t"
            "# abs double by sign masking" %}
  ins_encode %{
    __ andpd($dst$$XMMRegister, ExternalAddress(double_signmask()));
  %}
  ins_pipe(pipe_slow);
%}

instruct absD_reg_reg(vlRegD dst, vlRegD src) %{
  predicate(UseAVX > 0);
  match(Set dst (AbsD src));
  ins_cost(150);
  format %{ "vandpd  $dst, $src, [0x7fffffffffffffff]\t"
            "# abs double by sign masking" %}
  ins_encode %{
    int vlen_enc = Assembler::AVX_128bit;
    __ vandpd($dst$$XMMRegister, $src$$XMMRegister,
              ExternalAddress(double_signmask()), vlen_enc);
  %}
  ins_pipe(pipe_slow);
%}

instruct negF_reg(regF dst) %{
  predicate((UseSSE>=1) && (UseAVX == 0));
  match(Set dst (NegF dst));
  ins_cost(150);
  format %{ "xorps   $dst, [0x80000000]\t# neg float by sign flipping" %}
  ins_encode %{
    __ xorps($dst$$XMMRegister, ExternalAddress(float_signflip()));
  %}
  ins_pipe(pipe_slow);
%}

instruct negF_reg_reg(vlRegF dst, vlRegF src) %{
  predicate(UseAVX > 0);
  match(Set dst (NegF src));
  ins_cost(150);
  format %{ "vnegatess  $dst, $src, [0x80000000]\t# neg float by sign flipping" %}
  ins_encode %{
    __ vnegatess($dst$$XMMRegister, $src$$XMMRegister,
                 ExternalAddress(float_signflip()));
  %}
  ins_pipe(pipe_slow);
%}

instruct negD_reg(regD dst) %{
  predicate((UseSSE>=2) && (UseAVX == 0));
  match(Set dst (NegD dst));
  ins_cost(150);
  format %{ "xorpd   $dst, [0x8000000000000000]\t"
            "# neg double by sign flipping" %}
  ins_encode %{
    __ xorpd($dst$$XMMRegister, ExternalAddress(double_signflip()));
  %}
  ins_pipe(pipe_slow);
%}

instruct negD_reg_reg(vlRegD dst, vlRegD src) %{
  predicate(UseAVX > 0);
  match(Set dst (NegD src));
  ins_cost(150);
  format %{ "vnegatesd  $dst, $src, [0x8000000000000000]\t"
            "# neg double by sign flipping" %}
  ins_encode %{
    __ vnegatesd($dst$$XMMRegister, $src$$XMMRegister,
                 ExternalAddress(double_signflip()));
  %}
  ins_pipe(pipe_slow);
%}

// sqrtss instruction needs destination register to be pre initialized for best performance
// Therefore only the instruct rule where the input is pre-loaded into dst register is defined below
instruct sqrtF_reg(regF dst) %{
  predicate(UseSSE>=1);
  match(Set dst (SqrtF dst));
  format %{ "sqrtss  $dst, $dst" %}
  ins_encode %{
    __ sqrtss($dst$$XMMRegister, $dst$$XMMRegister);
  %}
  ins_pipe(pipe_slow);
%}

// sqrtsd instruction needs destination register to be pre initialized for best performance
// Therefore only the instruct rule where the input is pre-loaded into dst register is defined below
instruct sqrtD_reg(regD dst) %{
  predicate(UseSSE>=2);
  match(Set dst (SqrtD dst));
  format %{ "sqrtsd  $dst, $dst" %}
  ins_encode %{
    __ sqrtsd($dst$$XMMRegister, $dst$$XMMRegister);
  %}
  ins_pipe(pipe_slow);
%}

// ---------------------------------------- VectorReinterpret ------------------------------------

instruct reinterpret(vec dst) %{
  predicate(vector_length_in_bytes(n) == vector_length_in_bytes(n->in(1))); // dst == src
  match(Set dst (VectorReinterpret dst));
  ins_cost(125);
  format %{ "vector_reinterpret $dst\t!" %}
  ins_encode %{
    // empty
  %}
  ins_pipe( pipe_slow );
%}

instruct reinterpret_expand(vec dst, vec src, rRegP scratch) %{
  predicate(UseAVX == 0 &&
            (vector_length_in_bytes(n->in(1)) < vector_length_in_bytes(n))); // src < dst
  match(Set dst (VectorReinterpret src));
  ins_cost(125);
  effect(TEMP dst, TEMP scratch);
  format %{ "vector_reinterpret_expand $dst,$src\t! using $scratch as TEMP" %}
  ins_encode %{
    assert(vector_length_in_bytes(this)       <= 16, "required");
    assert(vector_length_in_bytes(this, $src) <=  8, "required");

    int src_vlen_in_bytes = vector_length_in_bytes(this, $src);
    if (src_vlen_in_bytes == 4) {
      __ movdqu($dst$$XMMRegister, ExternalAddress(vector_32_bit_mask()), $scratch$$Register);
    } else {
      assert(src_vlen_in_bytes == 8, "");
      __ movdqu($dst$$XMMRegister, ExternalAddress(vector_64_bit_mask()), $scratch$$Register);
    }
    __ pand($dst$$XMMRegister, $src$$XMMRegister);
  %}
  ins_pipe( pipe_slow );
%}

instruct vreinterpret_expand4(legVec dst, vec src, rRegP scratch) %{
  predicate(UseAVX > 0 &&
            (vector_length_in_bytes(n->in(1)) == 4) && // src
            (vector_length_in_bytes(n->in(1)) < vector_length_in_bytes(n))); // src < dst
  match(Set dst (VectorReinterpret src));
  ins_cost(125);
  effect(TEMP scratch);
  format %{ "vector_reinterpret_expand $dst,$src\t! using $scratch as TEMP" %}
  ins_encode %{
    __ vpand($dst$$XMMRegister, $src$$XMMRegister, ExternalAddress(vector_32_bit_mask()), 0, $scratch$$Register);
  %}
  ins_pipe( pipe_slow );
%}


instruct vreinterpret_expand(legVec dst, vec src) %{
  predicate(UseAVX > 0 &&
            (vector_length_in_bytes(n->in(1)) > 4) && // src
            (vector_length_in_bytes(n->in(1)) < vector_length_in_bytes(n))); // src < dst
  match(Set dst (VectorReinterpret src));
  ins_cost(125);
  format %{ "vector_reinterpret_expand $dst,$src\t!" %}
  ins_encode %{
    switch (vector_length_in_bytes(this, $src)) {
      case  8: __ movq   ($dst$$XMMRegister, $src$$XMMRegister); break;
      case 16: __ movdqu ($dst$$XMMRegister, $src$$XMMRegister); break;
      case 32: __ vmovdqu($dst$$XMMRegister, $src$$XMMRegister); break;
      default: ShouldNotReachHere();
    }
  %}
  ins_pipe( pipe_slow );
%}

instruct reinterpret_shrink(vec dst, legVec src) %{
  predicate(vector_length_in_bytes(n->in(1)) > vector_length_in_bytes(n)); // src > dst
  match(Set dst (VectorReinterpret src));
  ins_cost(125);
  format %{ "vector_reinterpret_shrink $dst,$src\t!" %}
  ins_encode %{
    switch (vector_length_in_bytes(this)) {
      case  4: __ movfltz($dst$$XMMRegister, $src$$XMMRegister); break;
      case  8: __ movq   ($dst$$XMMRegister, $src$$XMMRegister); break;
      case 16: __ movdqu ($dst$$XMMRegister, $src$$XMMRegister); break;
      case 32: __ vmovdqu($dst$$XMMRegister, $src$$XMMRegister); break;
      default: ShouldNotReachHere();
    }
  %}
  ins_pipe( pipe_slow );
%}

// ----------------------------------------------------------------------------------------------------

#ifdef _LP64
instruct roundD_reg(legRegD dst, legRegD src, immU8 rmode) %{
  match(Set dst (RoundDoubleMode src rmode));
  format %{ "roundsd $dst,$src" %}
  ins_cost(150);
  ins_encode %{
    assert(UseSSE >= 4, "required");
    __ roundsd($dst$$XMMRegister, $src$$XMMRegister, $rmode$$constant);
  %}
  ins_pipe(pipe_slow);
%}

instruct roundD_mem(legRegD dst, memory src, immU8 rmode) %{
  match(Set dst (RoundDoubleMode (LoadD src) rmode));
  format %{ "roundsd $dst,$src" %}
  ins_cost(150);
  ins_encode %{
    assert(UseSSE >= 4, "required");
    __ roundsd($dst$$XMMRegister, $src$$Address, $rmode$$constant);
  %}
  ins_pipe(pipe_slow);
%}

instruct roundD_imm(legRegD dst, immD con, immU8 rmode, rRegI scratch_reg) %{
  match(Set dst (RoundDoubleMode con rmode));
  effect(TEMP scratch_reg);
  format %{ "roundsd $dst,[$constantaddress]\t# load from constant table: double=$con" %}
  ins_cost(150);
  ins_encode %{
    assert(UseSSE >= 4, "required");
    __ roundsd($dst$$XMMRegister, $constantaddress($con), $rmode$$constant, $scratch_reg$$Register);
  %}
  ins_pipe(pipe_slow);
%}

instruct vroundD_reg(legVec dst, legVec src, immU8 rmode) %{
  predicate(vector_length(n) < 8);
  match(Set dst (RoundDoubleModeV src rmode));
  format %{ "vroundpd $dst,$src,$rmode\t! round packedD" %}
  ins_encode %{
    assert(UseAVX > 0, "required");
    int vlen_enc = vector_length_encoding(this);
    __ vroundpd($dst$$XMMRegister, $src$$XMMRegister, $rmode$$constant, vlen_enc);
  %}
  ins_pipe( pipe_slow );
%}

instruct vround8D_reg(vec dst, vec src, immU8 rmode) %{
  predicate(vector_length(n) == 8);
  match(Set dst (RoundDoubleModeV src rmode));
  format %{ "vrndscalepd $dst,$src,$rmode\t! round packed8D" %}
  ins_encode %{
    assert(UseAVX > 2, "required");
    __ vrndscalepd($dst$$XMMRegister, $src$$XMMRegister, $rmode$$constant, Assembler::AVX_512bit);
  %}
  ins_pipe( pipe_slow );
%}

instruct vroundD_mem(legVec dst, memory mem, immU8 rmode) %{
  predicate(vector_length(n) < 8);
  match(Set dst (RoundDoubleModeV (LoadVector mem) rmode));
  format %{ "vroundpd $dst, $mem, $rmode\t! round packedD" %}
  ins_encode %{
    assert(UseAVX > 0, "required");
    int vlen_enc = vector_length_encoding(this);
    __ vroundpd($dst$$XMMRegister, $mem$$Address, $rmode$$constant, vlen_enc);
  %}
  ins_pipe( pipe_slow );
%}

instruct vround8D_mem(vec dst, memory mem, immU8 rmode) %{
  predicate(vector_length(n) == 8);
  match(Set dst (RoundDoubleModeV (LoadVector mem) rmode));
  format %{ "vrndscalepd $dst,$mem,$rmode\t! round packed8D" %}
  ins_encode %{
    assert(UseAVX > 2, "required");
    __ vrndscalepd($dst$$XMMRegister, $mem$$Address, $rmode$$constant, Assembler::AVX_512bit);
  %}
  ins_pipe( pipe_slow );
%}
#endif // _LP64

instruct onspinwait() %{
  match(OnSpinWait);
  ins_cost(200);

  format %{
    $$template
    $$emit$$"pause\t! membar_onspinwait"
  %}
  ins_encode %{
    __ pause();
  %}
  ins_pipe(pipe_slow);
%}

// a * b + c
instruct fmaD_reg(regD a, regD b, regD c) %{
  predicate(UseFMA);
  match(Set c (FmaD  c (Binary a b)));
  format %{ "fmasd $a,$b,$c\t# $c = $a * $b + $c" %}
  ins_cost(150);
  ins_encode %{
    __ fmad($c$$XMMRegister, $a$$XMMRegister, $b$$XMMRegister, $c$$XMMRegister);
  %}
  ins_pipe( pipe_slow );
%}

// a * b + c
instruct fmaF_reg(regF a, regF b, regF c) %{
  predicate(UseFMA);
  match(Set c (FmaF  c (Binary a b)));
  format %{ "fmass $a,$b,$c\t# $c = $a * $b + $c" %}
  ins_cost(150);
  ins_encode %{
    __ fmaf($c$$XMMRegister, $a$$XMMRegister, $b$$XMMRegister, $c$$XMMRegister);
  %}
  ins_pipe( pipe_slow );
%}

// ====================VECTOR INSTRUCTIONS=====================================

// Dummy reg-to-reg vector moves. Removed during post-selection cleanup.
instruct MoveVec2Leg(legVec dst, vec src) %{
  match(Set dst src);
  format %{ "" %}
  ins_encode %{
    ShouldNotReachHere();
  %}
  ins_pipe( fpu_reg_reg );
%}

instruct MoveLeg2Vec(vec dst, legVec src) %{
  match(Set dst src);
  format %{ "" %}
  ins_encode %{
    ShouldNotReachHere();
  %}
  ins_pipe( fpu_reg_reg );
%}

// ============================================================================

// Load vectors generic operand pattern
instruct loadV(vec dst, memory mem) %{
  match(Set dst (LoadVector mem));
  ins_cost(125);
  format %{ "load_vector $dst,$mem" %}
  ins_encode %{
    switch (vector_length_in_bytes(this)) {
      case  4: __ movdl    ($dst$$XMMRegister, $mem$$Address); break;
      case  8: __ movq     ($dst$$XMMRegister, $mem$$Address); break;
      case 16: __ movdqu   ($dst$$XMMRegister, $mem$$Address); break;
      case 32: __ vmovdqu  ($dst$$XMMRegister, $mem$$Address); break;
      case 64: __ evmovdqul($dst$$XMMRegister, $mem$$Address, Assembler::AVX_512bit); break;
      default: ShouldNotReachHere();
    }
  %}
  ins_pipe( pipe_slow );
%}

// Store vectors generic operand pattern.
instruct storeV(memory mem, vec src) %{
  match(Set mem (StoreVector mem src));
  ins_cost(145);
  format %{ "store_vector $mem,$src\n\t" %}
  ins_encode %{
    switch (vector_length_in_bytes(this, $src)) {
      case  4: __ movdl    ($mem$$Address, $src$$XMMRegister); break;
      case  8: __ movq     ($mem$$Address, $src$$XMMRegister); break;
      case 16: __ movdqu   ($mem$$Address, $src$$XMMRegister); break;
      case 32: __ vmovdqu  ($mem$$Address, $src$$XMMRegister); break;
      case 64: __ evmovdqul($mem$$Address, $src$$XMMRegister, Assembler::AVX_512bit); break;
      default: ShouldNotReachHere();
    }
  %}
  ins_pipe( pipe_slow );
%}

// ---------------------------------------- Gather ------------------------------------

// Gather INT, LONG, FLOAT, DOUBLE

instruct gather(legVec dst, memory mem, legVec idx, rRegP tmp, legVec mask) %{
  predicate(vector_length_in_bytes(n) <= 32);
  match(Set dst (LoadVectorGather mem idx));
  effect(TEMP dst, TEMP tmp, TEMP mask);
  format %{ "load_vector_gather $dst, $mem, $idx\t! using $tmp and $mask as TEMP" %}
  ins_encode %{
    assert(UseAVX >= 2, "sanity");

    int vlen_enc = vector_length_encoding(this);
    BasicType elem_bt = vector_element_basic_type(this);

    assert(vector_length_in_bytes(this) >= 16, "sanity");
    assert(!is_subword_type(elem_bt), "sanity"); // T_INT, T_LONG, T_FLOAT, T_DOUBLE

    if (vlen_enc == Assembler::AVX_128bit) {
      __ movdqu($mask$$XMMRegister, ExternalAddress(vector_all_bits_set()));
    } else {
      __ vmovdqu($mask$$XMMRegister, ExternalAddress(vector_all_bits_set()));
    }
    __ lea($tmp$$Register, $mem$$Address);
    __ vgather(elem_bt, $dst$$XMMRegister, $tmp$$Register, $idx$$XMMRegister, $mask$$XMMRegister, vlen_enc);
  %}
  ins_pipe( pipe_slow );
%}

instruct evgather(vec dst, memory mem, vec idx, rRegP tmp, kReg ktmp) %{
  predicate(vector_length_in_bytes(n) == 64);
  match(Set dst (LoadVectorGather mem idx));
  effect(TEMP dst, TEMP tmp, TEMP ktmp);
  format %{ "load_vector_gather $dst, $mem, $idx\t! using $tmp and k2 as TEMP" %}
  ins_encode %{
    assert(UseAVX > 2, "sanity");

    int vlen_enc = vector_length_encoding(this);
    BasicType elem_bt = vector_element_basic_type(this);

    assert(!is_subword_type(elem_bt), "sanity"); // T_INT, T_LONG, T_FLOAT, T_DOUBLE

    __ kmovwl($ktmp$$KRegister, ExternalAddress(vector_all_bits_set()), $tmp$$Register);
    __ lea($tmp$$Register, $mem$$Address);
    __ evgather(elem_bt, $dst$$XMMRegister, $ktmp$$KRegister, $tmp$$Register, $idx$$XMMRegister, vlen_enc);
  %}
  ins_pipe( pipe_slow );
%}

// ====================Scatter=======================================

// Scatter INT, LONG, FLOAT, DOUBLE

instruct scatter(memory mem, vec src, vec idx, rRegP tmp, kReg ktmp) %{
  predicate(UseAVX > 2);
  match(Set mem (StoreVectorScatter mem (Binary src idx)));
  effect(TEMP tmp, TEMP ktmp);
  format %{ "store_vector_scatter $mem, $idx, $src\t! using k2 and $tmp as TEMP" %}
  ins_encode %{
    int vlen_enc = vector_length_encoding(this, $src);
    BasicType elem_bt = vector_element_basic_type(this, $src);

    assert(vector_length_in_bytes(this, $src) >= 16, "sanity");
    assert(!is_subword_type(elem_bt), "sanity"); // T_INT, T_LONG, T_FLOAT, T_DOUBLE

    __ kmovwl($ktmp$$KRegister, ExternalAddress(vector_all_bits_set()), $tmp$$Register);
    __ lea($tmp$$Register, $mem$$Address);
    __ evscatter(elem_bt, $tmp$$Register, $idx$$XMMRegister, $ktmp$$KRegister, $src$$XMMRegister, vlen_enc);
  %}
  ins_pipe( pipe_slow );
%}

// ====================REPLICATE=======================================

// Replicate byte scalar to be vector
instruct ReplB_reg(vec dst, rRegI src) %{
  match(Set dst (ReplicateB src));
  format %{ "replicateB $dst,$src" %}
  ins_encode %{
    uint vlen = vector_length(this);
    if (vlen == 64 || VM_Version::supports_avx512vlbw()) { // AVX512VL for <512bit operands
      assert(VM_Version::supports_avx512bw(), "required"); // 512-bit byte vectors assume AVX512BW
      int vlen_enc = vector_length_encoding(this);
      __ evpbroadcastb($dst$$XMMRegister, $src$$Register, vlen_enc);
    } else if (VM_Version::supports_avx2()) {
      int vlen_enc = vector_length_encoding(this);
      __ movdl($dst$$XMMRegister, $src$$Register);
      __ vpbroadcastb($dst$$XMMRegister, $dst$$XMMRegister, vlen_enc);
    } else {
      __ movdl($dst$$XMMRegister, $src$$Register);
      __ punpcklbw($dst$$XMMRegister, $dst$$XMMRegister);
      __ pshuflw($dst$$XMMRegister, $dst$$XMMRegister, 0x00);
      if (vlen >= 16) {
        __ punpcklqdq($dst$$XMMRegister, $dst$$XMMRegister);
        if (vlen >= 32) {
          assert(vlen == 32, "sanity");
          __ vinserti128_high($dst$$XMMRegister, $dst$$XMMRegister);
        }
      }
    }
  %}
  ins_pipe( pipe_slow );
%}

instruct ReplB_mem(vec dst, memory mem) %{
  predicate(VM_Version::supports_avx2());
  match(Set dst (ReplicateB (LoadB mem)));
  format %{ "replicateB $dst,$mem" %}
  ins_encode %{
    int vlen_enc = vector_length_encoding(this);
    __ vpbroadcastb($dst$$XMMRegister, $mem$$Address, vlen_enc);
  %}
  ins_pipe( pipe_slow );
%}

instruct ReplB_imm(vec dst, immI con) %{
  match(Set dst (ReplicateB con));
  format %{ "replicateB $dst,$con" %}
  ins_encode %{
    uint vlen = vector_length(this);
    InternalAddress const_addr = $constantaddress(replicate8_imm($con$$constant, 1));
    if (vlen == 4) {
      __ movdl($dst$$XMMRegister, const_addr);
    } else {
      __ movq($dst$$XMMRegister, const_addr);
      if (vlen >= 16) {
        if (VM_Version::supports_avx2()) {
          int vlen_enc = vector_length_encoding(this);
          __ vpbroadcastq($dst$$XMMRegister, $dst$$XMMRegister, vlen_enc);
        } else {
          assert(vlen == 16, "sanity");
          __ punpcklqdq($dst$$XMMRegister, $dst$$XMMRegister);
        }
      }
    }
  %}
  ins_pipe( pipe_slow );
%}

// Replicate byte scalar zero to be vector
instruct ReplB_zero(vec dst, immI_0 zero) %{
  match(Set dst (ReplicateB zero));
  format %{ "replicateB $dst,$zero" %}
  ins_encode %{
    uint vlen = vector_length(this);
    if (vlen <= 16) {
      __ pxor($dst$$XMMRegister, $dst$$XMMRegister);
    } else {
      // Use vpxor since AVX512F does not have 512bit vxorpd (requires AVX512DQ).
      int vlen_enc = vector_length_encoding(this);
      __ vpxor($dst$$XMMRegister, $dst$$XMMRegister, $dst$$XMMRegister, vlen_enc);
    }
  %}
  ins_pipe( fpu_reg_reg );
%}

// ====================ReplicateS=======================================

instruct ReplS_reg(vec dst, rRegI src) %{
  match(Set dst (ReplicateS src));
  format %{ "replicateS $dst,$src" %}
  ins_encode %{
    uint vlen = vector_length(this);
    if (vlen == 32 || VM_Version::supports_avx512vlbw()) { // AVX512VL for <512bit operands
      assert(VM_Version::supports_avx512bw(), "required"); // 512-bit short vectors assume AVX512BW
      int vlen_enc = vector_length_encoding(this);
      __ evpbroadcastw($dst$$XMMRegister, $src$$Register, vlen_enc);
    } else if (VM_Version::supports_avx2()) {
      int vlen_enc = vector_length_encoding(this);
      __ movdl($dst$$XMMRegister, $src$$Register);
      __ vpbroadcastw($dst$$XMMRegister, $dst$$XMMRegister, vlen_enc);
    } else {
      __ movdl($dst$$XMMRegister, $src$$Register);
      __ pshuflw($dst$$XMMRegister, $dst$$XMMRegister, 0x00);
      if (vlen >= 8) {
        __ punpcklqdq($dst$$XMMRegister, $dst$$XMMRegister);
        if (vlen >= 16) {
          assert(vlen == 16, "sanity");
          __ vinserti128_high($dst$$XMMRegister, $dst$$XMMRegister);
        }
      }
    }
  %}
  ins_pipe( pipe_slow );
%}

instruct ReplS_mem(vec dst, memory mem) %{
  predicate(VM_Version::supports_avx2());
  match(Set dst (ReplicateS (LoadS mem)));
  format %{ "replicateS $dst,$mem" %}
  ins_encode %{
    int vlen_enc = vector_length_encoding(this);
    __ vpbroadcastw($dst$$XMMRegister, $mem$$Address, vlen_enc);
  %}
  ins_pipe( pipe_slow );
%}

instruct ReplS_imm(vec dst, immI con) %{
  match(Set dst (ReplicateS con));
  format %{ "replicateS $dst,$con" %}
  ins_encode %{
    uint vlen = vector_length(this);
    InternalAddress const_addr = $constantaddress(replicate8_imm($con$$constant, 2));
    if (vlen == 2) {
      __ movdl($dst$$XMMRegister, const_addr);
    } else {
      __ movq($dst$$XMMRegister, const_addr);
      if (vlen >= 8) {
        if (VM_Version::supports_avx2()) {
          int vlen_enc = vector_length_encoding(this);
          __ vpbroadcastw($dst$$XMMRegister, $dst$$XMMRegister, vlen_enc);
        } else {
          assert(vlen == 8, "sanity");
          __ punpcklqdq($dst$$XMMRegister, $dst$$XMMRegister);
        }
      }
    }
  %}
  ins_pipe( fpu_reg_reg );
%}

instruct ReplS_zero(vec dst, immI_0 zero) %{
  match(Set dst (ReplicateS zero));
  format %{ "replicateS $dst,$zero" %}
  ins_encode %{
    uint vlen = vector_length(this);
    if (vlen <= 8) {
      __ pxor($dst$$XMMRegister, $dst$$XMMRegister);
    } else {
      int vlen_enc = vector_length_encoding(this);
      __ vpxor($dst$$XMMRegister, $dst$$XMMRegister, $dst$$XMMRegister, vlen_enc);
    }
  %}
  ins_pipe( fpu_reg_reg );
%}

// ====================ReplicateI=======================================

instruct ReplI_reg(vec dst, rRegI src) %{
  match(Set dst (ReplicateI src));
  format %{ "replicateI $dst,$src" %}
  ins_encode %{
    uint vlen = vector_length(this);
    if (vlen == 16 || VM_Version::supports_avx512vl()) { // AVX512VL for <512bit operands
      int vlen_enc = vector_length_encoding(this);
      __ evpbroadcastd($dst$$XMMRegister, $src$$Register, vlen_enc);
    } else if (VM_Version::supports_avx2()) {
      int vlen_enc = vector_length_encoding(this);
      __ movdl($dst$$XMMRegister, $src$$Register);
      __ vpbroadcastd($dst$$XMMRegister, $dst$$XMMRegister, vlen_enc);
    } else {
      __ movdl($dst$$XMMRegister, $src$$Register);
      __ pshufd($dst$$XMMRegister, $dst$$XMMRegister, 0x00);
      if (vlen >= 8) {
        assert(vlen == 8, "sanity");
        __ vinserti128_high($dst$$XMMRegister, $dst$$XMMRegister);
      }
    }
  %}
  ins_pipe( pipe_slow );
%}

instruct ReplI_mem(vec dst, memory mem) %{
  match(Set dst (ReplicateI (LoadI mem)));
  format %{ "replicateI $dst,$mem" %}
  ins_encode %{
    uint vlen = vector_length(this);
    if (vlen <= 4) {
      __ movdl($dst$$XMMRegister, $mem$$Address);
      __ pshufd($dst$$XMMRegister, $dst$$XMMRegister, 0x00);
    } else {
      assert(VM_Version::supports_avx2(), "sanity");
      int vlen_enc = vector_length_encoding(this);
      __ vpbroadcastd($dst$$XMMRegister, $mem$$Address, vlen_enc);
    }
  %}
  ins_pipe( pipe_slow );
%}

instruct ReplI_imm(vec dst, immI con) %{
  match(Set dst (ReplicateI con));
  format %{ "replicateI $dst,$con" %}
  ins_encode %{
    uint vlen = vector_length(this);
    InternalAddress const_addr = $constantaddress(replicate8_imm($con$$constant, 4));
    if (vlen <= 4) {
      __ movq($dst$$XMMRegister, const_addr);
      if (vlen == 4) {
        __ punpcklqdq($dst$$XMMRegister, $dst$$XMMRegister);
      }
    } else {
      assert(VM_Version::supports_avx2(), "sanity");
      int vlen_enc = vector_length_encoding(this);
      __ movq($dst$$XMMRegister, const_addr);
      __ vpbroadcastd($dst$$XMMRegister, $dst$$XMMRegister, vlen_enc);
    }
  %}
  ins_pipe( pipe_slow );
%}

// Replicate integer (4 byte) scalar zero to be vector
instruct ReplI_zero(vec dst, immI_0 zero) %{
  match(Set dst (ReplicateI zero));
  format %{ "replicateI $dst,$zero" %}
  ins_encode %{
    uint vlen = vector_length(this);
    if (vlen <= 4) {
      __ pxor($dst$$XMMRegister, $dst$$XMMRegister);
    } else {
      int vlen_enc = vector_length_encoding(this);
      __ vpxor($dst$$XMMRegister, $dst$$XMMRegister, $dst$$XMMRegister, vlen_enc);
    }
  %}
  ins_pipe( fpu_reg_reg );
%}

instruct ReplI_M1(vec dst, immI_M1 con) %{
  predicate(UseAVX > 0);
  match(Set dst (ReplicateB con));
  match(Set dst (ReplicateS con));
  match(Set dst (ReplicateI con));
  effect(TEMP dst);
  format %{ "vallones $dst" %}
  ins_encode %{
    int vector_len = vector_length_encoding(this);
    __ vallones($dst$$XMMRegister, vector_len);
  %}
  ins_pipe( pipe_slow );
%}

// ====================ReplicateL=======================================

#ifdef _LP64
// Replicate long (8 byte) scalar to be vector
instruct ReplL_reg(vec dst, rRegL src) %{
  match(Set dst (ReplicateL src));
  format %{ "replicateL $dst,$src" %}
  ins_encode %{
    uint vlen = vector_length(this);
    if (vlen == 2) {
      __ movdq($dst$$XMMRegister, $src$$Register);
      __ punpcklqdq($dst$$XMMRegister, $dst$$XMMRegister);
    } else if (vlen == 8 || VM_Version::supports_avx512vl()) { // AVX512VL for <512bit operands
      int vlen_enc = vector_length_encoding(this);
      __ evpbroadcastq($dst$$XMMRegister, $src$$Register, vlen_enc);
    } else if (VM_Version::supports_avx2()) {
      assert(vlen == 4, "sanity");
      int vlen_enc = vector_length_encoding(this);
      __ movdq($dst$$XMMRegister, $src$$Register);
      __ vpbroadcastq($dst$$XMMRegister, $dst$$XMMRegister, vlen_enc);
    } else {
      assert(vlen == 4, "sanity");
      __ movdq($dst$$XMMRegister, $src$$Register);
      __ punpcklqdq($dst$$XMMRegister, $dst$$XMMRegister);
      __ vinserti128_high($dst$$XMMRegister, $dst$$XMMRegister);
    }
  %}
  ins_pipe( pipe_slow );
%}
#else // _LP64
// Replicate long (8 byte) scalar to be vector
instruct ReplL_reg(vec dst, eRegL src, vec tmp) %{
  predicate(vector_length(n) <= 4);
  match(Set dst (ReplicateL src));
  effect(TEMP dst, USE src, TEMP tmp);
  format %{ "replicateL $dst,$src" %}
  ins_encode %{
    uint vlen = vector_length(this);
    if (vlen == 2) {
      __ movdl($dst$$XMMRegister, $src$$Register);
      __ movdl($tmp$$XMMRegister, HIGH_FROM_LOW($src$$Register));
      __ punpckldq($dst$$XMMRegister, $tmp$$XMMRegister);
      __ punpcklqdq($dst$$XMMRegister, $dst$$XMMRegister);
    } else if (VM_Version::supports_avx512vl()) { // AVX512VL for <512bit operands
      int vlen_enc = Assembler::AVX_256bit;
      __ movdl($dst$$XMMRegister, $src$$Register);
      __ movdl($tmp$$XMMRegister, HIGH_FROM_LOW($src$$Register));
      __ punpckldq($dst$$XMMRegister, $tmp$$XMMRegister);
      __ vpbroadcastq($dst$$XMMRegister, $dst$$XMMRegister, vlen_enc);
    } else {
      __ movdl($dst$$XMMRegister, $src$$Register);
      __ movdl($tmp$$XMMRegister, HIGH_FROM_LOW($src$$Register));
      __ punpckldq($dst$$XMMRegister, $tmp$$XMMRegister);
      __ punpcklqdq($dst$$XMMRegister, $dst$$XMMRegister);
      __ vinserti128_high($dst$$XMMRegister, $dst$$XMMRegister);
    }
  %}
  ins_pipe( pipe_slow );
%}

instruct ReplL_reg_leg(legVec dst, eRegL src, legVec tmp) %{
  predicate(vector_length(n) == 8);
  match(Set dst (ReplicateL src));
  effect(TEMP dst, USE src, TEMP tmp);
  format %{ "replicateL $dst,$src" %}
  ins_encode %{
    if (VM_Version::supports_avx512vl()) {
      __ movdl($dst$$XMMRegister, $src$$Register);
      __ movdl($tmp$$XMMRegister, HIGH_FROM_LOW($src$$Register));
      __ punpckldq($dst$$XMMRegister, $tmp$$XMMRegister);
      __ punpcklqdq($dst$$XMMRegister, $dst$$XMMRegister);
      __ vinserti128_high($dst$$XMMRegister, $dst$$XMMRegister);
      __ vinserti64x4($dst$$XMMRegister, $dst$$XMMRegister, $dst$$XMMRegister, 0x1);
    } else {
      int vlen_enc = Assembler::AVX_512bit;
      __ movdl($dst$$XMMRegister, $src$$Register);
      __ movdl($tmp$$XMMRegister, HIGH_FROM_LOW($src$$Register));
      __ punpckldq($dst$$XMMRegister, $tmp$$XMMRegister);
      __ vpbroadcastq($dst$$XMMRegister, $dst$$XMMRegister, vlen_enc);
    }
  %}
  ins_pipe( pipe_slow );
%}
#endif // _LP64

instruct ReplL_mem(vec dst, memory mem) %{
  match(Set dst (ReplicateL (LoadL mem)));
  format %{ "replicateL $dst,$mem" %}
  ins_encode %{
    uint vlen = vector_length(this);
    if (vlen == 2) {
      __ movq($dst$$XMMRegister, $mem$$Address);
      __ punpcklqdq($dst$$XMMRegister, $dst$$XMMRegister);
    } else {
      assert(VM_Version::supports_avx2(), "sanity");
      int vlen_enc = vector_length_encoding(this);
      __ vpbroadcastq($dst$$XMMRegister, $mem$$Address, vlen_enc);
    }
  %}
  ins_pipe( pipe_slow );
%}

// Replicate long (8 byte) scalar immediate to be vector by loading from const table.
instruct ReplL_imm(vec dst, immL con) %{
  match(Set dst (ReplicateL con));
  format %{ "replicateL $dst,$con" %}
  ins_encode %{
    uint vlen = vector_length(this);
    InternalAddress const_addr = $constantaddress($con);
    if (vlen == 2) {
      __ movq($dst$$XMMRegister, const_addr);
      __ punpcklqdq($dst$$XMMRegister, $dst$$XMMRegister);
    } else {
      assert(VM_Version::supports_avx2(), "sanity");
      int vlen_enc = vector_length_encoding(this);
      __ movq($dst$$XMMRegister, const_addr);
      __ vpbroadcastq($dst$$XMMRegister, $dst$$XMMRegister, vlen_enc);
    }
  %}
  ins_pipe( pipe_slow );
%}

instruct ReplL_zero(vec dst, immL0 zero) %{
  match(Set dst (ReplicateL zero));
  format %{ "replicateL $dst,$zero" %}
  ins_encode %{
    int vlen = vector_length(this);
    if (vlen == 2) {
      __ pxor($dst$$XMMRegister, $dst$$XMMRegister);
    } else {
      int vlen_enc = vector_length_encoding(this);
      __ vpxor($dst$$XMMRegister, $dst$$XMMRegister, $dst$$XMMRegister, vlen_enc);
    }
  %}
  ins_pipe( fpu_reg_reg );
%}

instruct ReplL_M1(vec dst, immL_M1 con) %{
  predicate(UseAVX > 0);
  match(Set dst (ReplicateL con));
  effect(TEMP dst);
  format %{ "vallones $dst" %}
  ins_encode %{
    int vector_len = vector_length_encoding(this);
    __ vallones($dst$$XMMRegister, vector_len);
  %}
  ins_pipe( pipe_slow );
%}

// ====================ReplicateF=======================================

instruct ReplF_reg(vec dst, vlRegF src) %{
  match(Set dst (ReplicateF src));
  format %{ "replicateF $dst,$src" %}
  ins_encode %{
    uint vlen = vector_length(this);
    if (vlen <= 4) {
      __ pshufd($dst$$XMMRegister, $src$$XMMRegister, 0x00);
   } else if (VM_Version::supports_avx2()) {
      int vlen_enc = vector_length_encoding(this);
      __ vbroadcastss($dst$$XMMRegister, $src$$XMMRegister, vlen_enc); // reg-to-reg variant requires AVX2
    } else {
      assert(vlen == 8, "sanity");
      __ pshufd($dst$$XMMRegister, $src$$XMMRegister, 0x00);
      __ vinsertf128_high($dst$$XMMRegister, $dst$$XMMRegister);
    }
  %}
  ins_pipe( pipe_slow );
%}

instruct ReplF_mem(vec dst, memory mem) %{
  match(Set dst (ReplicateF (LoadF mem)));
  format %{ "replicateF $dst,$mem" %}
  ins_encode %{
    uint vlen = vector_length(this);
    if (vlen <= 4) {
      __ movdl($dst$$XMMRegister, $mem$$Address);
      __ pshufd($dst$$XMMRegister, $dst$$XMMRegister, 0x00);
    } else {
      assert(VM_Version::supports_avx(), "sanity");
      int vlen_enc = vector_length_encoding(this);
      __ vbroadcastss($dst$$XMMRegister, $mem$$Address, vlen_enc);
    }
  %}
  ins_pipe( pipe_slow );
%}

instruct ReplF_zero(vec dst, immF0 zero) %{
  match(Set dst (ReplicateF zero));
  format %{ "replicateF $dst,$zero" %}
  ins_encode %{
    uint vlen = vector_length(this);
    if (vlen <= 4) {
      __ xorps($dst$$XMMRegister, $dst$$XMMRegister);
    } else {
      int vlen_enc = vector_length_encoding(this);
      __ vpxor($dst$$XMMRegister,$dst$$XMMRegister, $dst$$XMMRegister, vlen_enc); // 512bit vxorps requires AVX512DQ
    }
  %}
  ins_pipe( fpu_reg_reg );
%}

// ====================ReplicateD=======================================

// Replicate double (8 bytes) scalar to be vector
instruct ReplD_reg(vec dst, vlRegD src) %{
  match(Set dst (ReplicateD src));
  format %{ "replicateD $dst,$src" %}
  ins_encode %{
    uint vlen = vector_length(this);
    if (vlen == 2) {
      __ pshufd($dst$$XMMRegister, $src$$XMMRegister, 0x44);
    } else if (VM_Version::supports_avx2()) {
      int vlen_enc = vector_length_encoding(this);
      __ vbroadcastsd($dst$$XMMRegister, $src$$XMMRegister, vlen_enc); // reg-to-reg variant requires AVX2
    } else {
      assert(vlen == 4, "sanity");
      __ pshufd($dst$$XMMRegister, $src$$XMMRegister, 0x44);
      __ vinsertf128_high($dst$$XMMRegister, $dst$$XMMRegister);
    }
  %}
  ins_pipe( pipe_slow );
%}

instruct ReplD_mem(vec dst, memory mem) %{
  match(Set dst (ReplicateD (LoadD mem)));
  format %{ "replicateD $dst,$mem" %}
  ins_encode %{
    uint vlen = vector_length(this);
    if (vlen == 2) {
      __ movq($dst$$XMMRegister, $mem$$Address);
      __ pshufd($dst$$XMMRegister, $dst$$XMMRegister, 0x44);
    } else {
      assert(VM_Version::supports_avx(), "sanity");
      int vlen_enc = vector_length_encoding(this);
      __ vbroadcastsd($dst$$XMMRegister, $mem$$Address, vlen_enc);
    }
  %}
  ins_pipe( pipe_slow );
%}

instruct ReplD_zero(vec dst, immD0 zero) %{
  match(Set dst (ReplicateD zero));
  format %{ "replicateD $dst,$zero" %}
  ins_encode %{
    uint vlen = vector_length(this);
    if (vlen == 2) {
      __ xorpd($dst$$XMMRegister, $dst$$XMMRegister);
    } else {
      int vlen_enc = vector_length_encoding(this);
      __ vpxor($dst$$XMMRegister, $dst$$XMMRegister, $dst$$XMMRegister, vlen_enc); // 512bit vxorps requires AVX512DQ
    }
  %}
  ins_pipe( fpu_reg_reg );
%}

// ====================VECTOR INSERT=======================================

instruct insert(vec dst, rRegI val, immU8 idx) %{
  predicate(vector_length_in_bytes(n) < 32);
  match(Set dst (VectorInsert (Binary dst val) idx));
  format %{ "vector_insert $dst,$val,$idx" %}
  ins_encode %{
    assert(UseSSE >= 4, "required");
    assert(vector_length_in_bytes(this) >= 8, "required");

    BasicType elem_bt = vector_element_basic_type(this);

    assert(is_integral_type(elem_bt), "");
    assert($idx$$constant < (int)vector_length(this), "out of bounds");

    __ insert(elem_bt, $dst$$XMMRegister, $val$$Register, $idx$$constant);
  %}
  ins_pipe( pipe_slow );
%}

instruct insert32(vec dst, vec src, rRegI val, immU8 idx, vec vtmp) %{
  predicate(vector_length_in_bytes(n) == 32);
  match(Set dst (VectorInsert (Binary src val) idx));
  effect(TEMP vtmp);
  format %{ "vector_insert $dst,$src,$val,$idx\t!using $vtmp as TEMP" %}
  ins_encode %{
    int vlen_enc = Assembler::AVX_256bit;
    BasicType elem_bt = vector_element_basic_type(this);
    int elem_per_lane = 16/type2aelembytes(elem_bt);
    int log2epr = log2(elem_per_lane);

    assert(is_integral_type(elem_bt), "sanity");
    assert($idx$$constant < (int)vector_length(this), "out of bounds");

    uint x_idx = $idx$$constant & right_n_bits(log2epr);
    uint y_idx = ($idx$$constant >> log2epr) & 1;
    __ vextracti128($vtmp$$XMMRegister, $src$$XMMRegister, y_idx);
    __ vinsert(elem_bt, $vtmp$$XMMRegister, $vtmp$$XMMRegister, $val$$Register, x_idx);
    __ vinserti128($dst$$XMMRegister, $src$$XMMRegister, $vtmp$$XMMRegister, y_idx);
  %}
  ins_pipe( pipe_slow );
%}

instruct insert64(vec dst, vec src, rRegI val, immU8 idx, legVec vtmp) %{
  predicate(vector_length_in_bytes(n) == 64);
  match(Set dst (VectorInsert (Binary src val) idx));
  effect(TEMP vtmp);
  format %{ "vector_insert $dst,$src,$val,$idx\t!using $vtmp as TEMP" %}
  ins_encode %{
    assert(UseAVX > 2, "sanity");

    BasicType elem_bt = vector_element_basic_type(this);
    int elem_per_lane = 16/type2aelembytes(elem_bt);
    int log2epr = log2(elem_per_lane);

    assert(is_integral_type(elem_bt), "");
    assert($idx$$constant < (int)vector_length(this), "out of bounds");

    uint x_idx = $idx$$constant & right_n_bits(log2epr);
    uint y_idx = ($idx$$constant >> log2epr) & 3;
    __ vextracti32x4($vtmp$$XMMRegister, $src$$XMMRegister, y_idx);
    __ vinsert(elem_bt, $vtmp$$XMMRegister, $vtmp$$XMMRegister, $val$$Register, x_idx);
    __ vinserti32x4($dst$$XMMRegister, $src$$XMMRegister, $vtmp$$XMMRegister, y_idx);
  %}
  ins_pipe( pipe_slow );
%}

#ifdef _LP64
instruct insert2L(vec dst, rRegL val, immU8 idx) %{
  predicate(vector_length(n) == 2);
  match(Set dst (VectorInsert (Binary dst val) idx));
  format %{ "vector_insert $dst,$val,$idx" %}
  ins_encode %{
    assert(UseSSE >= 4, "required");
    assert(vector_element_basic_type(this) == T_LONG, "");
    assert($idx$$constant < (int)vector_length(this), "out of bounds");

    __ pinsrq($dst$$XMMRegister, $val$$Register, $idx$$constant);
  %}
  ins_pipe( pipe_slow );
%}

instruct insert4L(vec dst, vec src, rRegL val, immU8 idx, vec vtmp) %{
  predicate(vector_length(n) == 4);
  match(Set dst (VectorInsert (Binary src val) idx));
  effect(TEMP vtmp);
  format %{ "vector_insert $dst,$src,$val,$idx\t!using $vtmp as TEMP" %}
  ins_encode %{
    assert(vector_element_basic_type(this) == T_LONG, "");
    assert($idx$$constant < (int)vector_length(this), "out of bounds");

    uint x_idx = $idx$$constant & right_n_bits(1);
    uint y_idx = ($idx$$constant >> 1) & 1;
    int vlen_enc = Assembler::AVX_256bit;
    __ vextracti128($vtmp$$XMMRegister, $src$$XMMRegister, y_idx);
    __ vpinsrq($vtmp$$XMMRegister, $vtmp$$XMMRegister, $val$$Register, x_idx);
    __ vinserti128($dst$$XMMRegister, $src$$XMMRegister, $vtmp$$XMMRegister, y_idx);
  %}
  ins_pipe( pipe_slow );
%}

instruct insert8L(vec dst, vec src, rRegL val, immU8 idx, legVec vtmp) %{
  predicate(vector_length(n) == 8);
  match(Set dst (VectorInsert (Binary src val) idx));
  effect(TEMP vtmp);
  format %{ "vector_insert $dst,$src,$val,$idx\t!using $vtmp as TEMP" %}
  ins_encode %{
    assert(vector_element_basic_type(this) == T_LONG, "sanity");
    assert($idx$$constant < (int)vector_length(this), "out of bounds");

    uint x_idx = $idx$$constant & right_n_bits(1);
    uint y_idx = ($idx$$constant >> 1) & 3;
    __ vextracti32x4($vtmp$$XMMRegister, $src$$XMMRegister, y_idx);
    __ vpinsrq($vtmp$$XMMRegister, $vtmp$$XMMRegister, $val$$Register, x_idx);
    __ vinserti32x4($dst$$XMMRegister, $src$$XMMRegister, $vtmp$$XMMRegister, y_idx);
  %}
  ins_pipe( pipe_slow );
%}
#endif

instruct insertF(vec dst, regF val, immU8 idx) %{
  predicate(vector_length(n) < 8);
  match(Set dst (VectorInsert (Binary dst val) idx));
  format %{ "vector_insert $dst,$val,$idx" %}
  ins_encode %{
    assert(UseSSE >= 4, "sanity");

    assert(vector_element_basic_type(this) == T_FLOAT, "sanity");
    assert($idx$$constant < (int)vector_length(this), "out of bounds");

    __ insertps($dst$$XMMRegister, $val$$XMMRegister, $idx$$constant);
  %}
  ins_pipe( pipe_slow );
%}

instruct vinsertF(vec dst, vec src, regF val, immU8 idx, vec vtmp) %{
  predicate(vector_length(n) >= 8);
  match(Set dst (VectorInsert (Binary src val) idx));
  effect(TEMP vtmp);
  format %{ "vector_insert $dst,$src,$val,$idx\t!using $vtmp as TEMP" %}
  ins_encode %{
    assert(vector_element_basic_type(this) == T_FLOAT, "sanity");
    assert($idx$$constant < (int)vector_length(this), "out of bounds");

    int vlen = vector_length(this);
    uint x_idx = $idx$$constant & right_n_bits(2);
    if (vlen == 8) {
      uint y_idx = ($idx$$constant >> 2) & 1;
      int vlen_enc = Assembler::AVX_256bit;
      __ vextracti128($vtmp$$XMMRegister, $src$$XMMRegister, y_idx);
      __ vinsertps($vtmp$$XMMRegister, $vtmp$$XMMRegister, $val$$XMMRegister, x_idx);
      __ vinserti128($dst$$XMMRegister, $src$$XMMRegister, $vtmp$$XMMRegister, y_idx);
    } else {
      assert(vlen == 16, "sanity");
      uint y_idx = ($idx$$constant >> 2) & 3;
      __ vextracti32x4($vtmp$$XMMRegister, $src$$XMMRegister, y_idx);
      __ vinsertps($vtmp$$XMMRegister, $vtmp$$XMMRegister, $val$$XMMRegister, x_idx);
      __ vinserti32x4($dst$$XMMRegister, $src$$XMMRegister, $vtmp$$XMMRegister, y_idx);
    }
  %}
  ins_pipe( pipe_slow );
%}

#ifdef _LP64
instruct insert2D(vec dst, regD val, immU8 idx, rRegL tmp) %{
  predicate(vector_length(n) == 2);
  match(Set dst (VectorInsert (Binary dst val) idx));
  effect(TEMP tmp);
  format %{ "vector_insert $dst,$val,$idx\t!using $tmp as TEMP" %}
  ins_encode %{
    assert(UseSSE >= 4, "sanity");
    assert(vector_element_basic_type(this) == T_DOUBLE, "sanity");
    assert($idx$$constant < (int)vector_length(this), "out of bounds");

    __ movq($tmp$$Register, $val$$XMMRegister);
    __ pinsrq($dst$$XMMRegister, $tmp$$Register, $idx$$constant);
  %}
  ins_pipe( pipe_slow );
%}

instruct insert4D(vec dst, vec src, regD val, immU8 idx, rRegL tmp, vec vtmp) %{
  predicate(vector_length(n) == 4);
  match(Set dst (VectorInsert (Binary src val) idx));
  effect(TEMP vtmp, TEMP tmp);
  format %{ "vector_insert $dst,$src,$val,$idx\t!using $tmp, $vtmp as TEMP" %}
  ins_encode %{
    assert(vector_element_basic_type(this) == T_DOUBLE, "sanity");
    assert($idx$$constant < (int)vector_length(this), "out of bounds");

    uint x_idx = $idx$$constant & right_n_bits(1);
    uint y_idx = ($idx$$constant >> 1) & 1;
    int vlen_enc = Assembler::AVX_256bit;
    __ movq($tmp$$Register, $val$$XMMRegister);
    __ vextracti128($vtmp$$XMMRegister, $src$$XMMRegister, y_idx);
    __ vpinsrq($vtmp$$XMMRegister, $vtmp$$XMMRegister, $tmp$$Register, x_idx);
    __ vinserti128($dst$$XMMRegister, $src$$XMMRegister, $vtmp$$XMMRegister, y_idx);
  %}
  ins_pipe( pipe_slow );
%}

instruct insert8D(vec dst, vec src, regD val, immI idx, rRegL tmp, legVec vtmp) %{
  predicate(vector_length(n) == 8);
  match(Set dst (VectorInsert (Binary src val) idx));
  effect(TEMP tmp, TEMP vtmp);
  format %{ "vector_insert $dst,$src,$val,$idx\t!using $vtmp as TEMP" %}
  ins_encode %{
    assert(vector_element_basic_type(this) == T_DOUBLE, "sanity");
    assert($idx$$constant < (int)vector_length(this), "out of bounds");

    uint x_idx = $idx$$constant & right_n_bits(1);
    uint y_idx = ($idx$$constant >> 1) & 3;
    __ movq($tmp$$Register, $val$$XMMRegister);
    __ vextracti32x4($vtmp$$XMMRegister, $src$$XMMRegister, y_idx);
    __ vpinsrq($vtmp$$XMMRegister, $vtmp$$XMMRegister, $tmp$$Register, x_idx);
    __ vinserti32x4($dst$$XMMRegister, $src$$XMMRegister, $vtmp$$XMMRegister, y_idx);
  %}
  ins_pipe( pipe_slow );
%}
#endif

// ====================REDUCTION ARITHMETIC=======================================

// =======================Int Reduction==========================================

instruct reductionI(rRegI dst, rRegI src1, legVec src2, legVec vtmp1, legVec vtmp2) %{
  predicate(vector_element_basic_type(n->in(2)) == T_INT); // src2
  match(Set dst (AddReductionVI src1 src2));
  match(Set dst (MulReductionVI src1 src2));
  match(Set dst (AndReductionV  src1 src2));
  match(Set dst ( OrReductionV  src1 src2));
  match(Set dst (XorReductionV  src1 src2));
  match(Set dst (MinReductionV  src1 src2));
  match(Set dst (MaxReductionV  src1 src2));
  effect(TEMP vtmp1, TEMP vtmp2);
  format %{ "vector_reduction_int $dst,$src1,$src2 ; using $vtmp1, $vtmp2 as TEMP" %}
  ins_encode %{
    int opcode = this->ideal_Opcode();
    int vlen = vector_length(this, $src2);
    __ reduceI(opcode, vlen, $dst$$Register, $src1$$Register, $src2$$XMMRegister, $vtmp1$$XMMRegister, $vtmp2$$XMMRegister);
  %}
  ins_pipe( pipe_slow );
%}

// =======================Long Reduction==========================================

#ifdef _LP64
instruct reductionL(rRegL dst, rRegL src1, legVec src2, legVec vtmp1, legVec vtmp2) %{
  predicate(vector_element_basic_type(n->in(2)) == T_LONG && !VM_Version::supports_avx512dq());
  match(Set dst (AddReductionVL src1 src2));
  match(Set dst (MulReductionVL src1 src2));
  match(Set dst (AndReductionV  src1 src2));
  match(Set dst ( OrReductionV  src1 src2));
  match(Set dst (XorReductionV  src1 src2));
  match(Set dst (MinReductionV  src1 src2));
  match(Set dst (MaxReductionV  src1 src2));
  effect(TEMP vtmp1, TEMP vtmp2);
  format %{ "vector_reduction_long $dst,$src1,$src2 ; using $vtmp1, $vtmp2 as TEMP" %}
  ins_encode %{
    int opcode = this->ideal_Opcode();
    int vlen = vector_length(this, $src2);
    __ reduceL(opcode, vlen, $dst$$Register, $src1$$Register, $src2$$XMMRegister, $vtmp1$$XMMRegister, $vtmp2$$XMMRegister);
  %}
  ins_pipe( pipe_slow );
%}

instruct reductionL_avx512dq(rRegL dst, rRegL src1, vec src2, vec vtmp1, vec vtmp2) %{
  predicate(vector_element_basic_type(n->in(2)) == T_LONG && VM_Version::supports_avx512dq());
  match(Set dst (AddReductionVL src1 src2));
  match(Set dst (MulReductionVL src1 src2));
  match(Set dst (AndReductionV  src1 src2));
  match(Set dst ( OrReductionV  src1 src2));
  match(Set dst (XorReductionV  src1 src2));
  match(Set dst (MinReductionV  src1 src2));
  match(Set dst (MaxReductionV  src1 src2));
  effect(TEMP vtmp1, TEMP vtmp2);
  format %{ "vector_reduction_long $dst,$src1,$src2 ; using $vtmp1, $vtmp2 as TEMP" %}
  ins_encode %{
    int opcode = this->ideal_Opcode();
    int vlen = vector_length(this, $src2);
    __ reduceL(opcode, vlen, $dst$$Register, $src1$$Register, $src2$$XMMRegister, $vtmp1$$XMMRegister, $vtmp2$$XMMRegister);
  %}
  ins_pipe( pipe_slow );
%}
#endif // _LP64

// =======================Float Reduction==========================================

instruct reductionF128(regF dst, vec src, vec vtmp) %{
  predicate(vector_length(n->in(2)) <= 4); // src
  match(Set dst (AddReductionVF dst src));
  match(Set dst (MulReductionVF dst src));
  effect(TEMP dst, TEMP vtmp);
  format %{ "vector_reduction_float  $dst,$src ; using $vtmp as TEMP" %}
  ins_encode %{
    int opcode = this->ideal_Opcode();
    int vlen = vector_length(this, $src);
    __ reduce_fp(opcode, vlen, $dst$$XMMRegister, $src$$XMMRegister, $vtmp$$XMMRegister);
  %}
  ins_pipe( pipe_slow );
%}

instruct reduction8F(regF dst, vec src, vec vtmp1, vec vtmp2) %{
  predicate(vector_length(n->in(2)) == 8); // src
  match(Set dst (AddReductionVF dst src));
  match(Set dst (MulReductionVF dst src));
  effect(TEMP dst, TEMP vtmp1, TEMP vtmp2);
  format %{ "vector_reduction_float $dst,$src ; using $vtmp1, $vtmp2 as TEMP" %}
  ins_encode %{
    int opcode = this->ideal_Opcode();
    int vlen = vector_length(this, $src);
    __ reduce_fp(opcode, vlen, $dst$$XMMRegister, $src$$XMMRegister, $vtmp1$$XMMRegister, $vtmp2$$XMMRegister);
  %}
  ins_pipe( pipe_slow );
%}

instruct reduction16F(regF dst, legVec src, legVec vtmp1, legVec vtmp2) %{
  predicate(vector_length(n->in(2)) == 16); // src
  match(Set dst (AddReductionVF dst src));
  match(Set dst (MulReductionVF dst src));
  effect(TEMP dst, TEMP vtmp1, TEMP vtmp2);
  format %{ "vector_reduction_float $dst,$src ; using $vtmp1, $vtmp2 as TEMP" %}
  ins_encode %{
    int opcode = this->ideal_Opcode();
    int vlen = vector_length(this, $src);
    __ reduce_fp(opcode, vlen, $dst$$XMMRegister, $src$$XMMRegister, $vtmp1$$XMMRegister, $vtmp2$$XMMRegister);
  %}
  ins_pipe( pipe_slow );
%}

// =======================Double Reduction==========================================

instruct reduction2D(regD dst, vec src, vec vtmp) %{
  predicate(vector_length(n->in(2)) == 2); // src
  match(Set dst (AddReductionVD dst src));
  match(Set dst (MulReductionVD dst src));
  effect(TEMP dst, TEMP vtmp);
  format %{ "vector_reduction_double $dst,$src ; using $vtmp as TEMP" %}
  ins_encode %{
    int opcode = this->ideal_Opcode();
    int vlen = vector_length(this, $src);
    __ reduce_fp(opcode, vlen, $dst$$XMMRegister, $src$$XMMRegister, $vtmp$$XMMRegister);
%}
  ins_pipe( pipe_slow );
%}

instruct reduction4D(regD dst, vec src, vec vtmp1, vec vtmp2) %{
  predicate(vector_length(n->in(2)) == 4); // src
  match(Set dst (AddReductionVD dst src));
  match(Set dst (MulReductionVD dst src));
  effect(TEMP dst, TEMP vtmp1, TEMP vtmp2);
  format %{ "vector_reduction_double $dst,$src ; using $vtmp1, $vtmp2 as TEMP" %}
  ins_encode %{
    int opcode = this->ideal_Opcode();
    int vlen = vector_length(this, $src);
    __ reduce_fp(opcode, vlen, $dst$$XMMRegister, $src$$XMMRegister, $vtmp1$$XMMRegister, $vtmp2$$XMMRegister);
  %}
  ins_pipe( pipe_slow );
%}

instruct reduction8D(regD dst, legVec src, legVec vtmp1, legVec vtmp2) %{
  predicate(vector_length(n->in(2)) == 8); // src
  match(Set dst (AddReductionVD dst src));
  match(Set dst (MulReductionVD dst src));
  effect(TEMP dst, TEMP vtmp1, TEMP vtmp2);
  format %{ "vector_reduction_double $dst,$src ; using $vtmp1, $vtmp2 as TEMP" %}
  ins_encode %{
    int opcode = this->ideal_Opcode();
    int vlen = vector_length(this, $src);
    __ reduce_fp(opcode, vlen, $dst$$XMMRegister, $src$$XMMRegister, $vtmp1$$XMMRegister, $vtmp2$$XMMRegister);
  %}
  ins_pipe( pipe_slow );
%}

// =======================Byte Reduction==========================================

#ifdef _LP64
instruct reductionB(rRegI dst, rRegI src1, legVec src2, legVec vtmp1, legVec vtmp2) %{
  predicate(vector_element_basic_type(n->in(2)) == T_BYTE && !VM_Version::supports_avx512bw());
  match(Set dst (AddReductionVI src1 src2));
  match(Set dst (AndReductionV  src1 src2));
  match(Set dst ( OrReductionV  src1 src2));
  match(Set dst (XorReductionV  src1 src2));
  match(Set dst (MinReductionV  src1 src2));
  match(Set dst (MaxReductionV  src1 src2));
  effect(TEMP vtmp1, TEMP vtmp2);
  format %{ "vector_reduction_byte $dst,$src1,$src2 ; using $vtmp1, $vtmp2 as TEMP" %}
  ins_encode %{
    int opcode = this->ideal_Opcode();
    int vlen = vector_length(this, $src2);
    __ reduceB(opcode, vlen, $dst$$Register, $src1$$Register, $src2$$XMMRegister, $vtmp1$$XMMRegister, $vtmp2$$XMMRegister);
  %}
  ins_pipe( pipe_slow );
%}

instruct reductionB_avx512bw(rRegI dst, rRegI src1, vec src2, vec vtmp1, vec vtmp2) %{
  predicate(vector_element_basic_type(n->in(2)) == T_BYTE && VM_Version::supports_avx512bw());
  match(Set dst (AddReductionVI src1 src2));
  match(Set dst (AndReductionV  src1 src2));
  match(Set dst ( OrReductionV  src1 src2));
  match(Set dst (XorReductionV  src1 src2));
  match(Set dst (MinReductionV  src1 src2));
  match(Set dst (MaxReductionV  src1 src2));
  effect(TEMP vtmp1, TEMP vtmp2);
  format %{ "vector_reduction_byte $dst,$src1,$src2 ; using $vtmp1, $vtmp2 as TEMP" %}
  ins_encode %{
    int opcode = this->ideal_Opcode();
    int vlen = vector_length(this, $src2);
    __ reduceB(opcode, vlen, $dst$$Register, $src1$$Register, $src2$$XMMRegister, $vtmp1$$XMMRegister, $vtmp2$$XMMRegister);
  %}
  ins_pipe( pipe_slow );
%}
#endif

// =======================Short Reduction==========================================

instruct reductionS(rRegI dst, rRegI src1, legVec src2, legVec vtmp1, legVec vtmp2) %{
  predicate(vector_element_basic_type(n->in(2)) == T_SHORT); // src2
  match(Set dst (AddReductionVI src1 src2));
  match(Set dst (MulReductionVI src1 src2));
  match(Set dst (AndReductionV  src1 src2));
  match(Set dst ( OrReductionV  src1 src2));
  match(Set dst (XorReductionV  src1 src2));
  match(Set dst (MinReductionV  src1 src2));
  match(Set dst (MaxReductionV  src1 src2));
  effect(TEMP vtmp1, TEMP vtmp2);
  format %{ "vector_reduction_short $dst,$src1,$src2 ; using $vtmp1, $vtmp2 as TEMP" %}
  ins_encode %{
    int opcode = this->ideal_Opcode();
    int vlen = vector_length(this, $src2);
    __ reduceS(opcode, vlen, $dst$$Register, $src1$$Register, $src2$$XMMRegister, $vtmp1$$XMMRegister, $vtmp2$$XMMRegister);
  %}
  ins_pipe( pipe_slow );
%}

// =======================Mul Reduction==========================================

instruct mul_reductionB(rRegI dst, rRegI src1, vec src2, vec vtmp1, vec vtmp2) %{
  predicate(vector_element_basic_type(n->in(2)) == T_BYTE &&
            vector_length(n->in(2)) <= 32); // src2
  match(Set dst (MulReductionVI src1 src2));
  effect(TEMP dst, TEMP vtmp1, TEMP vtmp2);
  format %{ "vector_mul_reduction_byte $dst,$src1,$src2; using $vtmp1, $vtmp2 as TEMP" %}
  ins_encode %{
    int opcode = this->ideal_Opcode();
    int vlen = vector_length(this, $src2);
    __ mulreduceB(opcode, vlen, $dst$$Register, $src1$$Register, $src2$$XMMRegister, $vtmp1$$XMMRegister, $vtmp2$$XMMRegister);
  %}
  ins_pipe( pipe_slow );
%}

instruct mul_reduction64B(rRegI dst, rRegI src1, legVec src2, legVec vtmp1, legVec vtmp2) %{
  predicate(vector_element_basic_type(n->in(2)) == T_BYTE &&
            vector_length(n->in(2)) == 64); // src2
  match(Set dst (MulReductionVI src1 src2));
  effect(TEMP dst, TEMP vtmp1, TEMP vtmp2);
  format %{ "vector_mul_reduction_byte $dst,$src1,$src2; using $vtmp1, $vtmp2 as TEMP" %}
  ins_encode %{
    int opcode = this->ideal_Opcode();
    int vlen = vector_length(this, $src2);
    __ mulreduceB(opcode, vlen, $dst$$Register, $src1$$Register, $src2$$XMMRegister, $vtmp1$$XMMRegister, $vtmp2$$XMMRegister);
  %}
  ins_pipe( pipe_slow );
%}

//--------------------Min/Max Float Reduction --------------------
// Float Min Reduction
instruct minmax_reduction2F(legRegF dst, immF src1, legVec src2, legVec tmp,
                            legVec atmp, legVec btmp, legVec xmm_1, rFlagsReg cr) %{
  predicate(vector_element_basic_type(n->in(2)) == T_FLOAT &&
            ((n->Opcode() == Op_MinReductionV && n->in(1)->bottom_type() == TypeF::POS_INF) ||
             (n->Opcode() == Op_MaxReductionV && n->in(1)->bottom_type() == TypeF::NEG_INF)) &&
            vector_length(n->in(2)) == 2);
  match(Set dst (MinReductionV src1 src2));
  match(Set dst (MaxReductionV src1 src2));
  effect(TEMP dst, TEMP tmp, TEMP atmp, TEMP btmp, TEMP xmm_1, KILL cr);
  format %{ "vector_minmax2F_reduction $dst,$src1,$src2  ; using $tmp, $atmp, $btmp, $xmm_1 as TEMP" %}
  ins_encode %{
    assert(UseAVX > 0, "sanity");

    int opcode = this->ideal_Opcode();
    int vlen = vector_length(this, $src2);
    __ reduceFloatMinMax(opcode, vlen, false, $dst$$XMMRegister, $src2$$XMMRegister, $tmp$$XMMRegister,
                         $atmp$$XMMRegister, $btmp$$XMMRegister, $xmm_1$$XMMRegister);
  %}
  ins_pipe( pipe_slow );
%}

instruct minmax_reductionF(legRegF dst, immF src1, legVec src2, legVec tmp, legVec atmp,
                           legVec btmp, legVec xmm_0, legVec xmm_1, rFlagsReg cr) %{
  predicate(vector_element_basic_type(n->in(2)) == T_FLOAT &&
            ((n->Opcode() == Op_MinReductionV && n->in(1)->bottom_type() == TypeF::POS_INF) ||
             (n->Opcode() == Op_MaxReductionV && n->in(1)->bottom_type() == TypeF::NEG_INF)) &&
            vector_length(n->in(2)) >= 4);
  match(Set dst (MinReductionV src1 src2));
  match(Set dst (MaxReductionV src1 src2));
  effect(TEMP dst, TEMP tmp, TEMP atmp, TEMP btmp, TEMP xmm_0, TEMP xmm_1, KILL cr);
  format %{ "vector_minmaxF_reduction $dst,$src1,$src2  ; using $tmp, $atmp, $btmp, $xmm_0, $xmm_1 as TEMP" %}
  ins_encode %{
    assert(UseAVX > 0, "sanity");

    int opcode = this->ideal_Opcode();
    int vlen = vector_length(this, $src2);
    __ reduceFloatMinMax(opcode, vlen, false, $dst$$XMMRegister, $src2$$XMMRegister, $tmp$$XMMRegister,
                         $atmp$$XMMRegister, $btmp$$XMMRegister, $xmm_0$$XMMRegister, $xmm_1$$XMMRegister);
  %}
  ins_pipe( pipe_slow );
%}

instruct minmax_reduction2F_av(legRegF dst, legVec src, legVec tmp,
                               legVec atmp, legVec btmp, legVec xmm_1, rFlagsReg cr) %{
  predicate(vector_element_basic_type(n->in(2)) == T_FLOAT &&
            vector_length(n->in(2)) == 2);
  match(Set dst (MinReductionV dst src));
  match(Set dst (MaxReductionV dst src));
  effect(TEMP dst, TEMP tmp, TEMP atmp, TEMP btmp, TEMP xmm_1, KILL cr);
  format %{ "vector_minmax2F_reduction $dst,$src ; using $tmp, $atmp, $btmp, $xmm_1 as TEMP" %}
  ins_encode %{
    assert(UseAVX > 0, "sanity");

    int opcode = this->ideal_Opcode();
    int vlen = vector_length(this, $src);
    __ reduceFloatMinMax(opcode, vlen, true, $dst$$XMMRegister, $src$$XMMRegister, $tmp$$XMMRegister,
                         $atmp$$XMMRegister, $btmp$$XMMRegister, $xmm_1$$XMMRegister);
  %}
  ins_pipe( pipe_slow );
%}


instruct minmax_reductionF_av(legRegF dst, legVec src, legVec tmp,
                              legVec atmp, legVec btmp, legVec xmm_0, legVec xmm_1, rFlagsReg cr) %{
  predicate(vector_element_basic_type(n->in(2)) == T_FLOAT &&
            vector_length(n->in(2)) >= 4);
  match(Set dst (MinReductionV dst src));
  match(Set dst (MaxReductionV dst src));
  effect(TEMP dst, TEMP tmp, TEMP atmp, TEMP btmp, TEMP xmm_0, TEMP xmm_1, KILL cr);
  format %{ "vector_minmaxF_reduction $dst,$src ; using $tmp, $atmp, $btmp, $xmm_0, $xmm_1 as TEMP" %}
  ins_encode %{
    assert(UseAVX > 0, "sanity");

    int opcode = this->ideal_Opcode();
    int vlen = vector_length(this, $src);
    __ reduceFloatMinMax(opcode, vlen, true, $dst$$XMMRegister, $src$$XMMRegister, $tmp$$XMMRegister,
                         $atmp$$XMMRegister, $btmp$$XMMRegister, $xmm_0$$XMMRegister, $xmm_1$$XMMRegister);
  %}
  ins_pipe( pipe_slow );
%}


//--------------------Min Double Reduction --------------------
instruct minmax_reduction2D(legRegD dst, immD src1, legVec src2,
                            legVec tmp1, legVec tmp2, legVec tmp3, legVec tmp4, // TEMPs
                            rFlagsReg cr) %{
  predicate(vector_element_basic_type(n->in(2)) == T_DOUBLE &&
            ((n->Opcode() == Op_MinReductionV && n->in(1)->bottom_type() == TypeD::POS_INF) ||
             (n->Opcode() == Op_MaxReductionV && n->in(1)->bottom_type() == TypeD::NEG_INF)) &&
            vector_length(n->in(2)) == 2);
  match(Set dst (MinReductionV src1 src2));
  match(Set dst (MaxReductionV src1 src2));
  effect(TEMP dst, TEMP tmp1, TEMP tmp2, TEMP tmp3, TEMP tmp4, KILL cr);
  format %{ "vector_minmax2D_reduction $dst,$src1,$src2 ; using $tmp1, $tmp2, $tmp3, $tmp4 as TEMP" %}
  ins_encode %{
    assert(UseAVX > 0, "sanity");

    int opcode = this->ideal_Opcode();
    int vlen = vector_length(this, $src2);
    __ reduceDoubleMinMax(opcode, vlen, false, $dst$$XMMRegister, $src2$$XMMRegister,
                          $tmp1$$XMMRegister, $tmp2$$XMMRegister, $tmp3$$XMMRegister, $tmp4$$XMMRegister);
  %}
  ins_pipe( pipe_slow );
%}

instruct minmax_reductionD(legRegD dst, immD src1, legVec src2,
                           legVec tmp1, legVec tmp2, legVec tmp3, legVec tmp4, legVec tmp5, // TEMPs
                           rFlagsReg cr) %{
  predicate(vector_element_basic_type(n->in(2)) == T_DOUBLE &&
            ((n->Opcode() == Op_MinReductionV && n->in(1)->bottom_type() == TypeD::POS_INF) ||
             (n->Opcode() == Op_MaxReductionV && n->in(1)->bottom_type() == TypeD::NEG_INF)) &&
            vector_length(n->in(2)) >= 4);
  match(Set dst (MinReductionV src1 src2));
  match(Set dst (MaxReductionV src1 src2));
  effect(TEMP dst, TEMP tmp1, TEMP tmp2, TEMP tmp3, TEMP tmp4, TEMP tmp5, KILL cr);
  format %{ "vector_minmaxD_reduction $dst,$src1,$src2 ; using $tmp1, $tmp2, $tmp3, $tmp4, $tmp5 as TEMP" %}
  ins_encode %{
    assert(UseAVX > 0, "sanity");

    int opcode = this->ideal_Opcode();
    int vlen = vector_length(this, $src2);
    __ reduceDoubleMinMax(opcode, vlen, false, $dst$$XMMRegister, $src2$$XMMRegister,
                          $tmp1$$XMMRegister, $tmp2$$XMMRegister, $tmp3$$XMMRegister, $tmp4$$XMMRegister, $tmp5$$XMMRegister);
  %}
  ins_pipe( pipe_slow );
%}


instruct minmax_reduction2D_av(legRegD dst, legVec src,
                               legVec tmp1, legVec tmp2, legVec tmp3, legVec tmp4, // TEMPs
                               rFlagsReg cr) %{
  predicate(vector_element_basic_type(n->in(2)) == T_DOUBLE &&
            vector_length(n->in(2)) == 2);
  match(Set dst (MinReductionV dst src));
  match(Set dst (MaxReductionV dst src));
  effect(TEMP dst, TEMP tmp1, TEMP tmp2, TEMP tmp3, TEMP tmp4, KILL cr);
  format %{ "vector_minmax2D_reduction $dst,$src ; using $tmp1, $tmp2, $tmp3, $tmp4 as TEMP" %}
  ins_encode %{
    assert(UseAVX > 0, "sanity");

    int opcode = this->ideal_Opcode();
    int vlen = vector_length(this, $src);
    __ reduceDoubleMinMax(opcode, vlen, true, $dst$$XMMRegister, $src$$XMMRegister,
                          $tmp1$$XMMRegister, $tmp2$$XMMRegister, $tmp3$$XMMRegister, $tmp4$$XMMRegister);
  %}
  ins_pipe( pipe_slow );
%}

instruct minmax_reductionD_av(legRegD dst, legVec src,
                              legVec tmp1, legVec tmp2, legVec tmp3, legVec tmp4, legVec tmp5, // TEMPs
                              rFlagsReg cr) %{
  predicate(vector_element_basic_type(n->in(2)) == T_DOUBLE &&
            vector_length(n->in(2)) >= 4);
  match(Set dst (MinReductionV dst src));
  match(Set dst (MaxReductionV dst src));
  effect(TEMP dst, TEMP tmp1, TEMP tmp2, TEMP tmp3, TEMP tmp4, TEMP tmp5, KILL cr);
  format %{ "vector_minmaxD_reduction $dst,$src ; using $tmp1, $tmp2, $tmp3, $tmp4, $tmp5 as TEMP" %}
  ins_encode %{
    assert(UseAVX > 0, "sanity");

    int opcode = this->ideal_Opcode();
    int vlen = vector_length(this, $src);
    __ reduceDoubleMinMax(opcode, vlen, true, $dst$$XMMRegister, $src$$XMMRegister,
                          $tmp1$$XMMRegister, $tmp2$$XMMRegister, $tmp3$$XMMRegister, $tmp4$$XMMRegister, $tmp5$$XMMRegister);
  %}
  ins_pipe( pipe_slow );
%}

// ====================VECTOR ARITHMETIC=======================================

// --------------------------------- ADD --------------------------------------

// Bytes vector add
instruct vaddB(vec dst, vec src) %{
  predicate(UseAVX == 0);
  match(Set dst (AddVB dst src));
  format %{ "paddb   $dst,$src\t! add packedB" %}
  ins_encode %{
    __ paddb($dst$$XMMRegister, $src$$XMMRegister);
  %}
  ins_pipe( pipe_slow );
%}

instruct vaddB_reg(vec dst, vec src1, vec src2) %{
  predicate(UseAVX > 0);
  match(Set dst (AddVB src1 src2));
  format %{ "vpaddb  $dst,$src1,$src2\t! add packedB" %}
  ins_encode %{
    int vlen_enc = vector_length_encoding(this);
    __ vpaddb($dst$$XMMRegister, $src1$$XMMRegister, $src2$$XMMRegister, vlen_enc);
  %}
  ins_pipe( pipe_slow );
%}

instruct vaddB_mem(vec dst, vec src, memory mem) %{
  predicate(UseAVX > 0);
  match(Set dst (AddVB src (LoadVector mem)));
  format %{ "vpaddb  $dst,$src,$mem\t! add packedB" %}
  ins_encode %{
    int vlen_enc = vector_length_encoding(this);
    __ vpaddb($dst$$XMMRegister, $src$$XMMRegister, $mem$$Address, vlen_enc);
  %}
  ins_pipe( pipe_slow );
%}

// Shorts/Chars vector add
instruct vaddS(vec dst, vec src) %{
  predicate(UseAVX == 0);
  match(Set dst (AddVS dst src));
  format %{ "paddw   $dst,$src\t! add packedS" %}
  ins_encode %{
    __ paddw($dst$$XMMRegister, $src$$XMMRegister);
  %}
  ins_pipe( pipe_slow );
%}

instruct vaddS_reg(vec dst, vec src1, vec src2) %{
  predicate(UseAVX > 0);
  match(Set dst (AddVS src1 src2));
  format %{ "vpaddw  $dst,$src1,$src2\t! add packedS" %}
  ins_encode %{
    int vlen_enc = vector_length_encoding(this);
    __ vpaddw($dst$$XMMRegister, $src1$$XMMRegister, $src2$$XMMRegister, vlen_enc);
  %}
  ins_pipe( pipe_slow );
%}

instruct vaddS_mem(vec dst, vec src, memory mem) %{
  predicate(UseAVX > 0);
  match(Set dst (AddVS src (LoadVector mem)));
  format %{ "vpaddw  $dst,$src,$mem\t! add packedS" %}
  ins_encode %{
    int vlen_enc = vector_length_encoding(this);
    __ vpaddw($dst$$XMMRegister, $src$$XMMRegister, $mem$$Address, vlen_enc);
  %}
  ins_pipe( pipe_slow );
%}

// Integers vector add
instruct vaddI(vec dst, vec src) %{
  predicate(UseAVX == 0);
  match(Set dst (AddVI dst src));
  format %{ "paddd   $dst,$src\t! add packedI" %}
  ins_encode %{
    __ paddd($dst$$XMMRegister, $src$$XMMRegister);
  %}
  ins_pipe( pipe_slow );
%}

instruct vaddI_reg(vec dst, vec src1, vec src2) %{
  predicate(UseAVX > 0);
  match(Set dst (AddVI src1 src2));
  format %{ "vpaddd  $dst,$src1,$src2\t! add packedI" %}
  ins_encode %{
    int vlen_enc = vector_length_encoding(this);
    __ vpaddd($dst$$XMMRegister, $src1$$XMMRegister, $src2$$XMMRegister, vlen_enc);
  %}
  ins_pipe( pipe_slow );
%}


instruct vaddI_mem(vec dst, vec src, memory mem) %{
  predicate(UseAVX > 0);
  match(Set dst (AddVI src (LoadVector mem)));
  format %{ "vpaddd  $dst,$src,$mem\t! add packedI" %}
  ins_encode %{
    int vlen_enc = vector_length_encoding(this);
    __ vpaddd($dst$$XMMRegister, $src$$XMMRegister, $mem$$Address, vlen_enc);
  %}
  ins_pipe( pipe_slow );
%}

// Longs vector add
instruct vaddL(vec dst, vec src) %{
  predicate(UseAVX == 0);
  match(Set dst (AddVL dst src));
  format %{ "paddq   $dst,$src\t! add packedL" %}
  ins_encode %{
    __ paddq($dst$$XMMRegister, $src$$XMMRegister);
  %}
  ins_pipe( pipe_slow );
%}

instruct vaddL_reg(vec dst, vec src1, vec src2) %{
  predicate(UseAVX > 0);
  match(Set dst (AddVL src1 src2));
  format %{ "vpaddq  $dst,$src1,$src2\t! add packedL" %}
  ins_encode %{
    int vlen_enc = vector_length_encoding(this);
    __ vpaddq($dst$$XMMRegister, $src1$$XMMRegister, $src2$$XMMRegister, vlen_enc);
  %}
  ins_pipe( pipe_slow );
%}

instruct vaddL_mem(vec dst, vec src, memory mem) %{
  predicate(UseAVX > 0);
  match(Set dst (AddVL src (LoadVector mem)));
  format %{ "vpaddq  $dst,$src,$mem\t! add packedL" %}
  ins_encode %{
    int vlen_enc = vector_length_encoding(this);
    __ vpaddq($dst$$XMMRegister, $src$$XMMRegister, $mem$$Address, vlen_enc);
  %}
  ins_pipe( pipe_slow );
%}

// Floats vector add
instruct vaddF(vec dst, vec src) %{
  predicate(UseAVX == 0);
  match(Set dst (AddVF dst src));
  format %{ "addps   $dst,$src\t! add packedF" %}
  ins_encode %{
    __ addps($dst$$XMMRegister, $src$$XMMRegister);
  %}
  ins_pipe( pipe_slow );
%}

instruct vaddF_reg(vec dst, vec src1, vec src2) %{
  predicate(UseAVX > 0);
  match(Set dst (AddVF src1 src2));
  format %{ "vaddps  $dst,$src1,$src2\t! add packedF" %}
  ins_encode %{
    int vlen_enc = vector_length_encoding(this);
    __ vaddps($dst$$XMMRegister, $src1$$XMMRegister, $src2$$XMMRegister, vlen_enc);
  %}
  ins_pipe( pipe_slow );
%}

instruct vaddF_mem(vec dst, vec src, memory mem) %{
  predicate(UseAVX > 0);
  match(Set dst (AddVF src (LoadVector mem)));
  format %{ "vaddps  $dst,$src,$mem\t! add packedF" %}
  ins_encode %{
    int vlen_enc = vector_length_encoding(this);
    __ vaddps($dst$$XMMRegister, $src$$XMMRegister, $mem$$Address, vlen_enc);
  %}
  ins_pipe( pipe_slow );
%}

// Doubles vector add
instruct vaddD(vec dst, vec src) %{
  predicate(UseAVX == 0);
  match(Set dst (AddVD dst src));
  format %{ "addpd   $dst,$src\t! add packedD" %}
  ins_encode %{
    __ addpd($dst$$XMMRegister, $src$$XMMRegister);
  %}
  ins_pipe( pipe_slow );
%}

instruct vaddD_reg(vec dst, vec src1, vec src2) %{
  predicate(UseAVX > 0);
  match(Set dst (AddVD src1 src2));
  format %{ "vaddpd  $dst,$src1,$src2\t! add packedD" %}
  ins_encode %{
    int vlen_enc = vector_length_encoding(this);
    __ vaddpd($dst$$XMMRegister, $src1$$XMMRegister, $src2$$XMMRegister, vlen_enc);
  %}
  ins_pipe( pipe_slow );
%}

instruct vaddD_mem(vec dst, vec src, memory mem) %{
  predicate(UseAVX > 0);
  match(Set dst (AddVD src (LoadVector mem)));
  format %{ "vaddpd  $dst,$src,$mem\t! add packedD" %}
  ins_encode %{
    int vlen_enc = vector_length_encoding(this);
    __ vaddpd($dst$$XMMRegister, $src$$XMMRegister, $mem$$Address, vlen_enc);
  %}
  ins_pipe( pipe_slow );
%}

// --------------------------------- SUB --------------------------------------

// Bytes vector sub
instruct vsubB(vec dst, vec src) %{
  predicate(UseAVX == 0);
  match(Set dst (SubVB dst src));
  format %{ "psubb   $dst,$src\t! sub packedB" %}
  ins_encode %{
    __ psubb($dst$$XMMRegister, $src$$XMMRegister);
  %}
  ins_pipe( pipe_slow );
%}

instruct vsubB_reg(vec dst, vec src1, vec src2) %{
  predicate(UseAVX > 0);
  match(Set dst (SubVB src1 src2));
  format %{ "vpsubb  $dst,$src1,$src2\t! sub packedB" %}
  ins_encode %{
    int vlen_enc = vector_length_encoding(this);
    __ vpsubb($dst$$XMMRegister, $src1$$XMMRegister, $src2$$XMMRegister, vlen_enc);
  %}
  ins_pipe( pipe_slow );
%}

instruct vsubB_mem(vec dst, vec src, memory mem) %{
  predicate(UseAVX > 0);
  match(Set dst (SubVB src (LoadVector mem)));
  format %{ "vpsubb  $dst,$src,$mem\t! sub packedB" %}
  ins_encode %{
    int vlen_enc = vector_length_encoding(this);
    __ vpsubb($dst$$XMMRegister, $src$$XMMRegister, $mem$$Address, vlen_enc);
  %}
  ins_pipe( pipe_slow );
%}

// Shorts/Chars vector sub
instruct vsubS(vec dst, vec src) %{
  predicate(UseAVX == 0);
  match(Set dst (SubVS dst src));
  format %{ "psubw   $dst,$src\t! sub packedS" %}
  ins_encode %{
    __ psubw($dst$$XMMRegister, $src$$XMMRegister);
  %}
  ins_pipe( pipe_slow );
%}


instruct vsubS_reg(vec dst, vec src1, vec src2) %{
  predicate(UseAVX > 0);
  match(Set dst (SubVS src1 src2));
  format %{ "vpsubw  $dst,$src1,$src2\t! sub packedS" %}
  ins_encode %{
    int vlen_enc = vector_length_encoding(this);
    __ vpsubw($dst$$XMMRegister, $src1$$XMMRegister, $src2$$XMMRegister, vlen_enc);
  %}
  ins_pipe( pipe_slow );
%}

instruct vsubS_mem(vec dst, vec src, memory mem) %{
  predicate(UseAVX > 0);
  match(Set dst (SubVS src (LoadVector mem)));
  format %{ "vpsubw  $dst,$src,$mem\t! sub packedS" %}
  ins_encode %{
    int vlen_enc = vector_length_encoding(this);
    __ vpsubw($dst$$XMMRegister, $src$$XMMRegister, $mem$$Address, vlen_enc);
  %}
  ins_pipe( pipe_slow );
%}

// Integers vector sub
instruct vsubI(vec dst, vec src) %{
  predicate(UseAVX == 0);
  match(Set dst (SubVI dst src));
  format %{ "psubd   $dst,$src\t! sub packedI" %}
  ins_encode %{
    __ psubd($dst$$XMMRegister, $src$$XMMRegister);
  %}
  ins_pipe( pipe_slow );
%}

instruct vsubI_reg(vec dst, vec src1, vec src2) %{
  predicate(UseAVX > 0);
  match(Set dst (SubVI src1 src2));
  format %{ "vpsubd  $dst,$src1,$src2\t! sub packedI" %}
  ins_encode %{
    int vlen_enc = vector_length_encoding(this);
    __ vpsubd($dst$$XMMRegister, $src1$$XMMRegister, $src2$$XMMRegister, vlen_enc);
  %}
  ins_pipe( pipe_slow );
%}

instruct vsubI_mem(vec dst, vec src, memory mem) %{
  predicate(UseAVX > 0);
  match(Set dst (SubVI src (LoadVector mem)));
  format %{ "vpsubd  $dst,$src,$mem\t! sub packedI" %}
  ins_encode %{
    int vlen_enc = vector_length_encoding(this);
    __ vpsubd($dst$$XMMRegister, $src$$XMMRegister, $mem$$Address, vlen_enc);
  %}
  ins_pipe( pipe_slow );
%}

// Longs vector sub
instruct vsubL(vec dst, vec src) %{
  predicate(UseAVX == 0);
  match(Set dst (SubVL dst src));
  format %{ "psubq   $dst,$src\t! sub packedL" %}
  ins_encode %{
    __ psubq($dst$$XMMRegister, $src$$XMMRegister);
  %}
  ins_pipe( pipe_slow );
%}

instruct vsubL_reg(vec dst, vec src1, vec src2) %{
  predicate(UseAVX > 0);
  match(Set dst (SubVL src1 src2));
  format %{ "vpsubq  $dst,$src1,$src2\t! sub packedL" %}
  ins_encode %{
    int vlen_enc = vector_length_encoding(this);
    __ vpsubq($dst$$XMMRegister, $src1$$XMMRegister, $src2$$XMMRegister, vlen_enc);
  %}
  ins_pipe( pipe_slow );
%}


instruct vsubL_mem(vec dst, vec src, memory mem) %{
  predicate(UseAVX > 0);
  match(Set dst (SubVL src (LoadVector mem)));
  format %{ "vpsubq  $dst,$src,$mem\t! sub packedL" %}
  ins_encode %{
    int vlen_enc = vector_length_encoding(this);
    __ vpsubq($dst$$XMMRegister, $src$$XMMRegister, $mem$$Address, vlen_enc);
  %}
  ins_pipe( pipe_slow );
%}

// Floats vector sub
instruct vsubF(vec dst, vec src) %{
  predicate(UseAVX == 0);
  match(Set dst (SubVF dst src));
  format %{ "subps   $dst,$src\t! sub packedF" %}
  ins_encode %{
    __ subps($dst$$XMMRegister, $src$$XMMRegister);
  %}
  ins_pipe( pipe_slow );
%}

instruct vsubF_reg(vec dst, vec src1, vec src2) %{
  predicate(UseAVX > 0);
  match(Set dst (SubVF src1 src2));
  format %{ "vsubps  $dst,$src1,$src2\t! sub packedF" %}
  ins_encode %{
    int vlen_enc = vector_length_encoding(this);
    __ vsubps($dst$$XMMRegister, $src1$$XMMRegister, $src2$$XMMRegister, vlen_enc);
  %}
  ins_pipe( pipe_slow );
%}

instruct vsubF_mem(vec dst, vec src, memory mem) %{
  predicate(UseAVX > 0);
  match(Set dst (SubVF src (LoadVector mem)));
  format %{ "vsubps  $dst,$src,$mem\t! sub packedF" %}
  ins_encode %{
    int vlen_enc = vector_length_encoding(this);
    __ vsubps($dst$$XMMRegister, $src$$XMMRegister, $mem$$Address, vlen_enc);
  %}
  ins_pipe( pipe_slow );
%}

// Doubles vector sub
instruct vsubD(vec dst, vec src) %{
  predicate(UseAVX == 0);
  match(Set dst (SubVD dst src));
  format %{ "subpd   $dst,$src\t! sub packedD" %}
  ins_encode %{
    __ subpd($dst$$XMMRegister, $src$$XMMRegister);
  %}
  ins_pipe( pipe_slow );
%}

instruct vsubD_reg(vec dst, vec src1, vec src2) %{
  predicate(UseAVX > 0);
  match(Set dst (SubVD src1 src2));
  format %{ "vsubpd  $dst,$src1,$src2\t! sub packedD" %}
  ins_encode %{
    int vlen_enc = vector_length_encoding(this);
    __ vsubpd($dst$$XMMRegister, $src1$$XMMRegister, $src2$$XMMRegister, vlen_enc);
  %}
  ins_pipe( pipe_slow );
%}

instruct vsubD_mem(vec dst, vec src, memory mem) %{
  predicate(UseAVX > 0);
  match(Set dst (SubVD src (LoadVector mem)));
  format %{ "vsubpd  $dst,$src,$mem\t! sub packedD" %}
  ins_encode %{
    int vlen_enc = vector_length_encoding(this);
    __ vsubpd($dst$$XMMRegister, $src$$XMMRegister, $mem$$Address, vlen_enc);
  %}
  ins_pipe( pipe_slow );
%}

// --------------------------------- MUL --------------------------------------

// Byte vector mul
instruct mulB_reg(vec dst, vec src1, vec src2, vec tmp, rRegI scratch) %{
  predicate(vector_length(n) == 4 ||
            vector_length(n) == 8);
  match(Set dst (MulVB src1 src2));
  effect(TEMP dst, TEMP tmp, TEMP scratch);
  format %{"vector_mulB $dst,$src1,$src2" %}
  ins_encode %{
    assert(UseSSE > 3, "required");
    __ pmovsxbw($tmp$$XMMRegister, $src1$$XMMRegister);
    __ pmovsxbw($dst$$XMMRegister, $src2$$XMMRegister);
    __ pmullw($tmp$$XMMRegister, $dst$$XMMRegister);
    __ movdqu($dst$$XMMRegister, ExternalAddress(vector_short_to_byte_mask()), $scratch$$Register);
    __ pand($dst$$XMMRegister, $tmp$$XMMRegister);
    __ packuswb($dst$$XMMRegister, $dst$$XMMRegister);
  %}
  ins_pipe( pipe_slow );
%}

instruct mul16B_reg(vec dst, vec src1, vec src2, vec tmp1, vec tmp2, rRegI scratch) %{
  predicate(vector_length(n) == 16 && UseAVX <= 1);
  match(Set dst (MulVB src1 src2));
  effect(TEMP dst, TEMP tmp1, TEMP tmp2, TEMP scratch);
  format %{"vector_mulB $dst,$src1,$src2" %}
  ins_encode %{
    assert(UseSSE > 3, "required");
    __ pmovsxbw($tmp1$$XMMRegister, $src1$$XMMRegister);
    __ pmovsxbw($tmp2$$XMMRegister, $src2$$XMMRegister);
    __ pmullw($tmp1$$XMMRegister, $tmp2$$XMMRegister);
    __ pshufd($tmp2$$XMMRegister, $src1$$XMMRegister, 0xEE);
    __ pshufd($dst$$XMMRegister, $src2$$XMMRegister, 0xEE);
    __ pmovsxbw($tmp2$$XMMRegister, $tmp2$$XMMRegister);
    __ pmovsxbw($dst$$XMMRegister, $dst$$XMMRegister);
    __ pmullw($tmp2$$XMMRegister, $dst$$XMMRegister);
    __ movdqu($dst$$XMMRegister, ExternalAddress(vector_short_to_byte_mask()), $scratch$$Register);
    __ pand($tmp2$$XMMRegister, $dst$$XMMRegister);
    __ pand($dst$$XMMRegister, $tmp1$$XMMRegister);
    __ packuswb($dst$$XMMRegister, $tmp2$$XMMRegister);
  %}
  ins_pipe( pipe_slow );
%}

instruct vmul16B_reg_avx(vec dst, vec src1, vec src2, vec tmp, rRegI scratch) %{
  predicate(vector_length(n) == 16 && UseAVX > 1);
  match(Set dst (MulVB src1 src2));
  effect(TEMP dst, TEMP tmp, TEMP scratch);
  format %{"vector_mulB $dst,$src1,$src2" %}
  ins_encode %{
  int vlen_enc = Assembler::AVX_256bit;
    __ vpmovsxbw($tmp$$XMMRegister, $src1$$XMMRegister, vlen_enc);
    __ vpmovsxbw($dst$$XMMRegister, $src2$$XMMRegister, vlen_enc);
    __ vpmullw($tmp$$XMMRegister, $tmp$$XMMRegister, $dst$$XMMRegister, vlen_enc);
    __ vmovdqu($dst$$XMMRegister, ExternalAddress(vector_short_to_byte_mask()), $scratch$$Register);
    __ vpand($dst$$XMMRegister, $dst$$XMMRegister, $tmp$$XMMRegister, vlen_enc);
    __ vextracti128_high($tmp$$XMMRegister, $dst$$XMMRegister);
    __ vpackuswb($dst$$XMMRegister, $dst$$XMMRegister, $tmp$$XMMRegister, 0);
  %}
  ins_pipe( pipe_slow );
%}

instruct vmul32B_reg_avx(vec dst, vec src1, vec src2, vec tmp1, vec tmp2, rRegI scratch) %{
  predicate(vector_length(n) == 32);
  match(Set dst (MulVB src1 src2));
  effect(TEMP dst, TEMP tmp1, TEMP tmp2, TEMP scratch);
  format %{"vector_mulB $dst,$src1,$src2" %}
  ins_encode %{
    assert(UseAVX > 1, "required");
    int vlen_enc = Assembler::AVX_256bit;
    __ vextracti128_high($tmp1$$XMMRegister, $src1$$XMMRegister);
    __ vextracti128_high($dst$$XMMRegister, $src2$$XMMRegister);
    __ vpmovsxbw($tmp1$$XMMRegister, $tmp1$$XMMRegister, vlen_enc);
    __ vpmovsxbw($dst$$XMMRegister, $dst$$XMMRegister, vlen_enc);
    __ vpmullw($tmp1$$XMMRegister, $tmp1$$XMMRegister, $dst$$XMMRegister, vlen_enc);
    __ vpmovsxbw($tmp2$$XMMRegister, $src1$$XMMRegister, vlen_enc);
    __ vpmovsxbw($dst$$XMMRegister, $src2$$XMMRegister, vlen_enc);
    __ vpmullw($tmp2$$XMMRegister, $tmp2$$XMMRegister, $dst$$XMMRegister, vlen_enc);
    __ vmovdqu($dst$$XMMRegister, ExternalAddress(vector_short_to_byte_mask()), $scratch$$Register);
    __ vpbroadcastd($dst$$XMMRegister, $dst$$XMMRegister, vlen_enc);
    __ vpand($tmp1$$XMMRegister, $tmp1$$XMMRegister, $dst$$XMMRegister, vlen_enc);
    __ vpand($dst$$XMMRegister, $dst$$XMMRegister, $tmp2$$XMMRegister, vlen_enc);
    __ vpackuswb($dst$$XMMRegister, $dst$$XMMRegister, $tmp1$$XMMRegister, vlen_enc);
    __ vpermq($dst$$XMMRegister, $dst$$XMMRegister, 0xD8, vlen_enc);
  %}
  ins_pipe( pipe_slow );
%}

instruct vmul64B_reg_avx(vec dst, vec src1, vec src2, vec tmp1, vec tmp2, rRegI scratch) %{
  predicate(vector_length(n) == 64);
  match(Set dst (MulVB src1 src2));
  effect(TEMP dst, TEMP tmp1, TEMP tmp2, TEMP scratch);
  format %{"vector_mulB $dst,$src1,$src2\n\t" %}
  ins_encode %{
    assert(UseAVX > 2, "required");
    int vlen_enc = Assembler::AVX_512bit;
    __ vextracti64x4_high($tmp1$$XMMRegister, $src1$$XMMRegister);
    __ vextracti64x4_high($dst$$XMMRegister, $src2$$XMMRegister);
    __ vpmovsxbw($tmp1$$XMMRegister, $tmp1$$XMMRegister, vlen_enc);
    __ vpmovsxbw($dst$$XMMRegister, $dst$$XMMRegister, vlen_enc);
    __ vpmullw($tmp1$$XMMRegister, $tmp1$$XMMRegister, $dst$$XMMRegister, vlen_enc);
    __ vpmovsxbw($tmp2$$XMMRegister, $src1$$XMMRegister, vlen_enc);
    __ vpmovsxbw($dst$$XMMRegister, $src2$$XMMRegister, vlen_enc);
    __ vpmullw($tmp2$$XMMRegister, $tmp2$$XMMRegister, $dst$$XMMRegister, vlen_enc);
    __ vmovdqu($dst$$XMMRegister, ExternalAddress(vector_short_to_byte_mask()), $scratch$$Register);
    __ vpbroadcastd($dst$$XMMRegister, $dst$$XMMRegister, vlen_enc);
    __ vpand($tmp1$$XMMRegister, $tmp1$$XMMRegister, $dst$$XMMRegister, vlen_enc);
    __ vpand($tmp2$$XMMRegister, $tmp2$$XMMRegister, $dst$$XMMRegister, vlen_enc);
    __ vpackuswb($dst$$XMMRegister, $tmp1$$XMMRegister, $tmp2$$XMMRegister, vlen_enc);
    __ evmovdquq($tmp2$$XMMRegister, ExternalAddress(vector_byte_perm_mask()), vlen_enc, $scratch$$Register);
    __ vpermq($dst$$XMMRegister, $tmp2$$XMMRegister, $dst$$XMMRegister, vlen_enc);
  %}
  ins_pipe( pipe_slow );
%}

// Shorts/Chars vector mul
instruct vmulS(vec dst, vec src) %{
  predicate(UseAVX == 0);
  match(Set dst (MulVS dst src));
  format %{ "pmullw $dst,$src\t! mul packedS" %}
  ins_encode %{
    __ pmullw($dst$$XMMRegister, $src$$XMMRegister);
  %}
  ins_pipe( pipe_slow );
%}

instruct vmulS_reg(vec dst, vec src1, vec src2) %{
  predicate(UseAVX > 0);
  match(Set dst (MulVS src1 src2));
  format %{ "vpmullw $dst,$src1,$src2\t! mul packedS" %}
  ins_encode %{
    int vlen_enc = vector_length_encoding(this);
    __ vpmullw($dst$$XMMRegister, $src1$$XMMRegister, $src2$$XMMRegister, vlen_enc);
  %}
  ins_pipe( pipe_slow );
%}

instruct vmulS_mem(vec dst, vec src, memory mem) %{
  predicate(UseAVX > 0);
  match(Set dst (MulVS src (LoadVector mem)));
  format %{ "vpmullw $dst,$src,$mem\t! mul packedS" %}
  ins_encode %{
    int vlen_enc = vector_length_encoding(this);
    __ vpmullw($dst$$XMMRegister, $src$$XMMRegister, $mem$$Address, vlen_enc);
  %}
  ins_pipe( pipe_slow );
%}

// Integers vector mul
instruct vmulI(vec dst, vec src) %{
  predicate(UseAVX == 0);
  match(Set dst (MulVI dst src));
  format %{ "pmulld  $dst,$src\t! mul packedI" %}
  ins_encode %{
    assert(UseSSE > 3, "required");
    __ pmulld($dst$$XMMRegister, $src$$XMMRegister);
  %}
  ins_pipe( pipe_slow );
%}

instruct vmulI_reg(vec dst, vec src1, vec src2) %{
  predicate(UseAVX > 0);
  match(Set dst (MulVI src1 src2));
  format %{ "vpmulld $dst,$src1,$src2\t! mul packedI" %}
  ins_encode %{
    int vlen_enc = vector_length_encoding(this);
    __ vpmulld($dst$$XMMRegister, $src1$$XMMRegister, $src2$$XMMRegister, vlen_enc);
  %}
  ins_pipe( pipe_slow );
%}

instruct vmulI_mem(vec dst, vec src, memory mem) %{
  predicate(UseAVX > 0);
  match(Set dst (MulVI src (LoadVector mem)));
  format %{ "vpmulld $dst,$src,$mem\t! mul packedI" %}
  ins_encode %{
    int vlen_enc = vector_length_encoding(this);
    __ vpmulld($dst$$XMMRegister, $src$$XMMRegister, $mem$$Address, vlen_enc);
  %}
  ins_pipe( pipe_slow );
%}

// Longs vector mul
instruct vmulL_reg(vec dst, vec src1, vec src2) %{
  predicate(VM_Version::supports_avx512dq());
  match(Set dst (MulVL src1 src2));
  format %{ "vpmullq $dst,$src1,$src2\t! mul packedL" %}
  ins_encode %{
    assert(UseAVX > 2, "required");
    int vlen_enc = vector_length_encoding(this);
    __ vpmullq($dst$$XMMRegister, $src1$$XMMRegister, $src2$$XMMRegister, vlen_enc);
  %}
  ins_pipe( pipe_slow );
%}

instruct vmulL_mem(vec dst, vec src, memory mem) %{
  predicate(VM_Version::supports_avx512dq());
  match(Set dst (MulVL src (LoadVector mem)));
  format %{ "vpmullq $dst,$src,$mem\t! mul packedL" %}
  ins_encode %{
    assert(UseAVX > 2, "required");
    int vlen_enc = vector_length_encoding(this);
    __ vpmullq($dst$$XMMRegister, $src$$XMMRegister, $mem$$Address, vlen_enc);
  %}
  ins_pipe( pipe_slow );
%}

instruct mul2L_reg(vec dst, vec src2, legVec tmp) %{
  predicate(vector_length(n) == 2 && !VM_Version::supports_avx512dq());
  match(Set dst (MulVL dst src2));
  effect(TEMP dst, TEMP tmp);
  format %{ "pshufd $tmp,$src2, 177\n\t"
            "pmulld $tmp,$dst\n\t"
            "phaddd $tmp,$tmp\n\t"
            "pmovzxdq $tmp,$tmp\n\t"
            "psllq $tmp, 32\n\t"
            "pmuludq $dst,$src2\n\t"
            "paddq $dst,$tmp\n\t! mul packed2L" %}

  ins_encode %{
    assert(VM_Version::supports_sse4_1(), "required");
    int vlen_enc = Assembler::AVX_128bit;
    __ pshufd($tmp$$XMMRegister, $src2$$XMMRegister, 177);
    __ pmulld($tmp$$XMMRegister, $dst$$XMMRegister);
    __ phaddd($tmp$$XMMRegister, $tmp$$XMMRegister);
    __ pmovzxdq($tmp$$XMMRegister, $tmp$$XMMRegister);
    __ psllq($tmp$$XMMRegister, 32);
    __ pmuludq($dst$$XMMRegister, $src2$$XMMRegister);
    __ paddq($dst$$XMMRegister, $tmp$$XMMRegister);
  %}
  ins_pipe( pipe_slow );
%}

instruct vmul4L_reg_avx(vec dst, vec src1, vec src2, legVec tmp, legVec tmp1) %{
  predicate(vector_length(n) == 4 && !VM_Version::supports_avx512dq());
  match(Set dst (MulVL src1 src2));
  effect(TEMP tmp1, TEMP tmp);
  format %{ "vpshufd $tmp,$src2\n\t"
            "vpmulld $tmp,$src1,$tmp\n\t"
            "vphaddd $tmp,$tmp,$tmp\n\t"
            "vpmovzxdq $tmp,$tmp\n\t"
            "vpsllq $tmp,$tmp\n\t"
            "vpmuludq $tmp1,$src1,$src2\n\t"
            "vpaddq $dst,$tmp,$tmp1\t! mul packed4L" %}
  ins_encode %{
    int vlen_enc = Assembler::AVX_256bit;
    __ vpshufd($tmp$$XMMRegister, $src2$$XMMRegister, 177, vlen_enc);
    __ vpmulld($tmp$$XMMRegister, $src1$$XMMRegister, $tmp$$XMMRegister, vlen_enc);
    __ vextracti128_high($tmp1$$XMMRegister, $tmp$$XMMRegister);
    __ vphaddd($tmp$$XMMRegister, $tmp$$XMMRegister, $tmp1$$XMMRegister, vlen_enc);
    __ vpmovzxdq($tmp$$XMMRegister, $tmp$$XMMRegister, vlen_enc);
    __ vpsllq($tmp$$XMMRegister, $tmp$$XMMRegister, 32, vlen_enc);
    __ vpmuludq($tmp1$$XMMRegister, $src1$$XMMRegister, $src2$$XMMRegister, vlen_enc);
    __ vpaddq($dst$$XMMRegister, $tmp$$XMMRegister, $tmp1$$XMMRegister, vlen_enc);
  %}
  ins_pipe( pipe_slow );
%}

// Floats vector mul
instruct vmulF(vec dst, vec src) %{
  predicate(UseAVX == 0);
  match(Set dst (MulVF dst src));
  format %{ "mulps   $dst,$src\t! mul packedF" %}
  ins_encode %{
    __ mulps($dst$$XMMRegister, $src$$XMMRegister);
  %}
  ins_pipe( pipe_slow );
%}

instruct vmulF_reg(vec dst, vec src1, vec src2) %{
  predicate(UseAVX > 0);
  match(Set dst (MulVF src1 src2));
  format %{ "vmulps  $dst,$src1,$src2\t! mul packedF" %}
  ins_encode %{
    int vlen_enc = vector_length_encoding(this);
    __ vmulps($dst$$XMMRegister, $src1$$XMMRegister, $src2$$XMMRegister, vlen_enc);
  %}
  ins_pipe( pipe_slow );
%}

instruct vmulF_mem(vec dst, vec src, memory mem) %{
  predicate(UseAVX > 0);
  match(Set dst (MulVF src (LoadVector mem)));
  format %{ "vmulps  $dst,$src,$mem\t! mul packedF" %}
  ins_encode %{
    int vlen_enc = vector_length_encoding(this);
    __ vmulps($dst$$XMMRegister, $src$$XMMRegister, $mem$$Address, vlen_enc);
  %}
  ins_pipe( pipe_slow );
%}

// Doubles vector mul
instruct vmulD(vec dst, vec src) %{
  predicate(UseAVX == 0);
  match(Set dst (MulVD dst src));
  format %{ "mulpd   $dst,$src\t! mul packedD" %}
  ins_encode %{
    __ mulpd($dst$$XMMRegister, $src$$XMMRegister);
  %}
  ins_pipe( pipe_slow );
%}

instruct vmulD_reg(vec dst, vec src1, vec src2) %{
  predicate(UseAVX > 0);
  match(Set dst (MulVD src1 src2));
  format %{ "vmulpd  $dst,$src1,$src2\t! mul packedD" %}
  ins_encode %{
    int vlen_enc = vector_length_encoding(this);
    __ vmulpd($dst$$XMMRegister, $src1$$XMMRegister, $src2$$XMMRegister, vlen_enc);
  %}
  ins_pipe( pipe_slow );
%}

instruct vmulD_mem(vec dst, vec src, memory mem) %{
  predicate(UseAVX > 0);
  match(Set dst (MulVD src (LoadVector mem)));
  format %{ "vmulpd  $dst,$src,$mem\t! mul packedD" %}
  ins_encode %{
    int vlen_enc = vector_length_encoding(this);
    __ vmulpd($dst$$XMMRegister, $src$$XMMRegister, $mem$$Address, vlen_enc);
  %}
  ins_pipe( pipe_slow );
%}

instruct vcmov8F_reg(legVec dst, legVec src1, legVec src2, immI8 cop, cmpOp_vcmppd copnd) %{
  predicate(vector_length(n) == 8);
  match(Set dst (CMoveVF (Binary copnd cop) (Binary src1 src2)));
  effect(TEMP dst, USE src1, USE src2);
  format %{ "cmpps.$copnd  $dst, $src1, $src2  ! vcmovevf, cond=$cop\n\t"
            "blendvps $dst,$src1,$src2,$dst ! vcmovevf\n\t"
         %}
  ins_encode %{
    assert(UseAVX > 0, "required");

    int vlen_enc = Assembler::AVX_256bit;
    int cond = (Assembler::Condition)($copnd$$cmpcode);
    __ vcmpps($dst$$XMMRegister, $src1$$XMMRegister, $src2$$XMMRegister, cond, vlen_enc);
    __ vblendvps($dst$$XMMRegister, $src1$$XMMRegister, $src2$$XMMRegister, $dst$$XMMRegister, vlen_enc);
  %}
  ins_pipe( pipe_slow );
%}

instruct vcmov4D_reg(legVec dst, legVec src1, legVec src2, immI8 cop, cmpOp_vcmppd copnd) %{
  predicate(vector_length(n) == 4);
  match(Set dst (CMoveVD (Binary copnd cop) (Binary src1 src2)));
  effect(TEMP dst, USE src1, USE src2);
  format %{ "cmppd.$copnd  $dst, $src1, $src2  ! vcmovevd, cond=$cop\n\t"
            "vblendvpd $dst,$src1,$src2,$dst ! vcmovevd\n\t"
         %}
  ins_encode %{
    assert(UseAVX > 0, "required");

    int vlen_enc = Assembler::AVX_256bit;
    int cond = (Assembler::Condition)($copnd$$cmpcode);
    __ vcmppd($dst$$XMMRegister, $src1$$XMMRegister, $src2$$XMMRegister, cond, vlen_enc);
    __ vblendvpd($dst$$XMMRegister, $src1$$XMMRegister, $src2$$XMMRegister, $dst$$XMMRegister, vlen_enc);
  %}
  ins_pipe( pipe_slow );
%}

// --------------------------------- DIV --------------------------------------

// Floats vector div
instruct vdivF(vec dst, vec src) %{
  predicate(UseAVX == 0);
  match(Set dst (DivVF dst src));
  format %{ "divps   $dst,$src\t! div packedF" %}
  ins_encode %{
    __ divps($dst$$XMMRegister, $src$$XMMRegister);
  %}
  ins_pipe( pipe_slow );
%}

instruct vdivF_reg(vec dst, vec src1, vec src2) %{
  predicate(UseAVX > 0);
  match(Set dst (DivVF src1 src2));
  format %{ "vdivps  $dst,$src1,$src2\t! div packedF" %}
  ins_encode %{
    int vlen_enc = vector_length_encoding(this);
    __ vdivps($dst$$XMMRegister, $src1$$XMMRegister, $src2$$XMMRegister, vlen_enc);
  %}
  ins_pipe( pipe_slow );
%}

instruct vdivF_mem(vec dst, vec src, memory mem) %{
  predicate(UseAVX > 0);
  match(Set dst (DivVF src (LoadVector mem)));
  format %{ "vdivps  $dst,$src,$mem\t! div packedF" %}
  ins_encode %{
    int vlen_enc = vector_length_encoding(this);
    __ vdivps($dst$$XMMRegister, $src$$XMMRegister, $mem$$Address, vlen_enc);
  %}
  ins_pipe( pipe_slow );
%}

// Doubles vector div
instruct vdivD(vec dst, vec src) %{
  predicate(UseAVX == 0);
  match(Set dst (DivVD dst src));
  format %{ "divpd   $dst,$src\t! div packedD" %}
  ins_encode %{
    __ divpd($dst$$XMMRegister, $src$$XMMRegister);
  %}
  ins_pipe( pipe_slow );
%}

instruct vdivD_reg(vec dst, vec src1, vec src2) %{
  predicate(UseAVX > 0);
  match(Set dst (DivVD src1 src2));
  format %{ "vdivpd  $dst,$src1,$src2\t! div packedD" %}
  ins_encode %{
    int vlen_enc = vector_length_encoding(this);
    __ vdivpd($dst$$XMMRegister, $src1$$XMMRegister, $src2$$XMMRegister, vlen_enc);
  %}
  ins_pipe( pipe_slow );
%}

instruct vdivD_mem(vec dst, vec src, memory mem) %{
  predicate(UseAVX > 0);
  match(Set dst (DivVD src (LoadVector mem)));
  format %{ "vdivpd  $dst,$src,$mem\t! div packedD" %}
  ins_encode %{
    int vlen_enc = vector_length_encoding(this);
    __ vdivpd($dst$$XMMRegister, $src$$XMMRegister, $mem$$Address, vlen_enc);
  %}
  ins_pipe( pipe_slow );
%}

// ------------------------------ MinMax ---------------------------------------

// Byte, Short, Int vector Min/Max
instruct minmax_reg_sse(vec dst, vec src) %{
  predicate(is_integral_type(vector_element_basic_type(n)) && vector_element_basic_type(n) != T_LONG && // T_BYTE, T_SHORT, T_INT
            UseAVX == 0);
  match(Set dst (MinV dst src));
  match(Set dst (MaxV dst src));
  format %{ "vector_minmax  $dst,$src\t!  " %}
  ins_encode %{
    assert(UseSSE >= 4, "required");

    int opcode = this->ideal_Opcode();
    BasicType elem_bt = vector_element_basic_type(this);
    __ pminmax(opcode, elem_bt, $dst$$XMMRegister, $src$$XMMRegister);
  %}
  ins_pipe( pipe_slow );
%}

instruct vminmax_reg(vec dst, vec src1, vec src2) %{
  predicate(is_integral_type(vector_element_basic_type(n)) && vector_element_basic_type(n) != T_LONG && // T_BYTE, T_SHORT, T_INT
            UseAVX > 0);
  match(Set dst (MinV src1 src2));
  match(Set dst (MaxV src1 src2));
  format %{ "vector_minmax  $dst,$src1,$src2\t!  " %}
  ins_encode %{
    int opcode = this->ideal_Opcode();
    int vlen_enc = vector_length_encoding(this);
    BasicType elem_bt = vector_element_basic_type(this);

    __ vpminmax(opcode, elem_bt, $dst$$XMMRegister, $src1$$XMMRegister, $src2$$XMMRegister, vlen_enc);
  %}
  ins_pipe( pipe_slow );
%}

// Long vector Min/Max
instruct minmaxL_reg_sse(vec dst, vec src, rxmm0 tmp) %{
  predicate(vector_length_in_bytes(n) == 16 && vector_element_basic_type(n) == T_LONG &&
            UseAVX == 0);
  match(Set dst (MinV dst src));
  match(Set dst (MaxV src dst));
  effect(TEMP dst, TEMP tmp);
  format %{ "vector_minmaxL  $dst,$src\t!using $tmp as TEMP" %}
  ins_encode %{
    assert(UseSSE >= 4, "required");

    int opcode = this->ideal_Opcode();
    BasicType elem_bt = vector_element_basic_type(this);
    assert(elem_bt == T_LONG, "sanity");

    __ pminmax(opcode, elem_bt, $dst$$XMMRegister, $src$$XMMRegister, $tmp$$XMMRegister);
  %}
  ins_pipe( pipe_slow );
%}

instruct vminmaxL_reg_avx(legVec dst, legVec src1, legVec src2) %{
  predicate(vector_length_in_bytes(n) <= 32 && vector_element_basic_type(n) == T_LONG &&
            UseAVX > 0 && !VM_Version::supports_avx512vl());
  match(Set dst (MinV src1 src2));
  match(Set dst (MaxV src1 src2));
  effect(TEMP dst);
  format %{ "vector_minmaxL  $dst,$src1,$src2\t! " %}
  ins_encode %{
    int vlen_enc = vector_length_encoding(this);
    int opcode = this->ideal_Opcode();
    BasicType elem_bt = vector_element_basic_type(this);
    assert(elem_bt == T_LONG, "sanity");

    __ vpminmax(opcode, elem_bt, $dst$$XMMRegister, $src1$$XMMRegister, $src2$$XMMRegister, vlen_enc);
  %}
  ins_pipe( pipe_slow );
%}

instruct vminmaxL_reg_evex(vec dst, vec src1, vec src2) %{
  predicate((vector_length_in_bytes(n) == 64 || VM_Version::supports_avx512vl()) &&
            vector_element_basic_type(n) == T_LONG);
  match(Set dst (MinV src1 src2));
  match(Set dst (MaxV src1 src2));
  format %{ "vector_minmaxL  $dst,$src1,src2\t! " %}
  ins_encode %{
    assert(UseAVX > 2, "required");

    int vlen_enc = vector_length_encoding(this);
    int opcode = this->ideal_Opcode();
    BasicType elem_bt = vector_element_basic_type(this);
    assert(elem_bt == T_LONG, "sanity");

    __ vpminmax(opcode, elem_bt, $dst$$XMMRegister, $src1$$XMMRegister, $src2$$XMMRegister, vlen_enc);
  %}
  ins_pipe( pipe_slow );
%}

// Float/Double vector Min/Max
instruct minmaxFP_reg(legVec dst, legVec a, legVec b, legVec tmp, legVec atmp, legVec btmp) %{
  predicate(vector_length_in_bytes(n) <= 32 &&
            is_floating_point_type(vector_element_basic_type(n)) && // T_FLOAT, T_DOUBLE
            UseAVX > 0);
  match(Set dst (MinV a b));
  match(Set dst (MaxV a b));
  effect(USE a, USE b, TEMP tmp, TEMP atmp, TEMP btmp);
  format %{ "vector_minmaxFP  $dst,$a,$b\t!using $tmp, $atmp, $btmp as TEMP" %}
  ins_encode %{
    assert(UseAVX > 0, "required");

    int opcode = this->ideal_Opcode();
    int vlen_enc = vector_length_encoding(this);
    BasicType elem_bt = vector_element_basic_type(this);

    __ vminmax_fp(opcode, elem_bt,
                  $dst$$XMMRegister, $a$$XMMRegister, $b$$XMMRegister,
                  $tmp$$XMMRegister, $atmp$$XMMRegister , $btmp$$XMMRegister, vlen_enc);
  %}
  ins_pipe( pipe_slow );
%}

instruct evminmaxFP_reg_eavx(vec dst, vec a, vec b, vec atmp, vec btmp, kReg ktmp) %{
  predicate(vector_length_in_bytes(n) == 64 &&
            is_floating_point_type(vector_element_basic_type(n))); // T_FLOAT, T_DOUBLE
  match(Set dst (MinV a b));
  match(Set dst (MaxV a b));
  effect(TEMP dst, USE a, USE b, TEMP atmp, TEMP btmp, TEMP ktmp);
  format %{ "vector_minmaxFP  $dst,$a,$b\t!using $atmp, $btmp as TEMP" %}
  ins_encode %{
    assert(UseAVX > 2, "required");

    int opcode = this->ideal_Opcode();
    int vlen_enc = vector_length_encoding(this);
    BasicType elem_bt = vector_element_basic_type(this);

    __ evminmax_fp(opcode, elem_bt,
                   $dst$$XMMRegister, $a$$XMMRegister, $b$$XMMRegister,
                   $ktmp$$KRegister, $atmp$$XMMRegister , $btmp$$XMMRegister, vlen_enc);
  %}
  ins_pipe( pipe_slow );
%}

// --------------------------------- Signum ---------------------------

instruct signumF_reg(regF dst, regF zero, regF one, rRegP scratch, rFlagsReg cr) %{
  match(Set dst (SignumF dst (Binary zero one)));
  effect(TEMP scratch, KILL cr);
  format %{ "signumF $dst, $dst\t! using $scratch as TEMP" %}
  ins_encode %{
    int opcode = this->ideal_Opcode();
    __ signum_fp(opcode, $dst$$XMMRegister, $zero$$XMMRegister, $one$$XMMRegister, $scratch$$Register);
  %}
  ins_pipe( pipe_slow );
%}

instruct signumD_reg(regD dst, regD zero, regD one, rRegP scratch, rFlagsReg cr) %{
  match(Set dst (SignumD dst (Binary zero one)));
  effect(TEMP scratch, KILL cr);
  format %{ "signumD $dst, $dst\t! using $scratch as TEMP" %}
  ins_encode %{
    int opcode = this->ideal_Opcode();
    __ signum_fp(opcode, $dst$$XMMRegister, $zero$$XMMRegister, $one$$XMMRegister, $scratch$$Register);
  %}
  ins_pipe( pipe_slow );
%}

// --------------------------------- Sqrt --------------------------------------

instruct vsqrtF_reg(vec dst, vec src) %{
  match(Set dst (SqrtVF src));
  format %{ "vsqrtps  $dst,$src\t! sqrt packedF" %}
  ins_encode %{
    assert(UseAVX > 0, "required");
    int vlen_enc = vector_length_encoding(this);
    __ vsqrtps($dst$$XMMRegister, $src$$XMMRegister, vlen_enc);
  %}
  ins_pipe( pipe_slow );
%}

instruct vsqrtF_mem(vec dst, memory mem) %{
  match(Set dst (SqrtVF (LoadVector mem)));
  format %{ "vsqrtps  $dst,$mem\t! sqrt packedF" %}
  ins_encode %{
    assert(UseAVX > 0, "required");
    int vlen_enc = vector_length_encoding(this);
    __ vsqrtps($dst$$XMMRegister, $mem$$Address, vlen_enc);
  %}
  ins_pipe( pipe_slow );
%}

// Floating point vector sqrt
instruct vsqrtD_reg(vec dst, vec src) %{
  match(Set dst (SqrtVD src));
  format %{ "vsqrtpd  $dst,$src\t! sqrt packedD" %}
  ins_encode %{
    assert(UseAVX > 0, "required");
    int vlen_enc = vector_length_encoding(this);
    __ vsqrtpd($dst$$XMMRegister, $src$$XMMRegister, vlen_enc);
  %}
  ins_pipe( pipe_slow );
%}

instruct vsqrtD_mem(vec dst, memory mem) %{
  match(Set dst (SqrtVD (LoadVector mem)));
  format %{ "vsqrtpd  $dst,$mem\t! sqrt packedD" %}
  ins_encode %{
    assert(UseAVX > 0, "required");
    int vlen_enc = vector_length_encoding(this);
    __ vsqrtpd($dst$$XMMRegister, $mem$$Address, vlen_enc);
  %}
  ins_pipe( pipe_slow );
%}

// ------------------------------ Shift ---------------------------------------

// Left and right shift count vectors are the same on x86
// (only lowest bits of xmm reg are used for count).
instruct vshiftcnt(vec dst, rRegI cnt) %{
  match(Set dst (LShiftCntV cnt));
  match(Set dst (RShiftCntV cnt));
  format %{ "movdl    $dst,$cnt\t! load shift count" %}
  ins_encode %{
    __ movdl($dst$$XMMRegister, $cnt$$Register);
  %}
  ins_pipe( pipe_slow );
%}

// Byte vector shift
instruct vshiftB(vec dst, vec src, vec shift, vec tmp, rRegI scratch) %{
  predicate(vector_length(n) <= 8 && VectorNode::is_vshift_cnt(n->in(2)));
  match(Set dst ( LShiftVB src shift));
  match(Set dst ( RShiftVB src shift));
  match(Set dst (URShiftVB src shift));
  effect(TEMP dst, USE src, USE shift, TEMP tmp, TEMP scratch);
  format %{"vector_byte_shift $dst,$src,$shift" %}
  ins_encode %{
    assert(UseSSE > 3, "required");
    int opcode = this->ideal_Opcode();
    bool sign = (opcode != Op_URShiftVB);
    __ vextendbw(sign, $tmp$$XMMRegister, $src$$XMMRegister);
    __ vshiftw(opcode, $tmp$$XMMRegister, $shift$$XMMRegister);
    __ movdqu($dst$$XMMRegister, ExternalAddress(vector_short_to_byte_mask()), $scratch$$Register);
    __ pand($dst$$XMMRegister, $tmp$$XMMRegister);
    __ packuswb($dst$$XMMRegister, $dst$$XMMRegister);
  %}
  ins_pipe( pipe_slow );
%}

instruct vshift16B(vec dst, vec src, vec shift, vec tmp1, vec tmp2, rRegI scratch) %{
  predicate(vector_length(n) == 16 && VectorNode::is_vshift_cnt(n->in(2)) &&
            UseAVX <= 1);
  match(Set dst ( LShiftVB src shift));
  match(Set dst ( RShiftVB src shift));
  match(Set dst (URShiftVB src shift));
  effect(TEMP dst, USE src, USE shift, TEMP tmp1, TEMP tmp2, TEMP scratch);
  format %{"vector_byte_shift $dst,$src,$shift" %}
  ins_encode %{
    assert(UseSSE > 3, "required");
    int opcode = this->ideal_Opcode();
    bool sign = (opcode != Op_URShiftVB);
    __ vextendbw(sign, $tmp1$$XMMRegister, $src$$XMMRegister);
    __ vshiftw(opcode, $tmp1$$XMMRegister, $shift$$XMMRegister);
    __ pshufd($tmp2$$XMMRegister, $src$$XMMRegister, 0xE);
    __ vextendbw(sign, $tmp2$$XMMRegister, $tmp2$$XMMRegister);
    __ vshiftw(opcode, $tmp2$$XMMRegister, $shift$$XMMRegister);
    __ movdqu($dst$$XMMRegister, ExternalAddress(vector_short_to_byte_mask()), $scratch$$Register);
    __ pand($tmp2$$XMMRegister, $dst$$XMMRegister);
    __ pand($dst$$XMMRegister, $tmp1$$XMMRegister);
    __ packuswb($dst$$XMMRegister, $tmp2$$XMMRegister);
  %}
  ins_pipe( pipe_slow );
%}

instruct vshift16B_avx(vec dst, vec src, vec shift, vec tmp, rRegI scratch) %{
  predicate(vector_length(n) == 16 && VectorNode::is_vshift_cnt(n->in(2)) &&
            UseAVX > 1);
  match(Set dst ( LShiftVB src shift));
  match(Set dst ( RShiftVB src shift));
  match(Set dst (URShiftVB src shift));
  effect(TEMP dst, TEMP tmp, TEMP scratch);
  format %{"vector_byte_shift $dst,$src,$shift" %}
  ins_encode %{
    int opcode = this->ideal_Opcode();
    bool sign = (opcode != Op_URShiftVB);
    int vlen_enc = Assembler::AVX_256bit;
    __ vextendbw(sign, $tmp$$XMMRegister, $src$$XMMRegister, vlen_enc);
    __ vshiftw(opcode, $tmp$$XMMRegister, $tmp$$XMMRegister, $shift$$XMMRegister, vlen_enc);
    __ vpand($tmp$$XMMRegister, $tmp$$XMMRegister, ExternalAddress(vector_short_to_byte_mask()), vlen_enc, $scratch$$Register);
    __ vextracti128_high($dst$$XMMRegister, $tmp$$XMMRegister);
    __ vpackuswb($dst$$XMMRegister, $tmp$$XMMRegister, $dst$$XMMRegister, 0);
  %}
  ins_pipe( pipe_slow );
%}

instruct vshift32B_avx(vec dst, vec src, vec shift, vec tmp, rRegI scratch) %{
  predicate(vector_length(n) == 32 && VectorNode::is_vshift_cnt(n->in(2)));
  match(Set dst ( LShiftVB src shift));
  match(Set dst ( RShiftVB src shift));
  match(Set dst (URShiftVB src shift));
  effect(TEMP dst, TEMP tmp, TEMP scratch);
  format %{"vector_byte_shift $dst,$src,$shift" %}
  ins_encode %{
    assert(UseAVX > 1, "required");
    int opcode = this->ideal_Opcode();
    bool sign = (opcode != Op_URShiftVB);
    int vlen_enc = Assembler::AVX_256bit;
    __ vextracti128_high($tmp$$XMMRegister, $src$$XMMRegister);
    __ vextendbw(sign, $tmp$$XMMRegister, $tmp$$XMMRegister, vlen_enc);
    __ vextendbw(sign, $dst$$XMMRegister, $src$$XMMRegister, vlen_enc);
    __ vshiftw(opcode, $tmp$$XMMRegister, $tmp$$XMMRegister, $shift$$XMMRegister, vlen_enc);
    __ vshiftw(opcode, $dst$$XMMRegister, $dst$$XMMRegister, $shift$$XMMRegister, vlen_enc);
    __ vpand($tmp$$XMMRegister, $tmp$$XMMRegister, ExternalAddress(vector_short_to_byte_mask()), vlen_enc, $scratch$$Register);
    __ vpand($dst$$XMMRegister, $dst$$XMMRegister, ExternalAddress(vector_short_to_byte_mask()), vlen_enc, $scratch$$Register);
    __ vpackuswb($dst$$XMMRegister, $dst$$XMMRegister, $tmp$$XMMRegister, vlen_enc);
    __ vpermq($dst$$XMMRegister, $dst$$XMMRegister, 0xD8, vlen_enc);
  %}
  ins_pipe( pipe_slow );
%}

instruct vshift64B_avx(vec dst, vec src, vec shift, vec tmp1, vec tmp2, rRegI scratch) %{
  predicate(vector_length(n) == 64 && VectorNode::is_vshift_cnt(n->in(2)));
  match(Set dst ( LShiftVB src shift));
  match(Set dst  (RShiftVB src shift));
  match(Set dst (URShiftVB src shift));
  effect(TEMP dst, TEMP tmp1, TEMP tmp2, TEMP scratch);
  format %{"vector_byte_shift $dst,$src,$shift" %}
  ins_encode %{
    assert(UseAVX > 2, "required");
    int opcode = this->ideal_Opcode();
    bool sign = (opcode != Op_URShiftVB);
    int vlen_enc = Assembler::AVX_512bit;
    __ vextracti64x4($tmp1$$XMMRegister, $src$$XMMRegister, 1);
    __ vextendbw(sign, $tmp1$$XMMRegister, $tmp1$$XMMRegister, vlen_enc);
    __ vextendbw(sign, $tmp2$$XMMRegister, $src$$XMMRegister, vlen_enc);
    __ vshiftw(opcode, $tmp1$$XMMRegister, $tmp1$$XMMRegister, $shift$$XMMRegister, vlen_enc);
    __ vshiftw(opcode, $tmp2$$XMMRegister, $tmp2$$XMMRegister, $shift$$XMMRegister, vlen_enc);
    __ vmovdqu($dst$$XMMRegister, ExternalAddress(vector_short_to_byte_mask()), $scratch$$Register);
    __ vpbroadcastd($dst$$XMMRegister, $dst$$XMMRegister, vlen_enc);
    __ vpand($tmp1$$XMMRegister, $tmp1$$XMMRegister, $dst$$XMMRegister, vlen_enc);
    __ vpand($tmp2$$XMMRegister, $tmp2$$XMMRegister, $dst$$XMMRegister, vlen_enc);
    __ vpackuswb($dst$$XMMRegister, $tmp1$$XMMRegister, $tmp2$$XMMRegister, vlen_enc);
    __ evmovdquq($tmp2$$XMMRegister, ExternalAddress(vector_byte_perm_mask()), vlen_enc, $scratch$$Register);
    __ vpermq($dst$$XMMRegister, $tmp2$$XMMRegister, $dst$$XMMRegister, vlen_enc);
  %}
  ins_pipe( pipe_slow );
%}

// Shorts vector logical right shift produces incorrect Java result
// for negative data because java code convert short value into int with
// sign extension before a shift. But char vectors are fine since chars are
// unsigned values.
// Shorts/Chars vector left shift
instruct vshiftS(vec dst, vec src, vec shift) %{
  predicate(VectorNode::is_vshift_cnt(n->in(2)));
  match(Set dst ( LShiftVS src shift));
  match(Set dst ( RShiftVS src shift));
  match(Set dst (URShiftVS src shift));
  effect(TEMP dst, USE src, USE shift);
  format %{ "vshiftw  $dst,$src,$shift\t! shift packedS" %}
  ins_encode %{
    int opcode = this->ideal_Opcode();
    if (UseAVX > 0) {
      int vlen_enc = vector_length_encoding(this);
      __ vshiftw(opcode, $dst$$XMMRegister, $src$$XMMRegister, $shift$$XMMRegister, vlen_enc);
    } else {
      int vlen = vector_length(this);
      if (vlen == 2) {
        __ movflt($dst$$XMMRegister, $src$$XMMRegister);
        __ vshiftw(opcode, $dst$$XMMRegister, $shift$$XMMRegister);
      } else if (vlen == 4) {
        __ movdbl($dst$$XMMRegister, $src$$XMMRegister);
        __ vshiftw(opcode, $dst$$XMMRegister, $shift$$XMMRegister);
      } else {
        assert (vlen == 8, "sanity");
        __ movdqu($dst$$XMMRegister, $src$$XMMRegister);
        __ vshiftw(opcode, $dst$$XMMRegister, $shift$$XMMRegister);
      }
    }
  %}
  ins_pipe( pipe_slow );
%}

// Integers vector left shift
instruct vshiftI(vec dst, vec src, vec shift) %{
  predicate(VectorNode::is_vshift_cnt(n->in(2)));
  match(Set dst ( LShiftVI src shift));
  match(Set dst ( RShiftVI src shift));
  match(Set dst (URShiftVI src shift));
  effect(TEMP dst, USE src, USE shift);
  format %{ "vshiftd  $dst,$src,$shift\t! shift packedI" %}
  ins_encode %{
    int opcode = this->ideal_Opcode();
    if (UseAVX > 0) {
      int vlen_enc = vector_length_encoding(this);
      __ vshiftd(opcode, $dst$$XMMRegister, $src$$XMMRegister, $shift$$XMMRegister, vlen_enc);
    } else {
      int vlen = vector_length(this);
      if (vlen == 2) {
        __ movdbl($dst$$XMMRegister, $src$$XMMRegister);
        __ vshiftd(opcode, $dst$$XMMRegister, $shift$$XMMRegister);
      } else {
        assert(vlen == 4, "sanity");
        __ movdqu($dst$$XMMRegister, $src$$XMMRegister);
        __ vshiftd(opcode, $dst$$XMMRegister, $shift$$XMMRegister);
      }
    }
  %}
  ins_pipe( pipe_slow );
%}

// Integers vector left constant shift
instruct vshiftI_imm(vec dst, vec src, immI8 shift) %{
  match(Set dst (LShiftVI src (LShiftCntV shift)));
  match(Set dst (RShiftVI src (RShiftCntV shift)));
  match(Set dst (URShiftVI src (RShiftCntV shift)));
  format %{ "vshiftd_imm  $dst,$src,$shift\t! shift packedI" %}
  ins_encode %{
    int opcode = this->ideal_Opcode();
    if (UseAVX > 0) {
      int vector_len = vector_length_encoding(this);
      __ vshiftd_imm(opcode, $dst$$XMMRegister, $src$$XMMRegister, $shift$$constant, vector_len);
    } else {
      int vlen = vector_length(this);
      if (vlen == 2) {
        __ movdbl($dst$$XMMRegister, $src$$XMMRegister);
        __ vshiftd_imm(opcode, $dst$$XMMRegister, $shift$$constant);
      } else {
        assert(vlen == 4, "sanity");
        __ movdqu($dst$$XMMRegister, $src$$XMMRegister);
        __ vshiftd_imm(opcode, $dst$$XMMRegister, $shift$$constant);
      }
    }
  %}
  ins_pipe( pipe_slow );
%}

// Longs vector shift
instruct vshiftL(vec dst, vec src, vec shift) %{
  predicate(VectorNode::is_vshift_cnt(n->in(2)));
  match(Set dst ( LShiftVL src shift));
  match(Set dst (URShiftVL src shift));
  effect(TEMP dst, USE src, USE shift);
  format %{ "vshiftq  $dst,$src,$shift\t! shift packedL" %}
  ins_encode %{
    int opcode = this->ideal_Opcode();
    if (UseAVX > 0) {
      int vlen_enc = vector_length_encoding(this);
      __ vshiftq(opcode, $dst$$XMMRegister, $src$$XMMRegister, $shift$$XMMRegister, vlen_enc);
    } else {
      assert(vector_length(this) == 2, "");
      __ movdqu($dst$$XMMRegister, $src$$XMMRegister);
      __ vshiftq(opcode, $dst$$XMMRegister, $shift$$XMMRegister);
    }
  %}
  ins_pipe( pipe_slow );
%}

// Longs vector constant shift
instruct vshiftL_imm(vec dst, vec src, immI8 shift) %{
  match(Set dst (LShiftVL src (LShiftCntV shift)));
  match(Set dst (URShiftVL src (RShiftCntV shift)));
  format %{ "vshiftq_imm  $dst,$src,$shift\t! shift packedL" %}
  ins_encode %{
    int opcode = this->ideal_Opcode();
    if (UseAVX > 0) {
      int vector_len = vector_length_encoding(this);
      __ vshiftq_imm(opcode, $dst$$XMMRegister, $src$$XMMRegister, $shift$$constant, vector_len);
    } else {
      assert(vector_length(this) == 2, "");
      __ movdqu($dst$$XMMRegister, $src$$XMMRegister);
      __ vshiftq_imm(opcode, $dst$$XMMRegister, $shift$$constant);
    }
  %}
  ins_pipe( pipe_slow );
%}

// -------------------ArithmeticRightShift -----------------------------------
// Long vector arithmetic right shift
instruct vshiftL_arith_reg(vec dst, vec src, vec shift, vec tmp, rRegI scratch) %{
  predicate(VectorNode::is_vshift_cnt(n->in(2)) && UseAVX <= 2);
  match(Set dst (RShiftVL src shift));
  effect(TEMP dst, TEMP tmp, TEMP scratch);
  format %{ "vshiftq $dst,$src,$shift" %}
  ins_encode %{
    uint vlen = vector_length(this);
    if (vlen == 2) {
      assert(UseSSE >= 2, "required");
      __ movdqu($dst$$XMMRegister, $src$$XMMRegister);
      __ psrlq($dst$$XMMRegister, $shift$$XMMRegister);
      __ movdqu($tmp$$XMMRegister, ExternalAddress(vector_long_sign_mask()), $scratch$$Register);
      __ psrlq($tmp$$XMMRegister, $shift$$XMMRegister);
      __ pxor($dst$$XMMRegister, $tmp$$XMMRegister);
      __ psubq($dst$$XMMRegister, $tmp$$XMMRegister);
    } else {
      assert(vlen == 4, "sanity");
      assert(UseAVX > 1, "required");
      int vlen_enc = Assembler::AVX_256bit;
      __ vpsrlq($dst$$XMMRegister, $src$$XMMRegister, $shift$$XMMRegister, vlen_enc);
      __ vmovdqu($tmp$$XMMRegister, ExternalAddress(vector_long_sign_mask()), $scratch$$Register);
      __ vpsrlq($tmp$$XMMRegister, $tmp$$XMMRegister, $shift$$XMMRegister, vlen_enc);
      __ vpxor($dst$$XMMRegister, $dst$$XMMRegister, $tmp$$XMMRegister, vlen_enc);
      __ vpsubq($dst$$XMMRegister, $dst$$XMMRegister, $tmp$$XMMRegister, vlen_enc);
    }
  %}
  ins_pipe( pipe_slow );
%}

instruct vshiftL_arith_reg_evex(vec dst, vec src, vec shift) %{
  predicate(VectorNode::is_vshift_cnt(n->in(2)) && UseAVX > 2);
  match(Set dst (RShiftVL src shift));
  format %{ "vshiftq $dst,$src,$shift" %}
  ins_encode %{
    int vlen_enc = vector_length_encoding(this);
    __ evpsraq($dst$$XMMRegister, $src$$XMMRegister, $shift$$XMMRegister, vlen_enc);
  %}
  ins_pipe( pipe_slow );
%}

// ------------------- Variable Shift -----------------------------
// Byte variable shift
instruct vshift8B_var_nobw(vec dst, vec src, vec shift, vec vtmp, rRegP scratch) %{
  predicate(vector_length(n) <= 8 &&
            !VectorNode::is_vshift_cnt(n->in(2)) &&
            !VM_Version::supports_avx512bw());
  match(Set dst ( LShiftVB src shift));
  match(Set dst ( RShiftVB src shift));
  match(Set dst (URShiftVB src shift));
  effect(TEMP dst, TEMP vtmp, TEMP scratch);
  format %{ "vector_varshift_byte $dst, $src, $shift\n\t! using $vtmp, $scratch as TEMP" %}
  ins_encode %{
    assert(UseAVX >= 2, "required");

    int opcode = this->ideal_Opcode();
    int vlen_enc = Assembler::AVX_128bit;
    __ varshiftbw(opcode, $dst$$XMMRegister, $src$$XMMRegister, $shift$$XMMRegister, vlen_enc, $vtmp$$XMMRegister, $scratch$$Register);
    __ vpackuswb($dst$$XMMRegister, $dst$$XMMRegister, $dst$$XMMRegister, 0);
  %}
  ins_pipe( pipe_slow );
%}

instruct vshift16B_var_nobw(vec dst, vec src, vec shift, vec vtmp1, vec vtmp2, rRegP scratch) %{
  predicate(vector_length(n) == 16 &&
            !VectorNode::is_vshift_cnt(n->in(2)) &&
            !VM_Version::supports_avx512bw());
  match(Set dst ( LShiftVB src shift));
  match(Set dst ( RShiftVB src shift));
  match(Set dst (URShiftVB src shift));
  effect(TEMP dst, TEMP vtmp1, TEMP vtmp2, TEMP scratch);
  format %{ "vector_varshift_byte $dst, $src, $shift\n\t! using $vtmp1, $vtmp2 and $scratch as TEMP" %}
  ins_encode %{
    assert(UseAVX >= 2, "required");

    int opcode = this->ideal_Opcode();
    int vlen_enc = Assembler::AVX_128bit;
    // Shift lower half and get word result in dst
    __ varshiftbw(opcode, $dst$$XMMRegister, $src$$XMMRegister, $shift$$XMMRegister, vlen_enc, $vtmp1$$XMMRegister, $scratch$$Register);

    // Shift upper half and get word result in vtmp1
    __ vpshufd($vtmp1$$XMMRegister, $src$$XMMRegister, 0xE, 0);
    __ vpshufd($vtmp2$$XMMRegister, $shift$$XMMRegister, 0xE, 0);
    __ varshiftbw(opcode, $vtmp1$$XMMRegister, $vtmp1$$XMMRegister, $vtmp2$$XMMRegister, vlen_enc, $vtmp2$$XMMRegister, $scratch$$Register);

    // Merge and down convert the two word results to byte in dst
    __ vpackuswb($dst$$XMMRegister, $dst$$XMMRegister, $vtmp1$$XMMRegister, 0);
  %}
  ins_pipe( pipe_slow );
%}

instruct vshift32B_var_nobw(vec dst, vec src, vec shift, vec vtmp1, vec vtmp2, vec vtmp3, vec vtmp4, rRegP scratch) %{
  predicate(vector_length(n) == 32 &&
            !VectorNode::is_vshift_cnt(n->in(2)) &&
            !VM_Version::supports_avx512bw());
  match(Set dst ( LShiftVB src shift));
  match(Set dst ( RShiftVB src shift));
  match(Set dst (URShiftVB src shift));
  effect(TEMP dst, TEMP vtmp1, TEMP vtmp2, TEMP vtmp3, TEMP vtmp4, TEMP scratch);
  format %{ "vector_varshift_byte $dst, $src, $shift\n\t using $vtmp1, $vtmp2, $vtmp3, $vtmp4 and $scratch as TEMP" %}
  ins_encode %{
    assert(UseAVX >= 2, "required");

    int opcode = this->ideal_Opcode();
    int vlen_enc = Assembler::AVX_128bit;
    // Process lower 128 bits and get result in dst
    __ varshiftbw(opcode, $dst$$XMMRegister, $src$$XMMRegister, $shift$$XMMRegister, vlen_enc, $vtmp1$$XMMRegister, $scratch$$Register);
    __ vpshufd($vtmp1$$XMMRegister, $src$$XMMRegister, 0xE, 0);
    __ vpshufd($vtmp2$$XMMRegister, $shift$$XMMRegister, 0xE, 0);
    __ varshiftbw(opcode, $vtmp1$$XMMRegister, $vtmp1$$XMMRegister, $vtmp2$$XMMRegister, vlen_enc, $vtmp2$$XMMRegister, $scratch$$Register);
    __ vpackuswb($dst$$XMMRegister, $dst$$XMMRegister, $vtmp1$$XMMRegister, 0);

    // Process higher 128 bits and get result in vtmp3
    __ vextracti128_high($vtmp1$$XMMRegister, $src$$XMMRegister);
    __ vextracti128_high($vtmp2$$XMMRegister, $shift$$XMMRegister);
    __ varshiftbw(opcode, $vtmp3$$XMMRegister, $vtmp1$$XMMRegister, $vtmp2$$XMMRegister, vlen_enc, $vtmp4$$XMMRegister, $scratch$$Register);
    __ vpshufd($vtmp1$$XMMRegister, $vtmp1$$XMMRegister, 0xE, 0);
    __ vpshufd($vtmp2$$XMMRegister, $vtmp2$$XMMRegister, 0xE, 0);
    __ varshiftbw(opcode, $vtmp1$$XMMRegister, $vtmp1$$XMMRegister, $vtmp2$$XMMRegister, vlen_enc, $vtmp2$$XMMRegister, $scratch$$Register);
    __ vpackuswb($vtmp1$$XMMRegister, $vtmp3$$XMMRegister, $vtmp1$$XMMRegister, 0);

    // Merge the two results in dst
    __ vinserti128($dst$$XMMRegister, $dst$$XMMRegister, $vtmp1$$XMMRegister, 0x1);
  %}
  ins_pipe( pipe_slow );
%}

instruct vshiftB_var_evex_bw(vec dst, vec src, vec shift, vec vtmp, rRegP scratch) %{
  predicate(vector_length(n) <= 32 &&
            !VectorNode::is_vshift_cnt(n->in(2)) &&
            VM_Version::supports_avx512bw());
  match(Set dst ( LShiftVB src shift));
  match(Set dst ( RShiftVB src shift));
  match(Set dst (URShiftVB src shift));
  effect(TEMP dst, TEMP vtmp, TEMP scratch);
  format %{ "vector_varshift_byte $dst, $src, $shift\n\t! using $vtmp, $scratch as TEMP" %}
  ins_encode %{
    assert(UseAVX > 2, "required");

    int opcode = this->ideal_Opcode();
    int vlen_enc = vector_length_encoding(this);
    __ evarshiftb(opcode, $dst$$XMMRegister, $src$$XMMRegister, $shift$$XMMRegister, vlen_enc, $vtmp$$XMMRegister, $scratch$$Register);
  %}
  ins_pipe( pipe_slow );
%}

instruct vshift64B_var_evex_bw(vec dst, vec src, vec shift, vec vtmp1, vec vtmp2, rRegP scratch) %{
  predicate(vector_length(n) == 64 &&
            !VectorNode::is_vshift_cnt(n->in(2)) &&
            VM_Version::supports_avx512bw());
  match(Set dst ( LShiftVB src shift));
  match(Set dst ( RShiftVB src shift));
  match(Set dst (URShiftVB src shift));
  effect(TEMP dst, TEMP vtmp1, TEMP vtmp2, TEMP scratch);
  format %{ "vector_varshift_byte $dst, $src, $shift\n\t! using $vtmp1, $vtmp2 and $scratch as TEMP" %}
  ins_encode %{
    assert(UseAVX > 2, "required");

    int opcode = this->ideal_Opcode();
    int vlen_enc = Assembler::AVX_256bit;
    __ evarshiftb(opcode, $dst$$XMMRegister, $src$$XMMRegister, $shift$$XMMRegister, vlen_enc, $vtmp1$$XMMRegister, $scratch$$Register);
    __ vextracti64x4_high($vtmp1$$XMMRegister, $src$$XMMRegister);
    __ vextracti64x4_high($vtmp2$$XMMRegister, $shift$$XMMRegister);
    __ evarshiftb(opcode, $vtmp1$$XMMRegister, $vtmp1$$XMMRegister, $vtmp2$$XMMRegister, vlen_enc, $vtmp2$$XMMRegister, $scratch$$Register);
    __ vinserti64x4($dst$$XMMRegister, $dst$$XMMRegister, $vtmp1$$XMMRegister, 0x1);
  %}
  ins_pipe( pipe_slow );
%}

// Short variable shift
instruct vshift8S_var_nobw(vec dst, vec src, vec shift, vec vtmp, rRegP scratch) %{
  predicate(vector_length(n) <= 8 &&
            !VectorNode::is_vshift_cnt(n->in(2)) &&
            !VM_Version::supports_avx512bw());
  match(Set dst ( LShiftVS src shift));
  match(Set dst ( RShiftVS src shift));
  match(Set dst (URShiftVS src shift));
  effect(TEMP dst, TEMP vtmp, TEMP scratch);
  format %{ "vector_var_shift_left_short $dst, $src, $shift\n\t" %}
  ins_encode %{
    assert(UseAVX >= 2, "required");

    int opcode = this->ideal_Opcode();
    bool sign = (opcode != Op_URShiftVS);
    int vlen_enc = Assembler::AVX_256bit;
    __ vextendwd(sign, $dst$$XMMRegister, $src$$XMMRegister, 1);
    __ vpmovzxwd($vtmp$$XMMRegister, $shift$$XMMRegister, 1);
    __ varshiftd(opcode, $dst$$XMMRegister, $dst$$XMMRegister, $vtmp$$XMMRegister, vlen_enc);
    __ vpand($dst$$XMMRegister, $dst$$XMMRegister, ExternalAddress(vector_int_to_short_mask()), vlen_enc, $scratch$$Register);
    __ vextracti128_high($vtmp$$XMMRegister, $dst$$XMMRegister);
    __ vpackusdw($dst$$XMMRegister, $dst$$XMMRegister, $vtmp$$XMMRegister, 0);
  %}
  ins_pipe( pipe_slow );
%}

instruct vshift16S_var_nobw(vec dst, vec src, vec shift, vec vtmp1, vec vtmp2, rRegP scratch) %{
  predicate(vector_length(n) == 16 &&
            !VectorNode::is_vshift_cnt(n->in(2)) &&
            !VM_Version::supports_avx512bw());
  match(Set dst ( LShiftVS src shift));
  match(Set dst ( RShiftVS src shift));
  match(Set dst (URShiftVS src shift));
  effect(TEMP dst, TEMP vtmp1, TEMP vtmp2, TEMP scratch);
  format %{ "vector_var_shift_left_short $dst, $src, $shift\n\t" %}
  ins_encode %{
    assert(UseAVX >= 2, "required");

    int opcode = this->ideal_Opcode();
    bool sign = (opcode != Op_URShiftVS);
    int vlen_enc = Assembler::AVX_256bit;
    // Shift lower half, with result in vtmp2 usign vtmp1 as TEMP
    __ vextendwd(sign, $vtmp2$$XMMRegister, $src$$XMMRegister, vlen_enc);
    __ vpmovzxwd($vtmp1$$XMMRegister, $shift$$XMMRegister, vlen_enc);
    __ varshiftd(opcode, $vtmp2$$XMMRegister, $vtmp2$$XMMRegister, $vtmp1$$XMMRegister, vlen_enc);
    __ vpand($vtmp2$$XMMRegister, $vtmp2$$XMMRegister, ExternalAddress(vector_int_to_short_mask()), vlen_enc, $scratch$$Register);

    // Shift upper half, with result in dst usign vtmp1 as TEMP
    __ vextracti128_high($dst$$XMMRegister, $src$$XMMRegister);
    __ vextracti128_high($vtmp1$$XMMRegister, $shift$$XMMRegister);
    __ vextendwd(sign, $dst$$XMMRegister, $dst$$XMMRegister, vlen_enc);
    __ vpmovzxwd($vtmp1$$XMMRegister, $vtmp1$$XMMRegister, vlen_enc);
    __ varshiftd(opcode, $dst$$XMMRegister, $dst$$XMMRegister, $vtmp1$$XMMRegister, vlen_enc);
    __ vpand($dst$$XMMRegister, $dst$$XMMRegister, ExternalAddress(vector_int_to_short_mask()), vlen_enc, $scratch$$Register);

    // Merge lower and upper half result into dst
    __ vpackusdw($dst$$XMMRegister, $vtmp2$$XMMRegister, $dst$$XMMRegister, vlen_enc);
    __ vpermq($dst$$XMMRegister, $dst$$XMMRegister, 0xD8, vlen_enc);
  %}
  ins_pipe( pipe_slow );
%}

instruct vshift16S_var_evex_bw(vec dst, vec src, vec shift) %{
  predicate(!VectorNode::is_vshift_cnt(n->in(2)) &&
            VM_Version::supports_avx512bw());
  match(Set dst ( LShiftVS src shift));
  match(Set dst ( RShiftVS src shift));
  match(Set dst (URShiftVS src shift));
  format %{ "vector_varshift_short $dst,$src,$shift\t!" %}
  ins_encode %{
    assert(UseAVX > 2, "required");

    int opcode = this->ideal_Opcode();
    int vlen_enc = vector_length_encoding(this);
    if (!VM_Version::supports_avx512vl()) {
      vlen_enc = Assembler::AVX_512bit;
    }
    __ varshiftw(opcode, $dst$$XMMRegister, $src$$XMMRegister, $shift$$XMMRegister, vlen_enc);
  %}
  ins_pipe( pipe_slow );
%}

//Integer variable shift
instruct vshiftI_var(vec dst, vec src, vec shift) %{
  predicate(!VectorNode::is_vshift_cnt(n->in(2)));
  match(Set dst ( LShiftVI src shift));
  match(Set dst ( RShiftVI src shift));
  match(Set dst (URShiftVI src shift));
  format %{ "vector_varshift_int $dst,$src,$shift\t!" %}
  ins_encode %{
    assert(UseAVX >= 2, "required");

    int opcode = this->ideal_Opcode();
    int vlen_enc = vector_length_encoding(this);
    __ varshiftd(opcode, $dst$$XMMRegister, $src$$XMMRegister, $shift$$XMMRegister, vlen_enc);
  %}
  ins_pipe( pipe_slow );
%}

//Long variable shift
instruct vshiftL_var(vec dst, vec src, vec shift) %{
  predicate(!VectorNode::is_vshift_cnt(n->in(2)));
  match(Set dst ( LShiftVL src shift));
  match(Set dst (URShiftVL src shift));
  format %{ "vector_varshift_long $dst,$src,$shift\t!" %}
  ins_encode %{
    assert(UseAVX >= 2, "required");

    int opcode = this->ideal_Opcode();
    int vlen_enc = vector_length_encoding(this);
    __ varshiftq(opcode, $dst$$XMMRegister, $src$$XMMRegister, $shift$$XMMRegister, vlen_enc);
  %}
  ins_pipe( pipe_slow );
%}

//Long variable right shift arithmetic
instruct vshiftL_arith_var(vec dst, vec src, vec shift, vec vtmp) %{
  predicate(vector_length(n) <= 4 &&
            !VectorNode::is_vshift_cnt(n->in(2)) &&
            UseAVX == 2);
  match(Set dst (RShiftVL src shift));
  effect(TEMP dst, TEMP vtmp);
  format %{ "vector_varshift_long  $dst,$src,$shift\n\t! using $vtmp as TEMP" %}
  ins_encode %{
    int opcode = this->ideal_Opcode();
    int vlen_enc = vector_length_encoding(this);
    __ varshiftq(opcode, $dst$$XMMRegister, $src$$XMMRegister, $shift$$XMMRegister, vlen_enc,
                 $vtmp$$XMMRegister);
  %}
  ins_pipe( pipe_slow );
%}

instruct vshiftL_arith_var_evex(vec dst, vec src, vec shift) %{
  predicate(!VectorNode::is_vshift_cnt(n->in(2)) &&
            UseAVX > 2);
  match(Set dst (RShiftVL src shift));
  format %{ "vector_varfshift_long $dst,$src,$shift\t!" %}
  ins_encode %{
    int opcode = this->ideal_Opcode();
    int vlen_enc = vector_length_encoding(this);
    __ varshiftq(opcode, $dst$$XMMRegister, $src$$XMMRegister, $shift$$XMMRegister, vlen_enc);
  %}
  ins_pipe( pipe_slow );
%}

// --------------------------------- AND --------------------------------------

instruct vand(vec dst, vec src) %{
  predicate(UseAVX == 0);
  match(Set dst (AndV dst src));
  format %{ "pand    $dst,$src\t! and vectors" %}
  ins_encode %{
    __ pand($dst$$XMMRegister, $src$$XMMRegister);
  %}
  ins_pipe( pipe_slow );
%}

instruct vand_reg(vec dst, vec src1, vec src2) %{
  predicate(UseAVX > 0);
  match(Set dst (AndV src1 src2));
  format %{ "vpand   $dst,$src1,$src2\t! and vectors" %}
  ins_encode %{
    int vlen_enc = vector_length_encoding(this);
    __ vpand($dst$$XMMRegister, $src1$$XMMRegister, $src2$$XMMRegister, vlen_enc);
  %}
  ins_pipe( pipe_slow );
%}

instruct vand_mem(vec dst, vec src, memory mem) %{
  predicate(UseAVX > 0);
  match(Set dst (AndV src (LoadVector mem)));
  format %{ "vpand   $dst,$src,$mem\t! and vectors" %}
  ins_encode %{
    int vlen_enc = vector_length_encoding(this);
    __ vpand($dst$$XMMRegister, $src$$XMMRegister, $mem$$Address, vlen_enc);
  %}
  ins_pipe( pipe_slow );
%}

// --------------------------------- OR ---------------------------------------

instruct vor(vec dst, vec src) %{
  predicate(UseAVX == 0);
  match(Set dst (OrV dst src));
  format %{ "por     $dst,$src\t! or vectors" %}
  ins_encode %{
    __ por($dst$$XMMRegister, $src$$XMMRegister);
  %}
  ins_pipe( pipe_slow );
%}

instruct vor_reg(vec dst, vec src1, vec src2) %{
  predicate(UseAVX > 0);
  match(Set dst (OrV src1 src2));
  format %{ "vpor    $dst,$src1,$src2\t! or vectors" %}
  ins_encode %{
    int vlen_enc = vector_length_encoding(this);
    __ vpor($dst$$XMMRegister, $src1$$XMMRegister, $src2$$XMMRegister, vlen_enc);
  %}
  ins_pipe( pipe_slow );
%}

instruct vor_mem(vec dst, vec src, memory mem) %{
  predicate(UseAVX > 0);
  match(Set dst (OrV src (LoadVector mem)));
  format %{ "vpor    $dst,$src,$mem\t! or vectors" %}
  ins_encode %{
    int vlen_enc = vector_length_encoding(this);
    __ vpor($dst$$XMMRegister, $src$$XMMRegister, $mem$$Address, vlen_enc);
  %}
  ins_pipe( pipe_slow );
%}

// --------------------------------- XOR --------------------------------------

instruct vxor(vec dst, vec src) %{
  predicate(UseAVX == 0);
  match(Set dst (XorV dst src));
  format %{ "pxor    $dst,$src\t! xor vectors" %}
  ins_encode %{
    __ pxor($dst$$XMMRegister, $src$$XMMRegister);
  %}
  ins_pipe( pipe_slow );
%}

instruct vxor_reg(vec dst, vec src1, vec src2) %{
  predicate(UseAVX > 0);
  match(Set dst (XorV src1 src2));
  format %{ "vpxor   $dst,$src1,$src2\t! xor vectors" %}
  ins_encode %{
    int vlen_enc = vector_length_encoding(this);
    __ vpxor($dst$$XMMRegister, $src1$$XMMRegister, $src2$$XMMRegister, vlen_enc);
  %}
  ins_pipe( pipe_slow );
%}

instruct vxor_mem(vec dst, vec src, memory mem) %{
  predicate(UseAVX > 0);
  match(Set dst (XorV src (LoadVector mem)));
  format %{ "vpxor   $dst,$src,$mem\t! xor vectors" %}
  ins_encode %{
    int vlen_enc = vector_length_encoding(this);
    __ vpxor($dst$$XMMRegister, $src$$XMMRegister, $mem$$Address, vlen_enc);
  %}
  ins_pipe( pipe_slow );
%}

// --------------------------------- VectorCast --------------------------------------

instruct vcastBtoX(vec dst, vec src) %{
  match(Set dst (VectorCastB2X src));
  format %{ "vector_cast_b2x $dst,$src\t!" %}
  ins_encode %{
    assert(UseAVX > 0, "required");

    BasicType to_elem_bt = vector_element_basic_type(this);
    int vlen_enc = vector_length_encoding(this);
    switch (to_elem_bt) {
      case T_SHORT:
        __ vpmovsxbw($dst$$XMMRegister, $src$$XMMRegister, vlen_enc);
        break;
      case T_INT:
        __ vpmovsxbd($dst$$XMMRegister, $src$$XMMRegister, vlen_enc);
        break;
      case T_FLOAT:
        __ vpmovsxbd($dst$$XMMRegister, $src$$XMMRegister, vlen_enc);
        __ vcvtdq2ps($dst$$XMMRegister, $dst$$XMMRegister, vlen_enc);
        break;
      case T_LONG:
        __ vpmovsxbq($dst$$XMMRegister, $src$$XMMRegister, vlen_enc);
        break;
      case T_DOUBLE:
        __ vpmovsxbd($dst$$XMMRegister, $src$$XMMRegister, vlen_enc);
        __ vcvtdq2pd($dst$$XMMRegister, $dst$$XMMRegister, vlen_enc);
        break;

      default: assert(false, "%s", type2name(to_elem_bt));
    }
  %}
  ins_pipe( pipe_slow );
%}

instruct castStoX(vec dst, vec src, rRegP scratch) %{
  predicate(UseAVX <= 2 &&
            vector_length(n->in(1)) <= 8 && // src
            vector_element_basic_type(n) == T_BYTE);
  effect(TEMP scratch);
  match(Set dst (VectorCastS2X src));
  format %{ "vector_cast_s2x $dst,$src\t! using $scratch as TEMP" %}
  ins_encode %{
    assert(UseAVX > 0, "required");

    __ vpand($dst$$XMMRegister, $src$$XMMRegister, ExternalAddress(vector_short_to_byte_mask()), 0, $scratch$$Register);
    __ vpackuswb($dst$$XMMRegister, $dst$$XMMRegister, $dst$$XMMRegister, 0);
  %}
  ins_pipe( pipe_slow );
%}

instruct vcastStoX(vec dst, vec src, vec vtmp, rRegP scratch) %{
  predicate(UseAVX <= 2 &&
            vector_length(n->in(1)) == 16 && // src
            vector_element_basic_type(n) == T_BYTE);
  effect(TEMP dst, TEMP vtmp, TEMP scratch);
  match(Set dst (VectorCastS2X src));
  format %{ "vector_cast_s2x $dst,$src\t! using $vtmp, $scratch as TEMP" %}
  ins_encode %{
    assert(UseAVX > 0, "required");

    int vlen_enc = vector_length_encoding(vector_length_in_bytes(this, $src));
    __ vpand($dst$$XMMRegister, $src$$XMMRegister, ExternalAddress(vector_short_to_byte_mask()), vlen_enc, $scratch$$Register);
    __ vextracti128($vtmp$$XMMRegister, $dst$$XMMRegister, 0x1);
    __ vpackuswb($dst$$XMMRegister, $dst$$XMMRegister, $vtmp$$XMMRegister, 0);
  %}
  ins_pipe( pipe_slow );
%}

instruct vcastStoX_evex(vec dst, vec src) %{
  predicate(UseAVX > 2 ||
            (vector_length_in_bytes(n) >= vector_length_in_bytes(n->in(1)))); // dst >= src
  match(Set dst (VectorCastS2X src));
  format %{ "vector_cast_s2x $dst,$src\t!" %}
  ins_encode %{
    BasicType to_elem_bt = vector_element_basic_type(this);
    int src_vlen_enc = vector_length_encoding(this, $src);
    int vlen_enc = vector_length_encoding(this);
    switch (to_elem_bt) {
      case T_BYTE:
        if (!VM_Version::supports_avx512vl()) {
          vlen_enc = Assembler::AVX_512bit;
        }
        __ evpmovwb($dst$$XMMRegister, $src$$XMMRegister, src_vlen_enc);
        break;
      case T_INT:
        __ vpmovsxwd($dst$$XMMRegister, $src$$XMMRegister, vlen_enc);
        break;
      case T_FLOAT:
        __ vpmovsxwd($dst$$XMMRegister, $src$$XMMRegister, vlen_enc);
        __ vcvtdq2ps($dst$$XMMRegister, $dst$$XMMRegister, vlen_enc);
        break;
      case T_LONG:
        __ vpmovsxwq($dst$$XMMRegister, $src$$XMMRegister, vlen_enc);
        break;
      case T_DOUBLE:
        __ vpmovsxwd($dst$$XMMRegister, $src$$XMMRegister, vlen_enc);
        __ vcvtdq2pd($dst$$XMMRegister, $dst$$XMMRegister, vlen_enc);
        break;
      default:
        ShouldNotReachHere();
    }
  %}
  ins_pipe( pipe_slow );
%}

instruct castItoX(vec dst, vec src, rRegP scratch) %{
  predicate(UseAVX <= 2 &&
            (vector_length_in_bytes(n->in(1)) <= 16) &&
            (vector_length_in_bytes(n) < vector_length_in_bytes(n->in(1)))); // dst < src
  match(Set dst (VectorCastI2X src));
  format %{ "vector_cast_i2x $dst,$src\t! using $scratch as TEMP" %}
  effect(TEMP scratch);
  ins_encode %{
    assert(UseAVX > 0, "required");

    BasicType to_elem_bt = vector_element_basic_type(this);
    int vlen_enc = vector_length_encoding(this, $src);

    if (to_elem_bt == T_BYTE) {
      __ vpand($dst$$XMMRegister, $src$$XMMRegister, ExternalAddress(vector_int_to_byte_mask()), vlen_enc, $scratch$$Register);
      __ vpackusdw($dst$$XMMRegister, $dst$$XMMRegister, $dst$$XMMRegister, vlen_enc);
      __ vpackuswb($dst$$XMMRegister, $dst$$XMMRegister, $dst$$XMMRegister, vlen_enc);
    } else {
      assert(to_elem_bt == T_SHORT, "%s", type2name(to_elem_bt));
      __ vpand($dst$$XMMRegister, $src$$XMMRegister, ExternalAddress(vector_int_to_short_mask()), vlen_enc, $scratch$$Register);
      __ vpackusdw($dst$$XMMRegister, $dst$$XMMRegister, $dst$$XMMRegister, vlen_enc);
    }
  %}
  ins_pipe( pipe_slow );
%}

instruct vcastItoX(vec dst, vec src, vec vtmp, rRegP scratch) %{
  predicate(UseAVX <= 2 &&
            (vector_length_in_bytes(n->in(1)) == 32) &&
            (vector_length_in_bytes(n) < vector_length_in_bytes(n->in(1)))); // dst < src
  match(Set dst (VectorCastI2X src));
  format %{ "vector_cast_i2x $dst,$src\t! using $vtmp and $scratch as TEMP" %}
  effect(TEMP dst, TEMP vtmp, TEMP scratch);
  ins_encode %{
    assert(UseAVX > 0, "required");

    BasicType to_elem_bt = vector_element_basic_type(this);
    int vlen_enc = vector_length_encoding(this, $src);

    if (to_elem_bt == T_BYTE) {
      __ vpand($vtmp$$XMMRegister, $src$$XMMRegister, ExternalAddress(vector_int_to_byte_mask()), vlen_enc, $scratch$$Register);
      __ vextracti128($dst$$XMMRegister, $vtmp$$XMMRegister, 0x1);
      __ vpackusdw($dst$$XMMRegister, $vtmp$$XMMRegister, $dst$$XMMRegister, vlen_enc);
      __ vpackuswb($dst$$XMMRegister, $dst$$XMMRegister, $dst$$XMMRegister, Assembler::AVX_128bit);
    } else {
      assert(to_elem_bt == T_SHORT, "%s", type2name(to_elem_bt));
      __ vpand($vtmp$$XMMRegister, $src$$XMMRegister, ExternalAddress(vector_int_to_short_mask()), vlen_enc, $scratch$$Register);
      __ vextracti128($dst$$XMMRegister, $vtmp$$XMMRegister, 0x1);
      __ vpackusdw($dst$$XMMRegister, $vtmp$$XMMRegister, $dst$$XMMRegister, vlen_enc);
    }
  %}
  ins_pipe( pipe_slow );
%}

instruct vcastItoX_evex(vec dst, vec src) %{
  predicate(UseAVX > 2 ||
            (vector_length_in_bytes(n) >= vector_length_in_bytes(n->in(1)))); // dst >= src
  match(Set dst (VectorCastI2X src));
  format %{ "vector_cast_i2x $dst,$src\t!" %}
  ins_encode %{
    assert(UseAVX > 0, "required");

    BasicType dst_elem_bt = vector_element_basic_type(this);
    int src_vlen_enc = vector_length_encoding(this, $src);
    int dst_vlen_enc = vector_length_encoding(this);
    switch (dst_elem_bt) {
      case T_BYTE:
        if (!VM_Version::supports_avx512vl()) {
          src_vlen_enc = Assembler::AVX_512bit;
        }
        __ evpmovdb($dst$$XMMRegister, $src$$XMMRegister, src_vlen_enc);
        break;
      case T_SHORT:
        if (!VM_Version::supports_avx512vl()) {
          src_vlen_enc = Assembler::AVX_512bit;
        }
        __ evpmovdw($dst$$XMMRegister, $src$$XMMRegister, src_vlen_enc);
        break;
      case T_FLOAT:
        __ vcvtdq2ps($dst$$XMMRegister, $dst$$XMMRegister, dst_vlen_enc);
        break;
      case T_LONG:
        __ vpmovsxdq($dst$$XMMRegister, $src$$XMMRegister, dst_vlen_enc);
        break;
      case T_DOUBLE:
        __ vcvtdq2pd($dst$$XMMRegister, $dst$$XMMRegister, dst_vlen_enc);
        break;
      default:
        ShouldNotReachHere();
    }
  %}
  ins_pipe( pipe_slow );
%}

instruct vcastLtoBS(vec dst, vec src, rRegP scratch) %{
  predicate((vector_element_basic_type(n) == T_BYTE || vector_element_basic_type(n) == T_SHORT) &&
            UseAVX <= 2);
  match(Set dst (VectorCastL2X src));
  effect(TEMP scratch);
  format %{ "vector_cast_l2x  $dst,$src\t! using $scratch as TEMP" %}
  ins_encode %{
    assert(UseAVX > 0, "required");

    int vlen = vector_length_in_bytes(this, $src);
    BasicType to_elem_bt  = vector_element_basic_type(this);
    AddressLiteral mask_addr = (to_elem_bt == T_BYTE) ? ExternalAddress(vector_int_to_byte_mask())
                                                      : ExternalAddress(vector_int_to_short_mask());
    if (vlen <= 16) {
      __ vpshufd($dst$$XMMRegister, $src$$XMMRegister, 8, Assembler::AVX_128bit);
      __ vpand($dst$$XMMRegister, $dst$$XMMRegister, mask_addr, Assembler::AVX_128bit, $scratch$$Register);
      __ vpackusdw($dst$$XMMRegister, $dst$$XMMRegister, $dst$$XMMRegister, Assembler::AVX_128bit);
    } else {
      assert(vlen <= 32, "required");
      __ vpermilps($dst$$XMMRegister, $src$$XMMRegister, 8, Assembler::AVX_256bit);
      __ vpermpd($dst$$XMMRegister, $dst$$XMMRegister, 8, Assembler::AVX_256bit);
      __ vpand($dst$$XMMRegister, $dst$$XMMRegister, mask_addr, Assembler::AVX_128bit, $scratch$$Register);
      __ vpackusdw($dst$$XMMRegister, $dst$$XMMRegister, $dst$$XMMRegister, Assembler::AVX_128bit);
    }
    if (to_elem_bt == T_BYTE) {
      __ vpackuswb($dst$$XMMRegister, $dst$$XMMRegister, $dst$$XMMRegister, Assembler::AVX_128bit);
    }
  %}
  ins_pipe( pipe_slow );
%}

instruct vcastLtoX_evex(vec dst, vec src) %{
  predicate(UseAVX > 2 ||
            (vector_element_basic_type(n) == T_INT ||
             vector_element_basic_type(n) == T_FLOAT ||
             vector_element_basic_type(n) == T_DOUBLE));
  match(Set dst (VectorCastL2X src));
  format %{ "vector_cast_l2x  $dst,$src\t!" %}
  ins_encode %{
    BasicType to_elem_bt = vector_element_basic_type(this);
    int vlen = vector_length_in_bytes(this, $src);
    int vlen_enc = vector_length_encoding(this, $src);
    switch (to_elem_bt) {
      case T_BYTE:
        if (UseAVX > 2 && !VM_Version::supports_avx512vl()) {
          vlen_enc = Assembler::AVX_512bit;
        }
        __ evpmovqb($dst$$XMMRegister, $src$$XMMRegister, vlen_enc);
        break;
      case T_SHORT:
        if (UseAVX > 2 && !VM_Version::supports_avx512vl()) {
          vlen_enc = Assembler::AVX_512bit;
        }
        __ evpmovqw($dst$$XMMRegister, $src$$XMMRegister, vlen_enc);
        break;
      case T_INT:
        if (vlen == 8) {
          if ($dst$$XMMRegister != $src$$XMMRegister) {
            __ movflt($dst$$XMMRegister, $src$$XMMRegister);
          }
        } else if (vlen == 16) {
          __ pshufd($dst$$XMMRegister, $src$$XMMRegister, 8);
        } else if (vlen == 32) {
          if (UseAVX > 2) {
            if (!VM_Version::supports_avx512vl()) {
              vlen_enc = Assembler::AVX_512bit;
            }
            __ evpmovqd($dst$$XMMRegister, $src$$XMMRegister, vlen_enc);
          } else {
            __ vpermilps($dst$$XMMRegister, $src$$XMMRegister, 8, vlen_enc);
            __ vpermpd($dst$$XMMRegister, $dst$$XMMRegister, 8, vlen_enc);
          }
        } else { // vlen == 64
          __ evpmovqd($dst$$XMMRegister, $src$$XMMRegister, vlen_enc);
        }
        break;
      case T_FLOAT:
        assert(UseAVX > 2 && VM_Version::supports_avx512dq(), "required");
        __ evcvtqq2ps($dst$$XMMRegister, $src$$XMMRegister, vlen_enc);
        break;
      case T_DOUBLE:
        assert(UseAVX > 2 && VM_Version::supports_avx512dq(), "required");
        __ evcvtqq2pd($dst$$XMMRegister, $src$$XMMRegister, vlen_enc);
        break;

      default: assert(false, "%s", type2name(to_elem_bt));
    }
  %}
  ins_pipe( pipe_slow );
%}

instruct vcastFtoD_reg(vec dst, vec src) %{
  predicate(vector_element_basic_type(n) == T_DOUBLE);
  match(Set dst (VectorCastF2X src));
  format %{ "vector_cast_f2x  $dst,$src\t!" %}
  ins_encode %{
    int vlen_enc = vector_length_encoding(this);
    __ vcvtps2pd($dst$$XMMRegister, $src$$XMMRegister, vlen_enc);
  %}
  ins_pipe( pipe_slow );
%}

instruct vcastDtoF_reg(vec dst, vec src) %{
  predicate(vector_element_basic_type(n) == T_FLOAT);
  match(Set dst (VectorCastD2X src));
  format %{ "vector_cast_d2x  $dst,$src\t!" %}
  ins_encode %{
    int vlen_enc = vector_length_encoding(this, $src);
    __ vcvtpd2ps($dst$$XMMRegister, $src$$XMMRegister, vlen_enc);
  %}
  ins_pipe( pipe_slow );
%}

// --------------------------------- VectorMaskCmp --------------------------------------

instruct vcmpFD(legVec dst, legVec src1, legVec src2, immI8 cond) %{
  predicate(vector_length_in_bytes(n->in(1)->in(1)) >=  8 && // src1
            vector_length_in_bytes(n->in(1)->in(1)) <= 32 && // src1
            is_floating_point_type(vector_element_basic_type(n->in(1)->in(1)))); // src1 T_FLOAT, T_DOUBLE
  match(Set dst (VectorMaskCmp (Binary src1 src2) cond));
  format %{ "vector_compare $dst,$src1,$src2,$cond\t!" %}
  ins_encode %{
    int vlen_enc = vector_length_encoding(this, $src1);
    Assembler::ComparisonPredicateFP cmp = booltest_pred_to_comparison_pred_fp($cond$$constant);
    if (vector_element_basic_type(this, $src1) == T_FLOAT) {
      __ vcmpps($dst$$XMMRegister, $src1$$XMMRegister, $src2$$XMMRegister, cmp, vlen_enc);
    } else {
      __ vcmppd($dst$$XMMRegister, $src1$$XMMRegister, $src2$$XMMRegister, cmp, vlen_enc);
    }
  %}
  ins_pipe( pipe_slow );
%}

instruct evcmpFD(vec dst, vec src1, vec src2, immI8 cond, rRegP scratch, kReg ktmp) %{
  predicate(vector_length_in_bytes(n->in(1)->in(1)) == 64 && // src1
            is_floating_point_type(vector_element_basic_type(n->in(1)->in(1)))); // src1 T_FLOAT, T_DOUBLE
  match(Set dst (VectorMaskCmp (Binary src1 src2) cond));
  effect(TEMP scratch, TEMP ktmp);
  format %{ "vector_compare $dst,$src1,$src2,$cond\t! using $scratch as TEMP" %}
  ins_encode %{
    int vlen_enc = Assembler::AVX_512bit;
    Assembler::ComparisonPredicateFP cmp = booltest_pred_to_comparison_pred_fp($cond$$constant);
    KRegister mask = k0; // The comparison itself is not being masked.
    if (vector_element_basic_type(this, $src1) == T_FLOAT) {
      __ evcmpps($ktmp$$KRegister, mask, $src1$$XMMRegister, $src2$$XMMRegister, cmp, vlen_enc);
      __ evmovdqul($dst$$XMMRegister, $ktmp$$KRegister, ExternalAddress(vector_all_bits_set()), false, vlen_enc, $scratch$$Register);
    } else {
      __ evcmppd($ktmp$$KRegister, mask, $src1$$XMMRegister, $src2$$XMMRegister, cmp, vlen_enc);
      __ evmovdquq($dst$$XMMRegister, $ktmp$$KRegister, ExternalAddress(vector_all_bits_set()), false, vlen_enc, $scratch$$Register);
    }
  %}
  ins_pipe( pipe_slow );
%}

instruct vcmp(legVec dst, legVec src1, legVec src2, immI8 cond, rRegP scratch) %{
<<<<<<< HEAD
  predicate(vector_length_in_bytes(n->in(1)->in(1)) >=  4 && // src1
=======
  predicate((UseAVX <= 2 || !VM_Version::supports_avx512vl()) &&
            !is_unsigned_booltest_pred(n->in(2)->get_int()) &&
            vector_length_in_bytes(n->in(1)->in(1)) >=  8 && // src1
>>>>>>> 2cc1977a
            vector_length_in_bytes(n->in(1)->in(1)) <= 32 && // src1
            is_integral_type(vector_element_basic_type(n->in(1)->in(1)))); // src1
  match(Set dst (VectorMaskCmp (Binary src1 src2) cond));
  effect(TEMP scratch);
  format %{ "vector_compare $dst,$src1,$src2,$cond\t! using $scratch as TEMP" %}
  ins_encode %{
    int vlen_enc = vector_length_encoding(this, $src1);
    Assembler::ComparisonPredicate cmp = booltest_pred_to_comparison_pred($cond$$constant);
    Assembler::Width ww = widthForType(vector_element_basic_type(this, $src1));
    __ vpcmpCCW($dst$$XMMRegister, $src1$$XMMRegister, $src2$$XMMRegister, cmp, ww, vlen_enc, $scratch$$Register);
  %}
  ins_pipe( pipe_slow );
%}

instruct vcmpu(legVec dst, legVec src1, legVec src2, immI8 cond, legVec vtmp1, legVec vtmp2, rRegP scratch) %{
  predicate((UseAVX == 2 || !VM_Version::supports_avx512vl()) &&
            is_unsigned_booltest_pred(n->in(2)->get_int()) &&
            vector_length_in_bytes(n->in(1)->in(1)) >=  8 && // src1
            vector_length_in_bytes(n->in(1)->in(1)) <= 16 && // src1
            is_integral_type(vector_element_basic_type(n->in(1)->in(1)))); // src1
  match(Set dst (VectorMaskCmp (Binary src1 src2) cond));
  effect(TEMP vtmp1, TEMP vtmp2, TEMP scratch);
  format %{ "vector_compareu $dst,$src1,$src2,$cond\t! using $scratch as TEMP" %}
  ins_encode %{
    int vlen = vector_length_in_bytes(this, $src1);
    Assembler::ComparisonPredicate cmp = booltest_pred_to_comparison_pred($cond$$constant);
    BasicType bt = vector_element_basic_type(this, $src1);
    __ vpcmpu(bt, $dst$$XMMRegister, $src1$$XMMRegister, $src2$$XMMRegister, cmp, vlen, $vtmp1$$XMMRegister,
              $vtmp2$$XMMRegister, $scratch$$Register);
  %}
  ins_pipe( pipe_slow );
%}

instruct vcmpu32(legVec dst, legVec src1, legVec src2, immI8 cond, legVec vtmp1, legVec vtmp2, legVec vtmp3, rRegP scratch) %{
  predicate((UseAVX == 2 || !VM_Version::supports_avx512vl()) &&
            is_unsigned_booltest_pred(n->in(2)->get_int()) &&
            vector_length_in_bytes(n->in(1)->in(1)) == 32 && // src1
            is_integral_type(vector_element_basic_type(n->in(1)->in(1)))); // src1
  match(Set dst (VectorMaskCmp (Binary src1 src2) cond));
  effect(TEMP dst, TEMP vtmp1, TEMP vtmp2, TEMP vtmp3, TEMP scratch);
  format %{ "vector_compareu $dst,$src1,$src2,$cond\t! using $scratch as TEMP" %}
  ins_encode %{
    int vlen = vector_length_in_bytes(this, $src1);
    Assembler::ComparisonPredicate cmp = booltest_pred_to_comparison_pred($cond$$constant);
    BasicType bt = vector_element_basic_type(this, $src1);
    __ vpcmpu32(bt, $dst$$XMMRegister, $src1$$XMMRegister, $src2$$XMMRegister, cmp, vlen, $vtmp1$$XMMRegister,
                $vtmp2$$XMMRegister, $vtmp3$$XMMRegister, $scratch$$Register);
  %}
  ins_pipe( pipe_slow );
%}

instruct evcmp(vec dst, vec src1, vec src2, immI8 cond, rRegP scratch, kReg ktmp) %{
  predicate(UseAVX > 2 &&
            (VM_Version::supports_avx512vl() ||
             vector_length_in_bytes(n->in(1)->in(1)) == 64) && // src1
             is_integral_type(vector_element_basic_type(n->in(1)->in(1)))); // src1
  match(Set dst (VectorMaskCmp (Binary src1 src2) cond));
  effect(TEMP scratch, TEMP ktmp);
  format %{ "vector_compare $dst,$src1,$src2,$cond\t! using $scratch as TEMP" %}
  ins_encode %{
    assert(UseAVX > 2, "required");

    int vlen_enc = vector_length_encoding(this, $src1);
    Assembler::ComparisonPredicate cmp = booltest_pred_to_comparison_pred($cond$$constant);
    bool is_unsigned = is_unsigned_booltest_pred($cond$$constant);
    KRegister mask = k0; // The comparison itself is not being masked.
    bool merge = false;
    BasicType src1_elem_bt = vector_element_basic_type(this, $src1);

    switch (src1_elem_bt) {
      case T_BYTE: {
        __ evpcmpb($ktmp$$KRegister, mask, $src1$$XMMRegister, $src2$$XMMRegister, cmp, !is_unsigned, vlen_enc);
        __ evmovdqub($dst$$XMMRegister, $ktmp$$KRegister, ExternalAddress(vector_all_bits_set()), merge, vlen_enc, $scratch$$Register);
        break;
      }
      case T_SHORT: {
        __ evpcmpw($ktmp$$KRegister, mask, $src1$$XMMRegister, $src2$$XMMRegister, cmp, !is_unsigned, vlen_enc);
        __ evmovdquw($dst$$XMMRegister, $ktmp$$KRegister, ExternalAddress(vector_all_bits_set()), merge, vlen_enc, $scratch$$Register);
        break;
      }
      case T_INT: {
        __ evpcmpd($ktmp$$KRegister, mask, $src1$$XMMRegister, $src2$$XMMRegister, cmp, !is_unsigned, vlen_enc);
        __ evmovdqul($dst$$XMMRegister, $ktmp$$KRegister, ExternalAddress(vector_all_bits_set()), merge, vlen_enc, $scratch$$Register);
        break;
      }
      case T_LONG: {
        __ evpcmpq($ktmp$$KRegister, mask, $src1$$XMMRegister, $src2$$XMMRegister, cmp, !is_unsigned, vlen_enc);
        __ evmovdquq($dst$$XMMRegister, $ktmp$$KRegister, ExternalAddress(vector_all_bits_set()), merge, vlen_enc, $scratch$$Register);
        break;
      }
      default: assert(false, "%s", type2name(src1_elem_bt));
    }
  %}
  ins_pipe( pipe_slow );
%}

// Extract

instruct extractI(rRegI dst, legVec src, immU8 idx) %{
  predicate(vector_length_in_bytes(n->in(1)) <= 16); // src
  match(Set dst (ExtractI src idx));
  match(Set dst (ExtractS src idx));
#ifdef _LP64
  match(Set dst (ExtractB src idx));
#endif
  format %{ "extractI $dst,$src,$idx\t!" %}
  ins_encode %{
    assert($idx$$constant < (int)vector_length(this, $src), "out of bounds");

    BasicType elem_bt = vector_element_basic_type(this, $src);
    __ get_elem(elem_bt, $dst$$Register, $src$$XMMRegister, $idx$$constant);
  %}
  ins_pipe( pipe_slow );
%}

instruct vextractI(rRegI dst, legVec src, immI idx, legVec vtmp) %{
  predicate(vector_length_in_bytes(n->in(1)) == 32 || // src
            vector_length_in_bytes(n->in(1)) == 64);  // src
  match(Set dst (ExtractI src idx));
  match(Set dst (ExtractS src idx));
#ifdef _LP64
  match(Set dst (ExtractB src idx));
#endif
  effect(TEMP vtmp);
  format %{ "vextractI $dst,$src,$idx\t! using $vtmp as TEMP" %}
  ins_encode %{
    assert($idx$$constant < (int)vector_length(this, $src), "out of bounds");

    BasicType elem_bt = vector_element_basic_type(this, $src);
    XMMRegister lane_xmm = __ get_lane(elem_bt, $vtmp$$XMMRegister, $src$$XMMRegister, $idx$$constant);
    __ get_elem(elem_bt, $dst$$Register, lane_xmm, $idx$$constant);
  %}
  ins_pipe( pipe_slow );
%}

#ifdef _LP64
instruct extractL(rRegL dst, legVec src, immU8 idx) %{
  predicate(vector_length(n->in(1)) <= 2); // src
  match(Set dst (ExtractL src idx));
  format %{ "extractL $dst,$src,$idx\t!" %}
  ins_encode %{
    assert(UseSSE >= 4, "required");
    assert($idx$$constant < (int)vector_length(this, $src), "out of bounds");

    __ get_elem(T_LONG, $dst$$Register, $src$$XMMRegister, $idx$$constant);
  %}
  ins_pipe( pipe_slow );
%}

instruct vextractL(rRegL dst, legVec src, immU8 idx, legVec vtmp) %{
  predicate(vector_length(n->in(1)) == 4 || // src
            vector_length(n->in(1)) == 8);  // src
  match(Set dst (ExtractL src idx));
  effect(TEMP vtmp);
  format %{ "vextractL $dst,$src,$idx\t! using $vtmp as TEMP" %}
  ins_encode %{
    assert($idx$$constant < (int)vector_length(this, $src), "out of bounds");

    XMMRegister lane_reg = __ get_lane(T_LONG, $vtmp$$XMMRegister, $src$$XMMRegister, $idx$$constant);
    __ get_elem(T_LONG, $dst$$Register, lane_reg, $idx$$constant);
  %}
  ins_pipe( pipe_slow );
%}
#endif

instruct extractF(legRegF dst, legVec src, immU8 idx, rRegI tmp, legVec vtmp) %{
  predicate(vector_length(n->in(1)) <= 4);
  match(Set dst (ExtractF src idx));
  effect(TEMP dst, TEMP tmp, TEMP vtmp);
  format %{ "extractF $dst,$src,$idx\t! using $tmp, $vtmp as TEMP" %}
  ins_encode %{
    assert($idx$$constant < (int)vector_length(this, $src), "out of bounds");

    __ get_elem(T_FLOAT, $dst$$XMMRegister, $src$$XMMRegister, $idx$$constant, $tmp$$Register, $vtmp$$XMMRegister);
  %}
  ins_pipe( pipe_slow );
%}

instruct vextractF(legRegF dst, legVec src, immU8 idx, rRegI tmp, legVec vtmp) %{
  predicate(vector_length(n->in(1)/*src*/) == 8 ||
            vector_length(n->in(1)/*src*/) == 16);
  match(Set dst (ExtractF src idx));
  effect(TEMP tmp, TEMP vtmp);
  format %{ "vextractF $dst,$src,$idx\t! using $tmp, $vtmp as TEMP" %}
  ins_encode %{
    assert($idx$$constant < (int)vector_length(this, $src), "out of bounds");

    XMMRegister lane_reg = __ get_lane(T_FLOAT, $vtmp$$XMMRegister, $src$$XMMRegister, $idx$$constant);
    __ get_elem(T_FLOAT, $dst$$XMMRegister, lane_reg, $idx$$constant, $tmp$$Register);
  %}
  ins_pipe( pipe_slow );
%}

instruct extractD(legRegD dst, legVec src, immU8 idx) %{
  predicate(vector_length(n->in(1)) == 2); // src
  match(Set dst (ExtractD src idx));
  format %{ "extractD $dst,$src,$idx\t!" %}
  ins_encode %{
    assert($idx$$constant < (int)vector_length(this, $src), "out of bounds");

    __ get_elem(T_DOUBLE, $dst$$XMMRegister, $src$$XMMRegister, $idx$$constant);
  %}
  ins_pipe( pipe_slow );
%}

instruct vextractD(legRegD dst, legVec src, immU8 idx, legVec vtmp) %{
  predicate(vector_length(n->in(1)) == 4 || // src
            vector_length(n->in(1)) == 8);  // src
  match(Set dst (ExtractD src idx));
  effect(TEMP vtmp);
  format %{ "vextractD $dst,$src,$idx\t! using $vtmp as TEMP" %}
  ins_encode %{
    assert($idx$$constant < (int)vector_length(this, $src), "out of bounds");

    XMMRegister lane_reg = __ get_lane(T_DOUBLE, $vtmp$$XMMRegister, $src$$XMMRegister, $idx$$constant);
    __ get_elem(T_DOUBLE, $dst$$XMMRegister, lane_reg, $idx$$constant);
  %}
  ins_pipe( pipe_slow );
%}

// --------------------------------- Vector Blend --------------------------------------

instruct blendvp(vec dst, vec src, vec mask, rxmm0 tmp) %{
  predicate(UseAVX == 0);
  match(Set dst (VectorBlend (Binary dst src) mask));
  format %{ "vector_blend  $dst,$src,$mask\t! using $tmp as TEMP" %}
  effect(TEMP tmp);
  ins_encode %{
    assert(UseSSE >= 4, "required");

    if ($mask$$XMMRegister != $tmp$$XMMRegister) {
      __ movdqu($tmp$$XMMRegister, $mask$$XMMRegister);
    }
    __ pblendvb($dst$$XMMRegister, $src$$XMMRegister); // uses xmm0 as mask
  %}
  ins_pipe( pipe_slow );
%}

instruct vblendvpI(legVec dst, legVec src1, legVec src2, legVec mask) %{
  predicate(UseAVX > 0 &&
            vector_length_in_bytes(n) <= 32 &&
            is_integral_type(vector_element_basic_type(n)));
  match(Set dst (VectorBlend (Binary src1 src2) mask));
  format %{ "vector_blend  $dst,$src1,$src2,$mask\t!" %}
  ins_encode %{
    int vlen_enc = vector_length_encoding(this);
    __ vpblendvb($dst$$XMMRegister, $src1$$XMMRegister, $src2$$XMMRegister, $mask$$XMMRegister, vlen_enc);
  %}
  ins_pipe( pipe_slow );
%}

instruct vblendvpFD(legVec dst, legVec src1, legVec src2, legVec mask) %{
  predicate(UseAVX > 0 &&
            vector_length_in_bytes(n) <= 32 &&
            !is_integral_type(vector_element_basic_type(n)));
  match(Set dst (VectorBlend (Binary src1 src2) mask));
  format %{ "vector_blend  $dst,$src1,$src2,$mask\t!" %}
  ins_encode %{
    int vlen_enc = vector_length_encoding(this);
    __ vblendvps($dst$$XMMRegister, $src1$$XMMRegister, $src2$$XMMRegister, $mask$$XMMRegister, vlen_enc);
  %}
  ins_pipe( pipe_slow );
%}

instruct evblendvp64(vec dst, vec src1, vec src2, vec mask, rRegP scratch, kReg ktmp) %{
  predicate(vector_length_in_bytes(n) == 64);
  match(Set dst (VectorBlend (Binary src1 src2) mask));
  format %{ "vector_blend  $dst,$src1,$src2,$mask\t! using $scratch and k2 as TEMP" %}
  effect(TEMP scratch, TEMP ktmp);
  ins_encode %{
     int vlen_enc = Assembler::AVX_512bit;
     BasicType elem_bt = vector_element_basic_type(this);
    __ evpcmp(elem_bt, $ktmp$$KRegister, k0, $mask$$XMMRegister, ExternalAddress(vector_all_bits_set()), Assembler::eq, vlen_enc, $scratch$$Register);
    __ evpblend(elem_bt, $dst$$XMMRegister, $ktmp$$KRegister, $src1$$XMMRegister, $src2$$XMMRegister, true, vlen_enc);
  %}
  ins_pipe( pipe_slow );
%}

// --------------------------------- ABS --------------------------------------
// a = |a|
instruct vabsB_reg(vec dst, vec src) %{
  match(Set dst (AbsVB  src));
  format %{ "vabsb $dst,$src\t# $dst = |$src| abs packedB" %}
  ins_encode %{
    uint vlen = vector_length(this);
    if (vlen <= 16) {
      __ pabsb($dst$$XMMRegister, $src$$XMMRegister);
    } else {
      int vlen_enc = vector_length_encoding(this);
      __ vpabsb($dst$$XMMRegister, $src$$XMMRegister, vlen_enc);
    }
  %}
  ins_pipe( pipe_slow );
%}

instruct vabsS_reg(vec dst, vec src) %{
  match(Set dst (AbsVS  src));
  format %{ "vabsw $dst,$src\t# $dst = |$src| abs packedS" %}
  ins_encode %{
    uint vlen = vector_length(this);
    if (vlen <= 8) {
      __ pabsw($dst$$XMMRegister, $src$$XMMRegister);
    } else {
      int vlen_enc = vector_length_encoding(this);
      __ vpabsw($dst$$XMMRegister, $src$$XMMRegister, vlen_enc);
    }
  %}
  ins_pipe( pipe_slow );
%}

instruct vabsI_reg(vec dst, vec src) %{
  match(Set dst (AbsVI  src));
  format %{ "pabsd $dst,$src\t# $dst = |$src| abs packedI" %}
  ins_encode %{
    uint vlen = vector_length(this);
    if (vlen <= 4) {
      __ pabsd($dst$$XMMRegister, $src$$XMMRegister);
    } else {
      int vlen_enc = vector_length_encoding(this);
      __ vpabsd($dst$$XMMRegister, $src$$XMMRegister, vlen_enc);
    }
  %}
  ins_pipe( pipe_slow );
%}

instruct vabsL_reg(vec dst, vec src) %{
  match(Set dst (AbsVL  src));
  format %{ "evpabsq $dst,$src\t# $dst = |$src| abs packedL" %}
  ins_encode %{
    assert(UseAVX > 2, "required");
    int vlen_enc = vector_length_encoding(this);
    if (!VM_Version::supports_avx512vl()) {
      vlen_enc = Assembler::AVX_512bit;
    }
    __ evpabsq($dst$$XMMRegister, $src$$XMMRegister, vlen_enc);
  %}
  ins_pipe( pipe_slow );
%}

// --------------------------------- ABSNEG --------------------------------------

instruct vabsnegF(vec dst, vec src, rRegI scratch) %{
  predicate(vector_length(n) != 4); // handled by 1-operand instruction vabsneg4F
  match(Set dst (AbsVF src));
  match(Set dst (NegVF src));
  effect(TEMP scratch);
  format %{ "vabsnegf $dst,$src,[mask]\t# absneg packedF" %}
  ins_cost(150);
  ins_encode %{
    int opcode = this->ideal_Opcode();
    int vlen = vector_length(this);
    if (vlen == 2) {
      __ vabsnegf(opcode, $dst$$XMMRegister, $src$$XMMRegister, $scratch$$Register);
    } else {
      assert(vlen == 8 || vlen == 16, "required");
      int vlen_enc = vector_length_encoding(this);
      __ vabsnegf(opcode, $dst$$XMMRegister, $src$$XMMRegister, vlen_enc, $scratch$$Register);
    }
  %}
  ins_pipe( pipe_slow );
%}

instruct vabsneg4F(vec dst, rRegI scratch) %{
  predicate(vector_length(n) == 4);
  match(Set dst (AbsVF dst));
  match(Set dst (NegVF dst));
  effect(TEMP scratch);
  format %{ "vabsnegf $dst,[mask]\t# absneg packed4F" %}
  ins_cost(150);
  ins_encode %{
    int opcode = this->ideal_Opcode();
    __ vabsnegf(opcode, $dst$$XMMRegister, $dst$$XMMRegister, $scratch$$Register);
  %}
  ins_pipe( pipe_slow );
%}

instruct vabsnegD(vec dst, vec src, rRegI scratch) %{
  match(Set dst (AbsVD  src));
  match(Set dst (NegVD  src));
  effect(TEMP scratch);
  format %{ "vabsnegd $dst,$src,[mask]\t# absneg packedD" %}
  ins_encode %{
    int opcode = this->ideal_Opcode();
    uint vlen = vector_length(this);
    if (vlen == 2) {
      assert(UseSSE >= 2, "required");
      __ vabsnegd(opcode, $dst$$XMMRegister, $src$$XMMRegister, $scratch$$Register);
    } else {
      int vlen_enc = vector_length_encoding(this);
      __ vabsnegd(opcode, $dst$$XMMRegister, $src$$XMMRegister, vlen_enc, $scratch$$Register);
    }
  %}
  ins_pipe( pipe_slow );
%}

//------------------------------------- VectorTest --------------------------------------------

#ifdef _LP64
instruct vptest_alltrue_lt16(rRegI dst, legVec src1, legVec src2, legVec vtmp1, legVec vtmp2, rFlagsReg cr) %{
  predicate(vector_length_in_bytes(n->in(1)) >= 4 &&
            vector_length_in_bytes(n->in(1)) < 16 &&
            static_cast<const VectorTestNode*>(n)->get_predicate() == BoolTest::overflow);
  match(Set dst (VectorTest src1 src2 ));
  effect(TEMP vtmp1, TEMP vtmp2, KILL cr);
  format %{ "vector_test $dst,$src1, $src2\t! using $vtmp1, $vtmp2 and $cr as TEMP" %}
  ins_encode %{
    int vlen = vector_length_in_bytes(this, $src1);
    __ vectortest(BoolTest::overflow, vlen, $src1$$XMMRegister, $src2$$XMMRegister, $vtmp1$$XMMRegister, $vtmp2$$XMMRegister);
    __ setb(Assembler::carrySet, $dst$$Register);
    __ movzbl($dst$$Register, $dst$$Register);
  %}
  ins_pipe( pipe_slow );
%}

instruct vptest_alltrue(rRegI dst, legVec src1, legVec src2, rFlagsReg cr) %{
  predicate(vector_length_in_bytes(n->in(1)) >= 16 &&
            vector_length_in_bytes(n->in(1)) <  64 &&
            static_cast<const VectorTestNode*>(n)->get_predicate() == BoolTest::overflow);
  match(Set dst (VectorTest src1 src2 ));
  effect(KILL cr);
  format %{ "vector_test $dst,$src1, $src2\t! using $cr as TEMP" %}
  ins_encode %{
    int vlen = vector_length_in_bytes(this, $src1);
    __ vectortest(BoolTest::overflow, vlen, $src1$$XMMRegister, $src2$$XMMRegister, xnoreg, xnoreg, knoreg);
    __ setb(Assembler::carrySet, $dst$$Register);
    __ movzbl($dst$$Register, $dst$$Register);
  %}
  ins_pipe( pipe_slow );
%}

instruct vptest_alltrue_evex(rRegI dst, legVec src1, legVec src2, kReg ktmp, rFlagsReg cr) %{
  predicate(vector_length_in_bytes(n->in(1)) == 64 &&
            static_cast<const VectorTestNode*>(n)->get_predicate() == BoolTest::overflow);
  match(Set dst (VectorTest src1 src2 ));
  effect(KILL cr, TEMP ktmp);
  format %{ "vector_test $dst,$src1, $src2\t! using $cr as TEMP" %}
  ins_encode %{
    int vlen = vector_length_in_bytes(this, $src1);
    __ vectortest(BoolTest::overflow, vlen, $src1$$XMMRegister, $src2$$XMMRegister, xnoreg, xnoreg, $ktmp$$KRegister);
    __ setb(Assembler::carrySet, $dst$$Register);
    __ movzbl($dst$$Register, $dst$$Register);
  %}
  ins_pipe( pipe_slow );
%}

instruct vptest_anytrue_lt16(rRegI dst, legVec src1, legVec src2, legVec vtmp, rFlagsReg cr) %{
  predicate(vector_length_in_bytes(n->in(1)) >= 4 &&
            vector_length_in_bytes(n->in(1)) < 16 &&
            static_cast<const VectorTestNode*>(n)->get_predicate() == BoolTest::ne);
  match(Set dst (VectorTest src1 src2 ));
  effect(TEMP vtmp, KILL cr);
  format %{ "vector_test_any_true $dst,$src1,$src2\t! using $vtmp, $cr as TEMP" %}
  ins_encode %{
    int vlen = vector_length_in_bytes(this, $src1);
    __ vectortest(BoolTest::ne, vlen, $src1$$XMMRegister, $src2$$XMMRegister, $vtmp$$XMMRegister);
    __ setb(Assembler::notZero, $dst$$Register);
    __ movzbl($dst$$Register, $dst$$Register);
  %}
  ins_pipe( pipe_slow );
%}

instruct vptest_anytrue(rRegI dst, legVec src1, legVec src2, rFlagsReg cr) %{
  predicate(vector_length_in_bytes(n->in(1)) >= 16 &&
            vector_length_in_bytes(n->in(1)) < 64  &&
            static_cast<const VectorTestNode*>(n)->get_predicate() == BoolTest::ne);
  match(Set dst (VectorTest src1 src2 ));
  effect(KILL cr);
  format %{ "vector_test_any_true $dst,$src1,$src2\t! using $cr as TEMP" %}
  ins_encode %{
    int vlen = vector_length_in_bytes(this, $src1);
    __ vectortest(BoolTest::ne, vlen, $src1$$XMMRegister, $src2$$XMMRegister, xnoreg, xnoreg, knoreg);
    __ setb(Assembler::notZero, $dst$$Register);
    __ movzbl($dst$$Register, $dst$$Register);
  %}
  ins_pipe( pipe_slow );
%}

instruct vptest_anytrue_evex(rRegI dst, legVec src1, legVec src2, kReg ktmp, rFlagsReg cr) %{
  predicate(vector_length_in_bytes(n->in(1)) == 64 &&
            static_cast<const VectorTestNode*>(n)->get_predicate() == BoolTest::ne);
  match(Set dst (VectorTest src1 src2 ));
  effect(KILL cr, TEMP ktmp);
  format %{ "vector_test_any_true $dst,$src1,$src2\t! using $cr as TEMP" %}
  ins_encode %{
    int vlen = vector_length_in_bytes(this, $src1);
    __ vectortest(BoolTest::ne, vlen, $src1$$XMMRegister, $src2$$XMMRegister, xnoreg, xnoreg, $ktmp$$KRegister);
    __ setb(Assembler::notZero, $dst$$Register);
    __ movzbl($dst$$Register, $dst$$Register);
  %}
  ins_pipe( pipe_slow );
%}

instruct cmpvptest_anytrue_lt16(rFlagsReg cr, legVec src1, legVec src2, immI_0 zero, legVec vtmp) %{
  predicate(vector_length_in_bytes(n->in(1)->in(1)) >= 4 &&
            vector_length_in_bytes(n->in(1)->in(1)) < 16 &&
            static_cast<const VectorTestNode*>(n->in(1))->get_predicate() == BoolTest::ne);
  match(Set cr (CmpI (VectorTest src1 src2) zero));
  effect(TEMP vtmp);
  format %{ "cmp_vector_test_any_true $src1,$src2\t! using $vtmp as TEMP" %}
  ins_encode %{
    int vlen = vector_length_in_bytes(this, $src1);
    __ vectortest(BoolTest::ne, vlen, $src1$$XMMRegister, $src2$$XMMRegister, $vtmp$$XMMRegister);
  %}
  ins_pipe( pipe_slow );
%}

instruct cmpvptest_anytrue(rFlagsReg cr, legVec src1, legVec src2, immI_0 zero) %{
  predicate(vector_length_in_bytes(n->in(1)->in(1)) >= 16 &&
            vector_length_in_bytes(n->in(1)->in(1)) <  64 &&
            static_cast<const VectorTestNode*>(n->in(1))->get_predicate() == BoolTest::ne);
  match(Set cr (CmpI (VectorTest src1 src2) zero));
  format %{ "cmp_vector_test_any_true $src1,$src2\t!" %}
  ins_encode %{
    int vlen = vector_length_in_bytes(this, $src1);
    __ vectortest(BoolTest::ne, vlen, $src1$$XMMRegister, $src2$$XMMRegister, xnoreg, xnoreg, knoreg);
  %}
  ins_pipe( pipe_slow );
%}

instruct cmpvptest_anytrue_evex(rFlagsReg cr, legVec src1, legVec src2, immI_0 zero, kReg ktmp) %{
  predicate(vector_length_in_bytes(n->in(1)->in(1)) == 64 &&
            static_cast<const VectorTestNode*>(n->in(1))->get_predicate() == BoolTest::ne);
  match(Set cr (CmpI (VectorTest src1 src2) zero));
  effect(TEMP ktmp);
  format %{ "cmp_vector_test_any_true $src1,$src2\t!" %}
  ins_encode %{
    int vlen = vector_length_in_bytes(this, $src1);
    __ vectortest(BoolTest::ne, vlen, $src1$$XMMRegister, $src2$$XMMRegister, xnoreg, xnoreg, $ktmp$$KRegister);
  %}
  ins_pipe( pipe_slow );
%}
#endif

//------------------------------------- LoadMask --------------------------------------------

instruct loadMask(vec dst, vec src) %{
  match(Set dst (VectorLoadMask src));
  effect(TEMP dst);
  format %{ "vector_loadmask_byte $dst,$src\n\t" %}
  ins_encode %{
    int vlen_in_bytes = vector_length_in_bytes(this);
    BasicType elem_bt = vector_element_basic_type(this);

    __ load_vector_mask($dst$$XMMRegister, $src$$XMMRegister, vlen_in_bytes, elem_bt);
  %}
  ins_pipe( pipe_slow );
%}

//------------------------------------- StoreMask --------------------------------------------

instruct storeMask1B(vec dst, vec src, immI_1 size) %{
  predicate(vector_length(n) < 64 || VM_Version::supports_avx512vlbw());
  match(Set dst (VectorStoreMask src size));
  format %{ "vector_store_mask $dst,$src\t!" %}
  ins_encode %{
    assert(UseSSE >= 3, "required");
    if (vector_length_in_bytes(this) <= 16) {
      __ pabsb($dst$$XMMRegister, $src$$XMMRegister);
    } else {
      assert(UseAVX >= 2, "required");
      int src_vlen_enc = vector_length_encoding(this, $src);
      __ vpabsb($dst$$XMMRegister, $src$$XMMRegister, src_vlen_enc);
    }
  %}
  ins_pipe( pipe_slow );
%}

instruct storeMask2B(vec dst, vec src, immI_2 size) %{
  predicate(vector_length(n) <= 8);
  match(Set dst (VectorStoreMask src size));
  format %{ "vector_store_mask $dst,$src\n\t" %}
  ins_encode %{
    assert(UseSSE >= 3, "required");
    __ pabsw($dst$$XMMRegister, $src$$XMMRegister);
    __ packsswb($dst$$XMMRegister, $dst$$XMMRegister);
  %}
  ins_pipe( pipe_slow );
%}

instruct vstoreMask2B(vec dst, vec src, immI_2 size) %{
  predicate(vector_length(n) == 16 && !VM_Version::supports_avx512bw());
  match(Set dst (VectorStoreMask src size));
  effect(TEMP dst);
  format %{ "vector_store_mask $dst,$src\t!" %}
  ins_encode %{
    int vlen_enc = Assembler::AVX_128bit;
    __ vextracti128($dst$$XMMRegister, $src$$XMMRegister, 0x1);
    __ vpacksswb($dst$$XMMRegister, $src$$XMMRegister, $dst$$XMMRegister,vlen_enc);
    __ vpabsb($dst$$XMMRegister, $dst$$XMMRegister, vlen_enc);
  %}
  ins_pipe( pipe_slow );
%}

instruct vstoreMask2B_evex(vec dst, vec src, immI_2 size) %{
  predicate(VM_Version::supports_avx512bw());
  match(Set dst (VectorStoreMask src size));
  format %{ "vector_store_mask $dst,$src\t!" %}
  ins_encode %{
    int src_vlen_enc = vector_length_encoding(this, $src);
    int dst_vlen_enc = vector_length_encoding(this);
    __ evpmovwb($dst$$XMMRegister, $src$$XMMRegister, src_vlen_enc);
    __ vpabsb($dst$$XMMRegister, $dst$$XMMRegister, dst_vlen_enc);
  %}
  ins_pipe( pipe_slow );
%}

instruct storeMask4B(vec dst, vec src, immI_4 size) %{
  predicate (vector_length(n) <= 4 && UseAVX <= 2);
  match(Set dst (VectorStoreMask src size));
  format %{ "vector_store_mask $dst,$src\t!" %}
  ins_encode %{
    assert(UseSSE >= 3, "required");
    __ pabsd($dst$$XMMRegister, $src$$XMMRegister);
    __ packssdw($dst$$XMMRegister, $dst$$XMMRegister);
    __ packsswb($dst$$XMMRegister, $dst$$XMMRegister);
  %}
  ins_pipe( pipe_slow );
%}

instruct vstoreMask4B(vec dst, vec src, immI_4 size) %{
  predicate(vector_length(n) == 8 && UseAVX <= 2);
  match(Set dst (VectorStoreMask src size));
  format %{ "vector_store_mask $dst,$src\t!" %}
  effect(TEMP dst);
  ins_encode %{
    int vlen_enc = Assembler::AVX_128bit;
    __ vextracti128($dst$$XMMRegister, $src$$XMMRegister, 0x1);
    __ vpackssdw($dst$$XMMRegister, $src$$XMMRegister, $dst$$XMMRegister, vlen_enc);
    __ vpacksswb($dst$$XMMRegister, $dst$$XMMRegister, $dst$$XMMRegister, vlen_enc);
    __ vpabsb($dst$$XMMRegister, $dst$$XMMRegister, vlen_enc);
  %}
  ins_pipe( pipe_slow );
%}

instruct vstoreMask4B_evex(vec dst, vec src, immI_4 size) %{
  predicate(UseAVX > 2);
  match(Set dst (VectorStoreMask src size));
  format %{ "vector_store_mask $dst,$src\t!" %}
  ins_encode %{
    int src_vlen_enc = vector_length_encoding(this, $src);
    int dst_vlen_enc = vector_length_encoding(this);
    if (!VM_Version::supports_avx512vl()) {
      src_vlen_enc = Assembler::AVX_512bit;
    }
    __ evpmovdb($dst$$XMMRegister, $src$$XMMRegister, src_vlen_enc);
    __ vpabsb($dst$$XMMRegister, $dst$$XMMRegister, dst_vlen_enc);
  %}
  ins_pipe( pipe_slow );
%}

instruct storeMask8B(vec dst, vec src, immI_8 size) %{
  predicate(vector_length(n) == 2 && UseAVX <= 2);
  match(Set dst (VectorStoreMask src size));
  format %{ "vector_store_mask $dst,$src\t!" %}
  ins_encode %{
    assert(UseSSE >= 3, "required");
    __ pshufd($dst$$XMMRegister, $src$$XMMRegister, 0x8);
    __ packssdw($dst$$XMMRegister, $dst$$XMMRegister);
    __ packsswb($dst$$XMMRegister, $dst$$XMMRegister);
    __ pabsb($dst$$XMMRegister, $dst$$XMMRegister);
  %}
  ins_pipe( pipe_slow );
%}

instruct storeMask8B_avx(vec dst, vec src, immI_8 size, legVec vtmp) %{
  predicate(vector_length(n) == 4 && UseAVX <= 2);
  match(Set dst (VectorStoreMask src size));
  format %{ "vector_store_mask $dst,$src\t! using $vtmp as TEMP" %}
  effect(TEMP dst, TEMP vtmp);
  ins_encode %{
    int vlen_enc = Assembler::AVX_128bit;
    __ vpshufps($dst$$XMMRegister, $src$$XMMRegister, $src$$XMMRegister, 0x88, Assembler::AVX_256bit);
    __ vextracti128($vtmp$$XMMRegister, $dst$$XMMRegister, 0x1);
    __ vblendps($dst$$XMMRegister, $dst$$XMMRegister, $vtmp$$XMMRegister, 0xC, vlen_enc);
    __ vpackssdw($dst$$XMMRegister, $dst$$XMMRegister, $dst$$XMMRegister, vlen_enc);
    __ vpacksswb($dst$$XMMRegister, $dst$$XMMRegister, $dst$$XMMRegister, vlen_enc);
    __ vpabsb($dst$$XMMRegister, $dst$$XMMRegister, vlen_enc);
  %}
  ins_pipe( pipe_slow );
%}

instruct vstoreMask8B_evex(vec dst, vec src, immI_8 size) %{
  predicate(UseAVX > 2);
  match(Set dst (VectorStoreMask src size));
  format %{ "vector_store_mask $dst,$src\t!" %}
  ins_encode %{
    int src_vlen_enc = vector_length_encoding(this, $src);
    int dst_vlen_enc = vector_length_encoding(this);
    if (!VM_Version::supports_avx512vl()) {
      src_vlen_enc = Assembler::AVX_512bit;
    }
    __ evpmovqb($dst$$XMMRegister, $src$$XMMRegister, src_vlen_enc);
    __ vpabsb($dst$$XMMRegister, $dst$$XMMRegister, dst_vlen_enc);
  %}
  ins_pipe( pipe_slow );
%}

instruct vmaskcast(vec dst) %{
  predicate((vector_length(n) == vector_length(n->in(1))) &&
            (vector_length_in_bytes(n) == vector_length_in_bytes(n->in(1))));
  match(Set dst (VectorMaskCast dst));
  ins_cost(0);
  format %{ "vector_mask_cast $dst" %}
  ins_encode %{
    // empty
  %}
  ins_pipe(empty);
%}

//-------------------------------- Load Iota Indices ----------------------------------

instruct loadIotaIndices(vec dst, immI_0 src, rRegP scratch) %{
  predicate(vector_element_basic_type(n) == T_BYTE);
  match(Set dst (VectorLoadConst src));
  effect(TEMP scratch);
  format %{ "vector_load_iota $dst CONSTANT_MEMORY\t! load iota indices" %}
  ins_encode %{
     int vlen_in_bytes = vector_length_in_bytes(this);
     __ load_iota_indices($dst$$XMMRegister, $scratch$$Register, vlen_in_bytes);
  %}
  ins_pipe( pipe_slow );
%}

//-------------------------------- Rearrange ----------------------------------

// LoadShuffle/Rearrange for Byte

instruct loadShuffleB(vec dst) %{
  predicate(vector_element_basic_type(n) == T_BYTE);
  match(Set dst (VectorLoadShuffle dst));
  format %{ "vector_load_shuffle $dst, $dst" %}
  ins_encode %{
    // empty
  %}
  ins_pipe( pipe_slow );
%}

instruct rearrangeB(vec dst, vec shuffle) %{
  predicate(vector_element_basic_type(n) == T_BYTE &&
            vector_length(n) < 32);
  match(Set dst (VectorRearrange dst shuffle));
  format %{ "vector_rearrange $dst, $shuffle, $dst" %}
  ins_encode %{
    assert(UseSSE >= 4, "required");
    __ pshufb($dst$$XMMRegister, $shuffle$$XMMRegister);
  %}
  ins_pipe( pipe_slow );
%}

instruct rearrangeB_avx(legVec dst, legVec src, vec shuffle, legVec vtmp1, legVec vtmp2, rRegP scratch) %{
  predicate(vector_element_basic_type(n) == T_BYTE &&
            vector_length(n) == 32 && !VM_Version::supports_avx512_vbmi());
  match(Set dst (VectorRearrange src shuffle));
  effect(TEMP dst, TEMP vtmp1, TEMP vtmp2, TEMP scratch);
  format %{ "vector_rearrange $dst, $shuffle, $src\t! using $vtmp1, $vtmp2, $scratch as TEMP" %}
  ins_encode %{
    assert(UseAVX >= 2, "required");
    // Swap src into vtmp1
    __ vperm2i128($vtmp1$$XMMRegister, $src$$XMMRegister, $src$$XMMRegister, 1);
    // Shuffle swapped src to get entries from other 128 bit lane
    __ vpshufb($vtmp1$$XMMRegister, $vtmp1$$XMMRegister, $shuffle$$XMMRegister, Assembler::AVX_256bit);
    // Shuffle original src to get entries from self 128 bit lane
    __ vpshufb($dst$$XMMRegister, $src$$XMMRegister, $shuffle$$XMMRegister, Assembler::AVX_256bit);
    // Create a blend mask by setting high bits for entries coming from other lane in shuffle
    __ vpaddb($vtmp2$$XMMRegister, $shuffle$$XMMRegister, ExternalAddress(vector_byte_shufflemask()), Assembler::AVX_256bit, $scratch$$Register);
    // Perform the blend
    __ vpblendvb($dst$$XMMRegister, $dst$$XMMRegister, $vtmp1$$XMMRegister, $vtmp2$$XMMRegister, Assembler::AVX_256bit);
  %}
  ins_pipe( pipe_slow );
%}

instruct rearrangeB_evex(vec dst, vec src, vec shuffle) %{
  predicate(vector_element_basic_type(n) == T_BYTE &&
            vector_length(n) >= 32 && VM_Version::supports_avx512_vbmi());
  match(Set dst (VectorRearrange src shuffle));
  format %{ "vector_rearrange $dst, $shuffle, $src" %}
  ins_encode %{
    int vlen_enc = vector_length_encoding(this);
    __ vpermb($dst$$XMMRegister, $shuffle$$XMMRegister, $src$$XMMRegister, vlen_enc);
  %}
  ins_pipe( pipe_slow );
%}

// LoadShuffle/Rearrange for Short

instruct loadShuffleS(vec dst, vec src, vec vtmp, rRegP scratch) %{
  predicate(vector_element_basic_type(n) == T_SHORT &&
            vector_length(n) <= 16 && !VM_Version::supports_avx512bw()); // NB! aligned with rearrangeS
  match(Set dst (VectorLoadShuffle src));
  effect(TEMP dst, TEMP vtmp, TEMP scratch);
  format %{ "vector_load_shuffle $dst, $src\t! using $vtmp and $scratch as TEMP" %}
  ins_encode %{
    // Create a byte shuffle mask from short shuffle mask
    // only byte shuffle instruction available on these platforms
    int vlen_in_bytes = vector_length_in_bytes(this);
    if (UseAVX == 0) {
      assert(vlen_in_bytes <= 16, "required");
      // Multiply each shuffle by two to get byte index
      __ pmovzxbw($vtmp$$XMMRegister, $src$$XMMRegister);
      __ psllw($vtmp$$XMMRegister, 1);

      // Duplicate to create 2 copies of byte index
      __ movdqu($dst$$XMMRegister, $vtmp$$XMMRegister);
      __ psllw($dst$$XMMRegister, 8);
      __ por($dst$$XMMRegister, $vtmp$$XMMRegister);

      // Add one to get alternate byte index
      __ movdqu($vtmp$$XMMRegister, ExternalAddress(vector_short_shufflemask()), $scratch$$Register);
      __ paddb($dst$$XMMRegister, $vtmp$$XMMRegister);
    } else {
      assert(UseAVX > 1 || vlen_in_bytes <= 16, "required");
      int vlen_enc = vector_length_encoding(this);
      // Multiply each shuffle by two to get byte index
      __ vpmovzxbw($vtmp$$XMMRegister, $src$$XMMRegister, vlen_enc);
      __ vpsllw($vtmp$$XMMRegister, $vtmp$$XMMRegister, 1, vlen_enc);

      // Duplicate to create 2 copies of byte index
      __ vpsllw($dst$$XMMRegister, $vtmp$$XMMRegister,  8, vlen_enc);
      __ vpor($dst$$XMMRegister, $dst$$XMMRegister, $vtmp$$XMMRegister, vlen_enc);

      // Add one to get alternate byte index
      __ vpaddb($dst$$XMMRegister, $dst$$XMMRegister, ExternalAddress(vector_short_shufflemask()), vlen_enc, $scratch$$Register);
    }
  %}
  ins_pipe( pipe_slow );
%}

instruct rearrangeS(vec dst, vec shuffle) %{
  predicate(vector_element_basic_type(n) == T_SHORT &&
            vector_length(n) <= 8 && !VM_Version::supports_avx512bw());
  match(Set dst (VectorRearrange dst shuffle));
  format %{ "vector_rearrange $dst, $shuffle, $dst" %}
  ins_encode %{
    assert(UseSSE >= 4, "required");
    __ pshufb($dst$$XMMRegister, $shuffle$$XMMRegister);
  %}
  ins_pipe( pipe_slow );
%}

instruct rearrangeS_avx(legVec dst, legVec src, vec shuffle, legVec vtmp1, legVec vtmp2, rRegP scratch) %{
  predicate(vector_element_basic_type(n) == T_SHORT &&
            vector_length(n) == 16 && !VM_Version::supports_avx512bw());
  match(Set dst (VectorRearrange src shuffle));
  effect(TEMP dst, TEMP vtmp1, TEMP vtmp2, TEMP scratch);
  format %{ "vector_rearrange $dst, $shuffle, $src\t! using $vtmp1, $vtmp2, $scratch as TEMP" %}
  ins_encode %{
    assert(UseAVX >= 2, "required");
    // Swap src into vtmp1
    __ vperm2i128($vtmp1$$XMMRegister, $src$$XMMRegister, $src$$XMMRegister, 1);
    // Shuffle swapped src to get entries from other 128 bit lane
    __ vpshufb($vtmp1$$XMMRegister, $vtmp1$$XMMRegister, $shuffle$$XMMRegister, Assembler::AVX_256bit);
    // Shuffle original src to get entries from self 128 bit lane
    __ vpshufb($dst$$XMMRegister, $src$$XMMRegister, $shuffle$$XMMRegister, Assembler::AVX_256bit);
    // Create a blend mask by setting high bits for entries coming from other lane in shuffle
    __ vpaddb($vtmp2$$XMMRegister, $shuffle$$XMMRegister, ExternalAddress(vector_byte_shufflemask()), Assembler::AVX_256bit, $scratch$$Register);
    // Perform the blend
    __ vpblendvb($dst$$XMMRegister, $dst$$XMMRegister, $vtmp1$$XMMRegister, $vtmp2$$XMMRegister, Assembler::AVX_256bit);
  %}
  ins_pipe( pipe_slow );
%}

instruct loadShuffleS_evex(vec dst, vec src) %{
  predicate(vector_element_basic_type(n) == T_SHORT &&
            VM_Version::supports_avx512bw());
  match(Set dst (VectorLoadShuffle src));
  format %{ "vector_load_shuffle $dst, $src" %}
  ins_encode %{
    int vlen_enc = vector_length_encoding(this);
    if (!VM_Version::supports_avx512vl()) {
      vlen_enc = Assembler::AVX_512bit;
    }
    __ vpmovzxbw($dst$$XMMRegister, $src$$XMMRegister, vlen_enc);
  %}
  ins_pipe( pipe_slow );
%}

instruct rearrangeS_evex(vec dst, vec src, vec shuffle) %{
  predicate(vector_element_basic_type(n) == T_SHORT &&
            VM_Version::supports_avx512bw());
  match(Set dst (VectorRearrange src shuffle));
  format %{ "vector_rearrange $dst, $shuffle, $src" %}
  ins_encode %{
    int vlen_enc = vector_length_encoding(this);
    if (!VM_Version::supports_avx512vl()) {
      vlen_enc = Assembler::AVX_512bit;
    }
    __ vpermw($dst$$XMMRegister, $shuffle$$XMMRegister, $src$$XMMRegister, vlen_enc);
  %}
  ins_pipe( pipe_slow );
%}

// LoadShuffle/Rearrange for Integer and Float

instruct loadShuffleI(vec dst, vec src, vec vtmp, rRegP scratch) %{
  predicate((vector_element_basic_type(n) == T_INT || vector_element_basic_type(n) == T_FLOAT) &&
            vector_length(n) == 4 && UseAVX < 2);
  match(Set dst (VectorLoadShuffle src));
  effect(TEMP dst, TEMP vtmp, TEMP scratch);
  format %{ "vector_load_shuffle $dst, $src\t! using $vtmp and $scratch as TEMP" %}
  ins_encode %{
    assert(UseSSE >= 4, "required");

    // Create a byte shuffle mask from int shuffle mask
    // only byte shuffle instruction available on these platforms

    // Duplicate and multiply each shuffle by 4
    __ pmovzxbd($vtmp$$XMMRegister, $src$$XMMRegister);
    __ pshuflw($vtmp$$XMMRegister, $vtmp$$XMMRegister, 0xA0);
    __ pshufhw($vtmp$$XMMRegister, $vtmp$$XMMRegister, 0xA0);
    __ psllw($vtmp$$XMMRegister, 2);

    // Duplicate again to create 4 copies of byte index
    __ movdqu($dst$$XMMRegister, $vtmp$$XMMRegister);
    __ psllw($dst$$XMMRegister, 8);
    __ por($vtmp$$XMMRegister, $dst$$XMMRegister);

    // Add 3,2,1,0 to get alternate byte index
    __ movdqu($dst$$XMMRegister, ExternalAddress(vector_int_shufflemask()), $scratch$$Register);
    __ paddb($dst$$XMMRegister, $vtmp$$XMMRegister);
  %}
  ins_pipe( pipe_slow );
%}

instruct rearrangeI(vec dst, vec shuffle) %{
 predicate((vector_element_basic_type(n) == T_INT || vector_element_basic_type(n) == T_FLOAT) &&
           vector_length(n) == 4 && UseAVX < 2);
  match(Set dst (VectorRearrange dst shuffle));
  format %{ "vector_rearrange $dst, $shuffle, $dst" %}
  ins_encode %{
    assert(UseSSE >= 4, "required");
    __ pshufb($dst$$XMMRegister, $shuffle$$XMMRegister);
  %}
  ins_pipe( pipe_slow );
%}

instruct loadShuffleI_avx(vec dst, vec src) %{
  predicate((vector_element_basic_type(n) == T_INT || vector_element_basic_type(n) == T_FLOAT) &&
            UseAVX >= 2);
  match(Set dst (VectorLoadShuffle src));
  format %{ "vector_load_shuffle $dst, $src" %}
  ins_encode %{
  int vlen_enc = vector_length_encoding(this);
    __ vpmovzxbd($dst$$XMMRegister, $src$$XMMRegister, vlen_enc);
  %}
  ins_pipe( pipe_slow );
%}

instruct rearrangeI_avx(vec dst, vec src, vec shuffle) %{
  predicate((vector_element_basic_type(n) == T_INT || vector_element_basic_type(n) == T_FLOAT) &&
            UseAVX >= 2);
  match(Set dst (VectorRearrange src shuffle));
  format %{ "vector_rearrange $dst, $shuffle, $src" %}
  ins_encode %{
    int vlen_enc = vector_length_encoding(this);
    if (vlen_enc == Assembler::AVX_128bit) {
      vlen_enc = Assembler::AVX_256bit;
    }
    __ vpermd($dst$$XMMRegister, $shuffle$$XMMRegister, $src$$XMMRegister, vlen_enc);
  %}
  ins_pipe( pipe_slow );
%}

// LoadShuffle/Rearrange for Long and Double

instruct loadShuffleL(vec dst, vec src, vec vtmp, rRegP scratch) %{
  predicate(is_double_word_type(vector_element_basic_type(n)) && // T_LONG, T_DOUBLE
            vector_length(n) < 8 && !VM_Version::supports_avx512vl());
  match(Set dst (VectorLoadShuffle src));
  effect(TEMP dst, TEMP vtmp, TEMP scratch);
  format %{ "vector_load_shuffle $dst, $src\t! using $vtmp and $scratch as TEMP" %}
  ins_encode %{
    assert(UseAVX >= 2, "required");

    int vlen_enc = vector_length_encoding(this);
    // Create a double word shuffle mask from long shuffle mask
    // only double word shuffle instruction available on these platforms

    // Multiply each shuffle by two to get double word index
    __ vpmovzxbq($vtmp$$XMMRegister, $src$$XMMRegister, vlen_enc);
    __ vpsllq($vtmp$$XMMRegister, $vtmp$$XMMRegister, 1, vlen_enc);

    // Duplicate each double word shuffle
    __ vpsllq($dst$$XMMRegister, $vtmp$$XMMRegister, 32, vlen_enc);
    __ vpor($dst$$XMMRegister, $dst$$XMMRegister, $vtmp$$XMMRegister, vlen_enc);

    // Add one to get alternate double word index
    __ vpaddd($dst$$XMMRegister, $dst$$XMMRegister, ExternalAddress(vector_long_shufflemask()), vlen_enc, $scratch$$Register);
  %}
  ins_pipe( pipe_slow );
%}

instruct rearrangeL(vec dst, vec src, vec shuffle) %{
  predicate(is_double_word_type(vector_element_basic_type(n)) && // T_LONG, T_DOUBLE
            vector_length(n) < 8 && !VM_Version::supports_avx512vl());
  match(Set dst (VectorRearrange src shuffle));
  format %{ "vector_rearrange $dst, $shuffle, $src" %}
  ins_encode %{
    assert(UseAVX >= 2, "required");

    int vlen_enc = vector_length_encoding(this);
    __ vpermd($dst$$XMMRegister, $shuffle$$XMMRegister, $src$$XMMRegister, vlen_enc);
  %}
  ins_pipe( pipe_slow );
%}

instruct loadShuffleL_evex(vec dst, vec src) %{
  predicate(is_double_word_type(vector_element_basic_type(n)) && // T_LONG, T_DOUBLE
            (vector_length(n) == 8 || VM_Version::supports_avx512vl()));
  match(Set dst (VectorLoadShuffle src));
  format %{ "vector_load_shuffle $dst, $src" %}
  ins_encode %{
    assert(UseAVX > 2, "required");

    int vlen_enc = vector_length_encoding(this);
    __ vpmovzxbq($dst$$XMMRegister, $src$$XMMRegister, vlen_enc);
  %}
  ins_pipe( pipe_slow );
%}

instruct rearrangeL_evex(vec dst, vec src, vec shuffle) %{
  predicate(is_double_word_type(vector_element_basic_type(n)) && // T_LONG, T_DOUBLE
            (vector_length(n) == 8 || VM_Version::supports_avx512vl()));
  match(Set dst (VectorRearrange src shuffle));
  format %{ "vector_rearrange $dst, $shuffle, $src" %}
  ins_encode %{
    assert(UseAVX > 2, "required");

    int vlen_enc = vector_length_encoding(this);
    if (vlen_enc == Assembler::AVX_128bit) {
      vlen_enc = Assembler::AVX_256bit;
    }
    __ vpermq($dst$$XMMRegister, $shuffle$$XMMRegister, $src$$XMMRegister, vlen_enc);
  %}
  ins_pipe( pipe_slow );
%}

// --------------------------------- FMA --------------------------------------
// a * b + c

instruct vfmaF_reg(vec a, vec b, vec c) %{
  match(Set c (FmaVF  c (Binary a b)));
  format %{ "fmaps $a,$b,$c\t# $c = $a * $b + $c fma packedF" %}
  ins_cost(150);
  ins_encode %{
    assert(UseFMA, "not enabled");
    int vlen_enc = vector_length_encoding(this);
    __ vfmaf($c$$XMMRegister, $a$$XMMRegister, $b$$XMMRegister, $c$$XMMRegister, vlen_enc);
  %}
  ins_pipe( pipe_slow );
%}

instruct vfmaF_mem(vec a, memory b, vec c) %{
  match(Set c (FmaVF  c (Binary a (LoadVector b))));
  format %{ "fmaps $a,$b,$c\t# $c = $a * $b + $c fma packedF" %}
  ins_cost(150);
  ins_encode %{
    assert(UseFMA, "not enabled");
    int vlen_enc = vector_length_encoding(this);
    __ vfmaf($c$$XMMRegister, $a$$XMMRegister, $b$$Address, $c$$XMMRegister, vlen_enc);
  %}
  ins_pipe( pipe_slow );
%}

instruct vfmaD_reg(vec a, vec b, vec c) %{
  match(Set c (FmaVD  c (Binary a b)));
  format %{ "fmapd $a,$b,$c\t# $c = $a * $b + $c fma packedD" %}
  ins_cost(150);
  ins_encode %{
    assert(UseFMA, "not enabled");
    int vlen_enc = vector_length_encoding(this);
    __ vfmad($c$$XMMRegister, $a$$XMMRegister, $b$$XMMRegister, $c$$XMMRegister, vlen_enc);
  %}
  ins_pipe( pipe_slow );
%}

instruct vfmaD_mem(vec a, memory b, vec c) %{
  match(Set c (FmaVD  c (Binary a (LoadVector b))));
  format %{ "fmapd $a,$b,$c\t# $c = $a * $b + $c fma packedD" %}
  ins_cost(150);
  ins_encode %{
    assert(UseFMA, "not enabled");
    int vlen_enc = vector_length_encoding(this);
    __ vfmad($c$$XMMRegister, $a$$XMMRegister, $b$$Address, $c$$XMMRegister, vlen_enc);
  %}
  ins_pipe( pipe_slow );
%}

// --------------------------------- Vector Multiply Add --------------------------------------

instruct vmuladdS2I_reg_sse(vec dst, vec src1) %{
  predicate(UseAVX == 0);
  match(Set dst (MulAddVS2VI dst src1));
  format %{ "pmaddwd $dst,$src1\t! muladd packedStoI" %}
  ins_encode %{
    __ pmaddwd($dst$$XMMRegister, $src1$$XMMRegister);
  %}
  ins_pipe( pipe_slow );
%}

instruct vmuladdS2I_reg_avx(vec dst, vec src1, vec src2) %{
  predicate(UseAVX > 0);
  match(Set dst (MulAddVS2VI src1 src2));
  format %{ "vpmaddwd $dst,$src1,$src2\t! muladd packedStoI" %}
  ins_encode %{
    int vlen_enc = vector_length_encoding(this);
    __ vpmaddwd($dst$$XMMRegister, $src1$$XMMRegister, $src2$$XMMRegister, vlen_enc);
  %}
  ins_pipe( pipe_slow );
%}

// --------------------------------- Vector Multiply Add Add ----------------------------------

instruct vmuladdaddS2I_reg(vec dst, vec src1, vec src2) %{
  predicate(VM_Version::supports_avx512_vnni());
  match(Set dst (AddVI (MulAddVS2VI src1 src2) dst));
  format %{ "evpdpwssd $dst,$src1,$src2\t! muladdadd packedStoI" %}
  ins_encode %{
    assert(UseAVX > 2, "required");
    int vlen_enc = vector_length_encoding(this);
    __ evpdpwssd($dst$$XMMRegister, $src1$$XMMRegister, $src2$$XMMRegister, vlen_enc);
  %}
  ins_pipe( pipe_slow );
  ins_cost(10);
%}

// --------------------------------- PopCount --------------------------------------

instruct vpopcountI(vec dst, vec src) %{
  match(Set dst (PopCountVI src));
  format %{ "vpopcntd  $dst,$src\t! vector popcount packedI" %}
  ins_encode %{
    assert(UsePopCountInstruction, "not enabled");

    int vlen_enc = vector_length_encoding(this);
    __ vpopcntd($dst$$XMMRegister, $src$$XMMRegister, vlen_enc);
  %}
  ins_pipe( pipe_slow );
%}

// --------------------------------- Bitwise Ternary Logic ----------------------------------

instruct vpternlog(vec dst, vec src2, vec src3, immU8 func) %{
  match(Set dst (MacroLogicV (Binary dst src2) (Binary src3 func)));
  effect(TEMP dst);
  format %{ "vpternlogd $dst,$src2,$src3,$func\t! vector ternary logic" %}
  ins_encode %{
    int vector_len = vector_length_encoding(this);
    __ vpternlogd($dst$$XMMRegister, $func$$constant, $src2$$XMMRegister, $src3$$XMMRegister, vector_len);
  %}
  ins_pipe( pipe_slow );
%}

instruct vpternlog_mem(vec dst, vec src2, memory src3, immU8 func) %{
  match(Set dst (MacroLogicV (Binary dst src2) (Binary (LoadVector src3) func)));
  effect(TEMP dst);
  format %{ "vpternlogd $dst,$src2,$src3,$func\t! vector ternary logic" %}
  ins_encode %{
    int vector_len = vector_length_encoding(this);
    __ vpternlogd($dst$$XMMRegister, $func$$constant, $src2$$XMMRegister, $src3$$Address, vector_len);
  %}
  ins_pipe( pipe_slow );
%}

// --------------------------------- Rotation Operations ----------------------------------
instruct vprotate_immI8(vec dst, vec src, immI8 shift) %{
  match(Set dst (RotateLeftV src shift));
  match(Set dst (RotateRightV src shift));
  format %{ "vprotate_imm8 $dst,$src,$shift\t! vector rotate" %}
  ins_encode %{
    int opcode      = this->ideal_Opcode();
    int vector_len  = vector_length_encoding(this);
    BasicType etype = this->bottom_type()->is_vect()->element_basic_type();
    __ vprotate_imm(opcode, etype, $dst$$XMMRegister, $src$$XMMRegister, $shift$$constant, vector_len);
  %}
  ins_pipe( pipe_slow );
%}

instruct vprorate(vec dst, vec src, vec shift) %{
  match(Set dst (RotateLeftV src shift));
  match(Set dst (RotateRightV src shift));
  format %{ "vprotate $dst,$src,$shift\t! vector rotate" %}
  ins_encode %{
    int opcode      = this->ideal_Opcode();
    int vector_len  = vector_length_encoding(this);
    BasicType etype = this->bottom_type()->is_vect()->element_basic_type();
    __ vprotate_var(opcode, etype, $dst$$XMMRegister, $src$$XMMRegister, $shift$$XMMRegister, vector_len);
  %}
  ins_pipe( pipe_slow );
%}

#ifdef _LP64
// ---------------------------------- Masked Operations ------------------------------------

instruct vmask_cmp_node(rRegI dst, vec src1, vec src2, kReg mask, kReg ktmp1, kReg ktmp2, rFlagsReg cr) %{
  match(Set dst (VectorCmpMasked src1 (Binary src2 mask)));
  effect(TEMP_DEF dst, TEMP ktmp1, TEMP ktmp2, KILL cr);
  format %{ "vector_mask_cmp $src1, $src2, $mask \t! vector mask comparison" %}
  ins_encode %{
    assert(vector_length_encoding(this, $src1) == vector_length_encoding(this, $src2), "mismatch");
    assert(vector_element_basic_type(this, $src1) == vector_element_basic_type(this, $src2), "mismatch");

    Label DONE;
    int vlen_enc = vector_length_encoding(this, $src1);
    BasicType elem_bt = vector_element_basic_type(this, $src1);

    __ knotql($ktmp2$$KRegister, $mask$$KRegister);
    __ mov64($dst$$Register, -1L);
    __ evpcmp(elem_bt, $ktmp1$$KRegister, $mask$$KRegister, $src1$$XMMRegister, $src2$$XMMRegister, Assembler::eq, vlen_enc);
    __ kortestql($ktmp2$$KRegister, $ktmp1$$KRegister);
    __ jccb(Assembler::carrySet, DONE);
    __ kmovql($dst$$Register, $ktmp1$$KRegister);
    __ notq($dst$$Register);
    __ tzcntq($dst$$Register, $dst$$Register);
    __ bind(DONE);
  %}
  ins_pipe( pipe_slow );
%}


instruct vmasked_load64(vec dst, memory mem, kReg mask) %{
  match(Set dst (LoadVectorMasked mem mask));
  format %{ "vector_masked_load $dst, $mem, $mask \t! vector masked copy" %}
  ins_encode %{
    BasicType elmType =  this->bottom_type()->is_vect()->element_basic_type();
    int vector_len = vector_length_encoding(this);
    __ evmovdqu(elmType, $mask$$KRegister, $dst$$XMMRegister, $mem$$Address, vector_len);
  %}
  ins_pipe( pipe_slow );
%}

instruct vmask_gen(kReg dst, rRegL len, rRegL temp) %{
  match(Set dst (VectorMaskGen len));
  effect(TEMP temp);
  format %{ "vector_mask_gen32 $dst, $len \t! vector mask generator" %}
  ins_encode %{
    __ genmask($dst$$KRegister, $len$$Register, $temp$$Register);
  %}
  ins_pipe( pipe_slow );
%}

instruct vmask_gen_imm(kReg dst, immL len, rRegL temp) %{
  match(Set dst (VectorMaskGen len));
  format %{ "vector_mask_gen $len \t! vector mask generator" %}
  effect(TEMP temp);
  ins_encode %{
    __ mov64($temp$$Register, (0xFFFFFFFFFFFFFFFFUL >> (64 -$len$$constant)));
    __ kmovql($dst$$KRegister, $temp$$Register);
  %}
  ins_pipe( pipe_slow );
%}

instruct vmasked_store64(memory mem, vec src, kReg mask) %{
  match(Set mem (StoreVectorMasked mem (Binary src mask)));
  format %{ "vector_masked_store $mem, $src, $mask \t! vector masked store" %}
  ins_encode %{
    const MachNode* src_node = static_cast<const MachNode*>(this->in(this->operand_index($src)));
    BasicType elmType =  src_node->bottom_type()->is_vect()->element_basic_type();
    int vector_len = vector_length_encoding(src_node);
    __ evmovdqu(elmType, $mask$$KRegister, $mem$$Address, $src$$XMMRegister, vector_len);
  %}
  ins_pipe( pipe_slow );
%}

instruct vmask_truecount_evex(rRegI dst, vec mask, rRegL tmp, kReg ktmp, vec xtmp) %{
  predicate(VM_Version::supports_avx512vlbw());
  match(Set dst (VectorMaskTrueCount mask));
  effect(TEMP_DEF dst, TEMP tmp, TEMP ktmp, TEMP xtmp);
  format %{ "vector_truecount_evex $mask \t! vector mask true count" %}
  ins_encode %{
    int opcode = this->ideal_Opcode();
    int vlen_enc = vector_length_encoding(this, $mask);
    int mask_len = vector_length(this, $mask);
    __ vector_mask_operation(opcode, $dst$$Register, $mask$$XMMRegister, $xtmp$$XMMRegister,
                             $tmp$$Register, $ktmp$$KRegister, mask_len, vlen_enc);
  %}
  ins_pipe( pipe_slow );
%}

instruct vmask_first_or_last_true_evex(rRegI dst, vec mask, rRegL tmp, kReg ktmp, vec xtmp, rFlagsReg cr) %{
  predicate(VM_Version::supports_avx512vlbw());
  match(Set dst (VectorMaskFirstTrue mask));
  match(Set dst (VectorMaskLastTrue mask));
  effect(TEMP_DEF dst, TEMP tmp, TEMP ktmp, TEMP xtmp, KILL cr);
  format %{ "vector_mask_first_or_last_true_evex $mask \t! vector first/last true location" %}
  ins_encode %{
    int opcode = this->ideal_Opcode();
    int vlen_enc = vector_length_encoding(this, $mask);
    int mask_len = vector_length(this, $mask);
    __ vector_mask_operation(opcode, $dst$$Register, $mask$$XMMRegister, $xtmp$$XMMRegister,
                             $tmp$$Register, $ktmp$$KRegister, mask_len, vlen_enc);
  %}
  ins_pipe( pipe_slow );
%}

instruct vmask_truecount_avx(rRegI dst, vec mask, rRegL tmp, vec xtmp, vec xtmp1) %{
  predicate(!VM_Version::supports_avx512vlbw());
  match(Set dst (VectorMaskTrueCount mask));
  effect(TEMP_DEF dst, TEMP tmp, TEMP xtmp, TEMP xtmp1);
  format %{ "vector_truecount_avx $mask \t! vector mask true count" %}
  ins_encode %{
    int opcode = this->ideal_Opcode();
    int vlen_enc = vector_length_encoding(this, $mask);
    int mask_len = vector_length(this, $mask);
    __ vector_mask_operation(opcode, $dst$$Register, $mask$$XMMRegister, $xtmp$$XMMRegister,
                             $xtmp1$$XMMRegister, $tmp$$Register, mask_len, vlen_enc);
  %}
  ins_pipe( pipe_slow );
%}

instruct vmask_first_or_last_true_avx(rRegI dst, vec mask, rRegL tmp, vec xtmp, vec xtmp1, rFlagsReg cr) %{
  predicate(!VM_Version::supports_avx512vlbw());
  match(Set dst (VectorMaskFirstTrue mask));
  match(Set dst (VectorMaskLastTrue mask));
  effect(TEMP_DEF dst, TEMP tmp, TEMP xtmp, TEMP xtmp1, KILL cr);
  format %{ "vector_mask_first_or_last_true_avx $mask \t! vector first/last true location" %}
  ins_encode %{
    int opcode = this->ideal_Opcode();
    int vlen_enc = vector_length_encoding(this, $mask);
    int mask_len = vector_length(this, $mask);
    __ vector_mask_operation(opcode, $dst$$Register, $mask$$XMMRegister, $xtmp$$XMMRegister,
                             $xtmp1$$XMMRegister, $tmp$$Register, mask_len, vlen_enc);
  %}
  ins_pipe( pipe_slow );
%}
#endif // _LP64

instruct castVV(vec dst)
%{
  match(Set dst (CastVV dst));

  size(0);
  format %{ "# castVV of $dst" %}
  ins_encode(/* empty encoding */);
  ins_cost(0);
  ins_pipe(empty);
%}

instruct castVVLeg(legVec dst)
%{
  match(Set dst (CastVV dst));

  size(0);
  format %{ "# castVV of $dst" %}
  ins_encode(/* empty encoding */);
  ins_cost(0);
  ins_pipe(empty);
%}<|MERGE_RESOLUTION|>--- conflicted
+++ resolved
@@ -6897,13 +6897,9 @@
 %}
 
 instruct vcmp(legVec dst, legVec src1, legVec src2, immI8 cond, rRegP scratch) %{
-<<<<<<< HEAD
-  predicate(vector_length_in_bytes(n->in(1)->in(1)) >=  4 && // src1
-=======
   predicate((UseAVX <= 2 || !VM_Version::supports_avx512vl()) &&
             !is_unsigned_booltest_pred(n->in(2)->get_int()) &&
-            vector_length_in_bytes(n->in(1)->in(1)) >=  8 && // src1
->>>>>>> 2cc1977a
+            vector_length_in_bytes(n->in(1)->in(1)) >=  4 && // src1
             vector_length_in_bytes(n->in(1)->in(1)) <= 32 && // src1
             is_integral_type(vector_element_basic_type(n->in(1)->in(1)))); // src1
   match(Set dst (VectorMaskCmp (Binary src1 src2) cond));
