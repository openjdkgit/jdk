--- conflicted
+++ resolved
@@ -8617,21 +8617,6 @@
   ins_pipe( pipe_slow );
 %}
 
-<<<<<<< HEAD
-=======
-instruct loadShuffleI_avx(vec dst, vec src) %{
-  predicate((Matcher::vector_element_basic_type(n) == T_INT || Matcher::vector_element_basic_type(n) == T_FLOAT) &&
-            UseAVX > 0);
-  match(Set dst (VectorLoadShuffle src));
-  format %{ "vector_load_shuffle $dst, $src" %}
-  ins_encode %{
-    int vlen_enc = vector_length_encoding(this);
-    __ vpmovzxbd($dst$$XMMRegister, $src$$XMMRegister, vlen_enc);
-  %}
-  ins_pipe( pipe_slow );
-%}
-
->>>>>>> d063b896
 instruct rearrangeI_avx(vec dst, vec src, vec shuffle) %{
   predicate((Matcher::vector_element_basic_type(n) == T_INT || Matcher::vector_element_basic_type(n) == T_FLOAT) &&
             UseAVX > 0);
