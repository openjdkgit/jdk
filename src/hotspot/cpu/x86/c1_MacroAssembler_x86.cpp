/*
 * Copyright (c) 1999, 2022, Oracle and/or its affiliates. All rights reserved.
 * DO NOT ALTER OR REMOVE COPYRIGHT NOTICES OR THIS FILE HEADER.
 *
 * This code is free software; you can redistribute it and/or modify it
 * under the terms of the GNU General Public License version 2 only, as
 * published by the Free Software Foundation.
 *
 * This code is distributed in the hope that it will be useful, but WITHOUT
 * ANY WARRANTY; without even the implied warranty of MERCHANTABILITY or
 * FITNESS FOR A PARTICULAR PURPOSE.  See the GNU General Public License
 * version 2 for more details (a copy is included in the LICENSE file that
 * accompanied this code).
 *
 * You should have received a copy of the GNU General Public License version
 * 2 along with this work; if not, write to the Free Software Foundation,
 * Inc., 51 Franklin St, Fifth Floor, Boston, MA 02110-1301 USA.
 *
 * Please contact Oracle, 500 Oracle Parkway, Redwood Shores, CA 94065 USA
 * or visit www.oracle.com if you need additional information or have any
 * questions.
 *
 */

#include "precompiled.hpp"
#include "c1/c1_MacroAssembler.hpp"
#include "c1/c1_Runtime1.hpp"
#include "compiler/compilerDefinitions.inline.hpp"
#include "gc/shared/barrierSet.hpp"
#include "gc/shared/barrierSetAssembler.hpp"
#include "gc/shared/collectedHeap.hpp"
#include "gc/shared/tlab_globals.hpp"
#include "interpreter/interpreter.hpp"
#include "oops/arrayOop.hpp"
#include "oops/markWord.hpp"
#include "runtime/basicLock.hpp"
#include "runtime/os.hpp"
#include "runtime/sharedRuntime.hpp"
#include "runtime/stubRoutines.hpp"

int C1_MacroAssembler::lock_object(Register hdr, Register obj, Register disp_hdr, Label& slow_case) {
  const int aligned_mask = BytesPerWord -1;
  const int hdr_offset = oopDesc::mark_offset_in_bytes();
  assert(hdr == rax, "hdr must be rax, for the cmpxchg instruction");
  assert(hdr != obj && hdr != disp_hdr && obj != disp_hdr, "registers must be different");
  Label done;
  int null_check_offset = -1;

  verify_oop(obj);

  // save object being locked into the BasicObjectLock
  movptr(Address(disp_hdr, BasicObjectLock::obj_offset_in_bytes()), obj);

  null_check_offset = offset();

  if (DiagnoseSyncOnValueBasedClasses != 0) {
    load_klass(hdr, obj, rscratch1);
    movl(hdr, Address(hdr, Klass::access_flags_offset()));
    testl(hdr, JVM_ACC_IS_VALUE_BASED_CLASS);
    jcc(Assembler::notZero, slow_case);
  }

  // Load object header
  movptr(hdr, Address(obj, hdr_offset));
  // and mark it as unlocked
  orptr(hdr, markWord::unlocked_value);
  // save unlocked object header into the displaced header location on the stack
  movptr(Address(disp_hdr, 0), hdr);
  // test if object header is still the same (i.e. unlocked), and if so, store the
  // displaced header address in the object header - if it is not the same, get the
  // object header instead
  MacroAssembler::lock(); // must be immediately before cmpxchg!
  cmpxchgptr(disp_hdr, Address(obj, hdr_offset));
  // if the object header was the same, we're done
  jcc(Assembler::equal, done);
  // if the object header was not the same, it is now in the hdr register
  // => test if it is a stack pointer into the same stack (recursive locking), i.e.:
  //
  // 1) (hdr & aligned_mask) == 0
  // 2) rsp <= hdr
  // 3) hdr <= rsp + page_size
  //
  // these 3 tests can be done by evaluating the following expression:
  //
  // (hdr - rsp) & (aligned_mask - page_size)
  //
  // assuming both the stack pointer and page_size have their least
  // significant 2 bits cleared and page_size is a power of 2
  subptr(hdr, rsp);
  andptr(hdr, aligned_mask - os::vm_page_size());
  // for recursive locking, the result is zero => save it in the displaced header
  // location (NULL in the displaced hdr location indicates recursive locking)
  movptr(Address(disp_hdr, 0), hdr);
  // otherwise we don't care about the result and handle locking via runtime call
  jcc(Assembler::notZero, slow_case);
  // done
  bind(done);

  inc_held_monitor_count();

  return null_check_offset;
}

void C1_MacroAssembler::unlock_object(Register hdr, Register obj, Register disp_hdr, Label& slow_case) {
  const int aligned_mask = BytesPerWord -1;
  const int hdr_offset = oopDesc::mark_offset_in_bytes();
  assert(disp_hdr == rax, "disp_hdr must be rax, for the cmpxchg instruction");
  assert(hdr != obj && hdr != disp_hdr && obj != disp_hdr, "registers must be different");
  Label done;

  // load displaced header
  movptr(hdr, Address(disp_hdr, 0));
  // if the loaded hdr is NULL we had recursive locking
  testptr(hdr, hdr);
  // if we had recursive locking, we are done
  jcc(Assembler::zero, done);
  // load object
  movptr(obj, Address(disp_hdr, BasicObjectLock::obj_offset_in_bytes()));

  verify_oop(obj);
  // test if object header is pointing to the displaced header, and if so, restore
  // the displaced header in the object - if the object header is not pointing to
  // the displaced header, get the object header instead
  MacroAssembler::lock(); // must be immediately before cmpxchg!
  cmpxchgptr(hdr, Address(obj, hdr_offset));
  // if the object header was not pointing to the displaced header,
  // we do unlocking via runtime call
  jcc(Assembler::notEqual, slow_case);
  // done
  bind(done);

  dec_held_monitor_count();
}


// Defines obj, preserves var_size_in_bytes
void C1_MacroAssembler::try_allocate(Register obj, Register var_size_in_bytes, int con_size_in_bytes, Register t1, Register t2, Label& slow_case) {
  if (UseTLAB) {
    tlab_allocate(noreg, obj, var_size_in_bytes, con_size_in_bytes, t1, t2, slow_case);
  } else {
    jmp(slow_case);
  }
}


void C1_MacroAssembler::initialize_header(Register obj, Register klass, Register len, Register t1, Register t2) {
<<<<<<< HEAD
  Register tmp_encode_klass = LP64_ONLY(rscratch1) NOT_LP64(noreg);
  assert_different_registers(obj, klass, len, t1, t2);
  movptr(t1, Address(klass, Klass::prototype_header_offset()));
  movptr(Address(obj, oopDesc::mark_offset_in_bytes()), t1);
#ifndef _LP64
  movptr(Address(obj, oopDesc::klass_offset_in_bytes()), klass);
=======
  assert_different_registers(obj, klass, len);
  movptr(Address(obj, oopDesc::mark_offset_in_bytes()), checked_cast<int32_t>(markWord::prototype().value()));
#ifdef _LP64
  if (UseCompressedClassPointers) { // Take care not to kill klass
    movptr(t1, klass);
    encode_klass_not_null(t1, rscratch1);
    movl(Address(obj, oopDesc::klass_offset_in_bytes()), t1);
  } else
>>>>>>> 79ccc791
#endif

  if (len->is_valid()) {
    movl(Address(obj, arrayOopDesc::length_offset_in_bytes()), len);
  }
}


// preserves obj, destroys len_in_bytes
void C1_MacroAssembler::initialize_body(Register obj, Register len_in_bytes, int hdr_size_in_bytes, Register t1) {
  assert(hdr_size_in_bytes >= 0, "header size must be positive or 0");
  Label done;

  // len_in_bytes is positive and ptr sized
  subptr(len_in_bytes, hdr_size_in_bytes);
  jcc(Assembler::zero, done);
  zero_memory(obj, len_in_bytes, hdr_size_in_bytes, t1);
  bind(done);
}


void C1_MacroAssembler::allocate_object(Register obj, Register t1, Register t2, int header_size, int object_size, Register klass, Label& slow_case) {
  assert(obj == rax, "obj must be in rax, for cmpxchg");
  assert_different_registers(obj, t1, t2); // XXX really?
  assert(header_size >= 0 && object_size >= header_size, "illegal sizes");

  try_allocate(obj, noreg, object_size * BytesPerWord, t1, t2, slow_case);

  initialize_object(obj, klass, noreg, object_size * HeapWordSize, t1, t2, UseTLAB);
}

void C1_MacroAssembler::initialize_object(Register obj, Register klass, Register var_size_in_bytes, int con_size_in_bytes, Register t1, Register t2, bool is_tlab_allocated) {
  assert((con_size_in_bytes & MinObjAlignmentInBytesMask) == 0,
         "con_size_in_bytes is not multiple of alignment");
  const int hdr_size_in_bytes = instanceOopDesc::header_size() * HeapWordSize;

  initialize_header(obj, klass, noreg, t1, t2);

  if (!(UseTLAB && ZeroTLAB && is_tlab_allocated)) {
    // clear rest of allocated space
    const Register t1_zero = t1;
    const Register index = t2;
    const int threshold = 6 * BytesPerWord;   // approximate break even point for code size (see comments below)
    if (var_size_in_bytes != noreg) {
      mov(index, var_size_in_bytes);
      initialize_body(obj, index, hdr_size_in_bytes, t1_zero);
    } else if (con_size_in_bytes <= threshold) {
      // use explicit null stores
      // code size = 2 + 3*n bytes (n = number of fields to clear)
      xorptr(t1_zero, t1_zero); // use t1_zero reg to clear memory (shorter code)
      for (int i = hdr_size_in_bytes; i < con_size_in_bytes; i += BytesPerWord)
        movptr(Address(obj, i), t1_zero);
    } else if (con_size_in_bytes > hdr_size_in_bytes) {
      // use loop to null out the fields
      // code size = 16 bytes for even n (n = number of fields to clear)
      // initialize last object field first if odd number of fields
      xorptr(t1_zero, t1_zero); // use t1_zero reg to clear memory (shorter code)
      movptr(index, (con_size_in_bytes - hdr_size_in_bytes) >> 3);
      // initialize last object field if constant size is odd
      if (((con_size_in_bytes - hdr_size_in_bytes) & 4) != 0)
        movptr(Address(obj, con_size_in_bytes - (1*BytesPerWord)), t1_zero);
      // initialize remaining object fields: rdx is a multiple of 2
      { Label loop;
        bind(loop);
        movptr(Address(obj, index, Address::times_8, hdr_size_in_bytes - (1*BytesPerWord)),
               t1_zero);
        NOT_LP64(movptr(Address(obj, index, Address::times_8, hdr_size_in_bytes - (2*BytesPerWord)),
               t1_zero);)
        decrement(index);
        jcc(Assembler::notZero, loop);
      }
    }
  }

  if (CURRENT_ENV->dtrace_alloc_probes()) {
    assert(obj == rax, "must be");
    call(RuntimeAddress(Runtime1::entry_for(Runtime1::dtrace_object_alloc_id)));
  }

  verify_oop(obj);
}

void C1_MacroAssembler::allocate_array(Register obj, Register len, Register t1, Register t2, int base_offset_in_bytes, Address::ScaleFactor f, Register klass, Label& slow_case) {
  assert(obj == rax, "obj must be in rax, for cmpxchg");
  assert_different_registers(obj, len, t1, t2, klass);

  // determine alignment mask
  assert(!(BytesPerWord & 1), "must be a multiple of 2 for masking code to work");

  // check for negative or excessive length
  cmpptr(len, checked_cast<int32_t>(max_array_allocation_length));
  jcc(Assembler::above, slow_case);

  const Register arr_size = t2; // okay to be the same
  // align object end
<<<<<<< HEAD
  movptr(arr_size, (int32_t)base_offset_in_bytes + MinObjAlignmentInBytesMask);
=======
  movptr(arr_size, header_size * BytesPerWord + MinObjAlignmentInBytesMask);
>>>>>>> 79ccc791
  lea(arr_size, Address(arr_size, len, f));
  andptr(arr_size, ~MinObjAlignmentInBytesMask);

  try_allocate(obj, arr_size, 0, t1, t2, slow_case);

  initialize_header(obj, klass, len, t1, t2);

  // clear rest of allocated space
  const Register len_zero = len;
  initialize_body(obj, arr_size, base_offset_in_bytes, len_zero);

  if (CURRENT_ENV->dtrace_alloc_probes()) {
    assert(obj == rax, "must be");
    call(RuntimeAddress(Runtime1::entry_for(Runtime1::dtrace_object_alloc_id)));
  }

  verify_oop(obj);
}



void C1_MacroAssembler::inline_cache_check(Register receiver, Register iCache) {
  verify_oop(receiver);
  // explicit NULL check not needed since load from [klass_offset] causes a trap
  // check against inline cache
  assert(!MacroAssembler::needs_explicit_null_check(oopDesc::klass_offset_in_bytes()), "must add explicit null check");
  int start_offset = offset();

  if (UseCompressedClassPointers) {
    load_klass(rscratch1, receiver, rscratch2);
    cmpptr(rscratch1, iCache);
  } else {
    cmpptr(iCache, Address(receiver, oopDesc::klass_offset_in_bytes()));
  }
  // if icache check fails, then jump to runtime routine
  // Note: RECEIVER must still contain the receiver!
  jump_cc(Assembler::notEqual,
          RuntimeAddress(SharedRuntime::get_ic_miss_stub()));
  const int ic_cmp_size = LP64_ONLY(10) NOT_LP64(9);
  assert(UseCompressedClassPointers || offset() - start_offset == ic_cmp_size, "check alignment in emit_method_entry");
}


void C1_MacroAssembler::build_frame(int frame_size_in_bytes, int bang_size_in_bytes) {
  assert(bang_size_in_bytes >= frame_size_in_bytes, "stack bang size incorrect");
  // Make sure there is enough stack space for this method's activation.
  // Note that we do this before doing an enter(). This matches the
  // ordering of C2's stack overflow check / rsp decrement and allows
  // the SharedRuntime stack overflow handling to be consistent
  // between the two compilers.
  generate_stack_overflow_check(bang_size_in_bytes);

  push(rbp);
  if (PreserveFramePointer) {
    mov(rbp, rsp);
  }
#if !defined(_LP64) && defined(COMPILER2)
  if (UseSSE < 2 && !CompilerConfig::is_c1_only_no_jvmci()) {
    // c2 leaves fpu stack dirty. Clean it on entry
    empty_FPU_stack();
  }
#endif // !_LP64 && COMPILER2
  decrement(rsp, frame_size_in_bytes); // does not emit code for frame_size == 0

  BarrierSetAssembler* bs = BarrierSet::barrier_set()->barrier_set_assembler();
  // C1 code is not hot enough to micro optimize the nmethod entry barrier with an out-of-line stub
  bs->nmethod_entry_barrier(this, NULL /* slow_path */, NULL /* continuation */);
}


void C1_MacroAssembler::remove_frame(int frame_size_in_bytes) {
  increment(rsp, frame_size_in_bytes);  // Does not emit code for frame_size == 0
  pop(rbp);
}


void C1_MacroAssembler::verified_entry(bool breakAtEntry) {
  if (breakAtEntry || VerifyFPU) {
    // Verified Entry first instruction should be 5 bytes long for correct
    // patching by patch_verified_entry().
    //
    // Breakpoint and VerifyFPU have one byte first instruction.
    // Also first instruction will be one byte "push(rbp)" if stack banging
    // code is not generated (see build_frame() above).
    // For all these cases generate long instruction first.
    fat_nop();
  }
  if (breakAtEntry) int3();
  // build frame
  IA32_ONLY( verify_FPU(0, "method_entry"); )
}

void C1_MacroAssembler::load_parameter(int offset_in_words, Register reg) {
  // rbp, + 0: link
  //     + 1: return address
  //     + 2: argument with offset 0
  //     + 3: argument with offset 1
  //     + 4: ...

  movptr(reg, Address(rbp, (offset_in_words + 2) * BytesPerWord));
}

#ifndef PRODUCT

void C1_MacroAssembler::verify_stack_oop(int stack_offset) {
  if (!VerifyOops) return;
  verify_oop_addr(Address(rsp, stack_offset));
}

void C1_MacroAssembler::verify_not_null_oop(Register r) {
  if (!VerifyOops) return;
  Label not_null;
  testptr(r, r);
  jcc(Assembler::notZero, not_null);
  stop("non-null oop required");
  bind(not_null);
  verify_oop(r);
}

void C1_MacroAssembler::invalidate_registers(bool inv_rax, bool inv_rbx, bool inv_rcx, bool inv_rdx, bool inv_rsi, bool inv_rdi) {
#ifdef ASSERT
  if (inv_rax) movptr(rax, 0xDEAD);
  if (inv_rbx) movptr(rbx, 0xDEAD);
  if (inv_rcx) movptr(rcx, 0xDEAD);
  if (inv_rdx) movptr(rdx, 0xDEAD);
  if (inv_rsi) movptr(rsi, 0xDEAD);
  if (inv_rdi) movptr(rdi, 0xDEAD);
#endif
}

#endif // ifndef PRODUCT<|MERGE_RESOLUTION|>--- conflicted
+++ resolved
@@ -144,23 +144,11 @@
 
 
 void C1_MacroAssembler::initialize_header(Register obj, Register klass, Register len, Register t1, Register t2) {
-<<<<<<< HEAD
-  Register tmp_encode_klass = LP64_ONLY(rscratch1) NOT_LP64(noreg);
   assert_different_registers(obj, klass, len, t1, t2);
   movptr(t1, Address(klass, Klass::prototype_header_offset()));
   movptr(Address(obj, oopDesc::mark_offset_in_bytes()), t1);
 #ifndef _LP64
   movptr(Address(obj, oopDesc::klass_offset_in_bytes()), klass);
-=======
-  assert_different_registers(obj, klass, len);
-  movptr(Address(obj, oopDesc::mark_offset_in_bytes()), checked_cast<int32_t>(markWord::prototype().value()));
-#ifdef _LP64
-  if (UseCompressedClassPointers) { // Take care not to kill klass
-    movptr(t1, klass);
-    encode_klass_not_null(t1, rscratch1);
-    movl(Address(obj, oopDesc::klass_offset_in_bytes()), t1);
-  } else
->>>>>>> 79ccc791
 #endif
 
   if (len->is_valid()) {
@@ -256,11 +244,7 @@
 
   const Register arr_size = t2; // okay to be the same
   // align object end
-<<<<<<< HEAD
   movptr(arr_size, (int32_t)base_offset_in_bytes + MinObjAlignmentInBytesMask);
-=======
-  movptr(arr_size, header_size * BytesPerWord + MinObjAlignmentInBytesMask);
->>>>>>> 79ccc791
   lea(arr_size, Address(arr_size, len, f));
   andptr(arr_size, ~MinObjAlignmentInBytesMask);
 
