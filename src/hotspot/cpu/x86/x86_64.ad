--- conflicted
+++ resolved
@@ -11811,11 +11811,7 @@
   ins_pipe(ialu_cr_reg_mem);
 %}
 
-<<<<<<< HEAD
-instruct testUB_mem_imm(rFlagsReg cr, memory mem, immU8 imm, immI_0 zero)
-=======
-instruct testUB_mem_imm(rFlagsReg cr, memory mem, immU7 imm, immI0 zero)
->>>>>>> 2a4328ba
+instruct testUB_mem_imm(rFlagsReg cr, memory mem, immU7 imm, immI_0 zero)
 %{
   match(Set cr (CmpI (AndI (LoadUB mem) imm) zero));
 
