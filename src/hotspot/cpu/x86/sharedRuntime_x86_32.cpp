/*
 * Copyright (c) 2003, 2022, Oracle and/or its affiliates. All rights reserved.
 * DO NOT ALTER OR REMOVE COPYRIGHT NOTICES OR THIS FILE HEADER.
 *
 * This code is free software; you can redistribute it and/or modify it
 * under the terms of the GNU General Public License version 2 only, as
 * published by the Free Software Foundation.
 *
 * This code is distributed in the hope that it will be useful, but WITHOUT
 * ANY WARRANTY; without even the implied warranty of MERCHANTABILITY or
 * FITNESS FOR A PARTICULAR PURPOSE.  See the GNU General Public License
 * version 2 for more details (a copy is included in the LICENSE file that
 * accompanied this code).
 *
 * You should have received a copy of the GNU General Public License version
 * 2 along with this work; if not, write to the Free Software Foundation,
 * Inc., 51 Franklin St, Fifth Floor, Boston, MA 02110-1301 USA.
 *
 * Please contact Oracle, 500 Oracle Parkway, Redwood Shores, CA 94065 USA
 * or visit www.oracle.com if you need additional information or have any
 * questions.
 *
 */

#include "precompiled.hpp"
#include "asm/macroAssembler.hpp"
#include "asm/macroAssembler.inline.hpp"
#include "code/debugInfoRec.hpp"
#include "code/icBuffer.hpp"
#include "code/nativeInst.hpp"
#include "code/vtableStubs.hpp"
#include "compiler/oopMap.hpp"
#include "gc/shared/gcLocker.hpp"
#include "gc/shared/barrierSet.hpp"
#include "gc/shared/barrierSetAssembler.hpp"
#include "interpreter/interpreter.hpp"
#include "logging/log.hpp"
#include "memory/resourceArea.hpp"
#include "oops/compiledICHolder.hpp"
#include "oops/klass.inline.hpp"
#include "prims/methodHandles.hpp"
#include "runtime/jniHandles.hpp"
#include "runtime/safepointMechanism.hpp"
#include "runtime/sharedRuntime.hpp"
#include "runtime/signature.hpp"
#include "runtime/stubRoutines.hpp"
#include "runtime/vframeArray.hpp"
#include "runtime/vm_version.hpp"
#include "utilities/align.hpp"
#include "vmreg_x86.inline.hpp"
#ifdef COMPILER1
#include "c1/c1_Runtime1.hpp"
#endif
#ifdef COMPILER2
#include "opto/runtime.hpp"
#endif

#define __ masm->

const int StackAlignmentInSlots = StackAlignmentInBytes / VMRegImpl::stack_slot_size;

class RegisterSaver {
  // Capture info about frame layout
#define DEF_XMM_OFFS(regnum) xmm ## regnum ## _off = xmm_off + (regnum)*16/BytesPerInt, xmm ## regnum ## H_off
  enum layout {
                fpu_state_off = 0,
                fpu_state_end = fpu_state_off+FPUStateSizeInWords,
                st0_off, st0H_off,
                st1_off, st1H_off,
                st2_off, st2H_off,
                st3_off, st3H_off,
                st4_off, st4H_off,
                st5_off, st5H_off,
                st6_off, st6H_off,
                st7_off, st7H_off,
                xmm_off,
                DEF_XMM_OFFS(0),
                DEF_XMM_OFFS(1),
                DEF_XMM_OFFS(2),
                DEF_XMM_OFFS(3),
                DEF_XMM_OFFS(4),
                DEF_XMM_OFFS(5),
                DEF_XMM_OFFS(6),
                DEF_XMM_OFFS(7),
                flags_off = xmm7_off + 16/BytesPerInt + 1, // 16-byte stack alignment fill word
                rdi_off,
                rsi_off,
                ignore_off,  // extra copy of rbp,
                rsp_off,
                rbx_off,
                rdx_off,
                rcx_off,
                rax_off,
                // The frame sender code expects that rbp will be in the "natural" place and
                // will override any oopMap setting for it. We must therefore force the layout
                // so that it agrees with the frame sender code.
                rbp_off,
                return_off,      // slot for return address
                reg_save_size };
  enum { FPU_regs_live = flags_off - fpu_state_end };

  public:

  static OopMap* save_live_registers(MacroAssembler* masm, int additional_frame_words,
                                     int* total_frame_words, bool verify_fpu = true, bool save_vectors = false);
  static void restore_live_registers(MacroAssembler* masm, bool restore_vectors = false);

  static int rax_offset() { return rax_off; }
  static int rbx_offset() { return rbx_off; }

  // Offsets into the register save area
  // Used by deoptimization when it is managing result register
  // values on its own

  static int raxOffset(void) { return rax_off; }
  static int rdxOffset(void) { return rdx_off; }
  static int rbxOffset(void) { return rbx_off; }
  static int xmm0Offset(void) { return xmm0_off; }
  // This really returns a slot in the fp save area, which one is not important
  static int fpResultOffset(void) { return st0_off; }

  // During deoptimization only the result register need to be restored
  // all the other values have already been extracted.

  static void restore_result_registers(MacroAssembler* masm);

};

OopMap* RegisterSaver::save_live_registers(MacroAssembler* masm, int additional_frame_words,
                                           int* total_frame_words, bool verify_fpu, bool save_vectors) {
  int num_xmm_regs = XMMRegisterImpl::number_of_registers;
  int ymm_bytes = num_xmm_regs * 16;
  int zmm_bytes = num_xmm_regs * 32;
#ifdef COMPILER2
  int opmask_state_bytes = KRegisterImpl::number_of_registers * 8;
  if (save_vectors) {
    assert(UseAVX > 0, "Vectors larger than 16 byte long are supported only with AVX");
    assert(MaxVectorSize <= 64, "Only up to 64 byte long vectors are supported");
    // Save upper half of YMM registers
    int vect_bytes = ymm_bytes;
    if (UseAVX > 2) {
      // Save upper half of ZMM registers as well
      vect_bytes += zmm_bytes;
      additional_frame_words += opmask_state_bytes / wordSize;
    }
    additional_frame_words += vect_bytes / wordSize;
  }
#else
  assert(!save_vectors, "vectors are generated only by C2");
#endif
  int frame_size_in_bytes = (reg_save_size + additional_frame_words) * wordSize;
  int frame_words = frame_size_in_bytes / wordSize;
  *total_frame_words = frame_words;

  assert(FPUStateSizeInWords == 27, "update stack layout");

  // save registers, fpu state, and flags
  // We assume caller has already has return address slot on the stack
  // We push epb twice in this sequence because we want the real rbp,
  // to be under the return like a normal enter and we want to use pusha
  // We push by hand instead of using push.
  __ enter();
  __ pusha();
  __ pushf();
  __ subptr(rsp,FPU_regs_live*wordSize); // Push FPU registers space
  __ push_FPU_state();          // Save FPU state & init

  if (verify_fpu) {
    // Some stubs may have non standard FPU control word settings so
    // only check and reset the value when it required to be the
    // standard value.  The safepoint blob in particular can be used
    // in methods which are using the 24 bit control word for
    // optimized float math.

#ifdef ASSERT
    // Make sure the control word has the expected value
    Label ok;
    __ cmpw(Address(rsp, 0), StubRoutines::x86::fpu_cntrl_wrd_std());
    __ jccb(Assembler::equal, ok);
    __ stop("corrupted control word detected");
    __ bind(ok);
#endif

    // Reset the control word to guard against exceptions being unmasked
    // since fstp_d can cause FPU stack underflow exceptions.  Write it
    // into the on stack copy and then reload that to make sure that the
    // current and future values are correct.
    __ movw(Address(rsp, 0), StubRoutines::x86::fpu_cntrl_wrd_std());
  }

  __ frstor(Address(rsp, 0));
  if (!verify_fpu) {
    // Set the control word so that exceptions are masked for the
    // following code.
    __ fldcw(ExternalAddress(StubRoutines::x86::addr_fpu_cntrl_wrd_std()));
  }

  int off = st0_off;
  int delta = st1_off - off;

  // Save the FPU registers in de-opt-able form
  for (int n = 0; n < FloatRegisterImpl::number_of_registers; n++) {
    __ fstp_d(Address(rsp, off*wordSize));
    off += delta;
  }

  off = xmm0_off;
  delta = xmm1_off - off;
  if(UseSSE == 1) {
    // Save the XMM state
    for (int n = 0; n < num_xmm_regs; n++) {
      __ movflt(Address(rsp, off*wordSize), as_XMMRegister(n));
      off += delta;
    }
  } else if(UseSSE >= 2) {
    // Save whole 128bit (16 bytes) XMM registers
    for (int n = 0; n < num_xmm_regs; n++) {
      __ movdqu(Address(rsp, off*wordSize), as_XMMRegister(n));
      off += delta;
    }
  }

#ifdef COMPILER2
  if (save_vectors) {
    __ subptr(rsp, ymm_bytes);
    // Save upper half of YMM registers
    for (int n = 0; n < num_xmm_regs; n++) {
      __ vextractf128_high(Address(rsp, n*16), as_XMMRegister(n));
    }
    if (UseAVX > 2) {
      __ subptr(rsp, zmm_bytes);
      // Save upper half of ZMM registers
      for (int n = 0; n < num_xmm_regs; n++) {
        __ vextractf64x4_high(Address(rsp, n*32), as_XMMRegister(n));
      }
      __ subptr(rsp, opmask_state_bytes);
      // Save opmask registers
      for (int n = 0; n < KRegisterImpl::number_of_registers; n++) {
        __ kmov(Address(rsp, n*8), as_KRegister(n));
      }
    }
  }
#else
  assert(!save_vectors, "vectors are generated only by C2");
#endif

  __ vzeroupper();

  // Set an oopmap for the call site.  This oopmap will map all
  // oop-registers and debug-info registers as callee-saved.  This
  // will allow deoptimization at this safepoint to find all possible
  // debug-info recordings, as well as let GC find all oops.

  OopMapSet *oop_maps = new OopMapSet();
  OopMap* map =  new OopMap( frame_words, 0 );

#define STACK_OFFSET(x) VMRegImpl::stack2reg((x) + additional_frame_words)
#define NEXTREG(x) (x)->as_VMReg()->next()

  map->set_callee_saved(STACK_OFFSET(rax_off), rax->as_VMReg());
  map->set_callee_saved(STACK_OFFSET(rcx_off), rcx->as_VMReg());
  map->set_callee_saved(STACK_OFFSET(rdx_off), rdx->as_VMReg());
  map->set_callee_saved(STACK_OFFSET(rbx_off), rbx->as_VMReg());
  // rbp, location is known implicitly, no oopMap
  map->set_callee_saved(STACK_OFFSET(rsi_off), rsi->as_VMReg());
  map->set_callee_saved(STACK_OFFSET(rdi_off), rdi->as_VMReg());

  // %%% This is really a waste but we'll keep things as they were for now for the upper component
  off = st0_off;
  delta = st1_off - off;
  for (int n = 0; n < FloatRegisterImpl::number_of_registers; n++) {
    FloatRegister freg_name = as_FloatRegister(n);
    map->set_callee_saved(STACK_OFFSET(off), freg_name->as_VMReg());
    map->set_callee_saved(STACK_OFFSET(off+1), NEXTREG(freg_name));
    off += delta;
  }
  off = xmm0_off;
  delta = xmm1_off - off;
  for (int n = 0; n < num_xmm_regs; n++) {
    XMMRegister xmm_name = as_XMMRegister(n);
    map->set_callee_saved(STACK_OFFSET(off), xmm_name->as_VMReg());
    map->set_callee_saved(STACK_OFFSET(off+1), NEXTREG(xmm_name));
    off += delta;
  }
#undef NEXTREG
#undef STACK_OFFSET

  return map;
}

void RegisterSaver::restore_live_registers(MacroAssembler* masm, bool restore_vectors) {
  int opmask_state_bytes = 0;
  int additional_frame_bytes = 0;
  int num_xmm_regs = XMMRegisterImpl::number_of_registers;
  int ymm_bytes = num_xmm_regs * 16;
  int zmm_bytes = num_xmm_regs * 32;
  // Recover XMM & FPU state
#ifdef COMPILER2
  if (restore_vectors) {
    assert(UseAVX > 0, "Vectors larger than 16 byte long are supported only with AVX");
    assert(MaxVectorSize <= 64, "Only up to 64 byte long vectors are supported");
    // Save upper half of YMM registers
    additional_frame_bytes = ymm_bytes;
    if (UseAVX > 2) {
      // Save upper half of ZMM registers as well
      additional_frame_bytes += zmm_bytes;
      opmask_state_bytes = KRegisterImpl::number_of_registers * 8;
      additional_frame_bytes += opmask_state_bytes;
    }
  }
#else
  assert(!restore_vectors, "vectors are generated only by C2");
#endif

  int off = xmm0_off;
  int delta = xmm1_off - off;

  __ vzeroupper();

  if (UseSSE == 1) {
    // Restore XMM registers
    assert(additional_frame_bytes == 0, "");
    for (int n = 0; n < num_xmm_regs; n++) {
      __ movflt(as_XMMRegister(n), Address(rsp, off*wordSize));
      off += delta;
    }
  } else if (UseSSE >= 2) {
    // Restore whole 128bit (16 bytes) XMM registers. Do this before restoring YMM and
    // ZMM because the movdqu instruction zeros the upper part of the XMM register.
    for (int n = 0; n < num_xmm_regs; n++) {
      __ movdqu(as_XMMRegister(n), Address(rsp, off*wordSize+additional_frame_bytes));
      off += delta;
    }
  }

  if (restore_vectors) {
    off = additional_frame_bytes - ymm_bytes;
    // Restore upper half of YMM registers.
    for (int n = 0; n < num_xmm_regs; n++) {
      __ vinsertf128_high(as_XMMRegister(n), Address(rsp, n*16+off));
    }
    if (UseAVX > 2) {
      // Restore upper half of ZMM registers.
      off = opmask_state_bytes;
      for (int n = 0; n < num_xmm_regs; n++) {
        __ vinsertf64x4_high(as_XMMRegister(n), Address(rsp, n*32+off));
      }
      for (int n = 0; n < KRegisterImpl::number_of_registers; n++) {
        __ kmov(as_KRegister(n), Address(rsp, n*8));
      }
    }
    __ addptr(rsp, additional_frame_bytes);
  }

  __ pop_FPU_state();
  __ addptr(rsp, FPU_regs_live*wordSize); // Pop FPU registers

  __ popf();
  __ popa();
  // Get the rbp, described implicitly by the frame sender code (no oopMap)
  __ pop(rbp);
}

void RegisterSaver::restore_result_registers(MacroAssembler* masm) {

  // Just restore result register. Only used by deoptimization. By
  // now any callee save register that needs to be restore to a c2
  // caller of the deoptee has been extracted into the vframeArray
  // and will be stuffed into the c2i adapter we create for later
  // restoration so only result registers need to be restored here.
  //

  __ frstor(Address(rsp, 0));      // Restore fpu state

  // Recover XMM & FPU state
  if( UseSSE == 1 ) {
    __ movflt(xmm0, Address(rsp, xmm0_off*wordSize));
  } else if( UseSSE >= 2 ) {
    __ movdbl(xmm0, Address(rsp, xmm0_off*wordSize));
  }
  __ movptr(rax, Address(rsp, rax_off*wordSize));
  __ movptr(rdx, Address(rsp, rdx_off*wordSize));
  // Pop all of the register save are off the stack except the return address
  __ addptr(rsp, return_off * wordSize);
}

// Is vector's size (in bytes) bigger than a size saved by default?
// 16 bytes XMM registers are saved by default using SSE2 movdqu instructions.
// Note, MaxVectorSize == 0 with UseSSE < 2 and vectors are not generated.
bool SharedRuntime::is_wide_vector(int size) {
  return size > 16;
}

// The java_calling_convention describes stack locations as ideal slots on
// a frame with no abi restrictions. Since we must observe abi restrictions
// (like the placement of the register window) the slots must be biased by
// the following value.
static int reg2offset_in(VMReg r) {
  // Account for saved rbp, and return address
  // This should really be in_preserve_stack_slots
  return (r->reg2stack() + 2) * VMRegImpl::stack_slot_size;
}

static int reg2offset_out(VMReg r) {
  return (r->reg2stack() + SharedRuntime::out_preserve_stack_slots()) * VMRegImpl::stack_slot_size;
}

// ---------------------------------------------------------------------------
// Read the array of BasicTypes from a signature, and compute where the
// arguments should go.  Values in the VMRegPair regs array refer to 4-byte
// quantities.  Values less than SharedInfo::stack0 are registers, those above
// refer to 4-byte stack slots.  All stack slots are based off of the stack pointer
// as framesizes are fixed.
// VMRegImpl::stack0 refers to the first slot 0(sp).
// and VMRegImpl::stack0+1 refers to the memory word 4-byes higher.  Register
// up to RegisterImpl::number_of_registers) are the 32-bit
// integer registers.

// Pass first two oop/int args in registers ECX and EDX.
// Pass first two float/double args in registers XMM0 and XMM1.
// Doubles have precedence, so if you pass a mix of floats and doubles
// the doubles will grab the registers before the floats will.

// Note: the INPUTS in sig_bt are in units of Java argument words, which are
// either 32-bit or 64-bit depending on the build.  The OUTPUTS are in 32-bit
// units regardless of build. Of course for i486 there is no 64 bit build


// ---------------------------------------------------------------------------
// The compiled Java calling convention.
// Pass first two oop/int args in registers ECX and EDX.
// Pass first two float/double args in registers XMM0 and XMM1.
// Doubles have precedence, so if you pass a mix of floats and doubles
// the doubles will grab the registers before the floats will.
int SharedRuntime::java_calling_convention(const BasicType *sig_bt,
                                           VMRegPair *regs,
                                           int total_args_passed) {
  uint    stack = 0;          // Starting stack position for args on stack


  // Pass first two oop/int args in registers ECX and EDX.
  uint reg_arg0 = 9999;
  uint reg_arg1 = 9999;

  // Pass first two float/double args in registers XMM0 and XMM1.
  // Doubles have precedence, so if you pass a mix of floats and doubles
  // the doubles will grab the registers before the floats will.
  // CNC - TURNED OFF FOR non-SSE.
  //       On Intel we have to round all doubles (and most floats) at
  //       call sites by storing to the stack in any case.
  // UseSSE=0 ==> Don't Use ==> 9999+0
  // UseSSE=1 ==> Floats only ==> 9999+1
  // UseSSE>=2 ==> Floats or doubles ==> 9999+2
  enum { fltarg_dontuse = 9999+0, fltarg_float_only = 9999+1, fltarg_flt_dbl = 9999+2 };
  uint fargs = (UseSSE>=2) ? 2 : UseSSE;
  uint freg_arg0 = 9999+fargs;
  uint freg_arg1 = 9999+fargs;

  // Pass doubles & longs aligned on the stack.  First count stack slots for doubles
  int i;
  for( i = 0; i < total_args_passed; i++) {
    if( sig_bt[i] == T_DOUBLE ) {
      // first 2 doubles go in registers
      if( freg_arg0 == fltarg_flt_dbl ) freg_arg0 = i;
      else if( freg_arg1 == fltarg_flt_dbl ) freg_arg1 = i;
      else // Else double is passed low on the stack to be aligned.
        stack += 2;
    } else if( sig_bt[i] == T_LONG ) {
      stack += 2;
    }
  }
  int dstack = 0;             // Separate counter for placing doubles

  // Now pick where all else goes.
  for( i = 0; i < total_args_passed; i++) {
    // From the type and the argument number (count) compute the location
    switch( sig_bt[i] ) {
    case T_SHORT:
    case T_CHAR:
    case T_BYTE:
    case T_BOOLEAN:
    case T_INT:
    case T_ARRAY:
    case T_OBJECT:
    case T_ADDRESS:
      if( reg_arg0 == 9999 )  {
        reg_arg0 = i;
        regs[i].set1(rcx->as_VMReg());
      } else if( reg_arg1 == 9999 )  {
        reg_arg1 = i;
        regs[i].set1(rdx->as_VMReg());
      } else {
        regs[i].set1(VMRegImpl::stack2reg(stack++));
      }
      break;
    case T_FLOAT:
      if( freg_arg0 == fltarg_flt_dbl || freg_arg0 == fltarg_float_only ) {
        freg_arg0 = i;
        regs[i].set1(xmm0->as_VMReg());
      } else if( freg_arg1 == fltarg_flt_dbl || freg_arg1 == fltarg_float_only ) {
        freg_arg1 = i;
        regs[i].set1(xmm1->as_VMReg());
      } else {
        regs[i].set1(VMRegImpl::stack2reg(stack++));
      }
      break;
    case T_LONG:
      assert((i + 1) < total_args_passed && sig_bt[i+1] == T_VOID, "missing Half" );
      regs[i].set2(VMRegImpl::stack2reg(dstack));
      dstack += 2;
      break;
    case T_DOUBLE:
      assert((i + 1) < total_args_passed && sig_bt[i+1] == T_VOID, "missing Half" );
      if( freg_arg0 == (uint)i ) {
        regs[i].set2(xmm0->as_VMReg());
      } else if( freg_arg1 == (uint)i ) {
        regs[i].set2(xmm1->as_VMReg());
      } else {
        regs[i].set2(VMRegImpl::stack2reg(dstack));
        dstack += 2;
      }
      break;
    case T_VOID: regs[i].set_bad(); break;
      break;
    default:
      ShouldNotReachHere();
      break;
    }
  }

  // return value can be odd number of VMRegImpl stack slots make multiple of 2
  return align_up(stack, 2);
}

// Patch the callers callsite with entry to compiled code if it exists.
static void patch_callers_callsite(MacroAssembler *masm) {
  Label L;
  __ cmpptr(Address(rbx, in_bytes(Method::code_offset())), (int32_t)NULL_WORD);
  __ jcc(Assembler::equal, L);
  // Schedule the branch target address early.
  // Call into the VM to patch the caller, then jump to compiled callee
  // rax, isn't live so capture return address while we easily can
  __ movptr(rax, Address(rsp, 0));
  __ pusha();
  __ pushf();

  if (UseSSE == 1) {
    __ subptr(rsp, 2*wordSize);
    __ movflt(Address(rsp, 0), xmm0);
    __ movflt(Address(rsp, wordSize), xmm1);
  }
  if (UseSSE >= 2) {
    __ subptr(rsp, 4*wordSize);
    __ movdbl(Address(rsp, 0), xmm0);
    __ movdbl(Address(rsp, 2*wordSize), xmm1);
  }
#ifdef COMPILER2
  // C2 may leave the stack dirty if not in SSE2+ mode
  if (UseSSE >= 2) {
    __ verify_FPU(0, "c2i transition should have clean FPU stack");
  } else {
    __ empty_FPU_stack();
  }
#endif /* COMPILER2 */

  // VM needs caller's callsite
  __ push(rax);
  // VM needs target method
  __ push(rbx);
  __ call(RuntimeAddress(CAST_FROM_FN_PTR(address, SharedRuntime::fixup_callers_callsite)));
  __ addptr(rsp, 2*wordSize);

  if (UseSSE == 1) {
    __ movflt(xmm0, Address(rsp, 0));
    __ movflt(xmm1, Address(rsp, wordSize));
    __ addptr(rsp, 2*wordSize);
  }
  if (UseSSE >= 2) {
    __ movdbl(xmm0, Address(rsp, 0));
    __ movdbl(xmm1, Address(rsp, 2*wordSize));
    __ addptr(rsp, 4*wordSize);
  }

  __ popf();
  __ popa();
  __ bind(L);
}


static void move_c2i_double(MacroAssembler *masm, XMMRegister r, int st_off) {
  int next_off = st_off - Interpreter::stackElementSize;
  __ movdbl(Address(rsp, next_off), r);
}

static void gen_c2i_adapter(MacroAssembler *masm,
                            int total_args_passed,
                            int comp_args_on_stack,
                            const BasicType *sig_bt,
                            const VMRegPair *regs,
                            Label& skip_fixup) {
  // Before we get into the guts of the C2I adapter, see if we should be here
  // at all.  We've come from compiled code and are attempting to jump to the
  // interpreter, which means the caller made a static call to get here
  // (vcalls always get a compiled target if there is one).  Check for a
  // compiled target.  If there is one, we need to patch the caller's call.
  patch_callers_callsite(masm);

  __ bind(skip_fixup);

#ifdef COMPILER2
  // C2 may leave the stack dirty if not in SSE2+ mode
  if (UseSSE >= 2) {
    __ verify_FPU(0, "c2i transition should have clean FPU stack");
  } else {
    __ empty_FPU_stack();
  }
#endif /* COMPILER2 */

  // Since all args are passed on the stack, total_args_passed * interpreter_
  // stack_element_size  is the
  // space we need.
  int extraspace = total_args_passed * Interpreter::stackElementSize;

  // Get return address
  __ pop(rax);

  // set senderSP value
  __ movptr(rsi, rsp);

  __ subptr(rsp, extraspace);

  // Now write the args into the outgoing interpreter space
  for (int i = 0; i < total_args_passed; i++) {
    if (sig_bt[i] == T_VOID) {
      assert(i > 0 && (sig_bt[i-1] == T_LONG || sig_bt[i-1] == T_DOUBLE), "missing half");
      continue;
    }

    // st_off points to lowest address on stack.
    int st_off = ((total_args_passed - 1) - i) * Interpreter::stackElementSize;
    int next_off = st_off - Interpreter::stackElementSize;

    // Say 4 args:
    // i   st_off
    // 0   12 T_LONG
    // 1    8 T_VOID
    // 2    4 T_OBJECT
    // 3    0 T_BOOL
    VMReg r_1 = regs[i].first();
    VMReg r_2 = regs[i].second();
    if (!r_1->is_valid()) {
      assert(!r_2->is_valid(), "");
      continue;
    }

    if (r_1->is_stack()) {
      // memory to memory use fpu stack top
      int ld_off = r_1->reg2stack() * VMRegImpl::stack_slot_size + extraspace;

      if (!r_2->is_valid()) {
        __ movl(rdi, Address(rsp, ld_off));
        __ movptr(Address(rsp, st_off), rdi);
      } else {

        // ld_off == LSW, ld_off+VMRegImpl::stack_slot_size == MSW
        // st_off == MSW, st_off-wordSize == LSW

        __ movptr(rdi, Address(rsp, ld_off));
        __ movptr(Address(rsp, next_off), rdi);
#ifndef _LP64
        __ movptr(rdi, Address(rsp, ld_off + wordSize));
        __ movptr(Address(rsp, st_off), rdi);
#else
#ifdef ASSERT
        // Overwrite the unused slot with known junk
        __ mov64(rax, CONST64(0xdeadffffdeadaaaa));
        __ movptr(Address(rsp, st_off), rax);
#endif /* ASSERT */
#endif // _LP64
      }
    } else if (r_1->is_Register()) {
      Register r = r_1->as_Register();
      if (!r_2->is_valid()) {
        __ movl(Address(rsp, st_off), r);
      } else {
        // long/double in gpr
        NOT_LP64(ShouldNotReachHere());
        // Two VMRegs can be T_OBJECT, T_ADDRESS, T_DOUBLE, T_LONG
        // T_DOUBLE and T_LONG use two slots in the interpreter
        if ( sig_bt[i] == T_LONG || sig_bt[i] == T_DOUBLE) {
          // long/double in gpr
#ifdef ASSERT
          // Overwrite the unused slot with known junk
          LP64_ONLY(__ mov64(rax, CONST64(0xdeadffffdeadaaab)));
          __ movptr(Address(rsp, st_off), rax);
#endif /* ASSERT */
          __ movptr(Address(rsp, next_off), r);
        } else {
          __ movptr(Address(rsp, st_off), r);
        }
      }
    } else {
      assert(r_1->is_XMMRegister(), "");
      if (!r_2->is_valid()) {
        __ movflt(Address(rsp, st_off), r_1->as_XMMRegister());
      } else {
        assert(sig_bt[i] == T_DOUBLE || sig_bt[i] == T_LONG, "wrong type");
        move_c2i_double(masm, r_1->as_XMMRegister(), st_off);
      }
    }
  }

  // Schedule the branch target address early.
  __ movptr(rcx, Address(rbx, in_bytes(Method::interpreter_entry_offset())));
  // And repush original return address
  __ push(rax);
  __ jmp(rcx);
}


static void move_i2c_double(MacroAssembler *masm, XMMRegister r, Register saved_sp, int ld_off) {
  int next_val_off = ld_off - Interpreter::stackElementSize;
  __ movdbl(r, Address(saved_sp, next_val_off));
}

static void range_check(MacroAssembler* masm, Register pc_reg, Register temp_reg,
                        address code_start, address code_end,
                        Label& L_ok) {
  Label L_fail;
  __ lea(temp_reg, ExternalAddress(code_start));
  __ cmpptr(pc_reg, temp_reg);
  __ jcc(Assembler::belowEqual, L_fail);
  __ lea(temp_reg, ExternalAddress(code_end));
  __ cmpptr(pc_reg, temp_reg);
  __ jcc(Assembler::below, L_ok);
  __ bind(L_fail);
}

void SharedRuntime::gen_i2c_adapter(MacroAssembler *masm,
                                    int total_args_passed,
                                    int comp_args_on_stack,
                                    const BasicType *sig_bt,
                                    const VMRegPair *regs) {
  // Note: rsi contains the senderSP on entry. We must preserve it since
  // we may do a i2c -> c2i transition if we lose a race where compiled
  // code goes non-entrant while we get args ready.

  // Adapters can be frameless because they do not require the caller
  // to perform additional cleanup work, such as correcting the stack pointer.
  // An i2c adapter is frameless because the *caller* frame, which is interpreted,
  // routinely repairs its own stack pointer (from interpreter_frame_last_sp),
  // even if a callee has modified the stack pointer.
  // A c2i adapter is frameless because the *callee* frame, which is interpreted,
  // routinely repairs its caller's stack pointer (from sender_sp, which is set
  // up via the senderSP register).
  // In other words, if *either* the caller or callee is interpreted, we can
  // get the stack pointer repaired after a call.
  // This is why c2i and i2c adapters cannot be indefinitely composed.
  // In particular, if a c2i adapter were to somehow call an i2c adapter,
  // both caller and callee would be compiled methods, and neither would
  // clean up the stack pointer changes performed by the two adapters.
  // If this happens, control eventually transfers back to the compiled
  // caller, but with an uncorrected stack, causing delayed havoc.

  // Pick up the return address
  __ movptr(rax, Address(rsp, 0));

  if (VerifyAdapterCalls &&
      (Interpreter::code() != NULL || StubRoutines::code1() != NULL)) {
    // So, let's test for cascading c2i/i2c adapters right now.
    //  assert(Interpreter::contains($return_addr) ||
    //         StubRoutines::contains($return_addr),
    //         "i2c adapter must return to an interpreter frame");
    __ block_comment("verify_i2c { ");
    Label L_ok;
    if (Interpreter::code() != NULL)
      range_check(masm, rax, rdi,
                  Interpreter::code()->code_start(), Interpreter::code()->code_end(),
                  L_ok);
    if (StubRoutines::code1() != NULL)
      range_check(masm, rax, rdi,
                  StubRoutines::code1()->code_begin(), StubRoutines::code1()->code_end(),
                  L_ok);
    if (StubRoutines::code2() != NULL)
      range_check(masm, rax, rdi,
                  StubRoutines::code2()->code_begin(), StubRoutines::code2()->code_end(),
                  L_ok);
    const char* msg = "i2c adapter must return to an interpreter frame";
    __ block_comment(msg);
    __ stop(msg);
    __ bind(L_ok);
    __ block_comment("} verify_i2ce ");
  }

  // Must preserve original SP for loading incoming arguments because
  // we need to align the outgoing SP for compiled code.
  __ movptr(rdi, rsp);

  // Cut-out for having no stack args.  Since up to 2 int/oop args are passed
  // in registers, we will occasionally have no stack args.
  int comp_words_on_stack = 0;
  if (comp_args_on_stack) {
    // Sig words on the stack are greater-than VMRegImpl::stack0.  Those in
    // registers are below.  By subtracting stack0, we either get a negative
    // number (all values in registers) or the maximum stack slot accessed.
    // int comp_args_on_stack = VMRegImpl::reg2stack(max_arg);
    // Convert 4-byte stack slots to words.
    comp_words_on_stack = align_up(comp_args_on_stack*4, wordSize)>>LogBytesPerWord;
    // Round up to miminum stack alignment, in wordSize
    comp_words_on_stack = align_up(comp_words_on_stack, 2);
    __ subptr(rsp, comp_words_on_stack * wordSize);
  }

  // Align the outgoing SP
  __ andptr(rsp, -(StackAlignmentInBytes));

  // push the return address on the stack (note that pushing, rather
  // than storing it, yields the correct frame alignment for the callee)
  __ push(rax);

  // Put saved SP in another register
  const Register saved_sp = rax;
  __ movptr(saved_sp, rdi);


  // Will jump to the compiled code just as if compiled code was doing it.
  // Pre-load the register-jump target early, to schedule it better.
  __ movptr(rdi, Address(rbx, in_bytes(Method::from_compiled_offset())));

  // Now generate the shuffle code.  Pick up all register args and move the
  // rest through the floating point stack top.
  for (int i = 0; i < total_args_passed; i++) {
    if (sig_bt[i] == T_VOID) {
      // Longs and doubles are passed in native word order, but misaligned
      // in the 32-bit build.
      assert(i > 0 && (sig_bt[i-1] == T_LONG || sig_bt[i-1] == T_DOUBLE), "missing half");
      continue;
    }

    // Pick up 0, 1 or 2 words from SP+offset.

    assert(!regs[i].second()->is_valid() || regs[i].first()->next() == regs[i].second(),
            "scrambled load targets?");
    // Load in argument order going down.
    int ld_off = (total_args_passed - i) * Interpreter::stackElementSize;
    // Point to interpreter value (vs. tag)
    int next_off = ld_off - Interpreter::stackElementSize;
    //
    //
    //
    VMReg r_1 = regs[i].first();
    VMReg r_2 = regs[i].second();
    if (!r_1->is_valid()) {
      assert(!r_2->is_valid(), "");
      continue;
    }
    if (r_1->is_stack()) {
      // Convert stack slot to an SP offset (+ wordSize to account for return address )
      int st_off = regs[i].first()->reg2stack()*VMRegImpl::stack_slot_size + wordSize;

      // We can use rsi as a temp here because compiled code doesn't need rsi as an input
      // and if we end up going thru a c2i because of a miss a reasonable value of rsi
      // we be generated.
      if (!r_2->is_valid()) {
        // __ fld_s(Address(saved_sp, ld_off));
        // __ fstp_s(Address(rsp, st_off));
        __ movl(rsi, Address(saved_sp, ld_off));
        __ movptr(Address(rsp, st_off), rsi);
      } else {
        // Interpreter local[n] == MSW, local[n+1] == LSW however locals
        // are accessed as negative so LSW is at LOW address

        // ld_off is MSW so get LSW
        // st_off is LSW (i.e. reg.first())
        // __ fld_d(Address(saved_sp, next_off));
        // __ fstp_d(Address(rsp, st_off));
        //
        // We are using two VMRegs. This can be either T_OBJECT, T_ADDRESS, T_LONG, or T_DOUBLE
        // the interpreter allocates two slots but only uses one for thr T_LONG or T_DOUBLE case
        // So we must adjust where to pick up the data to match the interpreter.
        //
        // Interpreter local[n] == MSW, local[n+1] == LSW however locals
        // are accessed as negative so LSW is at LOW address

        // ld_off is MSW so get LSW
        const int offset = (NOT_LP64(true ||) sig_bt[i]==T_LONG||sig_bt[i]==T_DOUBLE)?
                           next_off : ld_off;
        __ movptr(rsi, Address(saved_sp, offset));
        __ movptr(Address(rsp, st_off), rsi);
#ifndef _LP64
        __ movptr(rsi, Address(saved_sp, ld_off));
        __ movptr(Address(rsp, st_off + wordSize), rsi);
#endif // _LP64
      }
    } else if (r_1->is_Register()) {  // Register argument
      Register r = r_1->as_Register();
      assert(r != rax, "must be different");
      if (r_2->is_valid()) {
        //
        // We are using two VMRegs. This can be either T_OBJECT, T_ADDRESS, T_LONG, or T_DOUBLE
        // the interpreter allocates two slots but only uses one for thr T_LONG or T_DOUBLE case
        // So we must adjust where to pick up the data to match the interpreter.

        const int offset = (NOT_LP64(true ||) sig_bt[i]==T_LONG||sig_bt[i]==T_DOUBLE)?
                           next_off : ld_off;

        // this can be a misaligned move
        __ movptr(r, Address(saved_sp, offset));
#ifndef _LP64
        assert(r_2->as_Register() != rax, "need another temporary register");
        // Remember r_1 is low address (and LSB on x86)
        // So r_2 gets loaded from high address regardless of the platform
        __ movptr(r_2->as_Register(), Address(saved_sp, ld_off));
#endif // _LP64
      } else {
        __ movl(r, Address(saved_sp, ld_off));
      }
    } else {
      assert(r_1->is_XMMRegister(), "");
      if (!r_2->is_valid()) {
        __ movflt(r_1->as_XMMRegister(), Address(saved_sp, ld_off));
      } else {
        move_i2c_double(masm, r_1->as_XMMRegister(), saved_sp, ld_off);
      }
    }
  }

  // 6243940 We might end up in handle_wrong_method if
  // the callee is deoptimized as we race thru here. If that
  // happens we don't want to take a safepoint because the
  // caller frame will look interpreted and arguments are now
  // "compiled" so it is much better to make this transition
  // invisible to the stack walking code. Unfortunately if
  // we try and find the callee by normal means a safepoint
  // is possible. So we stash the desired callee in the thread
  // and the vm will find there should this case occur.

  __ get_thread(rax);
  __ movptr(Address(rax, JavaThread::callee_target_offset()), rbx);

  // move Method* to rax, in case we end up in an c2i adapter.
  // the c2i adapters expect Method* in rax, (c2) because c2's
  // resolve stubs return the result (the method) in rax,.
  // I'd love to fix this.
  __ mov(rax, rbx);

  __ jmp(rdi);
}

// ---------------------------------------------------------------
AdapterHandlerEntry* SharedRuntime::generate_i2c2i_adapters(MacroAssembler *masm,
                                                            int total_args_passed,
                                                            int comp_args_on_stack,
                                                            const BasicType *sig_bt,
                                                            const VMRegPair *regs,
                                                            AdapterFingerPrint* fingerprint) {
  address i2c_entry = __ pc();

  gen_i2c_adapter(masm, total_args_passed, comp_args_on_stack, sig_bt, regs);

  // -------------------------------------------------------------------------
  // Generate a C2I adapter.  On entry we know rbx, holds the Method* during calls
  // to the interpreter.  The args start out packed in the compiled layout.  They
  // need to be unpacked into the interpreter layout.  This will almost always
  // require some stack space.  We grow the current (compiled) stack, then repack
  // the args.  We  finally end in a jump to the generic interpreter entry point.
  // On exit from the interpreter, the interpreter will restore our SP (lest the
  // compiled code, which relies solely on SP and not EBP, get sick).

  address c2i_unverified_entry = __ pc();
  Label skip_fixup;

  Register holder = rax;
  Register receiver = rcx;
  Register temp = rbx;

  {

    Label missed;
    __ movptr(temp, Address(receiver, oopDesc::klass_offset_in_bytes()));
    __ cmpptr(temp, Address(holder, CompiledICHolder::holder_klass_offset()));
    __ movptr(rbx, Address(holder, CompiledICHolder::holder_metadata_offset()));
    __ jcc(Assembler::notEqual, missed);
    // Method might have been compiled since the call site was patched to
    // interpreted if that is the case treat it as a miss so we can get
    // the call site corrected.
    __ cmpptr(Address(rbx, in_bytes(Method::code_offset())), (int32_t)NULL_WORD);
    __ jcc(Assembler::equal, skip_fixup);

    __ bind(missed);
    __ jump(RuntimeAddress(SharedRuntime::get_ic_miss_stub()));
  }

  address c2i_entry = __ pc();

  BarrierSetAssembler* bs = BarrierSet::barrier_set()->barrier_set_assembler();
  bs->c2i_entry_barrier(masm);

  gen_c2i_adapter(masm, total_args_passed, comp_args_on_stack, sig_bt, regs, skip_fixup);

  __ flush();
  return AdapterHandlerLibrary::new_entry(fingerprint, i2c_entry, c2i_entry, c2i_unverified_entry);
}

int SharedRuntime::c_calling_convention(const BasicType *sig_bt,
                                         VMRegPair *regs,
                                         VMRegPair *regs2,
                                         int total_args_passed) {
  assert(regs2 == NULL, "not needed on x86");
// We return the amount of VMRegImpl stack slots we need to reserve for all
// the arguments NOT counting out_preserve_stack_slots.

  uint    stack = 0;        // All arguments on stack

  for( int i = 0; i < total_args_passed; i++) {
    // From the type and the argument number (count) compute the location
    switch( sig_bt[i] ) {
    case T_BOOLEAN:
    case T_CHAR:
    case T_FLOAT:
    case T_BYTE:
    case T_SHORT:
    case T_INT:
    case T_OBJECT:
    case T_ARRAY:
    case T_ADDRESS:
    case T_METADATA:
      regs[i].set1(VMRegImpl::stack2reg(stack++));
      break;
    case T_LONG:
    case T_DOUBLE: // The stack numbering is reversed from Java
      // Since C arguments do not get reversed, the ordering for
      // doubles on the stack must be opposite the Java convention
      assert((i + 1) < total_args_passed && sig_bt[i+1] == T_VOID, "missing Half" );
      regs[i].set2(VMRegImpl::stack2reg(stack));
      stack += 2;
      break;
    case T_VOID: regs[i].set_bad(); break;
    default:
      ShouldNotReachHere();
      break;
    }
  }
  return stack;
}

int SharedRuntime::vector_calling_convention(VMRegPair *regs,
                                             uint num_bits,
                                             uint total_args_passed) {
  Unimplemented();
  return 0;
}

// A simple move of integer like type
static void simple_move32(MacroAssembler* masm, VMRegPair src, VMRegPair dst) {
  if (src.first()->is_stack()) {
    if (dst.first()->is_stack()) {
      // stack to stack
      // __ ld(FP, reg2offset(src.first()), L5);
      // __ st(L5, SP, reg2offset(dst.first()));
      __ movl2ptr(rax, Address(rbp, reg2offset_in(src.first())));
      __ movptr(Address(rsp, reg2offset_out(dst.first())), rax);
    } else {
      // stack to reg
      __ movl2ptr(dst.first()->as_Register(),  Address(rbp, reg2offset_in(src.first())));
    }
  } else if (dst.first()->is_stack()) {
    // reg to stack
    // no need to sign extend on 64bit
    __ movptr(Address(rsp, reg2offset_out(dst.first())), src.first()->as_Register());
  } else {
    if (dst.first() != src.first()) {
      __ mov(dst.first()->as_Register(), src.first()->as_Register());
    }
  }
}

// An oop arg. Must pass a handle not the oop itself
static void object_move(MacroAssembler* masm,
                        OopMap* map,
                        int oop_handle_offset,
                        int framesize_in_slots,
                        VMRegPair src,
                        VMRegPair dst,
                        bool is_receiver,
                        int* receiver_offset) {

  // Because of the calling conventions we know that src can be a
  // register or a stack location. dst can only be a stack location.

  assert(dst.first()->is_stack(), "must be stack");
  // must pass a handle. First figure out the location we use as a handle

  if (src.first()->is_stack()) {
    // Oop is already on the stack as an argument
    Register rHandle = rax;
    Label nil;
    __ xorptr(rHandle, rHandle);
    __ cmpptr(Address(rbp, reg2offset_in(src.first())), (int32_t)NULL_WORD);
    __ jcc(Assembler::equal, nil);
    __ lea(rHandle, Address(rbp, reg2offset_in(src.first())));
    __ bind(nil);
    __ movptr(Address(rsp, reg2offset_out(dst.first())), rHandle);

    int offset_in_older_frame = src.first()->reg2stack() + SharedRuntime::out_preserve_stack_slots();
    map->set_oop(VMRegImpl::stack2reg(offset_in_older_frame + framesize_in_slots));
    if (is_receiver) {
      *receiver_offset = (offset_in_older_frame + framesize_in_slots) * VMRegImpl::stack_slot_size;
    }
  } else {
    // Oop is in a register we must store it to the space we reserve
    // on the stack for oop_handles
    const Register rOop = src.first()->as_Register();
    const Register rHandle = rax;
    int oop_slot = (rOop == rcx ? 0 : 1) * VMRegImpl::slots_per_word + oop_handle_offset;
    int offset = oop_slot*VMRegImpl::stack_slot_size;
    Label skip;
    __ movptr(Address(rsp, offset), rOop);
    map->set_oop(VMRegImpl::stack2reg(oop_slot));
    __ xorptr(rHandle, rHandle);
    __ cmpptr(rOop, (int32_t)NULL_WORD);
    __ jcc(Assembler::equal, skip);
    __ lea(rHandle, Address(rsp, offset));
    __ bind(skip);
    // Store the handle parameter
    __ movptr(Address(rsp, reg2offset_out(dst.first())), rHandle);
    if (is_receiver) {
      *receiver_offset = offset;
    }
  }
}

// A float arg may have to do float reg int reg conversion
static void float_move(MacroAssembler* masm, VMRegPair src, VMRegPair dst) {
  assert(!src.second()->is_valid() && !dst.second()->is_valid(), "bad float_move");

  // Because of the calling convention we know that src is either a stack location
  // or an xmm register. dst can only be a stack location.

  assert(dst.first()->is_stack() && ( src.first()->is_stack() || src.first()->is_XMMRegister()), "bad parameters");

  if (src.first()->is_stack()) {
    __ movl(rax, Address(rbp, reg2offset_in(src.first())));
    __ movptr(Address(rsp, reg2offset_out(dst.first())), rax);
  } else {
    // reg to stack
    __ movflt(Address(rsp, reg2offset_out(dst.first())), src.first()->as_XMMRegister());
  }
}

// A long move
static void long_move(MacroAssembler* masm, VMRegPair src, VMRegPair dst) {

  // The only legal possibility for a long_move VMRegPair is:
  // 1: two stack slots (possibly unaligned)
  // as neither the java  or C calling convention will use registers
  // for longs.

  if (src.first()->is_stack() && dst.first()->is_stack()) {
    assert(src.second()->is_stack() && dst.second()->is_stack(), "must be all stack");
    __ movptr(rax, Address(rbp, reg2offset_in(src.first())));
    NOT_LP64(__ movptr(rbx, Address(rbp, reg2offset_in(src.second()))));
    __ movptr(Address(rsp, reg2offset_out(dst.first())), rax);
    NOT_LP64(__ movptr(Address(rsp, reg2offset_out(dst.second())), rbx));
  } else {
    ShouldNotReachHere();
  }
}

// A double move
static void double_move(MacroAssembler* masm, VMRegPair src, VMRegPair dst) {

  // The only legal possibilities for a double_move VMRegPair are:
  // The painful thing here is that like long_move a VMRegPair might be

  // Because of the calling convention we know that src is either
  //   1: a single physical register (xmm registers only)
  //   2: two stack slots (possibly unaligned)
  // dst can only be a pair of stack slots.

  assert(dst.first()->is_stack() && (src.first()->is_XMMRegister() || src.first()->is_stack()), "bad args");

  if (src.first()->is_stack()) {
    // source is all stack
    __ movptr(rax, Address(rbp, reg2offset_in(src.first())));
    NOT_LP64(__ movptr(rbx, Address(rbp, reg2offset_in(src.second()))));
    __ movptr(Address(rsp, reg2offset_out(dst.first())), rax);
    NOT_LP64(__ movptr(Address(rsp, reg2offset_out(dst.second())), rbx));
  } else {
    // reg to stack
    // No worries about stack alignment
    __ movdbl(Address(rsp, reg2offset_out(dst.first())), src.first()->as_XMMRegister());
  }
}


void SharedRuntime::save_native_result(MacroAssembler *masm, BasicType ret_type, int frame_slots) {
  // We always ignore the frame_slots arg and just use the space just below frame pointer
  // which by this time is free to use
  switch (ret_type) {
  case T_FLOAT:
    __ fstp_s(Address(rbp, -wordSize));
    break;
  case T_DOUBLE:
    __ fstp_d(Address(rbp, -2*wordSize));
    break;
  case T_VOID:  break;
  case T_LONG:
    __ movptr(Address(rbp, -wordSize), rax);
    NOT_LP64(__ movptr(Address(rbp, -2*wordSize), rdx));
    break;
  default: {
    __ movptr(Address(rbp, -wordSize), rax);
    }
  }
}

void SharedRuntime::restore_native_result(MacroAssembler *masm, BasicType ret_type, int frame_slots) {
  // We always ignore the frame_slots arg and just use the space just below frame pointer
  // which by this time is free to use
  switch (ret_type) {
  case T_FLOAT:
    __ fld_s(Address(rbp, -wordSize));
    break;
  case T_DOUBLE:
    __ fld_d(Address(rbp, -2*wordSize));
    break;
  case T_LONG:
    __ movptr(rax, Address(rbp, -wordSize));
    NOT_LP64(__ movptr(rdx, Address(rbp, -2*wordSize)));
    break;
  case T_VOID:  break;
  default: {
    __ movptr(rax, Address(rbp, -wordSize));
    }
  }
}

static void verify_oop_args(MacroAssembler* masm,
                            const methodHandle& method,
                            const BasicType* sig_bt,
                            const VMRegPair* regs) {
  Register temp_reg = rbx;  // not part of any compiled calling seq
  if (VerifyOops) {
    for (int i = 0; i < method->size_of_parameters(); i++) {
      if (is_reference_type(sig_bt[i])) {
        VMReg r = regs[i].first();
        assert(r->is_valid(), "bad oop arg");
        if (r->is_stack()) {
          __ movptr(temp_reg, Address(rsp, r->reg2stack() * VMRegImpl::stack_slot_size + wordSize));
          __ verify_oop(temp_reg);
        } else {
          __ verify_oop(r->as_Register());
        }
      }
    }
  }
}

static void gen_special_dispatch(MacroAssembler* masm,
                                 const methodHandle& method,
                                 const BasicType* sig_bt,
                                 const VMRegPair* regs) {
  verify_oop_args(masm, method, sig_bt, regs);
  vmIntrinsics::ID iid = method->intrinsic_id();

  // Now write the args into the outgoing interpreter space
  bool     has_receiver   = false;
  Register receiver_reg   = noreg;
  int      member_arg_pos = -1;
  Register member_reg     = noreg;
  int      ref_kind       = MethodHandles::signature_polymorphic_intrinsic_ref_kind(iid);
  if (ref_kind != 0) {
    member_arg_pos = method->size_of_parameters() - 1;  // trailing MemberName argument
    member_reg = rbx;  // known to be free at this point
    has_receiver = MethodHandles::ref_kind_has_receiver(ref_kind);
  } else if (iid == vmIntrinsics::_invokeBasic) {
    has_receiver = true;
  } else {
    fatal("unexpected intrinsic id %d", vmIntrinsics::as_int(iid));
  }

  if (member_reg != noreg) {
    // Load the member_arg into register, if necessary.
    SharedRuntime::check_member_name_argument_is_last_argument(method, sig_bt, regs);
    VMReg r = regs[member_arg_pos].first();
    if (r->is_stack()) {
      __ movptr(member_reg, Address(rsp, r->reg2stack() * VMRegImpl::stack_slot_size + wordSize));
    } else {
      // no data motion is needed
      member_reg = r->as_Register();
    }
  }

  if (has_receiver) {
    // Make sure the receiver is loaded into a register.
    assert(method->size_of_parameters() > 0, "oob");
    assert(sig_bt[0] == T_OBJECT, "receiver argument must be an object");
    VMReg r = regs[0].first();
    assert(r->is_valid(), "bad receiver arg");
    if (r->is_stack()) {
      // Porting note:  This assumes that compiled calling conventions always
      // pass the receiver oop in a register.  If this is not true on some
      // platform, pick a temp and load the receiver from stack.
      fatal("receiver always in a register");
      receiver_reg = rcx;  // known to be free at this point
      __ movptr(receiver_reg, Address(rsp, r->reg2stack() * VMRegImpl::stack_slot_size + wordSize));
    } else {
      // no data motion is needed
      receiver_reg = r->as_Register();
    }
  }

  // Figure out which address we are really jumping to:
  MethodHandles::generate_method_handle_dispatch(masm, iid,
                                                 receiver_reg, member_reg, /*for_compiler_entry:*/ true);
}

// ---------------------------------------------------------------------------
// Generate a native wrapper for a given method.  The method takes arguments
// in the Java compiled code convention, marshals them to the native
// convention (handlizes oops, etc), transitions to native, makes the call,
// returns to java state (possibly blocking), unhandlizes any result and
// returns.
//
// Critical native functions are a shorthand for the use of
// GetPrimtiveArrayCritical and disallow the use of any other JNI
// functions.  The wrapper is expected to unpack the arguments before
// passing them to the callee. Critical native functions leave the state _in_Java,
// since they cannot stop for GC.
// Some other parts of JNI setup are skipped like the tear down of the JNI handle
// block and the check for pending exceptions it's impossible for them
// to be thrown.
//
//
nmethod* SharedRuntime::generate_native_wrapper(MacroAssembler* masm,
                                                const methodHandle& method,
                                                int compile_id,
                                                BasicType* in_sig_bt,
                                                VMRegPair* in_regs,
                                                BasicType ret_type) {
  if (method->is_method_handle_intrinsic()) {
    vmIntrinsics::ID iid = method->intrinsic_id();
    intptr_t start = (intptr_t)__ pc();
    int vep_offset = ((intptr_t)__ pc()) - start;
    gen_special_dispatch(masm,
                         method,
                         in_sig_bt,
                         in_regs);
    int frame_complete = ((intptr_t)__ pc()) - start;  // not complete, period
    __ flush();
    int stack_slots = SharedRuntime::out_preserve_stack_slots();  // no out slots at all, actually
    return nmethod::new_native_nmethod(method,
                                       compile_id,
                                       masm->code(),
                                       vep_offset,
                                       frame_complete,
                                       stack_slots / VMRegImpl::slots_per_word,
                                       in_ByteSize(-1),
                                       (OopMapSet*)NULL);
  }
  address native_func = method->native_function();
  assert(native_func != NULL, "must have function");

  // An OopMap for lock (and class if static)
  OopMapSet *oop_maps = new OopMapSet();

  // We have received a description of where all the java arg are located
  // on entry to the wrapper. We need to convert these args to where
  // the jni function will expect them. To figure out where they go
  // we convert the java signature to a C signature by inserting
  // the hidden arguments as arg[0] and possibly arg[1] (static method)

  const int total_in_args = method->size_of_parameters();
  int  total_c_args       = total_in_args + (method->is_static() ? 2 : 1);

  BasicType* out_sig_bt = NEW_RESOURCE_ARRAY(BasicType, total_c_args);
  VMRegPair* out_regs   = NEW_RESOURCE_ARRAY(VMRegPair, total_c_args);
  BasicType* in_elem_bt = NULL;

  int argc = 0;
  out_sig_bt[argc++] = T_ADDRESS;
  if (method->is_static()) {
    out_sig_bt[argc++] = T_OBJECT;
  }

  for (int i = 0; i < total_in_args ; i++ ) {
    out_sig_bt[argc++] = in_sig_bt[i];
  }

  // Now figure out where the args must be stored and how much stack space
  // they require.
  int out_arg_slots;
  out_arg_slots = c_calling_convention(out_sig_bt, out_regs, NULL, total_c_args);

  // Compute framesize for the wrapper.  We need to handlize all oops in
  // registers a max of 2 on x86.

  // Calculate the total number of stack slots we will need.

  // First count the abi requirement plus all of the outgoing args
  int stack_slots = SharedRuntime::out_preserve_stack_slots() + out_arg_slots;

  // Now the space for the inbound oop handle area
  int total_save_slots = 2 * VMRegImpl::slots_per_word; // 2 arguments passed in registers

  int oop_handle_offset = stack_slots;
  stack_slots += total_save_slots;

  // Now any space we need for handlizing a klass if static method

  int klass_slot_offset = 0;
  int klass_offset = -1;
  bool is_static = false;

  if (method->is_static()) {
    klass_slot_offset = stack_slots;
    stack_slots += VMRegImpl::slots_per_word;
    klass_offset = klass_slot_offset * VMRegImpl::stack_slot_size;
    is_static = true;
  }

  // Plus a lock if needed

  if (method->is_synchronized()) {
    stack_slots += VMRegImpl::slots_per_word;
  }

  // Now a place (+2) to save return values or temp during shuffling
  // + 2 for return address (which we own) and saved rbp,
  stack_slots += 4;

  // Ok The space we have allocated will look like:
  //
  //
  // FP-> |                     |
  //      |---------------------|
  //      | 2 slots for moves   |
  //      |---------------------|
  //      | klass (if static)   |
  //      |---------------------| <- klass_slot_offset
  //      | oopHandle area      |
  //      |---------------------| <- oop_handle_offset (a max of 2 registers)
  //      | outbound memory     |
  //      | based arguments     |
  //      |                     |
  //      |---------------------|
  //      |                     |
  // SP-> | out_preserved_slots |
  //
  //
  // ****************************************************************************
  // WARNING - on Windows Java Natives use pascal calling convention and pop the
  // arguments off of the stack after the jni call. Before the call we can use
  // instructions that are SP relative. After the jni call we switch to FP
  // relative instructions instead of re-adjusting the stack on windows.
  // ****************************************************************************


  // Now compute actual number of stack words we need rounding to make
  // stack properly aligned.
  stack_slots = align_up(stack_slots, StackAlignmentInSlots);

  int stack_size = stack_slots * VMRegImpl::stack_slot_size;

  intptr_t start = (intptr_t)__ pc();

  // First thing make an ic check to see if we should even be here

  // We are free to use all registers as temps without saving them and
  // restoring them except rbp. rbp is the only callee save register
  // as far as the interpreter and the compiler(s) are concerned.


  const Register ic_reg = rax;
  const Register receiver = rcx;
  Label hit;
  Label exception_pending;

  __ verify_oop(receiver);
  __ cmpptr(ic_reg, Address(receiver, oopDesc::klass_offset_in_bytes()));
  __ jcc(Assembler::equal, hit);

  __ jump(RuntimeAddress(SharedRuntime::get_ic_miss_stub()));

  // verified entry must be aligned for code patching.
  // and the first 5 bytes must be in the same cache line
  // if we align at 8 then we will be sure 5 bytes are in the same line
  __ align(8);

  __ bind(hit);

  int vep_offset = ((intptr_t)__ pc()) - start;

#ifdef COMPILER1
  // For Object.hashCode, System.identityHashCode try to pull hashCode from object header if available.
  if ((InlineObjectHash && method->intrinsic_id() == vmIntrinsics::_hashCode) || (method->intrinsic_id() == vmIntrinsics::_identityHashCode)) {
    inline_check_hashcode_from_object_header(masm, method, rcx /*obj_reg*/, rax /*result*/);
   }
#endif // COMPILER1

  // The instruction at the verified entry point must be 5 bytes or longer
  // because it can be patched on the fly by make_non_entrant. The stack bang
  // instruction fits that requirement.

  // Generate stack overflow check
  __ bang_stack_with_offset((int)StackOverflow::stack_shadow_zone_size());

  // Generate a new frame for the wrapper.
  __ enter();
  // -2 because return address is already present and so is saved rbp
  __ subptr(rsp, stack_size - 2*wordSize);


  BarrierSetAssembler* bs = BarrierSet::barrier_set()->barrier_set_assembler();
  bs->nmethod_entry_barrier(masm, NULL /* slow_path */, NULL /* continuation */);

  // Frame is now completed as far as size and linkage.
  int frame_complete = ((intptr_t)__ pc()) - start;

  if (UseRTMLocking) {
    // Abort RTM transaction before calling JNI
    // because critical section will be large and will be
    // aborted anyway. Also nmethod could be deoptimized.
    __ xabort(0);
  }

  // Calculate the difference between rsp and rbp,. We need to know it
  // after the native call because on windows Java Natives will pop
  // the arguments and it is painful to do rsp relative addressing
  // in a platform independent way. So after the call we switch to
  // rbp, relative addressing.

  int fp_adjustment = stack_size - 2*wordSize;

#ifdef COMPILER2
  // C2 may leave the stack dirty if not in SSE2+ mode
  if (UseSSE >= 2) {
    __ verify_FPU(0, "c2i transition should have clean FPU stack");
  } else {
    __ empty_FPU_stack();
  }
#endif /* COMPILER2 */

  // We use rdi as a thread pointer because it is callee save and
  // if we load it once it is usable thru the entire wrapper
  const Register thread = rdi;

   // We use rsi as the oop handle for the receiver/klass
   // It is callee save so it survives the call to native

   const Register oop_handle_reg = rsi;

   __ get_thread(thread);

  //
  // We immediately shuffle the arguments so that any vm call we have to
  // make from here on out (sync slow path, jvmti, etc.) we will have
  // captured the oops from our caller and have a valid oopMap for
  // them.

  // -----------------
  // The Grand Shuffle
  //
  // Natives require 1 or 2 extra arguments over the normal ones: the JNIEnv*
  // and, if static, the class mirror instead of a receiver.  This pretty much
  // guarantees that register layout will not match (and x86 doesn't use reg
  // parms though amd does).  Since the native abi doesn't use register args
  // and the java conventions does we don't have to worry about collisions.
  // All of our moved are reg->stack or stack->stack.
  // We ignore the extra arguments during the shuffle and handle them at the
  // last moment. The shuffle is described by the two calling convention
  // vectors we have in our possession. We simply walk the java vector to
  // get the source locations and the c vector to get the destinations.

  int c_arg = method->is_static() ? 2 : 1;

  // Record rsp-based slot for receiver on stack for non-static methods
  int receiver_offset = -1;

  // This is a trick. We double the stack slots so we can claim
  // the oops in the caller's frame. Since we are sure to have
  // more args than the caller doubling is enough to make
  // sure we can capture all the incoming oop args from the
  // caller.
  //
  OopMap* map = new OopMap(stack_slots * 2, 0 /* arg_slots*/);

  // Mark location of rbp,
  // map->set_callee_saved(VMRegImpl::stack2reg( stack_slots - 2), stack_slots * 2, 0, rbp->as_VMReg());

  // We know that we only have args in at most two integer registers (rcx, rdx). So rax, rbx
  // Are free to temporaries if we have to do  stack to steck moves.
  // All inbound args are referenced based on rbp, and all outbound args via rsp.

  for (int i = 0; i < total_in_args ; i++, c_arg++ ) {
    switch (in_sig_bt[i]) {
      case T_ARRAY:
      case T_OBJECT:
        object_move(masm, map, oop_handle_offset, stack_slots, in_regs[i], out_regs[c_arg],
                    ((i == 0) && (!is_static)),
                    &receiver_offset);
        break;
      case T_VOID:
        break;

      case T_FLOAT:
        float_move(masm, in_regs[i], out_regs[c_arg]);
          break;

      case T_DOUBLE:
        assert( i + 1 < total_in_args &&
                in_sig_bt[i + 1] == T_VOID &&
                out_sig_bt[c_arg+1] == T_VOID, "bad arg list");
        double_move(masm, in_regs[i], out_regs[c_arg]);
        break;

      case T_LONG :
        long_move(masm, in_regs[i], out_regs[c_arg]);
        break;

      case T_ADDRESS: assert(false, "found T_ADDRESS in java args");

      default:
        simple_move32(masm, in_regs[i], out_regs[c_arg]);
    }
  }

  // Pre-load a static method's oop into rsi.  Used both by locking code and
  // the normal JNI call code.
  if (method->is_static()) {

    //  load opp into a register
    __ movoop(oop_handle_reg, JNIHandles::make_local(method->method_holder()->java_mirror()));

    // Now handlize the static class mirror it's known not-null.
    __ movptr(Address(rsp, klass_offset), oop_handle_reg);
    map->set_oop(VMRegImpl::stack2reg(klass_slot_offset));

    // Now get the handle
    __ lea(oop_handle_reg, Address(rsp, klass_offset));
    // store the klass handle as second argument
    __ movptr(Address(rsp, wordSize), oop_handle_reg);
  }

  // Change state to native (we save the return address in the thread, since it might not
  // be pushed on the stack when we do a stack traversal). It is enough that the pc()
  // points into the right code segment. It does not have to be the correct return pc.
  // We use the same pc/oopMap repeatedly when we call out

  intptr_t the_pc = (intptr_t) __ pc();
  oop_maps->add_gc_map(the_pc - start, map);

  __ set_last_Java_frame(thread, rsp, noreg, (address)the_pc);


  // We have all of the arguments setup at this point. We must not touch any register
  // argument registers at this point (what if we save/restore them there are no oop?

  {
    SkipIfEqual skip_if(masm, &DTraceMethodProbes, 0);
    __ mov_metadata(rax, method());
    __ call_VM_leaf(
         CAST_FROM_FN_PTR(address, SharedRuntime::dtrace_method_entry),
         thread, rax);
  }

  // RedefineClasses() tracing support for obsolete method entry
  if (log_is_enabled(Trace, redefine, class, obsolete)) {
    __ mov_metadata(rax, method());
    __ call_VM_leaf(
         CAST_FROM_FN_PTR(address, SharedRuntime::rc_trace_method_entry),
         thread, rax);
  }

  // These are register definitions we need for locking/unlocking
  const Register swap_reg = rax;  // Must use rax, for cmpxchg instruction
  const Register obj_reg  = rcx;  // Will contain the oop
  const Register tmp      = rdx;

  Label slow_path_lock;
  Label lock_done;

  // Lock a synchronized method
  if (method->is_synchronized()) {
    Label count_mon;

    // Get the handle (the 2nd argument)
    __ movptr(oop_handle_reg, Address(rsp, wordSize));

    // Load the oop from the handle
    __ movptr(obj_reg, Address(oop_handle_reg, 0));

    if (!UseHeavyMonitors) {
<<<<<<< HEAD
      // Load object header
      __ movptr(swap_reg, Address(obj_reg, oopDesc::mark_offset_in_bytes()));
      __ fast_lock_impl(obj_reg, swap_reg, thread, tmp, noreg, slow_path_lock);
=======
      // Load immediate 1 into swap_reg %rax,
      __ movptr(swap_reg, 1);

      // Load (object->mark() | 1) into swap_reg %rax,
      __ orptr(swap_reg, Address(obj_reg, oopDesc::mark_offset_in_bytes()));

      // Save (object->mark() | 1) into BasicLock's displaced header
      __ movptr(Address(lock_reg, mark_word_offset), swap_reg);

      // src -> dest iff dest == rax, else rax, <- dest
      // *obj_reg = lock_reg iff *obj_reg == rax, else rax, = *(obj_reg)
      __ lock();
      __ cmpxchgptr(lock_reg, Address(obj_reg, oopDesc::mark_offset_in_bytes()));
      __ jcc(Assembler::equal, count_mon);

      // Test if the oopMark is an obvious stack pointer, i.e.,
      //  1) (mark & 3) == 0, and
      //  2) rsp <= mark < mark + os::pagesize()
      // These 3 tests can be done by evaluating the following
      // expression: ((mark - rsp) & (3 - os::vm_page_size())),
      // assuming both stack pointer and pagesize have their
      // least significant 2 bits clear.
      // NOTE: the oopMark is in swap_reg %rax, as the result of cmpxchg

      __ subptr(swap_reg, rsp);
      __ andptr(swap_reg, 3 - os::vm_page_size());

      // Save the test result, for recursive case, the result is zero
      __ movptr(Address(lock_reg, mark_word_offset), swap_reg);
      __ jcc(Assembler::notEqual, slow_path_lock);
>>>>>>> 18cd16d2
    } else {
      __ jmp(slow_path_lock);
    }
    __ bind(count_mon);
    __ inc_held_monitor_count();

    // Slow path will re-enter here
    __ bind(lock_done);
  }


  // Finally just about ready to make the JNI call

  // get JNIEnv* which is first argument to native
  __ lea(rdx, Address(thread, in_bytes(JavaThread::jni_environment_offset())));
  __ movptr(Address(rsp, 0), rdx);

  // Now set thread in native
  __ movl(Address(thread, JavaThread::thread_state_offset()), _thread_in_native);

  __ call(RuntimeAddress(native_func));

  // Verify or restore cpu control state after JNI call
  __ restore_cpu_control_state_after_jni();

  // WARNING - on Windows Java Natives use pascal calling convention and pop the
  // arguments off of the stack. We could just re-adjust the stack pointer here
  // and continue to do SP relative addressing but we instead switch to FP
  // relative addressing.

  // Unpack native results.
  switch (ret_type) {
  case T_BOOLEAN: __ c2bool(rax);            break;
  case T_CHAR   : __ andptr(rax, 0xFFFF);    break;
  case T_BYTE   : __ sign_extend_byte (rax); break;
  case T_SHORT  : __ sign_extend_short(rax); break;
  case T_INT    : /* nothing to do */        break;
  case T_DOUBLE :
  case T_FLOAT  :
    // Result is in st0 we'll save as needed
    break;
  case T_ARRAY:                 // Really a handle
  case T_OBJECT:                // Really a handle
      break; // can't de-handlize until after safepoint check
  case T_VOID: break;
  case T_LONG: break;
  default       : ShouldNotReachHere();
  }

  Label after_transition;

  // Switch thread to "native transition" state before reading the synchronization state.
  // This additional state is necessary because reading and testing the synchronization
  // state is not atomic w.r.t. GC, as this scenario demonstrates:
  //     Java thread A, in _thread_in_native state, loads _not_synchronized and is preempted.
  //     VM thread changes sync state to synchronizing and suspends threads for GC.
  //     Thread A is resumed to finish this native method, but doesn't block here since it
  //     didn't see any synchronization is progress, and escapes.
  __ movl(Address(thread, JavaThread::thread_state_offset()), _thread_in_native_trans);

  // Force this write out before the read below
  __ membar(Assembler::Membar_mask_bits(
            Assembler::LoadLoad | Assembler::LoadStore |
            Assembler::StoreLoad | Assembler::StoreStore));

  if (AlwaysRestoreFPU) {
    // Make sure the control word is correct.
    __ fldcw(ExternalAddress(StubRoutines::x86::addr_fpu_cntrl_wrd_std()));
  }

  // check for safepoint operation in progress and/or pending suspend requests
  { Label Continue, slow_path;

    __ safepoint_poll(slow_path, thread, true /* at_return */, false /* in_nmethod */);

    __ cmpl(Address(thread, JavaThread::suspend_flags_offset()), 0);
    __ jcc(Assembler::equal, Continue);
    __ bind(slow_path);

    // Don't use call_VM as it will see a possible pending exception and forward it
    // and never return here preventing us from clearing _last_native_pc down below.
    // Also can't use call_VM_leaf either as it will check to see if rsi & rdi are
    // preserved and correspond to the bcp/locals pointers. So we do a runtime call
    // by hand.
    //
    __ vzeroupper();

    save_native_result(masm, ret_type, stack_slots);
    __ push(thread);
    __ call(RuntimeAddress(CAST_FROM_FN_PTR(address,
                                              JavaThread::check_special_condition_for_native_trans)));
    __ increment(rsp, wordSize);
    // Restore any method result value
    restore_native_result(masm, ret_type, stack_slots);
    __ bind(Continue);
  }

  // change thread state
  __ movl(Address(thread, JavaThread::thread_state_offset()), _thread_in_Java);
  __ bind(after_transition);

  Label reguard;
  Label reguard_done;
  __ cmpl(Address(thread, JavaThread::stack_guard_state_offset()), StackOverflow::stack_guard_yellow_reserved_disabled);
  __ jcc(Assembler::equal, reguard);

  // slow path reguard  re-enters here
  __ bind(reguard_done);

  // Handle possible exception (will unlock if necessary)

  // native result if any is live

  // Unlock
  Label slow_path_unlock;
  Label unlock_done;
  if (method->is_synchronized()) {

    Label fast_done;

    // Get locked oop from the handle we passed to jni
    __ movptr(obj_reg, Address(oop_handle_reg, 0));

<<<<<<< HEAD
=======
    if (!UseHeavyMonitors) {
      Label not_recur;
      // Simple recursive lock?
      __ cmpptr(Address(rbp, lock_slot_rbp_offset), (int32_t)NULL_WORD);
      __ jcc(Assembler::notEqual, not_recur);
      __ dec_held_monitor_count();
      __ jmpb(fast_done);
      __ bind(not_recur);
    }

>>>>>>> 18cd16d2
    // Must save rax, if it is live now because cmpxchg must use it
    if (ret_type != T_FLOAT && ret_type != T_DOUBLE && ret_type != T_VOID) {
      save_native_result(masm, ret_type, stack_slots);
    }

    if (!UseHeavyMonitors) {
<<<<<<< HEAD
      __ movptr(swap_reg, Address(obj_reg, oopDesc::mark_offset_in_bytes()));
      __ andptr(swap_reg, ~(int32_t)markWord::lock_mask_in_place);
      __ fast_unlock_impl(obj_reg, swap_reg, tmp, slow_path_unlock);
=======
      //  get old displaced header
      __ movptr(rbx, Address(rbp, lock_slot_rbp_offset));

      // get address of the stack lock
      __ lea(rax, Address(rbp, lock_slot_rbp_offset));

      // Atomic swap old header if oop still contains the stack lock
      // src -> dest iff dest == rax, else rax, <- dest
      // *obj_reg = rbx, iff *obj_reg == rax, else rax, = *(obj_reg)
      __ lock();
      __ cmpxchgptr(rbx, Address(obj_reg, oopDesc::mark_offset_in_bytes()));
      __ jcc(Assembler::notEqual, slow_path_unlock);
      __ dec_held_monitor_count();
>>>>>>> 18cd16d2
    } else {
      __ jmp(slow_path_unlock);
    }

    // slow path re-enters here
    __ bind(unlock_done);
    if (ret_type != T_FLOAT && ret_type != T_DOUBLE && ret_type != T_VOID) {
      restore_native_result(masm, ret_type, stack_slots);
    }

    __ bind(fast_done);
  }

  {
    SkipIfEqual skip_if(masm, &DTraceMethodProbes, 0);
    // Tell dtrace about this method exit
    save_native_result(masm, ret_type, stack_slots);
    __ mov_metadata(rax, method());
    __ call_VM_leaf(
         CAST_FROM_FN_PTR(address, SharedRuntime::dtrace_method_exit),
         thread, rax);
    restore_native_result(masm, ret_type, stack_slots);
  }

  // We can finally stop using that last_Java_frame we setup ages ago

  __ reset_last_Java_frame(thread, false);

  // Unbox oop result, e.g. JNIHandles::resolve value.
  if (is_reference_type(ret_type)) {
    __ resolve_jobject(rax /* value */,
                       thread /* thread */,
                       rcx /* tmp */);
  }

  if (CheckJNICalls) {
    // clear_pending_jni_exception_check
    __ movptr(Address(thread, JavaThread::pending_jni_exception_check_fn_offset()), NULL_WORD);
  }

  // reset handle block
  __ movptr(rcx, Address(thread, JavaThread::active_handles_offset()));
  __ movl(Address(rcx, JNIHandleBlock::top_offset_in_bytes()), NULL_WORD);

  // Any exception pending?
  __ cmpptr(Address(thread, in_bytes(Thread::pending_exception_offset())), (int32_t)NULL_WORD);
  __ jcc(Assembler::notEqual, exception_pending);

  // no exception, we're almost done

  // check that only result value is on FPU stack
  __ verify_FPU(ret_type == T_FLOAT || ret_type == T_DOUBLE ? 1 : 0, "native_wrapper normal exit");

  // Fixup floating pointer results so that result looks like a return from a compiled method
  if (ret_type == T_FLOAT) {
    if (UseSSE >= 1) {
      // Pop st0 and store as float and reload into xmm register
      __ fstp_s(Address(rbp, -4));
      __ movflt(xmm0, Address(rbp, -4));
    }
  } else if (ret_type == T_DOUBLE) {
    if (UseSSE >= 2) {
      // Pop st0 and store as double and reload into xmm register
      __ fstp_d(Address(rbp, -8));
      __ movdbl(xmm0, Address(rbp, -8));
    }
  }

  // Return

  __ leave();
  __ ret(0);

  // Unexpected paths are out of line and go here

  // Slow path locking & unlocking
  if (method->is_synchronized()) {

    // BEGIN Slow path lock

    __ bind(slow_path_lock);

    // has last_Java_frame setup. No exceptions so do vanilla call not call_VM
    // args are (oop obj, BasicLock* lock, JavaThread* thread)
    __ push(thread);
    __ push(obj_reg);
    __ call(RuntimeAddress(CAST_FROM_FN_PTR(address, SharedRuntime::complete_monitor_locking_C)));
    __ addptr(rsp, 2*wordSize);

#ifdef ASSERT
    { Label L;
    __ cmpptr(Address(thread, in_bytes(Thread::pending_exception_offset())), (int)NULL_WORD);
    __ jcc(Assembler::equal, L);
    __ stop("no pending exception allowed on exit from monitorenter");
    __ bind(L);
    }
#endif
    __ jmp(lock_done);

    // END Slow path lock

    // BEGIN Slow path unlock
    __ bind(slow_path_unlock);
    __ vzeroupper();
    // Slow path unlock

    if (ret_type == T_FLOAT || ret_type == T_DOUBLE ) {
      save_native_result(masm, ret_type, stack_slots);
    }
    // Save pending exception around call to VM (which contains an EXCEPTION_MARK)

    __ pushptr(Address(thread, in_bytes(Thread::pending_exception_offset())));
    __ movptr(Address(thread, in_bytes(Thread::pending_exception_offset())), NULL_WORD);


    // should be a peal
    // +wordSize because of the push above
    // args are (oop obj, BasicLock* lock, JavaThread* thread)
    __ push(thread);

    __ push(obj_reg);
    __ call(RuntimeAddress(CAST_FROM_FN_PTR(address, SharedRuntime::complete_monitor_unlocking_C)));
    __ addptr(rsp, 2*wordSize);
#ifdef ASSERT
    {
      Label L;
      __ cmpptr(Address(thread, in_bytes(Thread::pending_exception_offset())), (int32_t)NULL_WORD);
      __ jcc(Assembler::equal, L);
      __ stop("no pending exception allowed on exit complete_monitor_unlocking_C");
      __ bind(L);
    }
#endif /* ASSERT */

    __ popptr(Address(thread, in_bytes(Thread::pending_exception_offset())));

    if (ret_type == T_FLOAT || ret_type == T_DOUBLE ) {
      restore_native_result(masm, ret_type, stack_slots);
    }
    __ jmp(unlock_done);
    // END Slow path unlock

  }

  // SLOW PATH Reguard the stack if needed

  __ bind(reguard);
  __ vzeroupper();
  save_native_result(masm, ret_type, stack_slots);
  {
    __ call(RuntimeAddress(CAST_FROM_FN_PTR(address, SharedRuntime::reguard_yellow_pages)));
  }
  restore_native_result(masm, ret_type, stack_slots);
  __ jmp(reguard_done);


  // BEGIN EXCEPTION PROCESSING

  // Forward  the exception
  __ bind(exception_pending);

  // remove possible return value from FPU register stack
  __ empty_FPU_stack();

  // pop our frame
  __ leave();
  // and forward the exception
  __ jump(RuntimeAddress(StubRoutines::forward_exception_entry()));

  __ flush();

  nmethod *nm = nmethod::new_native_nmethod(method,
                                            compile_id,
                                            masm->code(),
                                            vep_offset,
                                            frame_complete,
                                            stack_slots / VMRegImpl::slots_per_word,
                                            (is_static ? in_ByteSize(klass_offset) : in_ByteSize(receiver_offset)),
                                            oop_maps);

  return nm;

}

// this function returns the adjust size (in number of words) to a c2i adapter
// activation for use during deoptimization
int Deoptimization::last_frame_adjust(int callee_parameters, int callee_locals ) {
  return (callee_locals - callee_parameters) * Interpreter::stackElementWords;
}


// Number of stack slots between incoming argument block and the start of
// a new frame.  The PROLOG must add this many slots to the stack.  The
// EPILOG must remove this many slots.  Intel needs one slot for
// return address and one for rbp, (must save rbp)
uint SharedRuntime::in_preserve_stack_slots() {
  return 2+VerifyStackAtCalls;
}

uint SharedRuntime::out_preserve_stack_slots() {
  return 0;
}

//------------------------------generate_deopt_blob----------------------------
void SharedRuntime::generate_deopt_blob() {
  // allocate space for the code
  ResourceMark rm;
  // setup code generation tools
  // note: the buffer code size must account for StackShadowPages=50
  CodeBuffer   buffer("deopt_blob", 1536, 1024);
  MacroAssembler* masm = new MacroAssembler(&buffer);
  int frame_size_in_words;
  OopMap* map = NULL;
  // Account for the extra args we place on the stack
  // by the time we call fetch_unroll_info
  const int additional_words = 2; // deopt kind, thread

  OopMapSet *oop_maps = new OopMapSet();

  // -------------
  // This code enters when returning to a de-optimized nmethod.  A return
  // address has been pushed on the stack, and return values are in
  // registers.
  // If we are doing a normal deopt then we were called from the patched
  // nmethod from the point we returned to the nmethod. So the return
  // address on the stack is wrong by NativeCall::instruction_size
  // We will adjust the value to it looks like we have the original return
  // address on the stack (like when we eagerly deoptimized).
  // In the case of an exception pending with deoptimized then we enter
  // with a return address on the stack that points after the call we patched
  // into the exception handler. We have the following register state:
  //    rax,: exception
  //    rbx,: exception handler
  //    rdx: throwing pc
  // So in this case we simply jam rdx into the useless return address and
  // the stack looks just like we want.
  //
  // At this point we need to de-opt.  We save the argument return
  // registers.  We call the first C routine, fetch_unroll_info().  This
  // routine captures the return values and returns a structure which
  // describes the current frame size and the sizes of all replacement frames.
  // The current frame is compiled code and may contain many inlined
  // functions, each with their own JVM state.  We pop the current frame, then
  // push all the new frames.  Then we call the C routine unpack_frames() to
  // populate these frames.  Finally unpack_frames() returns us the new target
  // address.  Notice that callee-save registers are BLOWN here; they have
  // already been captured in the vframeArray at the time the return PC was
  // patched.
  address start = __ pc();
  Label cont;

  // Prolog for non exception case!

  // Save everything in sight.

  map = RegisterSaver::save_live_registers(masm, additional_words, &frame_size_in_words, false);
  // Normal deoptimization
  __ push(Deoptimization::Unpack_deopt);
  __ jmp(cont);

  int reexecute_offset = __ pc() - start;

  // Reexecute case
  // return address is the pc describes what bci to do re-execute at

  // No need to update map as each call to save_live_registers will produce identical oopmap
  (void) RegisterSaver::save_live_registers(masm, additional_words, &frame_size_in_words, false);

  __ push(Deoptimization::Unpack_reexecute);
  __ jmp(cont);

  int exception_offset = __ pc() - start;

  // Prolog for exception case

  // all registers are dead at this entry point, except for rax, and
  // rdx which contain the exception oop and exception pc
  // respectively.  Set them in TLS and fall thru to the
  // unpack_with_exception_in_tls entry point.

  __ get_thread(rdi);
  __ movptr(Address(rdi, JavaThread::exception_pc_offset()), rdx);
  __ movptr(Address(rdi, JavaThread::exception_oop_offset()), rax);

  int exception_in_tls_offset = __ pc() - start;

  // new implementation because exception oop is now passed in JavaThread

  // Prolog for exception case
  // All registers must be preserved because they might be used by LinearScan
  // Exceptiop oop and throwing PC are passed in JavaThread
  // tos: stack at point of call to method that threw the exception (i.e. only
  // args are on the stack, no return address)

  // make room on stack for the return address
  // It will be patched later with the throwing pc. The correct value is not
  // available now because loading it from memory would destroy registers.
  __ push(0);

  // Save everything in sight.

  // No need to update map as each call to save_live_registers will produce identical oopmap
  (void) RegisterSaver::save_live_registers(masm, additional_words, &frame_size_in_words, false);

  // Now it is safe to overwrite any register

  // store the correct deoptimization type
  __ push(Deoptimization::Unpack_exception);

  // load throwing pc from JavaThread and patch it as the return address
  // of the current frame. Then clear the field in JavaThread
  __ get_thread(rdi);
  __ movptr(rdx, Address(rdi, JavaThread::exception_pc_offset()));
  __ movptr(Address(rbp, wordSize), rdx);
  __ movptr(Address(rdi, JavaThread::exception_pc_offset()), NULL_WORD);

#ifdef ASSERT
  // verify that there is really an exception oop in JavaThread
  __ movptr(rax, Address(rdi, JavaThread::exception_oop_offset()));
  __ verify_oop(rax);

  // verify that there is no pending exception
  Label no_pending_exception;
  __ movptr(rax, Address(rdi, Thread::pending_exception_offset()));
  __ testptr(rax, rax);
  __ jcc(Assembler::zero, no_pending_exception);
  __ stop("must not have pending exception here");
  __ bind(no_pending_exception);
#endif

  __ bind(cont);

  // Compiled code leaves the floating point stack dirty, empty it.
  __ empty_FPU_stack();


  // Call C code.  Need thread and this frame, but NOT official VM entry
  // crud.  We cannot block on this call, no GC can happen.
  __ get_thread(rcx);
  __ push(rcx);
  // fetch_unroll_info needs to call last_java_frame()
  __ set_last_Java_frame(rcx, noreg, noreg, NULL);

  __ call(RuntimeAddress(CAST_FROM_FN_PTR(address, Deoptimization::fetch_unroll_info)));

  // Need to have an oopmap that tells fetch_unroll_info where to
  // find any register it might need.

  oop_maps->add_gc_map( __ pc()-start, map);

  // Discard args to fetch_unroll_info
  __ pop(rcx);
  __ pop(rcx);

  __ get_thread(rcx);
  __ reset_last_Java_frame(rcx, false);

  // Load UnrollBlock into EDI
  __ mov(rdi, rax);

  // Move the unpack kind to a safe place in the UnrollBlock because
  // we are very short of registers

  Address unpack_kind(rdi, Deoptimization::UnrollBlock::unpack_kind_offset_in_bytes());
  // retrieve the deopt kind from the UnrollBlock.
  __ movl(rax, unpack_kind);

   Label noException;
  __ cmpl(rax, Deoptimization::Unpack_exception);   // Was exception pending?
  __ jcc(Assembler::notEqual, noException);
  __ movptr(rax, Address(rcx, JavaThread::exception_oop_offset()));
  __ movptr(rdx, Address(rcx, JavaThread::exception_pc_offset()));
  __ movptr(Address(rcx, JavaThread::exception_oop_offset()), NULL_WORD);
  __ movptr(Address(rcx, JavaThread::exception_pc_offset()), NULL_WORD);

  __ verify_oop(rax);

  // Overwrite the result registers with the exception results.
  __ movptr(Address(rsp, RegisterSaver::raxOffset()*wordSize), rax);
  __ movptr(Address(rsp, RegisterSaver::rdxOffset()*wordSize), rdx);

  __ bind(noException);

  // Stack is back to only having register save data on the stack.
  // Now restore the result registers. Everything else is either dead or captured
  // in the vframeArray.

  RegisterSaver::restore_result_registers(masm);

  // Non standard control word may be leaked out through a safepoint blob, and we can
  // deopt at a poll point with the non standard control word. However, we should make
  // sure the control word is correct after restore_result_registers.
  __ fldcw(ExternalAddress(StubRoutines::x86::addr_fpu_cntrl_wrd_std()));

  // All of the register save area has been popped of the stack. Only the
  // return address remains.

  // Pop all the frames we must move/replace.
  //
  // Frame picture (youngest to oldest)
  // 1: self-frame (no frame link)
  // 2: deopting frame  (no frame link)
  // 3: caller of deopting frame (could be compiled/interpreted).
  //
  // Note: by leaving the return address of self-frame on the stack
  // and using the size of frame 2 to adjust the stack
  // when we are done the return to frame 3 will still be on the stack.

  // Pop deoptimized frame
  __ addptr(rsp, Address(rdi,Deoptimization::UnrollBlock::size_of_deoptimized_frame_offset_in_bytes()));

  // sp should be pointing at the return address to the caller (3)

  // Pick up the initial fp we should save
  // restore rbp before stack bang because if stack overflow is thrown it needs to be pushed (and preserved)
  __ movptr(rbp, Address(rdi, Deoptimization::UnrollBlock::initial_info_offset_in_bytes()));

#ifdef ASSERT
  // Compilers generate code that bang the stack by as much as the
  // interpreter would need. So this stack banging should never
  // trigger a fault. Verify that it does not on non product builds.
  __ movl(rbx, Address(rdi ,Deoptimization::UnrollBlock::total_frame_sizes_offset_in_bytes()));
  __ bang_stack_size(rbx, rcx);
#endif

  // Load array of frame pcs into ECX
  __ movptr(rcx,Address(rdi,Deoptimization::UnrollBlock::frame_pcs_offset_in_bytes()));

  __ pop(rsi); // trash the old pc

  // Load array of frame sizes into ESI
  __ movptr(rsi,Address(rdi,Deoptimization::UnrollBlock::frame_sizes_offset_in_bytes()));

  Address counter(rdi, Deoptimization::UnrollBlock::counter_temp_offset_in_bytes());

  __ movl(rbx, Address(rdi, Deoptimization::UnrollBlock::number_of_frames_offset_in_bytes()));
  __ movl(counter, rbx);

  // Now adjust the caller's stack to make up for the extra locals
  // but record the original sp so that we can save it in the skeletal interpreter
  // frame and the stack walking of interpreter_sender will get the unextended sp
  // value and not the "real" sp value.

  Address sp_temp(rdi, Deoptimization::UnrollBlock::sender_sp_temp_offset_in_bytes());
  __ movptr(sp_temp, rsp);
  __ movl2ptr(rbx, Address(rdi, Deoptimization::UnrollBlock::caller_adjustment_offset_in_bytes()));
  __ subptr(rsp, rbx);

  // Push interpreter frames in a loop
  Label loop;
  __ bind(loop);
  __ movptr(rbx, Address(rsi, 0));      // Load frame size
  __ subptr(rbx, 2*wordSize);           // we'll push pc and rbp, by hand
  __ pushptr(Address(rcx, 0));          // save return address
  __ enter();                           // save old & set new rbp,
  __ subptr(rsp, rbx);                  // Prolog!
  __ movptr(rbx, sp_temp);              // sender's sp
  // This value is corrected by layout_activation_impl
  __ movptr(Address(rbp, frame::interpreter_frame_last_sp_offset * wordSize), NULL_WORD);
  __ movptr(Address(rbp, frame::interpreter_frame_sender_sp_offset * wordSize), rbx); // Make it walkable
  __ movptr(sp_temp, rsp);              // pass to next frame
  __ addptr(rsi, wordSize);             // Bump array pointer (sizes)
  __ addptr(rcx, wordSize);             // Bump array pointer (pcs)
  __ decrementl(counter);             // decrement counter
  __ jcc(Assembler::notZero, loop);
  __ pushptr(Address(rcx, 0));          // save final return address

  // Re-push self-frame
  __ enter();                           // save old & set new rbp,

  //  Return address and rbp, are in place
  // We'll push additional args later. Just allocate a full sized
  // register save area
  __ subptr(rsp, (frame_size_in_words-additional_words - 2) * wordSize);

  // Restore frame locals after moving the frame
  __ movptr(Address(rsp, RegisterSaver::raxOffset()*wordSize), rax);
  __ movptr(Address(rsp, RegisterSaver::rdxOffset()*wordSize), rdx);
  __ fstp_d(Address(rsp, RegisterSaver::fpResultOffset()*wordSize));   // Pop float stack and store in local
  if( UseSSE>=2 ) __ movdbl(Address(rsp, RegisterSaver::xmm0Offset()*wordSize), xmm0);
  if( UseSSE==1 ) __ movflt(Address(rsp, RegisterSaver::xmm0Offset()*wordSize), xmm0);

  // Set up the args to unpack_frame

  __ pushl(unpack_kind);                     // get the unpack_kind value
  __ get_thread(rcx);
  __ push(rcx);

  // set last_Java_sp, last_Java_fp
  __ set_last_Java_frame(rcx, noreg, rbp, NULL);

  // Call C code.  Need thread but NOT official VM entry
  // crud.  We cannot block on this call, no GC can happen.  Call should
  // restore return values to their stack-slots with the new SP.
  __ call(RuntimeAddress(CAST_FROM_FN_PTR(address, Deoptimization::unpack_frames)));
  // Set an oopmap for the call site
  oop_maps->add_gc_map( __ pc()-start, new OopMap( frame_size_in_words, 0 ));

  // rax, contains the return result type
  __ push(rax);

  __ get_thread(rcx);
  __ reset_last_Java_frame(rcx, false);

  // Collect return values
  __ movptr(rax,Address(rsp, (RegisterSaver::raxOffset() + additional_words + 1)*wordSize));
  __ movptr(rdx,Address(rsp, (RegisterSaver::rdxOffset() + additional_words + 1)*wordSize));

  // Clear floating point stack before returning to interpreter
  __ empty_FPU_stack();

  // Check if we should push the float or double return value.
  Label results_done, yes_double_value;
  __ cmpl(Address(rsp, 0), T_DOUBLE);
  __ jcc (Assembler::zero, yes_double_value);
  __ cmpl(Address(rsp, 0), T_FLOAT);
  __ jcc (Assembler::notZero, results_done);

  // return float value as expected by interpreter
  if( UseSSE>=1 ) __ movflt(xmm0, Address(rsp, (RegisterSaver::xmm0Offset() + additional_words + 1)*wordSize));
  else            __ fld_d(Address(rsp, (RegisterSaver::fpResultOffset() + additional_words + 1)*wordSize));
  __ jmp(results_done);

  // return double value as expected by interpreter
  __ bind(yes_double_value);
  if( UseSSE>=2 ) __ movdbl(xmm0, Address(rsp, (RegisterSaver::xmm0Offset() + additional_words + 1)*wordSize));
  else            __ fld_d(Address(rsp, (RegisterSaver::fpResultOffset() + additional_words + 1)*wordSize));

  __ bind(results_done);

  // Pop self-frame.
  __ leave();                              // Epilog!

  // Jump to interpreter
  __ ret(0);

  // -------------
  // make sure all code is generated
  masm->flush();

  _deopt_blob = DeoptimizationBlob::create( &buffer, oop_maps, 0, exception_offset, reexecute_offset, frame_size_in_words);
  _deopt_blob->set_unpack_with_exception_in_tls_offset(exception_in_tls_offset);
}


#ifdef COMPILER2
//------------------------------generate_uncommon_trap_blob--------------------
void SharedRuntime::generate_uncommon_trap_blob() {
  // allocate space for the code
  ResourceMark rm;
  // setup code generation tools
  CodeBuffer   buffer("uncommon_trap_blob", 512, 512);
  MacroAssembler* masm = new MacroAssembler(&buffer);

  enum frame_layout {
    arg0_off,      // thread                     sp + 0 // Arg location for
    arg1_off,      // unloaded_class_index       sp + 1 // calling C
    arg2_off,      // exec_mode                  sp + 2
    // The frame sender code expects that rbp will be in the "natural" place and
    // will override any oopMap setting for it. We must therefore force the layout
    // so that it agrees with the frame sender code.
    rbp_off,       // callee saved register      sp + 3
    return_off,    // slot for return address    sp + 4
    framesize
  };

  address start = __ pc();

  if (UseRTMLocking) {
    // Abort RTM transaction before possible nmethod deoptimization.
    __ xabort(0);
  }

  // Push self-frame.
  __ subptr(rsp, return_off*wordSize);     // Epilog!

  // rbp, is an implicitly saved callee saved register (i.e. the calling
  // convention will save restore it in prolog/epilog) Other than that
  // there are no callee save registers no that adapter frames are gone.
  __ movptr(Address(rsp, rbp_off*wordSize), rbp);

  // Clear the floating point exception stack
  __ empty_FPU_stack();

  // set last_Java_sp
  __ get_thread(rdx);
  __ set_last_Java_frame(rdx, noreg, noreg, NULL);

  // Call C code.  Need thread but NOT official VM entry
  // crud.  We cannot block on this call, no GC can happen.  Call should
  // capture callee-saved registers as well as return values.
  __ movptr(Address(rsp, arg0_off*wordSize), rdx);
  // argument already in ECX
  __ movl(Address(rsp, arg1_off*wordSize),rcx);
  __ movl(Address(rsp, arg2_off*wordSize), Deoptimization::Unpack_uncommon_trap);
  __ call(RuntimeAddress(CAST_FROM_FN_PTR(address, Deoptimization::uncommon_trap)));

  // Set an oopmap for the call site
  OopMapSet *oop_maps = new OopMapSet();
  OopMap* map =  new OopMap( framesize, 0 );
  // No oopMap for rbp, it is known implicitly

  oop_maps->add_gc_map( __ pc()-start, map);

  __ get_thread(rcx);

  __ reset_last_Java_frame(rcx, false);

  // Load UnrollBlock into EDI
  __ movptr(rdi, rax);

#ifdef ASSERT
  { Label L;
    __ cmpptr(Address(rdi, Deoptimization::UnrollBlock::unpack_kind_offset_in_bytes()),
            (int32_t)Deoptimization::Unpack_uncommon_trap);
    __ jcc(Assembler::equal, L);
    __ stop("SharedRuntime::generate_deopt_blob: expected Unpack_uncommon_trap");
    __ bind(L);
  }
#endif

  // Pop all the frames we must move/replace.
  //
  // Frame picture (youngest to oldest)
  // 1: self-frame (no frame link)
  // 2: deopting frame  (no frame link)
  // 3: caller of deopting frame (could be compiled/interpreted).

  // Pop self-frame.  We have no frame, and must rely only on EAX and ESP.
  __ addptr(rsp,(framesize-1)*wordSize);     // Epilog!

  // Pop deoptimized frame
  __ movl2ptr(rcx, Address(rdi,Deoptimization::UnrollBlock::size_of_deoptimized_frame_offset_in_bytes()));
  __ addptr(rsp, rcx);

  // sp should be pointing at the return address to the caller (3)

  // Pick up the initial fp we should save
  // restore rbp before stack bang because if stack overflow is thrown it needs to be pushed (and preserved)
  __ movptr(rbp, Address(rdi, Deoptimization::UnrollBlock::initial_info_offset_in_bytes()));

#ifdef ASSERT
  // Compilers generate code that bang the stack by as much as the
  // interpreter would need. So this stack banging should never
  // trigger a fault. Verify that it does not on non product builds.
  __ movl(rbx, Address(rdi ,Deoptimization::UnrollBlock::total_frame_sizes_offset_in_bytes()));
  __ bang_stack_size(rbx, rcx);
#endif

  // Load array of frame pcs into ECX
  __ movl(rcx,Address(rdi,Deoptimization::UnrollBlock::frame_pcs_offset_in_bytes()));

  __ pop(rsi); // trash the pc

  // Load array of frame sizes into ESI
  __ movptr(rsi,Address(rdi,Deoptimization::UnrollBlock::frame_sizes_offset_in_bytes()));

  Address counter(rdi, Deoptimization::UnrollBlock::counter_temp_offset_in_bytes());

  __ movl(rbx, Address(rdi, Deoptimization::UnrollBlock::number_of_frames_offset_in_bytes()));
  __ movl(counter, rbx);

  // Now adjust the caller's stack to make up for the extra locals
  // but record the original sp so that we can save it in the skeletal interpreter
  // frame and the stack walking of interpreter_sender will get the unextended sp
  // value and not the "real" sp value.

  Address sp_temp(rdi, Deoptimization::UnrollBlock::sender_sp_temp_offset_in_bytes());
  __ movptr(sp_temp, rsp);
  __ movl(rbx, Address(rdi, Deoptimization::UnrollBlock::caller_adjustment_offset_in_bytes()));
  __ subptr(rsp, rbx);

  // Push interpreter frames in a loop
  Label loop;
  __ bind(loop);
  __ movptr(rbx, Address(rsi, 0));      // Load frame size
  __ subptr(rbx, 2*wordSize);           // we'll push pc and rbp, by hand
  __ pushptr(Address(rcx, 0));          // save return address
  __ enter();                           // save old & set new rbp,
  __ subptr(rsp, rbx);                  // Prolog!
  __ movptr(rbx, sp_temp);              // sender's sp
  // This value is corrected by layout_activation_impl
  __ movptr(Address(rbp, frame::interpreter_frame_last_sp_offset * wordSize), NULL_WORD );
  __ movptr(Address(rbp, frame::interpreter_frame_sender_sp_offset * wordSize), rbx); // Make it walkable
  __ movptr(sp_temp, rsp);              // pass to next frame
  __ addptr(rsi, wordSize);             // Bump array pointer (sizes)
  __ addptr(rcx, wordSize);             // Bump array pointer (pcs)
  __ decrementl(counter);             // decrement counter
  __ jcc(Assembler::notZero, loop);
  __ pushptr(Address(rcx, 0));            // save final return address

  // Re-push self-frame
  __ enter();                           // save old & set new rbp,
  __ subptr(rsp, (framesize-2) * wordSize);   // Prolog!


  // set last_Java_sp, last_Java_fp
  __ get_thread(rdi);
  __ set_last_Java_frame(rdi, noreg, rbp, NULL);

  // Call C code.  Need thread but NOT official VM entry
  // crud.  We cannot block on this call, no GC can happen.  Call should
  // restore return values to their stack-slots with the new SP.
  __ movptr(Address(rsp,arg0_off*wordSize),rdi);
  __ movl(Address(rsp,arg1_off*wordSize), Deoptimization::Unpack_uncommon_trap);
  __ call(RuntimeAddress(CAST_FROM_FN_PTR(address, Deoptimization::unpack_frames)));
  // Set an oopmap for the call site
  oop_maps->add_gc_map( __ pc()-start, new OopMap( framesize, 0 ) );

  __ get_thread(rdi);
  __ reset_last_Java_frame(rdi, true);

  // Pop self-frame.
  __ leave();     // Epilog!

  // Jump to interpreter
  __ ret(0);

  // -------------
  // make sure all code is generated
  masm->flush();

   _uncommon_trap_blob = UncommonTrapBlob::create(&buffer, oop_maps, framesize);
}
#endif // COMPILER2

//------------------------------generate_handler_blob------
//
// Generate a special Compile2Runtime blob that saves all registers,
// setup oopmap, and calls safepoint code to stop the compiled code for
// a safepoint.
//
SafepointBlob* SharedRuntime::generate_handler_blob(address call_ptr, int poll_type) {

  // Account for thread arg in our frame
  const int additional_words = 1;
  int frame_size_in_words;

  assert (StubRoutines::forward_exception_entry() != NULL, "must be generated before");

  ResourceMark rm;
  OopMapSet *oop_maps = new OopMapSet();
  OopMap* map;

  // allocate space for the code
  // setup code generation tools
  CodeBuffer   buffer("handler_blob", 2048, 1024);
  MacroAssembler* masm = new MacroAssembler(&buffer);

  const Register java_thread = rdi; // callee-saved for VC++
  address start   = __ pc();
  address call_pc = NULL;
  bool cause_return = (poll_type == POLL_AT_RETURN);
  bool save_vectors = (poll_type == POLL_AT_VECTOR_LOOP);

  if (UseRTMLocking) {
    // Abort RTM transaction before calling runtime
    // because critical section will be large and will be
    // aborted anyway. Also nmethod could be deoptimized.
    __ xabort(0);
  }

  // If cause_return is true we are at a poll_return and there is
  // the return address on the stack to the caller on the nmethod
  // that is safepoint. We can leave this return on the stack and
  // effectively complete the return and safepoint in the caller.
  // Otherwise we push space for a return address that the safepoint
  // handler will install later to make the stack walking sensible.
  if (!cause_return)
    __ push(rbx);  // Make room for return address (or push it again)

  map = RegisterSaver::save_live_registers(masm, additional_words, &frame_size_in_words, false, save_vectors);

  // The following is basically a call_VM. However, we need the precise
  // address of the call in order to generate an oopmap. Hence, we do all the
  // work ourselves.

  // Push thread argument and setup last_Java_sp
  __ get_thread(java_thread);
  __ push(java_thread);
  __ set_last_Java_frame(java_thread, noreg, noreg, NULL);

  // if this was not a poll_return then we need to correct the return address now.
  if (!cause_return) {
    // Get the return pc saved by the signal handler and stash it in its appropriate place on the stack.
    // Additionally, rbx is a callee saved register and we can look at it later to determine
    // if someone changed the return address for us!
    __ movptr(rbx, Address(java_thread, JavaThread::saved_exception_pc_offset()));
    __ movptr(Address(rbp, wordSize), rbx);
  }

  // do the call
  __ call(RuntimeAddress(call_ptr));

  // Set an oopmap for the call site.  This oopmap will map all
  // oop-registers and debug-info registers as callee-saved.  This
  // will allow deoptimization at this safepoint to find all possible
  // debug-info recordings, as well as let GC find all oops.

  oop_maps->add_gc_map( __ pc() - start, map);

  // Discard arg
  __ pop(rcx);

  Label noException;

  // Clear last_Java_sp again
  __ get_thread(java_thread);
  __ reset_last_Java_frame(java_thread, false);

  __ cmpptr(Address(java_thread, Thread::pending_exception_offset()), (int32_t)NULL_WORD);
  __ jcc(Assembler::equal, noException);

  // Exception pending
  RegisterSaver::restore_live_registers(masm, save_vectors);

  __ jump(RuntimeAddress(StubRoutines::forward_exception_entry()));

  __ bind(noException);

  Label no_adjust, bail, not_special;
  if (!cause_return) {
    // If our stashed return pc was modified by the runtime we avoid touching it
    __ cmpptr(rbx, Address(rbp, wordSize));
    __ jccb(Assembler::notEqual, no_adjust);

    // Skip over the poll instruction.
    // See NativeInstruction::is_safepoint_poll()
    // Possible encodings:
    //      85 00       test   %eax,(%rax)
    //      85 01       test   %eax,(%rcx)
    //      85 02       test   %eax,(%rdx)
    //      85 03       test   %eax,(%rbx)
    //      85 06       test   %eax,(%rsi)
    //      85 07       test   %eax,(%rdi)
    //
    //      85 04 24    test   %eax,(%rsp)
    //      85 45 00    test   %eax,0x0(%rbp)

#ifdef ASSERT
    __ movptr(rax, rbx); // remember where 0x85 should be, for verification below
#endif
    // rsp/rbp base encoding takes 3 bytes with the following register values:
    // rsp 0x04
    // rbp 0x05
    __ movzbl(rcx, Address(rbx, 1));
    __ andptr(rcx, 0x07); // looking for 0x04 .. 0x05
    __ subptr(rcx, 4);    // looking for 0x00 .. 0x01
    __ cmpptr(rcx, 1);
    __ jcc(Assembler::above, not_special);
    __ addptr(rbx, 1);
    __ bind(not_special);
#ifdef ASSERT
    // Verify the correct encoding of the poll we're about to skip.
    __ cmpb(Address(rax, 0), NativeTstRegMem::instruction_code_memXregl);
    __ jcc(Assembler::notEqual, bail);
    // Mask out the modrm bits
    __ testb(Address(rax, 1), NativeTstRegMem::modrm_mask);
    // rax encodes to 0, so if the bits are nonzero it's incorrect
    __ jcc(Assembler::notZero, bail);
#endif
    // Adjust return pc forward to step over the safepoint poll instruction
    __ addptr(rbx, 2);
    __ movptr(Address(rbp, wordSize), rbx);
  }

  __ bind(no_adjust);
  // Normal exit, register restoring and exit
  RegisterSaver::restore_live_registers(masm, save_vectors);

  __ ret(0);

#ifdef ASSERT
  __ bind(bail);
  __ stop("Attempting to adjust pc to skip safepoint poll but the return point is not what we expected");
#endif

  // make sure all code is generated
  masm->flush();

  // Fill-out other meta info
  return SafepointBlob::create(&buffer, oop_maps, frame_size_in_words);
}

//
// generate_resolve_blob - call resolution (static/virtual/opt-virtual/ic-miss
//
// Generate a stub that calls into vm to find out the proper destination
// of a java call. All the argument registers are live at this point
// but since this is generic code we don't know what they are and the caller
// must do any gc of the args.
//
RuntimeStub* SharedRuntime::generate_resolve_blob(address destination, const char* name) {
  assert (StubRoutines::forward_exception_entry() != NULL, "must be generated before");

  // allocate space for the code
  ResourceMark rm;

  CodeBuffer buffer(name, 1000, 512);
  MacroAssembler* masm                = new MacroAssembler(&buffer);

  int frame_size_words;
  enum frame_layout {
                thread_off,
                extra_words };

  OopMapSet *oop_maps = new OopMapSet();
  OopMap* map = NULL;

  int start = __ offset();

  map = RegisterSaver::save_live_registers(masm, extra_words, &frame_size_words);

  int frame_complete = __ offset();

  const Register thread = rdi;
  __ get_thread(rdi);

  __ push(thread);
  __ set_last_Java_frame(thread, noreg, rbp, NULL);

  __ call(RuntimeAddress(destination));


  // Set an oopmap for the call site.
  // We need this not only for callee-saved registers, but also for volatile
  // registers that the compiler might be keeping live across a safepoint.

  oop_maps->add_gc_map( __ offset() - start, map);

  // rax, contains the address we are going to jump to assuming no exception got installed

  __ addptr(rsp, wordSize);

  // clear last_Java_sp
  __ reset_last_Java_frame(thread, true);
  // check for pending exceptions
  Label pending;
  __ cmpptr(Address(thread, Thread::pending_exception_offset()), (int32_t)NULL_WORD);
  __ jcc(Assembler::notEqual, pending);

  // get the returned Method*
  __ get_vm_result_2(rbx, thread);
  __ movptr(Address(rsp, RegisterSaver::rbx_offset() * wordSize), rbx);

  __ movptr(Address(rsp, RegisterSaver::rax_offset() * wordSize), rax);

  RegisterSaver::restore_live_registers(masm);

  // We are back to the original state on entry and ready to go.

  __ jmp(rax);

  // Pending exception after the safepoint

  __ bind(pending);

  RegisterSaver::restore_live_registers(masm);

  // exception pending => remove activation and forward to exception handler

  __ get_thread(thread);
  __ movptr(Address(thread, JavaThread::vm_result_offset()), NULL_WORD);
  __ movptr(rax, Address(thread, Thread::pending_exception_offset()));
  __ jump(RuntimeAddress(StubRoutines::forward_exception_entry()));

  // -------------
  // make sure all code is generated
  masm->flush();

  // return the  blob
  // frame_size_words or bytes??
  return RuntimeStub::new_runtime_stub(name, &buffer, frame_complete, frame_size_words, oop_maps, true);
}<|MERGE_RESOLUTION|>--- conflicted
+++ resolved
@@ -1683,8 +1683,6 @@
 
   // Lock a synchronized method
   if (method->is_synchronized()) {
-    Label count_mon;
-
     // Get the handle (the 2nd argument)
     __ movptr(oop_handle_reg, Address(rsp, wordSize));
 
@@ -1692,46 +1690,12 @@
     __ movptr(obj_reg, Address(oop_handle_reg, 0));
 
     if (!UseHeavyMonitors) {
-<<<<<<< HEAD
       // Load object header
       __ movptr(swap_reg, Address(obj_reg, oopDesc::mark_offset_in_bytes()));
       __ fast_lock_impl(obj_reg, swap_reg, thread, tmp, noreg, slow_path_lock);
-=======
-      // Load immediate 1 into swap_reg %rax,
-      __ movptr(swap_reg, 1);
-
-      // Load (object->mark() | 1) into swap_reg %rax,
-      __ orptr(swap_reg, Address(obj_reg, oopDesc::mark_offset_in_bytes()));
-
-      // Save (object->mark() | 1) into BasicLock's displaced header
-      __ movptr(Address(lock_reg, mark_word_offset), swap_reg);
-
-      // src -> dest iff dest == rax, else rax, <- dest
-      // *obj_reg = lock_reg iff *obj_reg == rax, else rax, = *(obj_reg)
-      __ lock();
-      __ cmpxchgptr(lock_reg, Address(obj_reg, oopDesc::mark_offset_in_bytes()));
-      __ jcc(Assembler::equal, count_mon);
-
-      // Test if the oopMark is an obvious stack pointer, i.e.,
-      //  1) (mark & 3) == 0, and
-      //  2) rsp <= mark < mark + os::pagesize()
-      // These 3 tests can be done by evaluating the following
-      // expression: ((mark - rsp) & (3 - os::vm_page_size())),
-      // assuming both stack pointer and pagesize have their
-      // least significant 2 bits clear.
-      // NOTE: the oopMark is in swap_reg %rax, as the result of cmpxchg
-
-      __ subptr(swap_reg, rsp);
-      __ andptr(swap_reg, 3 - os::vm_page_size());
-
-      // Save the test result, for recursive case, the result is zero
-      __ movptr(Address(lock_reg, mark_word_offset), swap_reg);
-      __ jcc(Assembler::notEqual, slow_path_lock);
->>>>>>> 18cd16d2
     } else {
       __ jmp(slow_path_lock);
     }
-    __ bind(count_mon);
     __ inc_held_monitor_count();
 
     // Slow path will re-enter here
@@ -1851,44 +1815,16 @@
     // Get locked oop from the handle we passed to jni
     __ movptr(obj_reg, Address(oop_handle_reg, 0));
 
-<<<<<<< HEAD
-=======
-    if (!UseHeavyMonitors) {
-      Label not_recur;
-      // Simple recursive lock?
-      __ cmpptr(Address(rbp, lock_slot_rbp_offset), (int32_t)NULL_WORD);
-      __ jcc(Assembler::notEqual, not_recur);
-      __ dec_held_monitor_count();
-      __ jmpb(fast_done);
-      __ bind(not_recur);
-    }
-
->>>>>>> 18cd16d2
     // Must save rax, if it is live now because cmpxchg must use it
     if (ret_type != T_FLOAT && ret_type != T_DOUBLE && ret_type != T_VOID) {
       save_native_result(masm, ret_type, stack_slots);
     }
 
     if (!UseHeavyMonitors) {
-<<<<<<< HEAD
       __ movptr(swap_reg, Address(obj_reg, oopDesc::mark_offset_in_bytes()));
       __ andptr(swap_reg, ~(int32_t)markWord::lock_mask_in_place);
       __ fast_unlock_impl(obj_reg, swap_reg, tmp, slow_path_unlock);
-=======
-      //  get old displaced header
-      __ movptr(rbx, Address(rbp, lock_slot_rbp_offset));
-
-      // get address of the stack lock
-      __ lea(rax, Address(rbp, lock_slot_rbp_offset));
-
-      // Atomic swap old header if oop still contains the stack lock
-      // src -> dest iff dest == rax, else rax, <- dest
-      // *obj_reg = rbx, iff *obj_reg == rax, else rax, = *(obj_reg)
-      __ lock();
-      __ cmpxchgptr(rbx, Address(obj_reg, oopDesc::mark_offset_in_bytes()));
-      __ jcc(Assembler::notEqual, slow_path_unlock);
       __ dec_held_monitor_count();
->>>>>>> 18cd16d2
     } else {
       __ jmp(slow_path_unlock);
     }
