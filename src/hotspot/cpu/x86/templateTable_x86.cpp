/*
 * Copyright (c) 1997, 2021, Oracle and/or its affiliates. All rights reserved.
 * DO NOT ALTER OR REMOVE COPYRIGHT NOTICES OR THIS FILE HEADER.
 *
 * This code is free software; you can redistribute it and/or modify it
 * under the terms of the GNU General Public License version 2 only, as
 * published by the Free Software Foundation.
 *
 * This code is distributed in the hope that it will be useful, but WITHOUT
 * ANY WARRANTY; without even the implied warranty of MERCHANTABILITY or
 * FITNESS FOR A PARTICULAR PURPOSE.  See the GNU General Public License
 * version 2 for more details (a copy is included in the LICENSE file that
 * accompanied this code).
 *
 * You should have received a copy of the GNU General Public License version
 * 2 along with this work; if not, write to the Free Software Foundation,
 * Inc., 51 Franklin St, Fifth Floor, Boston, MA 02110-1301 USA.
 *
 * Please contact Oracle, 500 Oracle Parkway, Redwood Shores, CA 94065 USA
 * or visit www.oracle.com if you need additional information or have any
 * questions.
 *
 */

#include "precompiled.hpp"
#include "asm/macroAssembler.hpp"
#include "compiler/disassembler.hpp"
#include "gc/shared/collectedHeap.hpp"
#include "gc/shared/tlab_globals.hpp"
#include "interpreter/interpreter.hpp"
#include "interpreter/interpreterRuntime.hpp"
#include "interpreter/interp_masm.hpp"
#include "interpreter/templateTable.hpp"
#include "memory/universe.hpp"
#include "oops/methodData.hpp"
#include "oops/objArrayKlass.hpp"
#include "oops/oop.inline.hpp"
#include "prims/jvmtiExport.hpp"
#include "prims/methodHandles.hpp"
#include "runtime/frame.inline.hpp"
#include "runtime/safepointMechanism.hpp"
#include "runtime/sharedRuntime.hpp"
#include "runtime/stubRoutines.hpp"
#include "runtime/synchronizer.hpp"
#include "utilities/macros.hpp"

#define __ Disassembler::hook<InterpreterMacroAssembler>(__FILE__, __LINE__, _masm)->

// Global Register Names
static const Register rbcp     = LP64_ONLY(r13) NOT_LP64(rsi);
static const Register rlocals  = LP64_ONLY(r14) NOT_LP64(rdi);

// Address Computation: local variables
static inline Address iaddress(int n) {
  return Address(rlocals, Interpreter::local_offset_in_bytes(n));
}

static inline Address laddress(int n) {
  return iaddress(n + 1);
}

#ifndef _LP64
static inline Address haddress(int n) {
  return iaddress(n + 0);
}
#endif

static inline Address faddress(int n) {
  return iaddress(n);
}

static inline Address daddress(int n) {
  return laddress(n);
}

static inline Address aaddress(int n) {
  return iaddress(n);
}

static inline Address iaddress(Register r) {
  return Address(rlocals, r, Address::times_ptr);
}

static inline Address laddress(Register r) {
  return Address(rlocals, r, Address::times_ptr, Interpreter::local_offset_in_bytes(1));
}

#ifndef _LP64
static inline Address haddress(Register r)       {
  return Address(rlocals, r, Interpreter::stackElementScale(), Interpreter::local_offset_in_bytes(0));
}
#endif

static inline Address faddress(Register r) {
  return iaddress(r);
}

static inline Address daddress(Register r) {
  return laddress(r);
}

static inline Address aaddress(Register r) {
  return iaddress(r);
}


// expression stack
// (Note: Must not use symmetric equivalents at_rsp_m1/2 since they store
// data beyond the rsp which is potentially unsafe in an MT environment;
// an interrupt may overwrite that data.)
static inline Address at_rsp   () {
  return Address(rsp, 0);
}

// At top of Java expression stack which may be different than esp().  It
// isn't for category 1 objects.
static inline Address at_tos   () {
  return Address(rsp,  Interpreter::expr_offset_in_bytes(0));
}

static inline Address at_tos_p1() {
  return Address(rsp,  Interpreter::expr_offset_in_bytes(1));
}

static inline Address at_tos_p2() {
  return Address(rsp,  Interpreter::expr_offset_in_bytes(2));
}

// Condition conversion
static Assembler::Condition j_not(TemplateTable::Condition cc) {
  switch (cc) {
  case TemplateTable::equal        : return Assembler::notEqual;
  case TemplateTable::not_equal    : return Assembler::equal;
  case TemplateTable::less         : return Assembler::greaterEqual;
  case TemplateTable::less_equal   : return Assembler::greater;
  case TemplateTable::greater      : return Assembler::lessEqual;
  case TemplateTable::greater_equal: return Assembler::less;
  }
  ShouldNotReachHere();
  return Assembler::zero;
}



// Miscelaneous helper routines
// Store an oop (or NULL) at the address described by obj.
// If val == noreg this means store a NULL


static void do_oop_store(InterpreterMacroAssembler* _masm,
                         Address dst,
                         Register val,
                         DecoratorSet decorators = 0) {
  assert(val == noreg || val == rax, "parameter is just for looks");
  __ store_heap_oop(dst, val, rdx, rbx, decorators);
}

static void do_oop_load(InterpreterMacroAssembler* _masm,
                        Address src,
                        Register dst,
                        DecoratorSet decorators = 0) {
  __ load_heap_oop(dst, src, rdx, rbx, decorators);
}

Address TemplateTable::at_bcp(int offset) {
  assert(_desc->uses_bcp(), "inconsistent uses_bcp information");
  return Address(rbcp, offset);
}


void TemplateTable::patch_bytecode(Bytecodes::Code bc, Register bc_reg,
                                   Register temp_reg, bool load_bc_into_bc_reg/*=true*/,
                                   int byte_no) {
  if (!RewriteBytecodes)  return;
  Label L_patch_done;

  switch (bc) {
  case Bytecodes::_fast_aputfield:
  case Bytecodes::_fast_bputfield:
  case Bytecodes::_fast_zputfield:
  case Bytecodes::_fast_cputfield:
  case Bytecodes::_fast_dputfield:
  case Bytecodes::_fast_fputfield:
  case Bytecodes::_fast_iputfield:
  case Bytecodes::_fast_lputfield:
  case Bytecodes::_fast_sputfield:
    {
      // We skip bytecode quickening for putfield instructions when
      // the put_code written to the constant pool cache is zero.
      // This is required so that every execution of this instruction
      // calls out to InterpreterRuntime::resolve_get_put to do
      // additional, required work.
      assert(byte_no == f1_byte || byte_no == f2_byte, "byte_no out of range");
      assert(load_bc_into_bc_reg, "we use bc_reg as temp");
      __ get_cache_and_index_and_bytecode_at_bcp(temp_reg, bc_reg, temp_reg, byte_no, 1);
      __ movl(bc_reg, bc);
      __ cmpl(temp_reg, (int) 0);
      __ jcc(Assembler::zero, L_patch_done);  // don't patch
    }
    break;
  default:
    assert(byte_no == -1, "sanity");
    // the pair bytecodes have already done the load.
    if (load_bc_into_bc_reg) {
      __ movl(bc_reg, bc);
    }
  }

  if (JvmtiExport::can_post_breakpoint()) {
    Label L_fast_patch;
    // if a breakpoint is present we can't rewrite the stream directly
    __ movzbl(temp_reg, at_bcp(0));
    __ cmpl(temp_reg, Bytecodes::_breakpoint);
    __ jcc(Assembler::notEqual, L_fast_patch);
    __ get_method(temp_reg);
    // Let breakpoint table handling rewrite to quicker bytecode
    __ call_VM(noreg, CAST_FROM_FN_PTR(address, InterpreterRuntime::set_original_bytecode_at), temp_reg, rbcp, bc_reg);
#ifndef ASSERT
    __ jmpb(L_patch_done);
#else
    __ jmp(L_patch_done);
#endif
    __ bind(L_fast_patch);
  }

#ifdef ASSERT
  Label L_okay;
  __ load_unsigned_byte(temp_reg, at_bcp(0));
  __ cmpl(temp_reg, (int) Bytecodes::java_code(bc));
  __ jcc(Assembler::equal, L_okay);
  __ cmpl(temp_reg, bc_reg);
  __ jcc(Assembler::equal, L_okay);
  __ stop("patching the wrong bytecode");
  __ bind(L_okay);
#endif

  // patch bytecode
  __ movb(at_bcp(0), bc_reg);
  __ bind(L_patch_done);
}
// Individual instructions


void TemplateTable::nop() {
  transition(vtos, vtos);
  // nothing to do
}

void TemplateTable::shouldnotreachhere() {
  transition(vtos, vtos);
  __ stop("shouldnotreachhere bytecode");
}

void TemplateTable::aconst_null() {
  transition(vtos, atos);
  __ xorl(rax, rax);
}

void TemplateTable::iconst(int value) {
  transition(vtos, itos);
  if (value == 0) {
    __ xorl(rax, rax);
  } else {
    __ movl(rax, value);
  }
}

void TemplateTable::lconst(int value) {
  transition(vtos, ltos);
  if (value == 0) {
    __ xorl(rax, rax);
  } else {
    __ movl(rax, value);
  }
#ifndef _LP64
  assert(value >= 0, "check this code");
  __ xorptr(rdx, rdx);
#endif
}



void TemplateTable::fconst(int value) {
  transition(vtos, ftos);
  if (UseSSE >= 1) {
    static float one = 1.0f, two = 2.0f;
    switch (value) {
    case 0:
      __ xorps(xmm0, xmm0);
      break;
    case 1:
      __ movflt(xmm0, ExternalAddress((address) &one));
      break;
    case 2:
      __ movflt(xmm0, ExternalAddress((address) &two));
      break;
    default:
      ShouldNotReachHere();
      break;
    }
  } else {
#ifdef _LP64
    ShouldNotReachHere();
#else
           if (value == 0) { __ fldz();
    } else if (value == 1) { __ fld1();
    } else if (value == 2) { __ fld1(); __ fld1(); __ faddp(); // should do a better solution here
    } else                 { ShouldNotReachHere();
    }
#endif // _LP64
  }
}

void TemplateTable::dconst(int value) {
  transition(vtos, dtos);
  if (UseSSE >= 2) {
    static double one = 1.0;
    switch (value) {
    case 0:
      __ xorpd(xmm0, xmm0);
      break;
    case 1:
      __ movdbl(xmm0, ExternalAddress((address) &one));
      break;
    default:
      ShouldNotReachHere();
      break;
    }
  } else {
#ifdef _LP64
    ShouldNotReachHere();
#else
           if (value == 0) { __ fldz();
    } else if (value == 1) { __ fld1();
    } else                 { ShouldNotReachHere();
    }
#endif
  }
}

void TemplateTable::bipush() {
  transition(vtos, itos);
  __ load_signed_byte(rax, at_bcp(1));
}

void TemplateTable::sipush() {
  transition(vtos, itos);
  __ load_unsigned_short(rax, at_bcp(1));
  __ bswapl(rax);
  __ sarl(rax, 16);
}

void TemplateTable::ldc(bool wide) {
  transition(vtos, vtos);
  Register rarg = NOT_LP64(rcx) LP64_ONLY(c_rarg1);
  Label call_ldc, notFloat, notClass, notInt, Done;

  if (wide) {
    __ get_unsigned_2_byte_index_at_bcp(rbx, 1);
  } else {
    __ load_unsigned_byte(rbx, at_bcp(1));
  }

  __ get_cpool_and_tags(rcx, rax);
  const int base_offset = ConstantPool::header_size() * wordSize;
  const int tags_offset = Array<u1>::base_offset_in_bytes();

  // get type
  __ movzbl(rdx, Address(rax, rbx, Address::times_1, tags_offset));

  // unresolved class - get the resolved class
  __ cmpl(rdx, JVM_CONSTANT_UnresolvedClass);
  __ jccb(Assembler::equal, call_ldc);

  // unresolved class in error state - call into runtime to throw the error
  // from the first resolution attempt
  __ cmpl(rdx, JVM_CONSTANT_UnresolvedClassInError);
  __ jccb(Assembler::equal, call_ldc);

  // resolved class - need to call vm to get java mirror of the class
  __ cmpl(rdx, JVM_CONSTANT_Class);
  __ jcc(Assembler::notEqual, notClass);

  __ bind(call_ldc);

  __ movl(rarg, wide);
  call_VM(rax, CAST_FROM_FN_PTR(address, InterpreterRuntime::ldc), rarg);

  __ push(atos);
  __ jmp(Done);

  __ bind(notClass);
  __ cmpl(rdx, JVM_CONSTANT_Float);
  __ jccb(Assembler::notEqual, notFloat);

  // ftos
  __ load_float(Address(rcx, rbx, Address::times_ptr, base_offset));
  __ push(ftos);
  __ jmp(Done);

  __ bind(notFloat);
  __ cmpl(rdx, JVM_CONSTANT_Integer);
  __ jccb(Assembler::notEqual, notInt);

  // itos
  __ movl(rax, Address(rcx, rbx, Address::times_ptr, base_offset));
  __ push(itos);
  __ jmp(Done);

  // assume the tag is for condy; if not, the VM runtime will tell us
  __ bind(notInt);
  condy_helper(Done);

  __ bind(Done);
}

// Fast path for caching oop constants.
void TemplateTable::fast_aldc(bool wide) {
  transition(vtos, atos);

  Register result = rax;
  Register tmp = rdx;
  Register rarg = NOT_LP64(rcx) LP64_ONLY(c_rarg1);
  int index_size = wide ? sizeof(u2) : sizeof(u1);

  Label resolved;

  // We are resolved if the resolved reference cache entry contains a
  // non-null object (String, MethodType, etc.)
  assert_different_registers(result, tmp);
  __ get_cache_index_at_bcp(tmp, 1, index_size);
  __ load_resolved_reference_at_index(result, tmp);
  __ testptr(result, result);
  __ jcc(Assembler::notZero, resolved);

  address entry = CAST_FROM_FN_PTR(address, InterpreterRuntime::resolve_ldc);

  // first time invocation - must resolve first
  __ movl(rarg, (int)bytecode());
  __ call_VM(result, entry, rarg);
  __ bind(resolved);

  { // Check for the null sentinel.
    // If we just called the VM, it already did the mapping for us,
    // but it's harmless to retry.
    Label notNull;
    ExternalAddress null_sentinel((address)Universe::the_null_sentinel_addr());
    __ movptr(tmp, null_sentinel);
    __ resolve_oop_handle(tmp);
    __ cmpoop(tmp, result);
    __ jccb(Assembler::notEqual, notNull);
    __ xorptr(result, result);  // NULL object reference
    __ bind(notNull);
  }

  if (VerifyOops) {
    __ verify_oop(result);
  }
}

void TemplateTable::ldc2_w() {
  transition(vtos, vtos);
  Label notDouble, notLong, Done;
  __ get_unsigned_2_byte_index_at_bcp(rbx, 1);

  __ get_cpool_and_tags(rcx, rax);
  const int base_offset = ConstantPool::header_size() * wordSize;
  const int tags_offset = Array<u1>::base_offset_in_bytes();

  // get type
  __ movzbl(rdx, Address(rax, rbx, Address::times_1, tags_offset));
  __ cmpl(rdx, JVM_CONSTANT_Double);
  __ jccb(Assembler::notEqual, notDouble);

  // dtos
  __ load_double(Address(rcx, rbx, Address::times_ptr, base_offset));
  __ push(dtos);

  __ jmp(Done);
  __ bind(notDouble);
  __ cmpl(rdx, JVM_CONSTANT_Long);
  __ jccb(Assembler::notEqual, notLong);

  // ltos
  __ movptr(rax, Address(rcx, rbx, Address::times_ptr, base_offset + 0 * wordSize));
  NOT_LP64(__ movptr(rdx, Address(rcx, rbx, Address::times_ptr, base_offset + 1 * wordSize)));
  __ push(ltos);
  __ jmp(Done);

  __ bind(notLong);
  condy_helper(Done);

  __ bind(Done);
}

void TemplateTable::condy_helper(Label& Done) {
  const Register obj = rax;
  const Register off = rbx;
  const Register flags = rcx;
  const Register rarg = NOT_LP64(rcx) LP64_ONLY(c_rarg1);
  __ movl(rarg, (int)bytecode());
  call_VM(obj, CAST_FROM_FN_PTR(address, InterpreterRuntime::resolve_ldc), rarg);
#ifndef _LP64
  // borrow rdi from locals
  __ get_thread(rdi);
  __ get_vm_result_2(flags, rdi);
  __ restore_locals();
#else
  __ get_vm_result_2(flags, r15_thread);
#endif
  // VMr = obj = base address to find primitive value to push
  // VMr2 = flags = (tos, off) using format of CPCE::_flags
  __ movl(off, flags);
  __ andl(off, ConstantPoolCacheEntry::field_index_mask);
  const Address field(obj, off, Address::times_1, 0*wordSize);

  // What sort of thing are we loading?
  __ shrl(flags, ConstantPoolCacheEntry::tos_state_shift);
  __ andl(flags, ConstantPoolCacheEntry::tos_state_mask);

  switch (bytecode()) {
  case Bytecodes::_ldc:
  case Bytecodes::_ldc_w:
    {
      // tos in (itos, ftos, stos, btos, ctos, ztos)
      Label notInt, notFloat, notShort, notByte, notChar, notBool;
      __ cmpl(flags, itos);
      __ jcc(Assembler::notEqual, notInt);
      // itos
      __ movl(rax, field);
      __ push(itos);
      __ jmp(Done);

      __ bind(notInt);
      __ cmpl(flags, ftos);
      __ jcc(Assembler::notEqual, notFloat);
      // ftos
      __ load_float(field);
      __ push(ftos);
      __ jmp(Done);

      __ bind(notFloat);
      __ cmpl(flags, stos);
      __ jcc(Assembler::notEqual, notShort);
      // stos
      __ load_signed_short(rax, field);
      __ push(stos);
      __ jmp(Done);

      __ bind(notShort);
      __ cmpl(flags, btos);
      __ jcc(Assembler::notEqual, notByte);
      // btos
      __ load_signed_byte(rax, field);
      __ push(btos);
      __ jmp(Done);

      __ bind(notByte);
      __ cmpl(flags, ctos);
      __ jcc(Assembler::notEqual, notChar);
      // ctos
      __ load_unsigned_short(rax, field);
      __ push(ctos);
      __ jmp(Done);

      __ bind(notChar);
      __ cmpl(flags, ztos);
      __ jcc(Assembler::notEqual, notBool);
      // ztos
      __ load_signed_byte(rax, field);
      __ push(ztos);
      __ jmp(Done);

      __ bind(notBool);
      break;
    }

  case Bytecodes::_ldc2_w:
    {
      Label notLong, notDouble;
      __ cmpl(flags, ltos);
      __ jcc(Assembler::notEqual, notLong);
      // ltos
      // Loading high word first because movptr clobbers rax
      NOT_LP64(__ movptr(rdx, field.plus_disp(4)));
      __ movptr(rax, field);
      __ push(ltos);
      __ jmp(Done);

      __ bind(notLong);
      __ cmpl(flags, dtos);
      __ jcc(Assembler::notEqual, notDouble);
      // dtos
      __ load_double(field);
      __ push(dtos);
      __ jmp(Done);

      __ bind(notDouble);
      break;
    }

  default:
    ShouldNotReachHere();
  }

  __ stop("bad ldc/condy");
}

void TemplateTable::locals_index(Register reg, int offset) {
  __ load_unsigned_byte(reg, at_bcp(offset));
  __ negptr(reg);
}

void TemplateTable::iload() {
  iload_internal();
}

void TemplateTable::nofast_iload() {
  iload_internal(may_not_rewrite);
}

void TemplateTable::iload_internal(RewriteControl rc) {
  transition(vtos, itos);
  if (RewriteFrequentPairs && rc == may_rewrite) {
    Label rewrite, done;
    const Register bc = LP64_ONLY(c_rarg3) NOT_LP64(rcx);
    LP64_ONLY(assert(rbx != bc, "register damaged"));

    // get next byte
    __ load_unsigned_byte(rbx,
                          at_bcp(Bytecodes::length_for(Bytecodes::_iload)));
    // if _iload, wait to rewrite to iload2.  We only want to rewrite the
    // last two iloads in a pair.  Comparing against fast_iload means that
    // the next bytecode is neither an iload or a caload, and therefore
    // an iload pair.
    __ cmpl(rbx, Bytecodes::_iload);
    __ jcc(Assembler::equal, done);

    __ cmpl(rbx, Bytecodes::_fast_iload);
    __ movl(bc, Bytecodes::_fast_iload2);

    __ jccb(Assembler::equal, rewrite);

    // if _caload, rewrite to fast_icaload
    __ cmpl(rbx, Bytecodes::_caload);
    __ movl(bc, Bytecodes::_fast_icaload);
    __ jccb(Assembler::equal, rewrite);

    // rewrite so iload doesn't check again.
    __ movl(bc, Bytecodes::_fast_iload);

    // rewrite
    // bc: fast bytecode
    __ bind(rewrite);
    patch_bytecode(Bytecodes::_iload, bc, rbx, false);
    __ bind(done);
  }

  // Get the local value into tos
  locals_index(rbx);
  __ movl(rax, iaddress(rbx));
}

void TemplateTable::fast_iload2() {
  transition(vtos, itos);
  locals_index(rbx);
  __ movl(rax, iaddress(rbx));
  __ push(itos);
  locals_index(rbx, 3);
  __ movl(rax, iaddress(rbx));
}

void TemplateTable::fast_iload() {
  transition(vtos, itos);
  locals_index(rbx);
  __ movl(rax, iaddress(rbx));
}

void TemplateTable::lload() {
  transition(vtos, ltos);
  locals_index(rbx);
  __ movptr(rax, laddress(rbx));
  NOT_LP64(__ movl(rdx, haddress(rbx)));
}

void TemplateTable::fload() {
  transition(vtos, ftos);
  locals_index(rbx);
  __ load_float(faddress(rbx));
}

void TemplateTable::dload() {
  transition(vtos, dtos);
  locals_index(rbx);
  __ load_double(daddress(rbx));
}

void TemplateTable::aload() {
  transition(vtos, atos);
  locals_index(rbx);
  __ movptr(rax, aaddress(rbx));
}

void TemplateTable::locals_index_wide(Register reg) {
  __ load_unsigned_short(reg, at_bcp(2));
  __ bswapl(reg);
  __ shrl(reg, 16);
  __ negptr(reg);
}

void TemplateTable::wide_iload() {
  transition(vtos, itos);
  locals_index_wide(rbx);
  __ movl(rax, iaddress(rbx));
}

void TemplateTable::wide_lload() {
  transition(vtos, ltos);
  locals_index_wide(rbx);
  __ movptr(rax, laddress(rbx));
  NOT_LP64(__ movl(rdx, haddress(rbx)));
}

void TemplateTable::wide_fload() {
  transition(vtos, ftos);
  locals_index_wide(rbx);
  __ load_float(faddress(rbx));
}

void TemplateTable::wide_dload() {
  transition(vtos, dtos);
  locals_index_wide(rbx);
  __ load_double(daddress(rbx));
}

void TemplateTable::wide_aload() {
  transition(vtos, atos);
  locals_index_wide(rbx);
  __ movptr(rax, aaddress(rbx));
}

void TemplateTable::index_check(Register array, Register index) {
  // Pop ptr into array
  __ pop_ptr(array);
  index_check_without_pop(array, index);
}

void TemplateTable::index_check_without_pop(Register array, Register index) {
  // destroys rbx
  // check array
  __ null_check(array, arrayOopDesc::length_offset_in_bytes());
  // sign extend index for use by indexed load
  __ movl2ptr(index, index);
  // check index
  __ cmpl(index, Address(array, arrayOopDesc::length_offset_in_bytes()));
  if (index != rbx) {
    // ??? convention: move aberrant index into rbx for exception message
    assert(rbx != array, "different registers");
    __ movl(rbx, index);
  }
  Label skip;
  __ jccb(Assembler::below, skip);
  // Pass array to create more detailed exceptions.
  __ mov(NOT_LP64(rax) LP64_ONLY(c_rarg1), array);
  __ jump(ExternalAddress(Interpreter::_throw_ArrayIndexOutOfBoundsException_entry));
  __ bind(skip);
}

void TemplateTable::iaload() {
  transition(itos, itos);
  // rax: index
  // rdx: array
  index_check(rdx, rax); // kills rbx
  __ access_load_at(T_INT, IN_HEAP | IS_ARRAY, rax,
                    Address(rdx, rax, Address::times_4,
                            arrayOopDesc::base_offset_in_bytes(T_INT)),
                    noreg, noreg);
}

void TemplateTable::laload() {
  transition(itos, ltos);
  // rax: index
  // rdx: array
  index_check(rdx, rax); // kills rbx
  NOT_LP64(__ mov(rbx, rax));
  // rbx,: index
  __ access_load_at(T_LONG, IN_HEAP | IS_ARRAY, noreg /* ltos */,
                    Address(rdx, rbx, Address::times_8,
                            arrayOopDesc::base_offset_in_bytes(T_LONG)),
                    noreg, noreg);
}



void TemplateTable::faload() {
  transition(itos, ftos);
  // rax: index
  // rdx: array
  index_check(rdx, rax); // kills rbx
  __ access_load_at(T_FLOAT, IN_HEAP | IS_ARRAY, noreg /* ftos */,
                    Address(rdx, rax,
                            Address::times_4,
                            arrayOopDesc::base_offset_in_bytes(T_FLOAT)),
                    noreg, noreg);
}

void TemplateTable::daload() {
  transition(itos, dtos);
  // rax: index
  // rdx: array
  index_check(rdx, rax); // kills rbx
  __ access_load_at(T_DOUBLE, IN_HEAP | IS_ARRAY, noreg /* dtos */,
                    Address(rdx, rax,
                            Address::times_8,
                            arrayOopDesc::base_offset_in_bytes(T_DOUBLE)),
                    noreg, noreg);
}

void TemplateTable::aaload() {
  transition(itos, atos);
  // rax: index
  // rdx: array
  index_check(rdx, rax); // kills rbx
  do_oop_load(_masm,
              Address(rdx, rax,
                      UseCompressedOops ? Address::times_4 : Address::times_ptr,
                      arrayOopDesc::base_offset_in_bytes(T_OBJECT)),
              rax,
              IS_ARRAY);
}

void TemplateTable::baload() {
  transition(itos, itos);
  // rax: index
  // rdx: array
  index_check(rdx, rax); // kills rbx
  __ access_load_at(T_BYTE, IN_HEAP | IS_ARRAY, rax,
                    Address(rdx, rax, Address::times_1, arrayOopDesc::base_offset_in_bytes(T_BYTE)),
                    noreg, noreg);
}

void TemplateTable::caload() {
  transition(itos, itos);
  // rax: index
  // rdx: array
  index_check(rdx, rax); // kills rbx
  __ access_load_at(T_CHAR, IN_HEAP | IS_ARRAY, rax,
                    Address(rdx, rax, Address::times_2, arrayOopDesc::base_offset_in_bytes(T_CHAR)),
                    noreg, noreg);
}

// iload followed by caload frequent pair
void TemplateTable::fast_icaload() {
  transition(vtos, itos);
  // load index out of locals
  locals_index(rbx);
  __ movl(rax, iaddress(rbx));

  // rax: index
  // rdx: array
  index_check(rdx, rax); // kills rbx
  __ access_load_at(T_CHAR, IN_HEAP | IS_ARRAY, rax,
                    Address(rdx, rax, Address::times_2, arrayOopDesc::base_offset_in_bytes(T_CHAR)),
                    noreg, noreg);
}


void TemplateTable::saload() {
  transition(itos, itos);
  // rax: index
  // rdx: array
  index_check(rdx, rax); // kills rbx
  __ access_load_at(T_SHORT, IN_HEAP | IS_ARRAY, rax,
                    Address(rdx, rax, Address::times_2, arrayOopDesc::base_offset_in_bytes(T_SHORT)),
                    noreg, noreg);
}

void TemplateTable::iload(int n) {
  transition(vtos, itos);
  __ movl(rax, iaddress(n));
}

void TemplateTable::lload(int n) {
  transition(vtos, ltos);
  __ movptr(rax, laddress(n));
  NOT_LP64(__ movptr(rdx, haddress(n)));
}

void TemplateTable::fload(int n) {
  transition(vtos, ftos);
  __ load_float(faddress(n));
}

void TemplateTable::dload(int n) {
  transition(vtos, dtos);
  __ load_double(daddress(n));
}

void TemplateTable::aload(int n) {
  transition(vtos, atos);
  __ movptr(rax, aaddress(n));
}

void TemplateTable::aload_0() {
  aload_0_internal();
}

void TemplateTable::nofast_aload_0() {
  aload_0_internal(may_not_rewrite);
}

void TemplateTable::aload_0_internal(RewriteControl rc) {
  transition(vtos, atos);
  // According to bytecode histograms, the pairs:
  //
  // _aload_0, _fast_igetfield
  // _aload_0, _fast_agetfield
  // _aload_0, _fast_fgetfield
  //
  // occur frequently. If RewriteFrequentPairs is set, the (slow)
  // _aload_0 bytecode checks if the next bytecode is either
  // _fast_igetfield, _fast_agetfield or _fast_fgetfield and then
  // rewrites the current bytecode into a pair bytecode; otherwise it
  // rewrites the current bytecode into _fast_aload_0 that doesn't do
  // the pair check anymore.
  //
  // Note: If the next bytecode is _getfield, the rewrite must be
  //       delayed, otherwise we may miss an opportunity for a pair.
  //
  // Also rewrite frequent pairs
  //   aload_0, aload_1
  //   aload_0, iload_1
  // These bytecodes with a small amount of code are most profitable
  // to rewrite
  if (RewriteFrequentPairs && rc == may_rewrite) {
    Label rewrite, done;

    const Register bc = LP64_ONLY(c_rarg3) NOT_LP64(rcx);
    LP64_ONLY(assert(rbx != bc, "register damaged"));

    // get next byte
    __ load_unsigned_byte(rbx, at_bcp(Bytecodes::length_for(Bytecodes::_aload_0)));

    // if _getfield then wait with rewrite
    __ cmpl(rbx, Bytecodes::_getfield);
    __ jcc(Assembler::equal, done);

    // if _igetfield then rewrite to _fast_iaccess_0
    assert(Bytecodes::java_code(Bytecodes::_fast_iaccess_0) == Bytecodes::_aload_0, "fix bytecode definition");
    __ cmpl(rbx, Bytecodes::_fast_igetfield);
    __ movl(bc, Bytecodes::_fast_iaccess_0);
    __ jccb(Assembler::equal, rewrite);

    // if _agetfield then rewrite to _fast_aaccess_0
    assert(Bytecodes::java_code(Bytecodes::_fast_aaccess_0) == Bytecodes::_aload_0, "fix bytecode definition");
    __ cmpl(rbx, Bytecodes::_fast_agetfield);
    __ movl(bc, Bytecodes::_fast_aaccess_0);
    __ jccb(Assembler::equal, rewrite);

    // if _fgetfield then rewrite to _fast_faccess_0
    assert(Bytecodes::java_code(Bytecodes::_fast_faccess_0) == Bytecodes::_aload_0, "fix bytecode definition");
    __ cmpl(rbx, Bytecodes::_fast_fgetfield);
    __ movl(bc, Bytecodes::_fast_faccess_0);
    __ jccb(Assembler::equal, rewrite);

    // else rewrite to _fast_aload0
    assert(Bytecodes::java_code(Bytecodes::_fast_aload_0) == Bytecodes::_aload_0, "fix bytecode definition");
    __ movl(bc, Bytecodes::_fast_aload_0);

    // rewrite
    // bc: fast bytecode
    __ bind(rewrite);
    patch_bytecode(Bytecodes::_aload_0, bc, rbx, false);

    __ bind(done);
  }

  // Do actual aload_0 (must do this after patch_bytecode which might call VM and GC might change oop).
  aload(0);
}

void TemplateTable::istore() {
  transition(itos, vtos);
  locals_index(rbx);
  __ movl(iaddress(rbx), rax);
}


void TemplateTable::lstore() {
  transition(ltos, vtos);
  locals_index(rbx);
  __ movptr(laddress(rbx), rax);
  NOT_LP64(__ movptr(haddress(rbx), rdx));
}

void TemplateTable::fstore() {
  transition(ftos, vtos);
  locals_index(rbx);
  __ store_float(faddress(rbx));
}

void TemplateTable::dstore() {
  transition(dtos, vtos);
  locals_index(rbx);
  __ store_double(daddress(rbx));
}

void TemplateTable::astore() {
  transition(vtos, vtos);
  __ pop_ptr(rax);
  locals_index(rbx);
  __ movptr(aaddress(rbx), rax);
}

void TemplateTable::wide_istore() {
  transition(vtos, vtos);
  __ pop_i();
  locals_index_wide(rbx);
  __ movl(iaddress(rbx), rax);
}

void TemplateTable::wide_lstore() {
  transition(vtos, vtos);
  NOT_LP64(__ pop_l(rax, rdx));
  LP64_ONLY(__ pop_l());
  locals_index_wide(rbx);
  __ movptr(laddress(rbx), rax);
  NOT_LP64(__ movl(haddress(rbx), rdx));
}

void TemplateTable::wide_fstore() {
#ifdef _LP64
  transition(vtos, vtos);
  __ pop_f(xmm0);
  locals_index_wide(rbx);
  __ movflt(faddress(rbx), xmm0);
#else
  wide_istore();
#endif
}

void TemplateTable::wide_dstore() {
#ifdef _LP64
  transition(vtos, vtos);
  __ pop_d(xmm0);
  locals_index_wide(rbx);
  __ movdbl(daddress(rbx), xmm0);
#else
  wide_lstore();
#endif
}

void TemplateTable::wide_astore() {
  transition(vtos, vtos);
  __ pop_ptr(rax);
  locals_index_wide(rbx);
  __ movptr(aaddress(rbx), rax);
}

void TemplateTable::iastore() {
  transition(itos, vtos);
  __ pop_i(rbx);
  // rax: value
  // rbx: index
  // rdx: array
  index_check(rdx, rbx); // prefer index in rbx
  __ access_store_at(T_INT, IN_HEAP | IS_ARRAY,
                     Address(rdx, rbx, Address::times_4,
                             arrayOopDesc::base_offset_in_bytes(T_INT)),
                     rax, noreg, noreg);
}

void TemplateTable::lastore() {
  transition(ltos, vtos);
  __ pop_i(rbx);
  // rax,: low(value)
  // rcx: array
  // rdx: high(value)
  index_check(rcx, rbx);  // prefer index in rbx,
  // rbx,: index
  __ access_store_at(T_LONG, IN_HEAP | IS_ARRAY,
                     Address(rcx, rbx, Address::times_8,
                             arrayOopDesc::base_offset_in_bytes(T_LONG)),
                     noreg /* ltos */, noreg, noreg);
}


void TemplateTable::fastore() {
  transition(ftos, vtos);
  __ pop_i(rbx);
  // value is in UseSSE >= 1 ? xmm0 : ST(0)
  // rbx:  index
  // rdx:  array
  index_check(rdx, rbx); // prefer index in rbx
  __ access_store_at(T_FLOAT, IN_HEAP | IS_ARRAY,
                     Address(rdx, rbx, Address::times_4,
                             arrayOopDesc::base_offset_in_bytes(T_FLOAT)),
                     noreg /* ftos */, noreg, noreg);
}

void TemplateTable::dastore() {
  transition(dtos, vtos);
  __ pop_i(rbx);
  // value is in UseSSE >= 2 ? xmm0 : ST(0)
  // rbx:  index
  // rdx:  array
  index_check(rdx, rbx); // prefer index in rbx
  __ access_store_at(T_DOUBLE, IN_HEAP | IS_ARRAY,
                     Address(rdx, rbx, Address::times_8,
                             arrayOopDesc::base_offset_in_bytes(T_DOUBLE)),
                     noreg /* dtos */, noreg, noreg);
}

void TemplateTable::aastore() {
  Label is_null, ok_is_subtype, done;
  transition(vtos, vtos);
  // stack: ..., array, index, value
  __ movptr(rax, at_tos());    // value
  __ movl(rcx, at_tos_p1()); // index
  __ movptr(rdx, at_tos_p2()); // array

  Address element_address(rdx, rcx,
                          UseCompressedOops? Address::times_4 : Address::times_ptr,
                          arrayOopDesc::base_offset_in_bytes(T_OBJECT));

  index_check_without_pop(rdx, rcx);     // kills rbx
  __ testptr(rax, rax);
  __ jcc(Assembler::zero, is_null);

  Register tmp_load_klass = LP64_ONLY(rscratch1) NOT_LP64(noreg);
  // Move subklass into rbx
  __ load_klass(rbx, rax, tmp_load_klass);
  // Move superklass into rax
  __ load_klass(rax, rdx, tmp_load_klass);
  __ movptr(rax, Address(rax,
                         ObjArrayKlass::element_klass_offset()));

  // Generate subtype check.  Blows rcx, rdi
  // Superklass in rax.  Subklass in rbx.
  __ gen_subtype_check(rbx, ok_is_subtype);

  // Come here on failure
  // object is at TOS
  __ jump(ExternalAddress(Interpreter::_throw_ArrayStoreException_entry));

  // Come here on success
  __ bind(ok_is_subtype);

  // Get the value we will store
  __ movptr(rax, at_tos());
  __ movl(rcx, at_tos_p1()); // index
  // Now store using the appropriate barrier
  do_oop_store(_masm, element_address, rax, IS_ARRAY);
  __ jmp(done);

  // Have a NULL in rax, rdx=array, ecx=index.  Store NULL at ary[idx]
  __ bind(is_null);
  __ profile_null_seen(rbx);

  // Store a NULL
  do_oop_store(_masm, element_address, noreg, IS_ARRAY);

  // Pop stack arguments
  __ bind(done);
  __ addptr(rsp, 3 * Interpreter::stackElementSize);
}

void TemplateTable::bastore() {
  transition(itos, vtos);
  __ pop_i(rbx);
  // rax: value
  // rbx: index
  // rdx: array
  index_check(rdx, rbx); // prefer index in rbx
  // Need to check whether array is boolean or byte
  // since both types share the bastore bytecode.
  Register tmp_load_klass = LP64_ONLY(rscratch1) NOT_LP64(noreg);
  __ load_klass(rcx, rdx, tmp_load_klass);
  __ movl(rcx, Address(rcx, Klass::layout_helper_offset()));
  int diffbit = Klass::layout_helper_boolean_diffbit();
  __ testl(rcx, diffbit);
  Label L_skip;
  __ jccb(Assembler::zero, L_skip);
  __ andl(rax, 1);  // if it is a T_BOOLEAN array, mask the stored value to 0/1
  __ bind(L_skip);
  __ access_store_at(T_BYTE, IN_HEAP | IS_ARRAY,
                     Address(rdx, rbx,Address::times_1,
                             arrayOopDesc::base_offset_in_bytes(T_BYTE)),
                     rax, noreg, noreg);
}

void TemplateTable::castore() {
  transition(itos, vtos);
  __ pop_i(rbx);
  // rax: value
  // rbx: index
  // rdx: array
  index_check(rdx, rbx);  // prefer index in rbx
  __ access_store_at(T_CHAR, IN_HEAP | IS_ARRAY,
                     Address(rdx, rbx, Address::times_2,
                             arrayOopDesc::base_offset_in_bytes(T_CHAR)),
                     rax, noreg, noreg);
}


void TemplateTable::sastore() {
  castore();
}

void TemplateTable::istore(int n) {
  transition(itos, vtos);
  __ movl(iaddress(n), rax);
}

void TemplateTable::lstore(int n) {
  transition(ltos, vtos);
  __ movptr(laddress(n), rax);
  NOT_LP64(__ movptr(haddress(n), rdx));
}

void TemplateTable::fstore(int n) {
  transition(ftos, vtos);
  __ store_float(faddress(n));
}

void TemplateTable::dstore(int n) {
  transition(dtos, vtos);
  __ store_double(daddress(n));
}


void TemplateTable::astore(int n) {
  transition(vtos, vtos);
  __ pop_ptr(rax);
  __ movptr(aaddress(n), rax);
}

void TemplateTable::pop() {
  transition(vtos, vtos);
  __ addptr(rsp, Interpreter::stackElementSize);
}

void TemplateTable::pop2() {
  transition(vtos, vtos);
  __ addptr(rsp, 2 * Interpreter::stackElementSize);
}


void TemplateTable::dup() {
  transition(vtos, vtos);
  __ load_ptr(0, rax);
  __ push_ptr(rax);
  // stack: ..., a, a
}

void TemplateTable::dup_x1() {
  transition(vtos, vtos);
  // stack: ..., a, b
  __ load_ptr( 0, rax);  // load b
  __ load_ptr( 1, rcx);  // load a
  __ store_ptr(1, rax);  // store b
  __ store_ptr(0, rcx);  // store a
  __ push_ptr(rax);      // push b
  // stack: ..., b, a, b
}

void TemplateTable::dup_x2() {
  transition(vtos, vtos);
  // stack: ..., a, b, c
  __ load_ptr( 0, rax);  // load c
  __ load_ptr( 2, rcx);  // load a
  __ store_ptr(2, rax);  // store c in a
  __ push_ptr(rax);      // push c
  // stack: ..., c, b, c, c
  __ load_ptr( 2, rax);  // load b
  __ store_ptr(2, rcx);  // store a in b
  // stack: ..., c, a, c, c
  __ store_ptr(1, rax);  // store b in c
  // stack: ..., c, a, b, c
}

void TemplateTable::dup2() {
  transition(vtos, vtos);
  // stack: ..., a, b
  __ load_ptr(1, rax);  // load a
  __ push_ptr(rax);     // push a
  __ load_ptr(1, rax);  // load b
  __ push_ptr(rax);     // push b
  // stack: ..., a, b, a, b
}


void TemplateTable::dup2_x1() {
  transition(vtos, vtos);
  // stack: ..., a, b, c
  __ load_ptr( 0, rcx);  // load c
  __ load_ptr( 1, rax);  // load b
  __ push_ptr(rax);      // push b
  __ push_ptr(rcx);      // push c
  // stack: ..., a, b, c, b, c
  __ store_ptr(3, rcx);  // store c in b
  // stack: ..., a, c, c, b, c
  __ load_ptr( 4, rcx);  // load a
  __ store_ptr(2, rcx);  // store a in 2nd c
  // stack: ..., a, c, a, b, c
  __ store_ptr(4, rax);  // store b in a
  // stack: ..., b, c, a, b, c
}

void TemplateTable::dup2_x2() {
  transition(vtos, vtos);
  // stack: ..., a, b, c, d
  __ load_ptr( 0, rcx);  // load d
  __ load_ptr( 1, rax);  // load c
  __ push_ptr(rax);      // push c
  __ push_ptr(rcx);      // push d
  // stack: ..., a, b, c, d, c, d
  __ load_ptr( 4, rax);  // load b
  __ store_ptr(2, rax);  // store b in d
  __ store_ptr(4, rcx);  // store d in b
  // stack: ..., a, d, c, b, c, d
  __ load_ptr( 5, rcx);  // load a
  __ load_ptr( 3, rax);  // load c
  __ store_ptr(3, rcx);  // store a in c
  __ store_ptr(5, rax);  // store c in a
  // stack: ..., c, d, a, b, c, d
}

void TemplateTable::swap() {
  transition(vtos, vtos);
  // stack: ..., a, b
  __ load_ptr( 1, rcx);  // load a
  __ load_ptr( 0, rax);  // load b
  __ store_ptr(0, rcx);  // store a in b
  __ store_ptr(1, rax);  // store b in a
  // stack: ..., b, a
}

void TemplateTable::iop2(Operation op) {
  transition(itos, itos);
  switch (op) {
  case add  :                    __ pop_i(rdx); __ addl (rax, rdx); break;
  case sub  : __ movl(rdx, rax); __ pop_i(rax); __ subl (rax, rdx); break;
  case mul  :                    __ pop_i(rdx); __ imull(rax, rdx); break;
  case _and :                    __ pop_i(rdx); __ andl (rax, rdx); break;
  case _or  :                    __ pop_i(rdx); __ orl  (rax, rdx); break;
  case _xor :                    __ pop_i(rdx); __ xorl (rax, rdx); break;
  case shl  : __ movl(rcx, rax); __ pop_i(rax); __ shll (rax);      break;
  case shr  : __ movl(rcx, rax); __ pop_i(rax); __ sarl (rax);      break;
  case ushr : __ movl(rcx, rax); __ pop_i(rax); __ shrl (rax);      break;
  default   : ShouldNotReachHere();
  }
}

void TemplateTable::lop2(Operation op) {
  transition(ltos, ltos);
#ifdef _LP64
  switch (op) {
  case add  :                    __ pop_l(rdx); __ addptr(rax, rdx); break;
  case sub  : __ mov(rdx, rax);  __ pop_l(rax); __ subptr(rax, rdx); break;
  case _and :                    __ pop_l(rdx); __ andptr(rax, rdx); break;
  case _or  :                    __ pop_l(rdx); __ orptr (rax, rdx); break;
  case _xor :                    __ pop_l(rdx); __ xorptr(rax, rdx); break;
  default   : ShouldNotReachHere();
  }
#else
  __ pop_l(rbx, rcx);
  switch (op) {
    case add  : __ addl(rax, rbx); __ adcl(rdx, rcx); break;
    case sub  : __ subl(rbx, rax); __ sbbl(rcx, rdx);
                __ mov (rax, rbx); __ mov (rdx, rcx); break;
    case _and : __ andl(rax, rbx); __ andl(rdx, rcx); break;
    case _or  : __ orl (rax, rbx); __ orl (rdx, rcx); break;
    case _xor : __ xorl(rax, rbx); __ xorl(rdx, rcx); break;
    default   : ShouldNotReachHere();
  }
#endif
}

void TemplateTable::idiv() {
  transition(itos, itos);
  __ movl(rcx, rax);
  __ pop_i(rax);
  // Note: could xor rax and ecx and compare with (-1 ^ min_int). If
  //       they are not equal, one could do a normal division (no correction
  //       needed), which may speed up this implementation for the common case.
  //       (see also JVM spec., p.243 & p.271)
  __ corrected_idivl(rcx);
}

void TemplateTable::irem() {
  transition(itos, itos);
  __ movl(rcx, rax);
  __ pop_i(rax);
  // Note: could xor rax and ecx and compare with (-1 ^ min_int). If
  //       they are not equal, one could do a normal division (no correction
  //       needed), which may speed up this implementation for the common case.
  //       (see also JVM spec., p.243 & p.271)
  __ corrected_idivl(rcx);
  __ movl(rax, rdx);
}

void TemplateTable::lmul() {
  transition(ltos, ltos);
#ifdef _LP64
  __ pop_l(rdx);
  __ imulq(rax, rdx);
#else
  __ pop_l(rbx, rcx);
  __ push(rcx); __ push(rbx);
  __ push(rdx); __ push(rax);
  __ lmul(2 * wordSize, 0);
  __ addptr(rsp, 4 * wordSize);  // take off temporaries
#endif
}

void TemplateTable::ldiv() {
  transition(ltos, ltos);
#ifdef _LP64
  __ mov(rcx, rax);
  __ pop_l(rax);
  // generate explicit div0 check
  __ testq(rcx, rcx);
  __ jump_cc(Assembler::zero,
             ExternalAddress(Interpreter::_throw_ArithmeticException_entry));
  // Note: could xor rax and rcx and compare with (-1 ^ min_int). If
  //       they are not equal, one could do a normal division (no correction
  //       needed), which may speed up this implementation for the common case.
  //       (see also JVM spec., p.243 & p.271)
  __ corrected_idivq(rcx); // kills rbx
#else
  __ pop_l(rbx, rcx);
  __ push(rcx); __ push(rbx);
  __ push(rdx); __ push(rax);
  // check if y = 0
  __ orl(rax, rdx);
  __ jump_cc(Assembler::zero,
             ExternalAddress(Interpreter::_throw_ArithmeticException_entry));
  __ call_VM_leaf(CAST_FROM_FN_PTR(address, SharedRuntime::ldiv));
  __ addptr(rsp, 4 * wordSize);  // take off temporaries
#endif
}

void TemplateTable::lrem() {
  transition(ltos, ltos);
#ifdef _LP64
  __ mov(rcx, rax);
  __ pop_l(rax);
  __ testq(rcx, rcx);
  __ jump_cc(Assembler::zero,
             ExternalAddress(Interpreter::_throw_ArithmeticException_entry));
  // Note: could xor rax and rcx and compare with (-1 ^ min_int). If
  //       they are not equal, one could do a normal division (no correction
  //       needed), which may speed up this implementation for the common case.
  //       (see also JVM spec., p.243 & p.271)
  __ corrected_idivq(rcx); // kills rbx
  __ mov(rax, rdx);
#else
  __ pop_l(rbx, rcx);
  __ push(rcx); __ push(rbx);
  __ push(rdx); __ push(rax);
  // check if y = 0
  __ orl(rax, rdx);
  __ jump_cc(Assembler::zero,
             ExternalAddress(Interpreter::_throw_ArithmeticException_entry));
  __ call_VM_leaf(CAST_FROM_FN_PTR(address, SharedRuntime::lrem));
  __ addptr(rsp, 4 * wordSize);
#endif
}

void TemplateTable::lshl() {
  transition(itos, ltos);
  __ movl(rcx, rax);                             // get shift count
  #ifdef _LP64
  __ pop_l(rax);                                 // get shift value
  __ shlq(rax);
#else
  __ pop_l(rax, rdx);                            // get shift value
  __ lshl(rdx, rax);
#endif
}

void TemplateTable::lshr() {
#ifdef _LP64
  transition(itos, ltos);
  __ movl(rcx, rax);                             // get shift count
  __ pop_l(rax);                                 // get shift value
  __ sarq(rax);
#else
  transition(itos, ltos);
  __ mov(rcx, rax);                              // get shift count
  __ pop_l(rax, rdx);                            // get shift value
  __ lshr(rdx, rax, true);
#endif
}

void TemplateTable::lushr() {
  transition(itos, ltos);
#ifdef _LP64
  __ movl(rcx, rax);                             // get shift count
  __ pop_l(rax);                                 // get shift value
  __ shrq(rax);
#else
  __ mov(rcx, rax);                              // get shift count
  __ pop_l(rax, rdx);                            // get shift value
  __ lshr(rdx, rax);
#endif
}

void TemplateTable::fop2(Operation op) {
  transition(ftos, ftos);

  if (UseSSE >= 1) {
    switch (op) {
    case add:
      __ addss(xmm0, at_rsp());
      __ addptr(rsp, Interpreter::stackElementSize);
      break;
    case sub:
      __ movflt(xmm1, xmm0);
      __ pop_f(xmm0);
      __ subss(xmm0, xmm1);
      break;
    case mul:
      __ mulss(xmm0, at_rsp());
      __ addptr(rsp, Interpreter::stackElementSize);
      break;
    case div:
      __ movflt(xmm1, xmm0);
      __ pop_f(xmm0);
      __ divss(xmm0, xmm1);
      break;
    case rem:
      // On x86_64 platforms the SharedRuntime::frem method is called to perform the
      // modulo operation. The frem method calls the function
      // double fmod(double x, double y) in math.h. The documentation of fmod states:
      // "If x or y is a NaN, a NaN is returned." without specifying what type of NaN
      // (signalling or quiet) is returned.
      //
      // On x86_32 platforms the FPU is used to perform the modulo operation. The
      // reason is that on 32-bit Windows the sign of modulo operations diverges from
      // what is considered the standard (e.g., -0.0f % -3.14f is 0.0f (and not -0.0f).
      // The fprem instruction used on x86_32 is functionally equivalent to
      // SharedRuntime::frem in that it returns a NaN.
#ifdef _LP64
      __ movflt(xmm1, xmm0);
      __ pop_f(xmm0);
      __ call_VM_leaf(CAST_FROM_FN_PTR(address, SharedRuntime::frem), 2);
#else
      __ push_f(xmm0);
      __ pop_f();
      __ fld_s(at_rsp());
      __ fremr(rax);
      __ f2ieee();
      __ pop(rax);  // pop second operand off the stack
      __ push_f();
      __ pop_f(xmm0);
#endif
      break;
    default:
      ShouldNotReachHere();
      break;
    }
  } else {
#ifdef _LP64
    ShouldNotReachHere();
#else
    switch (op) {
    case add: __ fadd_s (at_rsp());                break;
    case sub: __ fsubr_s(at_rsp());                break;
    case mul: __ fmul_s (at_rsp());                break;
    case div: __ fdivr_s(at_rsp());                break;
    case rem: __ fld_s  (at_rsp()); __ fremr(rax); break;
    default : ShouldNotReachHere();
    }
    __ f2ieee();
    __ pop(rax);  // pop second operand off the stack
#endif // _LP64
  }
}

void TemplateTable::dop2(Operation op) {
  transition(dtos, dtos);
  if (UseSSE >= 2) {
    switch (op) {
    case add:
      __ addsd(xmm0, at_rsp());
      __ addptr(rsp, 2 * Interpreter::stackElementSize);
      break;
    case sub:
      __ movdbl(xmm1, xmm0);
      __ pop_d(xmm0);
      __ subsd(xmm0, xmm1);
      break;
    case mul:
      __ mulsd(xmm0, at_rsp());
      __ addptr(rsp, 2 * Interpreter::stackElementSize);
      break;
    case div:
      __ movdbl(xmm1, xmm0);
      __ pop_d(xmm0);
      __ divsd(xmm0, xmm1);
      break;
    case rem:
      // Similar to fop2(), the modulo operation is performed using the
      // SharedRuntime::drem method (on x86_64 platforms) or using the
      // FPU (on x86_32 platforms) for the same reasons as mentioned in fop2().
#ifdef _LP64
      __ movdbl(xmm1, xmm0);
      __ pop_d(xmm0);
      __ call_VM_leaf(CAST_FROM_FN_PTR(address, SharedRuntime::drem), 2);
#else
      __ push_d(xmm0);
      __ pop_d();
      __ fld_d(at_rsp());
      __ fremr(rax);
      __ d2ieee();
      __ pop(rax);
      __ pop(rdx);
      __ push_d();
      __ pop_d(xmm0);
#endif
      break;
    default:
      ShouldNotReachHere();
      break;
    }
  } else {
#ifdef _LP64
    ShouldNotReachHere();
#else
    switch (op) {
    case add: __ fadd_d (at_rsp());                break;
    case sub: __ fsubr_d(at_rsp());                break;
    case mul: {
      // strict semantics
      __ fld_x(ExternalAddress(StubRoutines::x86::addr_fpu_subnormal_bias1()));
      __ fmulp();
      __ fmul_d (at_rsp());
      __ fld_x(ExternalAddress(StubRoutines::x86::addr_fpu_subnormal_bias2()));
      __ fmulp();
      break;
    }
    case div: {
      // strict semantics
      __ fld_x(ExternalAddress(StubRoutines::x86::addr_fpu_subnormal_bias1()));
      __ fmul_d (at_rsp());
      __ fdivrp();
      __ fld_x(ExternalAddress(StubRoutines::x86::addr_fpu_subnormal_bias2()));
      __ fmulp();
      break;
    }
    case rem: __ fld_d  (at_rsp()); __ fremr(rax); break;
    default : ShouldNotReachHere();
    }
    __ d2ieee();
    // Pop double precision number from rsp.
    __ pop(rax);
    __ pop(rdx);
#endif
  }
}

void TemplateTable::ineg() {
  transition(itos, itos);
  __ negl(rax);
}

void TemplateTable::lneg() {
  transition(ltos, ltos);
  LP64_ONLY(__ negq(rax));
  NOT_LP64(__ lneg(rdx, rax));
}

// Note: 'double' and 'long long' have 32-bits alignment on x86.
static jlong* double_quadword(jlong *adr, jlong lo, jlong hi) {
  // Use the expression (adr)&(~0xF) to provide 128-bits aligned address
  // of 128-bits operands for SSE instructions.
  jlong *operand = (jlong*)(((intptr_t)adr)&((intptr_t)(~0xF)));
  // Store the value to a 128-bits operand.
  operand[0] = lo;
  operand[1] = hi;
  return operand;
}

// Buffer for 128-bits masks used by SSE instructions.
static jlong float_signflip_pool[2*2];
static jlong double_signflip_pool[2*2];

void TemplateTable::fneg() {
  transition(ftos, ftos);
  if (UseSSE >= 1) {
    static jlong *float_signflip  = double_quadword(&float_signflip_pool[1],  CONST64(0x8000000080000000),  CONST64(0x8000000080000000));
    __ xorps(xmm0, ExternalAddress((address) float_signflip));
  } else {
    LP64_ONLY(ShouldNotReachHere());
    NOT_LP64(__ fchs());
  }
}

void TemplateTable::dneg() {
  transition(dtos, dtos);
  if (UseSSE >= 2) {
    static jlong *double_signflip =
      double_quadword(&double_signflip_pool[1], CONST64(0x8000000000000000), CONST64(0x8000000000000000));
    __ xorpd(xmm0, ExternalAddress((address) double_signflip));
  } else {
#ifdef _LP64
    ShouldNotReachHere();
#else
    __ fchs();
#endif
  }
}

void TemplateTable::iinc() {
  transition(vtos, vtos);
  __ load_signed_byte(rdx, at_bcp(2)); // get constant
  locals_index(rbx);
  __ addl(iaddress(rbx), rdx);
}

void TemplateTable::wide_iinc() {
  transition(vtos, vtos);
  __ movl(rdx, at_bcp(4)); // get constant
  locals_index_wide(rbx);
  __ bswapl(rdx); // swap bytes & sign-extend constant
  __ sarl(rdx, 16);
  __ addl(iaddress(rbx), rdx);
  // Note: should probably use only one movl to get both
  //       the index and the constant -> fix this
}

void TemplateTable::convert() {
#ifdef _LP64
  // Checking
#ifdef ASSERT
  {
    TosState tos_in  = ilgl;
    TosState tos_out = ilgl;
    switch (bytecode()) {
    case Bytecodes::_i2l: // fall through
    case Bytecodes::_i2f: // fall through
    case Bytecodes::_i2d: // fall through
    case Bytecodes::_i2b: // fall through
    case Bytecodes::_i2c: // fall through
    case Bytecodes::_i2s: tos_in = itos; break;
    case Bytecodes::_l2i: // fall through
    case Bytecodes::_l2f: // fall through
    case Bytecodes::_l2d: tos_in = ltos; break;
    case Bytecodes::_f2i: // fall through
    case Bytecodes::_f2l: // fall through
    case Bytecodes::_f2d: tos_in = ftos; break;
    case Bytecodes::_d2i: // fall through
    case Bytecodes::_d2l: // fall through
    case Bytecodes::_d2f: tos_in = dtos; break;
    default             : ShouldNotReachHere();
    }
    switch (bytecode()) {
    case Bytecodes::_l2i: // fall through
    case Bytecodes::_f2i: // fall through
    case Bytecodes::_d2i: // fall through
    case Bytecodes::_i2b: // fall through
    case Bytecodes::_i2c: // fall through
    case Bytecodes::_i2s: tos_out = itos; break;
    case Bytecodes::_i2l: // fall through
    case Bytecodes::_f2l: // fall through
    case Bytecodes::_d2l: tos_out = ltos; break;
    case Bytecodes::_i2f: // fall through
    case Bytecodes::_l2f: // fall through
    case Bytecodes::_d2f: tos_out = ftos; break;
    case Bytecodes::_i2d: // fall through
    case Bytecodes::_l2d: // fall through
    case Bytecodes::_f2d: tos_out = dtos; break;
    default             : ShouldNotReachHere();
    }
    transition(tos_in, tos_out);
  }
#endif // ASSERT

  static const int64_t is_nan = 0x8000000000000000L;

  // Conversion
  switch (bytecode()) {
  case Bytecodes::_i2l:
    __ movslq(rax, rax);
    break;
  case Bytecodes::_i2f:
    __ cvtsi2ssl(xmm0, rax);
    break;
  case Bytecodes::_i2d:
    __ cvtsi2sdl(xmm0, rax);
    break;
  case Bytecodes::_i2b:
    __ movsbl(rax, rax);
    break;
  case Bytecodes::_i2c:
    __ movzwl(rax, rax);
    break;
  case Bytecodes::_i2s:
    __ movswl(rax, rax);
    break;
  case Bytecodes::_l2i:
    __ movl(rax, rax);
    break;
  case Bytecodes::_l2f:
    __ cvtsi2ssq(xmm0, rax);
    break;
  case Bytecodes::_l2d:
    __ cvtsi2sdq(xmm0, rax);
    break;
  case Bytecodes::_f2i:
  {
    Label L;
    __ cvttss2sil(rax, xmm0);
    __ cmpl(rax, 0x80000000); // NaN or overflow/underflow?
    __ jcc(Assembler::notEqual, L);
    __ call_VM_leaf(CAST_FROM_FN_PTR(address, SharedRuntime::f2i), 1);
    __ bind(L);
  }
    break;
  case Bytecodes::_f2l:
  {
    Label L;
    __ cvttss2siq(rax, xmm0);
    // NaN or overflow/underflow?
    __ cmp64(rax, ExternalAddress((address) &is_nan));
    __ jcc(Assembler::notEqual, L);
    __ call_VM_leaf(CAST_FROM_FN_PTR(address, SharedRuntime::f2l), 1);
    __ bind(L);
  }
    break;
  case Bytecodes::_f2d:
    __ cvtss2sd(xmm0, xmm0);
    break;
  case Bytecodes::_d2i:
  {
    Label L;
    __ cvttsd2sil(rax, xmm0);
    __ cmpl(rax, 0x80000000); // NaN or overflow/underflow?
    __ jcc(Assembler::notEqual, L);
    __ call_VM_leaf(CAST_FROM_FN_PTR(address, SharedRuntime::d2i), 1);
    __ bind(L);
  }
    break;
  case Bytecodes::_d2l:
  {
    Label L;
    __ cvttsd2siq(rax, xmm0);
    // NaN or overflow/underflow?
    __ cmp64(rax, ExternalAddress((address) &is_nan));
    __ jcc(Assembler::notEqual, L);
    __ call_VM_leaf(CAST_FROM_FN_PTR(address, SharedRuntime::d2l), 1);
    __ bind(L);
  }
    break;
  case Bytecodes::_d2f:
    __ cvtsd2ss(xmm0, xmm0);
    break;
  default:
    ShouldNotReachHere();
  }
#else
  // Checking
#ifdef ASSERT
  { TosState tos_in  = ilgl;
    TosState tos_out = ilgl;
    switch (bytecode()) {
      case Bytecodes::_i2l: // fall through
      case Bytecodes::_i2f: // fall through
      case Bytecodes::_i2d: // fall through
      case Bytecodes::_i2b: // fall through
      case Bytecodes::_i2c: // fall through
      case Bytecodes::_i2s: tos_in = itos; break;
      case Bytecodes::_l2i: // fall through
      case Bytecodes::_l2f: // fall through
      case Bytecodes::_l2d: tos_in = ltos; break;
      case Bytecodes::_f2i: // fall through
      case Bytecodes::_f2l: // fall through
      case Bytecodes::_f2d: tos_in = ftos; break;
      case Bytecodes::_d2i: // fall through
      case Bytecodes::_d2l: // fall through
      case Bytecodes::_d2f: tos_in = dtos; break;
      default             : ShouldNotReachHere();
    }
    switch (bytecode()) {
      case Bytecodes::_l2i: // fall through
      case Bytecodes::_f2i: // fall through
      case Bytecodes::_d2i: // fall through
      case Bytecodes::_i2b: // fall through
      case Bytecodes::_i2c: // fall through
      case Bytecodes::_i2s: tos_out = itos; break;
      case Bytecodes::_i2l: // fall through
      case Bytecodes::_f2l: // fall through
      case Bytecodes::_d2l: tos_out = ltos; break;
      case Bytecodes::_i2f: // fall through
      case Bytecodes::_l2f: // fall through
      case Bytecodes::_d2f: tos_out = ftos; break;
      case Bytecodes::_i2d: // fall through
      case Bytecodes::_l2d: // fall through
      case Bytecodes::_f2d: tos_out = dtos; break;
      default             : ShouldNotReachHere();
    }
    transition(tos_in, tos_out);
  }
#endif // ASSERT

  // Conversion
  // (Note: use push(rcx)/pop(rcx) for 1/2-word stack-ptr manipulation)
  switch (bytecode()) {
    case Bytecodes::_i2l:
      __ extend_sign(rdx, rax);
      break;
    case Bytecodes::_i2f:
      if (UseSSE >= 1) {
        __ cvtsi2ssl(xmm0, rax);
      } else {
        __ push(rax);          // store int on tos
        __ fild_s(at_rsp());   // load int to ST0
        __ f2ieee();           // truncate to float size
        __ pop(rcx);           // adjust rsp
      }
      break;
    case Bytecodes::_i2d:
      if (UseSSE >= 2) {
        __ cvtsi2sdl(xmm0, rax);
      } else {
      __ push(rax);          // add one slot for d2ieee()
      __ push(rax);          // store int on tos
      __ fild_s(at_rsp());   // load int to ST0
      __ d2ieee();           // truncate to double size
      __ pop(rcx);           // adjust rsp
      __ pop(rcx);
      }
      break;
    case Bytecodes::_i2b:
      __ shll(rax, 24);      // truncate upper 24 bits
      __ sarl(rax, 24);      // and sign-extend byte
      LP64_ONLY(__ movsbl(rax, rax));
      break;
    case Bytecodes::_i2c:
      __ andl(rax, 0xFFFF);  // truncate upper 16 bits
      LP64_ONLY(__ movzwl(rax, rax));
      break;
    case Bytecodes::_i2s:
      __ shll(rax, 16);      // truncate upper 16 bits
      __ sarl(rax, 16);      // and sign-extend short
      LP64_ONLY(__ movswl(rax, rax));
      break;
    case Bytecodes::_l2i:
      /* nothing to do */
      break;
    case Bytecodes::_l2f:
      // On 64-bit platforms, the cvtsi2ssq instruction is used to convert
      // 64-bit long values to floats. On 32-bit platforms it is not possible
      // to use that instruction with 64-bit operands, therefore the FPU is
      // used to perform the conversion.
      __ push(rdx);          // store long on tos
      __ push(rax);
      __ fild_d(at_rsp());   // load long to ST0
      __ f2ieee();           // truncate to float size
      __ pop(rcx);           // adjust rsp
      __ pop(rcx);
      if (UseSSE >= 1) {
        __ push_f();
        __ pop_f(xmm0);
      }
      break;
    case Bytecodes::_l2d:
      // On 32-bit platforms the FPU is used for conversion because on
      // 32-bit platforms it is not not possible to use the cvtsi2sdq
      // instruction with 64-bit operands.
      __ push(rdx);          // store long on tos
      __ push(rax);
      __ fild_d(at_rsp());   // load long to ST0
      __ d2ieee();           // truncate to double size
      __ pop(rcx);           // adjust rsp
      __ pop(rcx);
      if (UseSSE >= 2) {
        __ push_d();
        __ pop_d(xmm0);
      }
      break;
    case Bytecodes::_f2i:
      // SharedRuntime::f2i does not differentiate between sNaNs and qNaNs
      // as it returns 0 for any NaN.
      if (UseSSE >= 1) {
        __ push_f(xmm0);
      } else {
        __ push(rcx);          // reserve space for argument
        __ fstp_s(at_rsp());   // pass float argument on stack
      }
      __ call_VM_leaf(CAST_FROM_FN_PTR(address, SharedRuntime::f2i), 1);
      break;
    case Bytecodes::_f2l:
      // SharedRuntime::f2l does not differentiate between sNaNs and qNaNs
      // as it returns 0 for any NaN.
      if (UseSSE >= 1) {
       __ push_f(xmm0);
      } else {
        __ push(rcx);          // reserve space for argument
        __ fstp_s(at_rsp());   // pass float argument on stack
      }
      __ call_VM_leaf(CAST_FROM_FN_PTR(address, SharedRuntime::f2l), 1);
      break;
    case Bytecodes::_f2d:
      if (UseSSE < 1) {
        /* nothing to do */
      } else if (UseSSE == 1) {
        __ push_f(xmm0);
        __ pop_f();
      } else { // UseSSE >= 2
        __ cvtss2sd(xmm0, xmm0);
      }
      break;
    case Bytecodes::_d2i:
      if (UseSSE >= 2) {
        __ push_d(xmm0);
      } else {
        __ push(rcx);          // reserve space for argument
        __ push(rcx);
        __ fstp_d(at_rsp());   // pass double argument on stack
      }
      __ call_VM_leaf(CAST_FROM_FN_PTR(address, SharedRuntime::d2i), 2);
      break;
    case Bytecodes::_d2l:
      if (UseSSE >= 2) {
        __ push_d(xmm0);
      } else {
        __ push(rcx);          // reserve space for argument
        __ push(rcx);
        __ fstp_d(at_rsp());   // pass double argument on stack
      }
      __ call_VM_leaf(CAST_FROM_FN_PTR(address, SharedRuntime::d2l), 2);
      break;
    case Bytecodes::_d2f:
      if (UseSSE <= 1) {
        __ push(rcx);          // reserve space for f2ieee()
        __ f2ieee();           // truncate to float size
        __ pop(rcx);           // adjust rsp
        if (UseSSE == 1) {
          // The cvtsd2ss instruction is not available if UseSSE==1, therefore
          // the conversion is performed using the FPU in this case.
          __ push_f();
          __ pop_f(xmm0);
        }
      } else { // UseSSE >= 2
        __ cvtsd2ss(xmm0, xmm0);
      }
      break;
    default             :
      ShouldNotReachHere();
  }
#endif
}

void TemplateTable::lcmp() {
  transition(ltos, itos);
#ifdef _LP64
  Label done;
  __ pop_l(rdx);
  __ cmpq(rdx, rax);
  __ movl(rax, -1);
  __ jccb(Assembler::less, done);
  __ setb(Assembler::notEqual, rax);
  __ movzbl(rax, rax);
  __ bind(done);
#else

  // y = rdx:rax
  __ pop_l(rbx, rcx);             // get x = rcx:rbx
  __ lcmp2int(rcx, rbx, rdx, rax);// rcx := cmp(x, y)
  __ mov(rax, rcx);
#endif
}

void TemplateTable::float_cmp(bool is_float, int unordered_result) {
  if ((is_float && UseSSE >= 1) ||
      (!is_float && UseSSE >= 2)) {
    Label done;
    if (is_float) {
      // XXX get rid of pop here, use ... reg, mem32
      __ pop_f(xmm1);
      __ ucomiss(xmm1, xmm0);
    } else {
      // XXX get rid of pop here, use ... reg, mem64
      __ pop_d(xmm1);
      __ ucomisd(xmm1, xmm0);
    }
    if (unordered_result < 0) {
      __ movl(rax, -1);
      __ jccb(Assembler::parity, done);
      __ jccb(Assembler::below, done);
      __ setb(Assembler::notEqual, rdx);
      __ movzbl(rax, rdx);
    } else {
      __ movl(rax, 1);
      __ jccb(Assembler::parity, done);
      __ jccb(Assembler::above, done);
      __ movl(rax, 0);
      __ jccb(Assembler::equal, done);
      __ decrementl(rax);
    }
    __ bind(done);
  } else {
#ifdef _LP64
    ShouldNotReachHere();
#else
    if (is_float) {
      __ fld_s(at_rsp());
    } else {
      __ fld_d(at_rsp());
      __ pop(rdx);
    }
    __ pop(rcx);
    __ fcmp2int(rax, unordered_result < 0);
#endif // _LP64
  }
}

void TemplateTable::branch(bool is_jsr, bool is_wide) {
  __ get_method(rcx); // rcx holds method
  __ profile_taken_branch(rax, rbx); // rax holds updated MDP, rbx
                                     // holds bumped taken count

  const ByteSize be_offset = MethodCounters::backedge_counter_offset() +
                             InvocationCounter::counter_offset();
  const ByteSize inv_offset = MethodCounters::invocation_counter_offset() +
                              InvocationCounter::counter_offset();

  // Load up edx with the branch displacement
  if (is_wide) {
    __ movl(rdx, at_bcp(1));
  } else {
    __ load_signed_short(rdx, at_bcp(1));
  }
  __ bswapl(rdx);

  if (!is_wide) {
    __ sarl(rdx, 16);
  }
  LP64_ONLY(__ movl2ptr(rdx, rdx));

  // Handle all the JSR stuff here, then exit.
  // It's much shorter and cleaner than intermingling with the non-JSR
  // normal-branch stuff occurring below.
  if (is_jsr) {
    // Pre-load the next target bytecode into rbx
    __ load_unsigned_byte(rbx, Address(rbcp, rdx, Address::times_1, 0));

    // compute return address as bci in rax
    __ lea(rax, at_bcp((is_wide ? 5 : 3) -
                        in_bytes(ConstMethod::codes_offset())));
    __ subptr(rax, Address(rcx, Method::const_offset()));
    // Adjust the bcp in r13 by the displacement in rdx
    __ addptr(rbcp, rdx);
    // jsr returns atos that is not an oop
    __ push_i(rax);
    __ dispatch_only(vtos, true);
    return;
  }

  // Normal (non-jsr) branch handling

  // Adjust the bcp in r13 by the displacement in rdx
  __ addptr(rbcp, rdx);

  assert(UseLoopCounter || !UseOnStackReplacement,
         "on-stack-replacement requires loop counters");
  Label backedge_counter_overflow;
  Label dispatch;
  if (UseLoopCounter) {
    // increment backedge counter for backward branches
    // rax: MDO
    // rbx: MDO bumped taken-count
    // rcx: method
    // rdx: target offset
    // r13: target bcp
    // r14: locals pointer
    __ testl(rdx, rdx);             // check if forward or backward branch
    __ jcc(Assembler::positive, dispatch); // count only if backward branch

    // check if MethodCounters exists
    Label has_counters;
    __ movptr(rax, Address(rcx, Method::method_counters_offset()));
    __ testptr(rax, rax);
    __ jcc(Assembler::notZero, has_counters);
    __ push(rdx);
    __ push(rcx);
    __ call_VM(noreg, CAST_FROM_FN_PTR(address, InterpreterRuntime::build_method_counters),
               rcx);
    __ pop(rcx);
    __ pop(rdx);
    __ movptr(rax, Address(rcx, Method::method_counters_offset()));
    __ testptr(rax, rax);
    __ jcc(Assembler::zero, dispatch);
    __ bind(has_counters);

    Label no_mdo;
    int increment = InvocationCounter::count_increment;
    if (ProfileInterpreter) {
      // Are we profiling?
      __ movptr(rbx, Address(rcx, in_bytes(Method::method_data_offset())));
      __ testptr(rbx, rbx);
      __ jccb(Assembler::zero, no_mdo);
      // Increment the MDO backedge counter
      const Address mdo_backedge_counter(rbx, in_bytes(MethodData::backedge_counter_offset()) +
          in_bytes(InvocationCounter::counter_offset()));
      const Address mask(rbx, in_bytes(MethodData::backedge_mask_offset()));
      __ increment_mask_and_jump(mdo_backedge_counter, increment, mask, rax, false, Assembler::zero,
          UseOnStackReplacement ? &backedge_counter_overflow : NULL);
      __ jmp(dispatch);
    }
    __ bind(no_mdo);
    // Increment backedge counter in MethodCounters*
    __ movptr(rcx, Address(rcx, Method::method_counters_offset()));
    const Address mask(rcx, in_bytes(MethodCounters::backedge_mask_offset()));
    __ increment_mask_and_jump(Address(rcx, be_offset), increment, mask,
        rax, false, Assembler::zero, UseOnStackReplacement ? &backedge_counter_overflow : NULL);
    __ bind(dispatch);
  }

  // Pre-load the next target bytecode into rbx
  __ load_unsigned_byte(rbx, Address(rbcp, 0));

  // continue with the bytecode @ target
  // rax: return bci for jsr's, unused otherwise
  // rbx: target bytecode
  // r13: target bcp
  __ dispatch_only(vtos, true);

  if (UseLoopCounter) {
    if (UseOnStackReplacement) {
      Label set_mdp;
      // invocation counter overflow
      __ bind(backedge_counter_overflow);
      __ negptr(rdx);
      __ addptr(rdx, rbcp); // branch bcp
      // IcoResult frequency_counter_overflow([JavaThread*], address branch_bcp)
      __ call_VM(noreg,
                 CAST_FROM_FN_PTR(address,
                                  InterpreterRuntime::frequency_counter_overflow),
                 rdx);

      // rax: osr nmethod (osr ok) or NULL (osr not possible)
      // rdx: scratch
      // r14: locals pointer
      // r13: bcp
      __ testptr(rax, rax);                        // test result
      __ jcc(Assembler::zero, dispatch);         // no osr if null
      // nmethod may have been invalidated (VM may block upon call_VM return)
      __ cmpb(Address(rax, nmethod::state_offset()), nmethod::in_use);
      __ jcc(Assembler::notEqual, dispatch);

      // We have the address of an on stack replacement routine in rax.
      // In preparation of invoking it, first we must migrate the locals
      // and monitors from off the interpreter frame on the stack.
      // Ensure to save the osr nmethod over the migration call,
      // it will be preserved in rbx.
      __ mov(rbx, rax);

      NOT_LP64(__ get_thread(rcx));

      call_VM(noreg, CAST_FROM_FN_PTR(address, SharedRuntime::OSR_migration_begin));

      // rax is OSR buffer, move it to expected parameter location
      LP64_ONLY(__ mov(j_rarg0, rax));
      NOT_LP64(__ mov(rcx, rax));
      // We use j_rarg definitions here so that registers don't conflict as parameter
      // registers change across platforms as we are in the midst of a calling
      // sequence to the OSR nmethod and we don't want collision. These are NOT parameters.

      const Register retaddr   = LP64_ONLY(j_rarg2) NOT_LP64(rdi);
      const Register sender_sp = LP64_ONLY(j_rarg1) NOT_LP64(rdx);

      // pop the interpreter frame
      __ movptr(sender_sp, Address(rbp, frame::interpreter_frame_sender_sp_offset * wordSize)); // get sender sp
      __ leave();                                // remove frame anchor
      __ pop(retaddr);                           // get return address
      __ mov(rsp, sender_sp);                   // set sp to sender sp
      // Ensure compiled code always sees stack at proper alignment
      __ andptr(rsp, -(StackAlignmentInBytes));

      // unlike x86 we need no specialized return from compiled code
      // to the interpreter or the call stub.

      // push the return address
      __ push(retaddr);

      // and begin the OSR nmethod
      __ jmp(Address(rbx, nmethod::osr_entry_point_offset()));
    }
  }
}

void TemplateTable::if_0cmp(Condition cc) {
  transition(itos, vtos);
  // assume branch is more often taken than not (loops use backward branches)
  Label not_taken;
  __ testl(rax, rax);
  __ jcc(j_not(cc), not_taken);
  branch(false, false);
  __ bind(not_taken);
  __ profile_not_taken_branch(rax);
}

void TemplateTable::if_icmp(Condition cc) {
  transition(itos, vtos);
  // assume branch is more often taken than not (loops use backward branches)
  Label not_taken;
  __ pop_i(rdx);
  __ cmpl(rdx, rax);
  __ jcc(j_not(cc), not_taken);
  branch(false, false);
  __ bind(not_taken);
  __ profile_not_taken_branch(rax);
}

void TemplateTable::if_nullcmp(Condition cc) {
  transition(atos, vtos);
  // assume branch is more often taken than not (loops use backward branches)
  Label not_taken;
  __ testptr(rax, rax);
  __ jcc(j_not(cc), not_taken);
  branch(false, false);
  __ bind(not_taken);
  __ profile_not_taken_branch(rax);
}

void TemplateTable::if_acmp(Condition cc) {
  transition(atos, vtos);
  // assume branch is more often taken than not (loops use backward branches)
  Label not_taken;
  __ pop_ptr(rdx);
  __ cmpoop(rdx, rax);
  __ jcc(j_not(cc), not_taken);
  branch(false, false);
  __ bind(not_taken);
  __ profile_not_taken_branch(rax);
}

void TemplateTable::ret() {
  transition(vtos, vtos);
  locals_index(rbx);
  LP64_ONLY(__ movslq(rbx, iaddress(rbx))); // get return bci, compute return bcp
  NOT_LP64(__ movptr(rbx, iaddress(rbx)));
  __ profile_ret(rbx, rcx);
  __ get_method(rax);
  __ movptr(rbcp, Address(rax, Method::const_offset()));
  __ lea(rbcp, Address(rbcp, rbx, Address::times_1,
                      ConstMethod::codes_offset()));
  __ dispatch_next(vtos, 0, true);
}

void TemplateTable::wide_ret() {
  transition(vtos, vtos);
  locals_index_wide(rbx);
  __ movptr(rbx, aaddress(rbx)); // get return bci, compute return bcp
  __ profile_ret(rbx, rcx);
  __ get_method(rax);
  __ movptr(rbcp, Address(rax, Method::const_offset()));
  __ lea(rbcp, Address(rbcp, rbx, Address::times_1, ConstMethod::codes_offset()));
  __ dispatch_next(vtos, 0, true);
}

void TemplateTable::tableswitch() {
  Label default_case, continue_execution;
  transition(itos, vtos);

  // align r13/rsi
  __ lea(rbx, at_bcp(BytesPerInt));
  __ andptr(rbx, -BytesPerInt);
  // load lo & hi
  __ movl(rcx, Address(rbx, BytesPerInt));
  __ movl(rdx, Address(rbx, 2 * BytesPerInt));
  __ bswapl(rcx);
  __ bswapl(rdx);
  // check against lo & hi
  __ cmpl(rax, rcx);
  __ jcc(Assembler::less, default_case);
  __ cmpl(rax, rdx);
  __ jcc(Assembler::greater, default_case);
  // lookup dispatch offset
  __ subl(rax, rcx);
  __ movl(rdx, Address(rbx, rax, Address::times_4, 3 * BytesPerInt));
  __ profile_switch_case(rax, rbx, rcx);
  // continue execution
  __ bind(continue_execution);
  __ bswapl(rdx);
  LP64_ONLY(__ movl2ptr(rdx, rdx));
  __ load_unsigned_byte(rbx, Address(rbcp, rdx, Address::times_1));
  __ addptr(rbcp, rdx);
  __ dispatch_only(vtos, true);
  // handle default
  __ bind(default_case);
  __ profile_switch_default(rax);
  __ movl(rdx, Address(rbx, 0));
  __ jmp(continue_execution);
}

void TemplateTable::lookupswitch() {
  transition(itos, itos);
  __ stop("lookupswitch bytecode should have been rewritten");
}

void TemplateTable::fast_linearswitch() {
  transition(itos, vtos);
  Label loop_entry, loop, found, continue_execution;
  // bswap rax so we can avoid bswapping the table entries
  __ bswapl(rax);
  // align r13
  __ lea(rbx, at_bcp(BytesPerInt)); // btw: should be able to get rid of
                                    // this instruction (change offsets
                                    // below)
  __ andptr(rbx, -BytesPerInt);
  // set counter
  __ movl(rcx, Address(rbx, BytesPerInt));
  __ bswapl(rcx);
  __ jmpb(loop_entry);
  // table search
  __ bind(loop);
  __ cmpl(rax, Address(rbx, rcx, Address::times_8, 2 * BytesPerInt));
  __ jcc(Assembler::equal, found);
  __ bind(loop_entry);
  __ decrementl(rcx);
  __ jcc(Assembler::greaterEqual, loop);
  // default case
  __ profile_switch_default(rax);
  __ movl(rdx, Address(rbx, 0));
  __ jmp(continue_execution);
  // entry found -> get offset
  __ bind(found);
  __ movl(rdx, Address(rbx, rcx, Address::times_8, 3 * BytesPerInt));
  __ profile_switch_case(rcx, rax, rbx);
  // continue execution
  __ bind(continue_execution);
  __ bswapl(rdx);
  __ movl2ptr(rdx, rdx);
  __ load_unsigned_byte(rbx, Address(rbcp, rdx, Address::times_1));
  __ addptr(rbcp, rdx);
  __ dispatch_only(vtos, true);
}

void TemplateTable::fast_binaryswitch() {
  transition(itos, vtos);
  // Implementation using the following core algorithm:
  //
  // int binary_search(int key, LookupswitchPair* array, int n) {
  //   // Binary search according to "Methodik des Programmierens" by
  //   // Edsger W. Dijkstra and W.H.J. Feijen, Addison Wesley Germany 1985.
  //   int i = 0;
  //   int j = n;
  //   while (i+1 < j) {
  //     // invariant P: 0 <= i < j <= n and (a[i] <= key < a[j] or Q)
  //     // with      Q: for all i: 0 <= i < n: key < a[i]
  //     // where a stands for the array and assuming that the (inexisting)
  //     // element a[n] is infinitely big.
  //     int h = (i + j) >> 1;
  //     // i < h < j
  //     if (key < array[h].fast_match()) {
  //       j = h;
  //     } else {
  //       i = h;
  //     }
  //   }
  //   // R: a[i] <= key < a[i+1] or Q
  //   // (i.e., if key is within array, i is the correct index)
  //   return i;
  // }

  // Register allocation
  const Register key   = rax; // already set (tosca)
  const Register array = rbx;
  const Register i     = rcx;
  const Register j     = rdx;
  const Register h     = rdi;
  const Register temp  = rsi;

  // Find array start
  NOT_LP64(__ save_bcp());

  __ lea(array, at_bcp(3 * BytesPerInt)); // btw: should be able to
                                          // get rid of this
                                          // instruction (change
                                          // offsets below)
  __ andptr(array, -BytesPerInt);

  // Initialize i & j
  __ xorl(i, i);                            // i = 0;
  __ movl(j, Address(array, -BytesPerInt)); // j = length(array);

  // Convert j into native byteordering
  __ bswapl(j);

  // And start
  Label entry;
  __ jmp(entry);

  // binary search loop
  {
    Label loop;
    __ bind(loop);
    // int h = (i + j) >> 1;
    __ leal(h, Address(i, j, Address::times_1)); // h = i + j;
    __ sarl(h, 1);                               // h = (i + j) >> 1;
    // if (key < array[h].fast_match()) {
    //   j = h;
    // } else {
    //   i = h;
    // }
    // Convert array[h].match to native byte-ordering before compare
    __ movl(temp, Address(array, h, Address::times_8));
    __ bswapl(temp);
    __ cmpl(key, temp);
    // j = h if (key <  array[h].fast_match())
    __ cmov32(Assembler::less, j, h);
    // i = h if (key >= array[h].fast_match())
    __ cmov32(Assembler::greaterEqual, i, h);
    // while (i+1 < j)
    __ bind(entry);
    __ leal(h, Address(i, 1)); // i+1
    __ cmpl(h, j);             // i+1 < j
    __ jcc(Assembler::less, loop);
  }

  // end of binary search, result index is i (must check again!)
  Label default_case;
  // Convert array[i].match to native byte-ordering before compare
  __ movl(temp, Address(array, i, Address::times_8));
  __ bswapl(temp);
  __ cmpl(key, temp);
  __ jcc(Assembler::notEqual, default_case);

  // entry found -> j = offset
  __ movl(j , Address(array, i, Address::times_8, BytesPerInt));
  __ profile_switch_case(i, key, array);
  __ bswapl(j);
  LP64_ONLY(__ movslq(j, j));

  NOT_LP64(__ restore_bcp());
  NOT_LP64(__ restore_locals());                           // restore rdi

  __ load_unsigned_byte(rbx, Address(rbcp, j, Address::times_1));
  __ addptr(rbcp, j);
  __ dispatch_only(vtos, true);

  // default case -> j = default offset
  __ bind(default_case);
  __ profile_switch_default(i);
  __ movl(j, Address(array, -2 * BytesPerInt));
  __ bswapl(j);
  LP64_ONLY(__ movslq(j, j));

  NOT_LP64(__ restore_bcp());
  NOT_LP64(__ restore_locals());

  __ load_unsigned_byte(rbx, Address(rbcp, j, Address::times_1));
  __ addptr(rbcp, j);
  __ dispatch_only(vtos, true);
}

void TemplateTable::_return(TosState state) {
  transition(state, state);

  assert(_desc->calls_vm(),
         "inconsistent calls_vm information"); // call in remove_activation

  if (_desc->bytecode() == Bytecodes::_return_register_finalizer) {
    assert(state == vtos, "only valid state");
    Register robj = LP64_ONLY(c_rarg1) NOT_LP64(rax);
    __ movptr(robj, aaddress(0));
    Register tmp_load_klass = LP64_ONLY(rscratch1) NOT_LP64(noreg);
    __ load_klass(rdi, robj, tmp_load_klass);
    __ movl(rdi, Address(rdi, Klass::access_flags_offset()));
    __ testl(rdi, JVM_ACC_HAS_FINALIZER);
    Label skip_register_finalizer;
    __ jcc(Assembler::zero, skip_register_finalizer);

    __ call_VM(noreg, CAST_FROM_FN_PTR(address, InterpreterRuntime::register_finalizer), robj);

    __ bind(skip_register_finalizer);
  }

  if (_desc->bytecode() != Bytecodes::_return_register_finalizer) {
    Label no_safepoint;
    NOT_PRODUCT(__ block_comment("Thread-local Safepoint poll"));
#ifdef _LP64
    __ testb(Address(r15_thread, JavaThread::polling_word_offset()), SafepointMechanism::poll_bit());
#else
    const Register thread = rdi;
    __ get_thread(thread);
    __ testb(Address(thread, JavaThread::polling_word_offset()), SafepointMechanism::poll_bit());
#endif
    __ jcc(Assembler::zero, no_safepoint);
    __ push(state);
    __ call_VM(noreg, CAST_FROM_FN_PTR(address,
                                       InterpreterRuntime::at_safepoint));
    __ pop(state);
    __ bind(no_safepoint);
  }

  // Narrow result if state is itos but result type is smaller.
  // Need to narrow in the return bytecode rather than in generate_return_entry
  // since compiled code callers expect the result to already be narrowed.
  if (state == itos) {
    __ narrow(rax);
  }
  __ remove_activation(state, rbcp);

  __ jmp(rbcp);
}

// ----------------------------------------------------------------------------
// Volatile variables demand their effects be made known to all CPU's
// in order.  Store buffers on most chips allow reads & writes to
// reorder; the JMM's ReadAfterWrite.java test fails in -Xint mode
// without some kind of memory barrier (i.e., it's not sufficient that
// the interpreter does not reorder volatile references, the hardware
// also must not reorder them).
//
// According to the new Java Memory Model (JMM):
// (1) All volatiles are serialized wrt to each other.  ALSO reads &
//     writes act as aquire & release, so:
// (2) A read cannot let unrelated NON-volatile memory refs that
//     happen after the read float up to before the read.  It's OK for
//     non-volatile memory refs that happen before the volatile read to
//     float down below it.
// (3) Similar a volatile write cannot let unrelated NON-volatile
//     memory refs that happen BEFORE the write float down to after the
//     write.  It's OK for non-volatile memory refs that happen after the
//     volatile write to float up before it.
//
// We only put in barriers around volatile refs (they are expensive),
// not _between_ memory refs (that would require us to track the
// flavor of the previous memory refs).  Requirements (2) and (3)
// require some barriers before volatile stores and after volatile
// loads.  These nearly cover requirement (1) but miss the
// volatile-store-volatile-load case.  This final case is placed after
// volatile-stores although it could just as well go before
// volatile-loads.

void TemplateTable::volatile_barrier(Assembler::Membar_mask_bits order_constraint ) {
  // Helper function to insert a is-volatile test and memory barrier
  __ membar(order_constraint);
}

void TemplateTable::resolve_cache_and_index(int byte_no,
                                            Register cache,
                                            Register index,
                                            size_t index_size) {
  const Register temp = rbx;
  assert_different_registers(cache, index, temp);

  Label L_clinit_barrier_slow;
  Label resolved;

  Bytecodes::Code code = bytecode();
  switch (code) {
  case Bytecodes::_nofast_getfield: code = Bytecodes::_getfield; break;
  case Bytecodes::_nofast_putfield: code = Bytecodes::_putfield; break;
  default: break;
  }

  assert(byte_no == f1_byte || byte_no == f2_byte, "byte_no out of range");
  __ get_cache_and_index_and_bytecode_at_bcp(cache, index, temp, byte_no, 1, index_size);
  __ cmpl(temp, code);  // have we resolved this bytecode?
  __ jcc(Assembler::equal, resolved);

  // resolve first time through
  // Class initialization barrier slow path lands here as well.
  __ bind(L_clinit_barrier_slow);
  address entry = CAST_FROM_FN_PTR(address, InterpreterRuntime::resolve_from_cache);
  __ movl(temp, code);
  __ call_VM(noreg, entry, temp);
  // Update registers with resolved info
  __ get_cache_and_index_at_bcp(cache, index, 1, index_size);

  __ bind(resolved);

  // Class initialization barrier for static methods
  if (VM_Version::supports_fast_class_init_checks() && bytecode() == Bytecodes::_invokestatic) {
    const Register method = temp;
    const Register klass  = temp;
    const Register thread = LP64_ONLY(r15_thread) NOT_LP64(noreg);
    assert(thread != noreg, "x86_32 not supported");

    __ load_resolved_method_at_index(byte_no, method, cache, index);
    __ load_method_holder(klass, method);
    __ clinit_barrier(klass, thread, NULL /*L_fast_path*/, &L_clinit_barrier_slow);
  }
}

// The cache and index registers must be set before call
void TemplateTable::load_field_cp_cache_entry(Register obj,
                                              Register cache,
                                              Register index,
                                              Register off,
                                              Register flags,
                                              bool is_static = false) {
  assert_different_registers(cache, index, flags, off);

  ByteSize cp_base_offset = ConstantPoolCache::base_offset();
  // Field offset
  __ movptr(off, Address(cache, index, Address::times_ptr,
                         in_bytes(cp_base_offset +
                                  ConstantPoolCacheEntry::f2_offset())));
  // Flags
  __ movl(flags, Address(cache, index, Address::times_ptr,
                         in_bytes(cp_base_offset +
                                  ConstantPoolCacheEntry::flags_offset())));

  // klass overwrite register
  if (is_static) {
    __ movptr(obj, Address(cache, index, Address::times_ptr,
                           in_bytes(cp_base_offset +
                                    ConstantPoolCacheEntry::f1_offset())));
    const int mirror_offset = in_bytes(Klass::java_mirror_offset());
    __ movptr(obj, Address(obj, mirror_offset));
    __ resolve_oop_handle(obj);
  }
}

void TemplateTable::load_invoke_cp_cache_entry(int byte_no,
                                               Register method,
                                               Register itable_index,
                                               Register flags,
                                               bool is_invokevirtual,
                                               bool is_invokevfinal, /*unused*/
                                               bool is_invokedynamic) {
  // setup registers
  const Register cache = rcx;
  const Register index = rdx;
  assert_different_registers(method, flags);
  assert_different_registers(method, cache, index);
  assert_different_registers(itable_index, flags);
  assert_different_registers(itable_index, cache, index);
  // determine constant pool cache field offsets
  assert(is_invokevirtual == (byte_no == f2_byte), "is_invokevirtual flag redundant");
  const int flags_offset = in_bytes(ConstantPoolCache::base_offset() +
                                    ConstantPoolCacheEntry::flags_offset());
  // access constant pool cache fields
  const int index_offset = in_bytes(ConstantPoolCache::base_offset() +
                                    ConstantPoolCacheEntry::f2_offset());

  size_t index_size = (is_invokedynamic ? sizeof(u4) : sizeof(u2));
  resolve_cache_and_index(byte_no, cache, index, index_size);
  __ load_resolved_method_at_index(byte_no, method, cache, index);

  if (itable_index != noreg) {
    // pick up itable or appendix index from f2 also:
    __ movptr(itable_index, Address(cache, index, Address::times_ptr, index_offset));
  }
  __ movl(flags, Address(cache, index, Address::times_ptr, flags_offset));
}

// The registers cache and index expected to be set before call.
// Correct values of the cache and index registers are preserved.
void TemplateTable::jvmti_post_field_access(Register cache,
                                            Register index,
                                            bool is_static,
                                            bool has_tos) {
  if (JvmtiExport::can_post_field_access()) {
    // Check to see if a field access watch has been set before we take
    // the time to call into the VM.
    Label L1;
    assert_different_registers(cache, index, rax);
    __ mov32(rax, ExternalAddress((address) JvmtiExport::get_field_access_count_addr()));
    __ testl(rax,rax);
    __ jcc(Assembler::zero, L1);

    // cache entry pointer
    __ addptr(cache, in_bytes(ConstantPoolCache::base_offset()));
    __ shll(index, LogBytesPerWord);
    __ addptr(cache, index);
    if (is_static) {
      __ xorptr(rax, rax);      // NULL object reference
    } else {
      __ pop(atos);         // Get the object
      __ verify_oop(rax);
      __ push(atos);        // Restore stack state
    }
    // rax,:   object pointer or NULL
    // cache: cache entry pointer
    __ call_VM(noreg, CAST_FROM_FN_PTR(address, InterpreterRuntime::post_field_access),
               rax, cache);
    __ get_cache_and_index_at_bcp(cache, index, 1);
    __ bind(L1);
  }
}

void TemplateTable::pop_and_check_object(Register r) {
  __ pop_ptr(r);
  __ null_check(r);  // for field access must check obj.
  __ verify_oop(r);
}

void TemplateTable::getfield_or_static(int byte_no, bool is_static, RewriteControl rc) {
  transition(vtos, vtos);

  const Register cache = rcx;
  const Register index = rdx;
  const Register obj   = LP64_ONLY(c_rarg3) NOT_LP64(rcx);
  const Register off   = rbx;
  const Register flags = rax;
  const Register bc    = LP64_ONLY(c_rarg3) NOT_LP64(rcx); // uses same reg as obj, so don't mix them

  resolve_cache_and_index(byte_no, cache, index, sizeof(u2));
  jvmti_post_field_access(cache, index, is_static, false);
  load_field_cp_cache_entry(obj, cache, index, off, flags, is_static);

  if (!is_static) pop_and_check_object(obj);

  const Address field(obj, off, Address::times_1, 0*wordSize);

  Label Done, notByte, notBool, notInt, notShort, notChar, notLong, notFloat, notObj;

  __ shrl(flags, ConstantPoolCacheEntry::tos_state_shift);
  // Make sure we don't need to mask edx after the above shift
  assert(btos == 0, "change code, btos != 0");

  __ andl(flags, ConstantPoolCacheEntry::tos_state_mask);

  __ jcc(Assembler::notZero, notByte);
  // btos
  __ access_load_at(T_BYTE, IN_HEAP, rax, field, noreg, noreg);
  __ push(btos);
  // Rewrite bytecode to be faster
  if (!is_static && rc == may_rewrite) {
    patch_bytecode(Bytecodes::_fast_bgetfield, bc, rbx);
  }
  __ jmp(Done);

  __ bind(notByte);
  __ cmpl(flags, ztos);
  __ jcc(Assembler::notEqual, notBool);

  // ztos (same code as btos)
  __ access_load_at(T_BOOLEAN, IN_HEAP, rax, field, noreg, noreg);
  __ push(ztos);
  // Rewrite bytecode to be faster
  if (!is_static && rc == may_rewrite) {
    // use btos rewriting, no truncating to t/f bit is needed for getfield.
    patch_bytecode(Bytecodes::_fast_bgetfield, bc, rbx);
  }
  __ jmp(Done);

  __ bind(notBool);
  __ cmpl(flags, atos);
  __ jcc(Assembler::notEqual, notObj);
  // atos
  do_oop_load(_masm, field, rax);
  __ push(atos);
  if (!is_static && rc == may_rewrite) {
    patch_bytecode(Bytecodes::_fast_agetfield, bc, rbx);
  }
  __ jmp(Done);

  __ bind(notObj);
  __ cmpl(flags, itos);
  __ jcc(Assembler::notEqual, notInt);
  // itos
  __ access_load_at(T_INT, IN_HEAP, rax, field, noreg, noreg);
  __ push(itos);
  // Rewrite bytecode to be faster
  if (!is_static && rc == may_rewrite) {
    patch_bytecode(Bytecodes::_fast_igetfield, bc, rbx);
  }
  __ jmp(Done);

  __ bind(notInt);
  __ cmpl(flags, ctos);
  __ jcc(Assembler::notEqual, notChar);
  // ctos
  __ access_load_at(T_CHAR, IN_HEAP, rax, field, noreg, noreg);
  __ push(ctos);
  // Rewrite bytecode to be faster
  if (!is_static && rc == may_rewrite) {
    patch_bytecode(Bytecodes::_fast_cgetfield, bc, rbx);
  }
  __ jmp(Done);

  __ bind(notChar);
  __ cmpl(flags, stos);
  __ jcc(Assembler::notEqual, notShort);
  // stos
  __ access_load_at(T_SHORT, IN_HEAP, rax, field, noreg, noreg);
  __ push(stos);
  // Rewrite bytecode to be faster
  if (!is_static && rc == may_rewrite) {
    patch_bytecode(Bytecodes::_fast_sgetfield, bc, rbx);
  }
  __ jmp(Done);

  __ bind(notShort);
  __ cmpl(flags, ltos);
  __ jcc(Assembler::notEqual, notLong);
  // ltos
    // Generate code as if volatile (x86_32).  There just aren't enough registers to
    // save that information and this code is faster than the test.
  __ access_load_at(T_LONG, IN_HEAP | MO_RELAXED, noreg /* ltos */, field, noreg, noreg);
  __ push(ltos);
  // Rewrite bytecode to be faster
  LP64_ONLY(if (!is_static && rc == may_rewrite) patch_bytecode(Bytecodes::_fast_lgetfield, bc, rbx));
  __ jmp(Done);

  __ bind(notLong);
  __ cmpl(flags, ftos);
  __ jcc(Assembler::notEqual, notFloat);
  // ftos

  __ access_load_at(T_FLOAT, IN_HEAP, noreg /* ftos */, field, noreg, noreg);
  __ push(ftos);
  // Rewrite bytecode to be faster
  if (!is_static && rc == may_rewrite) {
    patch_bytecode(Bytecodes::_fast_fgetfield, bc, rbx);
  }
  __ jmp(Done);

  __ bind(notFloat);
#ifdef ASSERT
  Label notDouble;
  __ cmpl(flags, dtos);
  __ jcc(Assembler::notEqual, notDouble);
#endif
  // dtos
  // MO_RELAXED: for the case of volatile field, in fact it adds no extra work for the underlying implementation
  __ access_load_at(T_DOUBLE, IN_HEAP | MO_RELAXED, noreg /* dtos */, field, noreg, noreg);
  __ push(dtos);
  // Rewrite bytecode to be faster
  if (!is_static && rc == may_rewrite) {
    patch_bytecode(Bytecodes::_fast_dgetfield, bc, rbx);
  }
#ifdef ASSERT
  __ jmp(Done);

  __ bind(notDouble);
  __ stop("Bad state");
#endif

  __ bind(Done);
  // [jk] not needed currently
  // volatile_barrier(Assembler::Membar_mask_bits(Assembler::LoadLoad |
  //                                              Assembler::LoadStore));
}

void TemplateTable::getfield(int byte_no) {
  getfield_or_static(byte_no, false);
}

void TemplateTable::nofast_getfield(int byte_no) {
  getfield_or_static(byte_no, false, may_not_rewrite);
}

void TemplateTable::getstatic(int byte_no) {
  getfield_or_static(byte_no, true);
}


// The registers cache and index expected to be set before call.
// The function may destroy various registers, just not the cache and index registers.
void TemplateTable::jvmti_post_field_mod(Register cache, Register index, bool is_static) {

  const Register robj = LP64_ONLY(c_rarg2)   NOT_LP64(rax);
  const Register RBX  = LP64_ONLY(c_rarg1)   NOT_LP64(rbx);
  const Register RCX  = LP64_ONLY(c_rarg3)   NOT_LP64(rcx);
  const Register RDX  = LP64_ONLY(rscratch1) NOT_LP64(rdx);

  ByteSize cp_base_offset = ConstantPoolCache::base_offset();

  if (JvmtiExport::can_post_field_modification()) {
    // Check to see if a field modification watch has been set before
    // we take the time to call into the VM.
    Label L1;
    assert_different_registers(cache, index, rax);
    __ mov32(rax, ExternalAddress((address)JvmtiExport::get_field_modification_count_addr()));
    __ testl(rax, rax);
    __ jcc(Assembler::zero, L1);

    __ get_cache_and_index_at_bcp(robj, RDX, 1);


    if (is_static) {
      // Life is simple.  Null out the object pointer.
      __ xorl(RBX, RBX);

    } else {
      // Life is harder. The stack holds the value on top, followed by
      // the object.  We don't know the size of the value, though; it
      // could be one or two words depending on its type. As a result,
      // we must find the type to determine where the object is.
#ifndef _LP64
      Label two_word, valsize_known;
#endif
      __ movl(RCX, Address(robj, RDX,
                           Address::times_ptr,
                           in_bytes(cp_base_offset +
                                     ConstantPoolCacheEntry::flags_offset())));
      NOT_LP64(__ mov(rbx, rsp));
      __ shrl(RCX, ConstantPoolCacheEntry::tos_state_shift);

      // Make sure we don't need to mask rcx after the above shift
      ConstantPoolCacheEntry::verify_tos_state_shift();
#ifdef _LP64
      __ movptr(c_rarg1, at_tos_p1());  // initially assume a one word jvalue
      __ cmpl(c_rarg3, ltos);
      __ cmovptr(Assembler::equal,
                 c_rarg1, at_tos_p2()); // ltos (two word jvalue)
      __ cmpl(c_rarg3, dtos);
      __ cmovptr(Assembler::equal,
                 c_rarg1, at_tos_p2()); // dtos (two word jvalue)
#else
      __ cmpl(rcx, ltos);
      __ jccb(Assembler::equal, two_word);
      __ cmpl(rcx, dtos);
      __ jccb(Assembler::equal, two_word);
      __ addptr(rbx, Interpreter::expr_offset_in_bytes(1)); // one word jvalue (not ltos, dtos)
      __ jmpb(valsize_known);

      __ bind(two_word);
      __ addptr(rbx, Interpreter::expr_offset_in_bytes(2)); // two words jvalue

      __ bind(valsize_known);
      // setup object pointer
      __ movptr(rbx, Address(rbx, 0));
#endif
    }
    // cache entry pointer
    __ addptr(robj, in_bytes(cp_base_offset));
    __ shll(RDX, LogBytesPerWord);
    __ addptr(robj, RDX);
    // object (tos)
    __ mov(RCX, rsp);
    // c_rarg1: object pointer set up above (NULL if static)
    // c_rarg2: cache entry pointer
    // c_rarg3: jvalue object on the stack
    __ call_VM(noreg,
               CAST_FROM_FN_PTR(address,
                                InterpreterRuntime::post_field_modification),
               RBX, robj, RCX);
    __ get_cache_and_index_at_bcp(cache, index, 1);
    __ bind(L1);
  }
}

void TemplateTable::putfield_or_static(int byte_no, bool is_static, RewriteControl rc) {
  transition(vtos, vtos);

  const Register cache = rcx;
  const Register index = rdx;
  const Register obj   = rcx;
  const Register off   = rbx;
  const Register flags = rax;

  resolve_cache_and_index(byte_no, cache, index, sizeof(u2));
  jvmti_post_field_mod(cache, index, is_static);
  load_field_cp_cache_entry(obj, cache, index, off, flags, is_static);

  // [jk] not needed currently
  // volatile_barrier(Assembler::Membar_mask_bits(Assembler::LoadStore |
  //                                              Assembler::StoreStore));

  Label notVolatile, Done;
  __ movl(rdx, flags);
  __ shrl(rdx, ConstantPoolCacheEntry::is_volatile_shift);
  __ andl(rdx, 0x1);

  // Check for volatile store
  __ testl(rdx, rdx);
  __ jcc(Assembler::zero, notVolatile);

  putfield_or_static_helper(byte_no, is_static, rc, obj, off, flags);
  volatile_barrier(Assembler::Membar_mask_bits(Assembler::StoreLoad |
                                               Assembler::StoreStore));
  __ jmp(Done);
  __ bind(notVolatile);

  putfield_or_static_helper(byte_no, is_static, rc, obj, off, flags);

  __ bind(Done);
}

void TemplateTable::putfield_or_static_helper(int byte_no, bool is_static, RewriteControl rc,
                                              Register obj, Register off, Register flags) {

  // field addresses
  const Address field(obj, off, Address::times_1, 0*wordSize);
  NOT_LP64( const Address hi(obj, off, Address::times_1, 1*wordSize);)

  Label notByte, notBool, notInt, notShort, notChar,
        notLong, notFloat, notObj;
  Label Done;

  const Register bc    = LP64_ONLY(c_rarg3) NOT_LP64(rcx);

  __ shrl(flags, ConstantPoolCacheEntry::tos_state_shift);

  assert(btos == 0, "change code, btos != 0");
  __ andl(flags, ConstantPoolCacheEntry::tos_state_mask);
  __ jcc(Assembler::notZero, notByte);

  // btos
  {
    __ pop(btos);
    if (!is_static) pop_and_check_object(obj);
    __ access_store_at(T_BYTE, IN_HEAP, field, rax, noreg, noreg);
    if (!is_static && rc == may_rewrite) {
      patch_bytecode(Bytecodes::_fast_bputfield, bc, rbx, true, byte_no);
    }
    __ jmp(Done);
  }

  __ bind(notByte);
  __ cmpl(flags, ztos);
  __ jcc(Assembler::notEqual, notBool);

  // ztos
  {
    __ pop(ztos);
    if (!is_static) pop_and_check_object(obj);
    __ access_store_at(T_BOOLEAN, IN_HEAP, field, rax, noreg, noreg);
    if (!is_static && rc == may_rewrite) {
      patch_bytecode(Bytecodes::_fast_zputfield, bc, rbx, true, byte_no);
    }
    __ jmp(Done);
  }

  __ bind(notBool);
  __ cmpl(flags, atos);
  __ jcc(Assembler::notEqual, notObj);

  // atos
  {
    __ pop(atos);
    if (!is_static) pop_and_check_object(obj);
    // Store into the field
    do_oop_store(_masm, field, rax);
    if (!is_static && rc == may_rewrite) {
      patch_bytecode(Bytecodes::_fast_aputfield, bc, rbx, true, byte_no);
    }
    __ jmp(Done);
  }

  __ bind(notObj);
  __ cmpl(flags, itos);
  __ jcc(Assembler::notEqual, notInt);

  // itos
  {
    __ pop(itos);
    if (!is_static) pop_and_check_object(obj);
    __ access_store_at(T_INT, IN_HEAP, field, rax, noreg, noreg);
    if (!is_static && rc == may_rewrite) {
      patch_bytecode(Bytecodes::_fast_iputfield, bc, rbx, true, byte_no);
    }
    __ jmp(Done);
  }

  __ bind(notInt);
  __ cmpl(flags, ctos);
  __ jcc(Assembler::notEqual, notChar);

  // ctos
  {
    __ pop(ctos);
    if (!is_static) pop_and_check_object(obj);
    __ access_store_at(T_CHAR, IN_HEAP, field, rax, noreg, noreg);
    if (!is_static && rc == may_rewrite) {
      patch_bytecode(Bytecodes::_fast_cputfield, bc, rbx, true, byte_no);
    }
    __ jmp(Done);
  }

  __ bind(notChar);
  __ cmpl(flags, stos);
  __ jcc(Assembler::notEqual, notShort);

  // stos
  {
    __ pop(stos);
    if (!is_static) pop_and_check_object(obj);
    __ access_store_at(T_SHORT, IN_HEAP, field, rax, noreg, noreg);
    if (!is_static && rc == may_rewrite) {
      patch_bytecode(Bytecodes::_fast_sputfield, bc, rbx, true, byte_no);
    }
    __ jmp(Done);
  }

  __ bind(notShort);
  __ cmpl(flags, ltos);
  __ jcc(Assembler::notEqual, notLong);

  // ltos
  {
    __ pop(ltos);
    if (!is_static) pop_and_check_object(obj);
    // MO_RELAXED: generate atomic store for the case of volatile field (important for x86_32)
    __ access_store_at(T_LONG, IN_HEAP | MO_RELAXED, field, noreg /* ltos*/, noreg, noreg);
#ifdef _LP64
    if (!is_static && rc == may_rewrite) {
      patch_bytecode(Bytecodes::_fast_lputfield, bc, rbx, true, byte_no);
    }
#endif // _LP64
    __ jmp(Done);
  }

  __ bind(notLong);
  __ cmpl(flags, ftos);
  __ jcc(Assembler::notEqual, notFloat);

  // ftos
  {
    __ pop(ftos);
    if (!is_static) pop_and_check_object(obj);
    __ access_store_at(T_FLOAT, IN_HEAP, field, noreg /* ftos */, noreg, noreg);
    if (!is_static && rc == may_rewrite) {
      patch_bytecode(Bytecodes::_fast_fputfield, bc, rbx, true, byte_no);
    }
    __ jmp(Done);
  }

  __ bind(notFloat);
#ifdef ASSERT
  Label notDouble;
  __ cmpl(flags, dtos);
  __ jcc(Assembler::notEqual, notDouble);
#endif

  // dtos
  {
    __ pop(dtos);
    if (!is_static) pop_and_check_object(obj);
    // MO_RELAXED: for the case of volatile field, in fact it adds no extra work for the underlying implementation
    __ access_store_at(T_DOUBLE, IN_HEAP | MO_RELAXED, field, noreg /* dtos */, noreg, noreg);
    if (!is_static && rc == may_rewrite) {
      patch_bytecode(Bytecodes::_fast_dputfield, bc, rbx, true, byte_no);
    }
  }

#ifdef ASSERT
  __ jmp(Done);

  __ bind(notDouble);
  __ stop("Bad state");
#endif

  __ bind(Done);
}

void TemplateTable::putfield(int byte_no) {
  putfield_or_static(byte_no, false);
}

void TemplateTable::nofast_putfield(int byte_no) {
  putfield_or_static(byte_no, false, may_not_rewrite);
}

void TemplateTable::putstatic(int byte_no) {
  putfield_or_static(byte_no, true);
}

void TemplateTable::jvmti_post_fast_field_mod() {

  const Register scratch = LP64_ONLY(c_rarg3) NOT_LP64(rcx);

  if (JvmtiExport::can_post_field_modification()) {
    // Check to see if a field modification watch has been set before
    // we take the time to call into the VM.
    Label L2;
    __ mov32(scratch, ExternalAddress((address)JvmtiExport::get_field_modification_count_addr()));
    __ testl(scratch, scratch);
    __ jcc(Assembler::zero, L2);
    __ pop_ptr(rbx);                  // copy the object pointer from tos
    __ verify_oop(rbx);
    __ push_ptr(rbx);                 // put the object pointer back on tos
    // Save tos values before call_VM() clobbers them. Since we have
    // to do it for every data type, we use the saved values as the
    // jvalue object.
    switch (bytecode()) {          // load values into the jvalue object
    case Bytecodes::_fast_aputfield: __ push_ptr(rax); break;
    case Bytecodes::_fast_bputfield: // fall through
    case Bytecodes::_fast_zputfield: // fall through
    case Bytecodes::_fast_sputfield: // fall through
    case Bytecodes::_fast_cputfield: // fall through
    case Bytecodes::_fast_iputfield: __ push_i(rax); break;
    case Bytecodes::_fast_dputfield: __ push(dtos); break;
    case Bytecodes::_fast_fputfield: __ push(ftos); break;
    case Bytecodes::_fast_lputfield: __ push_l(rax); break;

    default:
      ShouldNotReachHere();
    }
    __ mov(scratch, rsp);             // points to jvalue on the stack
    // access constant pool cache entry
    LP64_ONLY(__ get_cache_entry_pointer_at_bcp(c_rarg2, rax, 1));
    NOT_LP64(__ get_cache_entry_pointer_at_bcp(rax, rdx, 1));
    __ verify_oop(rbx);
    // rbx: object pointer copied above
    // c_rarg2: cache entry pointer
    // c_rarg3: jvalue object on the stack
    LP64_ONLY(__ call_VM(noreg, CAST_FROM_FN_PTR(address, InterpreterRuntime::post_field_modification), rbx, c_rarg2, c_rarg3));
    NOT_LP64(__ call_VM(noreg, CAST_FROM_FN_PTR(address, InterpreterRuntime::post_field_modification), rbx, rax, rcx));

    switch (bytecode()) {             // restore tos values
    case Bytecodes::_fast_aputfield: __ pop_ptr(rax); break;
    case Bytecodes::_fast_bputfield: // fall through
    case Bytecodes::_fast_zputfield: // fall through
    case Bytecodes::_fast_sputfield: // fall through
    case Bytecodes::_fast_cputfield: // fall through
    case Bytecodes::_fast_iputfield: __ pop_i(rax); break;
    case Bytecodes::_fast_dputfield: __ pop(dtos); break;
    case Bytecodes::_fast_fputfield: __ pop(ftos); break;
    case Bytecodes::_fast_lputfield: __ pop_l(rax); break;
    default: break;
    }
    __ bind(L2);
  }
}

void TemplateTable::fast_storefield(TosState state) {
  transition(state, vtos);

  ByteSize base = ConstantPoolCache::base_offset();

  jvmti_post_fast_field_mod();

  // access constant pool cache
  __ get_cache_and_index_at_bcp(rcx, rbx, 1);

  // test for volatile with rdx but rdx is tos register for lputfield.
  __ movl(rdx, Address(rcx, rbx, Address::times_ptr,
                       in_bytes(base +
                                ConstantPoolCacheEntry::flags_offset())));

  // replace index with field offset from cache entry
  __ movptr(rbx, Address(rcx, rbx, Address::times_ptr,
                         in_bytes(base + ConstantPoolCacheEntry::f2_offset())));

  // [jk] not needed currently
  // volatile_barrier(Assembler::Membar_mask_bits(Assembler::LoadStore |
  //                                              Assembler::StoreStore));

  Label notVolatile, Done;
  __ shrl(rdx, ConstantPoolCacheEntry::is_volatile_shift);
  __ andl(rdx, 0x1);

  // Get object from stack
  pop_and_check_object(rcx);

  // field address
  const Address field(rcx, rbx, Address::times_1);

  // Check for volatile store
  __ testl(rdx, rdx);
  __ jcc(Assembler::zero, notVolatile);

  fast_storefield_helper(field, rax);
  volatile_barrier(Assembler::Membar_mask_bits(Assembler::StoreLoad |
                                               Assembler::StoreStore));
  __ jmp(Done);
  __ bind(notVolatile);

  fast_storefield_helper(field, rax);

  __ bind(Done);
}

void TemplateTable::fast_storefield_helper(Address field, Register rax) {

  // access field
  switch (bytecode()) {
  case Bytecodes::_fast_aputfield:
    do_oop_store(_masm, field, rax);
    break;
  case Bytecodes::_fast_lputfield:
#ifdef _LP64
    __ access_store_at(T_LONG, IN_HEAP, field, noreg /* ltos */, noreg, noreg);
#else
  __ stop("should not be rewritten");
#endif
    break;
  case Bytecodes::_fast_iputfield:
    __ access_store_at(T_INT, IN_HEAP, field, rax, noreg, noreg);
    break;
  case Bytecodes::_fast_zputfield:
    __ access_store_at(T_BOOLEAN, IN_HEAP, field, rax, noreg, noreg);
    break;
  case Bytecodes::_fast_bputfield:
    __ access_store_at(T_BYTE, IN_HEAP, field, rax, noreg, noreg);
    break;
  case Bytecodes::_fast_sputfield:
    __ access_store_at(T_SHORT, IN_HEAP, field, rax, noreg, noreg);
    break;
  case Bytecodes::_fast_cputfield:
    __ access_store_at(T_CHAR, IN_HEAP, field, rax, noreg, noreg);
    break;
  case Bytecodes::_fast_fputfield:
    __ access_store_at(T_FLOAT, IN_HEAP, field, noreg /* ftos*/, noreg, noreg);
    break;
  case Bytecodes::_fast_dputfield:
    __ access_store_at(T_DOUBLE, IN_HEAP, field, noreg /* dtos*/, noreg, noreg);
    break;
  default:
    ShouldNotReachHere();
  }
}

void TemplateTable::fast_accessfield(TosState state) {
  transition(atos, state);

  // Do the JVMTI work here to avoid disturbing the register state below
  if (JvmtiExport::can_post_field_access()) {
    // Check to see if a field access watch has been set before we
    // take the time to call into the VM.
    Label L1;
    __ mov32(rcx, ExternalAddress((address) JvmtiExport::get_field_access_count_addr()));
    __ testl(rcx, rcx);
    __ jcc(Assembler::zero, L1);
    // access constant pool cache entry
    LP64_ONLY(__ get_cache_entry_pointer_at_bcp(c_rarg2, rcx, 1));
    NOT_LP64(__ get_cache_entry_pointer_at_bcp(rcx, rdx, 1));
    __ verify_oop(rax);
    __ push_ptr(rax);  // save object pointer before call_VM() clobbers it
    LP64_ONLY(__ mov(c_rarg1, rax));
    // c_rarg1: object pointer copied above
    // c_rarg2: cache entry pointer
    LP64_ONLY(__ call_VM(noreg, CAST_FROM_FN_PTR(address, InterpreterRuntime::post_field_access), c_rarg1, c_rarg2));
    NOT_LP64(__ call_VM(noreg, CAST_FROM_FN_PTR(address, InterpreterRuntime::post_field_access), rax, rcx));
    __ pop_ptr(rax); // restore object pointer
    __ bind(L1);
  }

  // access constant pool cache
  __ get_cache_and_index_at_bcp(rcx, rbx, 1);
  // replace index with field offset from cache entry
  // [jk] not needed currently
  // __ movl(rdx, Address(rcx, rbx, Address::times_8,
  //                      in_bytes(ConstantPoolCache::base_offset() +
  //                               ConstantPoolCacheEntry::flags_offset())));
  // __ shrl(rdx, ConstantPoolCacheEntry::is_volatile_shift);
  // __ andl(rdx, 0x1);
  //
  __ movptr(rbx, Address(rcx, rbx, Address::times_ptr,
                         in_bytes(ConstantPoolCache::base_offset() +
                                  ConstantPoolCacheEntry::f2_offset())));

  // rax: object
  __ verify_oop(rax);
  __ null_check(rax);
  Address field(rax, rbx, Address::times_1);

  // access field
  switch (bytecode()) {
  case Bytecodes::_fast_agetfield:
    do_oop_load(_masm, field, rax);
    __ verify_oop(rax);
    break;
  case Bytecodes::_fast_lgetfield:
#ifdef _LP64
    __ access_load_at(T_LONG, IN_HEAP, noreg /* ltos */, field, noreg, noreg);
#else
  __ stop("should not be rewritten");
#endif
    break;
  case Bytecodes::_fast_igetfield:
    __ access_load_at(T_INT, IN_HEAP, rax, field, noreg, noreg);
    break;
  case Bytecodes::_fast_bgetfield:
    __ access_load_at(T_BYTE, IN_HEAP, rax, field, noreg, noreg);
    break;
  case Bytecodes::_fast_sgetfield:
    __ access_load_at(T_SHORT, IN_HEAP, rax, field, noreg, noreg);
    break;
  case Bytecodes::_fast_cgetfield:
    __ access_load_at(T_CHAR, IN_HEAP, rax, field, noreg, noreg);
    break;
  case Bytecodes::_fast_fgetfield:
    __ access_load_at(T_FLOAT, IN_HEAP, noreg /* ftos */, field, noreg, noreg);
    break;
  case Bytecodes::_fast_dgetfield:
    __ access_load_at(T_DOUBLE, IN_HEAP, noreg /* dtos */, field, noreg, noreg);
    break;
  default:
    ShouldNotReachHere();
  }
  // [jk] not needed currently
  //   Label notVolatile;
  //   __ testl(rdx, rdx);
  //   __ jcc(Assembler::zero, notVolatile);
  //   __ membar(Assembler::LoadLoad);
  //   __ bind(notVolatile);
}

void TemplateTable::fast_xaccess(TosState state) {
  transition(vtos, state);

  // get receiver
  __ movptr(rax, aaddress(0));
  // access constant pool cache
  __ get_cache_and_index_at_bcp(rcx, rdx, 2);
  __ movptr(rbx,
            Address(rcx, rdx, Address::times_ptr,
                    in_bytes(ConstantPoolCache::base_offset() +
                             ConstantPoolCacheEntry::f2_offset())));
  // make sure exception is reported in correct bcp range (getfield is
  // next instruction)
  __ increment(rbcp);
  __ null_check(rax);
  const Address field = Address(rax, rbx, Address::times_1, 0*wordSize);
  switch (state) {
  case itos:
    __ access_load_at(T_INT, IN_HEAP, rax, field, noreg, noreg);
    break;
  case atos:
    do_oop_load(_masm, field, rax);
    __ verify_oop(rax);
    break;
  case ftos:
    __ access_load_at(T_FLOAT, IN_HEAP, noreg /* ftos */, field, noreg, noreg);
    break;
  default:
    ShouldNotReachHere();
  }

  // [jk] not needed currently
  // Label notVolatile;
  // __ movl(rdx, Address(rcx, rdx, Address::times_8,
  //                      in_bytes(ConstantPoolCache::base_offset() +
  //                               ConstantPoolCacheEntry::flags_offset())));
  // __ shrl(rdx, ConstantPoolCacheEntry::is_volatile_shift);
  // __ testl(rdx, 0x1);
  // __ jcc(Assembler::zero, notVolatile);
  // __ membar(Assembler::LoadLoad);
  // __ bind(notVolatile);

  __ decrement(rbcp);
}

//-----------------------------------------------------------------------------
// Calls

void TemplateTable::prepare_invoke(int byte_no,
                                   Register method,  // linked method (or i-klass)
                                   Register index,   // itable index, MethodType, etc.
                                   Register recv,    // if caller wants to see it
                                   Register flags    // if caller wants to test it
                                   ) {
  // determine flags
  const Bytecodes::Code code = bytecode();
  const bool is_invokeinterface  = code == Bytecodes::_invokeinterface;
  const bool is_invokedynamic    = code == Bytecodes::_invokedynamic;
  const bool is_invokehandle     = code == Bytecodes::_invokehandle;
  const bool is_invokevirtual    = code == Bytecodes::_invokevirtual;
  const bool is_invokespecial    = code == Bytecodes::_invokespecial;
  const bool load_receiver       = (recv  != noreg);
  const bool save_flags          = (flags != noreg);
  assert(load_receiver == (code != Bytecodes::_invokestatic && code != Bytecodes::_invokedynamic), "");
  assert(save_flags    == (is_invokeinterface || is_invokevirtual), "need flags for vfinal");
  assert(flags == noreg || flags == rdx, "");
  assert(recv  == noreg || recv  == rcx, "");

  // setup registers & access constant pool cache
  if (recv  == noreg)  recv  = rcx;
  if (flags == noreg)  flags = rdx;
  assert_different_registers(method, index, recv, flags);

  // save 'interpreter return address'
  __ save_bcp();

  load_invoke_cp_cache_entry(byte_no, method, index, flags, is_invokevirtual, false, is_invokedynamic);

  // maybe push appendix to arguments (just before return address)
  if (is_invokedynamic || is_invokehandle) {
    Label L_no_push;
    __ testl(flags, (1 << ConstantPoolCacheEntry::has_appendix_shift));
    __ jcc(Assembler::zero, L_no_push);
    // Push the appendix as a trailing parameter.
    // This must be done before we get the receiver,
    // since the parameter_size includes it.
    __ push(rbx);
    __ mov(rbx, index);
    __ load_resolved_reference_at_index(index, rbx);
    __ pop(rbx);
    __ push(index);  // push appendix (MethodType, CallSite, etc.)
    __ bind(L_no_push);
  }

  // load receiver if needed (after appendix is pushed so parameter size is correct)
  // Note: no return address pushed yet
  if (load_receiver) {
    __ movl(recv, flags);
    __ andl(recv, ConstantPoolCacheEntry::parameter_size_mask);
    const int no_return_pc_pushed_yet = -1;  // argument slot correction before we push return address
    const int receiver_is_at_end      = -1;  // back off one slot to get receiver
    Address recv_addr = __ argument_address(recv, no_return_pc_pushed_yet + receiver_is_at_end);
    __ movptr(recv, recv_addr);
    __ verify_oop(recv);
  }

  if (save_flags) {
    __ movl(rbcp, flags);
  }

  // compute return type
  __ shrl(flags, ConstantPoolCacheEntry::tos_state_shift);
  // Make sure we don't need to mask flags after the above shift
  ConstantPoolCacheEntry::verify_tos_state_shift();
  // load return address
  {
    const address table_addr = (address) Interpreter::invoke_return_entry_table_for(code);
    ExternalAddress table(table_addr);
    LP64_ONLY(__ lea(rscratch1, table));
    LP64_ONLY(__ movptr(flags, Address(rscratch1, flags, Address::times_ptr)));
    NOT_LP64(__ movptr(flags, ArrayAddress(table, Address(noreg, flags, Address::times_ptr))));
  }

  // push return address
  __ push(flags);

  // Restore flags value from the constant pool cache, and restore rsi
  // for later null checks.  r13 is the bytecode pointer
  if (save_flags) {
    __ movl(flags, rbcp);
    __ restore_bcp();
  }
}

void TemplateTable::invokevirtual_helper(Register index,
                                         Register recv,
                                         Register flags) {
  // Uses temporary registers rax, rdx
  assert_different_registers(index, recv, rax, rdx);
  assert(index == rbx, "");
  assert(recv  == rcx, "");

  // Test for an invoke of a final method
  Label notFinal;
  __ movl(rax, flags);
  __ andl(rax, (1 << ConstantPoolCacheEntry::is_vfinal_shift));
  __ jcc(Assembler::zero, notFinal);

  const Register method = index;  // method must be rbx
  assert(method == rbx,
         "Method* must be rbx for interpreter calling convention");

  // do the call - the index is actually the method to call
  // that is, f2 is a vtable index if !is_vfinal, else f2 is a Method*

  // It's final, need a null check here!
  __ null_check(recv);

  // profile this call
  __ profile_final_call(rax);
  __ profile_arguments_type(rax, method, rbcp, true);

  __ jump_from_interpreted(method, rax);

  __ bind(notFinal);

  // get receiver klass
  __ null_check(recv, oopDesc::klass_offset_in_bytes());
  Register tmp_load_klass = LP64_ONLY(rscratch1) NOT_LP64(noreg);
  __ load_klass(rax, recv, tmp_load_klass);

  // profile this call
  __ profile_virtual_call(rax, rlocals, rdx);
  // get target Method* & entry point
  __ lookup_virtual_method(rax, index, method);

  __ profile_arguments_type(rdx, method, rbcp, true);
  __ jump_from_interpreted(method, rdx);
}

void TemplateTable::invokevirtual(int byte_no) {
  transition(vtos, vtos);
  assert(byte_no == f2_byte, "use this argument");
  prepare_invoke(byte_no,
                 rbx,    // method or vtable index
                 noreg,  // unused itable index
                 rcx, rdx); // recv, flags

  // rbx: index
  // rcx: receiver
  // rdx: flags

  invokevirtual_helper(rbx, rcx, rdx);
}

void TemplateTable::invokespecial(int byte_no) {
  transition(vtos, vtos);
  assert(byte_no == f1_byte, "use this argument");
  prepare_invoke(byte_no, rbx, noreg,  // get f1 Method*
                 rcx);  // get receiver also for null check
  __ verify_oop(rcx);
  __ null_check(rcx);
  // do the call
  __ profile_call(rax);
  __ profile_arguments_type(rax, rbx, rbcp, false);
  __ jump_from_interpreted(rbx, rax);
}

void TemplateTable::invokestatic(int byte_no) {
  transition(vtos, vtos);
  assert(byte_no == f1_byte, "use this argument");
  prepare_invoke(byte_no, rbx);  // get f1 Method*
  // do the call
  __ profile_call(rax);
  __ profile_arguments_type(rax, rbx, rbcp, false);
  __ jump_from_interpreted(rbx, rax);
}


void TemplateTable::fast_invokevfinal(int byte_no) {
  transition(vtos, vtos);
  assert(byte_no == f2_byte, "use this argument");
  __ stop("fast_invokevfinal not used on x86");
}


void TemplateTable::invokeinterface(int byte_no) {
  transition(vtos, vtos);
  assert(byte_no == f1_byte, "use this argument");
  prepare_invoke(byte_no, rax, rbx,  // get f1 Klass*, f2 Method*
                 rcx, rdx); // recv, flags

  // rax: reference klass (from f1) if interface method
  // rbx: method (from f2)
  // rcx: receiver
  // rdx: flags

  // First check for Object case, then private interface method,
  // then regular interface method.

  // Special case of invokeinterface called for virtual method of
  // java.lang.Object.  See cpCache.cpp for details.
  Label notObjectMethod;
  __ movl(rlocals, rdx);
  __ andl(rlocals, (1 << ConstantPoolCacheEntry::is_forced_virtual_shift));
  __ jcc(Assembler::zero, notObjectMethod);
  invokevirtual_helper(rbx, rcx, rdx);
  // no return from above
  __ bind(notObjectMethod);

  Label no_such_interface; // for receiver subtype check
  Register recvKlass; // used for exception processing

  // Check for private method invocation - indicated by vfinal
  Label notVFinal;
  __ movl(rlocals, rdx);
  __ andl(rlocals, (1 << ConstantPoolCacheEntry::is_vfinal_shift));
  __ jcc(Assembler::zero, notVFinal);

  // Get receiver klass into rlocals - also a null check
  __ null_check(rcx, oopDesc::klass_offset_in_bytes());
  Register tmp_load_klass = LP64_ONLY(rscratch1) NOT_LP64(noreg);
  __ load_klass(rlocals, rcx, tmp_load_klass);

  Label subtype;
  __ check_klass_subtype(rlocals, rax, rbcp, subtype);
  // If we get here the typecheck failed
  recvKlass = rdx;
  __ mov(recvKlass, rlocals); // shuffle receiver class for exception use
  __ jmp(no_such_interface);

  __ bind(subtype);

  // do the call - rbx is actually the method to call

  __ profile_final_call(rdx);
  __ profile_arguments_type(rdx, rbx, rbcp, true);

  __ jump_from_interpreted(rbx, rdx);
  // no return from above
  __ bind(notVFinal);

  // Get receiver klass into rdx - also a null check
  __ restore_locals();  // restore r14
  __ null_check(rcx, oopDesc::klass_offset_in_bytes());
  __ load_klass(rdx, rcx, tmp_load_klass);

  Label no_such_method;

  // Preserve method for throw_AbstractMethodErrorVerbose.
  __ mov(rcx, rbx);
  // Receiver subtype check against REFC.
  // Superklass in rax. Subklass in rdx. Blows rcx, rdi.
  __ lookup_interface_method(// inputs: rec. class, interface, itable index
                             rdx, rax, noreg,
                             // outputs: scan temp. reg, scan temp. reg
                             rbcp, rlocals,
                             no_such_interface,
                             /*return_method=*/false);

  // profile this call
  __ restore_bcp(); // rbcp was destroyed by receiver type check
  __ profile_virtual_call(rdx, rbcp, rlocals);

  // Get declaring interface class from method, and itable index
  __ load_method_holder(rax, rbx);
  __ movl(rbx, Address(rbx, Method::itable_index_offset()));
  __ subl(rbx, Method::itable_index_max);
  __ negl(rbx);

  // Preserve recvKlass for throw_AbstractMethodErrorVerbose.
  __ mov(rlocals, rdx);
  __ lookup_interface_method(// inputs: rec. class, interface, itable index
                             rlocals, rax, rbx,
                             // outputs: method, scan temp. reg
                             rbx, rbcp,
                             no_such_interface);

  // rbx: Method* to call
  // rcx: receiver
  // Check for abstract method error
  // Note: This should be done more efficiently via a throw_abstract_method_error
  //       interpreter entry point and a conditional jump to it in case of a null
  //       method.
  __ testptr(rbx, rbx);
  __ jcc(Assembler::zero, no_such_method);

  __ profile_arguments_type(rdx, rbx, rbcp, true);

  // do the call
  // rcx: receiver
  // rbx,: Method*
  __ jump_from_interpreted(rbx, rdx);
  __ should_not_reach_here();

  // exception handling code follows...
  // note: must restore interpreter registers to canonical
  //       state for exception handling to work correctly!

  __ bind(no_such_method);
  // throw exception
  __ pop(rbx);           // pop return address (pushed by prepare_invoke)
  __ restore_bcp();      // rbcp must be correct for exception handler   (was destroyed)
  __ restore_locals();   // make sure locals pointer is correct as well (was destroyed)
  // Pass arguments for generating a verbose error message.
#ifdef _LP64
  recvKlass = c_rarg1;
  Register method    = c_rarg2;
  if (recvKlass != rdx) { __ movq(recvKlass, rdx); }
  if (method != rcx)    { __ movq(method, rcx);    }
#else
  recvKlass = rdx;
  Register method    = rcx;
#endif
  __ call_VM(noreg, CAST_FROM_FN_PTR(address, InterpreterRuntime::throw_AbstractMethodErrorVerbose),
             recvKlass, method);
  // The call_VM checks for exception, so we should never return here.
  __ should_not_reach_here();

  __ bind(no_such_interface);
  // throw exception
  __ pop(rbx);           // pop return address (pushed by prepare_invoke)
  __ restore_bcp();      // rbcp must be correct for exception handler   (was destroyed)
  __ restore_locals();   // make sure locals pointer is correct as well (was destroyed)
  // Pass arguments for generating a verbose error message.
  LP64_ONLY( if (recvKlass != rdx) { __ movq(recvKlass, rdx); } )
  __ call_VM(noreg, CAST_FROM_FN_PTR(address, InterpreterRuntime::throw_IncompatibleClassChangeErrorVerbose),
             recvKlass, rax);
  // the call_VM checks for exception, so we should never return here.
  __ should_not_reach_here();
}

void TemplateTable::invokehandle(int byte_no) {
  transition(vtos, vtos);
  assert(byte_no == f1_byte, "use this argument");
  const Register rbx_method = rbx;
  const Register rax_mtype  = rax;
  const Register rcx_recv   = rcx;
  const Register rdx_flags  = rdx;

  prepare_invoke(byte_no, rbx_method, rax_mtype, rcx_recv);
  __ verify_method_ptr(rbx_method);
  __ verify_oop(rcx_recv);
  __ null_check(rcx_recv);

  // rax: MethodType object (from cpool->resolved_references[f1], if necessary)
  // rbx: MH.invokeExact_MT method (from f2)

  // Note:  rax_mtype is already pushed (if necessary) by prepare_invoke

  // FIXME: profile the LambdaForm also
  __ profile_final_call(rax);
  __ profile_arguments_type(rdx, rbx_method, rbcp, true);

  __ jump_from_interpreted(rbx_method, rdx);
}

void TemplateTable::invokedynamic(int byte_no) {
  transition(vtos, vtos);
  assert(byte_no == f1_byte, "use this argument");

  const Register rbx_method   = rbx;
  const Register rax_callsite = rax;

  prepare_invoke(byte_no, rbx_method, rax_callsite);

  // rax: CallSite object (from cpool->resolved_references[f1])
  // rbx: MH.linkToCallSite method (from f2)

  // Note:  rax_callsite is already pushed by prepare_invoke

  // %%% should make a type profile for any invokedynamic that takes a ref argument
  // profile this call
  __ profile_call(rbcp);
  __ profile_arguments_type(rdx, rbx_method, rbcp, false);

  __ verify_oop(rax_callsite);

  __ jump_from_interpreted(rbx_method, rdx);
}

//-----------------------------------------------------------------------------
// Allocation

void TemplateTable::_new() {
  transition(vtos, atos);
  __ get_unsigned_2_byte_index_at_bcp(rdx, 1);
  Label slow_case;
  Label slow_case_no_pop;
  Label done;
  Label initialize_header;
  Label initialize_object;  // including clearing the fields

  __ get_cpool_and_tags(rcx, rax);

  // Make sure the class we're about to instantiate has been resolved.
  // This is done before loading InstanceKlass to be consistent with the order
  // how Constant Pool is updated (see ConstantPool::klass_at_put)
  const int tags_offset = Array<u1>::base_offset_in_bytes();
  __ cmpb(Address(rax, rdx, Address::times_1, tags_offset), JVM_CONSTANT_Class);
  __ jcc(Assembler::notEqual, slow_case_no_pop);

  // get InstanceKlass
  __ load_resolved_klass_at_index(rcx, rcx, rdx);
  __ push(rcx);  // save the contexts of klass for initializing the header

  // make sure klass is initialized & doesn't have finalizer
  // make sure klass is fully initialized
  __ cmpb(Address(rcx, InstanceKlass::init_state_offset()), InstanceKlass::fully_initialized);
  __ jcc(Assembler::notEqual, slow_case);

  // get instance_size in InstanceKlass (scaled to a count of bytes)
  __ movl(rdx, Address(rcx, Klass::layout_helper_offset()));
  // test to see if it has a finalizer or is malformed in some way
  __ testl(rdx, Klass::_lh_instance_slow_path_bit);
  __ jcc(Assembler::notZero, slow_case);

  // Allocate the instance:
  //  If TLAB is enabled:
  //    Try to allocate in the TLAB.
  //    If fails, go to the slow path.
  //  Else If inline contiguous allocations are enabled:
  //    Try to allocate in eden.
  //    If fails due to heap end, go to slow path.
  //
  //  If TLAB is enabled OR inline contiguous is enabled:
  //    Initialize the allocation.
  //    Exit.
  //
  //  Go to slow path.

  const bool allow_shared_alloc =
    Universe::heap()->supports_inline_contig_alloc();

  const Register thread = LP64_ONLY(r15_thread) NOT_LP64(rcx);
#ifndef _LP64
  if (UseTLAB || allow_shared_alloc) {
    __ get_thread(thread);
  }
#endif // _LP64

  if (UseTLAB) {
    __ tlab_allocate(thread, rax, rdx, 0, rcx, rbx, slow_case);
    if (ZeroTLAB) {
      // the fields have been already cleared
      __ jmp(initialize_header);
    } else {
      // initialize both the header and fields
      __ jmp(initialize_object);
    }
  } else {
    // Allocation in the shared Eden, if allowed.
    //
    // rdx: instance size in bytes
    __ eden_allocate(thread, rax, rdx, 0, rbx, slow_case);
  }

  // If UseTLAB or allow_shared_alloc are true, the object is created above and
  // there is an initialize need. Otherwise, skip and go to the slow path.
  if (UseTLAB || allow_shared_alloc) {
    // The object is initialized before the header.  If the object size is
    // zero, go directly to the header initialization.
    __ bind(initialize_object);
    __ decrement(rdx, sizeof(oopDesc));
    __ jcc(Assembler::zero, initialize_header);

    // Initialize topmost object field, divide rdx by 8, check if odd and
    // test if zero.
    __ xorl(rcx, rcx);    // use zero reg to clear memory (shorter code)
    __ shrl(rdx, LogBytesPerLong); // divide by 2*oopSize and set carry flag if odd

    // rdx must have been multiple of 8
#ifdef ASSERT
    // make sure rdx was multiple of 8
    Label L;
    // Ignore partial flag stall after shrl() since it is debug VM
    __ jcc(Assembler::carryClear, L);
    __ stop("object size is not multiple of 2 - adjust this code");
    __ bind(L);
    // rdx must be > 0, no extra check needed here
#endif

    // initialize remaining object fields: rdx was a multiple of 8
    { Label loop;
    __ bind(loop);
    __ movptr(Address(rax, rdx, Address::times_8, sizeof(oopDesc) - 1*oopSize), rcx);
    NOT_LP64(__ movptr(Address(rax, rdx, Address::times_8, sizeof(oopDesc) - 2*oopSize), rcx));
    __ decrement(rdx);
    __ jcc(Assembler::notZero, loop);
    }

    // initialize object header only.
    __ bind(initialize_header);
<<<<<<< HEAD
    __ pop(rcx);   // get saved klass back in the register.
    __ movptr(rbx, Address(rcx, Klass::prototype_header_offset()));
    __ movptr(Address(rax, oopDesc::mark_offset_in_bytes ()), rbx);
=======
    __ movptr(Address(rax, oopDesc::mark_offset_in_bytes()),
              (intptr_t)markWord::prototype().value()); // header
    __ pop(rcx);   // get saved klass back in the register.
>>>>>>> ffa34ed4
#ifdef _LP64
    __ xorl(rsi, rsi); // use zero reg to clear memory (shorter code)
    __ store_klass_gap(rax, rsi);  // zero klass gap for compressed oops
#endif
    Register tmp_store_klass = LP64_ONLY(rscratch1) NOT_LP64(noreg);
    __ store_klass(rax, rcx, tmp_store_klass);  // klass

    {
      SkipIfEqual skip_if(_masm, &DTraceAllocProbes, 0);
      // Trigger dtrace event for fastpath
      __ push(atos);
      __ call_VM_leaf(
           CAST_FROM_FN_PTR(address, SharedRuntime::dtrace_object_alloc), rax);
      __ pop(atos);
    }

    __ jmp(done);
  }

  // slow case
  __ bind(slow_case);
  __ pop(rcx);   // restore stack pointer to what it was when we came in.
  __ bind(slow_case_no_pop);

  Register rarg1 = LP64_ONLY(c_rarg1) NOT_LP64(rax);
  Register rarg2 = LP64_ONLY(c_rarg2) NOT_LP64(rdx);

  __ get_constant_pool(rarg1);
  __ get_unsigned_2_byte_index_at_bcp(rarg2, 1);
  call_VM(rax, CAST_FROM_FN_PTR(address, InterpreterRuntime::_new), rarg1, rarg2);
   __ verify_oop(rax);

  // continue
  __ bind(done);
}

void TemplateTable::newarray() {
  transition(itos, atos);
  Register rarg1 = LP64_ONLY(c_rarg1) NOT_LP64(rdx);
  __ load_unsigned_byte(rarg1, at_bcp(1));
  call_VM(rax, CAST_FROM_FN_PTR(address, InterpreterRuntime::newarray),
          rarg1, rax);
}

void TemplateTable::anewarray() {
  transition(itos, atos);

  Register rarg1 = LP64_ONLY(c_rarg1) NOT_LP64(rcx);
  Register rarg2 = LP64_ONLY(c_rarg2) NOT_LP64(rdx);

  __ get_unsigned_2_byte_index_at_bcp(rarg2, 1);
  __ get_constant_pool(rarg1);
  call_VM(rax, CAST_FROM_FN_PTR(address, InterpreterRuntime::anewarray),
          rarg1, rarg2, rax);
}

void TemplateTable::arraylength() {
  transition(atos, itos);
  __ null_check(rax, arrayOopDesc::length_offset_in_bytes());
  __ movl(rax, Address(rax, arrayOopDesc::length_offset_in_bytes()));
}

void TemplateTable::checkcast() {
  transition(atos, atos);
  Label done, is_null, ok_is_subtype, quicked, resolved;
  __ testptr(rax, rax); // object is in rax
  __ jcc(Assembler::zero, is_null);

  // Get cpool & tags index
  __ get_cpool_and_tags(rcx, rdx); // rcx=cpool, rdx=tags array
  __ get_unsigned_2_byte_index_at_bcp(rbx, 1); // rbx=index
  // See if bytecode has already been quicked
  __ cmpb(Address(rdx, rbx,
                  Address::times_1,
                  Array<u1>::base_offset_in_bytes()),
          JVM_CONSTANT_Class);
  __ jcc(Assembler::equal, quicked);
  __ push(atos); // save receiver for result, and for GC
  call_VM(noreg, CAST_FROM_FN_PTR(address, InterpreterRuntime::quicken_io_cc));

  // vm_result_2 has metadata result
#ifndef _LP64
  // borrow rdi from locals
  __ get_thread(rdi);
  __ get_vm_result_2(rax, rdi);
  __ restore_locals();
#else
  __ get_vm_result_2(rax, r15_thread);
#endif

  __ pop_ptr(rdx); // restore receiver
  __ jmpb(resolved);

  // Get superklass in rax and subklass in rbx
  __ bind(quicked);
  __ mov(rdx, rax); // Save object in rdx; rax needed for subtype check
  __ load_resolved_klass_at_index(rax, rcx, rbx);

  __ bind(resolved);
  Register tmp_load_klass = LP64_ONLY(rscratch1) NOT_LP64(noreg);
  __ load_klass(rbx, rdx, tmp_load_klass);

  // Generate subtype check.  Blows rcx, rdi.  Object in rdx.
  // Superklass in rax.  Subklass in rbx.
  __ gen_subtype_check(rbx, ok_is_subtype);

  // Come here on failure
  __ push_ptr(rdx);
  // object is at TOS
  __ jump(ExternalAddress(Interpreter::_throw_ClassCastException_entry));

  // Come here on success
  __ bind(ok_is_subtype);
  __ mov(rax, rdx); // Restore object in rdx

  // Collect counts on whether this check-cast sees NULLs a lot or not.
  if (ProfileInterpreter) {
    __ jmp(done);
    __ bind(is_null);
    __ profile_null_seen(rcx);
  } else {
    __ bind(is_null);   // same as 'done'
  }
  __ bind(done);
}

void TemplateTable::instanceof() {
  transition(atos, itos);
  Label done, is_null, ok_is_subtype, quicked, resolved;
  __ testptr(rax, rax);
  __ jcc(Assembler::zero, is_null);

  // Get cpool & tags index
  __ get_cpool_and_tags(rcx, rdx); // rcx=cpool, rdx=tags array
  __ get_unsigned_2_byte_index_at_bcp(rbx, 1); // rbx=index
  // See if bytecode has already been quicked
  __ cmpb(Address(rdx, rbx,
                  Address::times_1,
                  Array<u1>::base_offset_in_bytes()),
          JVM_CONSTANT_Class);
  __ jcc(Assembler::equal, quicked);

  __ push(atos); // save receiver for result, and for GC
  call_VM(noreg, CAST_FROM_FN_PTR(address, InterpreterRuntime::quicken_io_cc));
  // vm_result_2 has metadata result

#ifndef _LP64
  // borrow rdi from locals
  __ get_thread(rdi);
  __ get_vm_result_2(rax, rdi);
  __ restore_locals();
#else
  __ get_vm_result_2(rax, r15_thread);
#endif

  __ pop_ptr(rdx); // restore receiver
  __ verify_oop(rdx);
  Register tmp_load_klass = LP64_ONLY(rscratch1) NOT_LP64(noreg);
  __ load_klass(rdx, rdx, tmp_load_klass);
  __ jmpb(resolved);

  // Get superklass in rax and subklass in rdx
  __ bind(quicked);
  __ load_klass(rdx, rax, tmp_load_klass);
  __ load_resolved_klass_at_index(rax, rcx, rbx);

  __ bind(resolved);

  // Generate subtype check.  Blows rcx, rdi
  // Superklass in rax.  Subklass in rdx.
  __ gen_subtype_check(rdx, ok_is_subtype);

  // Come here on failure
  __ xorl(rax, rax);
  __ jmpb(done);
  // Come here on success
  __ bind(ok_is_subtype);
  __ movl(rax, 1);

  // Collect counts on whether this test sees NULLs a lot or not.
  if (ProfileInterpreter) {
    __ jmp(done);
    __ bind(is_null);
    __ profile_null_seen(rcx);
  } else {
    __ bind(is_null);   // same as 'done'
  }
  __ bind(done);
  // rax = 0: obj == NULL or  obj is not an instanceof the specified klass
  // rax = 1: obj != NULL and obj is     an instanceof the specified klass
}


//----------------------------------------------------------------------------------------------------
// Breakpoints
void TemplateTable::_breakpoint() {
  // Note: We get here even if we are single stepping..
  // jbug insists on setting breakpoints at every bytecode
  // even if we are in single step mode.

  transition(vtos, vtos);

  Register rarg = LP64_ONLY(c_rarg1) NOT_LP64(rcx);

  // get the unpatched byte code
  __ get_method(rarg);
  __ call_VM(noreg,
             CAST_FROM_FN_PTR(address,
                              InterpreterRuntime::get_original_bytecode_at),
             rarg, rbcp);
  __ mov(rbx, rax);  // why?

  // post the breakpoint event
  __ get_method(rarg);
  __ call_VM(noreg,
             CAST_FROM_FN_PTR(address, InterpreterRuntime::_breakpoint),
             rarg, rbcp);

  // complete the execution of original bytecode
  __ dispatch_only_normal(vtos);
}

//-----------------------------------------------------------------------------
// Exceptions

void TemplateTable::athrow() {
  transition(atos, vtos);
  __ null_check(rax);
  __ jump(ExternalAddress(Interpreter::throw_exception_entry()));
}

//-----------------------------------------------------------------------------
// Synchronization
//
// Note: monitorenter & exit are symmetric routines; which is reflected
//       in the assembly code structure as well
//
// Stack layout:
//
// [expressions  ] <--- rsp               = expression stack top
// ..
// [expressions  ]
// [monitor entry] <--- monitor block top = expression stack bot
// ..
// [monitor entry]
// [frame data   ] <--- monitor block bot
// ...
// [saved rbp    ] <--- rbp
void TemplateTable::monitorenter() {
  transition(atos, vtos);

  // check for NULL object
  __ null_check(rax);

  const Address monitor_block_top(
        rbp, frame::interpreter_frame_monitor_block_top_offset * wordSize);
  const Address monitor_block_bot(
        rbp, frame::interpreter_frame_initial_sp_offset * wordSize);
  const int entry_size = frame::interpreter_frame_monitor_size() * wordSize;

  Label allocated;

  Register rtop = LP64_ONLY(c_rarg3) NOT_LP64(rcx);
  Register rbot = LP64_ONLY(c_rarg2) NOT_LP64(rbx);
  Register rmon = LP64_ONLY(c_rarg1) NOT_LP64(rdx);

  // initialize entry pointer
  __ xorl(rmon, rmon); // points to free slot or NULL

  // find a free slot in the monitor block (result in rmon)
  {
    Label entry, loop, exit;
    __ movptr(rtop, monitor_block_top); // points to current entry,
                                        // starting with top-most entry
    __ lea(rbot, monitor_block_bot);    // points to word before bottom
                                        // of monitor block
    __ jmpb(entry);

    __ bind(loop);
    // check if current entry is used
    __ cmpptr(Address(rtop, BasicObjectLock::obj_offset_in_bytes()), (int32_t) NULL_WORD);
    // if not used then remember entry in rmon
    __ cmovptr(Assembler::equal, rmon, rtop);   // cmov => cmovptr
    // check if current entry is for same object
    __ cmpptr(rax, Address(rtop, BasicObjectLock::obj_offset_in_bytes()));
    // if same object then stop searching
    __ jccb(Assembler::equal, exit);
    // otherwise advance to next entry
    __ addptr(rtop, entry_size);
    __ bind(entry);
    // check if bottom reached
    __ cmpptr(rtop, rbot);
    // if not at bottom then check this entry
    __ jcc(Assembler::notEqual, loop);
    __ bind(exit);
  }

  __ testptr(rmon, rmon); // check if a slot has been found
  __ jcc(Assembler::notZero, allocated); // if found, continue with that one

  // allocate one if there's no free slot
  {
    Label entry, loop;
    // 1. compute new pointers          // rsp: old expression stack top
    __ movptr(rmon, monitor_block_bot); // rmon: old expression stack bottom
    __ subptr(rsp, entry_size);         // move expression stack top
    __ subptr(rmon, entry_size);        // move expression stack bottom
    __ mov(rtop, rsp);                  // set start value for copy loop
    __ movptr(monitor_block_bot, rmon); // set new monitor block bottom
    __ jmp(entry);
    // 2. move expression stack contents
    __ bind(loop);
    __ movptr(rbot, Address(rtop, entry_size)); // load expression stack
                                                // word from old location
    __ movptr(Address(rtop, 0), rbot);          // and store it at new location
    __ addptr(rtop, wordSize);                  // advance to next word
    __ bind(entry);
    __ cmpptr(rtop, rmon);                      // check if bottom reached
    __ jcc(Assembler::notEqual, loop);          // if not at bottom then
                                                // copy next word
  }

  // call run-time routine
  // rmon: points to monitor entry
  __ bind(allocated);

  // Increment bcp to point to the next bytecode, so exception
  // handling for async. exceptions work correctly.
  // The object has already been poped from the stack, so the
  // expression stack looks correct.
  __ increment(rbcp);

  // store object
  __ movptr(Address(rmon, BasicObjectLock::obj_offset_in_bytes()), rax);
  __ lock_object(rmon);

  // check to make sure this monitor doesn't cause stack overflow after locking
  __ save_bcp();  // in case of exception
  __ generate_stack_overflow_check(0);

  // The bcp has already been incremented. Just need to dispatch to
  // next instruction.
  __ dispatch_next(vtos);
}

void TemplateTable::monitorexit() {
  transition(atos, vtos);

  // check for NULL object
  __ null_check(rax);

  const Address monitor_block_top(
        rbp, frame::interpreter_frame_monitor_block_top_offset * wordSize);
  const Address monitor_block_bot(
        rbp, frame::interpreter_frame_initial_sp_offset * wordSize);
  const int entry_size = frame::interpreter_frame_monitor_size() * wordSize;

  Register rtop = LP64_ONLY(c_rarg1) NOT_LP64(rdx);
  Register rbot = LP64_ONLY(c_rarg2) NOT_LP64(rbx);

  Label found;

  // find matching slot
  {
    Label entry, loop;
    __ movptr(rtop, monitor_block_top); // points to current entry,
                                        // starting with top-most entry
    __ lea(rbot, monitor_block_bot);    // points to word before bottom
                                        // of monitor block
    __ jmpb(entry);

    __ bind(loop);
    // check if current entry is for same object
    __ cmpptr(rax, Address(rtop, BasicObjectLock::obj_offset_in_bytes()));
    // if same object then stop searching
    __ jcc(Assembler::equal, found);
    // otherwise advance to next entry
    __ addptr(rtop, entry_size);
    __ bind(entry);
    // check if bottom reached
    __ cmpptr(rtop, rbot);
    // if not at bottom then check this entry
    __ jcc(Assembler::notEqual, loop);
  }

  // error handling. Unlocking was not block-structured
  __ call_VM(noreg, CAST_FROM_FN_PTR(address,
                   InterpreterRuntime::throw_illegal_monitor_state_exception));
  __ should_not_reach_here();

  // call run-time routine
  __ bind(found);
  __ push_ptr(rax); // make sure object is on stack (contract with oopMaps)
  __ unlock_object(rtop);
  __ pop_ptr(rax); // discard object
}

// Wide instructions
void TemplateTable::wide() {
  transition(vtos, vtos);
  __ load_unsigned_byte(rbx, at_bcp(1));
  ExternalAddress wtable((address)Interpreter::_wentry_point);
  __ jump(ArrayAddress(wtable, Address(noreg, rbx, Address::times_ptr)));
  // Note: the rbcp increment step is part of the individual wide bytecode implementations
}

// Multi arrays
void TemplateTable::multianewarray() {
  transition(vtos, atos);

  Register rarg = LP64_ONLY(c_rarg1) NOT_LP64(rax);
  __ load_unsigned_byte(rax, at_bcp(3)); // get number of dimensions
  // last dim is on top of stack; we want address of first one:
  // first_addr = last_addr + (ndims - 1) * stackElementSize - 1*wordsize
  // the latter wordSize to point to the beginning of the array.
  __ lea(rarg, Address(rsp, rax, Interpreter::stackElementScale(), -wordSize));
  call_VM(rax, CAST_FROM_FN_PTR(address, InterpreterRuntime::multianewarray), rarg);
  __ load_unsigned_byte(rbx, at_bcp(3));
  __ lea(rsp, Address(rsp, rbx, Interpreter::stackElementScale()));  // get rid of counts
}<|MERGE_RESOLUTION|>--- conflicted
+++ resolved
@@ -4023,15 +4023,9 @@
 
     // initialize object header only.
     __ bind(initialize_header);
-<<<<<<< HEAD
     __ pop(rcx);   // get saved klass back in the register.
     __ movptr(rbx, Address(rcx, Klass::prototype_header_offset()));
     __ movptr(Address(rax, oopDesc::mark_offset_in_bytes ()), rbx);
-=======
-    __ movptr(Address(rax, oopDesc::mark_offset_in_bytes()),
-              (intptr_t)markWord::prototype().value()); // header
-    __ pop(rcx);   // get saved klass back in the register.
->>>>>>> ffa34ed4
 #ifdef _LP64
     __ xorl(rsi, rsi); // use zero reg to clear memory (shorter code)
     __ store_klass_gap(rax, rsi);  // zero klass gap for compressed oops
