--- conflicted
+++ resolved
@@ -4063,7 +4063,6 @@
   bind(done);
 }
 
-<<<<<<< HEAD
 void C2_MacroAssembler::vector_cast_double_special_cases_evex(XMMRegister dst, XMMRegister src, XMMRegister xtmp1,
                                                               XMMRegister xtmp2, KRegister ktmp1, KRegister ktmp2,
                                                               Register scratch, AddressLiteral double_sign_flip,
@@ -4160,7 +4159,7 @@
   ldmxcsr(as_Address(mxcsr_std));
 }
 #endif
-=======
+
 void C2_MacroAssembler::vector_unsigned_cast(XMMRegister dst, XMMRegister src, int vlen_enc,
                                              BasicType from_elem_bt, BasicType to_elem_bt) {
   switch (from_elem_bt) {
@@ -4187,7 +4186,6 @@
       ShouldNotReachHere();
   }
 }
->>>>>>> fef5d74d
 
 void C2_MacroAssembler::evpternlog(XMMRegister dst, int func, KRegister mask, XMMRegister src2, XMMRegister src3,
                                    bool merge, BasicType bt, int vlen_enc) {
