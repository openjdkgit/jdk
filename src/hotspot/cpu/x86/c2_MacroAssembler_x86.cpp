/*
 * Copyright (c) 2020, 2024, Oracle and/or its affiliates. All rights reserved.
 * DO NOT ALTER OR REMOVE COPYRIGHT NOTICES OR THIS FILE HEADER.
 *
 * This code is free software; you can redistribute it and/or modify it
 * under the terms of the GNU General Public License version 2 only, as
 * published by the Free Software Foundation.
 *
 * This code is distributed in the hope that it will be useful, but WITHOUT
 * ANY WARRANTY; without even the implied warranty of MERCHANTABILITY or
 * FITNESS FOR A PARTICULAR PURPOSE.  See the GNU General Public License
 * version 2 for more details (a copy is included in the LICENSE file that
 * accompanied this code).
 *
 * You should have received a copy of the GNU General Public License version
 * 2 along with this work; if not, write to the Free Software Foundation,
 * Inc., 51 Franklin St, Fifth Floor, Boston, MA 02110-1301 USA.
 *
 * Please contact Oracle, 500 Oracle Parkway, Redwood Shores, CA 94065 USA
 * or visit www.oracle.com if you need additional information or have any
 * questions.
 *
 */

#include "precompiled.hpp"
#include "asm/assembler.hpp"
#include "asm/assembler.inline.hpp"
#include "gc/shared/barrierSet.hpp"
#include "gc/shared/barrierSetAssembler.hpp"
#include "oops/methodData.hpp"
#include "opto/c2_MacroAssembler.hpp"
#include "opto/intrinsicnode.hpp"
#include "opto/output.hpp"
#include "opto/opcodes.hpp"
#include "opto/subnode.hpp"
#include "runtime/globals.hpp"
#include "runtime/objectMonitor.hpp"
#include "runtime/stubRoutines.hpp"
#include "utilities/checkedCast.hpp"
#include "utilities/globalDefinitions.hpp"
#include "utilities/powerOfTwo.hpp"
#include "utilities/sizes.hpp"

#ifdef PRODUCT
#define BLOCK_COMMENT(str) /* nothing */
#define STOP(error) stop(error)
#else
#define BLOCK_COMMENT(str) block_comment(str)
#define STOP(error) block_comment(error); stop(error)
#endif

// C2 compiled method's prolog code.
void C2_MacroAssembler::verified_entry(int framesize, int stack_bang_size, bool fp_mode_24b, bool is_stub) {

  // WARNING: Initial instruction MUST be 5 bytes or longer so that
  // NativeJump::patch_verified_entry will be able to patch out the entry
  // code safely. The push to verify stack depth is ok at 5 bytes,
  // the frame allocation can be either 3 or 6 bytes. So if we don't do
  // stack bang then we must use the 6 byte frame allocation even if
  // we have no frame. :-(
  assert(stack_bang_size >= framesize || stack_bang_size <= 0, "stack bang size incorrect");

  assert((framesize & (StackAlignmentInBytes-1)) == 0, "frame size not aligned");
  // Remove word for return addr
  framesize -= wordSize;
  stack_bang_size -= wordSize;

  // Calls to C2R adapters often do not accept exceptional returns.
  // We require that their callers must bang for them.  But be careful, because
  // some VM calls (such as call site linkage) can use several kilobytes of
  // stack.  But the stack safety zone should account for that.
  // See bugs 4446381, 4468289, 4497237.
  if (stack_bang_size > 0) {
    generate_stack_overflow_check(stack_bang_size);

    // We always push rbp, so that on return to interpreter rbp, will be
    // restored correctly and we can correct the stack.
    push(rbp);
    // Save caller's stack pointer into RBP if the frame pointer is preserved.
    if (PreserveFramePointer) {
      mov(rbp, rsp);
    }
    // Remove word for ebp
    framesize -= wordSize;

    // Create frame
    if (framesize) {
      subptr(rsp, framesize);
    }
  } else {
    // Create frame (force generation of a 4 byte immediate value)
    subptr_imm32(rsp, framesize);

    // Save RBP register now.
    framesize -= wordSize;
    movptr(Address(rsp, framesize), rbp);
    // Save caller's stack pointer into RBP if the frame pointer is preserved.
    if (PreserveFramePointer) {
      movptr(rbp, rsp);
      if (framesize > 0) {
        addptr(rbp, framesize);
      }
    }
  }

  if (VerifyStackAtCalls) { // Majik cookie to verify stack depth
    framesize -= wordSize;
    movptr(Address(rsp, framesize), (int32_t)0xbadb100d);
  }

#ifndef _LP64
  // If method sets FPU control word do it now
  if (fp_mode_24b) {
    fldcw(ExternalAddress(StubRoutines::x86::addr_fpu_cntrl_wrd_24()));
  }
  if (UseSSE >= 2 && VerifyFPU) {
    verify_FPU(0, "FPU stack must be clean on entry");
  }
#endif

#ifdef ASSERT
  if (VerifyStackAtCalls) {
    Label L;
    push(rax);
    mov(rax, rsp);
    andptr(rax, StackAlignmentInBytes-1);
    cmpptr(rax, StackAlignmentInBytes-wordSize);
    pop(rax);
    jcc(Assembler::equal, L);
    STOP("Stack is not properly aligned!");
    bind(L);
  }
#endif

  if (!is_stub) {
    BarrierSetAssembler* bs = BarrierSet::barrier_set()->barrier_set_assembler();
 #ifdef _LP64
    if (BarrierSet::barrier_set()->barrier_set_nmethod() != nullptr) {
      // We put the non-hot code of the nmethod entry barrier out-of-line in a stub.
      Label dummy_slow_path;
      Label dummy_continuation;
      Label* slow_path = &dummy_slow_path;
      Label* continuation = &dummy_continuation;
      if (!Compile::current()->output()->in_scratch_emit_size()) {
        // Use real labels from actual stub when not emitting code for the purpose of measuring its size
        C2EntryBarrierStub* stub = new (Compile::current()->comp_arena()) C2EntryBarrierStub();
        Compile::current()->output()->add_stub(stub);
        slow_path = &stub->entry();
        continuation = &stub->continuation();
      }
      bs->nmethod_entry_barrier(this, slow_path, continuation);
    }
#else
    // Don't bother with out-of-line nmethod entry barrier stub for x86_32.
    bs->nmethod_entry_barrier(this, nullptr /* slow_path */, nullptr /* continuation */);
#endif
  }
}

inline Assembler::AvxVectorLen C2_MacroAssembler::vector_length_encoding(int vlen_in_bytes) {
  switch (vlen_in_bytes) {
    case  4: // fall-through
    case  8: // fall-through
    case 16: return Assembler::AVX_128bit;
    case 32: return Assembler::AVX_256bit;
    case 64: return Assembler::AVX_512bit;

    default: {
      ShouldNotReachHere();
      return Assembler::AVX_NoVec;
    }
  }
}

// fast_lock and fast_unlock used by C2

// Because the transitions from emitted code to the runtime
// monitorenter/exit helper stubs are so slow it's critical that
// we inline both the stack-locking fast path and the inflated fast path.
//
// See also: cmpFastLock and cmpFastUnlock.
//
// What follows is a specialized inline transliteration of the code
// in enter() and exit(). If we're concerned about I$ bloat another
// option would be to emit TrySlowEnter and TrySlowExit methods
// at startup-time.  These methods would accept arguments as
// (rax,=Obj, rbx=Self, rcx=box, rdx=Scratch) and return success-failure
// indications in the icc.ZFlag.  fast_lock and fast_unlock would simply
// marshal the arguments and emit calls to TrySlowEnter and TrySlowExit.
// In practice, however, the # of lock sites is bounded and is usually small.
// Besides the call overhead, TrySlowEnter and TrySlowExit might suffer
// if the processor uses simple bimodal branch predictors keyed by EIP
// Since the helper routines would be called from multiple synchronization
// sites.
//
// An even better approach would be write "MonitorEnter()" and "MonitorExit()"
// in java - using j.u.c and unsafe - and just bind the lock and unlock sites
// to those specialized methods.  That'd give us a mostly platform-independent
// implementation that the JITs could optimize and inline at their pleasure.
// Done correctly, the only time we'd need to cross to native could would be
// to park() or unpark() threads.  We'd also need a few more unsafe operators
// to (a) prevent compiler-JIT reordering of non-volatile accesses, and
// (b) explicit barriers or fence operations.
//
// TODO:
//
// *  Arrange for C2 to pass "Self" into fast_lock and fast_unlock in one of the registers (scr).
//    This avoids manifesting the Self pointer in the fast_lock and fast_unlock terminals.
//    Given TLAB allocation, Self is usually manifested in a register, so passing it into
//    the lock operators would typically be faster than reifying Self.
//
// *  Ideally I'd define the primitives as:
//       fast_lock   (nax Obj, nax box, EAX tmp, nax scr) where box, tmp and scr are KILLED.
//       fast_unlock (nax Obj, EAX box, nax tmp) where box and tmp are KILLED
//    Unfortunately ADLC bugs prevent us from expressing the ideal form.
//    Instead, we're stuck with a rather awkward and brittle register assignments below.
//    Furthermore the register assignments are overconstrained, possibly resulting in
//    sub-optimal code near the synchronization site.
//
// *  Eliminate the sp-proximity tests and just use "== Self" tests instead.
//    Alternately, use a better sp-proximity test.
//
// *  Currently ObjectMonitor._Owner can hold either an sp value or a (THREAD *) value.
//    Either one is sufficient to uniquely identify a thread.
//    TODO: eliminate use of sp in _owner and use get_thread(tr) instead.
//
// *  Intrinsify notify() and notifyAll() for the common cases where the
//    object is locked by the calling thread but the waitlist is empty.
//    avoid the expensive JNI call to JVM_Notify() and JVM_NotifyAll().
//
// *  use jccb and jmpb instead of jcc and jmp to improve code density.
//    But beware of excessive branch density on AMD Opterons.
//
// *  Both fast_lock and fast_unlock set the ICC.ZF to indicate success
//    or failure of the fast path.  If the fast path fails then we pass
//    control to the slow path, typically in C.  In fast_lock and
//    fast_unlock we often branch to DONE_LABEL, just to find that C2
//    will emit a conditional branch immediately after the node.
//    So we have branches to branches and lots of ICC.ZF games.
//    Instead, it might be better to have C2 pass a "FailureLabel"
//    into fast_lock and fast_unlock.  In the case of success, control
//    will drop through the node.  ICC.ZF is undefined at exit.
//    In the case of failure, the node will branch directly to the
//    FailureLabel


// obj: object to lock
// box: on-stack box address (displaced header location) - KILLED
// rax,: tmp -- KILLED
// scr: tmp -- KILLED
void C2_MacroAssembler::fast_lock(Register objReg, Register boxReg, Register tmpReg,
                                 Register scrReg, Register cx1Reg, Register cx2Reg, Register thread,
                                 Metadata* method_data) {
  assert(LockingMode != LM_LIGHTWEIGHT, "lightweight locking should use fast_lock_lightweight");
  // Ensure the register assignments are disjoint
  assert(tmpReg == rax, "");
  assert(cx1Reg == noreg, "");
  assert(cx2Reg == noreg, "");
  assert_different_registers(objReg, boxReg, tmpReg, scrReg);

  // Possible cases that we'll encounter in fast_lock
  // ------------------------------------------------
  // * Inflated
  //    -- unlocked
  //    -- Locked
  //       = by self
  //       = by other
  // * neutral
  // * stack-locked
  //    -- by self
  //       = sp-proximity test hits
  //       = sp-proximity test generates false-negative
  //    -- by other
  //

  Label IsInflated, DONE_LABEL, NO_COUNT, COUNT;

  if (DiagnoseSyncOnValueBasedClasses != 0) {
    load_klass(tmpReg, objReg, scrReg);
    movl(tmpReg, Address(tmpReg, Klass::access_flags_offset()));
    testl(tmpReg, JVM_ACC_IS_VALUE_BASED_CLASS);
    jcc(Assembler::notZero, DONE_LABEL);
  }

  movptr(tmpReg, Address(objReg, oopDesc::mark_offset_in_bytes()));          // [FETCH]
  testptr(tmpReg, markWord::monitor_value); // inflated vs stack-locked|neutral
  jcc(Assembler::notZero, IsInflated);

  if (LockingMode == LM_MONITOR) {
    // Clear ZF so that we take the slow path at the DONE label. objReg is known to be not 0.
    testptr(objReg, objReg);
  } else {
    assert(LockingMode == LM_LEGACY, "must be");
    // Attempt stack-locking ...
    orptr (tmpReg, markWord::unlocked_value);
    movptr(Address(boxReg, 0), tmpReg);          // Anticipate successful CAS
    lock();
    cmpxchgptr(boxReg, Address(objReg, oopDesc::mark_offset_in_bytes()));      // Updates tmpReg
    jcc(Assembler::equal, COUNT);           // Success

    // Recursive locking.
    // The object is stack-locked: markword contains stack pointer to BasicLock.
    // Locked by current thread if difference with current SP is less than one page.
    subptr(tmpReg, rsp);
    // Next instruction set ZFlag == 1 (Success) if difference is less then one page.
    andptr(tmpReg, (int32_t) (NOT_LP64(0xFFFFF003) LP64_ONLY(7 - (int)os::vm_page_size())) );
    movptr(Address(boxReg, 0), tmpReg);
  }
  jmp(DONE_LABEL);

  bind(IsInflated);
  // The object is inflated. tmpReg contains pointer to ObjectMonitor* + markWord::monitor_value

#ifndef _LP64
  // The object is inflated.

  // boxReg refers to the on-stack BasicLock in the current frame.
  // We'd like to write:
  //   set box->_displaced_header = markWord::unused_mark().  Any non-0 value suffices.
  // This is convenient but results a ST-before-CAS penalty.  The following CAS suffers
  // additional latency as we have another ST in the store buffer that must drain.

  // avoid ST-before-CAS
  // register juggle because we need tmpReg for cmpxchgptr below
  movptr(scrReg, boxReg);
  movptr(boxReg, tmpReg);                   // consider: LEA box, [tmp-2]

  // Optimistic form: consider XORL tmpReg,tmpReg
  movptr(tmpReg, NULL_WORD);

  // Appears unlocked - try to swing _owner from null to non-null.
  // Ideally, I'd manifest "Self" with get_thread and then attempt
  // to CAS the register containing Self into m->Owner.
  // But we don't have enough registers, so instead we can either try to CAS
  // rsp or the address of the box (in scr) into &m->owner.  If the CAS succeeds
  // we later store "Self" into m->Owner.  Transiently storing a stack address
  // (rsp or the address of the box) into  m->owner is harmless.
  // Invariant: tmpReg == 0.  tmpReg is EAX which is the implicit cmpxchg comparand.
  lock();
  cmpxchgptr(scrReg, Address(boxReg, OM_OFFSET_NO_MONITOR_VALUE_TAG(owner)));
  movptr(Address(scrReg, 0), 3);          // box->_displaced_header = 3
  // If we weren't able to swing _owner from null to the BasicLock
  // then take the slow path.
  jccb  (Assembler::notZero, NO_COUNT);
  // update _owner from BasicLock to thread
  get_thread (scrReg);                    // beware: clobbers ICCs
  movptr(Address(boxReg, OM_OFFSET_NO_MONITOR_VALUE_TAG(owner)), scrReg);
  xorptr(boxReg, boxReg);                 // set icc.ZFlag = 1 to indicate success

  // If the CAS fails we can either retry or pass control to the slow path.
  // We use the latter tactic.
  // Pass the CAS result in the icc.ZFlag into DONE_LABEL
  // If the CAS was successful ...
  //   Self has acquired the lock
  //   Invariant: m->_recursions should already be 0, so we don't need to explicitly set it.
  // Intentional fall-through into DONE_LABEL ...
#else // _LP64
  // It's inflated and we use scrReg for ObjectMonitor* in this section.
  movq(scrReg, tmpReg);
  xorq(tmpReg, tmpReg);
  lock();
  cmpxchgptr(thread, Address(scrReg, OM_OFFSET_NO_MONITOR_VALUE_TAG(owner)));
  // Unconditionally set box->_displaced_header = markWord::unused_mark().
  // Without cast to int32_t this style of movptr will destroy r10 which is typically obj.
  movptr(Address(boxReg, 0), checked_cast<int32_t>(markWord::unused_mark().value()));
  // Propagate ICC.ZF from CAS above into DONE_LABEL.
  jccb(Assembler::equal, COUNT);          // CAS above succeeded; propagate ZF = 1 (success)

  cmpptr(thread, rax);                // Check if we are already the owner (recursive lock)
  jccb(Assembler::notEqual, NO_COUNT);    // If not recursive, ZF = 0 at this point (fail)
  incq(Address(scrReg, OM_OFFSET_NO_MONITOR_VALUE_TAG(recursions)));
  xorq(rax, rax); // Set ZF = 1 (success) for recursive lock, denoting locking success
#endif // _LP64
  bind(DONE_LABEL);

  // ZFlag == 1 count in fast path
  // ZFlag == 0 count in slow path
  jccb(Assembler::notZero, NO_COUNT); // jump if ZFlag == 0

  bind(COUNT);
  // Count monitors in fast path
  increment(Address(thread, JavaThread::held_monitor_count_offset()));

  xorl(tmpReg, tmpReg); // Set ZF == 1

  bind(NO_COUNT);

  // At NO_COUNT the icc ZFlag is set as follows ...
  // fast_unlock uses the same protocol.
  // ZFlag == 1 -> Success
  // ZFlag == 0 -> Failure - force control through the slow path
}

// obj: object to unlock
// box: box address (displaced header location), killed.  Must be EAX.
// tmp: killed, cannot be obj nor box.
//
// Some commentary on balanced locking:
//
// fast_lock and fast_unlock are emitted only for provably balanced lock sites.
// Methods that don't have provably balanced locking are forced to run in the
// interpreter - such methods won't be compiled to use fast_lock and fast_unlock.
// The interpreter provides two properties:
// I1:  At return-time the interpreter automatically and quietly unlocks any
//      objects acquired the current activation (frame).  Recall that the
//      interpreter maintains an on-stack list of locks currently held by
//      a frame.
// I2:  If a method attempts to unlock an object that is not held by the
//      the frame the interpreter throws IMSX.
//
// Lets say A(), which has provably balanced locking, acquires O and then calls B().
// B() doesn't have provably balanced locking so it runs in the interpreter.
// Control returns to A() and A() unlocks O.  By I1 and I2, above, we know that O
// is still locked by A().
//
// The only other source of unbalanced locking would be JNI.  The "Java Native Interface:
// Programmer's Guide and Specification" claims that an object locked by jni_monitorenter
// should not be unlocked by "normal" java-level locking and vice-versa.  The specification
// doesn't specify what will occur if a program engages in such mixed-mode locking, however.
// Arguably given that the spec legislates the JNI case as undefined our implementation
// could reasonably *avoid* checking owner in fast_unlock().
// In the interest of performance we elide m->Owner==Self check in unlock.
// A perfectly viable alternative is to elide the owner check except when
// Xcheck:jni is enabled.

void C2_MacroAssembler::fast_unlock(Register objReg, Register boxReg, Register tmpReg) {
  assert(LockingMode != LM_LIGHTWEIGHT, "lightweight locking should use fast_unlock_lightweight");
  assert(boxReg == rax, "");
  assert_different_registers(objReg, boxReg, tmpReg);

  Label DONE_LABEL, Stacked, COUNT, NO_COUNT;

  if (LockingMode == LM_LEGACY) {
    cmpptr(Address(boxReg, 0), NULL_WORD);                            // Examine the displaced header
    jcc   (Assembler::zero, COUNT);                                   // 0 indicates recursive stack-lock
  }
  movptr(tmpReg, Address(objReg, oopDesc::mark_offset_in_bytes()));   // Examine the object's markword
  if (LockingMode != LM_MONITOR) {
    testptr(tmpReg, markWord::monitor_value);                         // Inflated?
    jcc(Assembler::zero, Stacked);
  }

  // It's inflated.

  // Despite our balanced locking property we still check that m->_owner == Self
  // as java routines or native JNI code called by this thread might
  // have released the lock.
  // Refer to the comments in synchronizer.cpp for how we might encode extra
  // state in _succ so we can avoid fetching EntryList|cxq.
  //
  // If there's no contention try a 1-0 exit.  That is, exit without
  // a costly MEMBAR or CAS.  See synchronizer.cpp for details on how
  // we detect and recover from the race that the 1-0 exit admits.
  //
  // Conceptually fast_unlock() must execute a STST|LDST "release" barrier
  // before it STs null into _owner, releasing the lock.  Updates
  // to data protected by the critical section must be visible before
  // we drop the lock (and thus before any other thread could acquire
  // the lock and observe the fields protected by the lock).
  // IA32's memory-model is SPO, so STs are ordered with respect to
  // each other and there's no need for an explicit barrier (fence).
  // See also http://gee.cs.oswego.edu/dl/jmm/cookbook.html.
  Label LSuccess, LNotRecursive;

  cmpptr(Address(tmpReg, OM_OFFSET_NO_MONITOR_VALUE_TAG(recursions)), 0);
  jccb(Assembler::equal, LNotRecursive);

  // Recursive inflated unlock
  decrement(Address(tmpReg, OM_OFFSET_NO_MONITOR_VALUE_TAG(recursions)));
  jmpb(LSuccess);

  bind(LNotRecursive);
  // Release lock.
  movptr(Address(tmpReg, OM_OFFSET_NO_MONITOR_VALUE_TAG(owner)), NULL_WORD);

  // Memory barrier/fence
  // Instead of MFENCE we use a dummy locked add of 0 to the top-of-stack.
  // This is faster on Nehalem and AMD Shanghai/Barcelona.
  // See https://blogs.oracle.com/dave/entry/instruction_selection_for_volatile_fences
  lock(); addl(Address(rsp, 0), 0);

  // Check if the entry lists are empty.
  movptr(boxReg, Address(tmpReg, OM_OFFSET_NO_MONITOR_VALUE_TAG(cxq)));
  orptr(boxReg, Address(tmpReg, OM_OFFSET_NO_MONITOR_VALUE_TAG(EntryList)));
  jccb(Assembler::zero, LSuccess);    // If so we are done.

  // Check if there is a successor.
  cmpptr(Address(tmpReg, OM_OFFSET_NO_MONITOR_VALUE_TAG(succ)), NULL_WORD);
  jccb(Assembler::notZero, LSuccess); // If so we are done.

  // Save the monitor pointer in the current thread, so we can try to
  // reacquire the lock in SharedRuntime::monitor_exit_helper().
  andptr(tmpReg, ~(int32_t)markWord::monitor_value);
#ifndef _LP64
  get_thread(boxReg);
  movptr(Address(boxReg, JavaThread::unlocked_inflated_monitor_offset()), tmpReg);
#else // _LP64
  movptr(Address(r15_thread, JavaThread::unlocked_inflated_monitor_offset()), tmpReg);
#endif

  // Intentional fall-through into slow path

  orl   (boxReg, 1);                      // set ICC.ZF=0 to indicate failure
  jmpb  (DONE_LABEL);

  bind  (LSuccess);
  testl (boxReg, 0);                      // set ICC.ZF=1 to indicate success
  jmpb  (DONE_LABEL);

  if (LockingMode == LM_LEGACY) {
    bind  (Stacked);
    movptr(tmpReg, Address (boxReg, 0));      // re-fetch
    lock();
    cmpxchgptr(tmpReg, Address(objReg, oopDesc::mark_offset_in_bytes())); // Uses RAX which is box
    // Intentional fall-thru into DONE_LABEL
  }

  bind(DONE_LABEL);

  // ZFlag == 1 count in fast path
  // ZFlag == 0 count in slow path
  jccb(Assembler::notZero, NO_COUNT);

  bind(COUNT);
  // Count monitors in fast path
#ifndef _LP64
  get_thread(tmpReg);
  decrementl(Address(tmpReg, JavaThread::held_monitor_count_offset()));
#else // _LP64
  decrementq(Address(r15_thread, JavaThread::held_monitor_count_offset()));
#endif

  xorl(tmpReg, tmpReg); // Set ZF == 1

  bind(NO_COUNT);
}

void C2_MacroAssembler::fast_lock_lightweight(Register obj, Register box, Register rax_reg,
                                              Register t, Register thread) {
  assert(LockingMode == LM_LIGHTWEIGHT, "must be");
  assert(rax_reg == rax, "Used for CAS");
  assert_different_registers(obj, box, rax_reg, t, thread);

  // Handle inflated monitor.
  Label inflated;
  // Finish fast lock successfully. ZF value is irrelevant.
  Label locked;
  // Finish fast lock unsuccessfully. MUST jump with ZF == 0
  Label slow_path;

  if (UseObjectMonitorTable) {
    // Clear cache in case fast locking succeeds.
    movptr(Address(box, BasicLock::object_monitor_cache_offset_in_bytes()), 0);
  }

  if (DiagnoseSyncOnValueBasedClasses != 0) {
    load_klass(rax_reg, obj, t);
    movl(rax_reg, Address(rax_reg, Klass::access_flags_offset()));
    testl(rax_reg, JVM_ACC_IS_VALUE_BASED_CLASS);
    jcc(Assembler::notZero, slow_path);
  }

  const Register mark = t;

  { // Lightweight Lock

    Label push;

    const Register top = UseObjectMonitorTable ? rax_reg : box;

    // Load the mark.
    movptr(mark, Address(obj, oopDesc::mark_offset_in_bytes()));

    // Prefetch top.
    movl(top, Address(thread, JavaThread::lock_stack_top_offset()));

    // Check for monitor (0b10).
    testptr(mark, markWord::monitor_value);
    jcc(Assembler::notZero, inflated);

    // Check if lock-stack is full.
    cmpl(top, LockStack::end_offset() - 1);
    jcc(Assembler::greater, slow_path);

    // Check if recursive.
    cmpptr(obj, Address(thread, top, Address::times_1, -oopSize));
    jccb(Assembler::equal, push);

    // Try to lock. Transition lock bits 0b01 => 0b00
    movptr(rax_reg, mark);
    orptr(rax_reg, markWord::unlocked_value);
    andptr(mark, ~(int32_t)markWord::unlocked_value);
    lock(); cmpxchgptr(mark, Address(obj, oopDesc::mark_offset_in_bytes()));
    jcc(Assembler::notEqual, slow_path);

    if (UseObjectMonitorTable) {
      // Need to reload top, clobbered by CAS.
      movl(top, Address(thread, JavaThread::lock_stack_top_offset()));
    }
    bind(push);
    // After successful lock, push object on lock-stack.
    movptr(Address(thread, top), obj);
    addl(Address(thread, JavaThread::lock_stack_top_offset()), oopSize);
    jmpb(locked);
  }

  { // Handle inflated monitor.
    bind(inflated);

    const Register monitor = t;

    if (!UseObjectMonitorTable) {
      assert(mark == monitor, "should be the same here");
    } else {
      // Uses ObjectMonitorTable.  Look for the monitor in the om_cache.
      // Fetch ObjectMonitor* from the cache or take the slow-path.
      Label monitor_found;

      // Load cache address
      lea(t, Address(thread, JavaThread::om_cache_oops_offset()));

      const int num_unrolled = 2;
      for (int i = 0; i < num_unrolled; i++) {
        cmpptr(obj, Address(t));
        jccb(Assembler::equal, monitor_found);
        increment(t, in_bytes(OMCache::oop_to_oop_difference()));
      }

      Label loop;

      // Search for obj in cache.
      bind(loop);

      // Check for match.
      cmpptr(obj, Address(t));
      jccb(Assembler::equal, monitor_found);

      // Search until null encountered, guaranteed _null_sentinel at end.
      cmpptr(Address(t), 1);
      jcc(Assembler::below, slow_path); // 0 check, but with ZF=0 when *t == 0
      increment(t, in_bytes(OMCache::oop_to_oop_difference()));
      jmpb(loop);

      // Cache hit.
      bind(monitor_found);
      movptr(monitor, Address(t, OMCache::oop_to_monitor_difference()));
    }
    const ByteSize monitor_tag = in_ByteSize(UseObjectMonitorTable ? 0 : checked_cast<int>(markWord::monitor_value));
    const Address recursions_address(monitor, ObjectMonitor::recursions_offset() - monitor_tag);
    const Address owner_address(monitor, ObjectMonitor::owner_offset() - monitor_tag);

    Label monitor_locked;
    // Lock the monitor.

    // CAS owner (null => current thread).
    xorptr(rax_reg, rax_reg);
    lock(); cmpxchgptr(thread, owner_address);
    jccb(Assembler::equal, monitor_locked);

    // Check if recursive.
    cmpptr(thread, rax_reg);
    jccb(Assembler::notEqual, slow_path);

    // Recursive.
    increment(recursions_address);

    bind(monitor_locked);
    if (UseObjectMonitorTable) {
      // Cache the monitor for unlock
      movptr(Address(box, BasicLock::object_monitor_cache_offset_in_bytes()), monitor);
    }
  }

  bind(locked);
  increment(Address(thread, JavaThread::held_monitor_count_offset()));
  // Set ZF = 1
  xorl(rax_reg, rax_reg);

#ifdef ASSERT
  // Check that locked label is reached with ZF set.
  Label zf_correct;
  Label zf_bad_zero;
  jcc(Assembler::zero, zf_correct);
  jmp(zf_bad_zero);
#endif

  bind(slow_path);
#ifdef ASSERT
  // Check that slow_path label is reached with ZF not set.
  jcc(Assembler::notZero, zf_correct);
  stop("Fast Lock ZF != 0");
  bind(zf_bad_zero);
  stop("Fast Lock ZF != 1");
  bind(zf_correct);
#endif
  // C2 uses the value of ZF to determine the continuation.
}

void C2_MacroAssembler::fast_unlock_lightweight(Register obj, Register reg_rax, Register t, Register thread) {
  assert(LockingMode == LM_LIGHTWEIGHT, "must be");
  assert(reg_rax == rax, "Used for CAS");
  assert_different_registers(obj, reg_rax, t);

  // Handle inflated monitor.
  Label inflated, inflated_check_lock_stack;
  // Finish fast unlock successfully.  MUST jump with ZF == 1
  Label unlocked, slow_path;

  const Register mark = t;
  const Register monitor = t;
  const Register top = UseObjectMonitorTable ? t : reg_rax;
  const Register box = reg_rax;

  Label dummy;
  C2FastUnlockLightweightStub* stub = nullptr;

  if (!Compile::current()->output()->in_scratch_emit_size()) {
    stub = new (Compile::current()->comp_arena()) C2FastUnlockLightweightStub(obj, mark, reg_rax, thread);
    Compile::current()->output()->add_stub(stub);
  }

  Label& push_and_slow_path = stub == nullptr ? dummy : stub->push_and_slow_path();
<<<<<<< HEAD
=======
  Label& check_successor = stub == nullptr ? dummy : stub->check_successor();
  Label& slow_path = stub == nullptr ? dummy : stub->slow_path();
>>>>>>> 686eb233

  { // Lightweight Unlock

    // Load top.
    movl(top, Address(thread, JavaThread::lock_stack_top_offset()));

    if (!UseObjectMonitorTable) {
      // Prefetch mark.
      movptr(mark, Address(obj, oopDesc::mark_offset_in_bytes()));
    }

    // Check if obj is top of lock-stack.
    cmpptr(obj, Address(thread, top, Address::times_1, -oopSize));
    // Top of lock stack was not obj. Must be monitor.
    jcc(Assembler::notEqual, inflated_check_lock_stack);

    // Pop lock-stack.
    DEBUG_ONLY(movptr(Address(thread, top, Address::times_1, -oopSize), 0);)
    subl(Address(thread, JavaThread::lock_stack_top_offset()), oopSize);

    // Check if recursive.
    cmpptr(obj, Address(thread, top, Address::times_1, -2 * oopSize));
    jcc(Assembler::equal, unlocked);

    // We elide the monitor check, let the CAS fail instead.

    if (UseObjectMonitorTable) {
      // Load mark.
      movptr(mark, Address(obj, oopDesc::mark_offset_in_bytes()));
    }

    // Try to unlock. Transition lock bits 0b00 => 0b01
    movptr(reg_rax, mark);
    andptr(reg_rax, ~(int32_t)markWord::lock_mask);
    orptr(mark, markWord::unlocked_value);
    lock(); cmpxchgptr(mark, Address(obj, oopDesc::mark_offset_in_bytes()));
    jcc(Assembler::notEqual, push_and_slow_path);
    jmp(unlocked);
  }


  { // Handle inflated monitor.
    bind(inflated_check_lock_stack);
#ifdef ASSERT
    Label check_done;
    subl(top, oopSize);
    cmpl(top, in_bytes(JavaThread::lock_stack_base_offset()));
    jcc(Assembler::below, check_done);
    cmpptr(obj, Address(thread, top));
    jccb(Assembler::notEqual, inflated_check_lock_stack);
    stop("Fast Unlock lock on stack");
    bind(check_done);
    if (UseObjectMonitorTable) {
      movptr(mark, Address(obj, oopDesc::mark_offset_in_bytes()));
    }
    testptr(mark, markWord::monitor_value);
    jccb(Assembler::notZero, inflated);
    stop("Fast Unlock not monitor");
#endif

    bind(inflated);

<<<<<<< HEAD
    // mark contains the tagged ObjectMonitor*.
    const Register monitor = mark;
    Label recursive;

    // Check if recursive.
    cmpptr(Address(monitor, OM_OFFSET_NO_MONITOR_VALUE_TAG(recursions)), 0);
    jccb(Assembler::notZero, recursive);

    // Release lock.
    movptr(Address(monitor, OM_OFFSET_NO_MONITOR_VALUE_TAG(owner)), NULL_WORD);

    // Memory barrier/fence
    // Instead of MFENCE we use a dummy locked add of 0 to the top-of-stack.
    // This is faster on Nehalem and AMD Shanghai/Barcelona.
    // See https://blogs.oracle.com/dave/entry/instruction_selection_for_volatile_fences
    lock(); addl(Address(rsp, 0), 0);

    // Check if the entry lists are empty.
    movptr(reg_rax, Address(monitor, OM_OFFSET_NO_MONITOR_VALUE_TAG(cxq)));
    orptr(reg_rax, Address(monitor, OM_OFFSET_NO_MONITOR_VALUE_TAG(EntryList)));
    jccb(Assembler::zero, unlocked);    // If so we are done.

    // Check if there is a successor.
    cmpptr(Address(monitor, OM_OFFSET_NO_MONITOR_VALUE_TAG(succ)), NULL_WORD);
    jccb(Assembler::notZero, unlocked); // If so we are done.

    // Save the monitor pointer in the current thread, so we can try to
    // reacquire the lock in SharedRuntime::monitor_exit_helper().
    movptr(reg_rax, mark);
    andptr(reg_rax, ~(int32_t)markWord::monitor_value);
    movptr(Address(thread, JavaThread::unlocked_inflated_monitor_offset()), reg_rax);

    testl(monitor, monitor);            // Fast Unlock ZF = 0
    jmpb(slow_path);

    // Recursive unlock.
    bind(recursive);
    decrement(Address(monitor, OM_OFFSET_NO_MONITOR_VALUE_TAG(recursions)));
=======
    if (!UseObjectMonitorTable) {
      assert(mark == monitor, "should be the same here");
    } else {
      // Uses ObjectMonitorTable.  Look for the monitor in our BasicLock on the stack.
      movptr(monitor, Address(box, BasicLock::object_monitor_cache_offset_in_bytes()));
      // null check with ZF == 0, no valid pointer below alignof(ObjectMonitor*)
      cmpptr(monitor, alignof(ObjectMonitor*));
      jcc(Assembler::below, slow_path);
    }
    const ByteSize monitor_tag = in_ByteSize(UseObjectMonitorTable ? 0 : checked_cast<int>(markWord::monitor_value));
    const Address recursions_address{monitor, ObjectMonitor::recursions_offset() - monitor_tag};
    const Address cxq_address{monitor, ObjectMonitor::cxq_offset() - monitor_tag};
    const Address EntryList_address{monitor, ObjectMonitor::EntryList_offset() - monitor_tag};
    const Address owner_address{monitor, ObjectMonitor::owner_offset() - monitor_tag};

    Label recursive;

    // Check if recursive.
    cmpptr(recursions_address, 0);
    jccb(Assembler::notEqual, recursive);

    // Check if the entry lists are empty.
    movptr(reg_rax, cxq_address);
    orptr(reg_rax, EntryList_address);
    jcc(Assembler::notZero, check_successor);

    // Release lock.
    movptr(owner_address, NULL_WORD);
    jmpb(unlocked);

    // Recursive unlock.
    bind(recursive);
    decrement(recursions_address);
    xorl(t, t);
>>>>>>> 686eb233
  }

  bind(unlocked);
  decrement(Address(thread, JavaThread::held_monitor_count_offset()));
  xorl(t, t); // Fast Unlock ZF = 1

#ifdef ASSERT
  // Check that unlocked label is reached with ZF set.
  Label zf_correct;
  jcc(Assembler::zero, zf_correct);
  stop("Fast Unlock ZF != 1");
#endif

  bind(slow_path);
  if (stub != nullptr) {
    bind(stub->slow_path_continuation());
  }
#ifdef ASSERT
  // Check that stub->continuation() label is reached with ZF not set.
  jccb(Assembler::notZero, zf_correct);
  stop("Fast Unlock ZF != 0");
  bind(zf_correct);
#endif
  // C2 uses the value of ZF to determine the continuation.
}

//-------------------------------------------------------------------------------------------
// Generic instructions support for use in .ad files C2 code generation

void C2_MacroAssembler::vabsnegd(int opcode, XMMRegister dst, XMMRegister src) {
  if (dst != src) {
    movdqu(dst, src);
  }
  if (opcode == Op_AbsVD) {
    andpd(dst, ExternalAddress(StubRoutines::x86::vector_double_sign_mask()), noreg);
  } else {
    assert((opcode == Op_NegVD),"opcode should be Op_NegD");
    xorpd(dst, ExternalAddress(StubRoutines::x86::vector_double_sign_flip()), noreg);
  }
}

void C2_MacroAssembler::vabsnegd(int opcode, XMMRegister dst, XMMRegister src, int vector_len) {
  if (opcode == Op_AbsVD) {
    vandpd(dst, src, ExternalAddress(StubRoutines::x86::vector_double_sign_mask()), vector_len, noreg);
  } else {
    assert((opcode == Op_NegVD),"opcode should be Op_NegD");
    vxorpd(dst, src, ExternalAddress(StubRoutines::x86::vector_double_sign_flip()), vector_len, noreg);
  }
}

void C2_MacroAssembler::vabsnegf(int opcode, XMMRegister dst, XMMRegister src) {
  if (dst != src) {
    movdqu(dst, src);
  }
  if (opcode == Op_AbsVF) {
    andps(dst, ExternalAddress(StubRoutines::x86::vector_float_sign_mask()), noreg);
  } else {
    assert((opcode == Op_NegVF),"opcode should be Op_NegF");
    xorps(dst, ExternalAddress(StubRoutines::x86::vector_float_sign_flip()), noreg);
  }
}

void C2_MacroAssembler::vabsnegf(int opcode, XMMRegister dst, XMMRegister src, int vector_len) {
  if (opcode == Op_AbsVF) {
    vandps(dst, src, ExternalAddress(StubRoutines::x86::vector_float_sign_mask()), vector_len, noreg);
  } else {
    assert((opcode == Op_NegVF),"opcode should be Op_NegF");
    vxorps(dst, src, ExternalAddress(StubRoutines::x86::vector_float_sign_flip()), vector_len, noreg);
  }
}

void C2_MacroAssembler::pminmax(int opcode, BasicType elem_bt, XMMRegister dst, XMMRegister src, XMMRegister tmp) {
  assert(opcode == Op_MinV || opcode == Op_MaxV, "sanity");
  assert(tmp == xnoreg || elem_bt == T_LONG, "unused");

  if (opcode == Op_MinV) {
    if (elem_bt == T_BYTE) {
      pminsb(dst, src);
    } else if (elem_bt == T_SHORT) {
      pminsw(dst, src);
    } else if (elem_bt == T_INT) {
      pminsd(dst, src);
    } else {
      assert(elem_bt == T_LONG, "required");
      assert(tmp == xmm0, "required");
      assert_different_registers(dst, src, tmp);
      movdqu(xmm0, dst);
      pcmpgtq(xmm0, src);
      blendvpd(dst, src);  // xmm0 as mask
    }
  } else { // opcode == Op_MaxV
    if (elem_bt == T_BYTE) {
      pmaxsb(dst, src);
    } else if (elem_bt == T_SHORT) {
      pmaxsw(dst, src);
    } else if (elem_bt == T_INT) {
      pmaxsd(dst, src);
    } else {
      assert(elem_bt == T_LONG, "required");
      assert(tmp == xmm0, "required");
      assert_different_registers(dst, src, tmp);
      movdqu(xmm0, src);
      pcmpgtq(xmm0, dst);
      blendvpd(dst, src);  // xmm0 as mask
    }
  }
}

void C2_MacroAssembler::vpminmax(int opcode, BasicType elem_bt,
                                 XMMRegister dst, XMMRegister src1, XMMRegister src2,
                                 int vlen_enc) {
  assert(opcode == Op_MinV || opcode == Op_MaxV, "sanity");

  if (opcode == Op_MinV) {
    if (elem_bt == T_BYTE) {
      vpminsb(dst, src1, src2, vlen_enc);
    } else if (elem_bt == T_SHORT) {
      vpminsw(dst, src1, src2, vlen_enc);
    } else if (elem_bt == T_INT) {
      vpminsd(dst, src1, src2, vlen_enc);
    } else {
      assert(elem_bt == T_LONG, "required");
      if (UseAVX > 2 && (vlen_enc == Assembler::AVX_512bit || VM_Version::supports_avx512vl())) {
        vpminsq(dst, src1, src2, vlen_enc);
      } else {
        assert_different_registers(dst, src1, src2);
        vpcmpgtq(dst, src1, src2, vlen_enc);
        vblendvpd(dst, src1, src2, dst, vlen_enc);
      }
    }
  } else { // opcode == Op_MaxV
    if (elem_bt == T_BYTE) {
      vpmaxsb(dst, src1, src2, vlen_enc);
    } else if (elem_bt == T_SHORT) {
      vpmaxsw(dst, src1, src2, vlen_enc);
    } else if (elem_bt == T_INT) {
      vpmaxsd(dst, src1, src2, vlen_enc);
    } else {
      assert(elem_bt == T_LONG, "required");
      if (UseAVX > 2 && (vlen_enc == Assembler::AVX_512bit || VM_Version::supports_avx512vl())) {
        vpmaxsq(dst, src1, src2, vlen_enc);
      } else {
        assert_different_registers(dst, src1, src2);
        vpcmpgtq(dst, src1, src2, vlen_enc);
        vblendvpd(dst, src2, src1, dst, vlen_enc);
      }
    }
  }
}

// Float/Double min max

void C2_MacroAssembler::vminmax_fp(int opcode, BasicType elem_bt,
                                   XMMRegister dst, XMMRegister a, XMMRegister b,
                                   XMMRegister tmp, XMMRegister atmp, XMMRegister btmp,
                                   int vlen_enc) {
  assert(UseAVX > 0, "required");
  assert(opcode == Op_MinV || opcode == Op_MinReductionV ||
         opcode == Op_MaxV || opcode == Op_MaxReductionV, "sanity");
  assert(elem_bt == T_FLOAT || elem_bt == T_DOUBLE, "sanity");
  assert_different_registers(a, tmp, atmp, btmp);
  assert_different_registers(b, tmp, atmp, btmp);

  bool is_min = (opcode == Op_MinV || opcode == Op_MinReductionV);
  bool is_double_word = is_double_word_type(elem_bt);

  /* Note on 'non-obvious' assembly sequence:
   *
   * While there are vminps/vmaxps instructions, there are two important differences between hardware
   * and Java on how they handle floats:
   *  a. -0.0 and +0.0 are considered equal (vminps/vmaxps will return second parameter when inputs are equal)
   *  b. NaN is not necesarily propagated (vminps/vmaxps will return second parameter when either input is NaN)
   *
   * It is still more efficient to use vminps/vmaxps, but with some pre/post-processing:
   *  a. -0.0/+0.0: Bias negative (positive) numbers to second parameter before vminps (vmaxps)
   *                (only useful when signs differ, noop otherwise)
   *  b. NaN: Check if it was the first parameter that had the NaN (with vcmp[UNORD_Q])

   *  Following pseudo code describes the algorithm for max[FD] (Min algorithm is on similar lines):
   *   btmp = (b < +0.0) ? a : b
   *   atmp = (b < +0.0) ? b : a
   *   Tmp  = Max_Float(atmp , btmp)
   *   Res  = (atmp == NaN) ? atmp : Tmp
   */

  void (MacroAssembler::*vblend)(XMMRegister, XMMRegister, XMMRegister, XMMRegister, int, bool, XMMRegister);
  void (MacroAssembler::*vmaxmin)(XMMRegister, XMMRegister, XMMRegister, int);
  void (MacroAssembler::*vcmp)(XMMRegister, XMMRegister, XMMRegister, int, int);
  XMMRegister mask;

  if (!is_double_word && is_min) {
    mask = a;
    vblend = &MacroAssembler::vblendvps;
    vmaxmin = &MacroAssembler::vminps;
    vcmp = &MacroAssembler::vcmpps;
  } else if (!is_double_word && !is_min) {
    mask = b;
    vblend = &MacroAssembler::vblendvps;
    vmaxmin = &MacroAssembler::vmaxps;
    vcmp = &MacroAssembler::vcmpps;
  } else if (is_double_word && is_min) {
    mask = a;
    vblend = &MacroAssembler::vblendvpd;
    vmaxmin = &MacroAssembler::vminpd;
    vcmp = &MacroAssembler::vcmppd;
  } else {
    assert(is_double_word && !is_min, "sanity");
    mask = b;
    vblend = &MacroAssembler::vblendvpd;
    vmaxmin = &MacroAssembler::vmaxpd;
    vcmp = &MacroAssembler::vcmppd;
  }

  // Make sure EnableX86ECoreOpts isn't disabled on register overlaps
  XMMRegister maxmin, scratch;
  if (dst == btmp) {
    maxmin = btmp;
    scratch = tmp;
  } else {
    maxmin = tmp;
    scratch = btmp;
  }

  bool precompute_mask = EnableX86ECoreOpts && UseAVX>1;
  if (precompute_mask && !is_double_word) {
    vpsrad(tmp, mask, 32, vlen_enc);
    mask = tmp;
  } else if (precompute_mask && is_double_word) {
    vpxor(tmp, tmp, tmp, vlen_enc);
    vpcmpgtq(tmp, tmp, mask, vlen_enc);
    mask = tmp;
  }

  (this->*vblend)(atmp, a, b, mask, vlen_enc, !precompute_mask, btmp);
  (this->*vblend)(btmp, b, a, mask, vlen_enc, !precompute_mask, tmp);
  (this->*vmaxmin)(maxmin, atmp, btmp, vlen_enc);
  (this->*vcmp)(scratch, atmp, atmp, Assembler::UNORD_Q, vlen_enc);
  (this->*vblend)(dst, maxmin, atmp, scratch, vlen_enc, false, scratch);
}

void C2_MacroAssembler::evminmax_fp(int opcode, BasicType elem_bt,
                                    XMMRegister dst, XMMRegister a, XMMRegister b,
                                    KRegister ktmp, XMMRegister atmp, XMMRegister btmp,
                                    int vlen_enc) {
  assert(UseAVX > 2, "required");
  assert(opcode == Op_MinV || opcode == Op_MinReductionV ||
         opcode == Op_MaxV || opcode == Op_MaxReductionV, "sanity");
  assert(elem_bt == T_FLOAT || elem_bt == T_DOUBLE, "sanity");
  assert_different_registers(dst, a, atmp, btmp);
  assert_different_registers(dst, b, atmp, btmp);

  bool is_min = (opcode == Op_MinV || opcode == Op_MinReductionV);
  bool is_double_word = is_double_word_type(elem_bt);
  bool merge = true;

  if (!is_double_word && is_min) {
    evpmovd2m(ktmp, a, vlen_enc);
    evblendmps(atmp, ktmp, a, b, merge, vlen_enc);
    evblendmps(btmp, ktmp, b, a, merge, vlen_enc);
    vminps(dst, atmp, btmp, vlen_enc);
    evcmpps(ktmp, k0, atmp, atmp, Assembler::UNORD_Q, vlen_enc);
    evmovdqul(dst, ktmp, atmp, merge, vlen_enc);
  } else if (!is_double_word && !is_min) {
    evpmovd2m(ktmp, b, vlen_enc);
    evblendmps(atmp, ktmp, a, b, merge, vlen_enc);
    evblendmps(btmp, ktmp, b, a, merge, vlen_enc);
    vmaxps(dst, atmp, btmp, vlen_enc);
    evcmpps(ktmp, k0, atmp, atmp, Assembler::UNORD_Q, vlen_enc);
    evmovdqul(dst, ktmp, atmp, merge, vlen_enc);
  } else if (is_double_word && is_min) {
    evpmovq2m(ktmp, a, vlen_enc);
    evblendmpd(atmp, ktmp, a, b, merge, vlen_enc);
    evblendmpd(btmp, ktmp, b, a, merge, vlen_enc);
    vminpd(dst, atmp, btmp, vlen_enc);
    evcmppd(ktmp, k0, atmp, atmp, Assembler::UNORD_Q, vlen_enc);
    evmovdquq(dst, ktmp, atmp, merge, vlen_enc);
  } else {
    assert(is_double_word && !is_min, "sanity");
    evpmovq2m(ktmp, b, vlen_enc);
    evblendmpd(atmp, ktmp, a, b, merge, vlen_enc);
    evblendmpd(btmp, ktmp, b, a, merge, vlen_enc);
    vmaxpd(dst, atmp, btmp, vlen_enc);
    evcmppd(ktmp, k0, atmp, atmp, Assembler::UNORD_Q, vlen_enc);
    evmovdquq(dst, ktmp, atmp, merge, vlen_enc);
  }
}

// Float/Double signum
void C2_MacroAssembler::signum_fp(int opcode, XMMRegister dst, XMMRegister zero, XMMRegister one) {
  assert(opcode == Op_SignumF || opcode == Op_SignumD, "sanity");

  Label DONE_LABEL;

  if (opcode == Op_SignumF) {
    assert(UseSSE > 0, "required");
    ucomiss(dst, zero);
    jcc(Assembler::equal, DONE_LABEL);    // handle special case +0.0/-0.0, if argument is +0.0/-0.0, return argument
    jcc(Assembler::parity, DONE_LABEL);   // handle special case NaN, if argument NaN, return NaN
    movflt(dst, one);
    jcc(Assembler::above, DONE_LABEL);
    xorps(dst, ExternalAddress(StubRoutines::x86::vector_float_sign_flip()), noreg);
  } else if (opcode == Op_SignumD) {
    assert(UseSSE > 1, "required");
    ucomisd(dst, zero);
    jcc(Assembler::equal, DONE_LABEL);    // handle special case +0.0/-0.0, if argument is +0.0/-0.0, return argument
    jcc(Assembler::parity, DONE_LABEL);   // handle special case NaN, if argument NaN, return NaN
    movdbl(dst, one);
    jcc(Assembler::above, DONE_LABEL);
    xorpd(dst, ExternalAddress(StubRoutines::x86::vector_double_sign_flip()), noreg);
  }

  bind(DONE_LABEL);
}

void C2_MacroAssembler::vextendbw(bool sign, XMMRegister dst, XMMRegister src) {
  if (sign) {
    pmovsxbw(dst, src);
  } else {
    pmovzxbw(dst, src);
  }
}

void C2_MacroAssembler::vextendbw(bool sign, XMMRegister dst, XMMRegister src, int vector_len) {
  if (sign) {
    vpmovsxbw(dst, src, vector_len);
  } else {
    vpmovzxbw(dst, src, vector_len);
  }
}

void C2_MacroAssembler::vextendbd(bool sign, XMMRegister dst, XMMRegister src, int vector_len) {
  if (sign) {
    vpmovsxbd(dst, src, vector_len);
  } else {
    vpmovzxbd(dst, src, vector_len);
  }
}

void C2_MacroAssembler::vextendwd(bool sign, XMMRegister dst, XMMRegister src, int vector_len) {
  if (sign) {
    vpmovsxwd(dst, src, vector_len);
  } else {
    vpmovzxwd(dst, src, vector_len);
  }
}

void C2_MacroAssembler::vprotate_imm(int opcode, BasicType etype, XMMRegister dst, XMMRegister src,
                                     int shift, int vector_len) {
  if (opcode == Op_RotateLeftV) {
    if (etype == T_INT) {
      evprold(dst, src, shift, vector_len);
    } else {
      assert(etype == T_LONG, "expected type T_LONG");
      evprolq(dst, src, shift, vector_len);
    }
  } else {
    assert(opcode == Op_RotateRightV, "opcode should be Op_RotateRightV");
    if (etype == T_INT) {
      evprord(dst, src, shift, vector_len);
    } else {
      assert(etype == T_LONG, "expected type T_LONG");
      evprorq(dst, src, shift, vector_len);
    }
  }
}

void C2_MacroAssembler::vprotate_var(int opcode, BasicType etype, XMMRegister dst, XMMRegister src,
                                     XMMRegister shift, int vector_len) {
  if (opcode == Op_RotateLeftV) {
    if (etype == T_INT) {
      evprolvd(dst, src, shift, vector_len);
    } else {
      assert(etype == T_LONG, "expected type T_LONG");
      evprolvq(dst, src, shift, vector_len);
    }
  } else {
    assert(opcode == Op_RotateRightV, "opcode should be Op_RotateRightV");
    if (etype == T_INT) {
      evprorvd(dst, src, shift, vector_len);
    } else {
      assert(etype == T_LONG, "expected type T_LONG");
      evprorvq(dst, src, shift, vector_len);
    }
  }
}

void C2_MacroAssembler::vshiftd_imm(int opcode, XMMRegister dst, int shift) {
  if (opcode == Op_RShiftVI) {
    psrad(dst, shift);
  } else if (opcode == Op_LShiftVI) {
    pslld(dst, shift);
  } else {
    assert((opcode == Op_URShiftVI),"opcode should be Op_URShiftVI");
    psrld(dst, shift);
  }
}

void C2_MacroAssembler::vshiftd(int opcode, XMMRegister dst, XMMRegister shift) {
  switch (opcode) {
    case Op_RShiftVI:  psrad(dst, shift); break;
    case Op_LShiftVI:  pslld(dst, shift); break;
    case Op_URShiftVI: psrld(dst, shift); break;

    default: assert(false, "%s", NodeClassNames[opcode]);
  }
}

void C2_MacroAssembler::vshiftd_imm(int opcode, XMMRegister dst, XMMRegister nds, int shift, int vector_len) {
  if (opcode == Op_RShiftVI) {
    vpsrad(dst, nds, shift, vector_len);
  } else if (opcode == Op_LShiftVI) {
    vpslld(dst, nds, shift, vector_len);
  } else {
    assert((opcode == Op_URShiftVI),"opcode should be Op_URShiftVI");
    vpsrld(dst, nds, shift, vector_len);
  }
}

void C2_MacroAssembler::vshiftd(int opcode, XMMRegister dst, XMMRegister src, XMMRegister shift, int vlen_enc) {
  switch (opcode) {
    case Op_RShiftVI:  vpsrad(dst, src, shift, vlen_enc); break;
    case Op_LShiftVI:  vpslld(dst, src, shift, vlen_enc); break;
    case Op_URShiftVI: vpsrld(dst, src, shift, vlen_enc); break;

    default: assert(false, "%s", NodeClassNames[opcode]);
  }
}

void C2_MacroAssembler::vshiftw(int opcode, XMMRegister dst, XMMRegister shift) {
  switch (opcode) {
    case Op_RShiftVB:  // fall-through
    case Op_RShiftVS:  psraw(dst, shift); break;

    case Op_LShiftVB:  // fall-through
    case Op_LShiftVS:  psllw(dst, shift);   break;

    case Op_URShiftVS: // fall-through
    case Op_URShiftVB: psrlw(dst, shift);  break;

    default: assert(false, "%s", NodeClassNames[opcode]);
  }
}

void C2_MacroAssembler::vshiftw(int opcode, XMMRegister dst, XMMRegister src, XMMRegister shift, int vlen_enc) {
  switch (opcode) {
    case Op_RShiftVB:  // fall-through
    case Op_RShiftVS:  vpsraw(dst, src, shift, vlen_enc); break;

    case Op_LShiftVB:  // fall-through
    case Op_LShiftVS:  vpsllw(dst, src, shift, vlen_enc); break;

    case Op_URShiftVS: // fall-through
    case Op_URShiftVB: vpsrlw(dst, src, shift, vlen_enc); break;

    default: assert(false, "%s", NodeClassNames[opcode]);
  }
}

void C2_MacroAssembler::vshiftq(int opcode, XMMRegister dst, XMMRegister shift) {
  switch (opcode) {
    case Op_RShiftVL:  psrlq(dst, shift); break; // using srl to implement sra on pre-avs512 systems
    case Op_LShiftVL:  psllq(dst, shift); break;
    case Op_URShiftVL: psrlq(dst, shift); break;

    default: assert(false, "%s", NodeClassNames[opcode]);
  }
}

void C2_MacroAssembler::vshiftq_imm(int opcode, XMMRegister dst, int shift) {
  if (opcode == Op_RShiftVL) {
    psrlq(dst, shift);  // using srl to implement sra on pre-avs512 systems
  } else if (opcode == Op_LShiftVL) {
    psllq(dst, shift);
  } else {
    assert((opcode == Op_URShiftVL),"opcode should be Op_URShiftVL");
    psrlq(dst, shift);
  }
}

void C2_MacroAssembler::vshiftq(int opcode, XMMRegister dst, XMMRegister src, XMMRegister shift, int vlen_enc) {
  switch (opcode) {
    case Op_RShiftVL: evpsraq(dst, src, shift, vlen_enc); break;
    case Op_LShiftVL:  vpsllq(dst, src, shift, vlen_enc); break;
    case Op_URShiftVL: vpsrlq(dst, src, shift, vlen_enc); break;

    default: assert(false, "%s", NodeClassNames[opcode]);
  }
}

void C2_MacroAssembler::vshiftq_imm(int opcode, XMMRegister dst, XMMRegister nds, int shift, int vector_len) {
  if (opcode == Op_RShiftVL) {
    evpsraq(dst, nds, shift, vector_len);
  } else if (opcode == Op_LShiftVL) {
    vpsllq(dst, nds, shift, vector_len);
  } else {
    assert((opcode == Op_URShiftVL),"opcode should be Op_URShiftVL");
    vpsrlq(dst, nds, shift, vector_len);
  }
}

void C2_MacroAssembler::varshiftd(int opcode, XMMRegister dst, XMMRegister src, XMMRegister shift, int vlen_enc) {
  switch (opcode) {
    case Op_RShiftVB:  // fall-through
    case Op_RShiftVS:  // fall-through
    case Op_RShiftVI:  vpsravd(dst, src, shift, vlen_enc); break;

    case Op_LShiftVB:  // fall-through
    case Op_LShiftVS:  // fall-through
    case Op_LShiftVI:  vpsllvd(dst, src, shift, vlen_enc); break;

    case Op_URShiftVB: // fall-through
    case Op_URShiftVS: // fall-through
    case Op_URShiftVI: vpsrlvd(dst, src, shift, vlen_enc); break;

    default: assert(false, "%s", NodeClassNames[opcode]);
  }
}

void C2_MacroAssembler::varshiftw(int opcode, XMMRegister dst, XMMRegister src, XMMRegister shift, int vlen_enc) {
  switch (opcode) {
    case Op_RShiftVB:  // fall-through
    case Op_RShiftVS:  evpsravw(dst, src, shift, vlen_enc); break;

    case Op_LShiftVB:  // fall-through
    case Op_LShiftVS:  evpsllvw(dst, src, shift, vlen_enc); break;

    case Op_URShiftVB: // fall-through
    case Op_URShiftVS: evpsrlvw(dst, src, shift, vlen_enc); break;

    default: assert(false, "%s", NodeClassNames[opcode]);
  }
}

void C2_MacroAssembler::varshiftq(int opcode, XMMRegister dst, XMMRegister src, XMMRegister shift, int vlen_enc, XMMRegister tmp) {
  assert(UseAVX >= 2, "required");
  switch (opcode) {
    case Op_RShiftVL: {
      if (UseAVX > 2) {
        assert(tmp == xnoreg, "not used");
        if (!VM_Version::supports_avx512vl()) {
          vlen_enc = Assembler::AVX_512bit;
        }
        evpsravq(dst, src, shift, vlen_enc);
      } else {
        vmovdqu(tmp, ExternalAddress(StubRoutines::x86::vector_long_sign_mask()));
        vpsrlvq(dst, src, shift, vlen_enc);
        vpsrlvq(tmp, tmp, shift, vlen_enc);
        vpxor(dst, dst, tmp, vlen_enc);
        vpsubq(dst, dst, tmp, vlen_enc);
      }
      break;
    }
    case Op_LShiftVL: {
      assert(tmp == xnoreg, "not used");
      vpsllvq(dst, src, shift, vlen_enc);
      break;
    }
    case Op_URShiftVL: {
      assert(tmp == xnoreg, "not used");
      vpsrlvq(dst, src, shift, vlen_enc);
      break;
    }
    default: assert(false, "%s", NodeClassNames[opcode]);
  }
}

// Variable shift src by shift using vtmp and scratch as TEMPs giving word result in dst
void C2_MacroAssembler::varshiftbw(int opcode, XMMRegister dst, XMMRegister src, XMMRegister shift, int vector_len, XMMRegister vtmp) {
  assert(opcode == Op_LShiftVB ||
         opcode == Op_RShiftVB ||
         opcode == Op_URShiftVB, "%s", NodeClassNames[opcode]);
  bool sign = (opcode != Op_URShiftVB);
  assert(vector_len == 0, "required");
  vextendbd(sign, dst, src, 1);
  vpmovzxbd(vtmp, shift, 1);
  varshiftd(opcode, dst, dst, vtmp, 1);
  vpand(dst, dst, ExternalAddress(StubRoutines::x86::vector_int_to_byte_mask()), 1, noreg);
  vextracti128_high(vtmp, dst);
  vpackusdw(dst, dst, vtmp, 0);
}

// Variable shift src by shift using vtmp and scratch as TEMPs giving byte result in dst
void C2_MacroAssembler::evarshiftb(int opcode, XMMRegister dst, XMMRegister src, XMMRegister shift, int vector_len, XMMRegister vtmp) {
  assert(opcode == Op_LShiftVB ||
         opcode == Op_RShiftVB ||
         opcode == Op_URShiftVB, "%s", NodeClassNames[opcode]);
  bool sign = (opcode != Op_URShiftVB);
  int ext_vector_len = vector_len + 1;
  vextendbw(sign, dst, src, ext_vector_len);
  vpmovzxbw(vtmp, shift, ext_vector_len);
  varshiftw(opcode, dst, dst, vtmp, ext_vector_len);
  vpand(dst, dst, ExternalAddress(StubRoutines::x86::vector_short_to_byte_mask()), ext_vector_len, noreg);
  if (vector_len == 0) {
    vextracti128_high(vtmp, dst);
    vpackuswb(dst, dst, vtmp, vector_len);
  } else {
    vextracti64x4_high(vtmp, dst);
    vpackuswb(dst, dst, vtmp, vector_len);
    vpermq(dst, dst, 0xD8, vector_len);
  }
}

void C2_MacroAssembler::insert(BasicType typ, XMMRegister dst, Register val, int idx) {
  switch(typ) {
    case T_BYTE:
      pinsrb(dst, val, idx);
      break;
    case T_SHORT:
      pinsrw(dst, val, idx);
      break;
    case T_INT:
      pinsrd(dst, val, idx);
      break;
    case T_LONG:
      pinsrq(dst, val, idx);
      break;
    default:
      assert(false,"Should not reach here.");
      break;
  }
}

void C2_MacroAssembler::vinsert(BasicType typ, XMMRegister dst, XMMRegister src, Register val, int idx) {
  switch(typ) {
    case T_BYTE:
      vpinsrb(dst, src, val, idx);
      break;
    case T_SHORT:
      vpinsrw(dst, src, val, idx);
      break;
    case T_INT:
      vpinsrd(dst, src, val, idx);
      break;
    case T_LONG:
      vpinsrq(dst, src, val, idx);
      break;
    default:
      assert(false,"Should not reach here.");
      break;
  }
}

#ifdef _LP64
void C2_MacroAssembler::vgather8b_masked_offset(BasicType elem_bt,
                                                XMMRegister dst, Register base,
                                                Register idx_base,
                                                Register offset, Register mask,
                                                Register mask_idx, Register rtmp,
                                                int vlen_enc) {
  vpxor(dst, dst, dst, vlen_enc);
  if (elem_bt == T_SHORT) {
    for (int i = 0; i < 4; i++) {
      // dst[i] = mask[i] ? src[offset + idx_base[i]] : 0
      Label skip_load;
      btq(mask, mask_idx);
      jccb(Assembler::carryClear, skip_load);
      movl(rtmp, Address(idx_base, i * 4));
      if (offset != noreg) {
        addl(rtmp, offset);
      }
      pinsrw(dst, Address(base, rtmp, Address::times_2), i);
      bind(skip_load);
      incq(mask_idx);
    }
  } else {
    assert(elem_bt == T_BYTE, "");
    for (int i = 0; i < 8; i++) {
      // dst[i] = mask[i] ? src[offset + idx_base[i]] : 0
      Label skip_load;
      btq(mask, mask_idx);
      jccb(Assembler::carryClear, skip_load);
      movl(rtmp, Address(idx_base, i * 4));
      if (offset != noreg) {
        addl(rtmp, offset);
      }
      pinsrb(dst, Address(base, rtmp), i);
      bind(skip_load);
      incq(mask_idx);
    }
  }
}
#endif // _LP64

void C2_MacroAssembler::vgather8b_offset(BasicType elem_bt, XMMRegister dst,
                                         Register base, Register idx_base,
                                         Register offset, Register rtmp,
                                         int vlen_enc) {
  vpxor(dst, dst, dst, vlen_enc);
  if (elem_bt == T_SHORT) {
    for (int i = 0; i < 4; i++) {
      // dst[i] = src[offset + idx_base[i]]
      movl(rtmp, Address(idx_base, i * 4));
      if (offset != noreg) {
        addl(rtmp, offset);
      }
      pinsrw(dst, Address(base, rtmp, Address::times_2), i);
    }
  } else {
    assert(elem_bt == T_BYTE, "");
    for (int i = 0; i < 8; i++) {
      // dst[i] = src[offset + idx_base[i]]
      movl(rtmp, Address(idx_base, i * 4));
      if (offset != noreg) {
        addl(rtmp, offset);
      }
      pinsrb(dst, Address(base, rtmp), i);
    }
  }
}

/*
 * Gather using hybrid algorithm, first partially unroll scalar loop
 * to accumulate values from gather indices into a quad-word(64bit) slice.
 * A slice may hold 8 bytes or 4 short values. This is followed by a vector
 * permutation to place the slice into appropriate vector lane
 * locations in destination vector. Following pseudo code describes the
 * algorithm in detail:
 *
 * DST_VEC = ZERO_VEC
 * PERM_INDEX = {0, 1, 2, 3, 4, 5, 6, 7, 8..}
 * TWO_VEC    = {2, 2, 2, 2, 2, 2, 2, 2, 2..}
 * FOREACH_ITER:
 *     TMP_VEC_64 = PICK_SUB_WORDS_FROM_GATHER_INDICES
 *     TEMP_PERM_VEC = PERMUTE TMP_VEC_64 PERM_INDEX
 *     DST_VEC = DST_VEC OR TEMP_PERM_VEC
 *     PERM_INDEX = PERM_INDEX - TWO_VEC
 *
 * With each iteration, doubleword permute indices (0,1) corresponding
 * to gathered quadword gets right shifted by two lane positions.
 *
 */
void C2_MacroAssembler::vgather_subword(BasicType elem_ty, XMMRegister dst,
                                        Register base, Register idx_base,
                                        Register offset, Register mask,
                                        XMMRegister xtmp1, XMMRegister xtmp2,
                                        XMMRegister temp_dst, Register rtmp,
                                        Register mask_idx, Register length,
                                        int vector_len, int vlen_enc) {
  Label GATHER8_LOOP;
  assert(is_subword_type(elem_ty), "");
  movl(length, vector_len);
  vpxor(xtmp1, xtmp1, xtmp1, vlen_enc); // xtmp1 = {0, ...}
  vpxor(dst, dst, dst, vlen_enc); // dst = {0, ...}
  vallones(xtmp2, vlen_enc);
  vpsubd(xtmp2, xtmp1, xtmp2, vlen_enc);
  vpslld(xtmp2, xtmp2, 1, vlen_enc); // xtmp2 = {2, 2, ...}
  load_iota_indices(xtmp1, vector_len * type2aelembytes(elem_ty), T_INT); // xtmp1 = {0, 1, 2, ...}

  bind(GATHER8_LOOP);
    // TMP_VEC_64(temp_dst) = PICK_SUB_WORDS_FROM_GATHER_INDICES
    if (mask == noreg) {
      vgather8b_offset(elem_ty, temp_dst, base, idx_base, offset, rtmp, vlen_enc);
    } else {
      LP64_ONLY(vgather8b_masked_offset(elem_ty, temp_dst, base, idx_base, offset, mask, mask_idx, rtmp, vlen_enc));
    }
    // TEMP_PERM_VEC(temp_dst) = PERMUTE TMP_VEC_64(temp_dst) PERM_INDEX(xtmp1)
    vpermd(temp_dst, xtmp1, temp_dst, vlen_enc == Assembler::AVX_512bit ? vlen_enc : Assembler::AVX_256bit);
    // PERM_INDEX(xtmp1) = PERM_INDEX(xtmp1) - TWO_VEC(xtmp2)
    vpsubd(xtmp1, xtmp1, xtmp2, vlen_enc);
    // DST_VEC = DST_VEC OR TEMP_PERM_VEC
    vpor(dst, dst, temp_dst, vlen_enc);
    addptr(idx_base,  32 >> (type2aelembytes(elem_ty) - 1));
    subl(length, 8 >> (type2aelembytes(elem_ty) - 1));
    jcc(Assembler::notEqual, GATHER8_LOOP);
}

void C2_MacroAssembler::vgather(BasicType typ, XMMRegister dst, Register base, XMMRegister idx, XMMRegister mask, int vector_len) {
  switch(typ) {
    case T_INT:
      vpgatherdd(dst, Address(base, idx, Address::times_4), mask, vector_len);
      break;
    case T_FLOAT:
      vgatherdps(dst, Address(base, idx, Address::times_4), mask, vector_len);
      break;
    case T_LONG:
      vpgatherdq(dst, Address(base, idx, Address::times_8), mask, vector_len);
      break;
    case T_DOUBLE:
      vgatherdpd(dst, Address(base, idx, Address::times_8), mask, vector_len);
      break;
    default:
      assert(false,"Should not reach here.");
      break;
  }
}

void C2_MacroAssembler::evgather(BasicType typ, XMMRegister dst, KRegister mask, Register base, XMMRegister idx, int vector_len) {
  switch(typ) {
    case T_INT:
      evpgatherdd(dst, mask, Address(base, idx, Address::times_4), vector_len);
      break;
    case T_FLOAT:
      evgatherdps(dst, mask, Address(base, idx, Address::times_4), vector_len);
      break;
    case T_LONG:
      evpgatherdq(dst, mask, Address(base, idx, Address::times_8), vector_len);
      break;
    case T_DOUBLE:
      evgatherdpd(dst, mask, Address(base, idx, Address::times_8), vector_len);
      break;
    default:
      assert(false,"Should not reach here.");
      break;
  }
}

void C2_MacroAssembler::evscatter(BasicType typ, Register base, XMMRegister idx, KRegister mask, XMMRegister src, int vector_len) {
  switch(typ) {
    case T_INT:
      evpscatterdd(Address(base, idx, Address::times_4), mask, src, vector_len);
      break;
    case T_FLOAT:
      evscatterdps(Address(base, idx, Address::times_4), mask, src, vector_len);
      break;
    case T_LONG:
      evpscatterdq(Address(base, idx, Address::times_8), mask, src, vector_len);
      break;
    case T_DOUBLE:
      evscatterdpd(Address(base, idx, Address::times_8), mask, src, vector_len);
      break;
    default:
      assert(false,"Should not reach here.");
      break;
  }
}

void C2_MacroAssembler::load_vector_mask(XMMRegister dst, XMMRegister src, int vlen_in_bytes, BasicType elem_bt, bool is_legacy) {
  if (vlen_in_bytes <= 16) {
    pxor (dst, dst);
    psubb(dst, src);
    switch (elem_bt) {
      case T_BYTE:   /* nothing to do */ break;
      case T_SHORT:  pmovsxbw(dst, dst); break;
      case T_INT:    pmovsxbd(dst, dst); break;
      case T_FLOAT:  pmovsxbd(dst, dst); break;
      case T_LONG:   pmovsxbq(dst, dst); break;
      case T_DOUBLE: pmovsxbq(dst, dst); break;

      default: assert(false, "%s", type2name(elem_bt));
    }
  } else {
    assert(!is_legacy || !is_subword_type(elem_bt) || vlen_in_bytes < 64, "");
    int vlen_enc = vector_length_encoding(vlen_in_bytes);

    vpxor (dst, dst, dst, vlen_enc);
    vpsubb(dst, dst, src, is_legacy ? AVX_256bit : vlen_enc);

    switch (elem_bt) {
      case T_BYTE:   /* nothing to do */            break;
      case T_SHORT:  vpmovsxbw(dst, dst, vlen_enc); break;
      case T_INT:    vpmovsxbd(dst, dst, vlen_enc); break;
      case T_FLOAT:  vpmovsxbd(dst, dst, vlen_enc); break;
      case T_LONG:   vpmovsxbq(dst, dst, vlen_enc); break;
      case T_DOUBLE: vpmovsxbq(dst, dst, vlen_enc); break;

      default: assert(false, "%s", type2name(elem_bt));
    }
  }
}

void C2_MacroAssembler::load_vector_mask(KRegister dst, XMMRegister src, XMMRegister xtmp, bool novlbwdq, int vlen_enc) {
  if (novlbwdq) {
    vpmovsxbd(xtmp, src, vlen_enc);
    evpcmpd(dst, k0, xtmp, ExternalAddress(StubRoutines::x86::vector_int_mask_cmp_bits()),
            Assembler::eq, true, vlen_enc, noreg);
  } else {
    vpxor(xtmp, xtmp, xtmp, vlen_enc);
    vpsubb(xtmp, xtmp, src, vlen_enc);
    evpmovb2m(dst, xtmp, vlen_enc);
  }
}

void C2_MacroAssembler::load_vector(XMMRegister dst, Address src, int vlen_in_bytes) {
  switch (vlen_in_bytes) {
    case 4:  movdl(dst, src);   break;
    case 8:  movq(dst, src);    break;
    case 16: movdqu(dst, src);  break;
    case 32: vmovdqu(dst, src); break;
    case 64: evmovdqul(dst, src, Assembler::AVX_512bit); break;
    default: ShouldNotReachHere();
  }
}

void C2_MacroAssembler::load_vector(XMMRegister dst, AddressLiteral src, int vlen_in_bytes, Register rscratch) {
  assert(rscratch != noreg || always_reachable(src), "missing");

  if (reachable(src)) {
    load_vector(dst, as_Address(src), vlen_in_bytes);
  } else {
    lea(rscratch, src);
    load_vector(dst, Address(rscratch, 0), vlen_in_bytes);
  }
}

void C2_MacroAssembler::load_constant_vector(BasicType bt, XMMRegister dst, InternalAddress src, int vlen) {
  int vlen_enc = vector_length_encoding(vlen);
  if (VM_Version::supports_avx()) {
    if (bt == T_LONG) {
      if (VM_Version::supports_avx2()) {
        vpbroadcastq(dst, src, vlen_enc);
      } else {
        vmovddup(dst, src, vlen_enc);
      }
    } else if (bt == T_DOUBLE) {
      if (vlen_enc != Assembler::AVX_128bit) {
        vbroadcastsd(dst, src, vlen_enc, noreg);
      } else {
        vmovddup(dst, src, vlen_enc);
      }
    } else {
      if (VM_Version::supports_avx2() && is_integral_type(bt)) {
        vpbroadcastd(dst, src, vlen_enc);
      } else {
        vbroadcastss(dst, src, vlen_enc);
      }
    }
  } else if (VM_Version::supports_sse3()) {
    movddup(dst, src);
  } else {
    movq(dst, src);
    if (vlen == 16) {
      punpcklqdq(dst, dst);
    }
  }
}

void C2_MacroAssembler::load_iota_indices(XMMRegister dst, int vlen_in_bytes, BasicType bt) {
  // The iota indices are ordered by type B/S/I/L/F/D, and the offset between two types is 64.
  int offset = exact_log2(type2aelembytes(bt)) << 6;
  if (is_floating_point_type(bt)) {
    offset += 128;
  }
  ExternalAddress addr(StubRoutines::x86::vector_iota_indices() + offset);
  load_vector(dst, addr, vlen_in_bytes);
}

// Reductions for vectors of bytes, shorts, ints, longs, floats, and doubles.

void C2_MacroAssembler::reduce_operation_128(BasicType typ, int opcode, XMMRegister dst, XMMRegister src) {
  int vector_len = Assembler::AVX_128bit;

  switch (opcode) {
    case Op_AndReductionV:  pand(dst, src); break;
    case Op_OrReductionV:   por (dst, src); break;
    case Op_XorReductionV:  pxor(dst, src); break;
    case Op_MinReductionV:
      switch (typ) {
        case T_BYTE:        pminsb(dst, src); break;
        case T_SHORT:       pminsw(dst, src); break;
        case T_INT:         pminsd(dst, src); break;
        case T_LONG:        assert(UseAVX > 2, "required");
                            vpminsq(dst, dst, src, Assembler::AVX_128bit); break;
        default:            assert(false, "wrong type");
      }
      break;
    case Op_MaxReductionV:
      switch (typ) {
        case T_BYTE:        pmaxsb(dst, src); break;
        case T_SHORT:       pmaxsw(dst, src); break;
        case T_INT:         pmaxsd(dst, src); break;
        case T_LONG:        assert(UseAVX > 2, "required");
                            vpmaxsq(dst, dst, src, Assembler::AVX_128bit); break;
        default:            assert(false, "wrong type");
      }
      break;
    case Op_AddReductionVF: addss(dst, src); break;
    case Op_AddReductionVD: addsd(dst, src); break;
    case Op_AddReductionVI:
      switch (typ) {
        case T_BYTE:        paddb(dst, src); break;
        case T_SHORT:       paddw(dst, src); break;
        case T_INT:         paddd(dst, src); break;
        default:            assert(false, "wrong type");
      }
      break;
    case Op_AddReductionVL: paddq(dst, src); break;
    case Op_MulReductionVF: mulss(dst, src); break;
    case Op_MulReductionVD: mulsd(dst, src); break;
    case Op_MulReductionVI:
      switch (typ) {
        case T_SHORT:       pmullw(dst, src); break;
        case T_INT:         pmulld(dst, src); break;
        default:            assert(false, "wrong type");
      }
      break;
    case Op_MulReductionVL: assert(UseAVX > 2, "required");
                            evpmullq(dst, dst, src, vector_len); break;
    default:                assert(false, "wrong opcode");
  }
}

void C2_MacroAssembler::unordered_reduce_operation_128(BasicType typ, int opcode, XMMRegister dst, XMMRegister src) {
  switch (opcode) {
    case Op_AddReductionVF: addps(dst, src); break;
    case Op_AddReductionVD: addpd(dst, src); break;
    case Op_MulReductionVF: mulps(dst, src); break;
    case Op_MulReductionVD: mulpd(dst, src); break;
    default:                assert(false, "%s", NodeClassNames[opcode]);
  }
}

void C2_MacroAssembler::reduce_operation_256(BasicType typ, int opcode, XMMRegister dst,  XMMRegister src1, XMMRegister src2) {
  int vector_len = Assembler::AVX_256bit;

  switch (opcode) {
    case Op_AndReductionV:  vpand(dst, src1, src2, vector_len); break;
    case Op_OrReductionV:   vpor (dst, src1, src2, vector_len); break;
    case Op_XorReductionV:  vpxor(dst, src1, src2, vector_len); break;
    case Op_MinReductionV:
      switch (typ) {
        case T_BYTE:        vpminsb(dst, src1, src2, vector_len); break;
        case T_SHORT:       vpminsw(dst, src1, src2, vector_len); break;
        case T_INT:         vpminsd(dst, src1, src2, vector_len); break;
        case T_LONG:        assert(UseAVX > 2, "required");
                            vpminsq(dst, src1, src2, vector_len); break;
        default:            assert(false, "wrong type");
      }
      break;
    case Op_MaxReductionV:
      switch (typ) {
        case T_BYTE:        vpmaxsb(dst, src1, src2, vector_len); break;
        case T_SHORT:       vpmaxsw(dst, src1, src2, vector_len); break;
        case T_INT:         vpmaxsd(dst, src1, src2, vector_len); break;
        case T_LONG:        assert(UseAVX > 2, "required");
                            vpmaxsq(dst, src1, src2, vector_len); break;
        default:            assert(false, "wrong type");
      }
      break;
    case Op_AddReductionVI:
      switch (typ) {
        case T_BYTE:        vpaddb(dst, src1, src2, vector_len); break;
        case T_SHORT:       vpaddw(dst, src1, src2, vector_len); break;
        case T_INT:         vpaddd(dst, src1, src2, vector_len); break;
        default:            assert(false, "wrong type");
      }
      break;
    case Op_AddReductionVL: vpaddq(dst, src1, src2, vector_len); break;
    case Op_MulReductionVI:
      switch (typ) {
        case T_SHORT:       vpmullw(dst, src1, src2, vector_len); break;
        case T_INT:         vpmulld(dst, src1, src2, vector_len); break;
        default:            assert(false, "wrong type");
      }
      break;
    case Op_MulReductionVL: evpmullq(dst, src1, src2, vector_len); break;
    default:                assert(false, "wrong opcode");
  }
}

void C2_MacroAssembler::unordered_reduce_operation_256(BasicType typ, int opcode, XMMRegister dst,  XMMRegister src1, XMMRegister src2) {
  int vector_len = Assembler::AVX_256bit;

  switch (opcode) {
    case Op_AddReductionVF: vaddps(dst, src1, src2, vector_len); break;
    case Op_AddReductionVD: vaddpd(dst, src1, src2, vector_len); break;
    case Op_MulReductionVF: vmulps(dst, src1, src2, vector_len); break;
    case Op_MulReductionVD: vmulpd(dst, src1, src2, vector_len); break;
    default:                assert(false, "%s", NodeClassNames[opcode]);
  }
}

void C2_MacroAssembler::reduce_fp(int opcode, int vlen,
                                  XMMRegister dst, XMMRegister src,
                                  XMMRegister vtmp1, XMMRegister vtmp2) {
  switch (opcode) {
    case Op_AddReductionVF:
    case Op_MulReductionVF:
      reduceF(opcode, vlen, dst, src, vtmp1, vtmp2);
      break;

    case Op_AddReductionVD:
    case Op_MulReductionVD:
      reduceD(opcode, vlen, dst, src, vtmp1, vtmp2);
      break;

    default: assert(false, "wrong opcode");
  }
}

void C2_MacroAssembler::unordered_reduce_fp(int opcode, int vlen,
                                            XMMRegister dst, XMMRegister src,
                                            XMMRegister vtmp1, XMMRegister vtmp2) {
  switch (opcode) {
    case Op_AddReductionVF:
    case Op_MulReductionVF:
      unorderedReduceF(opcode, vlen, dst, src, vtmp1, vtmp2);
      break;

    case Op_AddReductionVD:
    case Op_MulReductionVD:
      unorderedReduceD(opcode, vlen, dst, src, vtmp1, vtmp2);
      break;

    default: assert(false, "%s", NodeClassNames[opcode]);
  }
}

void C2_MacroAssembler::reduceB(int opcode, int vlen,
                             Register dst, Register src1, XMMRegister src2,
                             XMMRegister vtmp1, XMMRegister vtmp2) {
  switch (vlen) {
    case  8: reduce8B (opcode, dst, src1, src2, vtmp1, vtmp2); break;
    case 16: reduce16B(opcode, dst, src1, src2, vtmp1, vtmp2); break;
    case 32: reduce32B(opcode, dst, src1, src2, vtmp1, vtmp2); break;
    case 64: reduce64B(opcode, dst, src1, src2, vtmp1, vtmp2); break;

    default: assert(false, "wrong vector length");
  }
}

void C2_MacroAssembler::mulreduceB(int opcode, int vlen,
                             Register dst, Register src1, XMMRegister src2,
                             XMMRegister vtmp1, XMMRegister vtmp2) {
  switch (vlen) {
    case  8: mulreduce8B (opcode, dst, src1, src2, vtmp1, vtmp2); break;
    case 16: mulreduce16B(opcode, dst, src1, src2, vtmp1, vtmp2); break;
    case 32: mulreduce32B(opcode, dst, src1, src2, vtmp1, vtmp2); break;
    case 64: mulreduce64B(opcode, dst, src1, src2, vtmp1, vtmp2); break;

    default: assert(false, "wrong vector length");
  }
}

void C2_MacroAssembler::reduceS(int opcode, int vlen,
                             Register dst, Register src1, XMMRegister src2,
                             XMMRegister vtmp1, XMMRegister vtmp2) {
  switch (vlen) {
    case  4: reduce4S (opcode, dst, src1, src2, vtmp1, vtmp2); break;
    case  8: reduce8S (opcode, dst, src1, src2, vtmp1, vtmp2); break;
    case 16: reduce16S(opcode, dst, src1, src2, vtmp1, vtmp2); break;
    case 32: reduce32S(opcode, dst, src1, src2, vtmp1, vtmp2); break;

    default: assert(false, "wrong vector length");
  }
}

void C2_MacroAssembler::reduceI(int opcode, int vlen,
                             Register dst, Register src1, XMMRegister src2,
                             XMMRegister vtmp1, XMMRegister vtmp2) {
  switch (vlen) {
    case  2: reduce2I (opcode, dst, src1, src2, vtmp1, vtmp2); break;
    case  4: reduce4I (opcode, dst, src1, src2, vtmp1, vtmp2); break;
    case  8: reduce8I (opcode, dst, src1, src2, vtmp1, vtmp2); break;
    case 16: reduce16I(opcode, dst, src1, src2, vtmp1, vtmp2); break;

    default: assert(false, "wrong vector length");
  }
}

#ifdef _LP64
void C2_MacroAssembler::reduceL(int opcode, int vlen,
                             Register dst, Register src1, XMMRegister src2,
                             XMMRegister vtmp1, XMMRegister vtmp2) {
  switch (vlen) {
    case 2: reduce2L(opcode, dst, src1, src2, vtmp1, vtmp2); break;
    case 4: reduce4L(opcode, dst, src1, src2, vtmp1, vtmp2); break;
    case 8: reduce8L(opcode, dst, src1, src2, vtmp1, vtmp2); break;

    default: assert(false, "wrong vector length");
  }
}
#endif // _LP64

void C2_MacroAssembler::reduceF(int opcode, int vlen, XMMRegister dst, XMMRegister src, XMMRegister vtmp1, XMMRegister vtmp2) {
  switch (vlen) {
    case 2:
      assert(vtmp2 == xnoreg, "");
      reduce2F(opcode, dst, src, vtmp1);
      break;
    case 4:
      assert(vtmp2 == xnoreg, "");
      reduce4F(opcode, dst, src, vtmp1);
      break;
    case 8:
      reduce8F(opcode, dst, src, vtmp1, vtmp2);
      break;
    case 16:
      reduce16F(opcode, dst, src, vtmp1, vtmp2);
      break;
    default: assert(false, "wrong vector length");
  }
}

void C2_MacroAssembler::reduceD(int opcode, int vlen, XMMRegister dst, XMMRegister src, XMMRegister vtmp1, XMMRegister vtmp2) {
  switch (vlen) {
    case 2:
      assert(vtmp2 == xnoreg, "");
      reduce2D(opcode, dst, src, vtmp1);
      break;
    case 4:
      reduce4D(opcode, dst, src, vtmp1, vtmp2);
      break;
    case 8:
      reduce8D(opcode, dst, src, vtmp1, vtmp2);
      break;
    default: assert(false, "wrong vector length");
  }
}

void C2_MacroAssembler::unorderedReduceF(int opcode, int vlen, XMMRegister dst, XMMRegister src, XMMRegister vtmp1, XMMRegister vtmp2) {
  switch (vlen) {
    case 2:
      assert(vtmp1 == xnoreg, "");
      assert(vtmp2 == xnoreg, "");
      unorderedReduce2F(opcode, dst, src);
      break;
    case 4:
      assert(vtmp2 == xnoreg, "");
      unorderedReduce4F(opcode, dst, src, vtmp1);
      break;
    case 8:
      unorderedReduce8F(opcode, dst, src, vtmp1, vtmp2);
      break;
    case 16:
      unorderedReduce16F(opcode, dst, src, vtmp1, vtmp2);
      break;
    default: assert(false, "wrong vector length");
  }
}

void C2_MacroAssembler::unorderedReduceD(int opcode, int vlen, XMMRegister dst, XMMRegister src, XMMRegister vtmp1, XMMRegister vtmp2) {
  switch (vlen) {
    case 2:
      assert(vtmp1 == xnoreg, "");
      assert(vtmp2 == xnoreg, "");
      unorderedReduce2D(opcode, dst, src);
      break;
    case 4:
      assert(vtmp2 == xnoreg, "");
      unorderedReduce4D(opcode, dst, src, vtmp1);
      break;
    case 8:
      unorderedReduce8D(opcode, dst, src, vtmp1, vtmp2);
      break;
    default: assert(false, "wrong vector length");
  }
}

void C2_MacroAssembler::reduce2I(int opcode, Register dst, Register src1, XMMRegister src2, XMMRegister vtmp1, XMMRegister vtmp2) {
  if (opcode == Op_AddReductionVI) {
    if (vtmp1 != src2) {
      movdqu(vtmp1, src2);
    }
    phaddd(vtmp1, vtmp1);
  } else {
    pshufd(vtmp1, src2, 0x1);
    reduce_operation_128(T_INT, opcode, vtmp1, src2);
  }
  movdl(vtmp2, src1);
  reduce_operation_128(T_INT, opcode, vtmp1, vtmp2);
  movdl(dst, vtmp1);
}

void C2_MacroAssembler::reduce4I(int opcode, Register dst, Register src1, XMMRegister src2, XMMRegister vtmp1, XMMRegister vtmp2) {
  if (opcode == Op_AddReductionVI) {
    if (vtmp1 != src2) {
      movdqu(vtmp1, src2);
    }
    phaddd(vtmp1, src2);
    reduce2I(opcode, dst, src1, vtmp1, vtmp1, vtmp2);
  } else {
    pshufd(vtmp2, src2, 0xE);
    reduce_operation_128(T_INT, opcode, vtmp2, src2);
    reduce2I(opcode, dst, src1, vtmp2, vtmp1, vtmp2);
  }
}

void C2_MacroAssembler::reduce8I(int opcode, Register dst, Register src1, XMMRegister src2, XMMRegister vtmp1, XMMRegister vtmp2) {
  if (opcode == Op_AddReductionVI) {
    vphaddd(vtmp1, src2, src2, Assembler::AVX_256bit);
    vextracti128_high(vtmp2, vtmp1);
    vpaddd(vtmp1, vtmp1, vtmp2, Assembler::AVX_128bit);
    reduce2I(opcode, dst, src1, vtmp1, vtmp1, vtmp2);
  } else {
    vextracti128_high(vtmp1, src2);
    reduce_operation_128(T_INT, opcode, vtmp1, src2);
    reduce4I(opcode, dst, src1, vtmp1, vtmp1, vtmp2);
  }
}

void C2_MacroAssembler::reduce16I(int opcode, Register dst, Register src1, XMMRegister src2, XMMRegister vtmp1, XMMRegister vtmp2) {
  vextracti64x4_high(vtmp2, src2);
  reduce_operation_256(T_INT, opcode, vtmp2, vtmp2, src2);
  reduce8I(opcode, dst, src1, vtmp2, vtmp1, vtmp2);
}

void C2_MacroAssembler::reduce8B(int opcode, Register dst, Register src1, XMMRegister src2, XMMRegister vtmp1, XMMRegister vtmp2) {
  pshufd(vtmp2, src2, 0x1);
  reduce_operation_128(T_BYTE, opcode, vtmp2, src2);
  movdqu(vtmp1, vtmp2);
  psrldq(vtmp1, 2);
  reduce_operation_128(T_BYTE, opcode, vtmp1, vtmp2);
  movdqu(vtmp2, vtmp1);
  psrldq(vtmp2, 1);
  reduce_operation_128(T_BYTE, opcode, vtmp1, vtmp2);
  movdl(vtmp2, src1);
  pmovsxbd(vtmp1, vtmp1);
  reduce_operation_128(T_INT, opcode, vtmp1, vtmp2);
  pextrb(dst, vtmp1, 0x0);
  movsbl(dst, dst);
}

void C2_MacroAssembler::reduce16B(int opcode, Register dst, Register src1, XMMRegister src2, XMMRegister vtmp1, XMMRegister vtmp2) {
  pshufd(vtmp1, src2, 0xE);
  reduce_operation_128(T_BYTE, opcode, vtmp1, src2);
  reduce8B(opcode, dst, src1, vtmp1, vtmp1, vtmp2);
}

void C2_MacroAssembler::reduce32B(int opcode, Register dst, Register src1, XMMRegister src2, XMMRegister vtmp1, XMMRegister vtmp2) {
  vextracti128_high(vtmp2, src2);
  reduce_operation_128(T_BYTE, opcode, vtmp2, src2);
  reduce16B(opcode, dst, src1, vtmp2, vtmp1, vtmp2);
}

void C2_MacroAssembler::reduce64B(int opcode, Register dst, Register src1, XMMRegister src2, XMMRegister vtmp1, XMMRegister vtmp2) {
  vextracti64x4_high(vtmp1, src2);
  reduce_operation_256(T_BYTE, opcode, vtmp1, vtmp1, src2);
  reduce32B(opcode, dst, src1, vtmp1, vtmp1, vtmp2);
}

void C2_MacroAssembler::mulreduce8B(int opcode, Register dst, Register src1, XMMRegister src2, XMMRegister vtmp1, XMMRegister vtmp2) {
  pmovsxbw(vtmp2, src2);
  reduce8S(opcode, dst, src1, vtmp2, vtmp1, vtmp2);
}

void C2_MacroAssembler::mulreduce16B(int opcode, Register dst, Register src1, XMMRegister src2, XMMRegister vtmp1, XMMRegister vtmp2) {
  if (UseAVX > 1) {
    int vector_len = Assembler::AVX_256bit;
    vpmovsxbw(vtmp1, src2, vector_len);
    reduce16S(opcode, dst, src1, vtmp1, vtmp1, vtmp2);
  } else {
    pmovsxbw(vtmp2, src2);
    reduce8S(opcode, dst, src1, vtmp2, vtmp1, vtmp2);
    pshufd(vtmp2, src2, 0x1);
    pmovsxbw(vtmp2, src2);
    reduce8S(opcode, dst, dst, vtmp2, vtmp1, vtmp2);
  }
}

void C2_MacroAssembler::mulreduce32B(int opcode, Register dst, Register src1, XMMRegister src2, XMMRegister vtmp1, XMMRegister vtmp2) {
  if (UseAVX > 2 && VM_Version::supports_avx512bw()) {
    int vector_len = Assembler::AVX_512bit;
    vpmovsxbw(vtmp1, src2, vector_len);
    reduce32S(opcode, dst, src1, vtmp1, vtmp1, vtmp2);
  } else {
    assert(UseAVX >= 2,"Should not reach here.");
    mulreduce16B(opcode, dst, src1, src2, vtmp1, vtmp2);
    vextracti128_high(vtmp2, src2);
    mulreduce16B(opcode, dst, dst, vtmp2, vtmp1, vtmp2);
  }
}

void C2_MacroAssembler::mulreduce64B(int opcode, Register dst, Register src1, XMMRegister src2, XMMRegister vtmp1, XMMRegister vtmp2) {
  mulreduce32B(opcode, dst, src1, src2, vtmp1, vtmp2);
  vextracti64x4_high(vtmp2, src2);
  mulreduce32B(opcode, dst, dst, vtmp2, vtmp1, vtmp2);
}

void C2_MacroAssembler::reduce4S(int opcode, Register dst, Register src1, XMMRegister src2, XMMRegister vtmp1, XMMRegister vtmp2) {
  if (opcode == Op_AddReductionVI) {
    if (vtmp1 != src2) {
      movdqu(vtmp1, src2);
    }
    phaddw(vtmp1, vtmp1);
    phaddw(vtmp1, vtmp1);
  } else {
    pshufd(vtmp2, src2, 0x1);
    reduce_operation_128(T_SHORT, opcode, vtmp2, src2);
    movdqu(vtmp1, vtmp2);
    psrldq(vtmp1, 2);
    reduce_operation_128(T_SHORT, opcode, vtmp1, vtmp2);
  }
  movdl(vtmp2, src1);
  pmovsxwd(vtmp1, vtmp1);
  reduce_operation_128(T_INT, opcode, vtmp1, vtmp2);
  pextrw(dst, vtmp1, 0x0);
  movswl(dst, dst);
}

void C2_MacroAssembler::reduce8S(int opcode, Register dst, Register src1, XMMRegister src2, XMMRegister vtmp1, XMMRegister vtmp2) {
  if (opcode == Op_AddReductionVI) {
    if (vtmp1 != src2) {
      movdqu(vtmp1, src2);
    }
    phaddw(vtmp1, src2);
  } else {
    pshufd(vtmp1, src2, 0xE);
    reduce_operation_128(T_SHORT, opcode, vtmp1, src2);
  }
  reduce4S(opcode, dst, src1, vtmp1, vtmp1, vtmp2);
}

void C2_MacroAssembler::reduce16S(int opcode, Register dst, Register src1, XMMRegister src2, XMMRegister vtmp1, XMMRegister vtmp2) {
  if (opcode == Op_AddReductionVI) {
    int vector_len = Assembler::AVX_256bit;
    vphaddw(vtmp2, src2, src2, vector_len);
    vpermq(vtmp2, vtmp2, 0xD8, vector_len);
  } else {
    vextracti128_high(vtmp2, src2);
    reduce_operation_128(T_SHORT, opcode, vtmp2, src2);
  }
  reduce8S(opcode, dst, src1, vtmp2, vtmp1, vtmp2);
}

void C2_MacroAssembler::reduce32S(int opcode, Register dst, Register src1, XMMRegister src2, XMMRegister vtmp1, XMMRegister vtmp2) {
  int vector_len = Assembler::AVX_256bit;
  vextracti64x4_high(vtmp1, src2);
  reduce_operation_256(T_SHORT, opcode, vtmp1, vtmp1, src2);
  reduce16S(opcode, dst, src1, vtmp1, vtmp1, vtmp2);
}

#ifdef _LP64
void C2_MacroAssembler::reduce2L(int opcode, Register dst, Register src1, XMMRegister src2, XMMRegister vtmp1, XMMRegister vtmp2) {
  pshufd(vtmp2, src2, 0xE);
  reduce_operation_128(T_LONG, opcode, vtmp2, src2);
  movdq(vtmp1, src1);
  reduce_operation_128(T_LONG, opcode, vtmp1, vtmp2);
  movdq(dst, vtmp1);
}

void C2_MacroAssembler::reduce4L(int opcode, Register dst, Register src1, XMMRegister src2, XMMRegister vtmp1, XMMRegister vtmp2) {
  vextracti128_high(vtmp1, src2);
  reduce_operation_128(T_LONG, opcode, vtmp1, src2);
  reduce2L(opcode, dst, src1, vtmp1, vtmp1, vtmp2);
}

void C2_MacroAssembler::reduce8L(int opcode, Register dst, Register src1, XMMRegister src2, XMMRegister vtmp1, XMMRegister vtmp2) {
  vextracti64x4_high(vtmp2, src2);
  reduce_operation_256(T_LONG, opcode, vtmp2, vtmp2, src2);
  reduce4L(opcode, dst, src1, vtmp2, vtmp1, vtmp2);
}

void C2_MacroAssembler::genmask(KRegister dst, Register len, Register temp) {
  mov64(temp, -1L);
  bzhiq(temp, temp, len);
  kmovql(dst, temp);
}
#endif // _LP64

void C2_MacroAssembler::reduce2F(int opcode, XMMRegister dst, XMMRegister src, XMMRegister vtmp) {
  reduce_operation_128(T_FLOAT, opcode, dst, src);
  pshufd(vtmp, src, 0x1);
  reduce_operation_128(T_FLOAT, opcode, dst, vtmp);
}

void C2_MacroAssembler::reduce4F(int opcode, XMMRegister dst, XMMRegister src, XMMRegister vtmp) {
  reduce2F(opcode, dst, src, vtmp);
  pshufd(vtmp, src, 0x2);
  reduce_operation_128(T_FLOAT, opcode, dst, vtmp);
  pshufd(vtmp, src, 0x3);
  reduce_operation_128(T_FLOAT, opcode, dst, vtmp);
}

void C2_MacroAssembler::reduce8F(int opcode, XMMRegister dst, XMMRegister src, XMMRegister vtmp1, XMMRegister vtmp2) {
  reduce4F(opcode, dst, src, vtmp2);
  vextractf128_high(vtmp2, src);
  reduce4F(opcode, dst, vtmp2, vtmp1);
}

void C2_MacroAssembler::reduce16F(int opcode, XMMRegister dst, XMMRegister src, XMMRegister vtmp1, XMMRegister vtmp2) {
  reduce8F(opcode, dst, src, vtmp1, vtmp2);
  vextracti64x4_high(vtmp1, src);
  reduce8F(opcode, dst, vtmp1, vtmp1, vtmp2);
}

void C2_MacroAssembler::unorderedReduce2F(int opcode, XMMRegister dst, XMMRegister src) {
  pshufd(dst, src, 0x1);
  reduce_operation_128(T_FLOAT, opcode, dst, src);
}

void C2_MacroAssembler::unorderedReduce4F(int opcode, XMMRegister dst, XMMRegister src, XMMRegister vtmp) {
  pshufd(vtmp, src, 0xE);
  unordered_reduce_operation_128(T_FLOAT, opcode, vtmp, src);
  unorderedReduce2F(opcode, dst, vtmp);
}

void C2_MacroAssembler::unorderedReduce8F(int opcode, XMMRegister dst, XMMRegister src, XMMRegister vtmp1, XMMRegister vtmp2) {
  vextractf128_high(vtmp1, src);
  unordered_reduce_operation_128(T_FLOAT, opcode, vtmp1, src);
  unorderedReduce4F(opcode, dst, vtmp1, vtmp2);
}

void C2_MacroAssembler::unorderedReduce16F(int opcode, XMMRegister dst, XMMRegister src, XMMRegister vtmp1, XMMRegister vtmp2) {
  vextractf64x4_high(vtmp2, src);
  unordered_reduce_operation_256(T_FLOAT, opcode, vtmp2, vtmp2, src);
  unorderedReduce8F(opcode, dst, vtmp2, vtmp1, vtmp2);
}

void C2_MacroAssembler::reduce2D(int opcode, XMMRegister dst, XMMRegister src, XMMRegister vtmp) {
  reduce_operation_128(T_DOUBLE, opcode, dst, src);
  pshufd(vtmp, src, 0xE);
  reduce_operation_128(T_DOUBLE, opcode, dst, vtmp);
}

void C2_MacroAssembler::reduce4D(int opcode, XMMRegister dst, XMMRegister src, XMMRegister vtmp1, XMMRegister vtmp2) {
  reduce2D(opcode, dst, src, vtmp2);
  vextractf128_high(vtmp2, src);
  reduce2D(opcode, dst, vtmp2, vtmp1);
}

void C2_MacroAssembler::reduce8D(int opcode, XMMRegister dst, XMMRegister src, XMMRegister vtmp1, XMMRegister vtmp2) {
  reduce4D(opcode, dst, src, vtmp1, vtmp2);
  vextracti64x4_high(vtmp1, src);
  reduce4D(opcode, dst, vtmp1, vtmp1, vtmp2);
}

void C2_MacroAssembler::unorderedReduce2D(int opcode, XMMRegister dst, XMMRegister src) {
  pshufd(dst, src, 0xE);
  reduce_operation_128(T_DOUBLE, opcode, dst, src);
}

void C2_MacroAssembler::unorderedReduce4D(int opcode, XMMRegister dst, XMMRegister src, XMMRegister vtmp) {
  vextractf128_high(vtmp, src);
  unordered_reduce_operation_128(T_DOUBLE, opcode, vtmp, src);
  unorderedReduce2D(opcode, dst, vtmp);
}

void C2_MacroAssembler::unorderedReduce8D(int opcode, XMMRegister dst, XMMRegister src, XMMRegister vtmp1, XMMRegister vtmp2) {
  vextractf64x4_high(vtmp2, src);
  unordered_reduce_operation_256(T_DOUBLE, opcode, vtmp2, vtmp2, src);
  unorderedReduce4D(opcode, dst, vtmp2, vtmp1);
}

void C2_MacroAssembler::evmovdqu(BasicType type, KRegister kmask, XMMRegister dst, Address src, bool merge, int vector_len) {
  MacroAssembler::evmovdqu(type, kmask, dst, src, merge, vector_len);
}

void C2_MacroAssembler::evmovdqu(BasicType type, KRegister kmask, Address dst, XMMRegister src, bool merge, int vector_len) {
  MacroAssembler::evmovdqu(type, kmask, dst, src, merge, vector_len);
}

void C2_MacroAssembler::vmovmask(BasicType elem_bt, XMMRegister dst, Address src, XMMRegister mask,
                                 int vec_enc) {
  switch(elem_bt) {
    case T_INT:
    case T_FLOAT:
      vmaskmovps(dst, src, mask, vec_enc);
      break;
    case T_LONG:
    case T_DOUBLE:
      vmaskmovpd(dst, src, mask, vec_enc);
      break;
    default:
      fatal("Unsupported type %s", type2name(elem_bt));
      break;
  }
}

void C2_MacroAssembler::vmovmask(BasicType elem_bt, Address dst, XMMRegister src, XMMRegister mask,
                                 int vec_enc) {
  switch(elem_bt) {
    case T_INT:
    case T_FLOAT:
      vmaskmovps(dst, src, mask, vec_enc);
      break;
    case T_LONG:
    case T_DOUBLE:
      vmaskmovpd(dst, src, mask, vec_enc);
      break;
    default:
      fatal("Unsupported type %s", type2name(elem_bt));
      break;
  }
}

void C2_MacroAssembler::reduceFloatMinMax(int opcode, int vlen, bool is_dst_valid,
                                          XMMRegister dst, XMMRegister src,
                                          XMMRegister tmp, XMMRegister atmp, XMMRegister btmp,
                                          XMMRegister xmm_0, XMMRegister xmm_1) {
  const int permconst[] = {1, 14};
  XMMRegister wsrc = src;
  XMMRegister wdst = xmm_0;
  XMMRegister wtmp = (xmm_1 == xnoreg) ? xmm_0: xmm_1;

  int vlen_enc = Assembler::AVX_128bit;
  if (vlen == 16) {
    vlen_enc = Assembler::AVX_256bit;
  }

  for (int i = log2(vlen) - 1; i >=0; i--) {
    if (i == 0 && !is_dst_valid) {
      wdst = dst;
    }
    if (i == 3) {
      vextracti64x4_high(wtmp, wsrc);
    } else if (i == 2) {
      vextracti128_high(wtmp, wsrc);
    } else { // i = [0,1]
      vpermilps(wtmp, wsrc, permconst[i], vlen_enc);
    }
    vminmax_fp(opcode, T_FLOAT, wdst, wtmp, wsrc, tmp, atmp, btmp, vlen_enc);
    wsrc = wdst;
    vlen_enc = Assembler::AVX_128bit;
  }
  if (is_dst_valid) {
    vminmax_fp(opcode, T_FLOAT, dst, wdst, dst, tmp, atmp, btmp, Assembler::AVX_128bit);
  }
}

void C2_MacroAssembler::reduceDoubleMinMax(int opcode, int vlen, bool is_dst_valid, XMMRegister dst, XMMRegister src,
                                        XMMRegister tmp, XMMRegister atmp, XMMRegister btmp,
                                        XMMRegister xmm_0, XMMRegister xmm_1) {
  XMMRegister wsrc = src;
  XMMRegister wdst = xmm_0;
  XMMRegister wtmp = (xmm_1 == xnoreg) ? xmm_0: xmm_1;
  int vlen_enc = Assembler::AVX_128bit;
  if (vlen == 8) {
    vlen_enc = Assembler::AVX_256bit;
  }
  for (int i = log2(vlen) - 1; i >=0; i--) {
    if (i == 0 && !is_dst_valid) {
      wdst = dst;
    }
    if (i == 1) {
      vextracti128_high(wtmp, wsrc);
    } else if (i == 2) {
      vextracti64x4_high(wtmp, wsrc);
    } else {
      assert(i == 0, "%d", i);
      vpermilpd(wtmp, wsrc, 1, vlen_enc);
    }
    vminmax_fp(opcode, T_DOUBLE, wdst, wtmp, wsrc, tmp, atmp, btmp, vlen_enc);
    wsrc = wdst;
    vlen_enc = Assembler::AVX_128bit;
  }
  if (is_dst_valid) {
    vminmax_fp(opcode, T_DOUBLE, dst, wdst, dst, tmp, atmp, btmp, Assembler::AVX_128bit);
  }
}

void C2_MacroAssembler::extract(BasicType bt, Register dst, XMMRegister src, int idx) {
  switch (bt) {
    case T_BYTE:  pextrb(dst, src, idx); break;
    case T_SHORT: pextrw(dst, src, idx); break;
    case T_INT:   pextrd(dst, src, idx); break;
    case T_LONG:  pextrq(dst, src, idx); break;

    default:
      assert(false,"Should not reach here.");
      break;
  }
}

XMMRegister C2_MacroAssembler::get_lane(BasicType typ, XMMRegister dst, XMMRegister src, int elemindex) {
  int esize =  type2aelembytes(typ);
  int elem_per_lane = 16/esize;
  int lane = elemindex / elem_per_lane;
  int eindex = elemindex % elem_per_lane;

  if (lane >= 2) {
    assert(UseAVX > 2, "required");
    vextractf32x4(dst, src, lane & 3);
    return dst;
  } else if (lane > 0) {
    assert(UseAVX > 0, "required");
    vextractf128(dst, src, lane);
    return dst;
  } else {
    return src;
  }
}

void C2_MacroAssembler::movsxl(BasicType typ, Register dst) {
  if (typ == T_BYTE) {
    movsbl(dst, dst);
  } else if (typ == T_SHORT) {
    movswl(dst, dst);
  }
}

void C2_MacroAssembler::get_elem(BasicType typ, Register dst, XMMRegister src, int elemindex) {
  int esize =  type2aelembytes(typ);
  int elem_per_lane = 16/esize;
  int eindex = elemindex % elem_per_lane;
  assert(is_integral_type(typ),"required");

  if (eindex == 0) {
    if (typ == T_LONG) {
      movq(dst, src);
    } else {
      movdl(dst, src);
      movsxl(typ, dst);
    }
  } else {
    extract(typ, dst, src, eindex);
    movsxl(typ, dst);
  }
}

void C2_MacroAssembler::get_elem(BasicType typ, XMMRegister dst, XMMRegister src, int elemindex, XMMRegister vtmp) {
  int esize =  type2aelembytes(typ);
  int elem_per_lane = 16/esize;
  int eindex = elemindex % elem_per_lane;
  assert((typ == T_FLOAT || typ == T_DOUBLE),"required");

  if (eindex == 0) {
    movq(dst, src);
  } else {
    if (typ == T_FLOAT) {
      if (UseAVX == 0) {
        movdqu(dst, src);
        shufps(dst, dst, eindex);
      } else {
        vshufps(dst, src, src, eindex, Assembler::AVX_128bit);
      }
    } else {
      if (UseAVX == 0) {
        movdqu(dst, src);
        psrldq(dst, eindex*esize);
      } else {
        vpsrldq(dst, src, eindex*esize, Assembler::AVX_128bit);
      }
      movq(dst, dst);
    }
  }
  // Zero upper bits
  if (typ == T_FLOAT) {
    if (UseAVX == 0) {
      assert(vtmp != xnoreg, "required.");
      movdqu(vtmp, ExternalAddress(StubRoutines::x86::vector_32_bit_mask()), noreg);
      pand(dst, vtmp);
    } else {
      vpand(dst, dst, ExternalAddress(StubRoutines::x86::vector_32_bit_mask()), Assembler::AVX_128bit, noreg);
    }
  }
}

void C2_MacroAssembler::evpcmp(BasicType typ, KRegister kdmask, KRegister ksmask, XMMRegister src1, XMMRegister src2, int comparison, int vector_len) {
  switch(typ) {
    case T_BYTE:
    case T_BOOLEAN:
      evpcmpb(kdmask, ksmask, src1, src2, comparison, /*signed*/ true, vector_len);
      break;
    case T_SHORT:
    case T_CHAR:
      evpcmpw(kdmask, ksmask, src1, src2, comparison, /*signed*/ true, vector_len);
      break;
    case T_INT:
    case T_FLOAT:
      evpcmpd(kdmask, ksmask, src1, src2, comparison, /*signed*/ true, vector_len);
      break;
    case T_LONG:
    case T_DOUBLE:
      evpcmpq(kdmask, ksmask, src1, src2, comparison, /*signed*/ true, vector_len);
      break;
    default:
      assert(false,"Should not reach here.");
      break;
  }
}

void C2_MacroAssembler::evpcmp(BasicType typ, KRegister kdmask, KRegister ksmask, XMMRegister src1, AddressLiteral src2, int comparison, int vector_len, Register rscratch) {
  assert(rscratch != noreg || always_reachable(src2), "missing");

  switch(typ) {
    case T_BOOLEAN:
    case T_BYTE:
      evpcmpb(kdmask, ksmask, src1, src2, comparison, /*signed*/ true, vector_len, rscratch);
      break;
    case T_CHAR:
    case T_SHORT:
      evpcmpw(kdmask, ksmask, src1, src2, comparison, /*signed*/ true, vector_len, rscratch);
      break;
    case T_INT:
    case T_FLOAT:
      evpcmpd(kdmask, ksmask, src1, src2, comparison, /*signed*/ true, vector_len, rscratch);
      break;
    case T_LONG:
    case T_DOUBLE:
      evpcmpq(kdmask, ksmask, src1, src2, comparison, /*signed*/ true, vector_len, rscratch);
      break;
    default:
      assert(false,"Should not reach here.");
      break;
  }
}

void C2_MacroAssembler::evpblend(BasicType typ, XMMRegister dst, KRegister kmask, XMMRegister src1, XMMRegister src2, bool merge, int vector_len) {
  switch(typ) {
    case T_BYTE:
      evpblendmb(dst, kmask, src1, src2, merge, vector_len);
      break;
    case T_SHORT:
      evpblendmw(dst, kmask, src1, src2, merge, vector_len);
      break;
    case T_INT:
    case T_FLOAT:
      evpblendmd(dst, kmask, src1, src2, merge, vector_len);
      break;
    case T_LONG:
    case T_DOUBLE:
      evpblendmq(dst, kmask, src1, src2, merge, vector_len);
      break;
    default:
      assert(false,"Should not reach here.");
      break;
  }
}

void C2_MacroAssembler::vectortest(BasicType bt, XMMRegister src1, XMMRegister src2, XMMRegister vtmp, int vlen_in_bytes) {
  assert(vlen_in_bytes <= 32, "");
  int esize = type2aelembytes(bt);
  if (vlen_in_bytes == 32) {
    assert(vtmp == xnoreg, "required.");
    if (esize >= 4) {
      vtestps(src1, src2, AVX_256bit);
    } else {
      vptest(src1, src2, AVX_256bit);
    }
    return;
  }
  if (vlen_in_bytes < 16) {
    // Duplicate the lower part to fill the whole register,
    // Don't need to do so for src2
    assert(vtmp != xnoreg, "required");
    int shuffle_imm = (vlen_in_bytes == 4) ? 0x00 : 0x04;
    pshufd(vtmp, src1, shuffle_imm);
  } else {
    assert(vtmp == xnoreg, "required");
    vtmp = src1;
  }
  if (esize >= 4 && VM_Version::supports_avx()) {
    vtestps(vtmp, src2, AVX_128bit);
  } else {
    ptest(vtmp, src2);
  }
}

void C2_MacroAssembler::vpadd(BasicType elem_bt, XMMRegister dst, XMMRegister src1, XMMRegister src2, int vlen_enc) {
  assert(UseAVX >= 2, "required");
#ifdef ASSERT
  bool is_bw = ((elem_bt == T_BYTE) || (elem_bt == T_SHORT));
  bool is_bw_supported = VM_Version::supports_avx512bw();
  if (is_bw && !is_bw_supported) {
    assert(vlen_enc != Assembler::AVX_512bit, "required");
    assert((dst->encoding() < 16) && (src1->encoding() < 16) && (src2->encoding() < 16),
           "XMM register should be 0-15");
  }
#endif // ASSERT
  switch (elem_bt) {
    case T_BYTE: vpaddb(dst, src1, src2, vlen_enc); return;
    case T_SHORT: vpaddw(dst, src1, src2, vlen_enc); return;
    case T_INT: vpaddd(dst, src1, src2, vlen_enc); return;
    case T_FLOAT: vaddps(dst, src1, src2, vlen_enc); return;
    case T_LONG: vpaddq(dst, src1, src2, vlen_enc); return;
    case T_DOUBLE: vaddpd(dst, src1, src2, vlen_enc); return;
    default: fatal("Unsupported type %s", type2name(elem_bt)); return;
  }
}

#ifdef _LP64
void C2_MacroAssembler::vpbroadcast(BasicType elem_bt, XMMRegister dst, Register src, int vlen_enc) {
  assert(UseAVX >= 2, "required");
  bool is_bw = ((elem_bt == T_BYTE) || (elem_bt == T_SHORT));
  bool is_vl = vlen_enc != Assembler::AVX_512bit;
  if ((UseAVX > 2) &&
      (!is_bw || VM_Version::supports_avx512bw()) &&
      (!is_vl || VM_Version::supports_avx512vl())) {
    switch (elem_bt) {
      case T_BYTE: evpbroadcastb(dst, src, vlen_enc); return;
      case T_SHORT: evpbroadcastw(dst, src, vlen_enc); return;
      case T_FLOAT: case T_INT: evpbroadcastd(dst, src, vlen_enc); return;
      case T_DOUBLE: case T_LONG: evpbroadcastq(dst, src, vlen_enc); return;
      default: fatal("Unsupported type %s", type2name(elem_bt)); return;
    }
  } else {
    assert(vlen_enc != Assembler::AVX_512bit, "required");
    assert((dst->encoding() < 16),"XMM register should be 0-15");
    switch (elem_bt) {
      case T_BYTE: movdl(dst, src); vpbroadcastb(dst, dst, vlen_enc); return;
      case T_SHORT: movdl(dst, src); vpbroadcastw(dst, dst, vlen_enc); return;
      case T_INT: movdl(dst, src); vpbroadcastd(dst, dst, vlen_enc); return;
      case T_FLOAT: movdl(dst, src); vbroadcastss(dst, dst, vlen_enc); return;
      case T_LONG: movdq(dst, src); vpbroadcastq(dst, dst, vlen_enc); return;
      case T_DOUBLE: movdq(dst, src); vbroadcastsd(dst, dst, vlen_enc); return;
      default: fatal("Unsupported type %s", type2name(elem_bt)); return;
    }
  }
}
#endif

void C2_MacroAssembler::vconvert_b2x(BasicType to_elem_bt, XMMRegister dst, XMMRegister src, int vlen_enc) {
  switch (to_elem_bt) {
    case T_SHORT:
      vpmovsxbw(dst, src, vlen_enc);
      break;
    case T_INT:
      vpmovsxbd(dst, src, vlen_enc);
      break;
    case T_FLOAT:
      vpmovsxbd(dst, src, vlen_enc);
      vcvtdq2ps(dst, dst, vlen_enc);
      break;
    case T_LONG:
      vpmovsxbq(dst, src, vlen_enc);
      break;
    case T_DOUBLE: {
      int mid_vlen_enc = (vlen_enc == Assembler::AVX_512bit) ? Assembler::AVX_256bit : Assembler::AVX_128bit;
      vpmovsxbd(dst, src, mid_vlen_enc);
      vcvtdq2pd(dst, dst, vlen_enc);
      break;
    }
    default:
      fatal("Unsupported type %s", type2name(to_elem_bt));
      break;
  }
}

//-------------------------------------------------------------------------------------------

// IndexOf for constant substrings with size >= 8 chars
// which don't need to be loaded through stack.
void C2_MacroAssembler::string_indexofC8(Register str1, Register str2,
                                         Register cnt1, Register cnt2,
                                         int int_cnt2,  Register result,
                                         XMMRegister vec, Register tmp,
                                         int ae) {
  ShortBranchVerifier sbv(this);
  assert(UseSSE42Intrinsics, "SSE4.2 intrinsics are required");
  assert(ae != StrIntrinsicNode::LU, "Invalid encoding");

  // This method uses the pcmpestri instruction with bound registers
  //   inputs:
  //     xmm - substring
  //     rax - substring length (elements count)
  //     mem - scanned string
  //     rdx - string length (elements count)
  //     0xd - mode: 1100 (substring search) + 01 (unsigned shorts)
  //     0xc - mode: 1100 (substring search) + 00 (unsigned bytes)
  //   outputs:
  //     rcx - matched index in string
  assert(cnt1 == rdx && cnt2 == rax && tmp == rcx, "pcmpestri");
  int mode   = (ae == StrIntrinsicNode::LL) ? 0x0c : 0x0d; // bytes or shorts
  int stride = (ae == StrIntrinsicNode::LL) ? 16 : 8; //UU, UL -> 8
  Address::ScaleFactor scale1 = (ae == StrIntrinsicNode::LL) ? Address::times_1 : Address::times_2;
  Address::ScaleFactor scale2 = (ae == StrIntrinsicNode::UL) ? Address::times_1 : scale1;

  Label RELOAD_SUBSTR, SCAN_TO_SUBSTR, SCAN_SUBSTR,
        RET_FOUND, RET_NOT_FOUND, EXIT, FOUND_SUBSTR,
        MATCH_SUBSTR_HEAD, RELOAD_STR, FOUND_CANDIDATE;

  // Note, inline_string_indexOf() generates checks:
  // if (substr.count > string.count) return -1;
  // if (substr.count == 0) return 0;
  assert(int_cnt2 >= stride, "this code is used only for cnt2 >= 8 chars");

  // Load substring.
  if (ae == StrIntrinsicNode::UL) {
    pmovzxbw(vec, Address(str2, 0));
  } else {
    movdqu(vec, Address(str2, 0));
  }
  movl(cnt2, int_cnt2);
  movptr(result, str1); // string addr

  if (int_cnt2 > stride) {
    jmpb(SCAN_TO_SUBSTR);

    // Reload substr for rescan, this code
    // is executed only for large substrings (> 8 chars)
    bind(RELOAD_SUBSTR);
    if (ae == StrIntrinsicNode::UL) {
      pmovzxbw(vec, Address(str2, 0));
    } else {
      movdqu(vec, Address(str2, 0));
    }
    negptr(cnt2); // Jumped here with negative cnt2, convert to positive

    bind(RELOAD_STR);
    // We came here after the beginning of the substring was
    // matched but the rest of it was not so we need to search
    // again. Start from the next element after the previous match.

    // cnt2 is number of substring reminding elements and
    // cnt1 is number of string reminding elements when cmp failed.
    // Restored cnt1 = cnt1 - cnt2 + int_cnt2
    subl(cnt1, cnt2);
    addl(cnt1, int_cnt2);
    movl(cnt2, int_cnt2); // Now restore cnt2

    decrementl(cnt1);     // Shift to next element
    cmpl(cnt1, cnt2);
    jcc(Assembler::negative, RET_NOT_FOUND);  // Left less then substring

    addptr(result, (1<<scale1));

  } // (int_cnt2 > 8)

  // Scan string for start of substr in 16-byte vectors
  bind(SCAN_TO_SUBSTR);
  pcmpestri(vec, Address(result, 0), mode);
  jccb(Assembler::below, FOUND_CANDIDATE);   // CF == 1
  subl(cnt1, stride);
  jccb(Assembler::lessEqual, RET_NOT_FOUND); // Scanned full string
  cmpl(cnt1, cnt2);
  jccb(Assembler::negative, RET_NOT_FOUND);  // Left less then substring
  addptr(result, 16);
  jmpb(SCAN_TO_SUBSTR);

  // Found a potential substr
  bind(FOUND_CANDIDATE);
  // Matched whole vector if first element matched (tmp(rcx) == 0).
  if (int_cnt2 == stride) {
    jccb(Assembler::overflow, RET_FOUND);    // OF == 1
  } else { // int_cnt2 > 8
    jccb(Assembler::overflow, FOUND_SUBSTR);
  }
  // After pcmpestri tmp(rcx) contains matched element index
  // Compute start addr of substr
  lea(result, Address(result, tmp, scale1));

  // Make sure string is still long enough
  subl(cnt1, tmp);
  cmpl(cnt1, cnt2);
  if (int_cnt2 == stride) {
    jccb(Assembler::greaterEqual, SCAN_TO_SUBSTR);
  } else { // int_cnt2 > 8
    jccb(Assembler::greaterEqual, MATCH_SUBSTR_HEAD);
  }
  // Left less then substring.

  bind(RET_NOT_FOUND);
  movl(result, -1);
  jmp(EXIT);

  if (int_cnt2 > stride) {
    // This code is optimized for the case when whole substring
    // is matched if its head is matched.
    bind(MATCH_SUBSTR_HEAD);
    pcmpestri(vec, Address(result, 0), mode);
    // Reload only string if does not match
    jcc(Assembler::noOverflow, RELOAD_STR); // OF == 0

    Label CONT_SCAN_SUBSTR;
    // Compare the rest of substring (> 8 chars).
    bind(FOUND_SUBSTR);
    // First 8 chars are already matched.
    negptr(cnt2);
    addptr(cnt2, stride);

    bind(SCAN_SUBSTR);
    subl(cnt1, stride);
    cmpl(cnt2, -stride); // Do not read beyond substring
    jccb(Assembler::lessEqual, CONT_SCAN_SUBSTR);
    // Back-up strings to avoid reading beyond substring:
    // cnt1 = cnt1 - cnt2 + 8
    addl(cnt1, cnt2); // cnt2 is negative
    addl(cnt1, stride);
    movl(cnt2, stride); negptr(cnt2);
    bind(CONT_SCAN_SUBSTR);
    if (int_cnt2 < (int)G) {
      int tail_off1 = int_cnt2<<scale1;
      int tail_off2 = int_cnt2<<scale2;
      if (ae == StrIntrinsicNode::UL) {
        pmovzxbw(vec, Address(str2, cnt2, scale2, tail_off2));
      } else {
        movdqu(vec, Address(str2, cnt2, scale2, tail_off2));
      }
      pcmpestri(vec, Address(result, cnt2, scale1, tail_off1), mode);
    } else {
      // calculate index in register to avoid integer overflow (int_cnt2*2)
      movl(tmp, int_cnt2);
      addptr(tmp, cnt2);
      if (ae == StrIntrinsicNode::UL) {
        pmovzxbw(vec, Address(str2, tmp, scale2, 0));
      } else {
        movdqu(vec, Address(str2, tmp, scale2, 0));
      }
      pcmpestri(vec, Address(result, tmp, scale1, 0), mode);
    }
    // Need to reload strings pointers if not matched whole vector
    jcc(Assembler::noOverflow, RELOAD_SUBSTR); // OF == 0
    addptr(cnt2, stride);
    jcc(Assembler::negative, SCAN_SUBSTR);
    // Fall through if found full substring

  } // (int_cnt2 > 8)

  bind(RET_FOUND);
  // Found result if we matched full small substring.
  // Compute substr offset
  subptr(result, str1);
  if (ae == StrIntrinsicNode::UU || ae == StrIntrinsicNode::UL) {
    shrl(result, 1); // index
  }
  bind(EXIT);

} // string_indexofC8

// Small strings are loaded through stack if they cross page boundary.
void C2_MacroAssembler::string_indexof(Register str1, Register str2,
                                       Register cnt1, Register cnt2,
                                       int int_cnt2,  Register result,
                                       XMMRegister vec, Register tmp,
                                       int ae) {
  ShortBranchVerifier sbv(this);
  assert(UseSSE42Intrinsics, "SSE4.2 intrinsics are required");
  assert(ae != StrIntrinsicNode::LU, "Invalid encoding");

  //
  // int_cnt2 is length of small (< 8 chars) constant substring
  // or (-1) for non constant substring in which case its length
  // is in cnt2 register.
  //
  // Note, inline_string_indexOf() generates checks:
  // if (substr.count > string.count) return -1;
  // if (substr.count == 0) return 0;
  //
  int stride = (ae == StrIntrinsicNode::LL) ? 16 : 8; //UU, UL -> 8
  assert(int_cnt2 == -1 || (0 < int_cnt2 && int_cnt2 < stride), "should be != 0");
  // This method uses the pcmpestri instruction with bound registers
  //   inputs:
  //     xmm - substring
  //     rax - substring length (elements count)
  //     mem - scanned string
  //     rdx - string length (elements count)
  //     0xd - mode: 1100 (substring search) + 01 (unsigned shorts)
  //     0xc - mode: 1100 (substring search) + 00 (unsigned bytes)
  //   outputs:
  //     rcx - matched index in string
  assert(cnt1 == rdx && cnt2 == rax && tmp == rcx, "pcmpestri");
  int mode = (ae == StrIntrinsicNode::LL) ? 0x0c : 0x0d; // bytes or shorts
  Address::ScaleFactor scale1 = (ae == StrIntrinsicNode::LL) ? Address::times_1 : Address::times_2;
  Address::ScaleFactor scale2 = (ae == StrIntrinsicNode::UL) ? Address::times_1 : scale1;

  Label RELOAD_SUBSTR, SCAN_TO_SUBSTR, SCAN_SUBSTR, ADJUST_STR,
        RET_FOUND, RET_NOT_FOUND, CLEANUP, FOUND_SUBSTR,
        FOUND_CANDIDATE;

  { //========================================================
    // We don't know where these strings are located
    // and we can't read beyond them. Load them through stack.
    Label BIG_STRINGS, CHECK_STR, COPY_SUBSTR, COPY_STR;

    movptr(tmp, rsp); // save old SP

    if (int_cnt2 > 0) {     // small (< 8 chars) constant substring
      if (int_cnt2 == (1>>scale2)) { // One byte
        assert((ae == StrIntrinsicNode::LL || ae == StrIntrinsicNode::UL), "Only possible for latin1 encoding");
        load_unsigned_byte(result, Address(str2, 0));
        movdl(vec, result); // move 32 bits
      } else if (ae == StrIntrinsicNode::LL && int_cnt2 == 3) {  // Three bytes
        // Not enough header space in 32-bit VM: 12+3 = 15.
        movl(result, Address(str2, -1));
        shrl(result, 8);
        movdl(vec, result); // move 32 bits
      } else if (ae != StrIntrinsicNode::UL && int_cnt2 == (2>>scale2)) {  // One char
        load_unsigned_short(result, Address(str2, 0));
        movdl(vec, result); // move 32 bits
      } else if (ae != StrIntrinsicNode::UL && int_cnt2 == (4>>scale2)) { // Two chars
        movdl(vec, Address(str2, 0)); // move 32 bits
      } else if (ae != StrIntrinsicNode::UL && int_cnt2 == (8>>scale2)) { // Four chars
        movq(vec, Address(str2, 0));  // move 64 bits
      } else { // cnt2 = { 3, 5, 6, 7 } || (ae == StrIntrinsicNode::UL && cnt2 ={2, ..., 7})
        // Array header size is 12 bytes in 32-bit VM
        // + 6 bytes for 3 chars == 18 bytes,
        // enough space to load vec and shift.
        assert(HeapWordSize*TypeArrayKlass::header_size() >= 12,"sanity");
        if (ae == StrIntrinsicNode::UL) {
          int tail_off = int_cnt2-8;
          pmovzxbw(vec, Address(str2, tail_off));
          psrldq(vec, -2*tail_off);
        }
        else {
          int tail_off = int_cnt2*(1<<scale2);
          movdqu(vec, Address(str2, tail_off-16));
          psrldq(vec, 16-tail_off);
        }
      }
    } else { // not constant substring
      cmpl(cnt2, stride);
      jccb(Assembler::aboveEqual, BIG_STRINGS); // Both strings are big enough

      // We can read beyond string if srt+16 does not cross page boundary
      // since heaps are aligned and mapped by pages.
      assert(os::vm_page_size() < (int)G, "default page should be small");
      movl(result, str2); // We need only low 32 bits
      andl(result, ((int)os::vm_page_size()-1));
      cmpl(result, ((int)os::vm_page_size()-16));
      jccb(Assembler::belowEqual, CHECK_STR);

      // Move small strings to stack to allow load 16 bytes into vec.
      subptr(rsp, 16);
      int stk_offset = wordSize-(1<<scale2);
      push(cnt2);

      bind(COPY_SUBSTR);
      if (ae == StrIntrinsicNode::LL || ae == StrIntrinsicNode::UL) {
        load_unsigned_byte(result, Address(str2, cnt2, scale2, -1));
        movb(Address(rsp, cnt2, scale2, stk_offset), result);
      } else if (ae == StrIntrinsicNode::UU) {
        load_unsigned_short(result, Address(str2, cnt2, scale2, -2));
        movw(Address(rsp, cnt2, scale2, stk_offset), result);
      }
      decrement(cnt2);
      jccb(Assembler::notZero, COPY_SUBSTR);

      pop(cnt2);
      movptr(str2, rsp);  // New substring address
    } // non constant

    bind(CHECK_STR);
    cmpl(cnt1, stride);
    jccb(Assembler::aboveEqual, BIG_STRINGS);

    // Check cross page boundary.
    movl(result, str1); // We need only low 32 bits
    andl(result, ((int)os::vm_page_size()-1));
    cmpl(result, ((int)os::vm_page_size()-16));
    jccb(Assembler::belowEqual, BIG_STRINGS);

    subptr(rsp, 16);
    int stk_offset = -(1<<scale1);
    if (int_cnt2 < 0) { // not constant
      push(cnt2);
      stk_offset += wordSize;
    }
    movl(cnt2, cnt1);

    bind(COPY_STR);
    if (ae == StrIntrinsicNode::LL) {
      load_unsigned_byte(result, Address(str1, cnt2, scale1, -1));
      movb(Address(rsp, cnt2, scale1, stk_offset), result);
    } else {
      load_unsigned_short(result, Address(str1, cnt2, scale1, -2));
      movw(Address(rsp, cnt2, scale1, stk_offset), result);
    }
    decrement(cnt2);
    jccb(Assembler::notZero, COPY_STR);

    if (int_cnt2 < 0) { // not constant
      pop(cnt2);
    }
    movptr(str1, rsp);  // New string address

    bind(BIG_STRINGS);
    // Load substring.
    if (int_cnt2 < 0) { // -1
      if (ae == StrIntrinsicNode::UL) {
        pmovzxbw(vec, Address(str2, 0));
      } else {
        movdqu(vec, Address(str2, 0));
      }
      push(cnt2);       // substr count
      push(str2);       // substr addr
      push(str1);       // string addr
    } else {
      // Small (< 8 chars) constant substrings are loaded already.
      movl(cnt2, int_cnt2);
    }
    push(tmp);  // original SP

  } // Finished loading

  //========================================================
  // Start search
  //

  movptr(result, str1); // string addr

  if (int_cnt2  < 0) {  // Only for non constant substring
    jmpb(SCAN_TO_SUBSTR);

    // SP saved at sp+0
    // String saved at sp+1*wordSize
    // Substr saved at sp+2*wordSize
    // Substr count saved at sp+3*wordSize

    // Reload substr for rescan, this code
    // is executed only for large substrings (> 8 chars)
    bind(RELOAD_SUBSTR);
    movptr(str2, Address(rsp, 2*wordSize));
    movl(cnt2, Address(rsp, 3*wordSize));
    if (ae == StrIntrinsicNode::UL) {
      pmovzxbw(vec, Address(str2, 0));
    } else {
      movdqu(vec, Address(str2, 0));
    }
    // We came here after the beginning of the substring was
    // matched but the rest of it was not so we need to search
    // again. Start from the next element after the previous match.
    subptr(str1, result); // Restore counter
    if (ae == StrIntrinsicNode::UU || ae == StrIntrinsicNode::UL) {
      shrl(str1, 1);
    }
    addl(cnt1, str1);
    decrementl(cnt1);   // Shift to next element
    cmpl(cnt1, cnt2);
    jcc(Assembler::negative, RET_NOT_FOUND);  // Left less then substring

    addptr(result, (1<<scale1));
  } // non constant

  // Scan string for start of substr in 16-byte vectors
  bind(SCAN_TO_SUBSTR);
  assert(cnt1 == rdx && cnt2 == rax && tmp == rcx, "pcmpestri");
  pcmpestri(vec, Address(result, 0), mode);
  jccb(Assembler::below, FOUND_CANDIDATE);   // CF == 1
  subl(cnt1, stride);
  jccb(Assembler::lessEqual, RET_NOT_FOUND); // Scanned full string
  cmpl(cnt1, cnt2);
  jccb(Assembler::negative, RET_NOT_FOUND);  // Left less then substring
  addptr(result, 16);

  bind(ADJUST_STR);
  cmpl(cnt1, stride); // Do not read beyond string
  jccb(Assembler::greaterEqual, SCAN_TO_SUBSTR);
  // Back-up string to avoid reading beyond string.
  lea(result, Address(result, cnt1, scale1, -16));
  movl(cnt1, stride);
  jmpb(SCAN_TO_SUBSTR);

  // Found a potential substr
  bind(FOUND_CANDIDATE);
  // After pcmpestri tmp(rcx) contains matched element index

  // Make sure string is still long enough
  subl(cnt1, tmp);
  cmpl(cnt1, cnt2);
  jccb(Assembler::greaterEqual, FOUND_SUBSTR);
  // Left less then substring.

  bind(RET_NOT_FOUND);
  movl(result, -1);
  jmp(CLEANUP);

  bind(FOUND_SUBSTR);
  // Compute start addr of substr
  lea(result, Address(result, tmp, scale1));
  if (int_cnt2 > 0) { // Constant substring
    // Repeat search for small substring (< 8 chars)
    // from new point without reloading substring.
    // Have to check that we don't read beyond string.
    cmpl(tmp, stride-int_cnt2);
    jccb(Assembler::greater, ADJUST_STR);
    // Fall through if matched whole substring.
  } else { // non constant
    assert(int_cnt2 == -1, "should be != 0");

    addl(tmp, cnt2);
    // Found result if we matched whole substring.
    cmpl(tmp, stride);
    jcc(Assembler::lessEqual, RET_FOUND);

    // Repeat search for small substring (<= 8 chars)
    // from new point 'str1' without reloading substring.
    cmpl(cnt2, stride);
    // Have to check that we don't read beyond string.
    jccb(Assembler::lessEqual, ADJUST_STR);

    Label CHECK_NEXT, CONT_SCAN_SUBSTR, RET_FOUND_LONG;
    // Compare the rest of substring (> 8 chars).
    movptr(str1, result);

    cmpl(tmp, cnt2);
    // First 8 chars are already matched.
    jccb(Assembler::equal, CHECK_NEXT);

    bind(SCAN_SUBSTR);
    pcmpestri(vec, Address(str1, 0), mode);
    // Need to reload strings pointers if not matched whole vector
    jcc(Assembler::noOverflow, RELOAD_SUBSTR); // OF == 0

    bind(CHECK_NEXT);
    subl(cnt2, stride);
    jccb(Assembler::lessEqual, RET_FOUND_LONG); // Found full substring
    addptr(str1, 16);
    if (ae == StrIntrinsicNode::UL) {
      addptr(str2, 8);
    } else {
      addptr(str2, 16);
    }
    subl(cnt1, stride);
    cmpl(cnt2, stride); // Do not read beyond substring
    jccb(Assembler::greaterEqual, CONT_SCAN_SUBSTR);
    // Back-up strings to avoid reading beyond substring.

    if (ae == StrIntrinsicNode::UL) {
      lea(str2, Address(str2, cnt2, scale2, -8));
      lea(str1, Address(str1, cnt2, scale1, -16));
    } else {
      lea(str2, Address(str2, cnt2, scale2, -16));
      lea(str1, Address(str1, cnt2, scale1, -16));
    }
    subl(cnt1, cnt2);
    movl(cnt2, stride);
    addl(cnt1, stride);
    bind(CONT_SCAN_SUBSTR);
    if (ae == StrIntrinsicNode::UL) {
      pmovzxbw(vec, Address(str2, 0));
    } else {
      movdqu(vec, Address(str2, 0));
    }
    jmp(SCAN_SUBSTR);

    bind(RET_FOUND_LONG);
    movptr(str1, Address(rsp, wordSize));
  } // non constant

  bind(RET_FOUND);
  // Compute substr offset
  subptr(result, str1);
  if (ae == StrIntrinsicNode::UU || ae == StrIntrinsicNode::UL) {
    shrl(result, 1); // index
  }
  bind(CLEANUP);
  pop(rsp); // restore SP

} // string_indexof

void C2_MacroAssembler::string_indexof_char(Register str1, Register cnt1, Register ch, Register result,
                                            XMMRegister vec1, XMMRegister vec2, XMMRegister vec3, Register tmp) {
  ShortBranchVerifier sbv(this);
  assert(UseSSE42Intrinsics, "SSE4.2 intrinsics are required");

  int stride = 8;

  Label FOUND_CHAR, SCAN_TO_CHAR, SCAN_TO_CHAR_LOOP,
        SCAN_TO_8_CHAR, SCAN_TO_8_CHAR_LOOP, SCAN_TO_16_CHAR_LOOP,
        RET_NOT_FOUND, SCAN_TO_8_CHAR_INIT,
        FOUND_SEQ_CHAR, DONE_LABEL;

  movptr(result, str1);
  if (UseAVX >= 2) {
    cmpl(cnt1, stride);
    jcc(Assembler::less, SCAN_TO_CHAR);
    cmpl(cnt1, 2*stride);
    jcc(Assembler::less, SCAN_TO_8_CHAR_INIT);
    movdl(vec1, ch);
    vpbroadcastw(vec1, vec1, Assembler::AVX_256bit);
    vpxor(vec2, vec2);
    movl(tmp, cnt1);
    andl(tmp, 0xFFFFFFF0);  //vector count (in chars)
    andl(cnt1,0x0000000F);  //tail count (in chars)

    bind(SCAN_TO_16_CHAR_LOOP);
    vmovdqu(vec3, Address(result, 0));
    vpcmpeqw(vec3, vec3, vec1, 1);
    vptest(vec2, vec3);
    jcc(Assembler::carryClear, FOUND_CHAR);
    addptr(result, 32);
    subl(tmp, 2*stride);
    jcc(Assembler::notZero, SCAN_TO_16_CHAR_LOOP);
    jmp(SCAN_TO_8_CHAR);
    bind(SCAN_TO_8_CHAR_INIT);
    movdl(vec1, ch);
    pshuflw(vec1, vec1, 0x00);
    pshufd(vec1, vec1, 0);
    pxor(vec2, vec2);
  }
  bind(SCAN_TO_8_CHAR);
  cmpl(cnt1, stride);
  jcc(Assembler::less, SCAN_TO_CHAR);
  if (UseAVX < 2) {
    movdl(vec1, ch);
    pshuflw(vec1, vec1, 0x00);
    pshufd(vec1, vec1, 0);
    pxor(vec2, vec2);
  }
  movl(tmp, cnt1);
  andl(tmp, 0xFFFFFFF8);  //vector count (in chars)
  andl(cnt1,0x00000007);  //tail count (in chars)

  bind(SCAN_TO_8_CHAR_LOOP);
  movdqu(vec3, Address(result, 0));
  pcmpeqw(vec3, vec1);
  ptest(vec2, vec3);
  jcc(Assembler::carryClear, FOUND_CHAR);
  addptr(result, 16);
  subl(tmp, stride);
  jcc(Assembler::notZero, SCAN_TO_8_CHAR_LOOP);
  bind(SCAN_TO_CHAR);
  testl(cnt1, cnt1);
  jcc(Assembler::zero, RET_NOT_FOUND);
  bind(SCAN_TO_CHAR_LOOP);
  load_unsigned_short(tmp, Address(result, 0));
  cmpl(ch, tmp);
  jccb(Assembler::equal, FOUND_SEQ_CHAR);
  addptr(result, 2);
  subl(cnt1, 1);
  jccb(Assembler::zero, RET_NOT_FOUND);
  jmp(SCAN_TO_CHAR_LOOP);

  bind(RET_NOT_FOUND);
  movl(result, -1);
  jmpb(DONE_LABEL);

  bind(FOUND_CHAR);
  if (UseAVX >= 2) {
    vpmovmskb(tmp, vec3);
  } else {
    pmovmskb(tmp, vec3);
  }
  bsfl(ch, tmp);
  addptr(result, ch);

  bind(FOUND_SEQ_CHAR);
  subptr(result, str1);
  shrl(result, 1);

  bind(DONE_LABEL);
} // string_indexof_char

void C2_MacroAssembler::stringL_indexof_char(Register str1, Register cnt1, Register ch, Register result,
                                            XMMRegister vec1, XMMRegister vec2, XMMRegister vec3, Register tmp) {
  ShortBranchVerifier sbv(this);
  assert(UseSSE42Intrinsics, "SSE4.2 intrinsics are required");

  int stride = 16;

  Label FOUND_CHAR, SCAN_TO_CHAR_INIT, SCAN_TO_CHAR_LOOP,
        SCAN_TO_16_CHAR, SCAN_TO_16_CHAR_LOOP, SCAN_TO_32_CHAR_LOOP,
        RET_NOT_FOUND, SCAN_TO_16_CHAR_INIT,
        FOUND_SEQ_CHAR, DONE_LABEL;

  movptr(result, str1);
  if (UseAVX >= 2) {
    cmpl(cnt1, stride);
    jcc(Assembler::less, SCAN_TO_CHAR_INIT);
    cmpl(cnt1, stride*2);
    jcc(Assembler::less, SCAN_TO_16_CHAR_INIT);
    movdl(vec1, ch);
    vpbroadcastb(vec1, vec1, Assembler::AVX_256bit);
    vpxor(vec2, vec2);
    movl(tmp, cnt1);
    andl(tmp, 0xFFFFFFE0);  //vector count (in chars)
    andl(cnt1,0x0000001F);  //tail count (in chars)

    bind(SCAN_TO_32_CHAR_LOOP);
    vmovdqu(vec3, Address(result, 0));
    vpcmpeqb(vec3, vec3, vec1, Assembler::AVX_256bit);
    vptest(vec2, vec3);
    jcc(Assembler::carryClear, FOUND_CHAR);
    addptr(result, 32);
    subl(tmp, stride*2);
    jcc(Assembler::notZero, SCAN_TO_32_CHAR_LOOP);
    jmp(SCAN_TO_16_CHAR);

    bind(SCAN_TO_16_CHAR_INIT);
    movdl(vec1, ch);
    pxor(vec2, vec2);
    pshufb(vec1, vec2);
  }

  bind(SCAN_TO_16_CHAR);
  cmpl(cnt1, stride);
  jcc(Assembler::less, SCAN_TO_CHAR_INIT);//less than 16 entries left
  if (UseAVX < 2) {
    movdl(vec1, ch);
    pxor(vec2, vec2);
    pshufb(vec1, vec2);
  }
  movl(tmp, cnt1);
  andl(tmp, 0xFFFFFFF0);  //vector count (in bytes)
  andl(cnt1,0x0000000F);  //tail count (in bytes)

  bind(SCAN_TO_16_CHAR_LOOP);
  movdqu(vec3, Address(result, 0));
  pcmpeqb(vec3, vec1);
  ptest(vec2, vec3);
  jcc(Assembler::carryClear, FOUND_CHAR);
  addptr(result, 16);
  subl(tmp, stride);
  jcc(Assembler::notZero, SCAN_TO_16_CHAR_LOOP);//last 16 items...

  bind(SCAN_TO_CHAR_INIT);
  testl(cnt1, cnt1);
  jcc(Assembler::zero, RET_NOT_FOUND);
  bind(SCAN_TO_CHAR_LOOP);
  load_unsigned_byte(tmp, Address(result, 0));
  cmpl(ch, tmp);
  jccb(Assembler::equal, FOUND_SEQ_CHAR);
  addptr(result, 1);
  subl(cnt1, 1);
  jccb(Assembler::zero, RET_NOT_FOUND);
  jmp(SCAN_TO_CHAR_LOOP);

  bind(RET_NOT_FOUND);
  movl(result, -1);
  jmpb(DONE_LABEL);

  bind(FOUND_CHAR);
  if (UseAVX >= 2) {
    vpmovmskb(tmp, vec3);
  } else {
    pmovmskb(tmp, vec3);
  }
  bsfl(ch, tmp);
  addptr(result, ch);

  bind(FOUND_SEQ_CHAR);
  subptr(result, str1);

  bind(DONE_LABEL);
} // stringL_indexof_char

int C2_MacroAssembler::arrays_hashcode_elsize(BasicType eltype) {
  switch (eltype) {
  case T_BOOLEAN: return sizeof(jboolean);
  case T_BYTE:  return sizeof(jbyte);
  case T_SHORT: return sizeof(jshort);
  case T_CHAR:  return sizeof(jchar);
  case T_INT:   return sizeof(jint);
  default:
    ShouldNotReachHere();
    return -1;
  }
}

void C2_MacroAssembler::arrays_hashcode_elload(Register dst, Address src, BasicType eltype) {
  switch (eltype) {
  // T_BOOLEAN used as surrogate for unsigned byte
  case T_BOOLEAN: movzbl(dst, src);   break;
  case T_BYTE:    movsbl(dst, src);   break;
  case T_SHORT:   movswl(dst, src);   break;
  case T_CHAR:    movzwl(dst, src);   break;
  case T_INT:     movl(dst, src);     break;
  default:
    ShouldNotReachHere();
  }
}

void C2_MacroAssembler::arrays_hashcode_elvload(XMMRegister dst, Address src, BasicType eltype) {
  load_vector(dst, src, arrays_hashcode_elsize(eltype) * 8);
}

void C2_MacroAssembler::arrays_hashcode_elvload(XMMRegister dst, AddressLiteral src, BasicType eltype) {
  load_vector(dst, src, arrays_hashcode_elsize(eltype) * 8);
}

void C2_MacroAssembler::arrays_hashcode_elvcast(XMMRegister dst, BasicType eltype) {
  const int vlen = Assembler::AVX_256bit;
  switch (eltype) {
  case T_BOOLEAN: vector_unsigned_cast(dst, dst, vlen, T_BYTE, T_INT);  break;
  case T_BYTE:      vector_signed_cast(dst, dst, vlen, T_BYTE, T_INT);  break;
  case T_SHORT:     vector_signed_cast(dst, dst, vlen, T_SHORT, T_INT); break;
  case T_CHAR:    vector_unsigned_cast(dst, dst, vlen, T_SHORT, T_INT); break;
  case T_INT:
    // do nothing
    break;
  default:
    ShouldNotReachHere();
  }
}

void C2_MacroAssembler::arrays_hashcode(Register ary1, Register cnt1, Register result,
                                        Register index, Register tmp2, Register tmp3, XMMRegister vnext,
                                        XMMRegister vcoef0, XMMRegister vcoef1, XMMRegister vcoef2, XMMRegister vcoef3,
                                        XMMRegister vresult0, XMMRegister vresult1, XMMRegister vresult2, XMMRegister vresult3,
                                        XMMRegister vtmp0, XMMRegister vtmp1, XMMRegister vtmp2, XMMRegister vtmp3,
                                        BasicType eltype) {
  ShortBranchVerifier sbv(this);
  assert(UseAVX >= 2, "AVX2 intrinsics are required");
  assert_different_registers(ary1, cnt1, result, index, tmp2, tmp3);
  assert_different_registers(vnext, vcoef0, vcoef1, vcoef2, vcoef3, vresult0, vresult1, vresult2, vresult3, vtmp0, vtmp1, vtmp2, vtmp3);

  Label SHORT_UNROLLED_BEGIN, SHORT_UNROLLED_LOOP_BEGIN,
        SHORT_UNROLLED_LOOP_EXIT,
        UNROLLED_SCALAR_LOOP_BEGIN, UNROLLED_SCALAR_SKIP, UNROLLED_SCALAR_RESUME,
        UNROLLED_VECTOR_LOOP_BEGIN,
        END;
  switch (eltype) {
  case T_BOOLEAN: BLOCK_COMMENT("arrays_hashcode(unsigned byte) {"); break;
  case T_CHAR:    BLOCK_COMMENT("arrays_hashcode(char) {");          break;
  case T_BYTE:    BLOCK_COMMENT("arrays_hashcode(byte) {");          break;
  case T_SHORT:   BLOCK_COMMENT("arrays_hashcode(short) {");         break;
  case T_INT:     BLOCK_COMMENT("arrays_hashcode(int) {");           break;
  default:        BLOCK_COMMENT("arrays_hashcode {");                break;
  }

  // For "renaming" for readibility of the code
  const XMMRegister vcoef[] = { vcoef0, vcoef1, vcoef2, vcoef3 },
                    vresult[] = { vresult0, vresult1, vresult2, vresult3 },
                    vtmp[] = { vtmp0, vtmp1, vtmp2, vtmp3 };

  const int elsize = arrays_hashcode_elsize(eltype);

  /*
    if (cnt1 >= 2) {
      if (cnt1 >= 32) {
        UNROLLED VECTOR LOOP
      }
      UNROLLED SCALAR LOOP
    }
    SINGLE SCALAR
   */

  cmpl(cnt1, 32);
  jcc(Assembler::less, SHORT_UNROLLED_BEGIN);

  // cnt1 >= 32 && generate_vectorized_loop
  xorl(index, index);

  // vresult = IntVector.zero(I256);
  for (int idx = 0; idx < 4; idx++) {
    vpxor(vresult[idx], vresult[idx]);
  }
  // vnext = IntVector.broadcast(I256, power_of_31_backwards[0]);
  Register bound = tmp2;
  Register next = tmp3;
  lea(tmp2, ExternalAddress(StubRoutines::x86::arrays_hashcode_powers_of_31() + (0 * sizeof(jint))));
  movl(next, Address(tmp2, 0));
  movdl(vnext, next);
  vpbroadcastd(vnext, vnext, Assembler::AVX_256bit);

  // index = 0;
  // bound = cnt1 & ~(32 - 1);
  movl(bound, cnt1);
  andl(bound, ~(32 - 1));
  // for (; index < bound; index += 32) {
  bind(UNROLLED_VECTOR_LOOP_BEGIN);
  // result *= next;
  imull(result, next);
  // loop fission to upfront the cost of fetching from memory, OOO execution
  // can then hopefully do a better job of prefetching
  for (int idx = 0; idx < 4; idx++) {
    arrays_hashcode_elvload(vtmp[idx], Address(ary1, index, Address::times(elsize), 8 * idx * elsize), eltype);
  }
  // vresult = vresult * vnext + ary1[index+8*idx:index+8*idx+7];
  for (int idx = 0; idx < 4; idx++) {
    vpmulld(vresult[idx], vresult[idx], vnext, Assembler::AVX_256bit);
    arrays_hashcode_elvcast(vtmp[idx], eltype);
    vpaddd(vresult[idx], vresult[idx], vtmp[idx], Assembler::AVX_256bit);
  }
  // index += 32;
  addl(index, 32);
  // index < bound;
  cmpl(index, bound);
  jcc(Assembler::less, UNROLLED_VECTOR_LOOP_BEGIN);
  // }

  lea(ary1, Address(ary1, bound, Address::times(elsize)));
  subl(cnt1, bound);
  // release bound

  // vresult *= IntVector.fromArray(I256, power_of_31_backwards, 1);
  for (int idx = 0; idx < 4; idx++) {
    lea(tmp2, ExternalAddress(StubRoutines::x86::arrays_hashcode_powers_of_31() + ((8 * idx + 1) * sizeof(jint))));
    arrays_hashcode_elvload(vcoef[idx], Address(tmp2, 0), T_INT);
    vpmulld(vresult[idx], vresult[idx], vcoef[idx], Assembler::AVX_256bit);
  }
  // result += vresult.reduceLanes(ADD);
  for (int idx = 0; idx < 4; idx++) {
    reduceI(Op_AddReductionVI, 256/(sizeof(jint) * 8), result, result, vresult[idx], vtmp[(idx * 2 + 0) % 4], vtmp[(idx * 2 + 1) % 4]);
  }

  // } else if (cnt1 < 32) {

  bind(SHORT_UNROLLED_BEGIN);
  // int i = 1;
  movl(index, 1);
  cmpl(index, cnt1);
  jcc(Assembler::greaterEqual, SHORT_UNROLLED_LOOP_EXIT);

  // for (; i < cnt1 ; i += 2) {
  bind(SHORT_UNROLLED_LOOP_BEGIN);
  movl(tmp3, 961);
  imull(result, tmp3);
  arrays_hashcode_elload(tmp2, Address(ary1, index, Address::times(elsize), -elsize), eltype);
  movl(tmp3, tmp2);
  shll(tmp3, 5);
  subl(tmp3, tmp2);
  addl(result, tmp3);
  arrays_hashcode_elload(tmp3, Address(ary1, index, Address::times(elsize)), eltype);
  addl(result, tmp3);
  addl(index, 2);
  cmpl(index, cnt1);
  jccb(Assembler::less, SHORT_UNROLLED_LOOP_BEGIN);

  // }
  // if (i >= cnt1) {
  bind(SHORT_UNROLLED_LOOP_EXIT);
  jccb(Assembler::greater, END);
  movl(tmp2, result);
  shll(result, 5);
  subl(result, tmp2);
  arrays_hashcode_elload(tmp3, Address(ary1, index, Address::times(elsize), -elsize), eltype);
  addl(result, tmp3);
  // }
  bind(END);

  BLOCK_COMMENT("} // arrays_hashcode");

} // arrays_hashcode

// helper function for string_compare
void C2_MacroAssembler::load_next_elements(Register elem1, Register elem2, Register str1, Register str2,
                                           Address::ScaleFactor scale, Address::ScaleFactor scale1,
                                           Address::ScaleFactor scale2, Register index, int ae) {
  if (ae == StrIntrinsicNode::LL) {
    load_unsigned_byte(elem1, Address(str1, index, scale, 0));
    load_unsigned_byte(elem2, Address(str2, index, scale, 0));
  } else if (ae == StrIntrinsicNode::UU) {
    load_unsigned_short(elem1, Address(str1, index, scale, 0));
    load_unsigned_short(elem2, Address(str2, index, scale, 0));
  } else {
    load_unsigned_byte(elem1, Address(str1, index, scale1, 0));
    load_unsigned_short(elem2, Address(str2, index, scale2, 0));
  }
}

// Compare strings, used for char[] and byte[].
void C2_MacroAssembler::string_compare(Register str1, Register str2,
                                       Register cnt1, Register cnt2, Register result,
                                       XMMRegister vec1, int ae, KRegister mask) {
  ShortBranchVerifier sbv(this);
  Label LENGTH_DIFF_LABEL, POP_LABEL, DONE_LABEL, WHILE_HEAD_LABEL;
  Label COMPARE_WIDE_VECTORS_LOOP_FAILED;  // used only _LP64 && AVX3
  int stride, stride2, adr_stride, adr_stride1, adr_stride2;
  int stride2x2 = 0x40;
  Address::ScaleFactor scale = Address::no_scale;
  Address::ScaleFactor scale1 = Address::no_scale;
  Address::ScaleFactor scale2 = Address::no_scale;

  if (ae != StrIntrinsicNode::LL) {
    stride2x2 = 0x20;
  }

  if (ae == StrIntrinsicNode::LU || ae == StrIntrinsicNode::UL) {
    shrl(cnt2, 1);
  }
  // Compute the minimum of the string lengths and the
  // difference of the string lengths (stack).
  // Do the conditional move stuff
  movl(result, cnt1);
  subl(cnt1, cnt2);
  push(cnt1);
  cmov32(Assembler::lessEqual, cnt2, result);    // cnt2 = min(cnt1, cnt2)

  // Is the minimum length zero?
  testl(cnt2, cnt2);
  jcc(Assembler::zero, LENGTH_DIFF_LABEL);
  if (ae == StrIntrinsicNode::LL) {
    // Load first bytes
    load_unsigned_byte(result, Address(str1, 0));  // result = str1[0]
    load_unsigned_byte(cnt1, Address(str2, 0));    // cnt1   = str2[0]
  } else if (ae == StrIntrinsicNode::UU) {
    // Load first characters
    load_unsigned_short(result, Address(str1, 0));
    load_unsigned_short(cnt1, Address(str2, 0));
  } else {
    load_unsigned_byte(result, Address(str1, 0));
    load_unsigned_short(cnt1, Address(str2, 0));
  }
  subl(result, cnt1);
  jcc(Assembler::notZero,  POP_LABEL);

  if (ae == StrIntrinsicNode::UU) {
    // Divide length by 2 to get number of chars
    shrl(cnt2, 1);
  }
  cmpl(cnt2, 1);
  jcc(Assembler::equal, LENGTH_DIFF_LABEL);

  // Check if the strings start at the same location and setup scale and stride
  if (ae == StrIntrinsicNode::LL || ae == StrIntrinsicNode::UU) {
    cmpptr(str1, str2);
    jcc(Assembler::equal, LENGTH_DIFF_LABEL);
    if (ae == StrIntrinsicNode::LL) {
      scale = Address::times_1;
      stride = 16;
    } else {
      scale = Address::times_2;
      stride = 8;
    }
  } else {
    scale1 = Address::times_1;
    scale2 = Address::times_2;
    // scale not used
    stride = 8;
  }

  if (UseAVX >= 2 && UseSSE42Intrinsics) {
    Label COMPARE_WIDE_VECTORS, VECTOR_NOT_EQUAL, COMPARE_WIDE_TAIL, COMPARE_SMALL_STR;
    Label COMPARE_WIDE_VECTORS_LOOP, COMPARE_16_CHARS, COMPARE_INDEX_CHAR;
    Label COMPARE_WIDE_VECTORS_LOOP_AVX2;
    Label COMPARE_TAIL_LONG;
    Label COMPARE_WIDE_VECTORS_LOOP_AVX3;  // used only _LP64 && AVX3

    int pcmpmask = 0x19;
    if (ae == StrIntrinsicNode::LL) {
      pcmpmask &= ~0x01;
    }

    // Setup to compare 16-chars (32-bytes) vectors,
    // start from first character again because it has aligned address.
    if (ae == StrIntrinsicNode::LL) {
      stride2 = 32;
    } else {
      stride2 = 16;
    }
    if (ae == StrIntrinsicNode::LL || ae == StrIntrinsicNode::UU) {
      adr_stride = stride << scale;
    } else {
      adr_stride1 = 8;  //stride << scale1;
      adr_stride2 = 16; //stride << scale2;
    }

    assert(result == rax && cnt2 == rdx && cnt1 == rcx, "pcmpestri");
    // rax and rdx are used by pcmpestri as elements counters
    movl(result, cnt2);
    andl(cnt2, ~(stride2-1));   // cnt2 holds the vector count
    jcc(Assembler::zero, COMPARE_TAIL_LONG);

    // fast path : compare first 2 8-char vectors.
    bind(COMPARE_16_CHARS);
    if (ae == StrIntrinsicNode::LL || ae == StrIntrinsicNode::UU) {
      movdqu(vec1, Address(str1, 0));
    } else {
      pmovzxbw(vec1, Address(str1, 0));
    }
    pcmpestri(vec1, Address(str2, 0), pcmpmask);
    jccb(Assembler::below, COMPARE_INDEX_CHAR);

    if (ae == StrIntrinsicNode::LL || ae == StrIntrinsicNode::UU) {
      movdqu(vec1, Address(str1, adr_stride));
      pcmpestri(vec1, Address(str2, adr_stride), pcmpmask);
    } else {
      pmovzxbw(vec1, Address(str1, adr_stride1));
      pcmpestri(vec1, Address(str2, adr_stride2), pcmpmask);
    }
    jccb(Assembler::aboveEqual, COMPARE_WIDE_VECTORS);
    addl(cnt1, stride);

    // Compare the characters at index in cnt1
    bind(COMPARE_INDEX_CHAR); // cnt1 has the offset of the mismatching character
    load_next_elements(result, cnt2, str1, str2, scale, scale1, scale2, cnt1, ae);
    subl(result, cnt2);
    jmp(POP_LABEL);

    // Setup the registers to start vector comparison loop
    bind(COMPARE_WIDE_VECTORS);
    if (ae == StrIntrinsicNode::LL || ae == StrIntrinsicNode::UU) {
      lea(str1, Address(str1, result, scale));
      lea(str2, Address(str2, result, scale));
    } else {
      lea(str1, Address(str1, result, scale1));
      lea(str2, Address(str2, result, scale2));
    }
    subl(result, stride2);
    subl(cnt2, stride2);
    jcc(Assembler::zero, COMPARE_WIDE_TAIL);
    negptr(result);

    //  In a loop, compare 16-chars (32-bytes) at once using (vpxor+vptest)
    bind(COMPARE_WIDE_VECTORS_LOOP);

#ifdef _LP64
    if ((AVX3Threshold == 0) && VM_Version::supports_avx512vlbw()) { // trying 64 bytes fast loop
      cmpl(cnt2, stride2x2);
      jccb(Assembler::below, COMPARE_WIDE_VECTORS_LOOP_AVX2);
      testl(cnt2, stride2x2-1);   // cnt2 holds the vector count
      jccb(Assembler::notZero, COMPARE_WIDE_VECTORS_LOOP_AVX2);   // means we cannot subtract by 0x40

      bind(COMPARE_WIDE_VECTORS_LOOP_AVX3); // the hottest loop
      if (ae == StrIntrinsicNode::LL || ae == StrIntrinsicNode::UU) {
        evmovdquq(vec1, Address(str1, result, scale), Assembler::AVX_512bit);
        evpcmpeqb(mask, vec1, Address(str2, result, scale), Assembler::AVX_512bit); // k7 == 11..11, if operands equal, otherwise k7 has some 0
      } else {
        vpmovzxbw(vec1, Address(str1, result, scale1), Assembler::AVX_512bit);
        evpcmpeqb(mask, vec1, Address(str2, result, scale2), Assembler::AVX_512bit); // k7 == 11..11, if operands equal, otherwise k7 has some 0
      }
      kortestql(mask, mask);
      jcc(Assembler::aboveEqual, COMPARE_WIDE_VECTORS_LOOP_FAILED);     // miscompare
      addptr(result, stride2x2);  // update since we already compared at this addr
      subl(cnt2, stride2x2);      // and sub the size too
      jccb(Assembler::notZero, COMPARE_WIDE_VECTORS_LOOP_AVX3);

      vpxor(vec1, vec1);
      jmpb(COMPARE_WIDE_TAIL);
    }//if (VM_Version::supports_avx512vlbw())
#endif // _LP64


    bind(COMPARE_WIDE_VECTORS_LOOP_AVX2);
    if (ae == StrIntrinsicNode::LL || ae == StrIntrinsicNode::UU) {
      vmovdqu(vec1, Address(str1, result, scale));
      vpxor(vec1, Address(str2, result, scale));
    } else {
      vpmovzxbw(vec1, Address(str1, result, scale1), Assembler::AVX_256bit);
      vpxor(vec1, Address(str2, result, scale2));
    }
    vptest(vec1, vec1);
    jcc(Assembler::notZero, VECTOR_NOT_EQUAL);
    addptr(result, stride2);
    subl(cnt2, stride2);
    jcc(Assembler::notZero, COMPARE_WIDE_VECTORS_LOOP);
    // clean upper bits of YMM registers
    vpxor(vec1, vec1);

    // compare wide vectors tail
    bind(COMPARE_WIDE_TAIL);
    testptr(result, result);
    jcc(Assembler::zero, LENGTH_DIFF_LABEL);

    movl(result, stride2);
    movl(cnt2, result);
    negptr(result);
    jmp(COMPARE_WIDE_VECTORS_LOOP_AVX2);

    // Identifies the mismatching (higher or lower)16-bytes in the 32-byte vectors.
    bind(VECTOR_NOT_EQUAL);
    // clean upper bits of YMM registers
    vpxor(vec1, vec1);
    if (ae == StrIntrinsicNode::LL || ae == StrIntrinsicNode::UU) {
      lea(str1, Address(str1, result, scale));
      lea(str2, Address(str2, result, scale));
    } else {
      lea(str1, Address(str1, result, scale1));
      lea(str2, Address(str2, result, scale2));
    }
    jmp(COMPARE_16_CHARS);

    // Compare tail chars, length between 1 to 15 chars
    bind(COMPARE_TAIL_LONG);
    movl(cnt2, result);
    cmpl(cnt2, stride);
    jcc(Assembler::less, COMPARE_SMALL_STR);

    if (ae == StrIntrinsicNode::LL || ae == StrIntrinsicNode::UU) {
      movdqu(vec1, Address(str1, 0));
    } else {
      pmovzxbw(vec1, Address(str1, 0));
    }
    pcmpestri(vec1, Address(str2, 0), pcmpmask);
    jcc(Assembler::below, COMPARE_INDEX_CHAR);
    subptr(cnt2, stride);
    jcc(Assembler::zero, LENGTH_DIFF_LABEL);
    if (ae == StrIntrinsicNode::LL || ae == StrIntrinsicNode::UU) {
      lea(str1, Address(str1, result, scale));
      lea(str2, Address(str2, result, scale));
    } else {
      lea(str1, Address(str1, result, scale1));
      lea(str2, Address(str2, result, scale2));
    }
    negptr(cnt2);
    jmpb(WHILE_HEAD_LABEL);

    bind(COMPARE_SMALL_STR);
  } else if (UseSSE42Intrinsics) {
    Label COMPARE_WIDE_VECTORS, VECTOR_NOT_EQUAL, COMPARE_TAIL;
    int pcmpmask = 0x19;
    // Setup to compare 8-char (16-byte) vectors,
    // start from first character again because it has aligned address.
    movl(result, cnt2);
    andl(cnt2, ~(stride - 1));   // cnt2 holds the vector count
    if (ae == StrIntrinsicNode::LL) {
      pcmpmask &= ~0x01;
    }
    jcc(Assembler::zero, COMPARE_TAIL);
    if (ae == StrIntrinsicNode::LL || ae == StrIntrinsicNode::UU) {
      lea(str1, Address(str1, result, scale));
      lea(str2, Address(str2, result, scale));
    } else {
      lea(str1, Address(str1, result, scale1));
      lea(str2, Address(str2, result, scale2));
    }
    negptr(result);

    // pcmpestri
    //   inputs:
    //     vec1- substring
    //     rax - negative string length (elements count)
    //     mem - scanned string
    //     rdx - string length (elements count)
    //     pcmpmask - cmp mode: 11000 (string compare with negated result)
    //               + 00 (unsigned bytes) or  + 01 (unsigned shorts)
    //   outputs:
    //     rcx - first mismatched element index
    assert(result == rax && cnt2 == rdx && cnt1 == rcx, "pcmpestri");

    bind(COMPARE_WIDE_VECTORS);
    if (ae == StrIntrinsicNode::LL || ae == StrIntrinsicNode::UU) {
      movdqu(vec1, Address(str1, result, scale));
      pcmpestri(vec1, Address(str2, result, scale), pcmpmask);
    } else {
      pmovzxbw(vec1, Address(str1, result, scale1));
      pcmpestri(vec1, Address(str2, result, scale2), pcmpmask);
    }
    // After pcmpestri cnt1(rcx) contains mismatched element index

    jccb(Assembler::below, VECTOR_NOT_EQUAL);  // CF==1
    addptr(result, stride);
    subptr(cnt2, stride);
    jccb(Assembler::notZero, COMPARE_WIDE_VECTORS);

    // compare wide vectors tail
    testptr(result, result);
    jcc(Assembler::zero, LENGTH_DIFF_LABEL);

    movl(cnt2, stride);
    movl(result, stride);
    negptr(result);
    if (ae == StrIntrinsicNode::LL || ae == StrIntrinsicNode::UU) {
      movdqu(vec1, Address(str1, result, scale));
      pcmpestri(vec1, Address(str2, result, scale), pcmpmask);
    } else {
      pmovzxbw(vec1, Address(str1, result, scale1));
      pcmpestri(vec1, Address(str2, result, scale2), pcmpmask);
    }
    jccb(Assembler::aboveEqual, LENGTH_DIFF_LABEL);

    // Mismatched characters in the vectors
    bind(VECTOR_NOT_EQUAL);
    addptr(cnt1, result);
    load_next_elements(result, cnt2, str1, str2, scale, scale1, scale2, cnt1, ae);
    subl(result, cnt2);
    jmpb(POP_LABEL);

    bind(COMPARE_TAIL); // limit is zero
    movl(cnt2, result);
    // Fallthru to tail compare
  }
  // Shift str2 and str1 to the end of the arrays, negate min
  if (ae == StrIntrinsicNode::LL || ae == StrIntrinsicNode::UU) {
    lea(str1, Address(str1, cnt2, scale));
    lea(str2, Address(str2, cnt2, scale));
  } else {
    lea(str1, Address(str1, cnt2, scale1));
    lea(str2, Address(str2, cnt2, scale2));
  }
  decrementl(cnt2);  // first character was compared already
  negptr(cnt2);

  // Compare the rest of the elements
  bind(WHILE_HEAD_LABEL);
  load_next_elements(result, cnt1, str1, str2, scale, scale1, scale2, cnt2, ae);
  subl(result, cnt1);
  jccb(Assembler::notZero, POP_LABEL);
  increment(cnt2);
  jccb(Assembler::notZero, WHILE_HEAD_LABEL);

  // Strings are equal up to min length.  Return the length difference.
  bind(LENGTH_DIFF_LABEL);
  pop(result);
  if (ae == StrIntrinsicNode::UU) {
    // Divide diff by 2 to get number of chars
    sarl(result, 1);
  }
  jmpb(DONE_LABEL);

#ifdef _LP64
  if (VM_Version::supports_avx512vlbw()) {

    bind(COMPARE_WIDE_VECTORS_LOOP_FAILED);

    kmovql(cnt1, mask);
    notq(cnt1);
    bsfq(cnt2, cnt1);
    if (ae != StrIntrinsicNode::LL) {
      // Divide diff by 2 to get number of chars
      sarl(cnt2, 1);
    }
    addq(result, cnt2);
    if (ae == StrIntrinsicNode::LL) {
      load_unsigned_byte(cnt1, Address(str2, result));
      load_unsigned_byte(result, Address(str1, result));
    } else if (ae == StrIntrinsicNode::UU) {
      load_unsigned_short(cnt1, Address(str2, result, scale));
      load_unsigned_short(result, Address(str1, result, scale));
    } else {
      load_unsigned_short(cnt1, Address(str2, result, scale2));
      load_unsigned_byte(result, Address(str1, result, scale1));
    }
    subl(result, cnt1);
    jmpb(POP_LABEL);
  }//if (VM_Version::supports_avx512vlbw())
#endif // _LP64

  // Discard the stored length difference
  bind(POP_LABEL);
  pop(cnt1);

  // That's it
  bind(DONE_LABEL);
  if(ae == StrIntrinsicNode::UL) {
    negl(result);
  }

}

// Search for Non-ASCII character (Negative byte value) in a byte array,
// return the index of the first such character, otherwise the length
// of the array segment searched.
//   ..\jdk\src\java.base\share\classes\java\lang\StringCoding.java
//   @IntrinsicCandidate
//   public static int countPositives(byte[] ba, int off, int len) {
//     for (int i = off; i < off + len; i++) {
//       if (ba[i] < 0) {
//         return i - off;
//       }
//     }
//     return len;
//   }
void C2_MacroAssembler::count_positives(Register ary1, Register len,
  Register result, Register tmp1,
  XMMRegister vec1, XMMRegister vec2, KRegister mask1, KRegister mask2) {
  // rsi: byte array
  // rcx: len
  // rax: result
  ShortBranchVerifier sbv(this);
  assert_different_registers(ary1, len, result, tmp1);
  assert_different_registers(vec1, vec2);
  Label ADJUST, TAIL_ADJUST, DONE, TAIL_START, CHAR_ADJUST, COMPARE_CHAR, COMPARE_VECTORS, COMPARE_BYTE;

  movl(result, len); // copy
  // len == 0
  testl(len, len);
  jcc(Assembler::zero, DONE);

  if ((AVX3Threshold == 0) && (UseAVX > 2) && // AVX512
    VM_Version::supports_avx512vlbw() &&
    VM_Version::supports_bmi2()) {

    Label test_64_loop, test_tail, BREAK_LOOP;
    movl(tmp1, len);
    vpxor(vec2, vec2, vec2, Assembler::AVX_512bit);

    andl(tmp1, 0x0000003f); // tail count (in chars) 0x3F
    andl(len,  0xffffffc0); // vector count (in chars)
    jccb(Assembler::zero, test_tail);

    lea(ary1, Address(ary1, len, Address::times_1));
    negptr(len);

    bind(test_64_loop);
    // Check whether our 64 elements of size byte contain negatives
    evpcmpgtb(mask1, vec2, Address(ary1, len, Address::times_1), Assembler::AVX_512bit);
    kortestql(mask1, mask1);
    jcc(Assembler::notZero, BREAK_LOOP);

    addptr(len, 64);
    jccb(Assembler::notZero, test_64_loop);

    bind(test_tail);
    // bail out when there is nothing to be done
    testl(tmp1, -1);
    jcc(Assembler::zero, DONE);


    // check the tail for absense of negatives
    // ~(~0 << len) applied up to two times (for 32-bit scenario)
#ifdef _LP64
    {
      Register tmp3_aliased = len;
      mov64(tmp3_aliased, 0xFFFFFFFFFFFFFFFF);
      shlxq(tmp3_aliased, tmp3_aliased, tmp1);
      notq(tmp3_aliased);
      kmovql(mask2, tmp3_aliased);
    }
#else
    Label k_init;
    jmp(k_init);

    // We could not read 64-bits from a general purpose register thus we move
    // data required to compose 64 1's to the instruction stream
    // We emit 64 byte wide series of elements from 0..63 which later on would
    // be used as a compare targets with tail count contained in tmp1 register.
    // Result would be a k register having tmp1 consecutive number or 1
    // counting from least significant bit.
    address tmp = pc();
    emit_int64(0x0706050403020100);
    emit_int64(0x0F0E0D0C0B0A0908);
    emit_int64(0x1716151413121110);
    emit_int64(0x1F1E1D1C1B1A1918);
    emit_int64(0x2726252423222120);
    emit_int64(0x2F2E2D2C2B2A2928);
    emit_int64(0x3736353433323130);
    emit_int64(0x3F3E3D3C3B3A3938);

    bind(k_init);
    lea(len, InternalAddress(tmp));
    // create mask to test for negative byte inside a vector
    evpbroadcastb(vec1, tmp1, Assembler::AVX_512bit);
    evpcmpgtb(mask2, vec1, Address(len, 0), Assembler::AVX_512bit);

#endif
    evpcmpgtb(mask1, mask2, vec2, Address(ary1, 0), Assembler::AVX_512bit);
    ktestq(mask1, mask2);
    jcc(Assembler::zero, DONE);

    // do a full check for negative registers in the tail
    movl(len, tmp1); // tmp1 holds low 6-bit from original len;
                     // ary1 already pointing to the right place
    jmpb(TAIL_START);

    bind(BREAK_LOOP);
    // At least one byte in the last 64 byte block was negative.
    // Set up to look at the last 64 bytes as if they were a tail
    lea(ary1, Address(ary1, len, Address::times_1));
    addptr(result, len);
    // Ignore the very last byte: if all others are positive,
    // it must be negative, so we can skip right to the 2+1 byte
    // end comparison at this point
    orl(result, 63);
    movl(len, 63);
    // Fallthru to tail compare
  } else {

    if (UseAVX >= 2 && UseSSE >= 2) {
      // With AVX2, use 32-byte vector compare
      Label COMPARE_WIDE_VECTORS, BREAK_LOOP;

      // Compare 32-byte vectors
      testl(len, 0xffffffe0);   // vector count (in bytes)
      jccb(Assembler::zero, TAIL_START);

      andl(len, 0xffffffe0);
      lea(ary1, Address(ary1, len, Address::times_1));
      negptr(len);

      movl(tmp1, 0x80808080);   // create mask to test for Unicode chars in vector
      movdl(vec2, tmp1);
      vpbroadcastd(vec2, vec2, Assembler::AVX_256bit);

      bind(COMPARE_WIDE_VECTORS);
      vmovdqu(vec1, Address(ary1, len, Address::times_1));
      vptest(vec1, vec2);
      jccb(Assembler::notZero, BREAK_LOOP);
      addptr(len, 32);
      jccb(Assembler::notZero, COMPARE_WIDE_VECTORS);

      testl(result, 0x0000001f);   // any bytes remaining?
      jcc(Assembler::zero, DONE);

      // Quick test using the already prepared vector mask
      movl(len, result);
      andl(len, 0x0000001f);
      vmovdqu(vec1, Address(ary1, len, Address::times_1, -32));
      vptest(vec1, vec2);
      jcc(Assembler::zero, DONE);
      // There are zeros, jump to the tail to determine exactly where
      jmpb(TAIL_START);

      bind(BREAK_LOOP);
      // At least one byte in the last 32-byte vector is negative.
      // Set up to look at the last 32 bytes as if they were a tail
      lea(ary1, Address(ary1, len, Address::times_1));
      addptr(result, len);
      // Ignore the very last byte: if all others are positive,
      // it must be negative, so we can skip right to the 2+1 byte
      // end comparison at this point
      orl(result, 31);
      movl(len, 31);
      // Fallthru to tail compare
    } else if (UseSSE42Intrinsics) {
      // With SSE4.2, use double quad vector compare
      Label COMPARE_WIDE_VECTORS, BREAK_LOOP;

      // Compare 16-byte vectors
      testl(len, 0xfffffff0);   // vector count (in bytes)
      jcc(Assembler::zero, TAIL_START);

      andl(len, 0xfffffff0);
      lea(ary1, Address(ary1, len, Address::times_1));
      negptr(len);

      movl(tmp1, 0x80808080);
      movdl(vec2, tmp1);
      pshufd(vec2, vec2, 0);

      bind(COMPARE_WIDE_VECTORS);
      movdqu(vec1, Address(ary1, len, Address::times_1));
      ptest(vec1, vec2);
      jccb(Assembler::notZero, BREAK_LOOP);
      addptr(len, 16);
      jccb(Assembler::notZero, COMPARE_WIDE_VECTORS);

      testl(result, 0x0000000f); // len is zero, any bytes remaining?
      jcc(Assembler::zero, DONE);

      // Quick test using the already prepared vector mask
      movl(len, result);
      andl(len, 0x0000000f);   // tail count (in bytes)
      movdqu(vec1, Address(ary1, len, Address::times_1, -16));
      ptest(vec1, vec2);
      jcc(Assembler::zero, DONE);
      jmpb(TAIL_START);

      bind(BREAK_LOOP);
      // At least one byte in the last 16-byte vector is negative.
      // Set up and look at the last 16 bytes as if they were a tail
      lea(ary1, Address(ary1, len, Address::times_1));
      addptr(result, len);
      // Ignore the very last byte: if all others are positive,
      // it must be negative, so we can skip right to the 2+1 byte
      // end comparison at this point
      orl(result, 15);
      movl(len, 15);
      // Fallthru to tail compare
    }
  }

  bind(TAIL_START);
  // Compare 4-byte vectors
  andl(len, 0xfffffffc); // vector count (in bytes)
  jccb(Assembler::zero, COMPARE_CHAR);

  lea(ary1, Address(ary1, len, Address::times_1));
  negptr(len);

  bind(COMPARE_VECTORS);
  movl(tmp1, Address(ary1, len, Address::times_1));
  andl(tmp1, 0x80808080);
  jccb(Assembler::notZero, TAIL_ADJUST);
  addptr(len, 4);
  jccb(Assembler::notZero, COMPARE_VECTORS);

  // Compare trailing char (final 2-3 bytes), if any
  bind(COMPARE_CHAR);

  testl(result, 0x2);   // tail  char
  jccb(Assembler::zero, COMPARE_BYTE);
  load_unsigned_short(tmp1, Address(ary1, 0));
  andl(tmp1, 0x00008080);
  jccb(Assembler::notZero, CHAR_ADJUST);
  lea(ary1, Address(ary1, 2));

  bind(COMPARE_BYTE);
  testl(result, 0x1);   // tail  byte
  jccb(Assembler::zero, DONE);
  load_unsigned_byte(tmp1, Address(ary1, 0));
  testl(tmp1, 0x00000080);
  jccb(Assembler::zero, DONE);
  subptr(result, 1);
  jmpb(DONE);

  bind(TAIL_ADJUST);
  // there are negative bits in the last 4 byte block.
  // Adjust result and check the next three bytes
  addptr(result, len);
  orl(result, 3);
  lea(ary1, Address(ary1, len, Address::times_1));
  jmpb(COMPARE_CHAR);

  bind(CHAR_ADJUST);
  // We are looking at a char + optional byte tail, and found that one
  // of the bytes in the char is negative. Adjust the result, check the
  // first byte and readjust if needed.
  andl(result, 0xfffffffc);
  testl(tmp1, 0x00000080); // little-endian, so lowest byte comes first
  jccb(Assembler::notZero, DONE);
  addptr(result, 1);

  // That's it
  bind(DONE);
  if (UseAVX >= 2 && UseSSE >= 2) {
    // clean upper bits of YMM registers
    vpxor(vec1, vec1);
    vpxor(vec2, vec2);
  }
}

// Compare char[] or byte[] arrays aligned to 4 bytes or substrings.
void C2_MacroAssembler::arrays_equals(bool is_array_equ, Register ary1, Register ary2,
                                      Register limit, Register result, Register chr,
                                      XMMRegister vec1, XMMRegister vec2, bool is_char,
                                      KRegister mask, bool expand_ary2) {
  // for expand_ary2, limit is the (smaller) size of the second array.
  ShortBranchVerifier sbv(this);
  Label TRUE_LABEL, FALSE_LABEL, DONE, COMPARE_VECTORS, COMPARE_CHAR, COMPARE_BYTE;

  assert((!expand_ary2) || ((expand_ary2) && (UseAVX == 2)),
         "Expansion only implemented for AVX2");

  int length_offset  = arrayOopDesc::length_offset_in_bytes();
  int base_offset    = arrayOopDesc::base_offset_in_bytes(is_char ? T_CHAR : T_BYTE);

  Address::ScaleFactor scaleFactor = expand_ary2 ? Address::times_2 : Address::times_1;
  int scaleIncr = expand_ary2 ? 8 : 16;

  if (is_array_equ) {
    // Check the input args
    cmpoop(ary1, ary2);
    jcc(Assembler::equal, TRUE_LABEL);

    // Need additional checks for arrays_equals.
    testptr(ary1, ary1);
    jcc(Assembler::zero, FALSE_LABEL);
    testptr(ary2, ary2);
    jcc(Assembler::zero, FALSE_LABEL);

    // Check the lengths
    movl(limit, Address(ary1, length_offset));
    cmpl(limit, Address(ary2, length_offset));
    jcc(Assembler::notEqual, FALSE_LABEL);
  }

  // count == 0
  testl(limit, limit);
  jcc(Assembler::zero, TRUE_LABEL);

  if (is_array_equ) {
    // Load array address
    lea(ary1, Address(ary1, base_offset));
    lea(ary2, Address(ary2, base_offset));
  }

  if (is_array_equ && is_char) {
    // arrays_equals when used for char[].
    shll(limit, 1);      // byte count != 0
  }
  movl(result, limit); // copy

  if (UseAVX >= 2) {
    // With AVX2, use 32-byte vector compare
    Label COMPARE_WIDE_VECTORS, COMPARE_WIDE_VECTORS_16, COMPARE_TAIL, COMPARE_TAIL_16;

    // Compare 32-byte vectors
    if (expand_ary2) {
      andl(result, 0x0000000f);  //   tail count (in bytes)
      andl(limit, 0xfffffff0);   // vector count (in bytes)
      jcc(Assembler::zero, COMPARE_TAIL);
    } else {
      andl(result, 0x0000001f);  //   tail count (in bytes)
      andl(limit, 0xffffffe0);   // vector count (in bytes)
      jcc(Assembler::zero, COMPARE_TAIL_16);
    }

    lea(ary1, Address(ary1, limit, scaleFactor));
    lea(ary2, Address(ary2, limit, Address::times_1));
    negptr(limit);

#ifdef _LP64
    if ((AVX3Threshold == 0) && VM_Version::supports_avx512vlbw()) { // trying 64 bytes fast loop
      Label COMPARE_WIDE_VECTORS_LOOP_AVX2, COMPARE_WIDE_VECTORS_LOOP_AVX3;

      cmpl(limit, -64);
      jcc(Assembler::greater, COMPARE_WIDE_VECTORS_LOOP_AVX2);

      bind(COMPARE_WIDE_VECTORS_LOOP_AVX3); // the hottest loop

      evmovdquq(vec1, Address(ary1, limit, Address::times_1), Assembler::AVX_512bit);
      evpcmpeqb(mask, vec1, Address(ary2, limit, Address::times_1), Assembler::AVX_512bit);
      kortestql(mask, mask);
      jcc(Assembler::aboveEqual, FALSE_LABEL);     // miscompare
      addptr(limit, 64);  // update since we already compared at this addr
      cmpl(limit, -64);
      jccb(Assembler::lessEqual, COMPARE_WIDE_VECTORS_LOOP_AVX3);

      // At this point we may still need to compare -limit+result bytes.
      // We could execute the next two instruction and just continue via non-wide path:
      //  cmpl(limit, 0);
      //  jcc(Assembler::equal, COMPARE_TAIL);  // true
      // But since we stopped at the points ary{1,2}+limit which are
      // not farther than 64 bytes from the ends of arrays ary{1,2}+result
      // (|limit| <= 32 and result < 32),
      // we may just compare the last 64 bytes.
      //
      addptr(result, -64);   // it is safe, bc we just came from this area
      evmovdquq(vec1, Address(ary1, result, Address::times_1), Assembler::AVX_512bit);
      evpcmpeqb(mask, vec1, Address(ary2, result, Address::times_1), Assembler::AVX_512bit);
      kortestql(mask, mask);
      jcc(Assembler::aboveEqual, FALSE_LABEL);     // miscompare

      jmp(TRUE_LABEL);

      bind(COMPARE_WIDE_VECTORS_LOOP_AVX2);

    }//if (VM_Version::supports_avx512vlbw())
#endif //_LP64
    bind(COMPARE_WIDE_VECTORS);
    vmovdqu(vec1, Address(ary1, limit, scaleFactor));
    if (expand_ary2) {
      vpmovzxbw(vec2, Address(ary2, limit, Address::times_1), Assembler::AVX_256bit);
    } else {
      vmovdqu(vec2, Address(ary2, limit, Address::times_1));
    }
    vpxor(vec1, vec2);

    vptest(vec1, vec1);
    jcc(Assembler::notZero, FALSE_LABEL);
    addptr(limit, scaleIncr * 2);
    jcc(Assembler::notZero, COMPARE_WIDE_VECTORS);

    testl(result, result);
    jcc(Assembler::zero, TRUE_LABEL);

    vmovdqu(vec1, Address(ary1, result, scaleFactor, -32));
    if (expand_ary2) {
      vpmovzxbw(vec2, Address(ary2, result, Address::times_1, -16), Assembler::AVX_256bit);
    } else {
      vmovdqu(vec2, Address(ary2, result, Address::times_1, -32));
    }
    vpxor(vec1, vec2);

    vptest(vec1, vec1);
    jcc(Assembler::notZero, FALSE_LABEL);
    jmp(TRUE_LABEL);

    bind(COMPARE_TAIL_16); // limit is zero
    movl(limit, result);

    // Compare 16-byte chunks
    andl(result, 0x0000000f);  //   tail count (in bytes)
    andl(limit, 0xfffffff0);   // vector count (in bytes)
    jcc(Assembler::zero, COMPARE_TAIL);

    lea(ary1, Address(ary1, limit, scaleFactor));
    lea(ary2, Address(ary2, limit, Address::times_1));
    negptr(limit);

    bind(COMPARE_WIDE_VECTORS_16);
    movdqu(vec1, Address(ary1, limit, scaleFactor));
    if (expand_ary2) {
      vpmovzxbw(vec2, Address(ary2, limit, Address::times_1), Assembler::AVX_128bit);
    } else {
      movdqu(vec2, Address(ary2, limit, Address::times_1));
    }
    pxor(vec1, vec2);

    ptest(vec1, vec1);
    jcc(Assembler::notZero, FALSE_LABEL);
    addptr(limit, scaleIncr);
    jcc(Assembler::notZero, COMPARE_WIDE_VECTORS_16);

    bind(COMPARE_TAIL); // limit is zero
    movl(limit, result);
    // Fallthru to tail compare
  } else if (UseSSE42Intrinsics) {
    // With SSE4.2, use double quad vector compare
    Label COMPARE_WIDE_VECTORS, COMPARE_TAIL;

    // Compare 16-byte vectors
    andl(result, 0x0000000f);  //   tail count (in bytes)
    andl(limit, 0xfffffff0);   // vector count (in bytes)
    jcc(Assembler::zero, COMPARE_TAIL);

    lea(ary1, Address(ary1, limit, Address::times_1));
    lea(ary2, Address(ary2, limit, Address::times_1));
    negptr(limit);

    bind(COMPARE_WIDE_VECTORS);
    movdqu(vec1, Address(ary1, limit, Address::times_1));
    movdqu(vec2, Address(ary2, limit, Address::times_1));
    pxor(vec1, vec2);

    ptest(vec1, vec1);
    jcc(Assembler::notZero, FALSE_LABEL);
    addptr(limit, 16);
    jcc(Assembler::notZero, COMPARE_WIDE_VECTORS);

    testl(result, result);
    jcc(Assembler::zero, TRUE_LABEL);

    movdqu(vec1, Address(ary1, result, Address::times_1, -16));
    movdqu(vec2, Address(ary2, result, Address::times_1, -16));
    pxor(vec1, vec2);

    ptest(vec1, vec1);
    jccb(Assembler::notZero, FALSE_LABEL);
    jmpb(TRUE_LABEL);

    bind(COMPARE_TAIL); // limit is zero
    movl(limit, result);
    // Fallthru to tail compare
  }

  // Compare 4-byte vectors
  if (expand_ary2) {
    testl(result, result);
    jccb(Assembler::zero, TRUE_LABEL);
  } else {
    andl(limit, 0xfffffffc); // vector count (in bytes)
    jccb(Assembler::zero, COMPARE_CHAR);
  }

  lea(ary1, Address(ary1, limit, scaleFactor));
  lea(ary2, Address(ary2, limit, Address::times_1));
  negptr(limit);

  bind(COMPARE_VECTORS);
  if (expand_ary2) {
    // There are no "vector" operations for bytes to shorts
    movzbl(chr, Address(ary2, limit, Address::times_1));
    cmpw(Address(ary1, limit, Address::times_2), chr);
    jccb(Assembler::notEqual, FALSE_LABEL);
    addptr(limit, 1);
    jcc(Assembler::notZero, COMPARE_VECTORS);
    jmp(TRUE_LABEL);
  } else {
    movl(chr, Address(ary1, limit, Address::times_1));
    cmpl(chr, Address(ary2, limit, Address::times_1));
    jccb(Assembler::notEqual, FALSE_LABEL);
    addptr(limit, 4);
    jcc(Assembler::notZero, COMPARE_VECTORS);
  }

  // Compare trailing char (final 2 bytes), if any
  bind(COMPARE_CHAR);
  testl(result, 0x2);   // tail  char
  jccb(Assembler::zero, COMPARE_BYTE);
  load_unsigned_short(chr, Address(ary1, 0));
  load_unsigned_short(limit, Address(ary2, 0));
  cmpl(chr, limit);
  jccb(Assembler::notEqual, FALSE_LABEL);

  if (is_array_equ && is_char) {
    bind(COMPARE_BYTE);
  } else {
    lea(ary1, Address(ary1, 2));
    lea(ary2, Address(ary2, 2));

    bind(COMPARE_BYTE);
    testl(result, 0x1);   // tail  byte
    jccb(Assembler::zero, TRUE_LABEL);
    load_unsigned_byte(chr, Address(ary1, 0));
    load_unsigned_byte(limit, Address(ary2, 0));
    cmpl(chr, limit);
    jccb(Assembler::notEqual, FALSE_LABEL);
  }
  bind(TRUE_LABEL);
  movl(result, 1);   // return true
  jmpb(DONE);

  bind(FALSE_LABEL);
  xorl(result, result); // return false

  // That's it
  bind(DONE);
  if (UseAVX >= 2) {
    // clean upper bits of YMM registers
    vpxor(vec1, vec1);
    vpxor(vec2, vec2);
  }
}

#ifdef _LP64

static void convertF2I_slowpath(C2_MacroAssembler& masm, C2GeneralStub<Register, XMMRegister, address>& stub) {
#define __ masm.
  Register dst = stub.data<0>();
  XMMRegister src = stub.data<1>();
  address target = stub.data<2>();
  __ bind(stub.entry());
  __ subptr(rsp, 8);
  __ movdbl(Address(rsp), src);
  __ call(RuntimeAddress(target));
  __ pop(dst);
  __ jmp(stub.continuation());
#undef __
}

void C2_MacroAssembler::convertF2I(BasicType dst_bt, BasicType src_bt, Register dst, XMMRegister src) {
  assert(dst_bt == T_INT || dst_bt == T_LONG, "");
  assert(src_bt == T_FLOAT || src_bt == T_DOUBLE, "");

  address slowpath_target;
  if (dst_bt == T_INT) {
    if (src_bt == T_FLOAT) {
      cvttss2sil(dst, src);
      cmpl(dst, 0x80000000);
      slowpath_target = StubRoutines::x86::f2i_fixup();
    } else {
      cvttsd2sil(dst, src);
      cmpl(dst, 0x80000000);
      slowpath_target = StubRoutines::x86::d2i_fixup();
    }
  } else {
    if (src_bt == T_FLOAT) {
      cvttss2siq(dst, src);
      cmp64(dst, ExternalAddress(StubRoutines::x86::double_sign_flip()));
      slowpath_target = StubRoutines::x86::f2l_fixup();
    } else {
      cvttsd2siq(dst, src);
      cmp64(dst, ExternalAddress(StubRoutines::x86::double_sign_flip()));
      slowpath_target = StubRoutines::x86::d2l_fixup();
    }
  }

  auto stub = C2CodeStub::make<Register, XMMRegister, address>(dst, src, slowpath_target, 23, convertF2I_slowpath);
  jcc(Assembler::equal, stub->entry());
  bind(stub->continuation());
}

#endif // _LP64

void C2_MacroAssembler::evmasked_op(int ideal_opc, BasicType eType, KRegister mask, XMMRegister dst,
                                    XMMRegister src1, int imm8, bool merge, int vlen_enc) {
  switch(ideal_opc) {
    case Op_LShiftVS:
      Assembler::evpsllw(dst, mask, src1, imm8, merge, vlen_enc); break;
    case Op_LShiftVI:
      Assembler::evpslld(dst, mask, src1, imm8, merge, vlen_enc); break;
    case Op_LShiftVL:
      Assembler::evpsllq(dst, mask, src1, imm8, merge, vlen_enc); break;
    case Op_RShiftVS:
      Assembler::evpsraw(dst, mask, src1, imm8, merge, vlen_enc); break;
    case Op_RShiftVI:
      Assembler::evpsrad(dst, mask, src1, imm8, merge, vlen_enc); break;
    case Op_RShiftVL:
      Assembler::evpsraq(dst, mask, src1, imm8, merge, vlen_enc); break;
    case Op_URShiftVS:
      Assembler::evpsrlw(dst, mask, src1, imm8, merge, vlen_enc); break;
    case Op_URShiftVI:
      Assembler::evpsrld(dst, mask, src1, imm8, merge, vlen_enc); break;
    case Op_URShiftVL:
      Assembler::evpsrlq(dst, mask, src1, imm8, merge, vlen_enc); break;
    case Op_RotateRightV:
      evrord(eType, dst, mask, src1, imm8, merge, vlen_enc); break;
    case Op_RotateLeftV:
      evrold(eType, dst, mask, src1, imm8, merge, vlen_enc); break;
    default:
      fatal("Unsupported masked operation"); break;
  }
}

void C2_MacroAssembler::evmasked_op(int ideal_opc, BasicType eType, KRegister mask, XMMRegister dst,
                                    XMMRegister src1, XMMRegister src2, bool merge, int vlen_enc,
                                    bool is_varshift) {
  switch (ideal_opc) {
    case Op_AddVB:
      evpaddb(dst, mask, src1, src2, merge, vlen_enc); break;
    case Op_AddVS:
      evpaddw(dst, mask, src1, src2, merge, vlen_enc); break;
    case Op_AddVI:
      evpaddd(dst, mask, src1, src2, merge, vlen_enc); break;
    case Op_AddVL:
      evpaddq(dst, mask, src1, src2, merge, vlen_enc); break;
    case Op_AddVF:
      evaddps(dst, mask, src1, src2, merge, vlen_enc); break;
    case Op_AddVD:
      evaddpd(dst, mask, src1, src2, merge, vlen_enc); break;
    case Op_SubVB:
      evpsubb(dst, mask, src1, src2, merge, vlen_enc); break;
    case Op_SubVS:
      evpsubw(dst, mask, src1, src2, merge, vlen_enc); break;
    case Op_SubVI:
      evpsubd(dst, mask, src1, src2, merge, vlen_enc); break;
    case Op_SubVL:
      evpsubq(dst, mask, src1, src2, merge, vlen_enc); break;
    case Op_SubVF:
      evsubps(dst, mask, src1, src2, merge, vlen_enc); break;
    case Op_SubVD:
      evsubpd(dst, mask, src1, src2, merge, vlen_enc); break;
    case Op_MulVS:
      evpmullw(dst, mask, src1, src2, merge, vlen_enc); break;
    case Op_MulVI:
      evpmulld(dst, mask, src1, src2, merge, vlen_enc); break;
    case Op_MulVL:
      evpmullq(dst, mask, src1, src2, merge, vlen_enc); break;
    case Op_MulVF:
      evmulps(dst, mask, src1, src2, merge, vlen_enc); break;
    case Op_MulVD:
      evmulpd(dst, mask, src1, src2, merge, vlen_enc); break;
    case Op_DivVF:
      evdivps(dst, mask, src1, src2, merge, vlen_enc); break;
    case Op_DivVD:
      evdivpd(dst, mask, src1, src2, merge, vlen_enc); break;
    case Op_SqrtVF:
      evsqrtps(dst, mask, src1, src2, merge, vlen_enc); break;
    case Op_SqrtVD:
      evsqrtpd(dst, mask, src1, src2, merge, vlen_enc); break;
    case Op_AbsVB:
      evpabsb(dst, mask, src2, merge, vlen_enc); break;
    case Op_AbsVS:
      evpabsw(dst, mask, src2, merge, vlen_enc); break;
    case Op_AbsVI:
      evpabsd(dst, mask, src2, merge, vlen_enc); break;
    case Op_AbsVL:
      evpabsq(dst, mask, src2, merge, vlen_enc); break;
    case Op_FmaVF:
      evpfma213ps(dst, mask, src1, src2, merge, vlen_enc); break;
    case Op_FmaVD:
      evpfma213pd(dst, mask, src1, src2, merge, vlen_enc); break;
    case Op_VectorRearrange:
      evperm(eType, dst, mask, src2, src1, merge, vlen_enc); break;
    case Op_LShiftVS:
      evpsllw(dst, mask, src1, src2, merge, vlen_enc, is_varshift); break;
    case Op_LShiftVI:
      evpslld(dst, mask, src1, src2, merge, vlen_enc, is_varshift); break;
    case Op_LShiftVL:
      evpsllq(dst, mask, src1, src2, merge, vlen_enc, is_varshift); break;
    case Op_RShiftVS:
      evpsraw(dst, mask, src1, src2, merge, vlen_enc, is_varshift); break;
    case Op_RShiftVI:
      evpsrad(dst, mask, src1, src2, merge, vlen_enc, is_varshift); break;
    case Op_RShiftVL:
      evpsraq(dst, mask, src1, src2, merge, vlen_enc, is_varshift); break;
    case Op_URShiftVS:
      evpsrlw(dst, mask, src1, src2, merge, vlen_enc, is_varshift); break;
    case Op_URShiftVI:
      evpsrld(dst, mask, src1, src2, merge, vlen_enc, is_varshift); break;
    case Op_URShiftVL:
      evpsrlq(dst, mask, src1, src2, merge, vlen_enc, is_varshift); break;
    case Op_RotateLeftV:
      evrold(eType, dst, mask, src1, src2, merge, vlen_enc); break;
    case Op_RotateRightV:
      evrord(eType, dst, mask, src1, src2, merge, vlen_enc); break;
    case Op_MaxV:
      evpmaxs(eType, dst, mask, src1, src2, merge, vlen_enc); break;
    case Op_MinV:
      evpmins(eType, dst, mask, src1, src2, merge, vlen_enc); break;
    case Op_XorV:
      evxor(eType, dst, mask, src1, src2, merge, vlen_enc); break;
    case Op_OrV:
      evor(eType, dst, mask, src1, src2, merge, vlen_enc); break;
    case Op_AndV:
      evand(eType, dst, mask, src1, src2, merge, vlen_enc); break;
    default:
      fatal("Unsupported masked operation"); break;
  }
}

void C2_MacroAssembler::evmasked_op(int ideal_opc, BasicType eType, KRegister mask, XMMRegister dst,
                                    XMMRegister src1, Address src2, bool merge, int vlen_enc) {
  switch (ideal_opc) {
    case Op_AddVB:
      evpaddb(dst, mask, src1, src2, merge, vlen_enc); break;
    case Op_AddVS:
      evpaddw(dst, mask, src1, src2, merge, vlen_enc); break;
    case Op_AddVI:
      evpaddd(dst, mask, src1, src2, merge, vlen_enc); break;
    case Op_AddVL:
      evpaddq(dst, mask, src1, src2, merge, vlen_enc); break;
    case Op_AddVF:
      evaddps(dst, mask, src1, src2, merge, vlen_enc); break;
    case Op_AddVD:
      evaddpd(dst, mask, src1, src2, merge, vlen_enc); break;
    case Op_SubVB:
      evpsubb(dst, mask, src1, src2, merge, vlen_enc); break;
    case Op_SubVS:
      evpsubw(dst, mask, src1, src2, merge, vlen_enc); break;
    case Op_SubVI:
      evpsubd(dst, mask, src1, src2, merge, vlen_enc); break;
    case Op_SubVL:
      evpsubq(dst, mask, src1, src2, merge, vlen_enc); break;
    case Op_SubVF:
      evsubps(dst, mask, src1, src2, merge, vlen_enc); break;
    case Op_SubVD:
      evsubpd(dst, mask, src1, src2, merge, vlen_enc); break;
    case Op_MulVS:
      evpmullw(dst, mask, src1, src2, merge, vlen_enc); break;
    case Op_MulVI:
      evpmulld(dst, mask, src1, src2, merge, vlen_enc); break;
    case Op_MulVL:
      evpmullq(dst, mask, src1, src2, merge, vlen_enc); break;
    case Op_MulVF:
      evmulps(dst, mask, src1, src2, merge, vlen_enc); break;
    case Op_MulVD:
      evmulpd(dst, mask, src1, src2, merge, vlen_enc); break;
    case Op_DivVF:
      evdivps(dst, mask, src1, src2, merge, vlen_enc); break;
    case Op_DivVD:
      evdivpd(dst, mask, src1, src2, merge, vlen_enc); break;
    case Op_FmaVF:
      evpfma213ps(dst, mask, src1, src2, merge, vlen_enc); break;
    case Op_FmaVD:
      evpfma213pd(dst, mask, src1, src2, merge, vlen_enc); break;
    case Op_MaxV:
      evpmaxs(eType, dst, mask, src1, src2, merge, vlen_enc); break;
    case Op_MinV:
      evpmins(eType, dst, mask, src1, src2, merge, vlen_enc); break;
    case Op_XorV:
      evxor(eType, dst, mask, src1, src2, merge, vlen_enc); break;
    case Op_OrV:
      evor(eType, dst, mask, src1, src2, merge, vlen_enc); break;
    case Op_AndV:
      evand(eType, dst, mask, src1, src2, merge, vlen_enc); break;
    default:
      fatal("Unsupported masked operation"); break;
  }
}

void C2_MacroAssembler::masked_op(int ideal_opc, int mask_len, KRegister dst,
                                  KRegister src1, KRegister src2) {
  BasicType etype = T_ILLEGAL;
  switch(mask_len) {
    case 2:
    case 4:
    case 8:  etype = T_BYTE; break;
    case 16: etype = T_SHORT; break;
    case 32: etype = T_INT; break;
    case 64: etype = T_LONG; break;
    default: fatal("Unsupported type"); break;
  }
  assert(etype != T_ILLEGAL, "");
  switch(ideal_opc) {
    case Op_AndVMask:
      kand(etype, dst, src1, src2); break;
    case Op_OrVMask:
      kor(etype, dst, src1, src2); break;
    case Op_XorVMask:
      kxor(etype, dst, src1, src2); break;
    default:
      fatal("Unsupported masked operation"); break;
  }
}

/*
 * Following routine handles special floating point values(NaN/Inf/-Inf/Max/Min) for casting operation.
 * If src is NaN, the result is 0.
 * If the src is negative infinity or any value less than or equal to the value of Integer.MIN_VALUE,
 * the result is equal to the value of Integer.MIN_VALUE.
 * If the src is positive infinity or any value greater than or equal to the value of Integer.MAX_VALUE,
 * the result is equal to the value of Integer.MAX_VALUE.
 */
void C2_MacroAssembler::vector_cast_float_to_int_special_cases_avx(XMMRegister dst, XMMRegister src, XMMRegister xtmp1,
                                                                   XMMRegister xtmp2, XMMRegister xtmp3, XMMRegister xtmp4,
                                                                   Register rscratch, AddressLiteral float_sign_flip,
                                                                   int vec_enc) {
  assert(rscratch != noreg || always_reachable(float_sign_flip), "missing");
  Label done;
  vmovdqu(xtmp1, float_sign_flip, vec_enc, rscratch);
  vpcmpeqd(xtmp2, dst, xtmp1, vec_enc);
  vptest(xtmp2, xtmp2, vec_enc);
  jccb(Assembler::equal, done);

  vpcmpeqd(xtmp4, xtmp4, xtmp4, vec_enc);
  vpxor(xtmp1, xtmp1, xtmp4, vec_enc);

  vpxor(xtmp4, xtmp4, xtmp4, vec_enc);
  vcmpps(xtmp3, src, src, Assembler::UNORD_Q, vec_enc);
  vblendvps(dst, dst, xtmp4, xtmp3, vec_enc);

  // Recompute the mask for remaining special value.
  vpxor(xtmp2, xtmp2, xtmp3, vec_enc);
  // Extract SRC values corresponding to TRUE mask lanes.
  vpand(xtmp4, xtmp2, src, vec_enc);
  // Flip mask bits so that MSB bit of MASK lanes corresponding to +ve special
  // values are set.
  vpxor(xtmp3, xtmp2, xtmp4, vec_enc);

  vblendvps(dst, dst, xtmp1, xtmp3, vec_enc);
  bind(done);
}

void C2_MacroAssembler::vector_cast_float_to_int_special_cases_evex(XMMRegister dst, XMMRegister src, XMMRegister xtmp1,
                                                                    XMMRegister xtmp2, KRegister ktmp1, KRegister ktmp2,
                                                                    Register rscratch, AddressLiteral float_sign_flip,
                                                                    int vec_enc) {
  assert(rscratch != noreg || always_reachable(float_sign_flip), "missing");
  Label done;
  evmovdqul(xtmp1, k0, float_sign_flip, false, vec_enc, rscratch);
  Assembler::evpcmpeqd(ktmp1, k0, xtmp1, dst, vec_enc);
  kortestwl(ktmp1, ktmp1);
  jccb(Assembler::equal, done);

  vpxor(xtmp2, xtmp2, xtmp2, vec_enc);
  evcmpps(ktmp2, k0, src, src, Assembler::UNORD_Q, vec_enc);
  evmovdqul(dst, ktmp2, xtmp2, true, vec_enc);

  kxorwl(ktmp1, ktmp1, ktmp2);
  evcmpps(ktmp1, ktmp1, src, xtmp2, Assembler::NLT_UQ, vec_enc);
  vpternlogd(xtmp2, 0x11, xtmp1, xtmp1, vec_enc);
  evmovdqul(dst, ktmp1, xtmp2, true, vec_enc);
  bind(done);
}

void C2_MacroAssembler::vector_cast_float_to_long_special_cases_evex(XMMRegister dst, XMMRegister src, XMMRegister xtmp1,
                                                                     XMMRegister xtmp2, KRegister ktmp1, KRegister ktmp2,
                                                                     Register rscratch, AddressLiteral double_sign_flip,
                                                                     int vec_enc) {
  assert(rscratch != noreg || always_reachable(double_sign_flip), "missing");

  Label done;
  evmovdquq(xtmp1, k0, double_sign_flip, false, vec_enc, rscratch);
  Assembler::evpcmpeqq(ktmp1, k0, xtmp1, dst, vec_enc);
  kortestwl(ktmp1, ktmp1);
  jccb(Assembler::equal, done);

  vpxor(xtmp2, xtmp2, xtmp2, vec_enc);
  evcmpps(ktmp2, k0, src, src, Assembler::UNORD_Q, vec_enc);
  evmovdquq(dst, ktmp2, xtmp2, true, vec_enc);

  kxorwl(ktmp1, ktmp1, ktmp2);
  evcmpps(ktmp1, ktmp1, src, xtmp2, Assembler::NLT_UQ, vec_enc);
  vpternlogq(xtmp2, 0x11, xtmp1, xtmp1, vec_enc);
  evmovdquq(dst, ktmp1, xtmp2, true, vec_enc);
  bind(done);
}

void C2_MacroAssembler::vector_cast_double_to_int_special_cases_evex(XMMRegister dst, XMMRegister src, XMMRegister xtmp1,
                                                                     XMMRegister xtmp2, KRegister ktmp1, KRegister ktmp2,
                                                                     Register rscratch, AddressLiteral float_sign_flip,
                                                                     int vec_enc) {
  assert(rscratch != noreg || always_reachable(float_sign_flip), "missing");
  Label done;
  evmovdquq(xtmp1, k0, float_sign_flip, false, vec_enc, rscratch);
  Assembler::evpcmpeqd(ktmp1, k0, xtmp1, dst, vec_enc);
  kortestwl(ktmp1, ktmp1);
  jccb(Assembler::equal, done);

  vpxor(xtmp2, xtmp2, xtmp2, vec_enc);
  evcmppd(ktmp2, k0, src, src, Assembler::UNORD_Q, vec_enc);
  evmovdqul(dst, ktmp2, xtmp2, true, vec_enc);

  kxorwl(ktmp1, ktmp1, ktmp2);
  evcmppd(ktmp1, ktmp1, src, xtmp2, Assembler::NLT_UQ, vec_enc);
  vpternlogq(xtmp2, 0x11, xtmp1, xtmp1, vec_enc);
  evmovdqul(dst, ktmp1, xtmp2, true, vec_enc);
  bind(done);
}

/*
 * Following routine handles special floating point values(NaN/Inf/-Inf/Max/Min) for casting operation.
 * If src is NaN, the result is 0.
 * If the src is negative infinity or any value less than or equal to the value of Long.MIN_VALUE,
 * the result is equal to the value of Long.MIN_VALUE.
 * If the src is positive infinity or any value greater than or equal to the value of Long.MAX_VALUE,
 * the result is equal to the value of Long.MAX_VALUE.
 */
void C2_MacroAssembler::vector_cast_double_to_long_special_cases_evex(XMMRegister dst, XMMRegister src, XMMRegister xtmp1,
                                                                      XMMRegister xtmp2, KRegister ktmp1, KRegister ktmp2,
                                                                      Register rscratch, AddressLiteral double_sign_flip,
                                                                      int vec_enc) {
  assert(rscratch != noreg || always_reachable(double_sign_flip), "missing");

  Label done;
  evmovdqul(xtmp1, k0, double_sign_flip, false, vec_enc, rscratch);
  evpcmpeqq(ktmp1, xtmp1, dst, vec_enc);
  kortestwl(ktmp1, ktmp1);
  jccb(Assembler::equal, done);

  vpxor(xtmp2, xtmp2, xtmp2, vec_enc);
  evcmppd(ktmp2, k0, src, src, Assembler::UNORD_Q, vec_enc);
  evmovdquq(dst, ktmp2, xtmp2, true, vec_enc);

  kxorwl(ktmp1, ktmp1, ktmp2);
  evcmppd(ktmp1, ktmp1, src, xtmp2, Assembler::NLT_UQ, vec_enc);
  vpternlogq(xtmp2, 0x11, xtmp1, xtmp1, vec_enc);
  evmovdquq(dst, ktmp1, xtmp2, true, vec_enc);
  bind(done);
}

void C2_MacroAssembler::vector_crosslane_doubleword_pack_avx(XMMRegister dst, XMMRegister src, XMMRegister zero,
                                                             XMMRegister xtmp, int index, int vec_enc) {
   assert(vec_enc < Assembler::AVX_512bit, "");
   if (vec_enc == Assembler::AVX_256bit) {
     vextractf128_high(xtmp, src);
     vshufps(dst, src, xtmp, index, vec_enc);
   } else {
     vshufps(dst, src, zero, index, vec_enc);
   }
}

void C2_MacroAssembler::vector_cast_double_to_int_special_cases_avx(XMMRegister dst, XMMRegister src, XMMRegister xtmp1, XMMRegister xtmp2,
                                                                    XMMRegister xtmp3, XMMRegister xtmp4, XMMRegister xtmp5, Register rscratch,
                                                                    AddressLiteral float_sign_flip, int src_vec_enc) {
  assert(rscratch != noreg || always_reachable(float_sign_flip), "missing");

  Label done;
  // Compare the destination lanes with float_sign_flip
  // value to get mask for all special values.
  movdqu(xtmp1, float_sign_flip, rscratch);
  vpcmpeqd(xtmp2, dst, xtmp1, Assembler::AVX_128bit);
  ptest(xtmp2, xtmp2);
  jccb(Assembler::equal, done);

  // Flip float_sign_flip to get max integer value.
  vpcmpeqd(xtmp4, xtmp4, xtmp4, Assembler::AVX_128bit);
  pxor(xtmp1, xtmp4);

  // Set detination lanes corresponding to unordered source lanes as zero.
  vpxor(xtmp4, xtmp4, xtmp4, src_vec_enc);
  vcmppd(xtmp3, src, src, Assembler::UNORD_Q, src_vec_enc);

  // Shuffle mask vector and pack lower doubles word from each quadword lane.
  vector_crosslane_doubleword_pack_avx(xtmp3, xtmp3, xtmp4, xtmp5, 0x88, src_vec_enc);
  vblendvps(dst, dst, xtmp4, xtmp3, Assembler::AVX_128bit);

  // Recompute the mask for remaining special value.
  pxor(xtmp2, xtmp3);
  // Extract mask corresponding to non-negative source lanes.
  vcmppd(xtmp3, src, xtmp4, Assembler::NLT_UQ, src_vec_enc);

  // Shuffle mask vector and pack lower doubles word from each quadword lane.
  vector_crosslane_doubleword_pack_avx(xtmp3, xtmp3, xtmp4, xtmp5, 0x88, src_vec_enc);
  pand(xtmp3, xtmp2);

  // Replace destination lanes holding special value(0x80000000) with max int
  // if corresponding source lane holds a +ve value.
  vblendvps(dst, dst, xtmp1, xtmp3, Assembler::AVX_128bit);
  bind(done);
}


void C2_MacroAssembler::vector_cast_int_to_subword(BasicType to_elem_bt, XMMRegister dst, XMMRegister zero,
                                                   XMMRegister xtmp, Register rscratch, int vec_enc) {
  switch(to_elem_bt) {
    case T_SHORT:
      assert(rscratch != noreg || always_reachable(ExternalAddress(StubRoutines::x86::vector_int_to_short_mask())), "missing");
      vpand(dst, dst, ExternalAddress(StubRoutines::x86::vector_int_to_short_mask()), vec_enc, rscratch);
      vpackusdw(dst, dst, zero, vec_enc);
      if (vec_enc == Assembler::AVX_256bit) {
        vector_crosslane_doubleword_pack_avx(dst, dst, zero, xtmp, 0x44, vec_enc);
      }
      break;
    case  T_BYTE:
      assert(rscratch != noreg || always_reachable(ExternalAddress(StubRoutines::x86::vector_int_to_byte_mask())), "missing");
      vpand(dst, dst, ExternalAddress(StubRoutines::x86::vector_int_to_byte_mask()), vec_enc, rscratch);
      vpackusdw(dst, dst, zero, vec_enc);
      if (vec_enc == Assembler::AVX_256bit) {
        vector_crosslane_doubleword_pack_avx(dst, dst, zero, xtmp, 0x44, vec_enc);
      }
      vpackuswb(dst, dst, zero, vec_enc);
      break;
    default: assert(false, "%s", type2name(to_elem_bt));
  }
}

/*
 * Algorithm for vector D2L and F2I conversions:-
 * a) Perform vector D2L/F2I cast.
 * b) Choose fast path if none of the result vector lane contains 0x80000000 value.
 *    It signifies that source value could be any of the special floating point
 *    values(NaN,-Inf,Inf,Max,-Min).
 * c) Set destination to zero if source is NaN value.
 * d) Replace 0x80000000 with MaxInt if source lane contains a +ve value.
 */

void C2_MacroAssembler::vector_castF2X_avx(BasicType to_elem_bt, XMMRegister dst, XMMRegister src, XMMRegister xtmp1,
                                           XMMRegister xtmp2, XMMRegister xtmp3, XMMRegister xtmp4,
                                           AddressLiteral float_sign_flip, Register rscratch, int vec_enc) {
  int to_elem_sz = type2aelembytes(to_elem_bt);
  assert(to_elem_sz <= 4, "");
  vcvttps2dq(dst, src, vec_enc);
  vector_cast_float_to_int_special_cases_avx(dst, src, xtmp1, xtmp2, xtmp3, xtmp4, rscratch, float_sign_flip, vec_enc);
  if (to_elem_sz < 4) {
    vpxor(xtmp4, xtmp4, xtmp4, vec_enc);
    vector_cast_int_to_subword(to_elem_bt, dst, xtmp4, xtmp3, rscratch, vec_enc);
  }
}

void C2_MacroAssembler::vector_castF2X_evex(BasicType to_elem_bt, XMMRegister dst, XMMRegister src, XMMRegister xtmp1,
                                            XMMRegister xtmp2, KRegister ktmp1, KRegister ktmp2, AddressLiteral float_sign_flip,
                                            Register rscratch, int vec_enc) {
  int to_elem_sz = type2aelembytes(to_elem_bt);
  assert(to_elem_sz <= 4, "");
  vcvttps2dq(dst, src, vec_enc);
  vector_cast_float_to_int_special_cases_evex(dst, src, xtmp1, xtmp2, ktmp1, ktmp2, rscratch, float_sign_flip, vec_enc);
  switch(to_elem_bt) {
    case T_INT:
      break;
    case T_SHORT:
      evpmovdw(dst, dst, vec_enc);
      break;
    case T_BYTE:
      evpmovdb(dst, dst, vec_enc);
      break;
    default: assert(false, "%s", type2name(to_elem_bt));
  }
}

void C2_MacroAssembler::vector_castF2L_evex(XMMRegister dst, XMMRegister src, XMMRegister xtmp1, XMMRegister xtmp2,
                                            KRegister ktmp1, KRegister ktmp2, AddressLiteral double_sign_flip,
                                            Register rscratch, int vec_enc) {
  evcvttps2qq(dst, src, vec_enc);
  vector_cast_float_to_long_special_cases_evex(dst, src, xtmp1, xtmp2, ktmp1, ktmp2, rscratch, double_sign_flip, vec_enc);
}

// Handling for downcasting from double to integer or sub-word types on AVX2.
void C2_MacroAssembler::vector_castD2X_avx(BasicType to_elem_bt, XMMRegister dst, XMMRegister src, XMMRegister xtmp1,
                                           XMMRegister xtmp2, XMMRegister xtmp3, XMMRegister xtmp4, XMMRegister xtmp5,
                                           AddressLiteral float_sign_flip, Register rscratch, int vec_enc) {
  int to_elem_sz = type2aelembytes(to_elem_bt);
  assert(to_elem_sz < 8, "");
  vcvttpd2dq(dst, src, vec_enc);
  vector_cast_double_to_int_special_cases_avx(dst, src, xtmp1, xtmp2, xtmp3, xtmp4, xtmp5, rscratch,
                                              float_sign_flip, vec_enc);
  if (to_elem_sz < 4) {
    // xtmp4 holds all zero lanes.
    vector_cast_int_to_subword(to_elem_bt, dst, xtmp4, xtmp5, rscratch, Assembler::AVX_128bit);
  }
}

void C2_MacroAssembler::vector_castD2X_evex(BasicType to_elem_bt, XMMRegister dst, XMMRegister src,
                                            XMMRegister xtmp1, XMMRegister xtmp2, KRegister ktmp1,
                                            KRegister ktmp2, AddressLiteral sign_flip,
                                            Register rscratch, int vec_enc) {
  if (VM_Version::supports_avx512dq()) {
    evcvttpd2qq(dst, src, vec_enc);
    vector_cast_double_to_long_special_cases_evex(dst, src, xtmp1, xtmp2, ktmp1, ktmp2, rscratch, sign_flip, vec_enc);
    switch(to_elem_bt) {
      case T_LONG:
        break;
      case T_INT:
        evpmovsqd(dst, dst, vec_enc);
        break;
      case T_SHORT:
        evpmovsqd(dst, dst, vec_enc);
        evpmovdw(dst, dst, vec_enc);
        break;
      case T_BYTE:
        evpmovsqd(dst, dst, vec_enc);
        evpmovdb(dst, dst, vec_enc);
        break;
      default: assert(false, "%s", type2name(to_elem_bt));
    }
  } else {
    assert(type2aelembytes(to_elem_bt) <= 4, "");
    vcvttpd2dq(dst, src, vec_enc);
    vector_cast_double_to_int_special_cases_evex(dst, src, xtmp1, xtmp2, ktmp1, ktmp2, rscratch, sign_flip, vec_enc);
    switch(to_elem_bt) {
      case T_INT:
        break;
      case T_SHORT:
        evpmovdw(dst, dst, vec_enc);
        break;
      case T_BYTE:
        evpmovdb(dst, dst, vec_enc);
        break;
      default: assert(false, "%s", type2name(to_elem_bt));
    }
  }
}

#ifdef _LP64
void C2_MacroAssembler::vector_round_double_evex(XMMRegister dst, XMMRegister src,
                                                 AddressLiteral double_sign_flip, AddressLiteral new_mxcsr, int vec_enc,
                                                 Register tmp, XMMRegister xtmp1, XMMRegister xtmp2, KRegister ktmp1, KRegister ktmp2) {
  // Perform floor(val+0.5) operation under the influence of MXCSR.RC mode roundTowards -inf.
  // and re-instantiate original MXCSR.RC mode after that.
  ldmxcsr(new_mxcsr, tmp /*rscratch*/);

  mov64(tmp, julong_cast(0.5L));
  evpbroadcastq(xtmp1, tmp, vec_enc);
  vaddpd(xtmp1, src , xtmp1, vec_enc);
  evcvtpd2qq(dst, xtmp1, vec_enc);
  vector_cast_double_to_long_special_cases_evex(dst, src, xtmp1, xtmp2, ktmp1, ktmp2, tmp /*rscratch*/,
                                                double_sign_flip, vec_enc);;

  ldmxcsr(ExternalAddress(StubRoutines::x86::addr_mxcsr_std()), tmp /*rscratch*/);
}

void C2_MacroAssembler::vector_round_float_evex(XMMRegister dst, XMMRegister src,
                                                AddressLiteral float_sign_flip, AddressLiteral new_mxcsr, int vec_enc,
                                                Register tmp, XMMRegister xtmp1, XMMRegister xtmp2, KRegister ktmp1, KRegister ktmp2) {
  // Perform floor(val+0.5) operation under the influence of MXCSR.RC mode roundTowards -inf.
  // and re-instantiate original MXCSR.RC mode after that.
  ldmxcsr(new_mxcsr, tmp /*rscratch*/);

  movl(tmp, jint_cast(0.5));
  movq(xtmp1, tmp);
  vbroadcastss(xtmp1, xtmp1, vec_enc);
  vaddps(xtmp1, src , xtmp1, vec_enc);
  vcvtps2dq(dst, xtmp1, vec_enc);
  vector_cast_float_to_int_special_cases_evex(dst, src, xtmp1, xtmp2, ktmp1, ktmp2, tmp /*rscratch*/,
                                              float_sign_flip, vec_enc);

  ldmxcsr(ExternalAddress(StubRoutines::x86::addr_mxcsr_std()), tmp /*rscratch*/);
}

void C2_MacroAssembler::vector_round_float_avx(XMMRegister dst, XMMRegister src,
                                               AddressLiteral float_sign_flip, AddressLiteral new_mxcsr, int vec_enc,
                                               Register tmp, XMMRegister xtmp1, XMMRegister xtmp2, XMMRegister xtmp3, XMMRegister xtmp4) {
  // Perform floor(val+0.5) operation under the influence of MXCSR.RC mode roundTowards -inf.
  // and re-instantiate original MXCSR.RC mode after that.
  ldmxcsr(new_mxcsr, tmp /*rscratch*/);

  movl(tmp, jint_cast(0.5));
  movq(xtmp1, tmp);
  vbroadcastss(xtmp1, xtmp1, vec_enc);
  vaddps(xtmp1, src , xtmp1, vec_enc);
  vcvtps2dq(dst, xtmp1, vec_enc);
  vector_cast_float_to_int_special_cases_avx(dst, src, xtmp1, xtmp2, xtmp3, xtmp4, tmp /*rscratch*/, float_sign_flip, vec_enc);

  ldmxcsr(ExternalAddress(StubRoutines::x86::addr_mxcsr_std()), tmp /*rscratch*/);
}
#endif // _LP64

void C2_MacroAssembler::vector_unsigned_cast(XMMRegister dst, XMMRegister src, int vlen_enc,
                                             BasicType from_elem_bt, BasicType to_elem_bt) {
  switch (from_elem_bt) {
    case T_BYTE:
      switch (to_elem_bt) {
        case T_SHORT: vpmovzxbw(dst, src, vlen_enc); break;
        case T_INT:   vpmovzxbd(dst, src, vlen_enc); break;
        case T_LONG:  vpmovzxbq(dst, src, vlen_enc); break;
        default: ShouldNotReachHere();
      }
      break;
    case T_SHORT:
      switch (to_elem_bt) {
        case T_INT:  vpmovzxwd(dst, src, vlen_enc); break;
        case T_LONG: vpmovzxwq(dst, src, vlen_enc); break;
        default: ShouldNotReachHere();
      }
      break;
    case T_INT:
      assert(to_elem_bt == T_LONG, "");
      vpmovzxdq(dst, src, vlen_enc);
      break;
    default:
      ShouldNotReachHere();
  }
}

void C2_MacroAssembler::vector_signed_cast(XMMRegister dst, XMMRegister src, int vlen_enc,
                                           BasicType from_elem_bt, BasicType to_elem_bt) {
  switch (from_elem_bt) {
    case T_BYTE:
      switch (to_elem_bt) {
        case T_SHORT: vpmovsxbw(dst, src, vlen_enc); break;
        case T_INT:   vpmovsxbd(dst, src, vlen_enc); break;
        case T_LONG:  vpmovsxbq(dst, src, vlen_enc); break;
        default: ShouldNotReachHere();
      }
      break;
    case T_SHORT:
      switch (to_elem_bt) {
        case T_INT:  vpmovsxwd(dst, src, vlen_enc); break;
        case T_LONG: vpmovsxwq(dst, src, vlen_enc); break;
        default: ShouldNotReachHere();
      }
      break;
    case T_INT:
      assert(to_elem_bt == T_LONG, "");
      vpmovsxdq(dst, src, vlen_enc);
      break;
    default:
      ShouldNotReachHere();
  }
}

void C2_MacroAssembler::vector_mask_cast(XMMRegister dst, XMMRegister src,
                                         BasicType dst_bt, BasicType src_bt, int vlen) {
  int vlen_enc = vector_length_encoding(MAX2(type2aelembytes(src_bt), type2aelembytes(dst_bt)) * vlen);
  assert(vlen_enc != AVX_512bit, "");

  int dst_bt_size = type2aelembytes(dst_bt);
  int src_bt_size = type2aelembytes(src_bt);
  if (dst_bt_size > src_bt_size) {
    switch (dst_bt_size / src_bt_size) {
      case 2: vpmovsxbw(dst, src, vlen_enc); break;
      case 4: vpmovsxbd(dst, src, vlen_enc); break;
      case 8: vpmovsxbq(dst, src, vlen_enc); break;
      default: ShouldNotReachHere();
    }
  } else {
    assert(dst_bt_size < src_bt_size, "");
    switch (src_bt_size / dst_bt_size) {
      case 2: {
        if (vlen_enc == AVX_128bit) {
          vpacksswb(dst, src, src, vlen_enc);
        } else {
          vpacksswb(dst, src, src, vlen_enc);
          vpermq(dst, dst, 0x08, vlen_enc);
        }
        break;
      }
      case 4: {
        if (vlen_enc == AVX_128bit) {
          vpackssdw(dst, src, src, vlen_enc);
          vpacksswb(dst, dst, dst, vlen_enc);
        } else {
          vpackssdw(dst, src, src, vlen_enc);
          vpermq(dst, dst, 0x08, vlen_enc);
          vpacksswb(dst, dst, dst, AVX_128bit);
        }
        break;
      }
      case 8: {
        if (vlen_enc == AVX_128bit) {
          vpshufd(dst, src, 0x08, vlen_enc);
          vpackssdw(dst, dst, dst, vlen_enc);
          vpacksswb(dst, dst, dst, vlen_enc);
        } else {
          vpshufd(dst, src, 0x08, vlen_enc);
          vpermq(dst, dst, 0x08, vlen_enc);
          vpackssdw(dst, dst, dst, AVX_128bit);
          vpacksswb(dst, dst, dst, AVX_128bit);
        }
        break;
      }
      default: ShouldNotReachHere();
    }
  }
}

void C2_MacroAssembler::evpternlog(XMMRegister dst, int func, KRegister mask, XMMRegister src2, XMMRegister src3,
                                   bool merge, BasicType bt, int vlen_enc) {
  if (bt == T_INT) {
    evpternlogd(dst, func, mask, src2, src3, merge, vlen_enc);
  } else {
    assert(bt == T_LONG, "");
    evpternlogq(dst, func, mask, src2, src3, merge, vlen_enc);
  }
}

void C2_MacroAssembler::evpternlog(XMMRegister dst, int func, KRegister mask, XMMRegister src2, Address src3,
                                   bool merge, BasicType bt, int vlen_enc) {
  if (bt == T_INT) {
    evpternlogd(dst, func, mask, src2, src3, merge, vlen_enc);
  } else {
    assert(bt == T_LONG, "");
    evpternlogq(dst, func, mask, src2, src3, merge, vlen_enc);
  }
}

#ifdef _LP64
void C2_MacroAssembler::vector_long_to_maskvec(XMMRegister dst, Register src, Register rtmp1,
                                               Register rtmp2, XMMRegister xtmp, int mask_len,
                                               int vec_enc) {
  int index = 0;
  int vindex = 0;
  mov64(rtmp1, 0x0101010101010101L);
  pdepq(rtmp1, src, rtmp1);
  if (mask_len > 8) {
    movq(rtmp2, src);
    vpxor(xtmp, xtmp, xtmp, vec_enc);
    movq(xtmp, rtmp1);
  }
  movq(dst, rtmp1);

  mask_len -= 8;
  while (mask_len > 0) {
    assert ((mask_len & 0x7) == 0, "mask must be multiple of 8");
    index++;
    if ((index % 2) == 0) {
      pxor(xtmp, xtmp);
    }
    mov64(rtmp1, 0x0101010101010101L);
    shrq(rtmp2, 8);
    pdepq(rtmp1, rtmp2, rtmp1);
    pinsrq(xtmp, rtmp1, index % 2);
    vindex = index / 2;
    if (vindex) {
      // Write entire 16 byte vector when both 64 bit
      // lanes are update to save redundant instructions.
      if (index % 2) {
        vinsertf128(dst, dst, xtmp, vindex);
      }
    } else {
      vmovdqu(dst, xtmp);
    }
    mask_len -= 8;
  }
}

void C2_MacroAssembler::vector_mask_operation_helper(int opc, Register dst, Register tmp, int masklen) {
  switch(opc) {
    case Op_VectorMaskTrueCount:
      popcntq(dst, tmp);
      break;
    case Op_VectorMaskLastTrue:
      if (VM_Version::supports_lzcnt()) {
        lzcntq(tmp, tmp);
        movl(dst, 63);
        subl(dst, tmp);
      } else {
        movl(dst, -1);
        bsrq(tmp, tmp);
        cmov32(Assembler::notZero, dst, tmp);
      }
      break;
    case Op_VectorMaskFirstTrue:
      if (VM_Version::supports_bmi1()) {
        if (masklen < 32) {
          orl(tmp, 1 << masklen);
          tzcntl(dst, tmp);
        } else if (masklen == 32) {
          tzcntl(dst, tmp);
        } else {
          assert(masklen == 64, "");
          tzcntq(dst, tmp);
        }
      } else {
        if (masklen < 32) {
          orl(tmp, 1 << masklen);
          bsfl(dst, tmp);
        } else {
          assert(masklen == 32 || masklen == 64, "");
          movl(dst, masklen);
          if (masklen == 32)  {
            bsfl(tmp, tmp);
          } else {
            bsfq(tmp, tmp);
          }
          cmov32(Assembler::notZero, dst, tmp);
        }
      }
      break;
    case Op_VectorMaskToLong:
      assert(dst == tmp, "Dst and tmp should be the same for toLong operations");
      break;
    default: assert(false, "Unhandled mask operation");
  }
}

void C2_MacroAssembler::vector_mask_operation(int opc, Register dst, KRegister mask, Register tmp,
                                              int masklen, int masksize, int vec_enc) {
  assert(VM_Version::supports_popcnt(), "");

  if(VM_Version::supports_avx512bw()) {
    kmovql(tmp, mask);
  } else {
    assert(masklen <= 16, "");
    kmovwl(tmp, mask);
  }

  // Mask generated out of partial vector comparisons/replicate/mask manipulation
  // operations needs to be clipped.
  if (masksize < 16 && opc != Op_VectorMaskFirstTrue) {
    andq(tmp, (1 << masklen) - 1);
  }

  vector_mask_operation_helper(opc, dst, tmp, masklen);
}

void C2_MacroAssembler::vector_mask_operation(int opc, Register dst, XMMRegister mask, XMMRegister xtmp,
                                              Register tmp, int masklen, BasicType bt, int vec_enc) {
  assert((vec_enc == AVX_128bit && VM_Version::supports_avx()) ||
         (vec_enc == AVX_256bit && (VM_Version::supports_avx2() || type2aelembytes(bt) >= 4)), "");
  assert(VM_Version::supports_popcnt(), "");

  bool need_clip = false;
  switch(bt) {
    case T_BOOLEAN:
      // While masks of other types contain 0, -1; boolean masks contain lane values of 0, 1
      vpxor(xtmp, xtmp, xtmp, vec_enc);
      vpsubb(xtmp, xtmp, mask, vec_enc);
      vpmovmskb(tmp, xtmp, vec_enc);
      need_clip = masklen < 16;
      break;
    case T_BYTE:
      vpmovmskb(tmp, mask, vec_enc);
      need_clip = masklen < 16;
      break;
    case T_SHORT:
      vpacksswb(xtmp, mask, mask, vec_enc);
      if (masklen >= 16) {
        vpermpd(xtmp, xtmp, 8, vec_enc);
      }
      vpmovmskb(tmp, xtmp, Assembler::AVX_128bit);
      need_clip = masklen < 16;
      break;
    case T_INT:
    case T_FLOAT:
      vmovmskps(tmp, mask, vec_enc);
      need_clip = masklen < 4;
      break;
    case T_LONG:
    case T_DOUBLE:
      vmovmskpd(tmp, mask, vec_enc);
      need_clip = masklen < 2;
      break;
    default: assert(false, "Unhandled type, %s", type2name(bt));
  }

  // Mask generated out of partial vector comparisons/replicate/mask manipulation
  // operations needs to be clipped.
  if (need_clip && opc != Op_VectorMaskFirstTrue) {
    // need_clip implies masklen < 32
    andq(tmp, (1 << masklen) - 1);
  }

  vector_mask_operation_helper(opc, dst, tmp, masklen);
}

void C2_MacroAssembler::vector_mask_compress(KRegister dst, KRegister src, Register rtmp1,
                                             Register rtmp2, int mask_len) {
  kmov(rtmp1, src);
  andq(rtmp1, (0xFFFFFFFFFFFFFFFFUL >> (64 - mask_len)));
  mov64(rtmp2, -1L);
  pextq(rtmp2, rtmp2, rtmp1);
  kmov(dst, rtmp2);
}

void C2_MacroAssembler::vector_compress_expand_avx2(int opcode, XMMRegister dst, XMMRegister src,
                                                    XMMRegister mask, Register rtmp, Register rscratch,
                                                    XMMRegister permv, XMMRegister xtmp, BasicType bt,
                                                    int vec_enc) {
  assert(type2aelembytes(bt) >= 4, "");
  assert(opcode == Op_CompressV || opcode == Op_ExpandV, "");
  address compress_perm_table = nullptr;
  address expand_perm_table = nullptr;
  if (type2aelembytes(bt) == 8) {
    compress_perm_table = StubRoutines::x86::compress_perm_table64();
    expand_perm_table  = StubRoutines::x86::expand_perm_table64();
    vmovmskpd(rtmp, mask, vec_enc);
  } else {
    compress_perm_table = StubRoutines::x86::compress_perm_table32();
    expand_perm_table = StubRoutines::x86::expand_perm_table32();
    vmovmskps(rtmp, mask, vec_enc);
  }
  shlq(rtmp, 5); // for 32 byte permute row.
  if (opcode == Op_CompressV) {
    lea(rscratch, ExternalAddress(compress_perm_table));
  } else {
    lea(rscratch, ExternalAddress(expand_perm_table));
  }
  addptr(rtmp, rscratch);
  vmovdqu(permv, Address(rtmp));
  vpermps(dst, permv, src, Assembler::AVX_256bit);
  vpxor(xtmp, xtmp, xtmp, vec_enc);
  // Blend the result with zero vector using permute mask, each column entry
  // in a permute table row contains either a valid permute index or a -1 (default)
  // value, this can potentially be used as a blending mask after
  // compressing/expanding the source vector lanes.
  vblendvps(dst, dst, xtmp, permv, vec_enc, false, permv);
}

void C2_MacroAssembler::vector_compress_expand(int opcode, XMMRegister dst, XMMRegister src, KRegister mask,
                                               bool merge, BasicType bt, int vec_enc) {
  if (opcode == Op_CompressV) {
    switch(bt) {
    case T_BYTE:
      evpcompressb(dst, mask, src, merge, vec_enc);
      break;
    case T_CHAR:
    case T_SHORT:
      evpcompressw(dst, mask, src, merge, vec_enc);
      break;
    case T_INT:
      evpcompressd(dst, mask, src, merge, vec_enc);
      break;
    case T_FLOAT:
      evcompressps(dst, mask, src, merge, vec_enc);
      break;
    case T_LONG:
      evpcompressq(dst, mask, src, merge, vec_enc);
      break;
    case T_DOUBLE:
      evcompresspd(dst, mask, src, merge, vec_enc);
      break;
    default:
      fatal("Unsupported type %s", type2name(bt));
      break;
    }
  } else {
    assert(opcode == Op_ExpandV, "");
    switch(bt) {
    case T_BYTE:
      evpexpandb(dst, mask, src, merge, vec_enc);
      break;
    case T_CHAR:
    case T_SHORT:
      evpexpandw(dst, mask, src, merge, vec_enc);
      break;
    case T_INT:
      evpexpandd(dst, mask, src, merge, vec_enc);
      break;
    case T_FLOAT:
      evexpandps(dst, mask, src, merge, vec_enc);
      break;
    case T_LONG:
      evpexpandq(dst, mask, src, merge, vec_enc);
      break;
    case T_DOUBLE:
      evexpandpd(dst, mask, src, merge, vec_enc);
      break;
    default:
      fatal("Unsupported type %s", type2name(bt));
      break;
    }
  }
}
#endif

void C2_MacroAssembler::vector_signum_evex(int opcode, XMMRegister dst, XMMRegister src, XMMRegister zero, XMMRegister one,
                                           KRegister ktmp1, int vec_enc) {
  if (opcode == Op_SignumVD) {
    vsubpd(dst, zero, one, vec_enc);
    // if src < 0 ? -1 : 1
    evcmppd(ktmp1, k0, src, zero, Assembler::LT_OQ, vec_enc);
    evblendmpd(dst, ktmp1, one, dst, true, vec_enc);
    // if src == NaN, -0.0 or 0.0 return src.
    evcmppd(ktmp1, k0, src, zero, Assembler::EQ_UQ, vec_enc);
    evblendmpd(dst, ktmp1, dst, src, true, vec_enc);
  } else {
    assert(opcode == Op_SignumVF, "");
    vsubps(dst, zero, one, vec_enc);
    // if src < 0 ? -1 : 1
    evcmpps(ktmp1, k0, src, zero, Assembler::LT_OQ, vec_enc);
    evblendmps(dst, ktmp1, one, dst, true, vec_enc);
    // if src == NaN, -0.0 or 0.0 return src.
    evcmpps(ktmp1, k0, src, zero, Assembler::EQ_UQ, vec_enc);
    evblendmps(dst, ktmp1, dst, src, true, vec_enc);
  }
}

void C2_MacroAssembler::vector_signum_avx(int opcode, XMMRegister dst, XMMRegister src, XMMRegister zero, XMMRegister one,
                                          XMMRegister xtmp1, int vec_enc) {
  if (opcode == Op_SignumVD) {
    vsubpd(dst, zero, one, vec_enc);
    // if src < 0 ? -1 : 1
    vblendvpd(dst, one, dst, src, vec_enc, true, xtmp1);
    // if src == NaN, -0.0 or 0.0 return src.
    vcmppd(xtmp1, src, zero, Assembler::EQ_UQ, vec_enc);
    vblendvpd(dst, dst, src, xtmp1, vec_enc, false, xtmp1);
  } else {
    assert(opcode == Op_SignumVF, "");
    vsubps(dst, zero, one, vec_enc);
    // if src < 0 ? -1 : 1
    vblendvps(dst, one, dst, src, vec_enc, true, xtmp1);
    // if src == NaN, -0.0 or 0.0 return src.
    vcmpps(xtmp1, src, zero, Assembler::EQ_UQ, vec_enc);
    vblendvps(dst, dst, src, xtmp1, vec_enc, false, xtmp1);
  }
}

void C2_MacroAssembler::vector_maskall_operation(KRegister dst, Register src, int mask_len) {
  if (VM_Version::supports_avx512bw()) {
    if (mask_len > 32) {
      kmovql(dst, src);
    } else {
      kmovdl(dst, src);
      if (mask_len != 32) {
        kshiftrdl(dst, dst, 32 - mask_len);
      }
    }
  } else {
    assert(mask_len <= 16, "");
    kmovwl(dst, src);
    if (mask_len != 16) {
      kshiftrwl(dst, dst, 16 - mask_len);
    }
  }
}

void C2_MacroAssembler::vbroadcast(BasicType bt, XMMRegister dst, int imm32, Register rtmp, int vec_enc) {
  int lane_size = type2aelembytes(bt);
  bool is_LP64 = LP64_ONLY(true) NOT_LP64(false);
  if ((is_LP64 || lane_size < 8) &&
      ((is_non_subword_integral_type(bt) && VM_Version::supports_avx512vl()) ||
       (is_subword_type(bt) && VM_Version::supports_avx512vlbw()))) {
    movptr(rtmp, imm32);
    switch(lane_size) {
      case 1 : evpbroadcastb(dst, rtmp, vec_enc); break;
      case 2 : evpbroadcastw(dst, rtmp, vec_enc); break;
      case 4 : evpbroadcastd(dst, rtmp, vec_enc); break;
      case 8 : evpbroadcastq(dst, rtmp, vec_enc); break;
      fatal("Unsupported lane size %d", lane_size);
      break;
    }
  } else {
    movptr(rtmp, imm32);
    LP64_ONLY(movq(dst, rtmp)) NOT_LP64(movdl(dst, rtmp));
    switch(lane_size) {
      case 1 : vpbroadcastb(dst, dst, vec_enc); break;
      case 2 : vpbroadcastw(dst, dst, vec_enc); break;
      case 4 : vpbroadcastd(dst, dst, vec_enc); break;
      case 8 : vpbroadcastq(dst, dst, vec_enc); break;
      fatal("Unsupported lane size %d", lane_size);
      break;
    }
  }
}

//
// Following is lookup table based popcount computation algorithm:-
//       Index   Bit set count
//     [ 0000 ->   0,
//       0001 ->   1,
//       0010 ->   1,
//       0011 ->   2,
//       0100 ->   1,
//       0101 ->   2,
//       0110 ->   2,
//       0111 ->   3,
//       1000 ->   1,
//       1001 ->   2,
//       1010 ->   3,
//       1011 ->   3,
//       1100 ->   2,
//       1101 ->   3,
//       1111 ->   4 ]
//  a. Count the number of 1s in 4 LSB bits of each byte. These bits are used as
//     shuffle indices for lookup table access.
//  b. Right shift each byte of vector lane by 4 positions.
//  c. Count the number of 1s in 4 MSB bits each byte. These bits are used as
//     shuffle indices for lookup table access.
//  d. Add the bitset count of upper and lower 4 bits of each byte.
//  e. Unpack double words to quad words and compute sum of absolute difference of bitset
//     count of all the bytes of a quadword.
//  f. Perform step e. for upper 128bit vector lane.
//  g. Pack the bitset count of quadwords back to double word.
//  h. Unpacking and packing operations are not needed for 64bit vector lane.

void C2_MacroAssembler::vector_popcount_byte(XMMRegister dst, XMMRegister src, XMMRegister xtmp1,
                                             XMMRegister xtmp2, Register rtmp, int vec_enc) {
  assert((vec_enc == Assembler::AVX_512bit && VM_Version::supports_avx512bw()) || VM_Version::supports_avx2(), "");
  vbroadcast(T_INT, xtmp1, 0x0F0F0F0F, rtmp, vec_enc);
  vpsrlw(dst, src, 4, vec_enc);
  vpand(dst, dst, xtmp1, vec_enc);
  vpand(xtmp1, src, xtmp1, vec_enc);
  vmovdqu(xtmp2, ExternalAddress(StubRoutines::x86::vector_popcount_lut()), vec_enc, noreg);
  vpshufb(xtmp1, xtmp2, xtmp1, vec_enc);
  vpshufb(dst, xtmp2, dst, vec_enc);
  vpaddb(dst, dst, xtmp1, vec_enc);
}

void C2_MacroAssembler::vector_popcount_int(XMMRegister dst, XMMRegister src, XMMRegister xtmp1,
                                            XMMRegister xtmp2, Register rtmp, int vec_enc) {
  vector_popcount_byte(xtmp1, src, dst, xtmp2, rtmp, vec_enc);
  // Following code is as per steps e,f,g and h of above algorithm.
  vpxor(xtmp2, xtmp2, xtmp2, vec_enc);
  vpunpckhdq(dst, xtmp1, xtmp2, vec_enc);
  vpsadbw(dst, dst, xtmp2, vec_enc);
  vpunpckldq(xtmp1, xtmp1, xtmp2, vec_enc);
  vpsadbw(xtmp1, xtmp1, xtmp2, vec_enc);
  vpackuswb(dst, xtmp1, dst, vec_enc);
}

void C2_MacroAssembler::vector_popcount_short(XMMRegister dst, XMMRegister src, XMMRegister xtmp1,
                                              XMMRegister xtmp2, Register rtmp, int vec_enc) {
  vector_popcount_byte(xtmp1, src, dst, xtmp2, rtmp, vec_enc);
  // Add the popcount of upper and lower bytes of word.
  vbroadcast(T_INT, xtmp2, 0x00FF00FF, rtmp, vec_enc);
  vpsrlw(dst, xtmp1, 8, vec_enc);
  vpand(xtmp1, xtmp1, xtmp2, vec_enc);
  vpaddw(dst, dst, xtmp1, vec_enc);
}

void C2_MacroAssembler::vector_popcount_long(XMMRegister dst, XMMRegister src, XMMRegister xtmp1,
                                             XMMRegister xtmp2, Register rtmp, int vec_enc) {
  vector_popcount_byte(xtmp1, src, dst, xtmp2, rtmp, vec_enc);
  vpxor(xtmp2, xtmp2, xtmp2, vec_enc);
  vpsadbw(dst, xtmp1, xtmp2, vec_enc);
}

void C2_MacroAssembler::vector_popcount_integral(BasicType bt, XMMRegister dst, XMMRegister src, XMMRegister xtmp1,
                                                 XMMRegister xtmp2, Register rtmp, int vec_enc) {
  switch(bt) {
    case T_LONG:
      vector_popcount_long(dst, src, xtmp1, xtmp2, rtmp, vec_enc);
      break;
    case T_INT:
      vector_popcount_int(dst, src, xtmp1, xtmp2, rtmp, vec_enc);
      break;
    case T_CHAR:
    case T_SHORT:
      vector_popcount_short(dst, src, xtmp1, xtmp2, rtmp, vec_enc);
      break;
    case T_BYTE:
    case T_BOOLEAN:
      vector_popcount_byte(dst, src, xtmp1, xtmp2, rtmp, vec_enc);
      break;
    default:
      fatal("Unsupported type %s", type2name(bt));
      break;
  }
}

void C2_MacroAssembler::vector_popcount_integral_evex(BasicType bt, XMMRegister dst, XMMRegister src,
                                                      KRegister mask, bool merge, int vec_enc) {
  assert(VM_Version::supports_avx512vl() || vec_enc == Assembler::AVX_512bit, "");
  switch(bt) {
    case T_LONG:
      assert(VM_Version::supports_avx512_vpopcntdq(), "");
      evpopcntq(dst, mask, src, merge, vec_enc);
      break;
    case T_INT:
      assert(VM_Version::supports_avx512_vpopcntdq(), "");
      evpopcntd(dst, mask, src, merge, vec_enc);
      break;
    case T_CHAR:
    case T_SHORT:
      assert(VM_Version::supports_avx512_bitalg(), "");
      evpopcntw(dst, mask, src, merge, vec_enc);
      break;
    case T_BYTE:
    case T_BOOLEAN:
      assert(VM_Version::supports_avx512_bitalg(), "");
      evpopcntb(dst, mask, src, merge, vec_enc);
      break;
    default:
      fatal("Unsupported type %s", type2name(bt));
      break;
  }
}

#ifndef _LP64
void C2_MacroAssembler::vector_maskall_operation32(KRegister dst, Register src, KRegister tmp, int mask_len) {
  assert(VM_Version::supports_avx512bw(), "");
  kmovdl(tmp, src);
  kunpckdql(dst, tmp, tmp);
}
#endif

// Bit reversal algorithm first reverses the bits of each byte followed by
// a byte level reversal for multi-byte primitive types (short/int/long).
// Algorithm performs a lookup table access to get reverse bit sequence
// corresponding to a 4 bit value. Thus a reverse bit sequence for a byte
// is obtained by swapping the reverse bit sequences of upper and lower
// nibble of a byte.
void C2_MacroAssembler::vector_reverse_bit(BasicType bt, XMMRegister dst, XMMRegister src, XMMRegister xtmp1,
                                           XMMRegister xtmp2, Register rtmp, int vec_enc) {
  if (VM_Version::supports_avx512vlbw()) {

    // Get the reverse bit sequence of lower nibble of each byte.
    vmovdqu(xtmp1, ExternalAddress(StubRoutines::x86::vector_reverse_bit_lut()), vec_enc, noreg);
    vbroadcast(T_INT, xtmp2, 0x0F0F0F0F, rtmp, vec_enc);
    evpandq(dst, xtmp2, src, vec_enc);
    vpshufb(dst, xtmp1, dst, vec_enc);
    vpsllq(dst, dst, 4, vec_enc);

    // Get the reverse bit sequence of upper nibble of each byte.
    vpandn(xtmp2, xtmp2, src, vec_enc);
    vpsrlq(xtmp2, xtmp2, 4, vec_enc);
    vpshufb(xtmp2, xtmp1, xtmp2, vec_enc);

    // Perform logical OR operation b/w left shifted reverse bit sequence of lower nibble and
    // right shifted reverse bit sequence of upper nibble to obtain the reverse bit sequence of each byte.
    evporq(xtmp2, dst, xtmp2, vec_enc);
    vector_reverse_byte(bt, dst, xtmp2, vec_enc);

  } else if(vec_enc == Assembler::AVX_512bit) {
    // Shift based bit reversal.
    assert(bt == T_LONG || bt == T_INT, "");

    // Swap lower and upper nibble of each byte.
    vector_swap_nbits(4, 0x0F0F0F0F, xtmp1, src, xtmp2, rtmp, vec_enc);

    // Swap two least and most significant bits of each nibble.
    vector_swap_nbits(2, 0x33333333, dst, xtmp1, xtmp2, rtmp, vec_enc);

    // Swap adjacent pair of bits.
    evmovdqul(xtmp1, k0, dst, true, vec_enc);
    vector_swap_nbits(1, 0x55555555, dst, xtmp1, xtmp2, rtmp, vec_enc);

    evmovdqul(xtmp1, k0, dst, true, vec_enc);
    vector_reverse_byte64(bt, dst, xtmp1, xtmp1, xtmp2, rtmp, vec_enc);
  } else {
    vmovdqu(xtmp1, ExternalAddress(StubRoutines::x86::vector_reverse_bit_lut()), vec_enc, rtmp);
    vbroadcast(T_INT, xtmp2, 0x0F0F0F0F, rtmp, vec_enc);

    // Get the reverse bit sequence of lower nibble of each byte.
    vpand(dst, xtmp2, src, vec_enc);
    vpshufb(dst, xtmp1, dst, vec_enc);
    vpsllq(dst, dst, 4, vec_enc);

    // Get the reverse bit sequence of upper nibble of each byte.
    vpandn(xtmp2, xtmp2, src, vec_enc);
    vpsrlq(xtmp2, xtmp2, 4, vec_enc);
    vpshufb(xtmp2, xtmp1, xtmp2, vec_enc);

    // Perform logical OR operation b/w left shifted reverse bit sequence of lower nibble and
    // right shifted reverse bit sequence of upper nibble to obtain the reverse bit sequence of each byte.
    vpor(xtmp2, dst, xtmp2, vec_enc);
    vector_reverse_byte(bt, dst, xtmp2, vec_enc);
  }
}

void C2_MacroAssembler::vector_reverse_bit_gfni(BasicType bt, XMMRegister dst, XMMRegister src, AddressLiteral mask, int vec_enc,
                                                XMMRegister xtmp, Register rscratch) {
  assert(VM_Version::supports_gfni(), "");
  assert(rscratch != noreg || always_reachable(mask), "missing");

  // Galois field instruction based bit reversal based on following algorithm.
  // http://0x80.pl/articles/avx512-galois-field-for-bit-shuffling.html
  vpbroadcastq(xtmp, mask, vec_enc, rscratch);
  vgf2p8affineqb(xtmp, src, xtmp, 0, vec_enc);
  vector_reverse_byte(bt, dst, xtmp, vec_enc);
}

void C2_MacroAssembler::vector_swap_nbits(int nbits, int bitmask, XMMRegister dst, XMMRegister src,
                                          XMMRegister xtmp1, Register rtmp, int vec_enc) {
  vbroadcast(T_INT, xtmp1, bitmask, rtmp, vec_enc);
  evpandq(dst, xtmp1, src, vec_enc);
  vpsllq(dst, dst, nbits, vec_enc);
  vpandn(xtmp1, xtmp1, src, vec_enc);
  vpsrlq(xtmp1, xtmp1, nbits, vec_enc);
  evporq(dst, dst, xtmp1, vec_enc);
}

void C2_MacroAssembler::vector_reverse_byte64(BasicType bt, XMMRegister dst, XMMRegister src, XMMRegister xtmp1,
                                              XMMRegister xtmp2, Register rtmp, int vec_enc) {
  // Shift based bit reversal.
  assert(VM_Version::supports_evex(), "");
  switch(bt) {
    case T_LONG:
      // Swap upper and lower double word of each quad word.
      evprorq(xtmp1, k0, src, 32, true, vec_enc);
      evprord(xtmp1, k0, xtmp1, 16, true, vec_enc);
      vector_swap_nbits(8, 0x00FF00FF, dst, xtmp1, xtmp2, rtmp, vec_enc);
      break;
    case T_INT:
      // Swap upper and lower word of each double word.
      evprord(xtmp1, k0, src, 16, true, vec_enc);
      vector_swap_nbits(8, 0x00FF00FF, dst, xtmp1, xtmp2, rtmp, vec_enc);
      break;
    case T_CHAR:
    case T_SHORT:
      // Swap upper and lower byte of each word.
      vector_swap_nbits(8, 0x00FF00FF, dst, src, xtmp2, rtmp, vec_enc);
      break;
    case T_BYTE:
      evmovdquq(dst, k0, src, true, vec_enc);
      break;
    default:
      fatal("Unsupported type %s", type2name(bt));
      break;
  }
}

void C2_MacroAssembler::vector_reverse_byte(BasicType bt, XMMRegister dst, XMMRegister src, int vec_enc) {
  if (bt == T_BYTE) {
    if (VM_Version::supports_avx512vl() || vec_enc == Assembler::AVX_512bit) {
      evmovdquq(dst, k0, src, true, vec_enc);
    } else {
      vmovdqu(dst, src);
    }
    return;
  }
  // Perform byte reversal by shuffling the bytes of a multi-byte primitive type using
  // pre-computed shuffle indices.
  switch(bt) {
    case T_LONG:
      vmovdqu(dst, ExternalAddress(StubRoutines::x86::vector_reverse_byte_perm_mask_long()), vec_enc, noreg);
      break;
    case T_INT:
      vmovdqu(dst, ExternalAddress(StubRoutines::x86::vector_reverse_byte_perm_mask_int()), vec_enc, noreg);
      break;
    case T_CHAR:
    case T_SHORT:
      vmovdqu(dst, ExternalAddress(StubRoutines::x86::vector_reverse_byte_perm_mask_short()), vec_enc, noreg);
      break;
    default:
      fatal("Unsupported type %s", type2name(bt));
      break;
  }
  vpshufb(dst, src, dst, vec_enc);
}

void C2_MacroAssembler::vector_count_leading_zeros_evex(BasicType bt, XMMRegister dst, XMMRegister src,
                                                        XMMRegister xtmp1, XMMRegister xtmp2, XMMRegister xtmp3,
                                                        KRegister ktmp, Register rtmp, bool merge, int vec_enc) {
  assert(is_integral_type(bt), "");
  assert(VM_Version::supports_avx512vl() || vec_enc == Assembler::AVX_512bit, "");
  assert(VM_Version::supports_avx512cd(), "");
  switch(bt) {
    case T_LONG:
      evplzcntq(dst, ktmp, src, merge, vec_enc);
      break;
    case T_INT:
      evplzcntd(dst, ktmp, src, merge, vec_enc);
      break;
    case T_SHORT:
      vpternlogd(xtmp1, 0xff, xtmp1, xtmp1, vec_enc);
      vpunpcklwd(xtmp2, xtmp1, src, vec_enc);
      evplzcntd(xtmp2, ktmp, xtmp2, merge, vec_enc);
      vpunpckhwd(dst, xtmp1, src, vec_enc);
      evplzcntd(dst, ktmp, dst, merge, vec_enc);
      vpackusdw(dst, xtmp2, dst, vec_enc);
      break;
    case T_BYTE:
      // T1 = Compute leading zero counts of 4 LSB bits of each byte by
      // accessing the lookup table.
      // T2 = Compute leading zero counts of 4 MSB bits of each byte by
      // accessing the lookup table.
      // Add T1 to T2 if 4 MSB bits of byte are all zeros.
      assert(VM_Version::supports_avx512bw(), "");
      evmovdquq(xtmp1, ExternalAddress(StubRoutines::x86::vector_count_leading_zeros_lut()), vec_enc, rtmp);
      vbroadcast(T_INT, dst, 0x0F0F0F0F, rtmp, vec_enc);
      vpand(xtmp2, dst, src, vec_enc);
      vpshufb(xtmp2, xtmp1, xtmp2, vec_enc);
      vpsrlw(xtmp3, src, 4, vec_enc);
      vpand(xtmp3, dst, xtmp3, vec_enc);
      vpshufb(dst, xtmp1, xtmp3, vec_enc);
      vpxor(xtmp1, xtmp1, xtmp1, vec_enc);
      evpcmpeqb(ktmp, xtmp1, xtmp3, vec_enc);
      evpaddb(dst, ktmp, dst, xtmp2, true, vec_enc);
      break;
    default:
      fatal("Unsupported type %s", type2name(bt));
      break;
  }
}

void C2_MacroAssembler::vector_count_leading_zeros_byte_avx(XMMRegister dst, XMMRegister src, XMMRegister xtmp1,
                                                            XMMRegister xtmp2, XMMRegister xtmp3, Register rtmp, int vec_enc) {
  vmovdqu(xtmp1, ExternalAddress(StubRoutines::x86::vector_count_leading_zeros_lut()), rtmp);
  vbroadcast(T_INT, xtmp2, 0x0F0F0F0F, rtmp, vec_enc);
  // T1 = Compute leading zero counts of 4 LSB bits of each byte by
  // accessing the lookup table.
  vpand(dst, xtmp2, src, vec_enc);
  vpshufb(dst, xtmp1, dst, vec_enc);
  // T2 = Compute leading zero counts of 4 MSB bits of each byte by
  // accessing the lookup table.
  vpsrlw(xtmp3, src, 4, vec_enc);
  vpand(xtmp3, xtmp2, xtmp3, vec_enc);
  vpshufb(xtmp2, xtmp1, xtmp3, vec_enc);
  // Add T1 to T2 if 4 MSB bits of byte are all zeros.
  vpxor(xtmp1, xtmp1, xtmp1, vec_enc);
  vpcmpeqb(xtmp3, xtmp1, xtmp3, vec_enc);
  vpaddb(dst, dst, xtmp2, vec_enc);
  vpblendvb(dst, xtmp2, dst, xtmp3, vec_enc);
}

void C2_MacroAssembler::vector_count_leading_zeros_short_avx(XMMRegister dst, XMMRegister src, XMMRegister xtmp1,
                                                             XMMRegister xtmp2, XMMRegister xtmp3, Register rtmp, int vec_enc) {
  vector_count_leading_zeros_byte_avx(dst, src, xtmp1, xtmp2, xtmp3, rtmp, vec_enc);
  // Add zero counts of lower byte and upper byte of a word if
  // upper byte holds a zero value.
  vpsrlw(xtmp3, src, 8, vec_enc);
  // xtmp1 is set to all zeros by vector_count_leading_zeros_byte_avx.
  vpcmpeqw(xtmp3, xtmp1, xtmp3, vec_enc);
  vpsllw(xtmp2, dst, 8, vec_enc);
  vpaddw(xtmp2, xtmp2, dst, vec_enc);
  vpblendvb(dst, dst, xtmp2, xtmp3, vec_enc);
  vpsrlw(dst, dst, 8, vec_enc);
}

void C2_MacroAssembler::vector_count_leading_zeros_int_avx(XMMRegister dst, XMMRegister src, XMMRegister xtmp1,
                                                           XMMRegister xtmp2, XMMRegister xtmp3, int vec_enc) {
  // Since IEEE 754 floating point format represents mantissa in 1.0 format
  // hence biased exponent can be used to compute leading zero count as per
  // following formula:-
  // LZCNT = 32 - (biased_exp - 127)
  // Special handling has been introduced for Zero, Max_Int and -ve source values.

  // Broadcast 0xFF
  vpcmpeqd(xtmp1, xtmp1, xtmp1, vec_enc);
  vpsrld(xtmp1, xtmp1, 24, vec_enc);

  // Extract biased exponent.
  vcvtdq2ps(dst, src, vec_enc);
  vpsrld(dst, dst, 23, vec_enc);
  vpand(dst, dst, xtmp1, vec_enc);

  // Broadcast 127.
  vpsrld(xtmp1, xtmp1, 1, vec_enc);
  // Exponent = biased_exp - 127
  vpsubd(dst, dst, xtmp1, vec_enc);

  // Exponent = Exponent  + 1
  vpsrld(xtmp3, xtmp1, 6, vec_enc);
  vpaddd(dst, dst, xtmp3, vec_enc);

  // Replace -ve exponent with zero, exponent is -ve when src
  // lane contains a zero value.
  vpxor(xtmp2, xtmp2, xtmp2, vec_enc);
  vblendvps(dst, dst, xtmp2, dst, vec_enc);

  // Rematerialize broadcast 32.
  vpslld(xtmp1, xtmp3, 5, vec_enc);
  // Exponent is 32 if corresponding source lane contains max_int value.
  vpcmpeqd(xtmp2, dst, xtmp1, vec_enc);
  // LZCNT = 32 - exponent
  vpsubd(dst, xtmp1, dst, vec_enc);

  // Replace LZCNT with a value 1 if corresponding source lane
  // contains max_int value.
  vpblendvb(dst, dst, xtmp3, xtmp2, vec_enc);

  // Replace biased_exp with 0 if source lane value is less than zero.
  vpxor(xtmp2, xtmp2, xtmp2, vec_enc);
  vblendvps(dst, dst, xtmp2, src, vec_enc);
}

void C2_MacroAssembler::vector_count_leading_zeros_long_avx(XMMRegister dst, XMMRegister src, XMMRegister xtmp1,
                                                            XMMRegister xtmp2, XMMRegister xtmp3, Register rtmp, int vec_enc) {
  vector_count_leading_zeros_short_avx(dst, src, xtmp1, xtmp2, xtmp3, rtmp, vec_enc);
  // Add zero counts of lower word and upper word of a double word if
  // upper word holds a zero value.
  vpsrld(xtmp3, src, 16, vec_enc);
  // xtmp1 is set to all zeros by vector_count_leading_zeros_byte_avx.
  vpcmpeqd(xtmp3, xtmp1, xtmp3, vec_enc);
  vpslld(xtmp2, dst, 16, vec_enc);
  vpaddd(xtmp2, xtmp2, dst, vec_enc);
  vpblendvb(dst, dst, xtmp2, xtmp3, vec_enc);
  vpsrld(dst, dst, 16, vec_enc);
  // Add zero counts of lower doubleword and upper doubleword of a
  // quadword if upper doubleword holds a zero value.
  vpsrlq(xtmp3, src, 32, vec_enc);
  vpcmpeqq(xtmp3, xtmp1, xtmp3, vec_enc);
  vpsllq(xtmp2, dst, 32, vec_enc);
  vpaddq(xtmp2, xtmp2, dst, vec_enc);
  vpblendvb(dst, dst, xtmp2, xtmp3, vec_enc);
  vpsrlq(dst, dst, 32, vec_enc);
}

void C2_MacroAssembler::vector_count_leading_zeros_avx(BasicType bt, XMMRegister dst, XMMRegister src,
                                                       XMMRegister xtmp1, XMMRegister xtmp2, XMMRegister xtmp3,
                                                       Register rtmp, int vec_enc) {
  assert(is_integral_type(bt), "unexpected type");
  assert(vec_enc < Assembler::AVX_512bit, "");
  switch(bt) {
    case T_LONG:
      vector_count_leading_zeros_long_avx(dst, src, xtmp1, xtmp2, xtmp3, rtmp, vec_enc);
      break;
    case T_INT:
      vector_count_leading_zeros_int_avx(dst, src, xtmp1, xtmp2, xtmp3, vec_enc);
      break;
    case T_SHORT:
      vector_count_leading_zeros_short_avx(dst, src, xtmp1, xtmp2, xtmp3, rtmp, vec_enc);
      break;
    case T_BYTE:
      vector_count_leading_zeros_byte_avx(dst, src, xtmp1, xtmp2, xtmp3, rtmp, vec_enc);
      break;
    default:
      fatal("Unsupported type %s", type2name(bt));
      break;
  }
}

void C2_MacroAssembler::vpsub(BasicType bt, XMMRegister dst, XMMRegister src1, XMMRegister src2, int vec_enc) {
  switch(bt) {
    case T_BYTE:
      vpsubb(dst, src1, src2, vec_enc);
      break;
    case T_SHORT:
      vpsubw(dst, src1, src2, vec_enc);
      break;
    case T_INT:
      vpsubd(dst, src1, src2, vec_enc);
      break;
    case T_LONG:
      vpsubq(dst, src1, src2, vec_enc);
      break;
    default:
      fatal("Unsupported type %s", type2name(bt));
      break;
  }
}

// Trailing zero count computation is based on leading zero count operation as per
// following equation. All AVX3 targets support AVX512CD feature which offers
// direct vector instruction to compute leading zero count.
//      CTZ = PRIM_TYPE_WIDHT - CLZ((x - 1) & ~x)
void C2_MacroAssembler::vector_count_trailing_zeros_evex(BasicType bt, XMMRegister dst, XMMRegister src,
                                                         XMMRegister xtmp1, XMMRegister xtmp2, XMMRegister xtmp3,
                                                         XMMRegister xtmp4, KRegister ktmp, Register rtmp, int vec_enc) {
  assert(is_integral_type(bt), "");
  // xtmp = -1
  vpternlogd(xtmp4, 0xff, xtmp4, xtmp4, vec_enc);
  // xtmp = xtmp + src
  vpadd(bt, xtmp4, xtmp4, src, vec_enc);
  // xtmp = xtmp & ~src
  vpternlogd(xtmp4, 0x40, xtmp4, src, vec_enc);
  vector_count_leading_zeros_evex(bt, dst, xtmp4, xtmp1, xtmp2, xtmp3, ktmp, rtmp, true, vec_enc);
  vbroadcast(bt, xtmp4, 8 * type2aelembytes(bt), rtmp, vec_enc);
  vpsub(bt, dst, xtmp4, dst, vec_enc);
}

// Trailing zero count computation for AVX2 targets is based on popcount operation as per following equation
//      CTZ = PRIM_TYPE_WIDHT - POPC(x | -x)
void C2_MacroAssembler::vector_count_trailing_zeros_avx(BasicType bt, XMMRegister dst, XMMRegister src, XMMRegister xtmp1,
                                                        XMMRegister xtmp2, XMMRegister xtmp3, Register rtmp, int vec_enc) {
  assert(is_integral_type(bt), "");
  // xtmp = 0
  vpxor(xtmp3 , xtmp3, xtmp3, vec_enc);
  // xtmp = 0 - src
  vpsub(bt, xtmp3, xtmp3, src, vec_enc);
  // xtmp = xtmp | src
  vpor(xtmp3, xtmp3, src, vec_enc);
  vector_popcount_integral(bt, dst, xtmp3, xtmp1, xtmp2, rtmp, vec_enc);
  vbroadcast(bt, xtmp1, 8 * type2aelembytes(bt), rtmp, vec_enc);
  vpsub(bt, dst, xtmp1, dst, vec_enc);
}

void C2_MacroAssembler::udivI(Register rax, Register divisor, Register rdx) {
  Label done;
  Label neg_divisor_fastpath;
  cmpl(divisor, 0);
  jccb(Assembler::less, neg_divisor_fastpath);
  xorl(rdx, rdx);
  divl(divisor);
  jmpb(done);
  bind(neg_divisor_fastpath);
  // Fastpath for divisor < 0:
  // quotient = (dividend & ~(dividend - divisor)) >>> (Integer.SIZE - 1)
  // See Hacker's Delight (2nd ed), section 9.3 which is implemented in java.lang.Long.divideUnsigned()
  movl(rdx, rax);
  subl(rdx, divisor);
  if (VM_Version::supports_bmi1()) {
    andnl(rax, rdx, rax);
  } else {
    notl(rdx);
    andl(rax, rdx);
  }
  shrl(rax, 31);
  bind(done);
}

void C2_MacroAssembler::umodI(Register rax, Register divisor, Register rdx) {
  Label done;
  Label neg_divisor_fastpath;
  cmpl(divisor, 0);
  jccb(Assembler::less, neg_divisor_fastpath);
  xorl(rdx, rdx);
  divl(divisor);
  jmpb(done);
  bind(neg_divisor_fastpath);
  // Fastpath when divisor < 0:
  // remainder = dividend - (((dividend & ~(dividend - divisor)) >> (Integer.SIZE - 1)) & divisor)
  // See Hacker's Delight (2nd ed), section 9.3 which is implemented in java.lang.Long.remainderUnsigned()
  movl(rdx, rax);
  subl(rax, divisor);
  if (VM_Version::supports_bmi1()) {
    andnl(rax, rax, rdx);
  } else {
    notl(rax);
    andl(rax, rdx);
  }
  sarl(rax, 31);
  andl(rax, divisor);
  subl(rdx, rax);
  bind(done);
}

void C2_MacroAssembler::udivmodI(Register rax, Register divisor, Register rdx, Register tmp) {
  Label done;
  Label neg_divisor_fastpath;

  cmpl(divisor, 0);
  jccb(Assembler::less, neg_divisor_fastpath);
  xorl(rdx, rdx);
  divl(divisor);
  jmpb(done);
  bind(neg_divisor_fastpath);
  // Fastpath for divisor < 0:
  // quotient = (dividend & ~(dividend - divisor)) >>> (Integer.SIZE - 1)
  // remainder = dividend - (((dividend & ~(dividend - divisor)) >> (Integer.SIZE - 1)) & divisor)
  // See Hacker's Delight (2nd ed), section 9.3 which is implemented in
  // java.lang.Long.divideUnsigned() and java.lang.Long.remainderUnsigned()
  movl(rdx, rax);
  subl(rax, divisor);
  if (VM_Version::supports_bmi1()) {
    andnl(rax, rax, rdx);
  } else {
    notl(rax);
    andl(rax, rdx);
  }
  movl(tmp, rax);
  shrl(rax, 31); // quotient
  sarl(tmp, 31);
  andl(tmp, divisor);
  subl(rdx, tmp); // remainder
  bind(done);
}

#ifdef _LP64
void C2_MacroAssembler::reverseI(Register dst, Register src, XMMRegister xtmp1,
                                 XMMRegister xtmp2, Register rtmp) {
  if(VM_Version::supports_gfni()) {
    // Galois field instruction based bit reversal based on following algorithm.
    // http://0x80.pl/articles/avx512-galois-field-for-bit-shuffling.html
    mov64(rtmp, 0x8040201008040201L);
    movq(xtmp1, src);
    movq(xtmp2, rtmp);
    gf2p8affineqb(xtmp1, xtmp2, 0);
    movq(dst, xtmp1);
  } else {
    // Swap even and odd numbered bits.
    movl(rtmp, src);
    andl(rtmp, 0x55555555);
    shll(rtmp, 1);
    movl(dst, src);
    andl(dst, 0xAAAAAAAA);
    shrl(dst, 1);
    orl(dst, rtmp);

    // Swap LSB and MSB 2 bits of each nibble.
    movl(rtmp, dst);
    andl(rtmp, 0x33333333);
    shll(rtmp, 2);
    andl(dst, 0xCCCCCCCC);
    shrl(dst, 2);
    orl(dst, rtmp);

    // Swap LSB and MSB 4 bits of each byte.
    movl(rtmp, dst);
    andl(rtmp, 0x0F0F0F0F);
    shll(rtmp, 4);
    andl(dst, 0xF0F0F0F0);
    shrl(dst, 4);
    orl(dst, rtmp);
  }
  bswapl(dst);
}

void C2_MacroAssembler::reverseL(Register dst, Register src, XMMRegister xtmp1,
                                 XMMRegister xtmp2, Register rtmp1, Register rtmp2) {
  if(VM_Version::supports_gfni()) {
    // Galois field instruction based bit reversal based on following algorithm.
    // http://0x80.pl/articles/avx512-galois-field-for-bit-shuffling.html
    mov64(rtmp1, 0x8040201008040201L);
    movq(xtmp1, src);
    movq(xtmp2, rtmp1);
    gf2p8affineqb(xtmp1, xtmp2, 0);
    movq(dst, xtmp1);
  } else {
    // Swap even and odd numbered bits.
    movq(rtmp1, src);
    mov64(rtmp2, 0x5555555555555555L);
    andq(rtmp1, rtmp2);
    shlq(rtmp1, 1);
    movq(dst, src);
    notq(rtmp2);
    andq(dst, rtmp2);
    shrq(dst, 1);
    orq(dst, rtmp1);

    // Swap LSB and MSB 2 bits of each nibble.
    movq(rtmp1, dst);
    mov64(rtmp2, 0x3333333333333333L);
    andq(rtmp1, rtmp2);
    shlq(rtmp1, 2);
    notq(rtmp2);
    andq(dst, rtmp2);
    shrq(dst, 2);
    orq(dst, rtmp1);

    // Swap LSB and MSB 4 bits of each byte.
    movq(rtmp1, dst);
    mov64(rtmp2, 0x0F0F0F0F0F0F0F0FL);
    andq(rtmp1, rtmp2);
    shlq(rtmp1, 4);
    notq(rtmp2);
    andq(dst, rtmp2);
    shrq(dst, 4);
    orq(dst, rtmp1);
  }
  bswapq(dst);
}

void C2_MacroAssembler::udivL(Register rax, Register divisor, Register rdx) {
  Label done;
  Label neg_divisor_fastpath;
  cmpq(divisor, 0);
  jccb(Assembler::less, neg_divisor_fastpath);
  xorl(rdx, rdx);
  divq(divisor);
  jmpb(done);
  bind(neg_divisor_fastpath);
  // Fastpath for divisor < 0:
  // quotient = (dividend & ~(dividend - divisor)) >>> (Long.SIZE - 1)
  // See Hacker's Delight (2nd ed), section 9.3 which is implemented in java.lang.Long.divideUnsigned()
  movq(rdx, rax);
  subq(rdx, divisor);
  if (VM_Version::supports_bmi1()) {
    andnq(rax, rdx, rax);
  } else {
    notq(rdx);
    andq(rax, rdx);
  }
  shrq(rax, 63);
  bind(done);
}

void C2_MacroAssembler::umodL(Register rax, Register divisor, Register rdx) {
  Label done;
  Label neg_divisor_fastpath;
  cmpq(divisor, 0);
  jccb(Assembler::less, neg_divisor_fastpath);
  xorq(rdx, rdx);
  divq(divisor);
  jmp(done);
  bind(neg_divisor_fastpath);
  // Fastpath when divisor < 0:
  // remainder = dividend - (((dividend & ~(dividend - divisor)) >> (Long.SIZE - 1)) & divisor)
  // See Hacker's Delight (2nd ed), section 9.3 which is implemented in java.lang.Long.remainderUnsigned()
  movq(rdx, rax);
  subq(rax, divisor);
  if (VM_Version::supports_bmi1()) {
    andnq(rax, rax, rdx);
  } else {
    notq(rax);
    andq(rax, rdx);
  }
  sarq(rax, 63);
  andq(rax, divisor);
  subq(rdx, rax);
  bind(done);
}

void C2_MacroAssembler::udivmodL(Register rax, Register divisor, Register rdx, Register tmp) {
  Label done;
  Label neg_divisor_fastpath;
  cmpq(divisor, 0);
  jccb(Assembler::less, neg_divisor_fastpath);
  xorq(rdx, rdx);
  divq(divisor);
  jmp(done);
  bind(neg_divisor_fastpath);
  // Fastpath for divisor < 0:
  // quotient = (dividend & ~(dividend - divisor)) >>> (Long.SIZE - 1)
  // remainder = dividend - (((dividend & ~(dividend - divisor)) >> (Long.SIZE - 1)) & divisor)
  // See Hacker's Delight (2nd ed), section 9.3 which is implemented in
  // java.lang.Long.divideUnsigned() and java.lang.Long.remainderUnsigned()
  movq(rdx, rax);
  subq(rax, divisor);
  if (VM_Version::supports_bmi1()) {
    andnq(rax, rax, rdx);
  } else {
    notq(rax);
    andq(rax, rdx);
  }
  movq(tmp, rax);
  shrq(rax, 63); // quotient
  sarq(tmp, 63);
  andq(tmp, divisor);
  subq(rdx, tmp); // remainder
  bind(done);
}
#endif

void C2_MacroAssembler::rearrange_bytes(XMMRegister dst, XMMRegister shuffle, XMMRegister src, XMMRegister xtmp1,
                                        XMMRegister xtmp2, XMMRegister xtmp3, Register rtmp, KRegister ktmp,
                                        int vlen_enc) {
  assert(VM_Version::supports_avx512bw(), "");
  // Byte shuffles are inlane operations and indices are determined using
  // lower 4 bit of each shuffle lane, thus all shuffle indices are
  // normalized to index range 0-15. This makes sure that all the multiples
  // of an index value are placed at same relative position in 128 bit
  // lane i.e. elements corresponding to shuffle indices 16, 32 and 64
  // will be 16th element in their respective 128 bit lanes.
  movl(rtmp, 16);
  evpbroadcastb(xtmp1, rtmp, vlen_enc);

  // Compute a mask for shuffle vector by comparing indices with expression INDEX < 16,
  // Broadcast first 128 bit lane across entire vector, shuffle the vector lanes using
  // original shuffle indices and move the shuffled lanes corresponding to true
  // mask to destination vector.
  evpcmpb(ktmp, k0, shuffle, xtmp1, Assembler::lt, true, vlen_enc);
  evshufi64x2(xtmp2, src, src, 0x0, vlen_enc);
  evpshufb(dst, ktmp, xtmp2, shuffle, false, vlen_enc);

  // Perform above steps with lane comparison expression as INDEX >= 16 && INDEX < 32
  // and broadcasting second 128 bit lane.
  evpcmpb(ktmp, k0, shuffle,  xtmp1, Assembler::nlt, true, vlen_enc);
  vpsllq(xtmp2, xtmp1, 0x1, vlen_enc);
  evpcmpb(ktmp, ktmp, shuffle, xtmp2, Assembler::lt, true, vlen_enc);
  evshufi64x2(xtmp3, src, src, 0x55, vlen_enc);
  evpshufb(dst, ktmp, xtmp3, shuffle, true, vlen_enc);

  // Perform above steps with lane comparison expression as INDEX >= 32 && INDEX < 48
  // and broadcasting third 128 bit lane.
  evpcmpb(ktmp, k0, shuffle,  xtmp2, Assembler::nlt, true, vlen_enc);
  vpaddb(xtmp1, xtmp1, xtmp2, vlen_enc);
  evpcmpb(ktmp, ktmp, shuffle,  xtmp1, Assembler::lt, true, vlen_enc);
  evshufi64x2(xtmp3, src, src, 0xAA, vlen_enc);
  evpshufb(dst, ktmp, xtmp3, shuffle, true, vlen_enc);

  // Perform above steps with lane comparison expression as INDEX >= 48 && INDEX < 64
  // and broadcasting third 128 bit lane.
  evpcmpb(ktmp, k0, shuffle,  xtmp1, Assembler::nlt, true, vlen_enc);
  vpsllq(xtmp2, xtmp2, 0x1, vlen_enc);
  evpcmpb(ktmp, ktmp, shuffle,  xtmp2, Assembler::lt, true, vlen_enc);
  evshufi64x2(xtmp3, src, src, 0xFF, vlen_enc);
  evpshufb(dst, ktmp, xtmp3, shuffle, true, vlen_enc);
}

void C2_MacroAssembler::vector_rearrange_int_float(BasicType bt, XMMRegister dst,
                                                   XMMRegister shuffle, XMMRegister src, int vlen_enc) {
  if (vlen_enc == AVX_128bit) {
    vpermilps(dst, src, shuffle, vlen_enc);
  } else if (bt == T_INT) {
    vpermd(dst, shuffle, src, vlen_enc);
  } else {
    assert(bt == T_FLOAT, "");
    vpermps(dst, shuffle, src, vlen_enc);
  }
}<|MERGE_RESOLUTION|>--- conflicted
+++ resolved
@@ -470,8 +470,10 @@
   jmpb(LSuccess);
 
   bind(LNotRecursive);
+
   // Release lock.
   movptr(Address(tmpReg, OM_OFFSET_NO_MONITOR_VALUE_TAG(owner)), NULL_WORD);
+  membar(StoreLoad);
 
   // Memory barrier/fence
   // Instead of MFENCE we use a dummy locked add of 0 to the top-of-stack.
@@ -720,11 +722,6 @@
   }
 
   Label& push_and_slow_path = stub == nullptr ? dummy : stub->push_and_slow_path();
-<<<<<<< HEAD
-=======
-  Label& check_successor = stub == nullptr ? dummy : stub->check_successor();
-  Label& slow_path = stub == nullptr ? dummy : stub->slow_path();
->>>>>>> 686eb233
 
   { // Lightweight Unlock
 
@@ -787,46 +784,6 @@
 
     bind(inflated);
 
-<<<<<<< HEAD
-    // mark contains the tagged ObjectMonitor*.
-    const Register monitor = mark;
-    Label recursive;
-
-    // Check if recursive.
-    cmpptr(Address(monitor, OM_OFFSET_NO_MONITOR_VALUE_TAG(recursions)), 0);
-    jccb(Assembler::notZero, recursive);
-
-    // Release lock.
-    movptr(Address(monitor, OM_OFFSET_NO_MONITOR_VALUE_TAG(owner)), NULL_WORD);
-
-    // Memory barrier/fence
-    // Instead of MFENCE we use a dummy locked add of 0 to the top-of-stack.
-    // This is faster on Nehalem and AMD Shanghai/Barcelona.
-    // See https://blogs.oracle.com/dave/entry/instruction_selection_for_volatile_fences
-    lock(); addl(Address(rsp, 0), 0);
-
-    // Check if the entry lists are empty.
-    movptr(reg_rax, Address(monitor, OM_OFFSET_NO_MONITOR_VALUE_TAG(cxq)));
-    orptr(reg_rax, Address(monitor, OM_OFFSET_NO_MONITOR_VALUE_TAG(EntryList)));
-    jccb(Assembler::zero, unlocked);    // If so we are done.
-
-    // Check if there is a successor.
-    cmpptr(Address(monitor, OM_OFFSET_NO_MONITOR_VALUE_TAG(succ)), NULL_WORD);
-    jccb(Assembler::notZero, unlocked); // If so we are done.
-
-    // Save the monitor pointer in the current thread, so we can try to
-    // reacquire the lock in SharedRuntime::monitor_exit_helper().
-    movptr(reg_rax, mark);
-    andptr(reg_rax, ~(int32_t)markWord::monitor_value);
-    movptr(Address(thread, JavaThread::unlocked_inflated_monitor_offset()), reg_rax);
-
-    testl(monitor, monitor);            // Fast Unlock ZF = 0
-    jmpb(slow_path);
-
-    // Recursive unlock.
-    bind(recursive);
-    decrement(Address(monitor, OM_OFFSET_NO_MONITOR_VALUE_TAG(recursions)));
-=======
     if (!UseObjectMonitorTable) {
       assert(mark == monitor, "should be the same here");
     } else {
@@ -839,6 +796,7 @@
     const ByteSize monitor_tag = in_ByteSize(UseObjectMonitorTable ? 0 : checked_cast<int>(markWord::monitor_value));
     const Address recursions_address{monitor, ObjectMonitor::recursions_offset() - monitor_tag};
     const Address cxq_address{monitor, ObjectMonitor::cxq_offset() - monitor_tag};
+    const Address succ_address{monitor, ObjectMonitor::succ_offset() - monitor_tag};
     const Address EntryList_address{monitor, ObjectMonitor::EntryList_offset() - monitor_tag};
     const Address owner_address{monitor, ObjectMonitor::owner_offset() - monitor_tag};
 
@@ -846,22 +804,34 @@
 
     // Check if recursive.
     cmpptr(recursions_address, 0);
-    jccb(Assembler::notEqual, recursive);
+    jccb(Assembler::notZero, recursive);
+
+    // Release lock.
+    movptr(owner_address, NULL_WORD);
+    membar(StoreLoad);
 
     // Check if the entry lists are empty.
     movptr(reg_rax, cxq_address);
     orptr(reg_rax, EntryList_address);
-    jcc(Assembler::notZero, check_successor);
-
-    // Release lock.
-    movptr(owner_address, NULL_WORD);
-    jmpb(unlocked);
+    jccb(Assembler::zero, unlocked);    // If so we are done.
+
+    // Check if there is a successor.
+    cmpptr(succ_address, NULL_WORD);
+    jccb(Assembler::notZero, unlocked); // If so we are done.
+
+    // Save the monitor pointer in the current thread, so we can try to
+    // reacquire the lock in SharedRuntime::monitor_exit_helper().
+    if (!UseObjectMonitorTable) {
+      andptr(monitor, ~(int32_t)markWord::monitor_value);
+    }
+    movptr(Address(thread, JavaThread::unlocked_inflated_monitor_offset()), monitor);
+
+    testl(monitor, monitor);            // Fast Unlock ZF = 0
+    jmpb(slow_path);
 
     // Recursive unlock.
     bind(recursive);
     decrement(recursions_address);
-    xorl(t, t);
->>>>>>> 686eb233
   }
 
   bind(unlocked);
