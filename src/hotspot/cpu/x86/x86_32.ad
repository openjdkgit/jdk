//
// Copyright (c) 1997, 2024, Oracle and/or its affiliates. All rights reserved.
// DO NOT ALTER OR REMOVE COPYRIGHT NOTICES OR THIS FILE HEADER.
//
// This code is free software; you can redistribute it and/or modify it
// under the terms of the GNU General Public License version 2 only, as
// published by the Free Software Foundation.
//
// This code is distributed in the hope that it will be useful, but WITHOUT
// ANY WARRANTY; without even the implied warranty of MERCHANTABILITY or
// FITNESS FOR A PARTICULAR PURPOSE.  See the GNU General Public License
// version 2 for more details (a copy is included in the LICENSE file that
// accompanied this code).
//
// You should have received a copy of the GNU General Public License version
// 2 along with this work; if not, write to the Free Software Foundation,
// Inc., 51 Franklin St, Fifth Floor, Boston, MA 02110-1301 USA.
//
// Please contact Oracle, 500 Oracle Parkway, Redwood Shores, CA 94065 USA
// or visit www.oracle.com if you need additional information or have any
// questions.
//
//

// X86 Architecture Description File

//----------REGISTER DEFINITION BLOCK------------------------------------------
// This information is used by the matcher and the register allocator to
// describe individual registers and classes of registers within the target
// architecture.

register %{
//----------Architecture Description Register Definitions----------------------
// General Registers
// "reg_def"  name ( register save type, C convention save type,
//                   ideal register type, encoding );
// Register Save Types:
//
// NS  = No-Save:       The register allocator assumes that these registers
//                      can be used without saving upon entry to the method, &
//                      that they do not need to be saved at call sites.
//
// SOC = Save-On-Call:  The register allocator assumes that these registers
//                      can be used without saving upon entry to the method,
//                      but that they must be saved at call sites.
//
// SOE = Save-On-Entry: The register allocator assumes that these registers
//                      must be saved before using them upon entry to the
//                      method, but they do not need to be saved at call
//                      sites.
//
// AS  = Always-Save:   The register allocator assumes that these registers
//                      must be saved before using them upon entry to the
//                      method, & that they must be saved at call sites.
//
// Ideal Register Type is used to determine how to save & restore a
// register.  Op_RegI will get spilled with LoadI/StoreI, Op_RegP will get
// spilled with LoadP/StoreP.  If the register supports both, use Op_RegI.
//
// The encoding number is the actual bit-pattern placed into the opcodes.

// General Registers
// Previously set EBX, ESI, and EDI as save-on-entry for java code
// Turn off SOE in java-code due to frequent use of uncommon-traps.
// Now that allocator is better, turn on ESI and EDI as SOE registers.

reg_def EBX(SOC, SOE, Op_RegI, 3, rbx->as_VMReg());
reg_def ECX(SOC, SOC, Op_RegI, 1, rcx->as_VMReg());
reg_def ESI(SOC, SOE, Op_RegI, 6, rsi->as_VMReg());
reg_def EDI(SOC, SOE, Op_RegI, 7, rdi->as_VMReg());
// now that adapter frames are gone EBP is always saved and restored by the prolog/epilog code
reg_def EBP(NS, SOE, Op_RegI, 5, rbp->as_VMReg());
reg_def EDX(SOC, SOC, Op_RegI, 2, rdx->as_VMReg());
reg_def EAX(SOC, SOC, Op_RegI, 0, rax->as_VMReg());
reg_def ESP( NS,  NS, Op_RegI, 4, rsp->as_VMReg());

// Float registers.  We treat TOS/FPR0 special.  It is invisible to the
// allocator, and only shows up in the encodings.
reg_def FPR0L( SOC, SOC, Op_RegF, 0, VMRegImpl::Bad());
reg_def FPR0H( SOC, SOC, Op_RegF, 0, VMRegImpl::Bad());
// Ok so here's the trick FPR1 is really st(0) except in the midst
// of emission of assembly for a machnode. During the emission the fpu stack
// is pushed making FPR1 == st(1) temporarily. However at any safepoint
// the stack will not have this element so FPR1 == st(0) from the
// oopMap viewpoint. This same weirdness with numbering causes
// instruction encoding to have to play games with the register
// encode to correct for this 0/1 issue. See MachSpillCopyNode::implementation
// where it does flt->flt moves to see an example
//
reg_def FPR1L( SOC, SOC, Op_RegF, 1, as_FloatRegister(0)->as_VMReg());
reg_def FPR1H( SOC, SOC, Op_RegF, 1, as_FloatRegister(0)->as_VMReg()->next());
reg_def FPR2L( SOC, SOC, Op_RegF, 2, as_FloatRegister(1)->as_VMReg());
reg_def FPR2H( SOC, SOC, Op_RegF, 2, as_FloatRegister(1)->as_VMReg()->next());
reg_def FPR3L( SOC, SOC, Op_RegF, 3, as_FloatRegister(2)->as_VMReg());
reg_def FPR3H( SOC, SOC, Op_RegF, 3, as_FloatRegister(2)->as_VMReg()->next());
reg_def FPR4L( SOC, SOC, Op_RegF, 4, as_FloatRegister(3)->as_VMReg());
reg_def FPR4H( SOC, SOC, Op_RegF, 4, as_FloatRegister(3)->as_VMReg()->next());
reg_def FPR5L( SOC, SOC, Op_RegF, 5, as_FloatRegister(4)->as_VMReg());
reg_def FPR5H( SOC, SOC, Op_RegF, 5, as_FloatRegister(4)->as_VMReg()->next());
reg_def FPR6L( SOC, SOC, Op_RegF, 6, as_FloatRegister(5)->as_VMReg());
reg_def FPR6H( SOC, SOC, Op_RegF, 6, as_FloatRegister(5)->as_VMReg()->next());
reg_def FPR7L( SOC, SOC, Op_RegF, 7, as_FloatRegister(6)->as_VMReg());
reg_def FPR7H( SOC, SOC, Op_RegF, 7, as_FloatRegister(6)->as_VMReg()->next());
//
// Empty fill registers, which are never used, but supply alignment to xmm regs
//
reg_def FILL0( SOC, SOC, Op_RegF, 8, VMRegImpl::Bad());
reg_def FILL1( SOC, SOC, Op_RegF, 9, VMRegImpl::Bad());
reg_def FILL2( SOC, SOC, Op_RegF, 10, VMRegImpl::Bad());
reg_def FILL3( SOC, SOC, Op_RegF, 11, VMRegImpl::Bad());
reg_def FILL4( SOC, SOC, Op_RegF, 12, VMRegImpl::Bad());
reg_def FILL5( SOC, SOC, Op_RegF, 13, VMRegImpl::Bad());
reg_def FILL6( SOC, SOC, Op_RegF, 14, VMRegImpl::Bad());
reg_def FILL7( SOC, SOC, Op_RegF, 15, VMRegImpl::Bad());

// Specify priority of register selection within phases of register
// allocation.  Highest priority is first.  A useful heuristic is to
// give registers a low priority when they are required by machine
// instructions, like EAX and EDX.  Registers which are used as
// pairs must fall on an even boundary (witness the FPR#L's in this list).
// For the Intel integer registers, the equivalent Long pairs are
// EDX:EAX, EBX:ECX, and EDI:EBP.
alloc_class chunk0( ECX,   EBX,   EBP,   EDI,   EAX,   EDX,   ESI, ESP,
                    FPR0L, FPR0H, FPR1L, FPR1H, FPR2L, FPR2H,
                    FPR3L, FPR3H, FPR4L, FPR4H, FPR5L, FPR5H,
                    FPR6L, FPR6H, FPR7L, FPR7H,
                    FILL0, FILL1, FILL2, FILL3, FILL4, FILL5, FILL6, FILL7);


//----------Architecture Description Register Classes--------------------------
// Several register classes are automatically defined based upon information in
// this architecture description.
// 1) reg_class inline_cache_reg           ( /* as def'd in frame section */ )
// 2) reg_class stack_slots( /* one chunk of stack-based "registers" */ )
//
// Class for no registers (empty set).
reg_class no_reg();

// Class for all registers
reg_class any_reg_with_ebp(EAX, EDX, EBP, EDI, ESI, ECX, EBX, ESP);
// Class for all registers (excluding EBP)
reg_class any_reg_no_ebp(EAX, EDX, EDI, ESI, ECX, EBX, ESP);
// Dynamic register class that selects at runtime between register classes
// any_reg and any_no_ebp_reg (depending on the value of the flag PreserveFramePointer).
// Equivalent to: return PreserveFramePointer ? any_no_ebp_reg : any_reg;
reg_class_dynamic any_reg(any_reg_no_ebp, any_reg_with_ebp, %{ PreserveFramePointer %});

// Class for general registers
reg_class int_reg_with_ebp(EAX, EDX, EBP, EDI, ESI, ECX, EBX);
// Class for general registers (excluding EBP).
// It is also safe for use by tailjumps (we don't want to allocate in ebp).
// Used also if the PreserveFramePointer flag is true.
reg_class int_reg_no_ebp(EAX, EDX, EDI, ESI, ECX, EBX);
// Dynamic register class that selects between int_reg and int_reg_no_ebp.
reg_class_dynamic int_reg(int_reg_no_ebp, int_reg_with_ebp, %{ PreserveFramePointer %});

// Class of "X" registers
reg_class int_x_reg(EBX, ECX, EDX, EAX);

// Class of registers that can appear in an address with no offset.
// EBP and ESP require an extra instruction byte for zero offset.
// Used in fast-unlock
reg_class p_reg(EDX, EDI, ESI, EBX);

// Class for general registers excluding ECX
reg_class ncx_reg_with_ebp(EAX, EDX, EBP, EDI, ESI, EBX);
// Class for general registers excluding ECX (and EBP)
reg_class ncx_reg_no_ebp(EAX, EDX, EDI, ESI, EBX);
// Dynamic register class that selects between ncx_reg and ncx_reg_no_ebp.
reg_class_dynamic ncx_reg(ncx_reg_no_ebp, ncx_reg_with_ebp, %{ PreserveFramePointer %});

// Class for general registers excluding EAX
reg_class nax_reg(EDX, EDI, ESI, ECX, EBX);

// Class for general registers excluding EAX and EBX.
reg_class nabx_reg_with_ebp(EDX, EDI, ESI, ECX, EBP);
// Class for general registers excluding EAX and EBX (and EBP)
reg_class nabx_reg_no_ebp(EDX, EDI, ESI, ECX);
// Dynamic register class that selects between nabx_reg and nabx_reg_no_ebp.
reg_class_dynamic nabx_reg(nabx_reg_no_ebp, nabx_reg_with_ebp, %{ PreserveFramePointer %});

// Class of EAX (for multiply and divide operations)
reg_class eax_reg(EAX);

// Class of EBX (for atomic add)
reg_class ebx_reg(EBX);

// Class of ECX (for shift and JCXZ operations and cmpLTMask)
reg_class ecx_reg(ECX);

// Class of EDX (for multiply and divide operations)
reg_class edx_reg(EDX);

// Class of EDI (for synchronization)
reg_class edi_reg(EDI);

// Class of ESI (for synchronization)
reg_class esi_reg(ESI);

// Singleton class for stack pointer
reg_class sp_reg(ESP);

// Singleton class for instruction pointer
// reg_class ip_reg(EIP);

// Class of integer register pairs
reg_class long_reg_with_ebp( EAX,EDX, ECX,EBX, EBP,EDI );
// Class of integer register pairs (excluding EBP and EDI);
reg_class long_reg_no_ebp( EAX,EDX, ECX,EBX );
// Dynamic register class that selects between long_reg and long_reg_no_ebp.
reg_class_dynamic long_reg(long_reg_no_ebp, long_reg_with_ebp, %{ PreserveFramePointer %});

// Class of integer register pairs that aligns with calling convention
reg_class eadx_reg( EAX,EDX );
reg_class ebcx_reg( ECX,EBX );
reg_class ebpd_reg( EBP,EDI );

// Not AX or DX, used in divides
reg_class nadx_reg_with_ebp(EBX, ECX, ESI, EDI, EBP);
// Not AX or DX (and neither EBP), used in divides
reg_class nadx_reg_no_ebp(EBX, ECX, ESI, EDI);
// Dynamic register class that selects between nadx_reg and nadx_reg_no_ebp.
reg_class_dynamic nadx_reg(nadx_reg_no_ebp, nadx_reg_with_ebp, %{ PreserveFramePointer %});

// Floating point registers.  Notice FPR0 is not a choice.
// FPR0 is not ever allocated; we use clever encodings to fake
// a 2-address instructions out of Intels FP stack.
reg_class fp_flt_reg( FPR1L,FPR2L,FPR3L,FPR4L,FPR5L,FPR6L,FPR7L );

reg_class fp_dbl_reg( FPR1L,FPR1H, FPR2L,FPR2H, FPR3L,FPR3H,
                      FPR4L,FPR4H, FPR5L,FPR5H, FPR6L,FPR6H,
                      FPR7L,FPR7H );

reg_class fp_flt_reg0( FPR1L );
reg_class fp_dbl_reg0( FPR1L,FPR1H );
reg_class fp_dbl_reg1( FPR2L,FPR2H );
reg_class fp_dbl_notreg0( FPR2L,FPR2H, FPR3L,FPR3H, FPR4L,FPR4H,
                          FPR5L,FPR5H, FPR6L,FPR6H, FPR7L,FPR7H );

%}


//----------SOURCE BLOCK-------------------------------------------------------
// This is a block of C++ code which provides values, functions, and
// definitions necessary in the rest of the architecture description
source_hpp %{
// Must be visible to the DFA in dfa_x86_32.cpp
extern bool is_operand_hi32_zero(Node* n);
%}

source %{
#define   RELOC_IMM32    Assembler::imm_operand
#define   RELOC_DISP32   Assembler::disp32_operand

#define __ masm->

// How to find the high register of a Long pair, given the low register
#define   HIGH_FROM_LOW(x) (as_Register((x)->encoding()+2))
#define   HIGH_FROM_LOW_ENC(x) ((x)+2)

// These masks are used to provide 128-bit aligned bitmasks to the XMM
// instructions, to allow sign-masking or sign-bit flipping.  They allow
// fast versions of NegF/NegD and AbsF/AbsD.

void reg_mask_init() {}

// Note: 'double' and 'long long' have 32-bits alignment on x86.
static jlong* double_quadword(jlong *adr, jlong lo, jlong hi) {
  // Use the expression (adr)&(~0xF) to provide 128-bits aligned address
  // of 128-bits operands for SSE instructions.
  jlong *operand = (jlong*)(((uintptr_t)adr)&((uintptr_t)(~0xF)));
  // Store the value to a 128-bits operand.
  operand[0] = lo;
  operand[1] = hi;
  return operand;
}

// Buffer for 128-bits masks used by SSE instructions.
static jlong fp_signmask_pool[(4+1)*2]; // 4*128bits(data) + 128bits(alignment)

// Static initialization during VM startup.
static jlong *float_signmask_pool  = double_quadword(&fp_signmask_pool[1*2], CONST64(0x7FFFFFFF7FFFFFFF), CONST64(0x7FFFFFFF7FFFFFFF));
static jlong *double_signmask_pool = double_quadword(&fp_signmask_pool[2*2], CONST64(0x7FFFFFFFFFFFFFFF), CONST64(0x7FFFFFFFFFFFFFFF));
static jlong *float_signflip_pool  = double_quadword(&fp_signmask_pool[3*2], CONST64(0x8000000080000000), CONST64(0x8000000080000000));
static jlong *double_signflip_pool = double_quadword(&fp_signmask_pool[4*2], CONST64(0x8000000000000000), CONST64(0x8000000000000000));

// Offset hacking within calls.
static int pre_call_resets_size() {
  int size = 0;
  Compile* C = Compile::current();
  if (C->in_24_bit_fp_mode()) {
    size += 6; // fldcw
  }
  if (VM_Version::supports_vzeroupper()) {
    size += 3; // vzeroupper
  }
  return size;
}

// !!!!! Special hack to get all type of calls to specify the byte offset
//       from the start of the call to the point where the return address
//       will point.
int MachCallStaticJavaNode::ret_addr_offset() {
  return 5 + pre_call_resets_size();  // 5 bytes from start of call to where return address points
}

int MachCallDynamicJavaNode::ret_addr_offset() {
  return 10 + pre_call_resets_size();  // 10 bytes from start of call to where return address points
}

static int sizeof_FFree_Float_Stack_All = -1;

int MachCallRuntimeNode::ret_addr_offset() {
  assert(sizeof_FFree_Float_Stack_All != -1, "must have been emitted already");
  return 5 + pre_call_resets_size() + (_leaf_no_fp ? 0 : sizeof_FFree_Float_Stack_All);
}

//
// Compute padding required for nodes which need alignment
//

// The address of the call instruction needs to be 4-byte aligned to
// ensure that it does not span a cache line so that it can be patched.
int CallStaticJavaDirectNode::compute_padding(int current_offset) const {
  current_offset += pre_call_resets_size();  // skip fldcw, if any
  current_offset += 1;      // skip call opcode byte
  return align_up(current_offset, alignment_required()) - current_offset;
}

// The address of the call instruction needs to be 4-byte aligned to
// ensure that it does not span a cache line so that it can be patched.
int CallDynamicJavaDirectNode::compute_padding(int current_offset) const {
  current_offset += pre_call_resets_size();  // skip fldcw, if any
  current_offset += 5;      // skip MOV instruction
  current_offset += 1;      // skip call opcode byte
  return align_up(current_offset, alignment_required()) - current_offset;
}

// EMIT_RM()
void emit_rm(C2_MacroAssembler *masm, int f1, int f2, int f3) {
  unsigned char c = (unsigned char)((f1 << 6) | (f2 << 3) | f3);
  __ emit_int8(c);
}

// EMIT_CC()
void emit_cc(C2_MacroAssembler *masm, int f1, int f2) {
  unsigned char c = (unsigned char)( f1 | f2 );
  __ emit_int8(c);
}

// EMIT_OPCODE()
void emit_opcode(C2_MacroAssembler *masm, int code) {
  __ emit_int8((unsigned char) code);
}

// EMIT_OPCODE() w/ relocation information
void emit_opcode(C2_MacroAssembler *masm, int code, relocInfo::relocType reloc, int offset = 0) {
  __ relocate(__ inst_mark() + offset, reloc);
  emit_opcode(masm, code);
}

// EMIT_D8()
void emit_d8(C2_MacroAssembler *masm, int d8) {
  __ emit_int8((unsigned char) d8);
}

// EMIT_D16()
void emit_d16(C2_MacroAssembler *masm, int d16) {
  __ emit_int16(d16);
}

// EMIT_D32()
void emit_d32(C2_MacroAssembler *masm, int d32) {
  __ emit_int32(d32);
}

// emit 32 bit value and construct relocation entry from relocInfo::relocType
void emit_d32_reloc(C2_MacroAssembler *masm, int d32, relocInfo::relocType reloc,
        int format) {
  __ relocate(__ inst_mark(), reloc, format);
  __ emit_int32(d32);
}

// emit 32 bit value and construct relocation entry from RelocationHolder
void emit_d32_reloc(C2_MacroAssembler *masm, int d32, RelocationHolder const& rspec,
        int format) {
#ifdef ASSERT
  if (rspec.reloc()->type() == relocInfo::oop_type && d32 != 0 && d32 != (int)Universe::non_oop_word()) {
    assert(oopDesc::is_oop(cast_to_oop(d32)), "cannot embed broken oops in code");
  }
#endif
  __ relocate(__ inst_mark(), rspec, format);
  __ emit_int32(d32);
}

// Access stack slot for load or store
void store_to_stackslot(C2_MacroAssembler *masm, int opcode, int rm_field, int disp) {
  emit_opcode( masm, opcode );               // (e.g., FILD   [ESP+src])
  if( -128 <= disp && disp <= 127 ) {
    emit_rm( masm, 0x01, rm_field, ESP_enc );  // R/M byte
    emit_rm( masm, 0x00, ESP_enc, ESP_enc);    // SIB byte
    emit_d8 (masm, disp);     // Displacement  // R/M byte
  } else {
    emit_rm( masm, 0x02, rm_field, ESP_enc );  // R/M byte
    emit_rm( masm, 0x00, ESP_enc, ESP_enc);    // SIB byte
    emit_d32(masm, disp);     // Displacement  // R/M byte
  }
}

   // rRegI ereg, memory mem) %{    // emit_reg_mem
void encode_RegMem( C2_MacroAssembler *masm, int reg_encoding, int base, int index, int scale, int displace, relocInfo::relocType disp_reloc ) {
  // There is no index & no scale, use form without SIB byte
  if ((index == 0x4) &&
      (scale == 0) && (base != ESP_enc)) {
    // If no displacement, mode is 0x0; unless base is [EBP]
    if ( (displace == 0) && (base != EBP_enc) ) {
      emit_rm(masm, 0x0, reg_encoding, base);
    }
    else {                    // If 8-bit displacement, mode 0x1
      if ((displace >= -128) && (displace <= 127)
          && (disp_reloc == relocInfo::none) ) {
        emit_rm(masm, 0x1, reg_encoding, base);
        emit_d8(masm, displace);
      }
      else {                  // If 32-bit displacement
        if (base == -1) { // Special flag for absolute address
          emit_rm(masm, 0x0, reg_encoding, 0x5);
          // (manual lies; no SIB needed here)
          if ( disp_reloc != relocInfo::none ) {
            emit_d32_reloc(masm, displace, disp_reloc, 1);
          } else {
            emit_d32      (masm, displace);
          }
        }
        else {                // Normal base + offset
          emit_rm(masm, 0x2, reg_encoding, base);
          if ( disp_reloc != relocInfo::none ) {
            emit_d32_reloc(masm, displace, disp_reloc, 1);
          } else {
            emit_d32      (masm, displace);
          }
        }
      }
    }
  }
  else {                      // Else, encode with the SIB byte
    // If no displacement, mode is 0x0; unless base is [EBP]
    if (displace == 0 && (base != EBP_enc)) {  // If no displacement
      emit_rm(masm, 0x0, reg_encoding, 0x4);
      emit_rm(masm, scale, index, base);
    }
    else {                    // If 8-bit displacement, mode 0x1
      if ((displace >= -128) && (displace <= 127)
          && (disp_reloc == relocInfo::none) ) {
        emit_rm(masm, 0x1, reg_encoding, 0x4);
        emit_rm(masm, scale, index, base);
        emit_d8(masm, displace);
      }
      else {                  // If 32-bit displacement
        if (base == 0x04 ) {
          emit_rm(masm, 0x2, reg_encoding, 0x4);
          emit_rm(masm, scale, index, 0x04);
        } else {
          emit_rm(masm, 0x2, reg_encoding, 0x4);
          emit_rm(masm, scale, index, base);
        }
        if ( disp_reloc != relocInfo::none ) {
          emit_d32_reloc(masm, displace, disp_reloc, 1);
        } else {
          emit_d32      (masm, displace);
        }
      }
    }
  }
}


void encode_Copy( C2_MacroAssembler *masm, int dst_encoding, int src_encoding ) {
  if( dst_encoding == src_encoding ) {
    // reg-reg copy, use an empty encoding
  } else {
    emit_opcode( masm, 0x8B );
    emit_rm(masm, 0x3, dst_encoding, src_encoding );
  }
}

void emit_cmpfp_fixup(MacroAssembler* masm) {
  Label exit;
  __ jccb(Assembler::noParity, exit);
  __ pushf();
  //
  // comiss/ucomiss instructions set ZF,PF,CF flags and
  // zero OF,AF,SF for NaN values.
  // Fixup flags by zeroing ZF,PF so that compare of NaN
  // values returns 'less than' result (CF is set).
  // Leave the rest of flags unchanged.
  //
  //    7 6 5 4 3 2 1 0
  //   |S|Z|r|A|r|P|r|C|  (r - reserved bit)
  //    0 0 1 0 1 0 1 1   (0x2B)
  //
  __ andl(Address(rsp, 0), 0xffffff2b);
  __ popf();
  __ bind(exit);
}

<<<<<<< HEAD
void emit_cmpfp3(MacroAssembler* masm, Register dst) {
=======
static void emit_cmpfp3(MacroAssembler& _masm, Register dst) {
>>>>>>> 7231fd78
  Label done;
  __ movl(dst, -1);
  __ jcc(Assembler::parity, done);
  __ jcc(Assembler::below, done);
  __ setb(Assembler::notEqual, dst);
  __ movzbl(dst, dst);
  __ bind(done);
}


//=============================================================================
const RegMask& MachConstantBaseNode::_out_RegMask = RegMask::Empty;

int ConstantTable::calculate_table_base_offset() const {
  return 0;  // absolute addressing, no offset
}

bool MachConstantBaseNode::requires_postalloc_expand() const { return false; }
void MachConstantBaseNode::postalloc_expand(GrowableArray <Node *> *nodes, PhaseRegAlloc *ra_) {
  ShouldNotReachHere();
}

void MachConstantBaseNode::emit(C2_MacroAssembler* masm, PhaseRegAlloc* ra_) const {
  // Empty encoding
}

uint MachConstantBaseNode::size(PhaseRegAlloc* ra_) const {
  return 0;
}

#ifndef PRODUCT
void MachConstantBaseNode::format(PhaseRegAlloc* ra_, outputStream* st) const {
  st->print("# MachConstantBaseNode (empty encoding)");
}
#endif


//=============================================================================
#ifndef PRODUCT
void MachPrologNode::format(PhaseRegAlloc* ra_, outputStream* st) const {
  Compile* C = ra_->C;

  int framesize = C->output()->frame_size_in_bytes();
  int bangsize = C->output()->bang_size_in_bytes();
  assert((framesize & (StackAlignmentInBytes-1)) == 0, "frame size not aligned");
  // Remove wordSize for return addr which is already pushed.
  framesize -= wordSize;

  if (C->output()->need_stack_bang(bangsize)) {
    framesize -= wordSize;
    st->print("# stack bang (%d bytes)", bangsize);
    st->print("\n\t");
    st->print("PUSH   EBP\t# Save EBP");
    if (PreserveFramePointer) {
      st->print("\n\t");
      st->print("MOV    EBP, ESP\t# Save the caller's SP into EBP");
    }
    if (framesize) {
      st->print("\n\t");
      st->print("SUB    ESP, #%d\t# Create frame",framesize);
    }
  } else {
    st->print("SUB    ESP, #%d\t# Create frame",framesize);
    st->print("\n\t");
    framesize -= wordSize;
    st->print("MOV    [ESP + #%d], EBP\t# Save EBP",framesize);
    if (PreserveFramePointer) {
      st->print("\n\t");
      st->print("MOV    EBP, ESP\t# Save the caller's SP into EBP");
      if (framesize > 0) {
        st->print("\n\t");
        st->print("ADD    EBP, #%d", framesize);
      }
    }
  }

  if (VerifyStackAtCalls) {
    st->print("\n\t");
    framesize -= wordSize;
    st->print("MOV    [ESP + #%d], 0xBADB100D\t# Majik cookie for stack depth check",framesize);
  }

  if( C->in_24_bit_fp_mode() ) {
    st->print("\n\t");
    st->print("FLDCW  \t# load 24 bit fpu control word");
  }
  if (UseSSE >= 2 && VerifyFPU) {
    st->print("\n\t");
    st->print("# verify FPU stack (must be clean on entry)");
  }

#ifdef ASSERT
  if (VerifyStackAtCalls) {
    st->print("\n\t");
    st->print("# stack alignment check");
  }
#endif
  st->cr();
}
#endif


void MachPrologNode::emit(C2_MacroAssembler *masm, PhaseRegAlloc *ra_) const {
  Compile* C = ra_->C;

  int framesize = C->output()->frame_size_in_bytes();
  int bangsize = C->output()->bang_size_in_bytes();

  __ verified_entry(framesize, C->output()->need_stack_bang(bangsize)?bangsize:0, C->in_24_bit_fp_mode(), C->stub_function() != nullptr);

  C->output()->set_frame_complete(__ offset());

  if (C->has_mach_constant_base_node()) {
    // NOTE: We set the table base offset here because users might be
    // emitted before MachConstantBaseNode.
    ConstantTable& constant_table = C->output()->constant_table();
    constant_table.set_table_base_offset(constant_table.calculate_table_base_offset());
  }
}

uint MachPrologNode::size(PhaseRegAlloc *ra_) const {
  return MachNode::size(ra_); // too many variables; just compute it the hard way
}

int MachPrologNode::reloc() const {
  return 0; // a large enough number
}

//=============================================================================
#ifndef PRODUCT
void MachEpilogNode::format( PhaseRegAlloc *ra_, outputStream* st ) const {
  Compile *C = ra_->C;
  int framesize = C->output()->frame_size_in_bytes();
  assert((framesize & (StackAlignmentInBytes-1)) == 0, "frame size not aligned");
  // Remove two words for return addr and rbp,
  framesize -= 2*wordSize;

  if (C->max_vector_size() > 16) {
    st->print("VZEROUPPER");
    st->cr(); st->print("\t");
  }
  if (C->in_24_bit_fp_mode()) {
    st->print("FLDCW  standard control word");
    st->cr(); st->print("\t");
  }
  if (framesize) {
    st->print("ADD    ESP,%d\t# Destroy frame",framesize);
    st->cr(); st->print("\t");
  }
  st->print_cr("POPL   EBP"); st->print("\t");
  if (do_polling() && C->is_method_compilation()) {
    st->print("CMPL    rsp, poll_offset[thread]  \n\t"
              "JA      #safepoint_stub\t"
              "# Safepoint: poll for GC");
  }
}
#endif

void MachEpilogNode::emit(C2_MacroAssembler *masm, PhaseRegAlloc *ra_) const {
  Compile *C = ra_->C;

  if (C->max_vector_size() > 16) {
    // Clear upper bits of YMM registers when current compiled code uses
    // wide vectors to avoid AVX <-> SSE transition penalty during call.
    __ vzeroupper();
  }
  // If method set FPU control word, restore to standard control word
  if (C->in_24_bit_fp_mode()) {
    __ fldcw(ExternalAddress(StubRoutines::x86::addr_fpu_cntrl_wrd_std()));
  }

  int framesize = C->output()->frame_size_in_bytes();
  assert((framesize & (StackAlignmentInBytes-1)) == 0, "frame size not aligned");
  // Remove two words for return addr and rbp,
  framesize -= 2*wordSize;

  // Note that VerifyStackAtCalls' Majik cookie does not change the frame size popped here

  if (framesize >= 128) {
    emit_opcode(masm, 0x81); // add  SP, #framesize
    emit_rm(masm, 0x3, 0x00, ESP_enc);
    emit_d32(masm, framesize);
  } else if (framesize) {
    emit_opcode(masm, 0x83); // add  SP, #framesize
    emit_rm(masm, 0x3, 0x00, ESP_enc);
    emit_d8(masm, framesize);
  }

  emit_opcode(masm, 0x58 | EBP_enc);

  if (StackReservedPages > 0 && C->has_reserved_stack_access()) {
    __ reserved_stack_check();
  }

  if (do_polling() && C->is_method_compilation()) {
    Register thread = as_Register(EBX_enc);
    __ get_thread(thread);
    Label dummy_label;
    Label* code_stub = &dummy_label;
    if (!C->output()->in_scratch_emit_size()) {
      C2SafepointPollStub* stub = new (C->comp_arena()) C2SafepointPollStub(__ offset());
      C->output()->add_stub(stub);
      code_stub = &stub->entry();
    }
    __ set_inst_mark();
    __ relocate(relocInfo::poll_return_type);
    __ clear_inst_mark();
    __ safepoint_poll(*code_stub, thread, true /* at_return */, true /* in_nmethod */);
  }
}

uint MachEpilogNode::size(PhaseRegAlloc *ra_) const {
  return MachNode::size(ra_); // too many variables; just compute it
                              // the hard way
}

int MachEpilogNode::reloc() const {
  return 0; // a large enough number
}

const Pipeline * MachEpilogNode::pipeline() const {
  return MachNode::pipeline_class();
}

//=============================================================================

enum RC { rc_bad, rc_int, rc_kreg, rc_float, rc_xmm, rc_stack };
static enum RC rc_class( OptoReg::Name reg ) {

  if( !OptoReg::is_valid(reg)  ) return rc_bad;
  if (OptoReg::is_stack(reg)) return rc_stack;

  VMReg r = OptoReg::as_VMReg(reg);
  if (r->is_Register()) return rc_int;
  if (r->is_FloatRegister()) {
    assert(UseSSE < 2, "shouldn't be used in SSE2+ mode");
    return rc_float;
  }
  if (r->is_KRegister()) return rc_kreg;
  assert(r->is_XMMRegister(), "must be");
  return rc_xmm;
}

static int impl_helper( C2_MacroAssembler *masm, bool do_size, bool is_load, int offset, int reg,
                        int opcode, const char *op_str, int size, outputStream* st ) {
  if( masm ) {
    masm->set_inst_mark();
    emit_opcode  (masm, opcode );
    encode_RegMem(masm, Matcher::_regEncode[reg], ESP_enc, 0x4, 0, offset, relocInfo::none);
    masm->clear_inst_mark();
#ifndef PRODUCT
  } else if( !do_size ) {
    if( size != 0 ) st->print("\n\t");
    if( opcode == 0x8B || opcode == 0x89 ) { // MOV
      if( is_load ) st->print("%s   %s,[ESP + #%d]",op_str,Matcher::regName[reg],offset);
      else          st->print("%s   [ESP + #%d],%s",op_str,offset,Matcher::regName[reg]);
    } else { // FLD, FST, PUSH, POP
      st->print("%s [ESP + #%d]",op_str,offset);
    }
#endif
  }
  int offset_size = (offset == 0) ? 0 : ((offset <= 127) ? 1 : 4);
  return size+3+offset_size;
}

// Helper for XMM registers.  Extra opcode bits, limited syntax.
static int impl_x_helper( C2_MacroAssembler *masm, bool do_size, bool is_load,
                         int offset, int reg_lo, int reg_hi, int size, outputStream* st ) {
  int in_size_in_bits = Assembler::EVEX_32bit;
  int evex_encoding = 0;
  if (reg_lo+1 == reg_hi) {
    in_size_in_bits = Assembler::EVEX_64bit;
    evex_encoding = Assembler::VEX_W;
  }
  if (masm) {
    // EVEX spills remain EVEX: Compressed displacemement is better than AVX on spill mem operations,
    //                          it maps more cases to single byte displacement
    __ set_managed();
    if (reg_lo+1 == reg_hi) { // double move?
      if (is_load) {
        __ movdbl(as_XMMRegister(Matcher::_regEncode[reg_lo]), Address(rsp, offset));
      } else {
        __ movdbl(Address(rsp, offset), as_XMMRegister(Matcher::_regEncode[reg_lo]));
      }
    } else {
      if (is_load) {
        __ movflt(as_XMMRegister(Matcher::_regEncode[reg_lo]), Address(rsp, offset));
      } else {
        __ movflt(Address(rsp, offset), as_XMMRegister(Matcher::_regEncode[reg_lo]));
      }
    }
#ifndef PRODUCT
  } else if (!do_size) {
    if (size != 0) st->print("\n\t");
    if (reg_lo+1 == reg_hi) { // double move?
      if (is_load) st->print("%s %s,[ESP + #%d]",
                              UseXmmLoadAndClearUpper ? "MOVSD " : "MOVLPD",
                              Matcher::regName[reg_lo], offset);
      else         st->print("MOVSD  [ESP + #%d],%s",
                              offset, Matcher::regName[reg_lo]);
    } else {
      if (is_load) st->print("MOVSS  %s,[ESP + #%d]",
                              Matcher::regName[reg_lo], offset);
      else         st->print("MOVSS  [ESP + #%d],%s",
                              offset, Matcher::regName[reg_lo]);
    }
#endif
  }
  bool is_single_byte = false;
  if ((UseAVX > 2) && (offset != 0)) {
    is_single_byte = Assembler::query_compressed_disp_byte(offset, true, 0, Assembler::EVEX_T1S, in_size_in_bits, evex_encoding);
  }
  int offset_size = 0;
  if (UseAVX > 2 ) {
    offset_size = (offset == 0) ? 0 : ((is_single_byte) ? 1 : 4);
  } else {
    offset_size = (offset == 0) ? 0 : ((offset <= 127) ? 1 : 4);
  }
  size += (UseAVX > 2) ? 2 : 0; // Need an additional two bytes for EVEX
  // VEX_2bytes prefix is used if UseAVX > 0, so it takes the same 2 bytes as SIMD prefix.
  return size+5+offset_size;
}


static int impl_movx_helper( C2_MacroAssembler *masm, bool do_size, int src_lo, int dst_lo,
                            int src_hi, int dst_hi, int size, outputStream* st ) {
  if (masm) {
    // EVEX spills remain EVEX: logic complex between full EVEX, partial and AVX, manage EVEX spill code one way.
    __ set_managed();
    if (src_lo+1 == src_hi && dst_lo+1 == dst_hi) { // double move?
      __ movdbl(as_XMMRegister(Matcher::_regEncode[dst_lo]),
                as_XMMRegister(Matcher::_regEncode[src_lo]));
    } else {
      __ movflt(as_XMMRegister(Matcher::_regEncode[dst_lo]),
                as_XMMRegister(Matcher::_regEncode[src_lo]));
    }
#ifndef PRODUCT
  } else if (!do_size) {
    if (size != 0) st->print("\n\t");
    if (UseXmmRegToRegMoveAll) {//Use movaps,movapd to move between xmm registers
      if (src_lo+1 == src_hi && dst_lo+1 == dst_hi) { // double move?
        st->print("MOVAPD %s,%s",Matcher::regName[dst_lo],Matcher::regName[src_lo]);
      } else {
        st->print("MOVAPS %s,%s",Matcher::regName[dst_lo],Matcher::regName[src_lo]);
      }
    } else {
      if( src_lo+1 == src_hi && dst_lo+1 == dst_hi ) { // double move?
        st->print("MOVSD  %s,%s",Matcher::regName[dst_lo],Matcher::regName[src_lo]);
      } else {
        st->print("MOVSS  %s,%s",Matcher::regName[dst_lo],Matcher::regName[src_lo]);
      }
    }
#endif
  }
  // VEX_2bytes prefix is used if UseAVX > 0, and it takes the same 2 bytes as SIMD prefix.
  // Only MOVAPS SSE prefix uses 1 byte.  EVEX uses an additional 2 bytes.
  int sz = (UseAVX > 2) ? 6 : 4;
  if (!(src_lo+1 == src_hi && dst_lo+1 == dst_hi) &&
      UseXmmRegToRegMoveAll && (UseAVX == 0)) sz = 3;
  return size + sz;
}

static int impl_movgpr2x_helper( C2_MacroAssembler *masm, bool do_size, int src_lo, int dst_lo,
                            int src_hi, int dst_hi, int size, outputStream* st ) {
  // 32-bit
  if (masm) {
    // EVEX spills remain EVEX: logic complex between full EVEX, partial and AVX, manage EVEX spill code one way.
    __ set_managed();
    __ movdl(as_XMMRegister(Matcher::_regEncode[dst_lo]),
             as_Register(Matcher::_regEncode[src_lo]));
#ifndef PRODUCT
  } else if (!do_size) {
    st->print("movdl   %s, %s\t# spill", Matcher::regName[dst_lo], Matcher::regName[src_lo]);
#endif
  }
  return (UseAVX> 2) ? 6 : 4;
}


static int impl_movx2gpr_helper( C2_MacroAssembler *masm, bool do_size, int src_lo, int dst_lo,
                                 int src_hi, int dst_hi, int size, outputStream* st ) {
  // 32-bit
  if (masm) {
    // EVEX spills remain EVEX: logic complex between full EVEX, partial and AVX, manage EVEX spill code one way.
    __ set_managed();
    __ movdl(as_Register(Matcher::_regEncode[dst_lo]),
             as_XMMRegister(Matcher::_regEncode[src_lo]));
#ifndef PRODUCT
  } else if (!do_size) {
    st->print("movdl   %s, %s\t# spill", Matcher::regName[dst_lo], Matcher::regName[src_lo]);
#endif
  }
  return (UseAVX> 2) ? 6 : 4;
}

static int impl_mov_helper( C2_MacroAssembler *masm, bool do_size, int src, int dst, int size, outputStream* st ) {
  if( masm ) {
    emit_opcode(masm, 0x8B );
    emit_rm    (masm, 0x3, Matcher::_regEncode[dst], Matcher::_regEncode[src] );
#ifndef PRODUCT
  } else if( !do_size ) {
    if( size != 0 ) st->print("\n\t");
    st->print("MOV    %s,%s",Matcher::regName[dst],Matcher::regName[src]);
#endif
  }
  return size+2;
}

static int impl_fp_store_helper( C2_MacroAssembler *masm, bool do_size, int src_lo, int src_hi, int dst_lo, int dst_hi,
                                 int offset, int size, outputStream* st ) {
  if( src_lo != FPR1L_num ) {      // Move value to top of FP stack, if not already there
    if( masm ) {
      emit_opcode( masm, 0xD9 );  // FLD (i.e., push it)
      emit_d8( masm, 0xC0-1+Matcher::_regEncode[src_lo] );
#ifndef PRODUCT
    } else if( !do_size ) {
      if( size != 0 ) st->print("\n\t");
      st->print("FLD    %s",Matcher::regName[src_lo]);
#endif
    }
    size += 2;
  }

  int st_op = (src_lo != FPR1L_num) ? EBX_num /*store & pop*/ : EDX_num /*store no pop*/;
  const char *op_str;
  int op;
  if( src_lo+1 == src_hi && dst_lo+1 == dst_hi ) { // double store?
    op_str = (src_lo != FPR1L_num) ? "FSTP_D" : "FST_D ";
    op = 0xDD;
  } else {                   // 32-bit store
    op_str = (src_lo != FPR1L_num) ? "FSTP_S" : "FST_S ";
    op = 0xD9;
    assert( !OptoReg::is_valid(src_hi) && !OptoReg::is_valid(dst_hi), "no non-adjacent float-stores" );
  }

  return impl_helper(masm,do_size,false,offset,st_op,op,op_str,size, st);
}

// Next two methods are shared by 32- and 64-bit VM. They are defined in x86.ad.
static void vec_mov_helper(C2_MacroAssembler *masm, int src_lo, int dst_lo,
                          int src_hi, int dst_hi, uint ireg, outputStream* st);

void vec_spill_helper(C2_MacroAssembler *masm, bool is_load,
                            int stack_offset, int reg, uint ireg, outputStream* st);

static void vec_stack_to_stack_helper(C2_MacroAssembler *masm, int src_offset,
                                     int dst_offset, uint ireg, outputStream* st) {
  if (masm) {
    switch (ireg) {
    case Op_VecS:
      __ pushl(Address(rsp, src_offset));
      __ popl (Address(rsp, dst_offset));
      break;
    case Op_VecD:
      __ pushl(Address(rsp, src_offset));
      __ popl (Address(rsp, dst_offset));
      __ pushl(Address(rsp, src_offset+4));
      __ popl (Address(rsp, dst_offset+4));
      break;
    case Op_VecX:
      __ movdqu(Address(rsp, -16), xmm0);
      __ movdqu(xmm0, Address(rsp, src_offset));
      __ movdqu(Address(rsp, dst_offset), xmm0);
      __ movdqu(xmm0, Address(rsp, -16));
      break;
    case Op_VecY:
      __ vmovdqu(Address(rsp, -32), xmm0);
      __ vmovdqu(xmm0, Address(rsp, src_offset));
      __ vmovdqu(Address(rsp, dst_offset), xmm0);
      __ vmovdqu(xmm0, Address(rsp, -32));
      break;
    case Op_VecZ:
      __ evmovdquq(Address(rsp, -64), xmm0, 2);
      __ evmovdquq(xmm0, Address(rsp, src_offset), 2);
      __ evmovdquq(Address(rsp, dst_offset), xmm0, 2);
      __ evmovdquq(xmm0, Address(rsp, -64), 2);
      break;
    default:
      ShouldNotReachHere();
    }
#ifndef PRODUCT
  } else {
    switch (ireg) {
    case Op_VecS:
      st->print("pushl   [rsp + #%d]\t# 32-bit mem-mem spill\n\t"
                "popl    [rsp + #%d]",
                src_offset, dst_offset);
      break;
    case Op_VecD:
      st->print("pushl   [rsp + #%d]\t# 64-bit mem-mem spill\n\t"
                "popq    [rsp + #%d]\n\t"
                "pushl   [rsp + #%d]\n\t"
                "popq    [rsp + #%d]",
                src_offset, dst_offset, src_offset+4, dst_offset+4);
      break;
     case Op_VecX:
      st->print("movdqu  [rsp - #16], xmm0\t# 128-bit mem-mem spill\n\t"
                "movdqu  xmm0, [rsp + #%d]\n\t"
                "movdqu  [rsp + #%d], xmm0\n\t"
                "movdqu  xmm0, [rsp - #16]",
                src_offset, dst_offset);
      break;
    case Op_VecY:
      st->print("vmovdqu [rsp - #32], xmm0\t# 256-bit mem-mem spill\n\t"
                "vmovdqu xmm0, [rsp + #%d]\n\t"
                "vmovdqu [rsp + #%d], xmm0\n\t"
                "vmovdqu xmm0, [rsp - #32]",
                src_offset, dst_offset);
      break;
    case Op_VecZ:
      st->print("vmovdqu [rsp - #64], xmm0\t# 512-bit mem-mem spill\n\t"
                "vmovdqu xmm0, [rsp + #%d]\n\t"
                "vmovdqu [rsp + #%d], xmm0\n\t"
                "vmovdqu xmm0, [rsp - #64]",
                src_offset, dst_offset);
      break;
    default:
      ShouldNotReachHere();
    }
#endif
  }
}

uint MachSpillCopyNode::implementation( C2_MacroAssembler *masm, PhaseRegAlloc *ra_, bool do_size, outputStream* st ) const {
  // Get registers to move
  OptoReg::Name src_second = ra_->get_reg_second(in(1));
  OptoReg::Name src_first = ra_->get_reg_first(in(1));
  OptoReg::Name dst_second = ra_->get_reg_second(this );
  OptoReg::Name dst_first = ra_->get_reg_first(this );

  enum RC src_second_rc = rc_class(src_second);
  enum RC src_first_rc = rc_class(src_first);
  enum RC dst_second_rc = rc_class(dst_second);
  enum RC dst_first_rc = rc_class(dst_first);

  assert( OptoReg::is_valid(src_first) && OptoReg::is_valid(dst_first), "must move at least 1 register" );

  // Generate spill code!
  int size = 0;

  if( src_first == dst_first && src_second == dst_second )
    return size;            // Self copy, no move

  if (bottom_type()->isa_vect() != nullptr && bottom_type()->isa_vectmask() == nullptr) {
    uint ireg = ideal_reg();
    assert((src_first_rc != rc_int && dst_first_rc != rc_int), "sanity");
    assert((src_first_rc != rc_float && dst_first_rc != rc_float), "sanity");
    assert((ireg == Op_VecS || ireg == Op_VecD || ireg == Op_VecX || ireg == Op_VecY || ireg == Op_VecZ ), "sanity");
    if( src_first_rc == rc_stack && dst_first_rc == rc_stack ) {
      // mem -> mem
      int src_offset = ra_->reg2offset(src_first);
      int dst_offset = ra_->reg2offset(dst_first);
      vec_stack_to_stack_helper(masm, src_offset, dst_offset, ireg, st);
    } else if (src_first_rc == rc_xmm && dst_first_rc == rc_xmm ) {
      vec_mov_helper(masm, src_first, dst_first, src_second, dst_second, ireg, st);
    } else if (src_first_rc == rc_xmm && dst_first_rc == rc_stack ) {
      int stack_offset = ra_->reg2offset(dst_first);
      vec_spill_helper(masm, false, stack_offset, src_first, ireg, st);
    } else if (src_first_rc == rc_stack && dst_first_rc == rc_xmm ) {
      int stack_offset = ra_->reg2offset(src_first);
      vec_spill_helper(masm, true,  stack_offset, dst_first, ireg, st);
    } else {
      ShouldNotReachHere();
    }
    return 0;
  }

  // --------------------------------------
  // Check for mem-mem move.  push/pop to move.
  if( src_first_rc == rc_stack && dst_first_rc == rc_stack ) {
    if( src_second == dst_first ) { // overlapping stack copy ranges
      assert( src_second_rc == rc_stack && dst_second_rc == rc_stack, "we only expect a stk-stk copy here" );
      size = impl_helper(masm,do_size,true ,ra_->reg2offset(src_second),ESI_num,0xFF,"PUSH  ",size, st);
      size = impl_helper(masm,do_size,false,ra_->reg2offset(dst_second),EAX_num,0x8F,"POP   ",size, st);
      src_second_rc = dst_second_rc = rc_bad;  // flag as already moved the second bits
    }
    // move low bits
    size = impl_helper(masm,do_size,true ,ra_->reg2offset(src_first),ESI_num,0xFF,"PUSH  ",size, st);
    size = impl_helper(masm,do_size,false,ra_->reg2offset(dst_first),EAX_num,0x8F,"POP   ",size, st);
    if( src_second_rc == rc_stack && dst_second_rc == rc_stack ) { // mov second bits
      size = impl_helper(masm,do_size,true ,ra_->reg2offset(src_second),ESI_num,0xFF,"PUSH  ",size, st);
      size = impl_helper(masm,do_size,false,ra_->reg2offset(dst_second),EAX_num,0x8F,"POP   ",size, st);
    }
    return size;
  }

  // --------------------------------------
  // Check for integer reg-reg copy
  if( src_first_rc == rc_int && dst_first_rc == rc_int )
    size = impl_mov_helper(masm,do_size,src_first,dst_first,size, st);

  // Check for integer store
  if( src_first_rc == rc_int && dst_first_rc == rc_stack )
    size = impl_helper(masm,do_size,false,ra_->reg2offset(dst_first),src_first,0x89,"MOV ",size, st);

  // Check for integer load
  if( src_first_rc == rc_stack && dst_first_rc == rc_int )
    size = impl_helper(masm,do_size,true ,ra_->reg2offset(src_first),dst_first,0x8B,"MOV ",size, st);

  // Check for integer reg-xmm reg copy
  if( src_first_rc == rc_int && dst_first_rc == rc_xmm ) {
    assert( (src_second_rc == rc_bad && dst_second_rc == rc_bad),
            "no 64 bit integer-float reg moves" );
    return impl_movgpr2x_helper(masm,do_size,src_first,dst_first,src_second, dst_second, size, st);
  }
  // --------------------------------------
  // Check for float reg-reg copy
  if( src_first_rc == rc_float && dst_first_rc == rc_float ) {
    assert( (src_second_rc == rc_bad && dst_second_rc == rc_bad) ||
            (src_first+1 == src_second && dst_first+1 == dst_second), "no non-adjacent float-moves" );
    if( masm ) {

      // Note the mucking with the register encode to compensate for the 0/1
      // indexing issue mentioned in a comment in the reg_def sections
      // for FPR registers many lines above here.

      if( src_first != FPR1L_num ) {
        emit_opcode  (masm, 0xD9 );           // FLD    ST(i)
        emit_d8      (masm, 0xC0+Matcher::_regEncode[src_first]-1 );
        emit_opcode  (masm, 0xDD );           // FSTP   ST(i)
        emit_d8      (masm, 0xD8+Matcher::_regEncode[dst_first] );
     } else {
        emit_opcode  (masm, 0xDD );           // FST    ST(i)
        emit_d8      (masm, 0xD0+Matcher::_regEncode[dst_first]-1 );
     }
#ifndef PRODUCT
    } else if( !do_size ) {
      if( size != 0 ) st->print("\n\t");
      if( src_first != FPR1L_num ) st->print("FLD    %s\n\tFSTP   %s",Matcher::regName[src_first],Matcher::regName[dst_first]);
      else                      st->print(             "FST    %s",                            Matcher::regName[dst_first]);
#endif
    }
    return size + ((src_first != FPR1L_num) ? 2+2 : 2);
  }

  // Check for float store
  if( src_first_rc == rc_float && dst_first_rc == rc_stack ) {
    return impl_fp_store_helper(masm,do_size,src_first,src_second,dst_first,dst_second,ra_->reg2offset(dst_first),size, st);
  }

  // Check for float load
  if( dst_first_rc == rc_float && src_first_rc == rc_stack ) {
    int offset = ra_->reg2offset(src_first);
    const char *op_str;
    int op;
    if( src_first+1 == src_second && dst_first+1 == dst_second ) { // double load?
      op_str = "FLD_D";
      op = 0xDD;
    } else {                   // 32-bit load
      op_str = "FLD_S";
      op = 0xD9;
      assert( src_second_rc == rc_bad && dst_second_rc == rc_bad, "no non-adjacent float-loads" );
    }
    if( masm ) {
      masm->set_inst_mark();
      emit_opcode  (masm, op );
      encode_RegMem(masm, 0x0, ESP_enc, 0x4, 0, offset, relocInfo::none);
      emit_opcode  (masm, 0xDD );           // FSTP   ST(i)
      emit_d8      (masm, 0xD8+Matcher::_regEncode[dst_first] );
      masm->clear_inst_mark();
#ifndef PRODUCT
    } else if( !do_size ) {
      if( size != 0 ) st->print("\n\t");
      st->print("%s  ST,[ESP + #%d]\n\tFSTP   %s",op_str, offset,Matcher::regName[dst_first]);
#endif
    }
    int offset_size = (offset == 0) ? 0 : ((offset <= 127) ? 1 : 4);
    return size + 3+offset_size+2;
  }

  // Check for xmm reg-reg copy
  if( src_first_rc == rc_xmm && dst_first_rc == rc_xmm ) {
    assert( (src_second_rc == rc_bad && dst_second_rc == rc_bad) ||
            (src_first+1 == src_second && dst_first+1 == dst_second),
            "no non-adjacent float-moves" );
    return impl_movx_helper(masm,do_size,src_first,dst_first,src_second, dst_second, size, st);
  }

  // Check for xmm reg-integer reg copy
  if( src_first_rc == rc_xmm && dst_first_rc == rc_int ) {
    assert( (src_second_rc == rc_bad && dst_second_rc == rc_bad),
            "no 64 bit float-integer reg moves" );
    return impl_movx2gpr_helper(masm,do_size,src_first,dst_first,src_second, dst_second, size, st);
  }

  // Check for xmm store
  if( src_first_rc == rc_xmm && dst_first_rc == rc_stack ) {
    return impl_x_helper(masm,do_size,false,ra_->reg2offset(dst_first), src_first, src_second, size, st);
  }

  // Check for float xmm load
  if( src_first_rc == rc_stack && dst_first_rc == rc_xmm ) {
    return impl_x_helper(masm,do_size,true ,ra_->reg2offset(src_first),dst_first, dst_second, size, st);
  }

  // Copy from float reg to xmm reg
  if( src_first_rc == rc_float && dst_first_rc == rc_xmm ) {
    // copy to the top of stack from floating point reg
    // and use LEA to preserve flags
    if( masm ) {
      emit_opcode(masm,0x8D);  // LEA  ESP,[ESP-8]
      emit_rm(masm, 0x1, ESP_enc, 0x04);
      emit_rm(masm, 0x0, 0x04, ESP_enc);
      emit_d8(masm,0xF8);
#ifndef PRODUCT
    } else if( !do_size ) {
      if( size != 0 ) st->print("\n\t");
      st->print("LEA    ESP,[ESP-8]");
#endif
    }
    size += 4;

    size = impl_fp_store_helper(masm,do_size,src_first,src_second,dst_first,dst_second,0,size, st);

    // Copy from the temp memory to the xmm reg.
    size = impl_x_helper(masm,do_size,true ,0,dst_first, dst_second, size, st);

    if( masm ) {
      emit_opcode(masm,0x8D);  // LEA  ESP,[ESP+8]
      emit_rm(masm, 0x1, ESP_enc, 0x04);
      emit_rm(masm, 0x0, 0x04, ESP_enc);
      emit_d8(masm,0x08);
#ifndef PRODUCT
    } else if( !do_size ) {
      if( size != 0 ) st->print("\n\t");
      st->print("LEA    ESP,[ESP+8]");
#endif
    }
    size += 4;
    return size;
  }

  // AVX-512 opmask specific spilling.
  if (src_first_rc == rc_stack && dst_first_rc == rc_kreg) {
    assert((src_first & 1) == 0 && src_first + 1 == src_second, "invalid register pair");
    assert((dst_first & 1) == 0 && dst_first + 1 == dst_second, "invalid register pair");
    int offset = ra_->reg2offset(src_first);
    if (masm != nullptr) {
      __ kmov(as_KRegister(Matcher::_regEncode[dst_first]), Address(rsp, offset));
#ifndef PRODUCT
    } else {
      st->print("KMOV    %s, [ESP + %d]", Matcher::regName[dst_first], offset);
#endif
    }
    return 0;
  }

  if (src_first_rc == rc_kreg && dst_first_rc == rc_stack) {
    assert((src_first & 1) == 0 && src_first + 1 == src_second, "invalid register pair");
    assert((dst_first & 1) == 0 && dst_first + 1 == dst_second, "invalid register pair");
    int offset = ra_->reg2offset(dst_first);
    if (masm != nullptr) {
      __ kmov(Address(rsp, offset), as_KRegister(Matcher::_regEncode[src_first]));
#ifndef PRODUCT
    } else {
      st->print("KMOV    [ESP + %d], %s", offset, Matcher::regName[src_first]);
#endif
    }
    return 0;
  }

  if (src_first_rc == rc_kreg && dst_first_rc == rc_int) {
    Unimplemented();
    return 0;
  }

  if (src_first_rc == rc_int && dst_first_rc == rc_kreg) {
    Unimplemented();
    return 0;
  }

  if (src_first_rc == rc_kreg && dst_first_rc == rc_kreg) {
    assert((src_first & 1) == 0 && src_first + 1 == src_second, "invalid register pair");
    assert((dst_first & 1) == 0 && dst_first + 1 == dst_second, "invalid register pair");
    if (masm != nullptr) {
      __ kmov(as_KRegister(Matcher::_regEncode[dst_first]), as_KRegister(Matcher::_regEncode[src_first]));
#ifndef PRODUCT
    } else {
      st->print("KMOV    %s, %s", Matcher::regName[dst_first], Matcher::regName[src_first]);
#endif
    }
    return 0;
  }

  assert( size > 0, "missed a case" );

  // --------------------------------------------------------------------
  // Check for second bits still needing moving.
  if( src_second == dst_second )
    return size;               // Self copy; no move
  assert( src_second_rc != rc_bad && dst_second_rc != rc_bad, "src_second & dst_second cannot be Bad" );

  // Check for second word int-int move
  if( src_second_rc == rc_int && dst_second_rc == rc_int )
    return impl_mov_helper(masm,do_size,src_second,dst_second,size, st);

  // Check for second word integer store
  if( src_second_rc == rc_int && dst_second_rc == rc_stack )
    return impl_helper(masm,do_size,false,ra_->reg2offset(dst_second),src_second,0x89,"MOV ",size, st);

  // Check for second word integer load
  if( dst_second_rc == rc_int && src_second_rc == rc_stack )
    return impl_helper(masm,do_size,true ,ra_->reg2offset(src_second),dst_second,0x8B,"MOV ",size, st);

  Unimplemented();
  return 0; // Mute compiler
}

#ifndef PRODUCT
void MachSpillCopyNode::format(PhaseRegAlloc *ra_, outputStream* st) const {
  implementation( nullptr, ra_, false, st );
}
#endif

<<<<<<< HEAD
void MachSpillCopyNode::emit(C2_MacroAssembler *masm, PhaseRegAlloc *ra_) const {
  implementation( masm, ra_, false, nullptr );
=======
void MachSpillCopyNode::emit(CodeBuffer &cbuf, PhaseRegAlloc *ra_) const {
  implementation( &cbuf, ra_, false, nullptr );
>>>>>>> 7231fd78
}

uint MachSpillCopyNode::size(PhaseRegAlloc *ra_) const {
  return MachNode::size(ra_);
}


//=============================================================================
#ifndef PRODUCT
void BoxLockNode::format( PhaseRegAlloc *ra_, outputStream* st ) const {
  int offset = ra_->reg2offset(in_RegMask(0).find_first_elem());
  int reg = ra_->get_reg_first(this);
  st->print("LEA    %s,[ESP + #%d]",Matcher::regName[reg],offset);
}
#endif

void BoxLockNode::emit(C2_MacroAssembler *masm, PhaseRegAlloc *ra_) const {
  int offset = ra_->reg2offset(in_RegMask(0).find_first_elem());
  int reg = ra_->get_encode(this);
  if( offset >= 128 ) {
    emit_opcode(masm, 0x8D);      // LEA  reg,[SP+offset]
    emit_rm(masm, 0x2, reg, 0x04);
    emit_rm(masm, 0x0, 0x04, ESP_enc);
    emit_d32(masm, offset);
  }
  else {
    emit_opcode(masm, 0x8D);      // LEA  reg,[SP+offset]
    emit_rm(masm, 0x1, reg, 0x04);
    emit_rm(masm, 0x0, 0x04, ESP_enc);
    emit_d8(masm, offset);
  }
}

uint BoxLockNode::size(PhaseRegAlloc *ra_) const {
  int offset = ra_->reg2offset(in_RegMask(0).find_first_elem());
  if( offset >= 128 ) {
    return 7;
  }
  else {
    return 4;
  }
}

//=============================================================================
#ifndef PRODUCT
void MachUEPNode::format( PhaseRegAlloc *ra_, outputStream* st ) const {
  st->print_cr(  "CMP    EAX,[ECX+4]\t# Inline cache check");
  st->print_cr("\tJNE    SharedRuntime::handle_ic_miss_stub");
  st->print_cr("\tNOP");
  st->print_cr("\tNOP");
  if( !OptoBreakpoint )
    st->print_cr("\tNOP");
}
#endif

<<<<<<< HEAD
void MachUEPNode::emit(C2_MacroAssembler *masm, PhaseRegAlloc *ra_) const {
#ifdef ASSERT
  uint insts_size = __ offset();
#endif
  __ cmpptr(rax, Address(rcx, oopDesc::klass_offset_in_bytes()));
  __ jump_cc(Assembler::notEqual,
               RuntimeAddress(SharedRuntime::get_ic_miss_stub()));
  /* WARNING these NOPs are critical so that verified entry point is properly
     aligned for patching by NativeJump::patch_verified_entry() */
  int nops_cnt = 2;
  if( !OptoBreakpoint ) // Leave space for int3
     nops_cnt += 1;
  __ nop(nops_cnt);

  assert(__ offset() - insts_size == size(ra_), "checking code size of inline cache node");
=======
void MachUEPNode::emit(CodeBuffer &cbuf, PhaseRegAlloc *ra_) const {
  MacroAssembler masm(&cbuf);
  masm.ic_check(CodeEntryAlignment);
>>>>>>> 7231fd78
}

uint MachUEPNode::size(PhaseRegAlloc *ra_) const {
  return MachNode::size(ra_); // too many variables; just compute it
                              // the hard way
}


//=============================================================================

// Vector calling convention not supported.
bool Matcher::supports_vector_calling_convention() {
  return false;
}

OptoRegPair Matcher::vector_return_value(uint ideal_reg) {
  Unimplemented();
  return OptoRegPair(0, 0);
}

// Is this branch offset short enough that a short branch can be used?
//
// NOTE: If the platform does not provide any short branch variants, then
//       this method should return false for offset 0.
bool Matcher::is_short_branch_offset(int rule, int br_size, int offset) {
  // The passed offset is relative to address of the branch.
  // On 86 a branch displacement is calculated relative to address
  // of a next instruction.
  offset -= br_size;

  // the short version of jmpConUCF2 contains multiple branches,
  // making the reach slightly less
  if (rule == jmpConUCF2_rule)
    return (-126 <= offset && offset <= 125);
  return (-128 <= offset && offset <= 127);
}

// Return whether or not this register is ever used as an argument.  This
// function is used on startup to build the trampoline stubs in generateOptoStub.
// Registers not mentioned will be killed by the VM call in the trampoline, and
// arguments in those registers not be available to the callee.
bool Matcher::can_be_java_arg( int reg ) {
  if(  reg == ECX_num   || reg == EDX_num   ) return true;
  if( (reg == XMM0_num  || reg == XMM1_num ) && UseSSE>=1 ) return true;
  if( (reg == XMM0b_num || reg == XMM1b_num) && UseSSE>=2 ) return true;
  return false;
}

bool Matcher::is_spillable_arg( int reg ) {
  return can_be_java_arg(reg);
}

uint Matcher::int_pressure_limit()
{
  return (INTPRESSURE == -1) ? 6 : INTPRESSURE;
}

uint Matcher::float_pressure_limit()
{
  return (FLOATPRESSURE == -1) ? 6 : FLOATPRESSURE;
}

bool Matcher::use_asm_for_ldiv_by_con( jlong divisor ) {
  // Use hardware integer DIV instruction when
  // it is faster than a code which use multiply.
  // Only when constant divisor fits into 32 bit
  // (min_jint is excluded to get only correct
  // positive 32 bit values from negative).
  return VM_Version::has_fast_idiv() &&
         (divisor == (int)divisor && divisor != min_jint);
}

// Register for DIVI projection of divmodI
RegMask Matcher::divI_proj_mask() {
  return EAX_REG_mask();
}

// Register for MODI projection of divmodI
RegMask Matcher::modI_proj_mask() {
  return EDX_REG_mask();
}

// Register for DIVL projection of divmodL
RegMask Matcher::divL_proj_mask() {
  ShouldNotReachHere();
  return RegMask();
}

// Register for MODL projection of divmodL
RegMask Matcher::modL_proj_mask() {
  ShouldNotReachHere();
  return RegMask();
}

const RegMask Matcher::method_handle_invoke_SP_save_mask() {
  return NO_REG_mask();
}

// Returns true if the high 32 bits of the value is known to be zero.
bool is_operand_hi32_zero(Node* n) {
  int opc = n->Opcode();
  if (opc == Op_AndL) {
    Node* o2 = n->in(2);
    if (o2->is_Con() && (o2->get_long() & 0xFFFFFFFF00000000LL) == 0LL) {
      return true;
    }
  }
  if (opc == Op_ConL && (n->get_long() & 0xFFFFFFFF00000000LL) == 0LL) {
    return true;
  }
  return false;
}

%}

//----------ENCODING BLOCK-----------------------------------------------------
// This block specifies the encoding classes used by the compiler to output
// byte streams.  Encoding classes generate functions which are called by
// Machine Instruction Nodes in order to generate the bit encoding of the
// instruction.  Operands specify their base encoding interface with the
// interface keyword.  There are currently supported four interfaces,
// REG_INTER, CONST_INTER, MEMORY_INTER, & COND_INTER.  REG_INTER causes an
// operand to generate a function which returns its register number when
// queried.   CONST_INTER causes an operand to generate a function which
// returns the value of the constant when queried.  MEMORY_INTER causes an
// operand to generate four functions which return the Base Register, the
// Index Register, the Scale Value, and the Offset Value of the operand when
// queried.  COND_INTER causes an operand to generate six functions which
// return the encoding code (ie - encoding bits for the instruction)
// associated with each basic boolean condition for a conditional instruction.
// Instructions specify two basic values for encoding.  They use the
// ins_encode keyword to specify their encoding class (which must be one of
// the class names specified in the encoding block), and they use the
// opcode keyword to specify, in order, their primary, secondary, and
// tertiary opcode.  Only the opcode sections which a particular instruction
// needs for encoding need to be specified.
encode %{
  // Build emit functions for each basic byte or larger field in the intel
  // encoding scheme (opcode, rm, sib, immediate), and call them from C++
  // code in the enc_class source block.  Emit functions will live in the
  // main source block for now.  In future, we can generalize this by
  // adding a syntax that specifies the sizes of fields in an order,
  // so that the adlc can build the emit functions automagically

  // Set instruction mark in MacroAssembler. This is used only in
  // instructions that emit bytes directly to the CodeBuffer wraped
  // in the MacroAssembler. Should go away once all "instruct" are
  // patched to emit bytes only using methods in MacroAssembler.
  enc_class SetInstMark %{
    __ set_inst_mark();
  %}

  enc_class ClearInstMark %{
    __ clear_inst_mark();
  %}

  // Emit primary opcode
  enc_class OpcP %{
    emit_opcode(masm, $primary);
  %}

  // Emit secondary opcode
  enc_class OpcS %{
    emit_opcode(masm, $secondary);
  %}

  // Emit opcode directly
  enc_class Opcode(immI d8) %{
    emit_opcode(masm, $d8$$constant);
  %}

  enc_class SizePrefix %{
    emit_opcode(masm,0x66);
  %}

  enc_class RegReg (rRegI dst, rRegI src) %{    // RegReg(Many)
    emit_rm(masm, 0x3, $dst$$reg, $src$$reg);
  %}

  enc_class OpcRegReg (immI opcode, rRegI dst, rRegI src) %{    // OpcRegReg(Many)
    emit_opcode(masm,$opcode$$constant);
    emit_rm(masm, 0x3, $dst$$reg, $src$$reg);
  %}

  enc_class mov_r32_imm0( rRegI dst ) %{
    emit_opcode( masm, 0xB8 + $dst$$reg ); // 0xB8+ rd   -- MOV r32  ,imm32
    emit_d32   ( masm, 0x0  );             //                         imm32==0x0
  %}

  enc_class cdq_enc %{
    // Full implementation of Java idiv and irem; checks for
    // special case as described in JVM spec., p.243 & p.271.
    //
    //         normal case                           special case
    //
    // input : rax,: dividend                         min_int
    //         reg: divisor                          -1
    //
    // output: rax,: quotient  (= rax, idiv reg)       min_int
    //         rdx: remainder (= rax, irem reg)       0
    //
    //  Code sequnce:
    //
    //  81 F8 00 00 00 80    cmp         rax,80000000h
    //  0F 85 0B 00 00 00    jne         normal_case
    //  33 D2                xor         rdx,edx
    //  83 F9 FF             cmp         rcx,0FFh
    //  0F 84 03 00 00 00    je          done
    //                  normal_case:
    //  99                   cdq
    //  F7 F9                idiv        rax,ecx
    //                  done:
    //
    emit_opcode(masm,0x81); emit_d8(masm,0xF8);
    emit_opcode(masm,0x00); emit_d8(masm,0x00);
    emit_opcode(masm,0x00); emit_d8(masm,0x80);                     // cmp rax,80000000h
    emit_opcode(masm,0x0F); emit_d8(masm,0x85);
    emit_opcode(masm,0x0B); emit_d8(masm,0x00);
    emit_opcode(masm,0x00); emit_d8(masm,0x00);                     // jne normal_case
    emit_opcode(masm,0x33); emit_d8(masm,0xD2);                     // xor rdx,edx
    emit_opcode(masm,0x83); emit_d8(masm,0xF9); emit_d8(masm,0xFF); // cmp rcx,0FFh
    emit_opcode(masm,0x0F); emit_d8(masm,0x84);
    emit_opcode(masm,0x03); emit_d8(masm,0x00);
    emit_opcode(masm,0x00); emit_d8(masm,0x00);                     // je done
    // normal_case:
    emit_opcode(masm,0x99);                                         // cdq
    // idiv (note: must be emitted by the user of this rule)
    // normal:
  %}

  // Dense encoding for older common ops
  enc_class Opc_plus(immI opcode, rRegI reg) %{
    emit_opcode(masm, $opcode$$constant + $reg$$reg);
  %}


  // Opcde enc_class for 8/32 bit immediate instructions with sign-extension
  enc_class OpcSE (immI imm) %{ // Emit primary opcode and set sign-extend bit
    // Check for 8-bit immediate, and set sign extend bit in opcode
    if (($imm$$constant >= -128) && ($imm$$constant <= 127)) {
      emit_opcode(masm, $primary | 0x02);
    }
    else {                          // If 32-bit immediate
      emit_opcode(masm, $primary);
    }
  %}

  enc_class OpcSErm (rRegI dst, immI imm) %{    // OpcSEr/m
    // Emit primary opcode and set sign-extend bit
    // Check for 8-bit immediate, and set sign extend bit in opcode
    if (($imm$$constant >= -128) && ($imm$$constant <= 127)) {
      emit_opcode(masm, $primary | 0x02);    }
    else {                          // If 32-bit immediate
      emit_opcode(masm, $primary);
    }
    // Emit r/m byte with secondary opcode, after primary opcode.
    emit_rm(masm, 0x3, $secondary, $dst$$reg);
  %}

  enc_class Con8or32 (immI imm) %{    // Con8or32(storeImmI), 8 or 32 bits
    // Check for 8-bit immediate, and set sign extend bit in opcode
    if (($imm$$constant >= -128) && ($imm$$constant <= 127)) {
      $$$emit8$imm$$constant;
    }
    else {                          // If 32-bit immediate
      // Output immediate
      $$$emit32$imm$$constant;
    }
  %}

  enc_class Long_OpcSErm_Lo(eRegL dst, immL imm) %{
    // Emit primary opcode and set sign-extend bit
    // Check for 8-bit immediate, and set sign extend bit in opcode
    int con = (int)$imm$$constant; // Throw away top bits
    emit_opcode(masm, ((con >= -128) && (con <= 127)) ? ($primary | 0x02) : $primary);
    // Emit r/m byte with secondary opcode, after primary opcode.
    emit_rm(masm, 0x3, $secondary, $dst$$reg);
    if ((con >= -128) && (con <= 127)) emit_d8 (masm,con);
    else                               emit_d32(masm,con);
  %}

  enc_class Long_OpcSErm_Hi(eRegL dst, immL imm) %{
    // Emit primary opcode and set sign-extend bit
    // Check for 8-bit immediate, and set sign extend bit in opcode
    int con = (int)($imm$$constant >> 32); // Throw away bottom bits
    emit_opcode(masm, ((con >= -128) && (con <= 127)) ? ($primary | 0x02) : $primary);
    // Emit r/m byte with tertiary opcode, after primary opcode.
    emit_rm(masm, 0x3, $tertiary, HIGH_FROM_LOW_ENC($dst$$reg));
    if ((con >= -128) && (con <= 127)) emit_d8 (masm,con);
    else                               emit_d32(masm,con);
  %}

  enc_class OpcSReg (rRegI dst) %{    // BSWAP
    emit_cc(masm, $secondary, $dst$$reg );
  %}

  enc_class bswap_long_bytes(eRegL dst) %{ // BSWAP
    int destlo = $dst$$reg;
    int desthi = HIGH_FROM_LOW_ENC(destlo);
    // bswap lo
    emit_opcode(masm, 0x0F);
    emit_cc(masm, 0xC8, destlo);
    // bswap hi
    emit_opcode(masm, 0x0F);
    emit_cc(masm, 0xC8, desthi);
    // xchg lo and hi
    emit_opcode(masm, 0x87);
    emit_rm(masm, 0x3, destlo, desthi);
  %}

  enc_class RegOpc (rRegI div) %{    // IDIV, IMOD, JMP indirect, ...
    emit_rm(masm, 0x3, $secondary, $div$$reg );
  %}

  enc_class enc_cmov(cmpOp cop ) %{ // CMOV
    $$$emit8$primary;
    emit_cc(masm, $secondary, $cop$$cmpcode);
  %}

  enc_class enc_cmov_dpr(cmpOp cop, regDPR src ) %{ // CMOV
    int op = 0xDA00 + $cop$$cmpcode + ($src$$reg-1);
    emit_d8(masm, op >> 8 );
    emit_d8(masm, op & 255);
  %}

  // emulate a CMOV with a conditional branch around a MOV
  enc_class enc_cmov_branch( cmpOp cop, immI brOffs ) %{ // CMOV
    // Invert sense of branch from sense of CMOV
    emit_cc( masm, 0x70, ($cop$$cmpcode^1) );
    emit_d8( masm, $brOffs$$constant );
  %}

  enc_class enc_PartialSubtypeCheck( ) %{
    Register Redi = as_Register(EDI_enc); // result register
    Register Reax = as_Register(EAX_enc); // super class
    Register Recx = as_Register(ECX_enc); // killed
    Register Resi = as_Register(ESI_enc); // sub class
    Label miss;

    __ check_klass_subtype_slow_path(Resi, Reax, Recx, Redi,
                                     nullptr, &miss,
                                     /*set_cond_codes:*/ true);
    if ($primary) {
      __ xorptr(Redi, Redi);
    }
    __ bind(miss);
  %}

  enc_class FFree_Float_Stack_All %{    // Free_Float_Stack_All
    int start = __ offset();
    if (UseSSE >= 2) {
      if (VerifyFPU) {
        __ verify_FPU(0, "must be empty in SSE2+ mode");
      }
    } else {
      // External c_calling_convention expects the FPU stack to be 'clean'.
      // Compiled code leaves it dirty.  Do cleanup now.
      __ empty_FPU_stack();
    }
    if (sizeof_FFree_Float_Stack_All == -1) {
      sizeof_FFree_Float_Stack_All = __ offset() - start;
    } else {
      assert(__ offset() - start == sizeof_FFree_Float_Stack_All, "wrong size");
    }
  %}

  enc_class Verify_FPU_For_Leaf %{
    if( VerifyFPU ) {
      __ verify_FPU( -3, "Returning from Runtime Leaf call");
    }
  %}

  enc_class Java_To_Runtime (method meth) %{    // CALL Java_To_Runtime, Java_To_Runtime_Leaf
    // This is the instruction starting address for relocation info.
    __ set_inst_mark();
    $$$emit8$primary;
    // CALL directly to the runtime
    emit_d32_reloc(masm, ($meth$$method - (int)(__ pc()) - 4),
                runtime_call_Relocation::spec(), RELOC_IMM32 );
    __ clear_inst_mark();
    __ post_call_nop();

    if (UseSSE >= 2) {
      BasicType rt = tf()->return_type();

      if ((rt == T_FLOAT || rt == T_DOUBLE) && !return_value_is_used()) {
        // A C runtime call where the return value is unused.  In SSE2+
        // mode the result needs to be removed from the FPU stack.  It's
        // likely that this function call could be removed by the
        // optimizer if the C function is a pure function.
        __ ffree(0);
      } else if (rt == T_FLOAT) {
        __ lea(rsp, Address(rsp, -4));
        __ fstp_s(Address(rsp, 0));
        __ movflt(xmm0, Address(rsp, 0));
        __ lea(rsp, Address(rsp,  4));
      } else if (rt == T_DOUBLE) {
        __ lea(rsp, Address(rsp, -8));
        __ fstp_d(Address(rsp, 0));
        __ movdbl(xmm0, Address(rsp, 0));
        __ lea(rsp, Address(rsp,  8));
      }
    }
  %}

  enc_class pre_call_resets %{
    // If method sets FPU control word restore it here
    debug_only(int off0 = __ offset());
    if (ra_->C->in_24_bit_fp_mode()) {
      __ fldcw(ExternalAddress(StubRoutines::x86::addr_fpu_cntrl_wrd_std()));
    }
    // Clear upper bits of YMM registers when current compiled code uses
    // wide vectors to avoid AVX <-> SSE transition penalty during call.
    __ vzeroupper();
    debug_only(int off1 = __ offset());
    assert(off1 - off0 == pre_call_resets_size(), "correct size prediction");
  %}

  enc_class post_call_FPU %{
    // If method sets FPU control word do it here also
    if (Compile::current()->in_24_bit_fp_mode()) {
      __ fldcw(ExternalAddress(StubRoutines::x86::addr_fpu_cntrl_wrd_24()));
    }
  %}

  enc_class Java_Static_Call (method meth) %{    // JAVA STATIC CALL
    // CALL to fixup routine.  Fixup routine uses ScopeDesc info to determine
    // who we intended to call.
    __ set_inst_mark();
    $$$emit8$primary;

    if (!_method) {
      emit_d32_reloc(masm, ($meth$$method - (int)(__ pc()) - 4),
                     runtime_call_Relocation::spec(),
                     RELOC_IMM32);
      __ clear_inst_mark();
      __ post_call_nop();
    } else {
      int method_index = resolved_method_index(masm);
      RelocationHolder rspec = _optimized_virtual ? opt_virtual_call_Relocation::spec(method_index)
                                                  : static_call_Relocation::spec(method_index);
      emit_d32_reloc(masm, ($meth$$method - (int)(__ pc()) - 4),
                     rspec, RELOC_DISP32);
      __ post_call_nop();
      address mark = __ inst_mark();
      if (CodeBuffer::supports_shared_stubs() && _method->can_be_statically_bound()) {
        // Calls of the same statically bound method can share
        // a stub to the interpreter.
        __ code()->shared_stub_to_interp_for(_method, __ code()->insts()->mark_off());
        __ clear_inst_mark();
      } else {
        // Emit stubs for static call.
<<<<<<< HEAD
        address stub = CompiledStaticCall::emit_to_interp_stub(masm, mark);
        __ clear_inst_mark();
=======
        address stub = CompiledDirectCall::emit_to_interp_stub(cbuf, mark);
>>>>>>> 7231fd78
        if (stub == nullptr) {
          ciEnv::current()->record_failure("CodeCache is full");
          return;
        }
      }
    }
  %}

  enc_class Java_Dynamic_Call (method meth) %{    // JAVA DYNAMIC CALL
    __ ic_call((address)$meth$$method, resolved_method_index(masm));
    __ post_call_nop();
  %}

  enc_class Java_Compiled_Call (method meth) %{    // JAVA COMPILED CALL
    int disp = in_bytes(Method::from_compiled_offset());
    assert( -128 <= disp && disp <= 127, "compiled_code_offset isn't small");

    // CALL *[EAX+in_bytes(Method::from_compiled_code_entry_point_offset())]
    __ set_inst_mark();
    $$$emit8$primary;
    emit_rm(masm, 0x01, $secondary, EAX_enc );  // R/M byte
    emit_d8(masm, disp);             // Displacement
    __ clear_inst_mark();
    __ post_call_nop();
  %}

  enc_class RegOpcImm (rRegI dst, immI8 shift) %{    // SHL, SAR, SHR
    $$$emit8$primary;
    emit_rm(masm, 0x3, $secondary, $dst$$reg);
    $$$emit8$shift$$constant;
  %}

  enc_class LdImmI (rRegI dst, immI src) %{    // Load Immediate
    // Load immediate does not have a zero or sign extended version
    // for 8-bit immediates
    emit_opcode(masm, 0xB8 + $dst$$reg);
    $$$emit32$src$$constant;
  %}

  enc_class LdImmP (rRegI dst, immI src) %{    // Load Immediate
    // Load immediate does not have a zero or sign extended version
    // for 8-bit immediates
    emit_opcode(masm, $primary + $dst$$reg);
    $$$emit32$src$$constant;
  %}

  enc_class LdImmL_Lo( eRegL dst, immL src) %{    // Load Immediate
    // Load immediate does not have a zero or sign extended version
    // for 8-bit immediates
    int dst_enc = $dst$$reg;
    int src_con = $src$$constant & 0x0FFFFFFFFL;
    if (src_con == 0) {
      // xor dst, dst
      emit_opcode(masm, 0x33);
      emit_rm(masm, 0x3, dst_enc, dst_enc);
    } else {
      emit_opcode(masm, $primary + dst_enc);
      emit_d32(masm, src_con);
    }
  %}

  enc_class LdImmL_Hi( eRegL dst, immL src) %{    // Load Immediate
    // Load immediate does not have a zero or sign extended version
    // for 8-bit immediates
    int dst_enc = $dst$$reg + 2;
    int src_con = ((julong)($src$$constant)) >> 32;
    if (src_con == 0) {
      // xor dst, dst
      emit_opcode(masm, 0x33);
      emit_rm(masm, 0x3, dst_enc, dst_enc);
    } else {
      emit_opcode(masm, $primary + dst_enc);
      emit_d32(masm, src_con);
    }
  %}


  // Encode a reg-reg copy.  If it is useless, then empty encoding.
  enc_class enc_Copy( rRegI dst, rRegI src ) %{
    encode_Copy( masm, $dst$$reg, $src$$reg );
  %}

  enc_class enc_CopyL_Lo( rRegI dst, eRegL src ) %{
    encode_Copy( masm, $dst$$reg, $src$$reg );
  %}

  enc_class RegReg (rRegI dst, rRegI src) %{    // RegReg(Many)
    emit_rm(masm, 0x3, $dst$$reg, $src$$reg);
  %}

  enc_class RegReg_Lo(eRegL dst, eRegL src) %{    // RegReg(Many)
    $$$emit8$primary;
    emit_rm(masm, 0x3, $dst$$reg, $src$$reg);
  %}

  enc_class RegReg_Hi(eRegL dst, eRegL src) %{    // RegReg(Many)
    $$$emit8$secondary;
    emit_rm(masm, 0x3, HIGH_FROM_LOW_ENC($dst$$reg), HIGH_FROM_LOW_ENC($src$$reg));
  %}

  enc_class RegReg_Lo2(eRegL dst, eRegL src) %{    // RegReg(Many)
    emit_rm(masm, 0x3, $dst$$reg, $src$$reg);
  %}

  enc_class RegReg_Hi2(eRegL dst, eRegL src) %{    // RegReg(Many)
    emit_rm(masm, 0x3, HIGH_FROM_LOW_ENC($dst$$reg), HIGH_FROM_LOW_ENC($src$$reg));
  %}

  enc_class RegReg_HiLo( eRegL src, rRegI dst ) %{
    emit_rm(masm, 0x3, $dst$$reg, HIGH_FROM_LOW_ENC($src$$reg));
  %}

  enc_class Con32 (immI src) %{    // Con32(storeImmI)
    // Output immediate
    $$$emit32$src$$constant;
  %}

  enc_class Con32FPR_as_bits(immFPR src) %{        // storeF_imm
    // Output Float immediate bits
    jfloat jf = $src$$constant;
    int    jf_as_bits = jint_cast( jf );
    emit_d32(masm, jf_as_bits);
  %}

  enc_class Con32F_as_bits(immF src) %{      // storeX_imm
    // Output Float immediate bits
    jfloat jf = $src$$constant;
    int    jf_as_bits = jint_cast( jf );
    emit_d32(masm, jf_as_bits);
  %}

  enc_class Con16 (immI src) %{    // Con16(storeImmI)
    // Output immediate
    $$$emit16$src$$constant;
  %}

  enc_class Con_d32(immI src) %{
    emit_d32(masm,$src$$constant);
  %}

  enc_class conmemref (eRegP t1) %{    // Con32(storeImmI)
    // Output immediate memory reference
    emit_rm(masm, 0x00, $t1$$reg, 0x05 );
    emit_d32(masm, 0x00);
  %}

  enc_class lock_prefix( ) %{
    emit_opcode(masm,0xF0);         // [Lock]
  %}

  // Cmp-xchg long value.
  // Note: we need to swap rbx, and rcx before and after the
  //       cmpxchg8 instruction because the instruction uses
  //       rcx as the high order word of the new value to store but
  //       our register encoding uses rbx,.
  enc_class enc_cmpxchg8(eSIRegP mem_ptr) %{

    // XCHG  rbx,ecx
    emit_opcode(masm,0x87);
    emit_opcode(masm,0xD9);
    // [Lock]
    emit_opcode(masm,0xF0);
    // CMPXCHG8 [Eptr]
    emit_opcode(masm,0x0F);
    emit_opcode(masm,0xC7);
    emit_rm( masm, 0x0, 1, $mem_ptr$$reg );
    // XCHG  rbx,ecx
    emit_opcode(masm,0x87);
    emit_opcode(masm,0xD9);
  %}

  enc_class enc_cmpxchg(eSIRegP mem_ptr) %{
    // [Lock]
    emit_opcode(masm,0xF0);

    // CMPXCHG [Eptr]
    emit_opcode(masm,0x0F);
    emit_opcode(masm,0xB1);
    emit_rm( masm, 0x0, 1, $mem_ptr$$reg );
  %}

  enc_class enc_cmpxchgb(eSIRegP mem_ptr) %{
    // [Lock]
    emit_opcode(masm,0xF0);

    // CMPXCHGB [Eptr]
    emit_opcode(masm,0x0F);
    emit_opcode(masm,0xB0);
    emit_rm( masm, 0x0, 1, $mem_ptr$$reg );
  %}

  enc_class enc_cmpxchgw(eSIRegP mem_ptr) %{
    // [Lock]
    emit_opcode(masm,0xF0);

    // 16-bit mode
    emit_opcode(masm, 0x66);

    // CMPXCHGW [Eptr]
    emit_opcode(masm,0x0F);
    emit_opcode(masm,0xB1);
    emit_rm( masm, 0x0, 1, $mem_ptr$$reg );
  %}

  enc_class enc_flags_ne_to_boolean( iRegI res ) %{
    int res_encoding = $res$$reg;

    // MOV  res,0
    emit_opcode( masm, 0xB8 + res_encoding);
    emit_d32( masm, 0 );
    // JNE,s  fail
    emit_opcode(masm,0x75);
    emit_d8(masm, 5 );
    // MOV  res,1
    emit_opcode( masm, 0xB8 + res_encoding);
    emit_d32( masm, 1 );
    // fail:
  %}

  enc_class RegMem (rRegI ereg, memory mem) %{    // emit_reg_mem
    int reg_encoding = $ereg$$reg;
    int base  = $mem$$base;
    int index = $mem$$index;
    int scale = $mem$$scale;
    int displace = $mem$$disp;
    relocInfo::relocType disp_reloc = $mem->disp_reloc();
    encode_RegMem(masm, reg_encoding, base, index, scale, displace, disp_reloc);
  %}

  enc_class RegMem_Hi(eRegL ereg, memory mem) %{    // emit_reg_mem
    int reg_encoding = HIGH_FROM_LOW_ENC($ereg$$reg);  // Hi register of pair, computed from lo
    int base  = $mem$$base;
    int index = $mem$$index;
    int scale = $mem$$scale;
    int displace = $mem$$disp + 4;      // Offset is 4 further in memory
    assert( $mem->disp_reloc() == relocInfo::none, "Cannot add 4 to oop" );
    encode_RegMem(masm, reg_encoding, base, index, scale, displace, relocInfo::none);
  %}

  enc_class move_long_small_shift( eRegL dst, immI_1_31 cnt ) %{
    int r1, r2;
    if( $tertiary == 0xA4 ) { r1 = $dst$$reg;  r2 = HIGH_FROM_LOW_ENC($dst$$reg); }
    else                    { r2 = $dst$$reg;  r1 = HIGH_FROM_LOW_ENC($dst$$reg); }
    emit_opcode(masm,0x0F);
    emit_opcode(masm,$tertiary);
    emit_rm(masm, 0x3, r1, r2);
    emit_d8(masm,$cnt$$constant);
    emit_d8(masm,$primary);
    emit_rm(masm, 0x3, $secondary, r1);
    emit_d8(masm,$cnt$$constant);
  %}

  enc_class move_long_big_shift_sign( eRegL dst, immI_32_63 cnt ) %{
    emit_opcode( masm, 0x8B ); // Move
    emit_rm(masm, 0x3, $dst$$reg, HIGH_FROM_LOW_ENC($dst$$reg));
    if( $cnt$$constant > 32 ) { // Shift, if not by zero
      emit_d8(masm,$primary);
      emit_rm(masm, 0x3, $secondary, $dst$$reg);
      emit_d8(masm,$cnt$$constant-32);
    }
    emit_d8(masm,$primary);
    emit_rm(masm, 0x3, $secondary, HIGH_FROM_LOW_ENC($dst$$reg));
    emit_d8(masm,31);
  %}

  enc_class move_long_big_shift_clr( eRegL dst, immI_32_63 cnt ) %{
    int r1, r2;
    if( $secondary == 0x5 ) { r1 = $dst$$reg;  r2 = HIGH_FROM_LOW_ENC($dst$$reg); }
    else                    { r2 = $dst$$reg;  r1 = HIGH_FROM_LOW_ENC($dst$$reg); }

    emit_opcode( masm, 0x8B ); // Move r1,r2
    emit_rm(masm, 0x3, r1, r2);
    if( $cnt$$constant > 32 ) { // Shift, if not by zero
      emit_opcode(masm,$primary);
      emit_rm(masm, 0x3, $secondary, r1);
      emit_d8(masm,$cnt$$constant-32);
    }
    emit_opcode(masm,0x33);  // XOR r2,r2
    emit_rm(masm, 0x3, r2, r2);
  %}

  // Clone of RegMem but accepts an extra parameter to access each
  // half of a double in memory; it never needs relocation info.
  enc_class Mov_MemD_half_to_Reg (immI opcode, memory mem, immI disp_for_half, rRegI rm_reg) %{
    emit_opcode(masm,$opcode$$constant);
    int reg_encoding = $rm_reg$$reg;
    int base     = $mem$$base;
    int index    = $mem$$index;
    int scale    = $mem$$scale;
    int displace = $mem$$disp + $disp_for_half$$constant;
    relocInfo::relocType disp_reloc = relocInfo::none;
    encode_RegMem(masm, reg_encoding, base, index, scale, displace, disp_reloc);
  %}

  // !!!!! Special Custom Code used by MemMove, and stack access instructions !!!!!
  //
  // Clone of RegMem except the RM-byte's reg/opcode field is an ADLC-time constant
  // and it never needs relocation information.
  // Frequently used to move data between FPU's Stack Top and memory.
  enc_class RMopc_Mem_no_oop (immI rm_opcode, memory mem) %{
    int rm_byte_opcode = $rm_opcode$$constant;
    int base     = $mem$$base;
    int index    = $mem$$index;
    int scale    = $mem$$scale;
    int displace = $mem$$disp;
    assert( $mem->disp_reloc() == relocInfo::none, "No oops here because no reloc info allowed" );
    encode_RegMem(masm, rm_byte_opcode, base, index, scale, displace, relocInfo::none);
  %}

  enc_class RMopc_Mem (immI rm_opcode, memory mem) %{
    int rm_byte_opcode = $rm_opcode$$constant;
    int base     = $mem$$base;
    int index    = $mem$$index;
    int scale    = $mem$$scale;
    int displace = $mem$$disp;
    relocInfo::relocType disp_reloc = $mem->disp_reloc(); // disp-as-oop when working with static globals
    encode_RegMem(masm, rm_byte_opcode, base, index, scale, displace, disp_reloc);
  %}

  enc_class RegLea (rRegI dst, rRegI src0, immI src1 ) %{    // emit_reg_lea
    int reg_encoding = $dst$$reg;
    int base         = $src0$$reg;      // 0xFFFFFFFF indicates no base
    int index        = 0x04;            // 0x04 indicates no index
    int scale        = 0x00;            // 0x00 indicates no scale
    int displace     = $src1$$constant; // 0x00 indicates no displacement
    relocInfo::relocType disp_reloc = relocInfo::none;
    encode_RegMem(masm, reg_encoding, base, index, scale, displace, disp_reloc);
  %}

  enc_class min_enc (rRegI dst, rRegI src) %{    // MIN
    // Compare dst,src
    emit_opcode(masm,0x3B);
    emit_rm(masm, 0x3, $dst$$reg, $src$$reg);
    // jmp dst < src around move
    emit_opcode(masm,0x7C);
    emit_d8(masm,2);
    // move dst,src
    emit_opcode(masm,0x8B);
    emit_rm(masm, 0x3, $dst$$reg, $src$$reg);
  %}

  enc_class max_enc (rRegI dst, rRegI src) %{    // MAX
    // Compare dst,src
    emit_opcode(masm,0x3B);
    emit_rm(masm, 0x3, $dst$$reg, $src$$reg);
    // jmp dst > src around move
    emit_opcode(masm,0x7F);
    emit_d8(masm,2);
    // move dst,src
    emit_opcode(masm,0x8B);
    emit_rm(masm, 0x3, $dst$$reg, $src$$reg);
  %}

  enc_class enc_FPR_store(memory mem, regDPR src) %{
    // If src is FPR1, we can just FST to store it.
    // Else we need to FLD it to FPR1, then FSTP to store/pop it.
    int reg_encoding = 0x2; // Just store
    int base  = $mem$$base;
    int index = $mem$$index;
    int scale = $mem$$scale;
    int displace = $mem$$disp;
    relocInfo::relocType disp_reloc = $mem->disp_reloc(); // disp-as-oop when working with static globals
    if( $src$$reg != FPR1L_enc ) {
      reg_encoding = 0x3;  // Store & pop
      emit_opcode( masm, 0xD9 ); // FLD (i.e., push it)
      emit_d8( masm, 0xC0-1+$src$$reg );
    }
    __ set_inst_mark();       // Mark start of opcode for reloc info in mem operand
    emit_opcode(masm,$primary);
    encode_RegMem(masm, reg_encoding, base, index, scale, displace, disp_reloc);
    __ clear_inst_mark();
  %}

  enc_class neg_reg(rRegI dst) %{
    // NEG $dst
    emit_opcode(masm,0xF7);
    emit_rm(masm, 0x3, 0x03, $dst$$reg );
  %}

  enc_class setLT_reg(eCXRegI dst) %{
    // SETLT $dst
    emit_opcode(masm,0x0F);
    emit_opcode(masm,0x9C);
    emit_rm( masm, 0x3, 0x4, $dst$$reg );
  %}

  enc_class enc_cmpLTP(ncxRegI p, ncxRegI q, ncxRegI y, eCXRegI tmp) %{    // cadd_cmpLT
    int tmpReg = $tmp$$reg;

    // SUB $p,$q
    emit_opcode(masm,0x2B);
    emit_rm(masm, 0x3, $p$$reg, $q$$reg);
    // SBB $tmp,$tmp
    emit_opcode(masm,0x1B);
    emit_rm(masm, 0x3, tmpReg, tmpReg);
    // AND $tmp,$y
    emit_opcode(masm,0x23);
    emit_rm(masm, 0x3, tmpReg, $y$$reg);
    // ADD $p,$tmp
    emit_opcode(masm,0x03);
    emit_rm(masm, 0x3, $p$$reg, tmpReg);
  %}

  enc_class shift_left_long( eRegL dst, eCXRegI shift ) %{
    // TEST shift,32
    emit_opcode(masm,0xF7);
    emit_rm(masm, 0x3, 0, ECX_enc);
    emit_d32(masm,0x20);
    // JEQ,s small
    emit_opcode(masm, 0x74);
    emit_d8(masm, 0x04);
    // MOV    $dst.hi,$dst.lo
    emit_opcode( masm, 0x8B );
    emit_rm(masm, 0x3, HIGH_FROM_LOW_ENC($dst$$reg), $dst$$reg );
    // CLR    $dst.lo
    emit_opcode(masm, 0x33);
    emit_rm(masm, 0x3, $dst$$reg, $dst$$reg);
// small:
    // SHLD   $dst.hi,$dst.lo,$shift
    emit_opcode(masm,0x0F);
    emit_opcode(masm,0xA5);
    emit_rm(masm, 0x3, $dst$$reg, HIGH_FROM_LOW_ENC($dst$$reg));
    // SHL    $dst.lo,$shift"
    emit_opcode(masm,0xD3);
    emit_rm(masm, 0x3, 0x4, $dst$$reg );
  %}

  enc_class shift_right_long( eRegL dst, eCXRegI shift ) %{
    // TEST shift,32
    emit_opcode(masm,0xF7);
    emit_rm(masm, 0x3, 0, ECX_enc);
    emit_d32(masm,0x20);
    // JEQ,s small
    emit_opcode(masm, 0x74);
    emit_d8(masm, 0x04);
    // MOV    $dst.lo,$dst.hi
    emit_opcode( masm, 0x8B );
    emit_rm(masm, 0x3, $dst$$reg, HIGH_FROM_LOW_ENC($dst$$reg) );
    // CLR    $dst.hi
    emit_opcode(masm, 0x33);
    emit_rm(masm, 0x3, HIGH_FROM_LOW_ENC($dst$$reg), HIGH_FROM_LOW_ENC($dst$$reg));
// small:
    // SHRD   $dst.lo,$dst.hi,$shift
    emit_opcode(masm,0x0F);
    emit_opcode(masm,0xAD);
    emit_rm(masm, 0x3, HIGH_FROM_LOW_ENC($dst$$reg), $dst$$reg);
    // SHR    $dst.hi,$shift"
    emit_opcode(masm,0xD3);
    emit_rm(masm, 0x3, 0x5, HIGH_FROM_LOW_ENC($dst$$reg) );
  %}

  enc_class shift_right_arith_long( eRegL dst, eCXRegI shift ) %{
    // TEST shift,32
    emit_opcode(masm,0xF7);
    emit_rm(masm, 0x3, 0, ECX_enc);
    emit_d32(masm,0x20);
    // JEQ,s small
    emit_opcode(masm, 0x74);
    emit_d8(masm, 0x05);
    // MOV    $dst.lo,$dst.hi
    emit_opcode( masm, 0x8B );
    emit_rm(masm, 0x3, $dst$$reg, HIGH_FROM_LOW_ENC($dst$$reg) );
    // SAR    $dst.hi,31
    emit_opcode(masm, 0xC1);
    emit_rm(masm, 0x3, 7, HIGH_FROM_LOW_ENC($dst$$reg) );
    emit_d8(masm, 0x1F );
// small:
    // SHRD   $dst.lo,$dst.hi,$shift
    emit_opcode(masm,0x0F);
    emit_opcode(masm,0xAD);
    emit_rm(masm, 0x3, HIGH_FROM_LOW_ENC($dst$$reg), $dst$$reg);
    // SAR    $dst.hi,$shift"
    emit_opcode(masm,0xD3);
    emit_rm(masm, 0x3, 0x7, HIGH_FROM_LOW_ENC($dst$$reg) );
  %}


  // ----------------- Encodings for floating point unit -----------------
  // May leave result in FPU-TOS or FPU reg depending on opcodes
  enc_class OpcReg_FPR(regFPR src) %{    // FMUL, FDIV
    $$$emit8$primary;
    emit_rm(masm, 0x3, $secondary, $src$$reg );
  %}

  // Pop argument in FPR0 with FSTP ST(0)
  enc_class PopFPU() %{
    emit_opcode( masm, 0xDD );
    emit_d8( masm, 0xD8 );
  %}

  // !!!!! equivalent to Pop_Reg_F
  enc_class Pop_Reg_DPR( regDPR dst ) %{
    emit_opcode( masm, 0xDD );           // FSTP   ST(i)
    emit_d8( masm, 0xD8+$dst$$reg );
  %}

  enc_class Push_Reg_DPR( regDPR dst ) %{
    emit_opcode( masm, 0xD9 );
    emit_d8( masm, 0xC0-1+$dst$$reg );   // FLD ST(i-1)
  %}

  enc_class strictfp_bias1( regDPR dst ) %{
    emit_opcode( masm, 0xDB );           // FLD m80real
    emit_opcode( masm, 0x2D );
    emit_d32( masm, (int)StubRoutines::x86::addr_fpu_subnormal_bias1() );
    emit_opcode( masm, 0xDE );           // FMULP ST(dst), ST0
    emit_opcode( masm, 0xC8+$dst$$reg );
  %}

  enc_class strictfp_bias2( regDPR dst ) %{
    emit_opcode( masm, 0xDB );           // FLD m80real
    emit_opcode( masm, 0x2D );
    emit_d32( masm, (int)StubRoutines::x86::addr_fpu_subnormal_bias2() );
    emit_opcode( masm, 0xDE );           // FMULP ST(dst), ST0
    emit_opcode( masm, 0xC8+$dst$$reg );
  %}

  // Special case for moving an integer register to a stack slot.
  enc_class OpcPRegSS( stackSlotI dst, rRegI src ) %{ // RegSS
    store_to_stackslot( masm, $primary, $src$$reg, $dst$$disp );
  %}

  // Special case for moving a register to a stack slot.
  enc_class RegSS( stackSlotI dst, rRegI src ) %{ // RegSS
    // Opcode already emitted
    emit_rm( masm, 0x02, $src$$reg, ESP_enc );   // R/M byte
    emit_rm( masm, 0x00, ESP_enc, ESP_enc);          // SIB byte
    emit_d32(masm, $dst$$disp);   // Displacement
  %}

  // Push the integer in stackSlot 'src' onto FP-stack
  enc_class Push_Mem_I( memory src ) %{    // FILD   [ESP+src]
    store_to_stackslot( masm, $primary, $secondary, $src$$disp );
  %}

  // Push FPU's TOS float to a stack-slot, and pop FPU-stack
  enc_class Pop_Mem_FPR( stackSlotF dst ) %{ // FSTP_S [ESP+dst]
    store_to_stackslot( masm, 0xD9, 0x03, $dst$$disp );
  %}

  // Same as Pop_Mem_F except for opcode
  // Push FPU's TOS double to a stack-slot, and pop FPU-stack
  enc_class Pop_Mem_DPR( stackSlotD dst ) %{ // FSTP_D [ESP+dst]
    store_to_stackslot( masm, 0xDD, 0x03, $dst$$disp );
  %}

  enc_class Pop_Reg_FPR( regFPR dst ) %{
    emit_opcode( masm, 0xDD );           // FSTP   ST(i)
    emit_d8( masm, 0xD8+$dst$$reg );
  %}

  enc_class Push_Reg_FPR( regFPR dst ) %{
    emit_opcode( masm, 0xD9 );           // FLD    ST(i-1)
    emit_d8( masm, 0xC0-1+$dst$$reg );
  %}

  // Push FPU's float to a stack-slot, and pop FPU-stack
  enc_class Pop_Mem_Reg_FPR( stackSlotF dst, regFPR src ) %{
    int pop = 0x02;
    if ($src$$reg != FPR1L_enc) {
      emit_opcode( masm, 0xD9 );         // FLD    ST(i-1)
      emit_d8( masm, 0xC0-1+$src$$reg );
      pop = 0x03;
    }
    store_to_stackslot( masm, 0xD9, pop, $dst$$disp ); // FST<P>_S  [ESP+dst]
  %}

  // Push FPU's double to a stack-slot, and pop FPU-stack
  enc_class Pop_Mem_Reg_DPR( stackSlotD dst, regDPR src ) %{
    int pop = 0x02;
    if ($src$$reg != FPR1L_enc) {
      emit_opcode( masm, 0xD9 );         // FLD    ST(i-1)
      emit_d8( masm, 0xC0-1+$src$$reg );
      pop = 0x03;
    }
    store_to_stackslot( masm, 0xDD, pop, $dst$$disp ); // FST<P>_D  [ESP+dst]
  %}

  // Push FPU's double to a FPU-stack-slot, and pop FPU-stack
  enc_class Pop_Reg_Reg_DPR( regDPR dst, regFPR src ) %{
    int pop = 0xD0 - 1; // -1 since we skip FLD
    if ($src$$reg != FPR1L_enc) {
      emit_opcode( masm, 0xD9 );         // FLD    ST(src-1)
      emit_d8( masm, 0xC0-1+$src$$reg );
      pop = 0xD8;
    }
    emit_opcode( masm, 0xDD );
    emit_d8( masm, pop+$dst$$reg );      // FST<P> ST(i)
  %}


  enc_class Push_Reg_Mod_DPR( regDPR dst, regDPR src) %{
    // load dst in FPR0
    emit_opcode( masm, 0xD9 );
    emit_d8( masm, 0xC0-1+$dst$$reg );
    if ($src$$reg != FPR1L_enc) {
      // fincstp
      emit_opcode (masm, 0xD9);
      emit_opcode (masm, 0xF7);
      // swap src with FPR1:
      // FXCH FPR1 with src
      emit_opcode(masm, 0xD9);
      emit_d8(masm, 0xC8-1+$src$$reg );
      // fdecstp
      emit_opcode (masm, 0xD9);
      emit_opcode (masm, 0xF6);
    }
  %}

  enc_class Push_ModD_encoding(regD src0, regD src1) %{
    __ subptr(rsp, 8);
    __ movdbl(Address(rsp, 0), $src1$$XMMRegister);
    __ fld_d(Address(rsp, 0));
    __ movdbl(Address(rsp, 0), $src0$$XMMRegister);
    __ fld_d(Address(rsp, 0));
  %}

  enc_class Push_ModF_encoding(regF src0, regF src1) %{
    __ subptr(rsp, 4);
    __ movflt(Address(rsp, 0), $src1$$XMMRegister);
    __ fld_s(Address(rsp, 0));
    __ movflt(Address(rsp, 0), $src0$$XMMRegister);
    __ fld_s(Address(rsp, 0));
  %}

  enc_class Push_ResultD(regD dst) %{
    __ fstp_d(Address(rsp, 0));
    __ movdbl($dst$$XMMRegister, Address(rsp, 0));
    __ addptr(rsp, 8);
  %}

  enc_class Push_ResultF(regF dst, immI d8) %{
    __ fstp_s(Address(rsp, 0));
    __ movflt($dst$$XMMRegister, Address(rsp, 0));
    __ addptr(rsp, $d8$$constant);
  %}

  enc_class Push_SrcD(regD src) %{
    __ subptr(rsp, 8);
    __ movdbl(Address(rsp, 0), $src$$XMMRegister);
    __ fld_d(Address(rsp, 0));
  %}

  enc_class push_stack_temp_qword() %{
    __ subptr(rsp, 8);
  %}

  enc_class pop_stack_temp_qword() %{
    __ addptr(rsp, 8);
  %}

  enc_class push_xmm_to_fpr1(regD src) %{
    __ movdbl(Address(rsp, 0), $src$$XMMRegister);
    __ fld_d(Address(rsp, 0));
  %}

  enc_class Push_Result_Mod_DPR( regDPR src) %{
    if ($src$$reg != FPR1L_enc) {
      // fincstp
      emit_opcode (masm, 0xD9);
      emit_opcode (masm, 0xF7);
      // FXCH FPR1 with src
      emit_opcode(masm, 0xD9);
      emit_d8(masm, 0xC8-1+$src$$reg );
      // fdecstp
      emit_opcode (masm, 0xD9);
      emit_opcode (masm, 0xF6);
    }
  %}

  enc_class fnstsw_sahf_skip_parity() %{
    // fnstsw ax
    emit_opcode( masm, 0xDF );
    emit_opcode( masm, 0xE0 );
    // sahf
    emit_opcode( masm, 0x9E );
    // jnp  ::skip
    emit_opcode( masm, 0x7B );
    emit_opcode( masm, 0x05 );
  %}

  enc_class emitModDPR() %{
    // fprem must be iterative
    // :: loop
    // fprem
    emit_opcode( masm, 0xD9 );
    emit_opcode( masm, 0xF8 );
    // wait
    emit_opcode( masm, 0x9b );
    // fnstsw ax
    emit_opcode( masm, 0xDF );
    emit_opcode( masm, 0xE0 );
    // sahf
    emit_opcode( masm, 0x9E );
    // jp  ::loop
    emit_opcode( masm, 0x0F );
    emit_opcode( masm, 0x8A );
    emit_opcode( masm, 0xF4 );
    emit_opcode( masm, 0xFF );
    emit_opcode( masm, 0xFF );
    emit_opcode( masm, 0xFF );
  %}

  enc_class fpu_flags() %{
    // fnstsw_ax
    emit_opcode( masm, 0xDF);
    emit_opcode( masm, 0xE0);
    // test ax,0x0400
    emit_opcode( masm, 0x66 );   // operand-size prefix for 16-bit immediate
    emit_opcode( masm, 0xA9 );
    emit_d16   ( masm, 0x0400 );
    // // // This sequence works, but stalls for 12-16 cycles on PPro
    // // test rax,0x0400
    // emit_opcode( masm, 0xA9 );
    // emit_d32   ( masm, 0x00000400 );
    //
    // jz exit (no unordered comparison)
    emit_opcode( masm, 0x74 );
    emit_d8    ( masm, 0x02 );
    // mov ah,1 - treat as LT case (set carry flag)
    emit_opcode( masm, 0xB4 );
    emit_d8    ( masm, 0x01 );
    // sahf
    emit_opcode( masm, 0x9E);
  %}

  enc_class cmpF_P6_fixup() %{
    // Fixup the integer flags in case comparison involved a NaN
    //
    // JNP exit (no unordered comparison, P-flag is set by NaN)
    emit_opcode( masm, 0x7B );
    emit_d8    ( masm, 0x03 );
    // MOV AH,1 - treat as LT case (set carry flag)
    emit_opcode( masm, 0xB4 );
    emit_d8    ( masm, 0x01 );
    // SAHF
    emit_opcode( masm, 0x9E);
    // NOP     // target for branch to avoid branch to branch
    emit_opcode( masm, 0x90);
  %}

//     fnstsw_ax();
//     sahf();
//     movl(dst, nan_result);
//     jcc(Assembler::parity, exit);
//     movl(dst, less_result);
//     jcc(Assembler::below, exit);
//     movl(dst, equal_result);
//     jcc(Assembler::equal, exit);
//     movl(dst, greater_result);

// less_result     =  1;
// greater_result  = -1;
// equal_result    = 0;
// nan_result      = -1;

  enc_class CmpF_Result(rRegI dst) %{
    // fnstsw_ax();
    emit_opcode( masm, 0xDF);
    emit_opcode( masm, 0xE0);
    // sahf
    emit_opcode( masm, 0x9E);
    // movl(dst, nan_result);
    emit_opcode( masm, 0xB8 + $dst$$reg);
    emit_d32( masm, -1 );
    // jcc(Assembler::parity, exit);
    emit_opcode( masm, 0x7A );
    emit_d8    ( masm, 0x13 );
    // movl(dst, less_result);
    emit_opcode( masm, 0xB8 + $dst$$reg);
    emit_d32( masm, -1 );
    // jcc(Assembler::below, exit);
    emit_opcode( masm, 0x72 );
    emit_d8    ( masm, 0x0C );
    // movl(dst, equal_result);
    emit_opcode( masm, 0xB8 + $dst$$reg);
    emit_d32( masm, 0 );
    // jcc(Assembler::equal, exit);
    emit_opcode( masm, 0x74 );
    emit_d8    ( masm, 0x05 );
    // movl(dst, greater_result);
    emit_opcode( masm, 0xB8 + $dst$$reg);
    emit_d32( masm, 1 );
  %}


  // Compare the longs and set flags
  // BROKEN!  Do Not use as-is
  enc_class cmpl_test( eRegL src1, eRegL src2 ) %{
    // CMP    $src1.hi,$src2.hi
    emit_opcode( masm, 0x3B );
    emit_rm(masm, 0x3, HIGH_FROM_LOW_ENC($src1$$reg), HIGH_FROM_LOW_ENC($src2$$reg) );
    // JNE,s  done
    emit_opcode(masm,0x75);
    emit_d8(masm, 2 );
    // CMP    $src1.lo,$src2.lo
    emit_opcode( masm, 0x3B );
    emit_rm(masm, 0x3, $src1$$reg, $src2$$reg );
// done:
  %}

  enc_class convert_int_long( regL dst, rRegI src ) %{
    // mov $dst.lo,$src
    int dst_encoding = $dst$$reg;
    int src_encoding = $src$$reg;
    encode_Copy( masm, dst_encoding  , src_encoding );
    // mov $dst.hi,$src
    encode_Copy( masm, HIGH_FROM_LOW_ENC(dst_encoding), src_encoding );
    // sar $dst.hi,31
    emit_opcode( masm, 0xC1 );
    emit_rm(masm, 0x3, 7, HIGH_FROM_LOW_ENC(dst_encoding) );
    emit_d8(masm, 0x1F );
  %}

  enc_class convert_long_double( eRegL src ) %{
    // push $src.hi
    emit_opcode(masm, 0x50+HIGH_FROM_LOW_ENC($src$$reg));
    // push $src.lo
    emit_opcode(masm, 0x50+$src$$reg  );
    // fild 64-bits at [SP]
    emit_opcode(masm,0xdf);
    emit_d8(masm, 0x6C);
    emit_d8(masm, 0x24);
    emit_d8(masm, 0x00);
    // pop stack
    emit_opcode(masm, 0x83); // add  SP, #8
    emit_rm(masm, 0x3, 0x00, ESP_enc);
    emit_d8(masm, 0x8);
  %}

  enc_class multiply_con_and_shift_high( eDXRegI dst, nadxRegI src1, eADXRegL_low_only src2, immI_32_63 cnt, eFlagsReg cr ) %{
    // IMUL   EDX:EAX,$src1
    emit_opcode( masm, 0xF7 );
    emit_rm( masm, 0x3, 0x5, $src1$$reg );
    // SAR    EDX,$cnt-32
    int shift_count = ((int)$cnt$$constant) - 32;
    if (shift_count > 0) {
      emit_opcode(masm, 0xC1);
      emit_rm(masm, 0x3, 7, $dst$$reg );
      emit_d8(masm, shift_count);
    }
  %}

  // this version doesn't have add sp, 8
  enc_class convert_long_double2( eRegL src ) %{
    // push $src.hi
    emit_opcode(masm, 0x50+HIGH_FROM_LOW_ENC($src$$reg));
    // push $src.lo
    emit_opcode(masm, 0x50+$src$$reg  );
    // fild 64-bits at [SP]
    emit_opcode(masm,0xdf);
    emit_d8(masm, 0x6C);
    emit_d8(masm, 0x24);
    emit_d8(masm, 0x00);
  %}

  enc_class long_int_multiply( eADXRegL dst, nadxRegI src) %{
    // Basic idea: long = (long)int * (long)int
    // IMUL EDX:EAX, src
    emit_opcode( masm, 0xF7 );
    emit_rm( masm, 0x3, 0x5, $src$$reg);
  %}

  enc_class long_uint_multiply( eADXRegL dst, nadxRegI src) %{
    // Basic Idea:  long = (int & 0xffffffffL) * (int & 0xffffffffL)
    // MUL EDX:EAX, src
    emit_opcode( masm, 0xF7 );
    emit_rm( masm, 0x3, 0x4, $src$$reg);
  %}

  enc_class long_multiply( eADXRegL dst, eRegL src, rRegI tmp ) %{
    // Basic idea: lo(result) = lo(x_lo * y_lo)
    //             hi(result) = hi(x_lo * y_lo) + lo(x_hi * y_lo) + lo(x_lo * y_hi)
    // MOV    $tmp,$src.lo
    encode_Copy( masm, $tmp$$reg, $src$$reg );
    // IMUL   $tmp,EDX
    emit_opcode( masm, 0x0F );
    emit_opcode( masm, 0xAF );
    emit_rm( masm, 0x3, $tmp$$reg, HIGH_FROM_LOW_ENC($dst$$reg) );
    // MOV    EDX,$src.hi
    encode_Copy( masm, HIGH_FROM_LOW_ENC($dst$$reg), HIGH_FROM_LOW_ENC($src$$reg) );
    // IMUL   EDX,EAX
    emit_opcode( masm, 0x0F );
    emit_opcode( masm, 0xAF );
    emit_rm( masm, 0x3, HIGH_FROM_LOW_ENC($dst$$reg), $dst$$reg );
    // ADD    $tmp,EDX
    emit_opcode( masm, 0x03 );
    emit_rm( masm, 0x3, $tmp$$reg, HIGH_FROM_LOW_ENC($dst$$reg) );
    // MUL   EDX:EAX,$src.lo
    emit_opcode( masm, 0xF7 );
    emit_rm( masm, 0x3, 0x4, $src$$reg );
    // ADD    EDX,ESI
    emit_opcode( masm, 0x03 );
    emit_rm( masm, 0x3, HIGH_FROM_LOW_ENC($dst$$reg), $tmp$$reg );
  %}

  enc_class long_multiply_con( eADXRegL dst, immL_127 src, rRegI tmp ) %{
    // Basic idea: lo(result) = lo(src * y_lo)
    //             hi(result) = hi(src * y_lo) + lo(src * y_hi)
    // IMUL   $tmp,EDX,$src
    emit_opcode( masm, 0x6B );
    emit_rm( masm, 0x3, $tmp$$reg, HIGH_FROM_LOW_ENC($dst$$reg) );
    emit_d8( masm, (int)$src$$constant );
    // MOV    EDX,$src
    emit_opcode(masm, 0xB8 + EDX_enc);
    emit_d32( masm, (int)$src$$constant );
    // MUL   EDX:EAX,EDX
    emit_opcode( masm, 0xF7 );
    emit_rm( masm, 0x3, 0x4, EDX_enc );
    // ADD    EDX,ESI
    emit_opcode( masm, 0x03 );
    emit_rm( masm, 0x3, EDX_enc, $tmp$$reg );
  %}

  enc_class long_div( eRegL src1, eRegL src2 ) %{
    // PUSH src1.hi
    emit_opcode(masm, HIGH_FROM_LOW_ENC(0x50+$src1$$reg) );
    // PUSH src1.lo
    emit_opcode(masm,               0x50+$src1$$reg  );
    // PUSH src2.hi
    emit_opcode(masm, HIGH_FROM_LOW_ENC(0x50+$src2$$reg) );
    // PUSH src2.lo
    emit_opcode(masm,               0x50+$src2$$reg  );
    // CALL directly to the runtime
    __ set_inst_mark();
    emit_opcode(masm,0xE8);       // Call into runtime
    emit_d32_reloc(masm, (CAST_FROM_FN_PTR(address, SharedRuntime::ldiv) - __ pc()) - 4, runtime_call_Relocation::spec(), RELOC_IMM32 );
    __ clear_inst_mark();
    __ post_call_nop();
    // Restore stack
    emit_opcode(masm, 0x83); // add  SP, #framesize
    emit_rm(masm, 0x3, 0x00, ESP_enc);
    emit_d8(masm, 4*4);
  %}

  enc_class long_mod( eRegL src1, eRegL src2 ) %{
    // PUSH src1.hi
    emit_opcode(masm, HIGH_FROM_LOW_ENC(0x50+$src1$$reg) );
    // PUSH src1.lo
    emit_opcode(masm,               0x50+$src1$$reg  );
    // PUSH src2.hi
    emit_opcode(masm, HIGH_FROM_LOW_ENC(0x50+$src2$$reg) );
    // PUSH src2.lo
    emit_opcode(masm,               0x50+$src2$$reg  );
    // CALL directly to the runtime
    __ set_inst_mark();
    emit_opcode(masm,0xE8);       // Call into runtime
    emit_d32_reloc(masm, (CAST_FROM_FN_PTR(address, SharedRuntime::lrem ) - __ pc()) - 4, runtime_call_Relocation::spec(), RELOC_IMM32 );
    __ clear_inst_mark();
    __ post_call_nop();
    // Restore stack
    emit_opcode(masm, 0x83); // add  SP, #framesize
    emit_rm(masm, 0x3, 0x00, ESP_enc);
    emit_d8(masm, 4*4);
  %}

  enc_class long_cmp_flags0( eRegL src, rRegI tmp ) %{
    // MOV   $tmp,$src.lo
    emit_opcode(masm, 0x8B);
    emit_rm(masm, 0x3, $tmp$$reg, $src$$reg);
    // OR    $tmp,$src.hi
    emit_opcode(masm, 0x0B);
    emit_rm(masm, 0x3, $tmp$$reg, HIGH_FROM_LOW_ENC($src$$reg));
  %}

  enc_class long_cmp_flags1( eRegL src1, eRegL src2 ) %{
    // CMP    $src1.lo,$src2.lo
    emit_opcode( masm, 0x3B );
    emit_rm(masm, 0x3, $src1$$reg, $src2$$reg );
    // JNE,s  skip
    emit_cc(masm, 0x70, 0x5);
    emit_d8(masm,2);
    // CMP    $src1.hi,$src2.hi
    emit_opcode( masm, 0x3B );
    emit_rm(masm, 0x3, HIGH_FROM_LOW_ENC($src1$$reg), HIGH_FROM_LOW_ENC($src2$$reg) );
  %}

  enc_class long_cmp_flags2( eRegL src1, eRegL src2, rRegI tmp ) %{
    // CMP    $src1.lo,$src2.lo\t! Long compare; set flags for low bits
    emit_opcode( masm, 0x3B );
    emit_rm(masm, 0x3, $src1$$reg, $src2$$reg );
    // MOV    $tmp,$src1.hi
    emit_opcode( masm, 0x8B );
    emit_rm(masm, 0x3, $tmp$$reg, HIGH_FROM_LOW_ENC($src1$$reg) );
    // SBB   $tmp,$src2.hi\t! Compute flags for long compare
    emit_opcode( masm, 0x1B );
    emit_rm(masm, 0x3, $tmp$$reg, HIGH_FROM_LOW_ENC($src2$$reg) );
  %}

  enc_class long_cmp_flags3( eRegL src, rRegI tmp ) %{
    // XOR    $tmp,$tmp
    emit_opcode(masm,0x33);  // XOR
    emit_rm(masm,0x3, $tmp$$reg, $tmp$$reg);
    // CMP    $tmp,$src.lo
    emit_opcode( masm, 0x3B );
    emit_rm(masm, 0x3, $tmp$$reg, $src$$reg );
    // SBB    $tmp,$src.hi
    emit_opcode( masm, 0x1B );
    emit_rm(masm, 0x3, $tmp$$reg, HIGH_FROM_LOW_ENC($src$$reg) );
  %}

 // Sniff, sniff... smells like Gnu Superoptimizer
  enc_class neg_long( eRegL dst ) %{
    emit_opcode(masm,0xF7);    // NEG hi
    emit_rm    (masm,0x3, 0x3, HIGH_FROM_LOW_ENC($dst$$reg));
    emit_opcode(masm,0xF7);    // NEG lo
    emit_rm    (masm,0x3, 0x3,               $dst$$reg );
    emit_opcode(masm,0x83);    // SBB hi,0
    emit_rm    (masm,0x3, 0x3, HIGH_FROM_LOW_ENC($dst$$reg));
    emit_d8    (masm,0 );
  %}

  enc_class enc_pop_rdx() %{
    emit_opcode(masm,0x5A);
  %}

  enc_class enc_rethrow() %{
    __ set_inst_mark();
    emit_opcode(masm, 0xE9);        // jmp    entry
    emit_d32_reloc(masm, (int)OptoRuntime::rethrow_stub() - ((int)__ pc())-4,
                   runtime_call_Relocation::spec(), RELOC_IMM32 );
    __ clear_inst_mark();
    __ post_call_nop();
  %}


  // Convert a double to an int.  Java semantics require we do complex
  // manglelations in the corner cases.  So we set the rounding mode to
  // 'zero', store the darned double down as an int, and reset the
  // rounding mode to 'nearest'.  The hardware throws an exception which
  // patches up the correct value directly to the stack.
  enc_class DPR2I_encoding( regDPR src ) %{
    // Flip to round-to-zero mode.  We attempted to allow invalid-op
    // exceptions here, so that a NAN or other corner-case value will
    // thrown an exception (but normal values get converted at full speed).
    // However, I2C adapters and other float-stack manglers leave pending
    // invalid-op exceptions hanging.  We would have to clear them before
    // enabling them and that is more expensive than just testing for the
    // invalid value Intel stores down in the corner cases.
    emit_opcode(masm,0xD9);            // FLDCW  trunc
    emit_opcode(masm,0x2D);
    emit_d32(masm,(int)StubRoutines::x86::addr_fpu_cntrl_wrd_trunc());
    // Allocate a word
    emit_opcode(masm,0x83);            // SUB ESP,4
    emit_opcode(masm,0xEC);
    emit_d8(masm,0x04);
    // Encoding assumes a double has been pushed into FPR0.
    // Store down the double as an int, popping the FPU stack
    emit_opcode(masm,0xDB);            // FISTP [ESP]
    emit_opcode(masm,0x1C);
    emit_d8(masm,0x24);
    // Restore the rounding mode; mask the exception
    emit_opcode(masm,0xD9);            // FLDCW   std/24-bit mode
    emit_opcode(masm,0x2D);
    emit_d32( masm, Compile::current()->in_24_bit_fp_mode()
        ? (int)StubRoutines::x86::addr_fpu_cntrl_wrd_24()
        : (int)StubRoutines::x86::addr_fpu_cntrl_wrd_std());

    // Load the converted int; adjust CPU stack
    emit_opcode(masm,0x58);       // POP EAX
    emit_opcode(masm,0x3D);       // CMP EAX,imm
    emit_d32   (masm,0x80000000); //         0x80000000
    emit_opcode(masm,0x75);       // JNE around_slow_call
    emit_d8    (masm,0x07);       // Size of slow_call
    // Push src onto stack slow-path
    emit_opcode(masm,0xD9 );      // FLD     ST(i)
    emit_d8    (masm,0xC0-1+$src$$reg );
    // CALL directly to the runtime
    __ set_inst_mark();
    emit_opcode(masm,0xE8);       // Call into runtime
    emit_d32_reloc(masm, (StubRoutines::x86::d2i_wrapper() - __ pc()) - 4, runtime_call_Relocation::spec(), RELOC_IMM32 );
    __ clear_inst_mark();
    __ post_call_nop();
    // Carry on here...
  %}

  enc_class DPR2L_encoding( regDPR src ) %{
    emit_opcode(masm,0xD9);            // FLDCW  trunc
    emit_opcode(masm,0x2D);
    emit_d32(masm,(int)StubRoutines::x86::addr_fpu_cntrl_wrd_trunc());
    // Allocate a word
    emit_opcode(masm,0x83);            // SUB ESP,8
    emit_opcode(masm,0xEC);
    emit_d8(masm,0x08);
    // Encoding assumes a double has been pushed into FPR0.
    // Store down the double as a long, popping the FPU stack
    emit_opcode(masm,0xDF);            // FISTP [ESP]
    emit_opcode(masm,0x3C);
    emit_d8(masm,0x24);
    // Restore the rounding mode; mask the exception
    emit_opcode(masm,0xD9);            // FLDCW   std/24-bit mode
    emit_opcode(masm,0x2D);
    emit_d32( masm, Compile::current()->in_24_bit_fp_mode()
        ? (int)StubRoutines::x86::addr_fpu_cntrl_wrd_24()
        : (int)StubRoutines::x86::addr_fpu_cntrl_wrd_std());

    // Load the converted int; adjust CPU stack
    emit_opcode(masm,0x58);       // POP EAX
    emit_opcode(masm,0x5A);       // POP EDX
    emit_opcode(masm,0x81);       // CMP EDX,imm
    emit_d8    (masm,0xFA);       // rdx
    emit_d32   (masm,0x80000000); //         0x80000000
    emit_opcode(masm,0x75);       // JNE around_slow_call
    emit_d8    (masm,0x07+4);     // Size of slow_call
    emit_opcode(masm,0x85);       // TEST EAX,EAX
    emit_opcode(masm,0xC0);       // 2/rax,/rax,
    emit_opcode(masm,0x75);       // JNE around_slow_call
    emit_d8    (masm,0x07);       // Size of slow_call
    // Push src onto stack slow-path
    emit_opcode(masm,0xD9 );      // FLD     ST(i)
    emit_d8    (masm,0xC0-1+$src$$reg );
    // CALL directly to the runtime
    __ set_inst_mark();
    emit_opcode(masm,0xE8);       // Call into runtime
    emit_d32_reloc(masm, (StubRoutines::x86::d2l_wrapper() - __ pc()) - 4, runtime_call_Relocation::spec(), RELOC_IMM32 );
    __ clear_inst_mark();
    __ post_call_nop();
    // Carry on here...
  %}

  enc_class FMul_ST_reg( eRegFPR src1 ) %{
    // Operand was loaded from memory into fp ST (stack top)
    // FMUL   ST,$src  /* D8 C8+i */
    emit_opcode(masm, 0xD8);
    emit_opcode(masm, 0xC8 + $src1$$reg);
  %}

  enc_class FAdd_ST_reg( eRegFPR src2 ) %{
    // FADDP  ST,src2  /* D8 C0+i */
    emit_opcode(masm, 0xD8);
    emit_opcode(masm, 0xC0 + $src2$$reg);
    //could use FADDP  src2,fpST  /* DE C0+i */
  %}

  enc_class FAddP_reg_ST( eRegFPR src2 ) %{
    // FADDP  src2,ST  /* DE C0+i */
    emit_opcode(masm, 0xDE);
    emit_opcode(masm, 0xC0 + $src2$$reg);
  %}

  enc_class subFPR_divFPR_encode( eRegFPR src1, eRegFPR src2) %{
    // Operand has been loaded into fp ST (stack top)
      // FSUB   ST,$src1
      emit_opcode(masm, 0xD8);
      emit_opcode(masm, 0xE0 + $src1$$reg);

      // FDIV
      emit_opcode(masm, 0xD8);
      emit_opcode(masm, 0xF0 + $src2$$reg);
  %}

  enc_class MulFAddF (eRegFPR src1, eRegFPR src2) %{
    // Operand was loaded from memory into fp ST (stack top)
    // FADD   ST,$src  /* D8 C0+i */
    emit_opcode(masm, 0xD8);
    emit_opcode(masm, 0xC0 + $src1$$reg);

    // FMUL  ST,src2  /* D8 C*+i */
    emit_opcode(masm, 0xD8);
    emit_opcode(masm, 0xC8 + $src2$$reg);
  %}


  enc_class MulFAddFreverse (eRegFPR src1, eRegFPR src2) %{
    // Operand was loaded from memory into fp ST (stack top)
    // FADD   ST,$src  /* D8 C0+i */
    emit_opcode(masm, 0xD8);
    emit_opcode(masm, 0xC0 + $src1$$reg);

    // FMULP  src2,ST  /* DE C8+i */
    emit_opcode(masm, 0xDE);
    emit_opcode(masm, 0xC8 + $src2$$reg);
  %}

  // Atomically load the volatile long
  enc_class enc_loadL_volatile( memory mem, stackSlotL dst ) %{
    emit_opcode(masm,0xDF);
    int rm_byte_opcode = 0x05;
    int base     = $mem$$base;
    int index    = $mem$$index;
    int scale    = $mem$$scale;
    int displace = $mem$$disp;
    relocInfo::relocType disp_reloc = $mem->disp_reloc(); // disp-as-oop when working with static globals
    encode_RegMem(masm, rm_byte_opcode, base, index, scale, displace, disp_reloc);
    store_to_stackslot( masm, 0x0DF, 0x07, $dst$$disp );
  %}

  // Volatile Store Long.  Must be atomic, so move it into
  // the FP TOS and then do a 64-bit FIST.  Has to probe the
  // target address before the store (for null-ptr checks)
  // so the memory operand is used twice in the encoding.
  enc_class enc_storeL_volatile( memory mem, stackSlotL src ) %{
    store_to_stackslot( masm, 0x0DF, 0x05, $src$$disp );
    __ set_inst_mark();            // Mark start of FIST in case $mem has an oop
    emit_opcode(masm,0xDF);
    int rm_byte_opcode = 0x07;
    int base     = $mem$$base;
    int index    = $mem$$index;
    int scale    = $mem$$scale;
    int displace = $mem$$disp;
    relocInfo::relocType disp_reloc = $mem->disp_reloc(); // disp-as-oop when working with static globals
    encode_RegMem(masm, rm_byte_opcode, base, index, scale, displace, disp_reloc);
    __ clear_inst_mark();
  %}

%}


//----------FRAME--------------------------------------------------------------
// Definition of frame structure and management information.
//
//  S T A C K   L A Y O U T    Allocators stack-slot number
//                             |   (to get allocators register number
//  G  Owned by    |        |  v    add OptoReg::stack0())
//  r   CALLER     |        |
//  o     |        +--------+      pad to even-align allocators stack-slot
//  w     V        |  pad0  |        numbers; owned by CALLER
//  t   -----------+--------+----> Matcher::_in_arg_limit, unaligned
//  h     ^        |   in   |  5
//        |        |  args  |  4   Holes in incoming args owned by SELF
//  |     |        |        |  3
//  |     |        +--------+
//  V     |        | old out|      Empty on Intel, window on Sparc
//        |    old |preserve|      Must be even aligned.
//        |     SP-+--------+----> Matcher::_old_SP, even aligned
//        |        |   in   |  3   area for Intel ret address
//     Owned by    |preserve|      Empty on Sparc.
//       SELF      +--------+
//        |        |  pad2  |  2   pad to align old SP
//        |        +--------+  1
//        |        | locks  |  0
//        |        +--------+----> OptoReg::stack0(), even aligned
//        |        |  pad1  | 11   pad to align new SP
//        |        +--------+
//        |        |        | 10
//        |        | spills |  9   spills
//        V        |        |  8   (pad0 slot for callee)
//      -----------+--------+----> Matcher::_out_arg_limit, unaligned
//        ^        |  out   |  7
//        |        |  args  |  6   Holes in outgoing args owned by CALLEE
//     Owned by    +--------+
//      CALLEE     | new out|  6   Empty on Intel, window on Sparc
//        |    new |preserve|      Must be even-aligned.
//        |     SP-+--------+----> Matcher::_new_SP, even aligned
//        |        |        |
//
// Note 1: Only region 8-11 is determined by the allocator.  Region 0-5 is
//         known from SELF's arguments and the Java calling convention.
//         Region 6-7 is determined per call site.
// Note 2: If the calling convention leaves holes in the incoming argument
//         area, those holes are owned by SELF.  Holes in the outgoing area
//         are owned by the CALLEE.  Holes should not be necessary in the
//         incoming area, as the Java calling convention is completely under
//         the control of the AD file.  Doubles can be sorted and packed to
//         avoid holes.  Holes in the outgoing arguments may be necessary for
//         varargs C calling conventions.
// Note 3: Region 0-3 is even aligned, with pad2 as needed.  Region 3-5 is
//         even aligned with pad0 as needed.
//         Region 6 is even aligned.  Region 6-7 is NOT even aligned;
//         region 6-11 is even aligned; it may be padded out more so that
//         the region from SP to FP meets the minimum stack alignment.

frame %{
  // These three registers define part of the calling convention
  // between compiled code and the interpreter.
  inline_cache_reg(EAX);                // Inline Cache Register

  // Optional: name the operand used by cisc-spilling to access [stack_pointer + offset]
  cisc_spilling_operand_name(indOffset32);

  // Number of stack slots consumed by locking an object
  sync_stack_slots(1);

  // Compiled code's Frame Pointer
  frame_pointer(ESP);
  // Interpreter stores its frame pointer in a register which is
  // stored to the stack by I2CAdaptors.
  // I2CAdaptors convert from interpreted java to compiled java.
  interpreter_frame_pointer(EBP);

  // Stack alignment requirement
  // Alignment size in bytes (128-bit -> 16 bytes)
  stack_alignment(StackAlignmentInBytes);

  // Number of outgoing stack slots killed above the out_preserve_stack_slots
  // for calls to C.  Supports the var-args backing area for register parms.
  varargs_C_out_slots_killed(0);

  // The after-PROLOG location of the return address.  Location of
  // return address specifies a type (REG or STACK) and a number
  // representing the register number (i.e. - use a register name) or
  // stack slot.
  // Ret Addr is on stack in slot 0 if no locks or verification or alignment.
  // Otherwise, it is above the locks and verification slot and alignment word
  return_addr(STACK - 1 +
              align_up((Compile::current()->in_preserve_stack_slots() +
                        Compile::current()->fixed_slots()),
                       stack_alignment_in_slots()));

  // Location of C & interpreter return values
  c_return_value %{
    assert( ideal_reg >= Op_RegI && ideal_reg <= Op_RegL, "only return normal values" );
    static int lo[Op_RegL+1] = { 0, 0, OptoReg::Bad, EAX_num,      EAX_num,      FPR1L_num,    FPR1L_num, EAX_num };
    static int hi[Op_RegL+1] = { 0, 0, OptoReg::Bad, OptoReg::Bad, OptoReg::Bad, OptoReg::Bad, FPR1H_num, EDX_num };

    // in SSE2+ mode we want to keep the FPU stack clean so pretend
    // that C functions return float and double results in XMM0.
    if( ideal_reg == Op_RegD && UseSSE>=2 )
      return OptoRegPair(XMM0b_num,XMM0_num);
    if( ideal_reg == Op_RegF && UseSSE>=2 )
      return OptoRegPair(OptoReg::Bad,XMM0_num);

    return OptoRegPair(hi[ideal_reg],lo[ideal_reg]);
  %}

  // Location of return values
  return_value %{
    assert( ideal_reg >= Op_RegI && ideal_reg <= Op_RegL, "only return normal values" );
    static int lo[Op_RegL+1] = { 0, 0, OptoReg::Bad, EAX_num,      EAX_num,      FPR1L_num,    FPR1L_num, EAX_num };
    static int hi[Op_RegL+1] = { 0, 0, OptoReg::Bad, OptoReg::Bad, OptoReg::Bad, OptoReg::Bad, FPR1H_num, EDX_num };
    if( ideal_reg == Op_RegD && UseSSE>=2 )
      return OptoRegPair(XMM0b_num,XMM0_num);
    if( ideal_reg == Op_RegF && UseSSE>=1 )
      return OptoRegPair(OptoReg::Bad,XMM0_num);
    return OptoRegPair(hi[ideal_reg],lo[ideal_reg]);
  %}

%}

//----------ATTRIBUTES---------------------------------------------------------
//----------Operand Attributes-------------------------------------------------
op_attrib op_cost(0);        // Required cost attribute

//----------Instruction Attributes---------------------------------------------
ins_attrib ins_cost(100);       // Required cost attribute
ins_attrib ins_size(8);         // Required size attribute (in bits)
ins_attrib ins_short_branch(0); // Required flag: is this instruction a
                                // non-matching short branch variant of some
                                                            // long branch?
ins_attrib ins_alignment(1);    // Required alignment attribute (must be a power of 2)
                                // specifies the alignment that some part of the instruction (not
                                // necessarily the start) requires.  If > 1, a compute_padding()
                                // function must be provided for the instruction

//----------OPERANDS-----------------------------------------------------------
// Operand definitions must precede instruction definitions for correct parsing
// in the ADLC because operands constitute user defined types which are used in
// instruction definitions.

//----------Simple Operands----------------------------------------------------
// Immediate Operands
// Integer Immediate
operand immI() %{
  match(ConI);

  op_cost(10);
  format %{ %}
  interface(CONST_INTER);
%}

// Constant for test vs zero
operand immI_0() %{
  predicate(n->get_int() == 0);
  match(ConI);

  op_cost(0);
  format %{ %}
  interface(CONST_INTER);
%}

// Constant for increment
operand immI_1() %{
  predicate(n->get_int() == 1);
  match(ConI);

  op_cost(0);
  format %{ %}
  interface(CONST_INTER);
%}

// Constant for decrement
operand immI_M1() %{
  predicate(n->get_int() == -1);
  match(ConI);

  op_cost(0);
  format %{ %}
  interface(CONST_INTER);
%}

// Valid scale values for addressing modes
operand immI2() %{
  predicate(0 <= n->get_int() && (n->get_int() <= 3));
  match(ConI);

  format %{ %}
  interface(CONST_INTER);
%}

operand immI8() %{
  predicate((-128 <= n->get_int()) && (n->get_int() <= 127));
  match(ConI);

  op_cost(5);
  format %{ %}
  interface(CONST_INTER);
%}

operand immU8() %{
  predicate((0 <= n->get_int()) && (n->get_int() <= 255));
  match(ConI);

  op_cost(5);
  format %{ %}
  interface(CONST_INTER);
%}

operand immI16() %{
  predicate((-32768 <= n->get_int()) && (n->get_int() <= 32767));
  match(ConI);

  op_cost(10);
  format %{ %}
  interface(CONST_INTER);
%}

// Int Immediate non-negative
operand immU31()
%{
  predicate(n->get_int() >= 0);
  match(ConI);

  op_cost(0);
  format %{ %}
  interface(CONST_INTER);
%}

// Constant for long shifts
operand immI_32() %{
  predicate( n->get_int() == 32 );
  match(ConI);

  op_cost(0);
  format %{ %}
  interface(CONST_INTER);
%}

operand immI_1_31() %{
  predicate( n->get_int() >= 1 && n->get_int() <= 31 );
  match(ConI);

  op_cost(0);
  format %{ %}
  interface(CONST_INTER);
%}

operand immI_32_63() %{
  predicate( n->get_int() >= 32 && n->get_int() <= 63 );
  match(ConI);
  op_cost(0);

  format %{ %}
  interface(CONST_INTER);
%}

operand immI_2() %{
  predicate( n->get_int() == 2 );
  match(ConI);

  op_cost(0);
  format %{ %}
  interface(CONST_INTER);
%}

operand immI_3() %{
  predicate( n->get_int() == 3 );
  match(ConI);

  op_cost(0);
  format %{ %}
  interface(CONST_INTER);
%}

operand immI_4()
%{
  predicate(n->get_int() == 4);
  match(ConI);

  op_cost(0);
  format %{ %}
  interface(CONST_INTER);
%}

operand immI_8()
%{
  predicate(n->get_int() == 8);
  match(ConI);

  op_cost(0);
  format %{ %}
  interface(CONST_INTER);
%}

// Pointer Immediate
operand immP() %{
  match(ConP);

  op_cost(10);
  format %{ %}
  interface(CONST_INTER);
%}

<<<<<<< HEAD
// nullptr Pointer Immediate
=======
// Null Pointer Immediate
>>>>>>> 7231fd78
operand immP0() %{
  predicate( n->get_ptr() == 0 );
  match(ConP);
  op_cost(0);

  format %{ %}
  interface(CONST_INTER);
%}

// Long Immediate
operand immL() %{
  match(ConL);

  op_cost(20);
  format %{ %}
  interface(CONST_INTER);
%}

// Long Immediate zero
operand immL0() %{
  predicate( n->get_long() == 0L );
  match(ConL);
  op_cost(0);

  format %{ %}
  interface(CONST_INTER);
%}

// Long Immediate zero
operand immL_M1() %{
  predicate( n->get_long() == -1L );
  match(ConL);
  op_cost(0);

  format %{ %}
  interface(CONST_INTER);
%}

// Long immediate from 0 to 127.
// Used for a shorter form of long mul by 10.
operand immL_127() %{
  predicate((0 <= n->get_long()) && (n->get_long() <= 127));
  match(ConL);
  op_cost(0);

  format %{ %}
  interface(CONST_INTER);
%}

// Long Immediate: low 32-bit mask
operand immL_32bits() %{
  predicate(n->get_long() == 0xFFFFFFFFL);
  match(ConL);
  op_cost(0);

  format %{ %}
  interface(CONST_INTER);
%}

// Long Immediate: low 32-bit mask
operand immL32() %{
  predicate(n->get_long() == (int)(n->get_long()));
  match(ConL);
  op_cost(20);

  format %{ %}
  interface(CONST_INTER);
%}

//Double Immediate zero
operand immDPR0() %{
  // Do additional (and counter-intuitive) test against NaN to work around VC++
  // bug that generates code such that NaNs compare equal to 0.0
  predicate( UseSSE<=1 && n->getd() == 0.0 && !g_isnan(n->getd()) );
  match(ConD);

  op_cost(5);
  format %{ %}
  interface(CONST_INTER);
%}

// Double Immediate one
operand immDPR1() %{
  predicate( UseSSE<=1 && n->getd() == 1.0 );
  match(ConD);

  op_cost(5);
  format %{ %}
  interface(CONST_INTER);
%}

// Double Immediate
operand immDPR() %{
  predicate(UseSSE<=1);
  match(ConD);

  op_cost(5);
  format %{ %}
  interface(CONST_INTER);
%}

operand immD() %{
  predicate(UseSSE>=2);
  match(ConD);

  op_cost(5);
  format %{ %}
  interface(CONST_INTER);
%}

// Double Immediate zero
operand immD0() %{
  // Do additional (and counter-intuitive) test against NaN to work around VC++
  // bug that generates code such that NaNs compare equal to 0.0 AND do not
  // compare equal to -0.0.
  predicate( UseSSE>=2 && jlong_cast(n->getd()) == 0 );
  match(ConD);

  format %{ %}
  interface(CONST_INTER);
%}

// Float Immediate zero
operand immFPR0() %{
  predicate(UseSSE == 0 && n->getf() == 0.0F);
  match(ConF);

  op_cost(5);
  format %{ %}
  interface(CONST_INTER);
%}

// Float Immediate one
operand immFPR1() %{
  predicate(UseSSE == 0 && n->getf() == 1.0F);
  match(ConF);

  op_cost(5);
  format %{ %}
  interface(CONST_INTER);
%}

// Float Immediate
operand immFPR() %{
  predicate( UseSSE == 0 );
  match(ConF);

  op_cost(5);
  format %{ %}
  interface(CONST_INTER);
%}

// Float Immediate
operand immF() %{
  predicate(UseSSE >= 1);
  match(ConF);

  op_cost(5);
  format %{ %}
  interface(CONST_INTER);
%}

// Float Immediate zero.  Zero and not -0.0
operand immF0() %{
  predicate( UseSSE >= 1 && jint_cast(n->getf()) == 0 );
  match(ConF);

  op_cost(5);
  format %{ %}
  interface(CONST_INTER);
%}

// Immediates for special shifts (sign extend)

// Constants for increment
operand immI_16() %{
  predicate( n->get_int() == 16 );
  match(ConI);

  format %{ %}
  interface(CONST_INTER);
%}

operand immI_24() %{
  predicate( n->get_int() == 24 );
  match(ConI);

  format %{ %}
  interface(CONST_INTER);
%}

// Constant for byte-wide masking
operand immI_255() %{
  predicate( n->get_int() == 255 );
  match(ConI);

  format %{ %}
  interface(CONST_INTER);
%}

// Constant for short-wide masking
operand immI_65535() %{
  predicate(n->get_int() == 65535);
  match(ConI);

  format %{ %}
  interface(CONST_INTER);
%}

operand kReg()
%{
  constraint(ALLOC_IN_RC(vectmask_reg));
  match(RegVectMask);
  format %{%}
  interface(REG_INTER);
%}

// Register Operands
// Integer Register
operand rRegI() %{
  constraint(ALLOC_IN_RC(int_reg));
  match(RegI);
  match(xRegI);
  match(eAXRegI);
  match(eBXRegI);
  match(eCXRegI);
  match(eDXRegI);
  match(eDIRegI);
  match(eSIRegI);

  format %{ %}
  interface(REG_INTER);
%}

// Subset of Integer Register
operand xRegI(rRegI reg) %{
  constraint(ALLOC_IN_RC(int_x_reg));
  match(reg);
  match(eAXRegI);
  match(eBXRegI);
  match(eCXRegI);
  match(eDXRegI);

  format %{ %}
  interface(REG_INTER);
%}

// Special Registers
operand eAXRegI(xRegI reg) %{
  constraint(ALLOC_IN_RC(eax_reg));
  match(reg);
  match(rRegI);

  format %{ "EAX" %}
  interface(REG_INTER);
%}

// Special Registers
operand eBXRegI(xRegI reg) %{
  constraint(ALLOC_IN_RC(ebx_reg));
  match(reg);
  match(rRegI);

  format %{ "EBX" %}
  interface(REG_INTER);
%}

operand eCXRegI(xRegI reg) %{
  constraint(ALLOC_IN_RC(ecx_reg));
  match(reg);
  match(rRegI);

  format %{ "ECX" %}
  interface(REG_INTER);
%}

operand eDXRegI(xRegI reg) %{
  constraint(ALLOC_IN_RC(edx_reg));
  match(reg);
  match(rRegI);

  format %{ "EDX" %}
  interface(REG_INTER);
%}

operand eDIRegI(xRegI reg) %{
  constraint(ALLOC_IN_RC(edi_reg));
  match(reg);
  match(rRegI);

  format %{ "EDI" %}
  interface(REG_INTER);
%}

operand nadxRegI() %{
  constraint(ALLOC_IN_RC(nadx_reg));
  match(RegI);
  match(eBXRegI);
  match(eCXRegI);
  match(eSIRegI);
  match(eDIRegI);

  format %{ %}
  interface(REG_INTER);
%}

operand ncxRegI() %{
  constraint(ALLOC_IN_RC(ncx_reg));
  match(RegI);
  match(eAXRegI);
  match(eDXRegI);
  match(eSIRegI);
  match(eDIRegI);

  format %{ %}
  interface(REG_INTER);
%}

// // This operand was used by cmpFastUnlock, but conflicted with 'object' reg
// //
operand eSIRegI(xRegI reg) %{
   constraint(ALLOC_IN_RC(esi_reg));
   match(reg);
   match(rRegI);

   format %{ "ESI" %}
   interface(REG_INTER);
%}

// Pointer Register
operand anyRegP() %{
  constraint(ALLOC_IN_RC(any_reg));
  match(RegP);
  match(eAXRegP);
  match(eBXRegP);
  match(eCXRegP);
  match(eDIRegP);
  match(eRegP);

  format %{ %}
  interface(REG_INTER);
%}

operand eRegP() %{
  constraint(ALLOC_IN_RC(int_reg));
  match(RegP);
  match(eAXRegP);
  match(eBXRegP);
  match(eCXRegP);
  match(eDIRegP);

  format %{ %}
  interface(REG_INTER);
%}

operand rRegP() %{
  constraint(ALLOC_IN_RC(int_reg));
  match(RegP);
  match(eAXRegP);
  match(eBXRegP);
  match(eCXRegP);
  match(eDIRegP);

  format %{ %}
  interface(REG_INTER);
%}

// On windows95, EBP is not safe to use for implicit null tests.
operand eRegP_no_EBP() %{
  constraint(ALLOC_IN_RC(int_reg_no_ebp));
  match(RegP);
  match(eAXRegP);
  match(eBXRegP);
  match(eCXRegP);
  match(eDIRegP);

  op_cost(100);
  format %{ %}
  interface(REG_INTER);
%}

operand pRegP() %{
  constraint(ALLOC_IN_RC(p_reg));
  match(RegP);
  match(eBXRegP);
  match(eDXRegP);
  match(eSIRegP);
  match(eDIRegP);

  format %{ %}
  interface(REG_INTER);
%}

// Special Registers
// Return a pointer value
operand eAXRegP(eRegP reg) %{
  constraint(ALLOC_IN_RC(eax_reg));
  match(reg);
  format %{ "EAX" %}
  interface(REG_INTER);
%}

// Used in AtomicAdd
operand eBXRegP(eRegP reg) %{
  constraint(ALLOC_IN_RC(ebx_reg));
  match(reg);
  format %{ "EBX" %}
  interface(REG_INTER);
%}

// Tail-call (interprocedural jump) to interpreter
operand eCXRegP(eRegP reg) %{
  constraint(ALLOC_IN_RC(ecx_reg));
  match(reg);
  format %{ "ECX" %}
  interface(REG_INTER);
%}

operand eDXRegP(eRegP reg) %{
  constraint(ALLOC_IN_RC(edx_reg));
  match(reg);
  format %{ "EDX" %}
  interface(REG_INTER);
%}

operand eSIRegP(eRegP reg) %{
  constraint(ALLOC_IN_RC(esi_reg));
  match(reg);
  format %{ "ESI" %}
  interface(REG_INTER);
%}

// Used in rep stosw
operand eDIRegP(eRegP reg) %{
  constraint(ALLOC_IN_RC(edi_reg));
  match(reg);
  format %{ "EDI" %}
  interface(REG_INTER);
%}

operand eRegL() %{
  constraint(ALLOC_IN_RC(long_reg));
  match(RegL);
  match(eADXRegL);

  format %{ %}
  interface(REG_INTER);
%}

operand eADXRegL( eRegL reg ) %{
  constraint(ALLOC_IN_RC(eadx_reg));
  match(reg);

  format %{ "EDX:EAX" %}
  interface(REG_INTER);
%}

operand eBCXRegL( eRegL reg ) %{
  constraint(ALLOC_IN_RC(ebcx_reg));
  match(reg);

  format %{ "EBX:ECX" %}
  interface(REG_INTER);
%}

operand eBDPRegL( eRegL reg ) %{
  constraint(ALLOC_IN_RC(ebpd_reg));
  match(reg);

  format %{ "EBP:EDI" %}
  interface(REG_INTER);
%}
// Special case for integer high multiply
operand eADXRegL_low_only() %{
  constraint(ALLOC_IN_RC(eadx_reg));
  match(RegL);

  format %{ "EAX" %}
  interface(REG_INTER);
%}

// Flags register, used as output of compare instructions
operand rFlagsReg() %{
  constraint(ALLOC_IN_RC(int_flags));
  match(RegFlags);

  format %{ "EFLAGS" %}
  interface(REG_INTER);
%}

// Flags register, used as output of compare instructions
operand eFlagsReg() %{
  constraint(ALLOC_IN_RC(int_flags));
  match(RegFlags);

  format %{ "EFLAGS" %}
  interface(REG_INTER);
%}

// Flags register, used as output of FLOATING POINT compare instructions
operand eFlagsRegU() %{
  constraint(ALLOC_IN_RC(int_flags));
  match(RegFlags);

  format %{ "EFLAGS_U" %}
  interface(REG_INTER);
%}

operand eFlagsRegUCF() %{
  constraint(ALLOC_IN_RC(int_flags));
  match(RegFlags);
  predicate(false);

  format %{ "EFLAGS_U_CF" %}
  interface(REG_INTER);
%}

// Condition Code Register used by long compare
operand flagsReg_long_LTGE() %{
  constraint(ALLOC_IN_RC(int_flags));
  match(RegFlags);
  format %{ "FLAGS_LTGE" %}
  interface(REG_INTER);
%}
operand flagsReg_long_EQNE() %{
  constraint(ALLOC_IN_RC(int_flags));
  match(RegFlags);
  format %{ "FLAGS_EQNE" %}
  interface(REG_INTER);
%}
operand flagsReg_long_LEGT() %{
  constraint(ALLOC_IN_RC(int_flags));
  match(RegFlags);
  format %{ "FLAGS_LEGT" %}
  interface(REG_INTER);
%}

// Condition Code Register used by unsigned long compare
operand flagsReg_ulong_LTGE() %{
  constraint(ALLOC_IN_RC(int_flags));
  match(RegFlags);
  format %{ "FLAGS_U_LTGE" %}
  interface(REG_INTER);
%}
operand flagsReg_ulong_EQNE() %{
  constraint(ALLOC_IN_RC(int_flags));
  match(RegFlags);
  format %{ "FLAGS_U_EQNE" %}
  interface(REG_INTER);
%}
operand flagsReg_ulong_LEGT() %{
  constraint(ALLOC_IN_RC(int_flags));
  match(RegFlags);
  format %{ "FLAGS_U_LEGT" %}
  interface(REG_INTER);
%}

// Float register operands
operand regDPR() %{
  predicate( UseSSE < 2 );
  constraint(ALLOC_IN_RC(fp_dbl_reg));
  match(RegD);
  match(regDPR1);
  match(regDPR2);
  format %{ %}
  interface(REG_INTER);
%}

operand regDPR1(regDPR reg) %{
  predicate( UseSSE < 2 );
  constraint(ALLOC_IN_RC(fp_dbl_reg0));
  match(reg);
  format %{ "FPR1" %}
  interface(REG_INTER);
%}

operand regDPR2(regDPR reg) %{
  predicate( UseSSE < 2 );
  constraint(ALLOC_IN_RC(fp_dbl_reg1));
  match(reg);
  format %{ "FPR2" %}
  interface(REG_INTER);
%}

operand regnotDPR1(regDPR reg) %{
  predicate( UseSSE < 2 );
  constraint(ALLOC_IN_RC(fp_dbl_notreg0));
  match(reg);
  format %{ %}
  interface(REG_INTER);
%}

// Float register operands
operand regFPR() %{
  predicate( UseSSE < 2 );
  constraint(ALLOC_IN_RC(fp_flt_reg));
  match(RegF);
  match(regFPR1);
  format %{ %}
  interface(REG_INTER);
%}

// Float register operands
operand regFPR1(regFPR reg) %{
  predicate( UseSSE < 2 );
  constraint(ALLOC_IN_RC(fp_flt_reg0));
  match(reg);
  format %{ "FPR1" %}
  interface(REG_INTER);
%}

// XMM Float register operands
operand regF() %{
  predicate( UseSSE>=1 );
  constraint(ALLOC_IN_RC(float_reg_legacy));
  match(RegF);
  format %{ %}
  interface(REG_INTER);
%}

operand legRegF() %{
  predicate( UseSSE>=1 );
  constraint(ALLOC_IN_RC(float_reg_legacy));
  match(RegF);
  format %{ %}
  interface(REG_INTER);
%}

// Float register operands
operand vlRegF() %{
   constraint(ALLOC_IN_RC(float_reg_vl));
   match(RegF);

   format %{ %}
   interface(REG_INTER);
%}

// XMM Double register operands
operand regD() %{
  predicate( UseSSE>=2 );
  constraint(ALLOC_IN_RC(double_reg_legacy));
  match(RegD);
  format %{ %}
  interface(REG_INTER);
%}

// Double register operands
operand legRegD() %{
  predicate( UseSSE>=2 );
  constraint(ALLOC_IN_RC(double_reg_legacy));
  match(RegD);
  format %{ %}
  interface(REG_INTER);
%}

operand vlRegD() %{
   constraint(ALLOC_IN_RC(double_reg_vl));
   match(RegD);

   format %{ %}
   interface(REG_INTER);
%}

//----------Memory Operands----------------------------------------------------
// Direct Memory Operand
operand direct(immP addr) %{
  match(addr);

  format %{ "[$addr]" %}
  interface(MEMORY_INTER) %{
    base(0xFFFFFFFF);
    index(0x4);
    scale(0x0);
    disp($addr);
  %}
%}

// Indirect Memory Operand
operand indirect(eRegP reg) %{
  constraint(ALLOC_IN_RC(int_reg));
  match(reg);

  format %{ "[$reg]" %}
  interface(MEMORY_INTER) %{
    base($reg);
    index(0x4);
    scale(0x0);
    disp(0x0);
  %}
%}

// Indirect Memory Plus Short Offset Operand
operand indOffset8(eRegP reg, immI8 off) %{
  match(AddP reg off);

  format %{ "[$reg + $off]" %}
  interface(MEMORY_INTER) %{
    base($reg);
    index(0x4);
    scale(0x0);
    disp($off);
  %}
%}

// Indirect Memory Plus Long Offset Operand
operand indOffset32(eRegP reg, immI off) %{
  match(AddP reg off);

  format %{ "[$reg + $off]" %}
  interface(MEMORY_INTER) %{
    base($reg);
    index(0x4);
    scale(0x0);
    disp($off);
  %}
%}

// Indirect Memory Plus Long Offset Operand
operand indOffset32X(rRegI reg, immP off) %{
  match(AddP off reg);

  format %{ "[$reg + $off]" %}
  interface(MEMORY_INTER) %{
    base($reg);
    index(0x4);
    scale(0x0);
    disp($off);
  %}
%}

// Indirect Memory Plus Index Register Plus Offset Operand
operand indIndexOffset(eRegP reg, rRegI ireg, immI off) %{
  match(AddP (AddP reg ireg) off);

  op_cost(10);
  format %{"[$reg + $off + $ireg]" %}
  interface(MEMORY_INTER) %{
    base($reg);
    index($ireg);
    scale(0x0);
    disp($off);
  %}
%}

// Indirect Memory Plus Index Register Plus Offset Operand
operand indIndex(eRegP reg, rRegI ireg) %{
  match(AddP reg ireg);

  op_cost(10);
  format %{"[$reg + $ireg]" %}
  interface(MEMORY_INTER) %{
    base($reg);
    index($ireg);
    scale(0x0);
    disp(0x0);
  %}
%}

// // -------------------------------------------------------------------------
// // 486 architecture doesn't support "scale * index + offset" with out a base
// // -------------------------------------------------------------------------
// // Scaled Memory Operands
// // Indirect Memory Times Scale Plus Offset Operand
// operand indScaleOffset(immP off, rRegI ireg, immI2 scale) %{
//   match(AddP off (LShiftI ireg scale));
//
//   op_cost(10);
//   format %{"[$off + $ireg << $scale]" %}
//   interface(MEMORY_INTER) %{
//     base(0x4);
//     index($ireg);
//     scale($scale);
//     disp($off);
//   %}
// %}

// Indirect Memory Times Scale Plus Index Register
operand indIndexScale(eRegP reg, rRegI ireg, immI2 scale) %{
  match(AddP reg (LShiftI ireg scale));

  op_cost(10);
  format %{"[$reg + $ireg << $scale]" %}
  interface(MEMORY_INTER) %{
    base($reg);
    index($ireg);
    scale($scale);
    disp(0x0);
  %}
%}

// Indirect Memory Times Scale Plus Index Register Plus Offset Operand
operand indIndexScaleOffset(eRegP reg, immI off, rRegI ireg, immI2 scale) %{
  match(AddP (AddP reg (LShiftI ireg scale)) off);

  op_cost(10);
  format %{"[$reg + $off + $ireg << $scale]" %}
  interface(MEMORY_INTER) %{
    base($reg);
    index($ireg);
    scale($scale);
    disp($off);
  %}
%}

//----------Load Long Memory Operands------------------------------------------
// The load-long idiom will use it's address expression again after loading
// the first word of the long.  If the load-long destination overlaps with
// registers used in the addressing expression, the 2nd half will be loaded
// from a clobbered address.  Fix this by requiring that load-long use
// address registers that do not overlap with the load-long target.

// load-long support
operand load_long_RegP() %{
  constraint(ALLOC_IN_RC(esi_reg));
  match(RegP);
  match(eSIRegP);
  op_cost(100);
  format %{  %}
  interface(REG_INTER);
%}

// Indirect Memory Operand Long
operand load_long_indirect(load_long_RegP reg) %{
  constraint(ALLOC_IN_RC(esi_reg));
  match(reg);

  format %{ "[$reg]" %}
  interface(MEMORY_INTER) %{
    base($reg);
    index(0x4);
    scale(0x0);
    disp(0x0);
  %}
%}

// Indirect Memory Plus Long Offset Operand
operand load_long_indOffset32(load_long_RegP reg, immI off) %{
  match(AddP reg off);

  format %{ "[$reg + $off]" %}
  interface(MEMORY_INTER) %{
    base($reg);
    index(0x4);
    scale(0x0);
    disp($off);
  %}
%}

opclass load_long_memory(load_long_indirect, load_long_indOffset32);


//----------Special Memory Operands--------------------------------------------
// Stack Slot Operand - This operand is used for loading and storing temporary
//                      values on the stack where a match requires a value to
//                      flow through memory.
operand stackSlotP(sRegP reg) %{
  constraint(ALLOC_IN_RC(stack_slots));
  // No match rule because this operand is only generated in matching
  format %{ "[$reg]" %}
  interface(MEMORY_INTER) %{
    base(0x4);   // ESP
    index(0x4);  // No Index
    scale(0x0);  // No Scale
    disp($reg);  // Stack Offset
  %}
%}

operand stackSlotI(sRegI reg) %{
  constraint(ALLOC_IN_RC(stack_slots));
  // No match rule because this operand is only generated in matching
  format %{ "[$reg]" %}
  interface(MEMORY_INTER) %{
    base(0x4);   // ESP
    index(0x4);  // No Index
    scale(0x0);  // No Scale
    disp($reg);  // Stack Offset
  %}
%}

operand stackSlotF(sRegF reg) %{
  constraint(ALLOC_IN_RC(stack_slots));
  // No match rule because this operand is only generated in matching
  format %{ "[$reg]" %}
  interface(MEMORY_INTER) %{
    base(0x4);   // ESP
    index(0x4);  // No Index
    scale(0x0);  // No Scale
    disp($reg);  // Stack Offset
  %}
%}

operand stackSlotD(sRegD reg) %{
  constraint(ALLOC_IN_RC(stack_slots));
  // No match rule because this operand is only generated in matching
  format %{ "[$reg]" %}
  interface(MEMORY_INTER) %{
    base(0x4);   // ESP
    index(0x4);  // No Index
    scale(0x0);  // No Scale
    disp($reg);  // Stack Offset
  %}
%}

operand stackSlotL(sRegL reg) %{
  constraint(ALLOC_IN_RC(stack_slots));
  // No match rule because this operand is only generated in matching
  format %{ "[$reg]" %}
  interface(MEMORY_INTER) %{
    base(0x4);   // ESP
    index(0x4);  // No Index
    scale(0x0);  // No Scale
    disp($reg);  // Stack Offset
  %}
%}

//----------Conditional Branch Operands----------------------------------------
// Comparison Op  - This is the operation of the comparison, and is limited to
//                  the following set of codes:
//                  L (<), LE (<=), G (>), GE (>=), E (==), NE (!=)
//
// Other attributes of the comparison, such as unsignedness, are specified
// by the comparison instruction that sets a condition code flags register.
// That result is represented by a flags operand whose subtype is appropriate
// to the unsignedness (etc.) of the comparison.
//
// Later, the instruction which matches both the Comparison Op (a Bool) and
// the flags (produced by the Cmp) specifies the coding of the comparison op
// by matching a specific subtype of Bool operand below, such as cmpOpU.

// Comparison Code
operand cmpOp() %{
  match(Bool);

  format %{ "" %}
  interface(COND_INTER) %{
    equal(0x4, "e");
    not_equal(0x5, "ne");
    less(0xC, "l");
    greater_equal(0xD, "ge");
    less_equal(0xE, "le");
    greater(0xF, "g");
    overflow(0x0, "o");
    no_overflow(0x1, "no");
  %}
%}

// Comparison Code, unsigned compare.  Used by FP also, with
// C2 (unordered) turned into GT or LT already.  The other bits
// C0 and C3 are turned into Carry & Zero flags.
operand cmpOpU() %{
  match(Bool);

  format %{ "" %}
  interface(COND_INTER) %{
    equal(0x4, "e");
    not_equal(0x5, "ne");
    less(0x2, "b");
    greater_equal(0x3, "nb");
    less_equal(0x6, "be");
    greater(0x7, "nbe");
    overflow(0x0, "o");
    no_overflow(0x1, "no");
  %}
%}

// Floating comparisons that don't require any fixup for the unordered case
operand cmpOpUCF() %{
  match(Bool);
  predicate(n->as_Bool()->_test._test == BoolTest::lt ||
            n->as_Bool()->_test._test == BoolTest::ge ||
            n->as_Bool()->_test._test == BoolTest::le ||
            n->as_Bool()->_test._test == BoolTest::gt);
  format %{ "" %}
  interface(COND_INTER) %{
    equal(0x4, "e");
    not_equal(0x5, "ne");
    less(0x2, "b");
    greater_equal(0x3, "nb");
    less_equal(0x6, "be");
    greater(0x7, "nbe");
    overflow(0x0, "o");
    no_overflow(0x1, "no");
  %}
%}


// Floating comparisons that can be fixed up with extra conditional jumps
operand cmpOpUCF2() %{
  match(Bool);
  predicate(n->as_Bool()->_test._test == BoolTest::ne ||
            n->as_Bool()->_test._test == BoolTest::eq);
  format %{ "" %}
  interface(COND_INTER) %{
    equal(0x4, "e");
    not_equal(0x5, "ne");
    less(0x2, "b");
    greater_equal(0x3, "nb");
    less_equal(0x6, "be");
    greater(0x7, "nbe");
    overflow(0x0, "o");
    no_overflow(0x1, "no");
  %}
%}

// Comparison Code for FP conditional move
operand cmpOp_fcmov() %{
  match(Bool);

  predicate(n->as_Bool()->_test._test != BoolTest::overflow &&
            n->as_Bool()->_test._test != BoolTest::no_overflow);
  format %{ "" %}
  interface(COND_INTER) %{
    equal        (0x0C8);
    not_equal    (0x1C8);
    less         (0x0C0);
    greater_equal(0x1C0);
    less_equal   (0x0D0);
    greater      (0x1D0);
    overflow(0x0, "o"); // not really supported by the instruction
    no_overflow(0x1, "no"); // not really supported by the instruction
  %}
%}

// Comparison Code used in long compares
operand cmpOp_commute() %{
  match(Bool);

  format %{ "" %}
  interface(COND_INTER) %{
    equal(0x4, "e");
    not_equal(0x5, "ne");
    less(0xF, "g");
    greater_equal(0xE, "le");
    less_equal(0xD, "ge");
    greater(0xC, "l");
    overflow(0x0, "o");
    no_overflow(0x1, "no");
  %}
%}

// Comparison Code used in unsigned long compares
operand cmpOpU_commute() %{
  match(Bool);

  format %{ "" %}
  interface(COND_INTER) %{
    equal(0x4, "e");
    not_equal(0x5, "ne");
    less(0x7, "nbe");
    greater_equal(0x6, "be");
    less_equal(0x3, "nb");
    greater(0x2, "b");
    overflow(0x0, "o");
    no_overflow(0x1, "no");
  %}
%}

//----------OPERAND CLASSES----------------------------------------------------
// Operand Classes are groups of operands that are used as to simplify
// instruction definitions by not requiring the AD writer to specify separate
// instructions for every form of operand when the instruction accepts
// multiple operand types with the same basic encoding and format.  The classic
// case of this is memory operands.

opclass memory(direct, indirect, indOffset8, indOffset32, indOffset32X, indIndexOffset,
               indIndex, indIndexScale, indIndexScaleOffset);

// Long memory operations are encoded in 2 instructions and a +4 offset.
// This means some kind of offset is always required and you cannot use
// an oop as the offset (done when working on static globals).
opclass long_memory(direct, indirect, indOffset8, indOffset32, indIndexOffset,
                    indIndex, indIndexScale, indIndexScaleOffset);


//----------PIPELINE-----------------------------------------------------------
// Rules which define the behavior of the target architectures pipeline.
pipeline %{

//----------ATTRIBUTES---------------------------------------------------------
attributes %{
  variable_size_instructions;        // Fixed size instructions
  max_instructions_per_bundle = 3;   // Up to 3 instructions per bundle
  instruction_unit_size = 1;         // An instruction is 1 bytes long
  instruction_fetch_unit_size = 16;  // The processor fetches one line
  instruction_fetch_units = 1;       // of 16 bytes

  // List of nop instructions
  nops( MachNop );
%}

//----------RESOURCES----------------------------------------------------------
// Resources are the functional units available to the machine

// Generic P2/P3 pipeline
// 3 decoders, only D0 handles big operands; a "bundle" is the limit of
// 3 instructions decoded per cycle.
// 2 load/store ops per cycle, 1 branch, 1 FPU,
// 2 ALU op, only ALU0 handles mul/div instructions.
resources( D0, D1, D2, DECODE = D0 | D1 | D2,
           MS0, MS1, MEM = MS0 | MS1,
           BR, FPU,
           ALU0, ALU1, ALU = ALU0 | ALU1 );

//----------PIPELINE DESCRIPTION-----------------------------------------------
// Pipeline Description specifies the stages in the machine's pipeline

// Generic P2/P3 pipeline
pipe_desc(S0, S1, S2, S3, S4, S5);

//----------PIPELINE CLASSES---------------------------------------------------
// Pipeline Classes describe the stages in which input and output are
// referenced by the hardware pipeline.

// Naming convention: ialu or fpu
// Then: _reg
// Then: _reg if there is a 2nd register
// Then: _long if it's a pair of instructions implementing a long
// Then: _fat if it requires the big decoder
//   Or: _mem if it requires the big decoder and a memory unit.

// Integer ALU reg operation
pipe_class ialu_reg(rRegI dst) %{
    single_instruction;
    dst    : S4(write);
    dst    : S3(read);
    DECODE : S0;        // any decoder
    ALU    : S3;        // any alu
%}

// Long ALU reg operation
pipe_class ialu_reg_long(eRegL dst) %{
    instruction_count(2);
    dst    : S4(write);
    dst    : S3(read);
    DECODE : S0(2);     // any 2 decoders
    ALU    : S3(2);     // both alus
%}

// Integer ALU reg operation using big decoder
pipe_class ialu_reg_fat(rRegI dst) %{
    single_instruction;
    dst    : S4(write);
    dst    : S3(read);
    D0     : S0;        // big decoder only
    ALU    : S3;        // any alu
%}

// Long ALU reg operation using big decoder
pipe_class ialu_reg_long_fat(eRegL dst) %{
    instruction_count(2);
    dst    : S4(write);
    dst    : S3(read);
    D0     : S0(2);     // big decoder only; twice
    ALU    : S3(2);     // any 2 alus
%}

// Integer ALU reg-reg operation
pipe_class ialu_reg_reg(rRegI dst, rRegI src) %{
    single_instruction;
    dst    : S4(write);
    src    : S3(read);
    DECODE : S0;        // any decoder
    ALU    : S3;        // any alu
%}

// Long ALU reg-reg operation
pipe_class ialu_reg_reg_long(eRegL dst, eRegL src) %{
    instruction_count(2);
    dst    : S4(write);
    src    : S3(read);
    DECODE : S0(2);     // any 2 decoders
    ALU    : S3(2);     // both alus
%}

// Integer ALU reg-reg operation
pipe_class ialu_reg_reg_fat(rRegI dst, memory src) %{
    single_instruction;
    dst    : S4(write);
    src    : S3(read);
    D0     : S0;        // big decoder only
    ALU    : S3;        // any alu
%}

// Long ALU reg-reg operation
pipe_class ialu_reg_reg_long_fat(eRegL dst, eRegL src) %{
    instruction_count(2);
    dst    : S4(write);
    src    : S3(read);
    D0     : S0(2);     // big decoder only; twice
    ALU    : S3(2);     // both alus
%}

// Integer ALU reg-mem operation
pipe_class ialu_reg_mem(rRegI dst, memory mem) %{
    single_instruction;
    dst    : S5(write);
    mem    : S3(read);
    D0     : S0;        // big decoder only
    ALU    : S4;        // any alu
    MEM    : S3;        // any mem
%}

// Long ALU reg-mem operation
pipe_class ialu_reg_long_mem(eRegL dst, load_long_memory mem) %{
    instruction_count(2);
    dst    : S5(write);
    mem    : S3(read);
    D0     : S0(2);     // big decoder only; twice
    ALU    : S4(2);     // any 2 alus
    MEM    : S3(2);     // both mems
%}

// Integer mem operation (prefetch)
pipe_class ialu_mem(memory mem)
%{
    single_instruction;
    mem    : S3(read);
    D0     : S0;        // big decoder only
    MEM    : S3;        // any mem
%}

// Integer Store to Memory
pipe_class ialu_mem_reg(memory mem, rRegI src) %{
    single_instruction;
    mem    : S3(read);
    src    : S5(read);
    D0     : S0;        // big decoder only
    ALU    : S4;        // any alu
    MEM    : S3;
%}

// Long Store to Memory
pipe_class ialu_mem_long_reg(memory mem, eRegL src) %{
    instruction_count(2);
    mem    : S3(read);
    src    : S5(read);
    D0     : S0(2);     // big decoder only; twice
    ALU    : S4(2);     // any 2 alus
    MEM    : S3(2);     // Both mems
%}

// Integer Store to Memory
pipe_class ialu_mem_imm(memory mem) %{
    single_instruction;
    mem    : S3(read);
    D0     : S0;        // big decoder only
    ALU    : S4;        // any alu
    MEM    : S3;
%}

// Integer ALU0 reg-reg operation
pipe_class ialu_reg_reg_alu0(rRegI dst, rRegI src) %{
    single_instruction;
    dst    : S4(write);
    src    : S3(read);
    D0     : S0;        // Big decoder only
    ALU0   : S3;        // only alu0
%}

// Integer ALU0 reg-mem operation
pipe_class ialu_reg_mem_alu0(rRegI dst, memory mem) %{
    single_instruction;
    dst    : S5(write);
    mem    : S3(read);
    D0     : S0;        // big decoder only
    ALU0   : S4;        // ALU0 only
    MEM    : S3;        // any mem
%}

// Integer ALU reg-reg operation
pipe_class ialu_cr_reg_reg(eFlagsReg cr, rRegI src1, rRegI src2) %{
    single_instruction;
    cr     : S4(write);
    src1   : S3(read);
    src2   : S3(read);
    DECODE : S0;        // any decoder
    ALU    : S3;        // any alu
%}

// Integer ALU reg-imm operation
pipe_class ialu_cr_reg_imm(eFlagsReg cr, rRegI src1) %{
    single_instruction;
    cr     : S4(write);
    src1   : S3(read);
    DECODE : S0;        // any decoder
    ALU    : S3;        // any alu
%}

// Integer ALU reg-mem operation
pipe_class ialu_cr_reg_mem(eFlagsReg cr, rRegI src1, memory src2) %{
    single_instruction;
    cr     : S4(write);
    src1   : S3(read);
    src2   : S3(read);
    D0     : S0;        // big decoder only
    ALU    : S4;        // any alu
    MEM    : S3;
%}

// Conditional move reg-reg
pipe_class pipe_cmplt( rRegI p, rRegI q, rRegI y ) %{
    instruction_count(4);
    y      : S4(read);
    q      : S3(read);
    p      : S3(read);
    DECODE : S0(4);     // any decoder
%}

// Conditional move reg-reg
pipe_class pipe_cmov_reg( rRegI dst, rRegI src, eFlagsReg cr ) %{
    single_instruction;
    dst    : S4(write);
    src    : S3(read);
    cr     : S3(read);
    DECODE : S0;        // any decoder
%}

// Conditional move reg-mem
pipe_class pipe_cmov_mem( eFlagsReg cr, rRegI dst, memory src) %{
    single_instruction;
    dst    : S4(write);
    src    : S3(read);
    cr     : S3(read);
    DECODE : S0;        // any decoder
    MEM    : S3;
%}

// Conditional move reg-reg long
pipe_class pipe_cmov_reg_long( eFlagsReg cr, eRegL dst, eRegL src) %{
    single_instruction;
    dst    : S4(write);
    src    : S3(read);
    cr     : S3(read);
    DECODE : S0(2);     // any 2 decoders
%}

// Conditional move double reg-reg
pipe_class pipe_cmovDPR_reg( eFlagsReg cr, regDPR1 dst, regDPR src) %{
    single_instruction;
    dst    : S4(write);
    src    : S3(read);
    cr     : S3(read);
    DECODE : S0;        // any decoder
%}

// Float reg-reg operation
pipe_class fpu_reg(regDPR dst) %{
    instruction_count(2);
    dst    : S3(read);
    DECODE : S0(2);     // any 2 decoders
    FPU    : S3;
%}

// Float reg-reg operation
pipe_class fpu_reg_reg(regDPR dst, regDPR src) %{
    instruction_count(2);
    dst    : S4(write);
    src    : S3(read);
    DECODE : S0(2);     // any 2 decoders
    FPU    : S3;
%}

// Float reg-reg operation
pipe_class fpu_reg_reg_reg(regDPR dst, regDPR src1, regDPR src2) %{
    instruction_count(3);
    dst    : S4(write);
    src1   : S3(read);
    src2   : S3(read);
    DECODE : S0(3);     // any 3 decoders
    FPU    : S3(2);
%}

// Float reg-reg operation
pipe_class fpu_reg_reg_reg_reg(regDPR dst, regDPR src1, regDPR src2, regDPR src3) %{
    instruction_count(4);
    dst    : S4(write);
    src1   : S3(read);
    src2   : S3(read);
    src3   : S3(read);
    DECODE : S0(4);     // any 3 decoders
    FPU    : S3(2);
%}

// Float reg-reg operation
pipe_class fpu_reg_mem_reg_reg(regDPR dst, memory src1, regDPR src2, regDPR src3) %{
    instruction_count(4);
    dst    : S4(write);
    src1   : S3(read);
    src2   : S3(read);
    src3   : S3(read);
    DECODE : S1(3);     // any 3 decoders
    D0     : S0;        // Big decoder only
    FPU    : S3(2);
    MEM    : S3;
%}

// Float reg-mem operation
pipe_class fpu_reg_mem(regDPR dst, memory mem) %{
    instruction_count(2);
    dst    : S5(write);
    mem    : S3(read);
    D0     : S0;        // big decoder only
    DECODE : S1;        // any decoder for FPU POP
    FPU    : S4;
    MEM    : S3;        // any mem
%}

// Float reg-mem operation
pipe_class fpu_reg_reg_mem(regDPR dst, regDPR src1, memory mem) %{
    instruction_count(3);
    dst    : S5(write);
    src1   : S3(read);
    mem    : S3(read);
    D0     : S0;        // big decoder only
    DECODE : S1(2);     // any decoder for FPU POP
    FPU    : S4;
    MEM    : S3;        // any mem
%}

// Float mem-reg operation
pipe_class fpu_mem_reg(memory mem, regDPR src) %{
    instruction_count(2);
    src    : S5(read);
    mem    : S3(read);
    DECODE : S0;        // any decoder for FPU PUSH
    D0     : S1;        // big decoder only
    FPU    : S4;
    MEM    : S3;        // any mem
%}

pipe_class fpu_mem_reg_reg(memory mem, regDPR src1, regDPR src2) %{
    instruction_count(3);
    src1   : S3(read);
    src2   : S3(read);
    mem    : S3(read);
    DECODE : S0(2);     // any decoder for FPU PUSH
    D0     : S1;        // big decoder only
    FPU    : S4;
    MEM    : S3;        // any mem
%}

pipe_class fpu_mem_reg_mem(memory mem, regDPR src1, memory src2) %{
    instruction_count(3);
    src1   : S3(read);
    src2   : S3(read);
    mem    : S4(read);
    DECODE : S0;        // any decoder for FPU PUSH
    D0     : S0(2);     // big decoder only
    FPU    : S4;
    MEM    : S3(2);     // any mem
%}

pipe_class fpu_mem_mem(memory dst, memory src1) %{
    instruction_count(2);
    src1   : S3(read);
    dst    : S4(read);
    D0     : S0(2);     // big decoder only
    MEM    : S3(2);     // any mem
%}

pipe_class fpu_mem_mem_mem(memory dst, memory src1, memory src2) %{
    instruction_count(3);
    src1   : S3(read);
    src2   : S3(read);
    dst    : S4(read);
    D0     : S0(3);     // big decoder only
    FPU    : S4;
    MEM    : S3(3);     // any mem
%}

pipe_class fpu_mem_reg_con(memory mem, regDPR src1) %{
    instruction_count(3);
    src1   : S4(read);
    mem    : S4(read);
    DECODE : S0;        // any decoder for FPU PUSH
    D0     : S0(2);     // big decoder only
    FPU    : S4;
    MEM    : S3(2);     // any mem
%}

// Float load constant
pipe_class fpu_reg_con(regDPR dst) %{
    instruction_count(2);
    dst    : S5(write);
    D0     : S0;        // big decoder only for the load
    DECODE : S1;        // any decoder for FPU POP
    FPU    : S4;
    MEM    : S3;        // any mem
%}

// Float load constant
pipe_class fpu_reg_reg_con(regDPR dst, regDPR src) %{
    instruction_count(3);
    dst    : S5(write);
    src    : S3(read);
    D0     : S0;        // big decoder only for the load
    DECODE : S1(2);     // any decoder for FPU POP
    FPU    : S4;
    MEM    : S3;        // any mem
%}

// UnConditional branch
pipe_class pipe_jmp( label labl ) %{
    single_instruction;
    BR   : S3;
%}

// Conditional branch
pipe_class pipe_jcc( cmpOp cmp, eFlagsReg cr, label labl ) %{
    single_instruction;
    cr    : S1(read);
    BR    : S3;
%}

// Allocation idiom
pipe_class pipe_cmpxchg( eRegP dst, eRegP heap_ptr ) %{
    instruction_count(1); force_serialization;
    fixed_latency(6);
    heap_ptr : S3(read);
    DECODE   : S0(3);
    D0       : S2;
    MEM      : S3;
    ALU      : S3(2);
    dst      : S5(write);
    BR       : S5;
%}

// Generic big/slow expanded idiom
pipe_class pipe_slow(  ) %{
    instruction_count(10); multiple_bundles; force_serialization;
    fixed_latency(100);
    D0  : S0(2);
    MEM : S3(2);
%}

// The real do-nothing guy
pipe_class empty( ) %{
    instruction_count(0);
%}

// Define the class for the Nop node
define %{
   MachNop = empty;
%}

%}

//----------INSTRUCTIONS-------------------------------------------------------
//
// match      -- States which machine-independent subtree may be replaced
//               by this instruction.
// ins_cost   -- The estimated cost of this instruction is used by instruction
//               selection to identify a minimum cost tree of machine
//               instructions that matches a tree of machine-independent
//               instructions.
// format     -- A string providing the disassembly for this instruction.
//               The value of an instruction's operand may be inserted
//               by referring to it with a '$' prefix.
// opcode     -- Three instruction opcodes may be provided.  These are referred
//               to within an encode class as $primary, $secondary, and $tertiary
//               respectively.  The primary opcode is commonly used to
//               indicate the type of machine instruction, while secondary
//               and tertiary are often used for prefix options or addressing
//               modes.
// ins_encode -- A list of encode classes with parameters. The encode class
//               name must have been defined in an 'enc_class' specification
//               in the encode section of the architecture description.

// Dummy reg-to-reg vector moves. Removed during post-selection cleanup.
// Load Float
instruct MoveF2LEG(legRegF dst, regF src) %{
  match(Set dst src);
  format %{ "movss $dst,$src\t# if src != dst load float (4 bytes)" %}
  ins_encode %{
    ShouldNotReachHere();
  %}
  ins_pipe( fpu_reg_reg );
%}

// Load Float
instruct MoveLEG2F(regF dst, legRegF src) %{
  match(Set dst src);
  format %{ "movss $dst,$src\t# if src != dst load float (4 bytes)" %}
  ins_encode %{
    ShouldNotReachHere();
  %}
  ins_pipe( fpu_reg_reg );
%}

// Load Float
instruct MoveF2VL(vlRegF dst, regF src) %{
  match(Set dst src);
  format %{ "movss $dst,$src\t! load float (4 bytes)" %}
  ins_encode %{
    ShouldNotReachHere();
  %}
  ins_pipe( fpu_reg_reg );
%}

// Load Float
instruct MoveVL2F(regF dst, vlRegF src) %{
  match(Set dst src);
  format %{ "movss $dst,$src\t! load float (4 bytes)" %}
  ins_encode %{
    ShouldNotReachHere();
  %}
  ins_pipe( fpu_reg_reg );
%}



// Load Double
instruct MoveD2LEG(legRegD dst, regD src) %{
  match(Set dst src);
  format %{ "movsd $dst,$src\t# if src != dst load double (8 bytes)" %}
  ins_encode %{
    ShouldNotReachHere();
  %}
  ins_pipe( fpu_reg_reg );
%}

// Load Double
instruct MoveLEG2D(regD dst, legRegD src) %{
  match(Set dst src);
  format %{ "movsd $dst,$src\t# if src != dst load double (8 bytes)" %}
  ins_encode %{
    ShouldNotReachHere();
  %}
  ins_pipe( fpu_reg_reg );
%}

// Load Double
instruct MoveD2VL(vlRegD dst, regD src) %{
  match(Set dst src);
  format %{ "movsd $dst,$src\t! load double (8 bytes)" %}
  ins_encode %{
    ShouldNotReachHere();
  %}
  ins_pipe( fpu_reg_reg );
%}

// Load Double
instruct MoveVL2D(regD dst, vlRegD src) %{
  match(Set dst src);
  format %{ "movsd $dst,$src\t! load double (8 bytes)" %}
  ins_encode %{
    ShouldNotReachHere();
  %}
  ins_pipe( fpu_reg_reg );
%}

//----------BSWAP-Instruction--------------------------------------------------
instruct bytes_reverse_int(rRegI dst) %{
  match(Set dst (ReverseBytesI dst));

  format %{ "BSWAP  $dst" %}
  opcode(0x0F, 0xC8);
  ins_encode( OpcP, OpcSReg(dst) );
  ins_pipe( ialu_reg );
%}

instruct bytes_reverse_long(eRegL dst) %{
  match(Set dst (ReverseBytesL dst));

  format %{ "BSWAP  $dst.lo\n\t"
            "BSWAP  $dst.hi\n\t"
            "XCHG   $dst.lo $dst.hi" %}

  ins_cost(125);
  ins_encode( bswap_long_bytes(dst) );
  ins_pipe( ialu_reg_reg);
%}

instruct bytes_reverse_unsigned_short(rRegI dst, eFlagsReg cr) %{
  match(Set dst (ReverseBytesUS dst));
  effect(KILL cr);

  format %{ "BSWAP  $dst\n\t"
            "SHR    $dst,16\n\t" %}
  ins_encode %{
    __ bswapl($dst$$Register);
    __ shrl($dst$$Register, 16);
  %}
  ins_pipe( ialu_reg );
%}

instruct bytes_reverse_short(rRegI dst, eFlagsReg cr) %{
  match(Set dst (ReverseBytesS dst));
  effect(KILL cr);

  format %{ "BSWAP  $dst\n\t"
            "SAR    $dst,16\n\t" %}
  ins_encode %{
    __ bswapl($dst$$Register);
    __ sarl($dst$$Register, 16);
  %}
  ins_pipe( ialu_reg );
%}


//---------- Zeros Count Instructions ------------------------------------------

instruct countLeadingZerosI(rRegI dst, rRegI src, eFlagsReg cr) %{
  predicate(UseCountLeadingZerosInstruction);
  match(Set dst (CountLeadingZerosI src));
  effect(KILL cr);

  format %{ "LZCNT  $dst, $src\t# count leading zeros (int)" %}
  ins_encode %{
    __ lzcntl($dst$$Register, $src$$Register);
  %}
  ins_pipe(ialu_reg);
%}

instruct countLeadingZerosI_bsr(rRegI dst, rRegI src, eFlagsReg cr) %{
  predicate(!UseCountLeadingZerosInstruction);
  match(Set dst (CountLeadingZerosI src));
  effect(KILL cr);

  format %{ "BSR    $dst, $src\t# count leading zeros (int)\n\t"
            "JNZ    skip\n\t"
            "MOV    $dst, -1\n"
      "skip:\n\t"
            "NEG    $dst\n\t"
            "ADD    $dst, 31" %}
  ins_encode %{
    Register Rdst = $dst$$Register;
    Register Rsrc = $src$$Register;
    Label skip;
    __ bsrl(Rdst, Rsrc);
    __ jccb(Assembler::notZero, skip);
    __ movl(Rdst, -1);
    __ bind(skip);
    __ negl(Rdst);
    __ addl(Rdst, BitsPerInt - 1);
  %}
  ins_pipe(ialu_reg);
%}

instruct countLeadingZerosL(rRegI dst, eRegL src, eFlagsReg cr) %{
  predicate(UseCountLeadingZerosInstruction);
  match(Set dst (CountLeadingZerosL src));
  effect(TEMP dst, KILL cr);

  format %{ "LZCNT  $dst, $src.hi\t# count leading zeros (long)\n\t"
            "JNC    done\n\t"
            "LZCNT  $dst, $src.lo\n\t"
            "ADD    $dst, 32\n"
      "done:" %}
  ins_encode %{
    Register Rdst = $dst$$Register;
    Register Rsrc = $src$$Register;
    Label done;
    __ lzcntl(Rdst, HIGH_FROM_LOW(Rsrc));
    __ jccb(Assembler::carryClear, done);
    __ lzcntl(Rdst, Rsrc);
    __ addl(Rdst, BitsPerInt);
    __ bind(done);
  %}
  ins_pipe(ialu_reg);
%}

instruct countLeadingZerosL_bsr(rRegI dst, eRegL src, eFlagsReg cr) %{
  predicate(!UseCountLeadingZerosInstruction);
  match(Set dst (CountLeadingZerosL src));
  effect(TEMP dst, KILL cr);

  format %{ "BSR    $dst, $src.hi\t# count leading zeros (long)\n\t"
            "JZ     msw_is_zero\n\t"
            "ADD    $dst, 32\n\t"
            "JMP    not_zero\n"
      "msw_is_zero:\n\t"
            "BSR    $dst, $src.lo\n\t"
            "JNZ    not_zero\n\t"
            "MOV    $dst, -1\n"
      "not_zero:\n\t"
            "NEG    $dst\n\t"
            "ADD    $dst, 63\n" %}
 ins_encode %{
    Register Rdst = $dst$$Register;
    Register Rsrc = $src$$Register;
    Label msw_is_zero;
    Label not_zero;
    __ bsrl(Rdst, HIGH_FROM_LOW(Rsrc));
    __ jccb(Assembler::zero, msw_is_zero);
    __ addl(Rdst, BitsPerInt);
    __ jmpb(not_zero);
    __ bind(msw_is_zero);
    __ bsrl(Rdst, Rsrc);
    __ jccb(Assembler::notZero, not_zero);
    __ movl(Rdst, -1);
    __ bind(not_zero);
    __ negl(Rdst);
    __ addl(Rdst, BitsPerLong - 1);
  %}
  ins_pipe(ialu_reg);
%}

instruct countTrailingZerosI(rRegI dst, rRegI src, eFlagsReg cr) %{
  predicate(UseCountTrailingZerosInstruction);
  match(Set dst (CountTrailingZerosI src));
  effect(KILL cr);

  format %{ "TZCNT    $dst, $src\t# count trailing zeros (int)" %}
  ins_encode %{
    __ tzcntl($dst$$Register, $src$$Register);
  %}
  ins_pipe(ialu_reg);
%}

instruct countTrailingZerosI_bsf(rRegI dst, rRegI src, eFlagsReg cr) %{
  predicate(!UseCountTrailingZerosInstruction);
  match(Set dst (CountTrailingZerosI src));
  effect(KILL cr);

  format %{ "BSF    $dst, $src\t# count trailing zeros (int)\n\t"
            "JNZ    done\n\t"
            "MOV    $dst, 32\n"
      "done:" %}
  ins_encode %{
    Register Rdst = $dst$$Register;
    Label done;
    __ bsfl(Rdst, $src$$Register);
    __ jccb(Assembler::notZero, done);
    __ movl(Rdst, BitsPerInt);
    __ bind(done);
  %}
  ins_pipe(ialu_reg);
%}

instruct countTrailingZerosL(rRegI dst, eRegL src, eFlagsReg cr) %{
  predicate(UseCountTrailingZerosInstruction);
  match(Set dst (CountTrailingZerosL src));
  effect(TEMP dst, KILL cr);

  format %{ "TZCNT  $dst, $src.lo\t# count trailing zeros (long) \n\t"
            "JNC    done\n\t"
            "TZCNT  $dst, $src.hi\n\t"
            "ADD    $dst, 32\n"
            "done:" %}
  ins_encode %{
    Register Rdst = $dst$$Register;
    Register Rsrc = $src$$Register;
    Label done;
    __ tzcntl(Rdst, Rsrc);
    __ jccb(Assembler::carryClear, done);
    __ tzcntl(Rdst, HIGH_FROM_LOW(Rsrc));
    __ addl(Rdst, BitsPerInt);
    __ bind(done);
  %}
  ins_pipe(ialu_reg);
%}

instruct countTrailingZerosL_bsf(rRegI dst, eRegL src, eFlagsReg cr) %{
  predicate(!UseCountTrailingZerosInstruction);
  match(Set dst (CountTrailingZerosL src));
  effect(TEMP dst, KILL cr);

  format %{ "BSF    $dst, $src.lo\t# count trailing zeros (long)\n\t"
            "JNZ    done\n\t"
            "BSF    $dst, $src.hi\n\t"
            "JNZ    msw_not_zero\n\t"
            "MOV    $dst, 32\n"
      "msw_not_zero:\n\t"
            "ADD    $dst, 32\n"
      "done:" %}
  ins_encode %{
    Register Rdst = $dst$$Register;
    Register Rsrc = $src$$Register;
    Label msw_not_zero;
    Label done;
    __ bsfl(Rdst, Rsrc);
    __ jccb(Assembler::notZero, done);
    __ bsfl(Rdst, HIGH_FROM_LOW(Rsrc));
    __ jccb(Assembler::notZero, msw_not_zero);
    __ movl(Rdst, BitsPerInt);
    __ bind(msw_not_zero);
    __ addl(Rdst, BitsPerInt);
    __ bind(done);
  %}
  ins_pipe(ialu_reg);
%}


//---------- Population Count Instructions -------------------------------------

instruct popCountI(rRegI dst, rRegI src, eFlagsReg cr) %{
  predicate(UsePopCountInstruction);
  match(Set dst (PopCountI src));
  effect(KILL cr);

  format %{ "POPCNT $dst, $src" %}
  ins_encode %{
    __ popcntl($dst$$Register, $src$$Register);
  %}
  ins_pipe(ialu_reg);
%}

instruct popCountI_mem(rRegI dst, memory mem, eFlagsReg cr) %{
  predicate(UsePopCountInstruction);
  match(Set dst (PopCountI (LoadI mem)));
  effect(KILL cr);

  format %{ "POPCNT $dst, $mem" %}
  ins_encode %{
    __ popcntl($dst$$Register, $mem$$Address);
  %}
  ins_pipe(ialu_reg);
%}

// Note: Long.bitCount(long) returns an int.
instruct popCountL(rRegI dst, eRegL src, rRegI tmp, eFlagsReg cr) %{
  predicate(UsePopCountInstruction);
  match(Set dst (PopCountL src));
  effect(KILL cr, TEMP tmp, TEMP dst);

  format %{ "POPCNT $dst, $src.lo\n\t"
            "POPCNT $tmp, $src.hi\n\t"
            "ADD    $dst, $tmp" %}
  ins_encode %{
    __ popcntl($dst$$Register, $src$$Register);
    __ popcntl($tmp$$Register, HIGH_FROM_LOW($src$$Register));
    __ addl($dst$$Register, $tmp$$Register);
  %}
  ins_pipe(ialu_reg);
%}

// Note: Long.bitCount(long) returns an int.
instruct popCountL_mem(rRegI dst, memory mem, rRegI tmp, eFlagsReg cr) %{
  predicate(UsePopCountInstruction);
  match(Set dst (PopCountL (LoadL mem)));
  effect(KILL cr, TEMP tmp, TEMP dst);

  format %{ "POPCNT $dst, $mem\n\t"
            "POPCNT $tmp, $mem+4\n\t"
            "ADD    $dst, $tmp" %}
  ins_encode %{
    //__ popcntl($dst$$Register, $mem$$Address$$first);
    //__ popcntl($tmp$$Register, $mem$$Address$$second);
    __ popcntl($dst$$Register, Address::make_raw($mem$$base, $mem$$index, $mem$$scale, $mem$$disp, relocInfo::none));
    __ popcntl($tmp$$Register, Address::make_raw($mem$$base, $mem$$index, $mem$$scale, $mem$$disp + 4, relocInfo::none));
    __ addl($dst$$Register, $tmp$$Register);
  %}
  ins_pipe(ialu_reg);
%}


//----------Load/Store/Move Instructions---------------------------------------
//----------Load Instructions--------------------------------------------------
// Load Byte (8bit signed)
instruct loadB(xRegI dst, memory mem) %{
  match(Set dst (LoadB mem));

  ins_cost(125);
  format %{ "MOVSX8 $dst,$mem\t# byte" %}

  ins_encode %{
    __ movsbl($dst$$Register, $mem$$Address);
  %}

  ins_pipe(ialu_reg_mem);
%}

// Load Byte (8bit signed) into Long Register
instruct loadB2L(eRegL dst, memory mem, eFlagsReg cr) %{
  match(Set dst (ConvI2L (LoadB mem)));
  effect(KILL cr);

  ins_cost(375);
  format %{ "MOVSX8 $dst.lo,$mem\t# byte -> long\n\t"
            "MOV    $dst.hi,$dst.lo\n\t"
            "SAR    $dst.hi,7" %}

  ins_encode %{
    __ movsbl($dst$$Register, $mem$$Address);
    __ movl(HIGH_FROM_LOW($dst$$Register), $dst$$Register); // This is always a different register.
    __ sarl(HIGH_FROM_LOW($dst$$Register), 7); // 24+1 MSB are already signed extended.
  %}

  ins_pipe(ialu_reg_mem);
%}

// Load Unsigned Byte (8bit UNsigned)
instruct loadUB(xRegI dst, memory mem) %{
  match(Set dst (LoadUB mem));

  ins_cost(125);
  format %{ "MOVZX8 $dst,$mem\t# ubyte -> int" %}

  ins_encode %{
    __ movzbl($dst$$Register, $mem$$Address);
  %}

  ins_pipe(ialu_reg_mem);
%}

// Load Unsigned Byte (8 bit UNsigned) into Long Register
instruct loadUB2L(eRegL dst, memory mem, eFlagsReg cr) %{
  match(Set dst (ConvI2L (LoadUB mem)));
  effect(KILL cr);

  ins_cost(250);
  format %{ "MOVZX8 $dst.lo,$mem\t# ubyte -> long\n\t"
            "XOR    $dst.hi,$dst.hi" %}

  ins_encode %{
    Register Rdst = $dst$$Register;
    __ movzbl(Rdst, $mem$$Address);
    __ xorl(HIGH_FROM_LOW(Rdst), HIGH_FROM_LOW(Rdst));
  %}

  ins_pipe(ialu_reg_mem);
%}

// Load Unsigned Byte (8 bit UNsigned) with mask into Long Register
instruct loadUB2L_immI(eRegL dst, memory mem, immI mask, eFlagsReg cr) %{
  match(Set dst (ConvI2L (AndI (LoadUB mem) mask)));
  effect(KILL cr);

  format %{ "MOVZX8 $dst.lo,$mem\t# ubyte & 32-bit mask -> long\n\t"
            "XOR    $dst.hi,$dst.hi\n\t"
            "AND    $dst.lo,right_n_bits($mask, 8)" %}
  ins_encode %{
    Register Rdst = $dst$$Register;
    __ movzbl(Rdst, $mem$$Address);
    __ xorl(HIGH_FROM_LOW(Rdst), HIGH_FROM_LOW(Rdst));
    __ andl(Rdst, $mask$$constant & right_n_bits(8));
  %}
  ins_pipe(ialu_reg_mem);
%}

// Load Short (16bit signed)
instruct loadS(rRegI dst, memory mem) %{
  match(Set dst (LoadS mem));

  ins_cost(125);
  format %{ "MOVSX  $dst,$mem\t# short" %}

  ins_encode %{
    __ movswl($dst$$Register, $mem$$Address);
  %}

  ins_pipe(ialu_reg_mem);
%}

// Load Short (16 bit signed) to Byte (8 bit signed)
instruct loadS2B(rRegI dst, memory mem, immI_24 twentyfour) %{
  match(Set dst (RShiftI (LShiftI (LoadS mem) twentyfour) twentyfour));

  ins_cost(125);
  format %{ "MOVSX  $dst, $mem\t# short -> byte" %}
  ins_encode %{
    __ movsbl($dst$$Register, $mem$$Address);
  %}
  ins_pipe(ialu_reg_mem);
%}

// Load Short (16bit signed) into Long Register
instruct loadS2L(eRegL dst, memory mem, eFlagsReg cr) %{
  match(Set dst (ConvI2L (LoadS mem)));
  effect(KILL cr);

  ins_cost(375);
  format %{ "MOVSX  $dst.lo,$mem\t# short -> long\n\t"
            "MOV    $dst.hi,$dst.lo\n\t"
            "SAR    $dst.hi,15" %}

  ins_encode %{
    __ movswl($dst$$Register, $mem$$Address);
    __ movl(HIGH_FROM_LOW($dst$$Register), $dst$$Register); // This is always a different register.
    __ sarl(HIGH_FROM_LOW($dst$$Register), 15); // 16+1 MSB are already signed extended.
  %}

  ins_pipe(ialu_reg_mem);
%}

// Load Unsigned Short/Char (16bit unsigned)
instruct loadUS(rRegI dst, memory mem) %{
  match(Set dst (LoadUS mem));

  ins_cost(125);
  format %{ "MOVZX  $dst,$mem\t# ushort/char -> int" %}

  ins_encode %{
    __ movzwl($dst$$Register, $mem$$Address);
  %}

  ins_pipe(ialu_reg_mem);
%}

// Load Unsigned Short/Char (16 bit UNsigned) to Byte (8 bit signed)
instruct loadUS2B(rRegI dst, memory mem, immI_24 twentyfour) %{
  match(Set dst (RShiftI (LShiftI (LoadUS mem) twentyfour) twentyfour));

  ins_cost(125);
  format %{ "MOVSX  $dst, $mem\t# ushort -> byte" %}
  ins_encode %{
    __ movsbl($dst$$Register, $mem$$Address);
  %}
  ins_pipe(ialu_reg_mem);
%}

// Load Unsigned Short/Char (16 bit UNsigned) into Long Register
instruct loadUS2L(eRegL dst, memory mem, eFlagsReg cr) %{
  match(Set dst (ConvI2L (LoadUS mem)));
  effect(KILL cr);

  ins_cost(250);
  format %{ "MOVZX  $dst.lo,$mem\t# ushort/char -> long\n\t"
            "XOR    $dst.hi,$dst.hi" %}

  ins_encode %{
    __ movzwl($dst$$Register, $mem$$Address);
    __ xorl(HIGH_FROM_LOW($dst$$Register), HIGH_FROM_LOW($dst$$Register));
  %}

  ins_pipe(ialu_reg_mem);
%}

// Load Unsigned Short/Char (16 bit UNsigned) with mask 0xFF into Long Register
instruct loadUS2L_immI_255(eRegL dst, memory mem, immI_255 mask, eFlagsReg cr) %{
  match(Set dst (ConvI2L (AndI (LoadUS mem) mask)));
  effect(KILL cr);

  format %{ "MOVZX8 $dst.lo,$mem\t# ushort/char & 0xFF -> long\n\t"
            "XOR    $dst.hi,$dst.hi" %}
  ins_encode %{
    Register Rdst = $dst$$Register;
    __ movzbl(Rdst, $mem$$Address);
    __ xorl(HIGH_FROM_LOW(Rdst), HIGH_FROM_LOW(Rdst));
  %}
  ins_pipe(ialu_reg_mem);
%}

// Load Unsigned Short/Char (16 bit UNsigned) with a 32-bit mask into Long Register
instruct loadUS2L_immI(eRegL dst, memory mem, immI mask, eFlagsReg cr) %{
  match(Set dst (ConvI2L (AndI (LoadUS mem) mask)));
  effect(KILL cr);

  format %{ "MOVZX  $dst.lo, $mem\t# ushort/char & 32-bit mask -> long\n\t"
            "XOR    $dst.hi,$dst.hi\n\t"
            "AND    $dst.lo,right_n_bits($mask, 16)" %}
  ins_encode %{
    Register Rdst = $dst$$Register;
    __ movzwl(Rdst, $mem$$Address);
    __ xorl(HIGH_FROM_LOW(Rdst), HIGH_FROM_LOW(Rdst));
    __ andl(Rdst, $mask$$constant & right_n_bits(16));
  %}
  ins_pipe(ialu_reg_mem);
%}

// Load Integer
instruct loadI(rRegI dst, memory mem) %{
  match(Set dst (LoadI mem));

  ins_cost(125);
  format %{ "MOV    $dst,$mem\t# int" %}

  ins_encode %{
    __ movl($dst$$Register, $mem$$Address);
  %}

  ins_pipe(ialu_reg_mem);
%}

// Load Integer (32 bit signed) to Byte (8 bit signed)
instruct loadI2B(rRegI dst, memory mem, immI_24 twentyfour) %{
  match(Set dst (RShiftI (LShiftI (LoadI mem) twentyfour) twentyfour));

  ins_cost(125);
  format %{ "MOVSX  $dst, $mem\t# int -> byte" %}
  ins_encode %{
    __ movsbl($dst$$Register, $mem$$Address);
  %}
  ins_pipe(ialu_reg_mem);
%}

// Load Integer (32 bit signed) to Unsigned Byte (8 bit UNsigned)
instruct loadI2UB(rRegI dst, memory mem, immI_255 mask) %{
  match(Set dst (AndI (LoadI mem) mask));

  ins_cost(125);
  format %{ "MOVZX  $dst, $mem\t# int -> ubyte" %}
  ins_encode %{
    __ movzbl($dst$$Register, $mem$$Address);
  %}
  ins_pipe(ialu_reg_mem);
%}

// Load Integer (32 bit signed) to Short (16 bit signed)
instruct loadI2S(rRegI dst, memory mem, immI_16 sixteen) %{
  match(Set dst (RShiftI (LShiftI (LoadI mem) sixteen) sixteen));

  ins_cost(125);
  format %{ "MOVSX  $dst, $mem\t# int -> short" %}
  ins_encode %{
    __ movswl($dst$$Register, $mem$$Address);
  %}
  ins_pipe(ialu_reg_mem);
%}

// Load Integer (32 bit signed) to Unsigned Short/Char (16 bit UNsigned)
instruct loadI2US(rRegI dst, memory mem, immI_65535 mask) %{
  match(Set dst (AndI (LoadI mem) mask));

  ins_cost(125);
  format %{ "MOVZX  $dst, $mem\t# int -> ushort/char" %}
  ins_encode %{
    __ movzwl($dst$$Register, $mem$$Address);
  %}
  ins_pipe(ialu_reg_mem);
%}

// Load Integer into Long Register
instruct loadI2L(eRegL dst, memory mem, eFlagsReg cr) %{
  match(Set dst (ConvI2L (LoadI mem)));
  effect(KILL cr);

  ins_cost(375);
  format %{ "MOV    $dst.lo,$mem\t# int -> long\n\t"
            "MOV    $dst.hi,$dst.lo\n\t"
            "SAR    $dst.hi,31" %}

  ins_encode %{
    __ movl($dst$$Register, $mem$$Address);
    __ movl(HIGH_FROM_LOW($dst$$Register), $dst$$Register); // This is always a different register.
    __ sarl(HIGH_FROM_LOW($dst$$Register), 31);
  %}

  ins_pipe(ialu_reg_mem);
%}

// Load Integer with mask 0xFF into Long Register
instruct loadI2L_immI_255(eRegL dst, memory mem, immI_255 mask, eFlagsReg cr) %{
  match(Set dst (ConvI2L (AndI (LoadI mem) mask)));
  effect(KILL cr);

  format %{ "MOVZX8 $dst.lo,$mem\t# int & 0xFF -> long\n\t"
            "XOR    $dst.hi,$dst.hi" %}
  ins_encode %{
    Register Rdst = $dst$$Register;
    __ movzbl(Rdst, $mem$$Address);
    __ xorl(HIGH_FROM_LOW(Rdst), HIGH_FROM_LOW(Rdst));
  %}
  ins_pipe(ialu_reg_mem);
%}

// Load Integer with mask 0xFFFF into Long Register
instruct loadI2L_immI_65535(eRegL dst, memory mem, immI_65535 mask, eFlagsReg cr) %{
  match(Set dst (ConvI2L (AndI (LoadI mem) mask)));
  effect(KILL cr);

  format %{ "MOVZX  $dst.lo,$mem\t# int & 0xFFFF -> long\n\t"
            "XOR    $dst.hi,$dst.hi" %}
  ins_encode %{
    Register Rdst = $dst$$Register;
    __ movzwl(Rdst, $mem$$Address);
    __ xorl(HIGH_FROM_LOW(Rdst), HIGH_FROM_LOW(Rdst));
  %}
  ins_pipe(ialu_reg_mem);
%}

// Load Integer with 31-bit mask into Long Register
instruct loadI2L_immU31(eRegL dst, memory mem, immU31 mask, eFlagsReg cr) %{
  match(Set dst (ConvI2L (AndI (LoadI mem) mask)));
  effect(KILL cr);

  format %{ "MOV    $dst.lo,$mem\t# int & 31-bit mask -> long\n\t"
            "XOR    $dst.hi,$dst.hi\n\t"
            "AND    $dst.lo,$mask" %}
  ins_encode %{
    Register Rdst = $dst$$Register;
    __ movl(Rdst, $mem$$Address);
    __ xorl(HIGH_FROM_LOW(Rdst), HIGH_FROM_LOW(Rdst));
    __ andl(Rdst, $mask$$constant);
  %}
  ins_pipe(ialu_reg_mem);
%}

// Load Unsigned Integer into Long Register
instruct loadUI2L(eRegL dst, memory mem, immL_32bits mask, eFlagsReg cr) %{
  match(Set dst (AndL (ConvI2L (LoadI mem)) mask));
  effect(KILL cr);

  ins_cost(250);
  format %{ "MOV    $dst.lo,$mem\t# uint -> long\n\t"
            "XOR    $dst.hi,$dst.hi" %}

  ins_encode %{
    __ movl($dst$$Register, $mem$$Address);
    __ xorl(HIGH_FROM_LOW($dst$$Register), HIGH_FROM_LOW($dst$$Register));
  %}

  ins_pipe(ialu_reg_mem);
%}

// Load Long.  Cannot clobber address while loading, so restrict address
// register to ESI
instruct loadL(eRegL dst, load_long_memory mem) %{
  predicate(!((LoadLNode*)n)->require_atomic_access());
  match(Set dst (LoadL mem));

  ins_cost(250);
  format %{ "MOV    $dst.lo,$mem\t# long\n\t"
            "MOV    $dst.hi,$mem+4" %}

  ins_encode %{
    Address Amemlo = Address::make_raw($mem$$base, $mem$$index, $mem$$scale, $mem$$disp, relocInfo::none);
    Address Amemhi = Address::make_raw($mem$$base, $mem$$index, $mem$$scale, $mem$$disp + 4, relocInfo::none);
    __ movl($dst$$Register, Amemlo);
    __ movl(HIGH_FROM_LOW($dst$$Register), Amemhi);
  %}

  ins_pipe(ialu_reg_long_mem);
%}

// Volatile Load Long.  Must be atomic, so do 64-bit FILD
// then store it down to the stack and reload on the int
// side.
instruct loadL_volatile(stackSlotL dst, memory mem) %{
  predicate(UseSSE<=1 && ((LoadLNode*)n)->require_atomic_access());
  match(Set dst (LoadL mem));

  ins_cost(200);
  format %{ "FILD   $mem\t# Atomic volatile long load\n\t"
            "FISTp  $dst" %}
  ins_encode(enc_loadL_volatile(mem,dst));
  ins_pipe( fpu_reg_mem );
%}

instruct loadLX_volatile(stackSlotL dst, memory mem, regD tmp) %{
  predicate(UseSSE>=2 && ((LoadLNode*)n)->require_atomic_access());
  match(Set dst (LoadL mem));
  effect(TEMP tmp);
  ins_cost(180);
  format %{ "MOVSD  $tmp,$mem\t# Atomic volatile long load\n\t"
            "MOVSD  $dst,$tmp" %}
  ins_encode %{
    __ movdbl($tmp$$XMMRegister, $mem$$Address);
    __ movdbl(Address(rsp, $dst$$disp), $tmp$$XMMRegister);
  %}
  ins_pipe( pipe_slow );
%}

instruct loadLX_reg_volatile(eRegL dst, memory mem, regD tmp) %{
  predicate(UseSSE>=2 && ((LoadLNode*)n)->require_atomic_access());
  match(Set dst (LoadL mem));
  effect(TEMP tmp);
  ins_cost(160);
  format %{ "MOVSD  $tmp,$mem\t# Atomic volatile long load\n\t"
            "MOVD   $dst.lo,$tmp\n\t"
            "PSRLQ  $tmp,32\n\t"
            "MOVD   $dst.hi,$tmp" %}
  ins_encode %{
    __ movdbl($tmp$$XMMRegister, $mem$$Address);
    __ movdl($dst$$Register, $tmp$$XMMRegister);
    __ psrlq($tmp$$XMMRegister, 32);
    __ movdl(HIGH_FROM_LOW($dst$$Register), $tmp$$XMMRegister);
  %}
  ins_pipe( pipe_slow );
%}

// Load Range
instruct loadRange(rRegI dst, memory mem) %{
  match(Set dst (LoadRange mem));

  ins_cost(125);
  format %{ "MOV    $dst,$mem" %}
  opcode(0x8B);
  ins_encode( SetInstMark, OpcP, RegMem(dst,mem), ClearInstMark);
  ins_pipe( ialu_reg_mem );
%}


// Load Pointer
instruct loadP(eRegP dst, memory mem) %{
  match(Set dst (LoadP mem));

  ins_cost(125);
  format %{ "MOV    $dst,$mem" %}
  opcode(0x8B);
  ins_encode( SetInstMark, OpcP, RegMem(dst,mem), ClearInstMark);
  ins_pipe( ialu_reg_mem );
%}

// Load Klass Pointer
instruct loadKlass(eRegP dst, memory mem) %{
  match(Set dst (LoadKlass mem));

  ins_cost(125);
  format %{ "MOV    $dst,$mem" %}
  opcode(0x8B);
  ins_encode( SetInstMark, OpcP, RegMem(dst,mem), ClearInstMark);
  ins_pipe( ialu_reg_mem );
%}

// Load Double
instruct loadDPR(regDPR dst, memory mem) %{
  predicate(UseSSE<=1);
  match(Set dst (LoadD mem));

  ins_cost(150);
  format %{ "FLD_D  ST,$mem\n\t"
            "FSTP   $dst" %}
  opcode(0xDD);               /* DD /0 */
  ins_encode( SetInstMark, OpcP, RMopc_Mem(0x00,mem),
              Pop_Reg_DPR(dst), ClearInstMark );
  ins_pipe( fpu_reg_mem );
%}

// Load Double to XMM
instruct loadD(regD dst, memory mem) %{
  predicate(UseSSE>=2 && UseXmmLoadAndClearUpper);
  match(Set dst (LoadD mem));
  ins_cost(145);
  format %{ "MOVSD  $dst,$mem" %}
  ins_encode %{
    __ movdbl ($dst$$XMMRegister, $mem$$Address);
  %}
  ins_pipe( pipe_slow );
%}

instruct loadD_partial(regD dst, memory mem) %{
  predicate(UseSSE>=2 && !UseXmmLoadAndClearUpper);
  match(Set dst (LoadD mem));
  ins_cost(145);
  format %{ "MOVLPD $dst,$mem" %}
  ins_encode %{
    __ movdbl ($dst$$XMMRegister, $mem$$Address);
  %}
  ins_pipe( pipe_slow );
%}

// Load to XMM register (single-precision floating point)
// MOVSS instruction
instruct loadF(regF dst, memory mem) %{
  predicate(UseSSE>=1);
  match(Set dst (LoadF mem));
  ins_cost(145);
  format %{ "MOVSS  $dst,$mem" %}
  ins_encode %{
    __ movflt ($dst$$XMMRegister, $mem$$Address);
  %}
  ins_pipe( pipe_slow );
%}

// Load Float
instruct loadFPR(regFPR dst, memory mem) %{
  predicate(UseSSE==0);
  match(Set dst (LoadF mem));

  ins_cost(150);
  format %{ "FLD_S  ST,$mem\n\t"
            "FSTP   $dst" %}
  opcode(0xD9);               /* D9 /0 */
  ins_encode( SetInstMark, OpcP, RMopc_Mem(0x00,mem),
              Pop_Reg_FPR(dst), ClearInstMark );
  ins_pipe( fpu_reg_mem );
%}

// Load Effective Address
instruct leaP8(eRegP dst, indOffset8 mem) %{
  match(Set dst mem);

  ins_cost(110);
  format %{ "LEA    $dst,$mem" %}
  opcode(0x8D);
  ins_encode( SetInstMark, OpcP, RegMem(dst,mem), ClearInstMark);
  ins_pipe( ialu_reg_reg_fat );
%}

instruct leaP32(eRegP dst, indOffset32 mem) %{
  match(Set dst mem);

  ins_cost(110);
  format %{ "LEA    $dst,$mem" %}
  opcode(0x8D);
  ins_encode( SetInstMark, OpcP, RegMem(dst,mem), ClearInstMark);
  ins_pipe( ialu_reg_reg_fat );
%}

instruct leaPIdxOff(eRegP dst, indIndexOffset mem) %{
  match(Set dst mem);

  ins_cost(110);
  format %{ "LEA    $dst,$mem" %}
  opcode(0x8D);
  ins_encode( SetInstMark, OpcP, RegMem(dst,mem), ClearInstMark);
  ins_pipe( ialu_reg_reg_fat );
%}

instruct leaPIdxScale(eRegP dst, indIndexScale mem) %{
  match(Set dst mem);

  ins_cost(110);
  format %{ "LEA    $dst,$mem" %}
  opcode(0x8D);
  ins_encode( SetInstMark, OpcP, RegMem(dst,mem), ClearInstMark);
  ins_pipe( ialu_reg_reg_fat );
%}

instruct leaPIdxScaleOff(eRegP dst, indIndexScaleOffset mem) %{
  match(Set dst mem);

  ins_cost(110);
  format %{ "LEA    $dst,$mem" %}
  opcode(0x8D);
  ins_encode( SetInstMark, OpcP, RegMem(dst,mem), ClearInstMark);
  ins_pipe( ialu_reg_reg_fat );
%}

// Load Constant
instruct loadConI(rRegI dst, immI src) %{
  match(Set dst src);

  format %{ "MOV    $dst,$src" %}
  ins_encode( SetInstMark, LdImmI(dst, src), ClearInstMark );
  ins_pipe( ialu_reg_fat );
%}

// Load Constant zero
instruct loadConI0(rRegI dst, immI_0 src, eFlagsReg cr) %{
  match(Set dst src);
  effect(KILL cr);

  ins_cost(50);
  format %{ "XOR    $dst,$dst" %}
  opcode(0x33);  /* + rd */
  ins_encode( OpcP, RegReg( dst, dst ) );
  ins_pipe( ialu_reg );
%}

instruct loadConP(eRegP dst, immP src) %{
  match(Set dst src);

  format %{ "MOV    $dst,$src" %}
  opcode(0xB8);  /* + rd */
  ins_encode( SetInstMark, LdImmP(dst, src), ClearInstMark );
  ins_pipe( ialu_reg_fat );
%}

instruct loadConL(eRegL dst, immL src, eFlagsReg cr) %{
  match(Set dst src);
  effect(KILL cr);
  ins_cost(200);
  format %{ "MOV    $dst.lo,$src.lo\n\t"
            "MOV    $dst.hi,$src.hi" %}
  opcode(0xB8);
  ins_encode( LdImmL_Lo(dst, src), LdImmL_Hi(dst, src) );
  ins_pipe( ialu_reg_long_fat );
%}

instruct loadConL0(eRegL dst, immL0 src, eFlagsReg cr) %{
  match(Set dst src);
  effect(KILL cr);
  ins_cost(150);
  format %{ "XOR    $dst.lo,$dst.lo\n\t"
            "XOR    $dst.hi,$dst.hi" %}
  opcode(0x33,0x33);
  ins_encode( RegReg_Lo(dst,dst), RegReg_Hi(dst, dst) );
  ins_pipe( ialu_reg_long );
%}

// The instruction usage is guarded by predicate in operand immFPR().
instruct loadConFPR(regFPR dst, immFPR con) %{
  match(Set dst con);
  ins_cost(125);
  format %{ "FLD_S  ST,[$constantaddress]\t# load from constant table: float=$con\n\t"
            "FSTP   $dst" %}
  ins_encode %{
    __ fld_s($constantaddress($con));
    __ fstp_d($dst$$reg);
  %}
  ins_pipe(fpu_reg_con);
%}

// The instruction usage is guarded by predicate in operand immFPR0().
instruct loadConFPR0(regFPR dst, immFPR0 con) %{
  match(Set dst con);
  ins_cost(125);
  format %{ "FLDZ   ST\n\t"
            "FSTP   $dst" %}
  ins_encode %{
    __ fldz();
    __ fstp_d($dst$$reg);
  %}
  ins_pipe(fpu_reg_con);
%}

// The instruction usage is guarded by predicate in operand immFPR1().
instruct loadConFPR1(regFPR dst, immFPR1 con) %{
  match(Set dst con);
  ins_cost(125);
  format %{ "FLD1   ST\n\t"
            "FSTP   $dst" %}
  ins_encode %{
    __ fld1();
    __ fstp_d($dst$$reg);
  %}
  ins_pipe(fpu_reg_con);
%}

// The instruction usage is guarded by predicate in operand immF().
instruct loadConF(regF dst, immF con) %{
  match(Set dst con);
  ins_cost(125);
  format %{ "MOVSS  $dst,[$constantaddress]\t# load from constant table: float=$con" %}
  ins_encode %{
    __ movflt($dst$$XMMRegister, $constantaddress($con));
  %}
  ins_pipe(pipe_slow);
%}

// The instruction usage is guarded by predicate in operand immF0().
instruct loadConF0(regF dst, immF0 src) %{
  match(Set dst src);
  ins_cost(100);
  format %{ "XORPS  $dst,$dst\t# float 0.0" %}
  ins_encode %{
    __ xorps($dst$$XMMRegister, $dst$$XMMRegister);
  %}
  ins_pipe(pipe_slow);
%}

// The instruction usage is guarded by predicate in operand immDPR().
instruct loadConDPR(regDPR dst, immDPR con) %{
  match(Set dst con);
  ins_cost(125);

  format %{ "FLD_D  ST,[$constantaddress]\t# load from constant table: double=$con\n\t"
            "FSTP   $dst" %}
  ins_encode %{
    __ fld_d($constantaddress($con));
    __ fstp_d($dst$$reg);
  %}
  ins_pipe(fpu_reg_con);
%}

// The instruction usage is guarded by predicate in operand immDPR0().
instruct loadConDPR0(regDPR dst, immDPR0 con) %{
  match(Set dst con);
  ins_cost(125);

  format %{ "FLDZ   ST\n\t"
            "FSTP   $dst" %}
  ins_encode %{
    __ fldz();
    __ fstp_d($dst$$reg);
  %}
  ins_pipe(fpu_reg_con);
%}

// The instruction usage is guarded by predicate in operand immDPR1().
instruct loadConDPR1(regDPR dst, immDPR1 con) %{
  match(Set dst con);
  ins_cost(125);

  format %{ "FLD1   ST\n\t"
            "FSTP   $dst" %}
  ins_encode %{
    __ fld1();
    __ fstp_d($dst$$reg);
  %}
  ins_pipe(fpu_reg_con);
%}

// The instruction usage is guarded by predicate in operand immD().
instruct loadConD(regD dst, immD con) %{
  match(Set dst con);
  ins_cost(125);
  format %{ "MOVSD  $dst,[$constantaddress]\t# load from constant table: double=$con" %}
  ins_encode %{
    __ movdbl($dst$$XMMRegister, $constantaddress($con));
  %}
  ins_pipe(pipe_slow);
%}

// The instruction usage is guarded by predicate in operand immD0().
instruct loadConD0(regD dst, immD0 src) %{
  match(Set dst src);
  ins_cost(100);
  format %{ "XORPD  $dst,$dst\t# double 0.0" %}
  ins_encode %{
    __ xorpd ($dst$$XMMRegister, $dst$$XMMRegister);
  %}
  ins_pipe( pipe_slow );
%}

// Load Stack Slot
instruct loadSSI(rRegI dst, stackSlotI src) %{
  match(Set dst src);
  ins_cost(125);

  format %{ "MOV    $dst,$src" %}
  opcode(0x8B);
  ins_encode( SetInstMark, OpcP, RegMem(dst,src), ClearInstMark);
  ins_pipe( ialu_reg_mem );
%}

instruct loadSSL(eRegL dst, stackSlotL src) %{
  match(Set dst src);

  ins_cost(200);
  format %{ "MOV    $dst,$src.lo\n\t"
            "MOV    $dst+4,$src.hi" %}
  opcode(0x8B, 0x8B);
  ins_encode( SetInstMark, OpcP, RegMem( dst, src ), OpcS, RegMem_Hi( dst, src ), ClearInstMark );
  ins_pipe( ialu_mem_long_reg );
%}

// Load Stack Slot
instruct loadSSP(eRegP dst, stackSlotP src) %{
  match(Set dst src);
  ins_cost(125);

  format %{ "MOV    $dst,$src" %}
  opcode(0x8B);
  ins_encode( SetInstMark, OpcP, RegMem(dst,src), ClearInstMark);
  ins_pipe( ialu_reg_mem );
%}

// Load Stack Slot
instruct loadSSF(regFPR dst, stackSlotF src) %{
  match(Set dst src);
  ins_cost(125);

  format %{ "FLD_S  $src\n\t"
            "FSTP   $dst" %}
  opcode(0xD9);               /* D9 /0, FLD m32real */
  ins_encode( SetInstMark, OpcP, RMopc_Mem_no_oop(0x00,src),
              Pop_Reg_FPR(dst), ClearInstMark );
  ins_pipe( fpu_reg_mem );
%}

// Load Stack Slot
instruct loadSSD(regDPR dst, stackSlotD src) %{
  match(Set dst src);
  ins_cost(125);

  format %{ "FLD_D  $src\n\t"
            "FSTP   $dst" %}
  opcode(0xDD);               /* DD /0, FLD m64real */
  ins_encode( SetInstMark, OpcP, RMopc_Mem_no_oop(0x00,src),
              Pop_Reg_DPR(dst), ClearInstMark );
  ins_pipe( fpu_reg_mem );
%}

// Prefetch instructions for allocation.
// Must be safe to execute with invalid address (cannot fault).

instruct prefetchAlloc0( memory mem ) %{
  predicate(UseSSE==0 && AllocatePrefetchInstr!=3);
  match(PrefetchAllocation mem);
  ins_cost(0);
  size(0);
  format %{ "Prefetch allocation (non-SSE is empty encoding)" %}
  ins_encode();
  ins_pipe(empty);
%}

instruct prefetchAlloc( memory mem ) %{
  predicate(AllocatePrefetchInstr==3);
  match( PrefetchAllocation mem );
  ins_cost(100);

  format %{ "PREFETCHW $mem\t! Prefetch allocation into L1 cache and mark modified" %}
  ins_encode %{
    __ prefetchw($mem$$Address);
  %}
  ins_pipe(ialu_mem);
%}

instruct prefetchAllocNTA( memory mem ) %{
  predicate(UseSSE>=1 && AllocatePrefetchInstr==0);
  match(PrefetchAllocation mem);
  ins_cost(100);

  format %{ "PREFETCHNTA $mem\t! Prefetch allocation into non-temporal cache for write" %}
  ins_encode %{
    __ prefetchnta($mem$$Address);
  %}
  ins_pipe(ialu_mem);
%}

instruct prefetchAllocT0( memory mem ) %{
  predicate(UseSSE>=1 && AllocatePrefetchInstr==1);
  match(PrefetchAllocation mem);
  ins_cost(100);

  format %{ "PREFETCHT0 $mem\t! Prefetch allocation into L1 and L2 caches for write" %}
  ins_encode %{
    __ prefetcht0($mem$$Address);
  %}
  ins_pipe(ialu_mem);
%}

instruct prefetchAllocT2( memory mem ) %{
  predicate(UseSSE>=1 && AllocatePrefetchInstr==2);
  match(PrefetchAllocation mem);
  ins_cost(100);

  format %{ "PREFETCHT2 $mem\t! Prefetch allocation into L2 cache for write" %}
  ins_encode %{
    __ prefetcht2($mem$$Address);
  %}
  ins_pipe(ialu_mem);
%}

//----------Store Instructions-------------------------------------------------

// Store Byte
instruct storeB(memory mem, xRegI src) %{
  match(Set mem (StoreB mem src));

  ins_cost(125);
  format %{ "MOV8   $mem,$src" %}
  opcode(0x88);
  ins_encode( SetInstMark, OpcP, RegMem( src, mem ), ClearInstMark );
  ins_pipe( ialu_mem_reg );
%}

// Store Char/Short
instruct storeC(memory mem, rRegI src) %{
  match(Set mem (StoreC mem src));

  ins_cost(125);
  format %{ "MOV16  $mem,$src" %}
  opcode(0x89, 0x66);
  ins_encode( SetInstMark, OpcS, OpcP, RegMem( src, mem ), ClearInstMark );
  ins_pipe( ialu_mem_reg );
%}

// Store Integer
instruct storeI(memory mem, rRegI src) %{
  match(Set mem (StoreI mem src));

  ins_cost(125);
  format %{ "MOV    $mem,$src" %}
  opcode(0x89);
  ins_encode( SetInstMark, OpcP, RegMem( src, mem ), ClearInstMark );
  ins_pipe( ialu_mem_reg );
%}

// Store Long
instruct storeL(long_memory mem, eRegL src) %{
  predicate(!((StoreLNode*)n)->require_atomic_access());
  match(Set mem (StoreL mem src));

  ins_cost(200);
  format %{ "MOV    $mem,$src.lo\n\t"
            "MOV    $mem+4,$src.hi" %}
  opcode(0x89, 0x89);
  ins_encode( SetInstMark, OpcP, RegMem( src, mem ), OpcS, RegMem_Hi( src, mem ), ClearInstMark );
  ins_pipe( ialu_mem_long_reg );
%}

// Store Long to Integer
instruct storeL2I(memory mem, eRegL src) %{
  match(Set mem (StoreI mem (ConvL2I src)));

  format %{ "MOV    $mem,$src.lo\t# long -> int" %}
  ins_encode %{
    __ movl($mem$$Address, $src$$Register);
  %}
  ins_pipe(ialu_mem_reg);
%}

// Volatile Store Long.  Must be atomic, so move it into
// the FP TOS and then do a 64-bit FIST.  Has to probe the
// target address before the store (for null-ptr checks)
// so the memory operand is used twice in the encoding.
instruct storeL_volatile(memory mem, stackSlotL src, eFlagsReg cr ) %{
  predicate(UseSSE<=1 && ((StoreLNode*)n)->require_atomic_access());
  match(Set mem (StoreL mem src));
  effect( KILL cr );
  ins_cost(400);
  format %{ "CMP    $mem,EAX\t# Probe address for implicit null check\n\t"
            "FILD   $src\n\t"
            "FISTp  $mem\t # 64-bit atomic volatile long store" %}
  opcode(0x3B);
  ins_encode( SetInstMark, OpcP, RegMem( EAX, mem ), enc_storeL_volatile(mem,src), ClearInstMark);
  ins_pipe( fpu_reg_mem );
%}

instruct storeLX_volatile(memory mem, stackSlotL src, regD tmp, eFlagsReg cr) %{
  predicate(UseSSE>=2 && ((StoreLNode*)n)->require_atomic_access());
  match(Set mem (StoreL mem src));
  effect( TEMP tmp, KILL cr );
  ins_cost(380);
  format %{ "CMP    $mem,EAX\t# Probe address for implicit null check\n\t"
            "MOVSD  $tmp,$src\n\t"
            "MOVSD  $mem,$tmp\t # 64-bit atomic volatile long store" %}
  ins_encode %{
    __ cmpl(rax, $mem$$Address);
    __ movdbl($tmp$$XMMRegister, Address(rsp, $src$$disp));
    __ movdbl($mem$$Address, $tmp$$XMMRegister);
  %}
  ins_pipe( pipe_slow );
%}

instruct storeLX_reg_volatile(memory mem, eRegL src, regD tmp2, regD tmp, eFlagsReg cr) %{
  predicate(UseSSE>=2 && ((StoreLNode*)n)->require_atomic_access());
  match(Set mem (StoreL mem src));
  effect( TEMP tmp2 , TEMP tmp, KILL cr );
  ins_cost(360);
  format %{ "CMP    $mem,EAX\t# Probe address for implicit null check\n\t"
            "MOVD   $tmp,$src.lo\n\t"
            "MOVD   $tmp2,$src.hi\n\t"
            "PUNPCKLDQ $tmp,$tmp2\n\t"
            "MOVSD  $mem,$tmp\t # 64-bit atomic volatile long store" %}
  ins_encode %{
    __ cmpl(rax, $mem$$Address);
    __ movdl($tmp$$XMMRegister, $src$$Register);
    __ movdl($tmp2$$XMMRegister, HIGH_FROM_LOW($src$$Register));
    __ punpckldq($tmp$$XMMRegister, $tmp2$$XMMRegister);
    __ movdbl($mem$$Address, $tmp$$XMMRegister);
  %}
  ins_pipe( pipe_slow );
%}

// Store Pointer; for storing unknown oops and raw pointers
instruct storeP(memory mem, anyRegP src) %{
  match(Set mem (StoreP mem src));

  ins_cost(125);
  format %{ "MOV    $mem,$src" %}
  opcode(0x89);
  ins_encode( SetInstMark, OpcP, RegMem( src, mem ), ClearInstMark );
  ins_pipe( ialu_mem_reg );
%}

// Store Integer Immediate
instruct storeImmI(memory mem, immI src) %{
  match(Set mem (StoreI mem src));

  ins_cost(150);
  format %{ "MOV    $mem,$src" %}
  opcode(0xC7);               /* C7 /0 */
  ins_encode( SetInstMark, OpcP, RMopc_Mem(0x00,mem), Con32(src), ClearInstMark);
  ins_pipe( ialu_mem_imm );
%}

// Store Short/Char Immediate
instruct storeImmI16(memory mem, immI16 src) %{
  predicate(UseStoreImmI16);
  match(Set mem (StoreC mem src));

  ins_cost(150);
  format %{ "MOV16  $mem,$src" %}
  opcode(0xC7);     /* C7 /0 Same as 32 store immediate with prefix */
  ins_encode( SetInstMark, SizePrefix, OpcP, RMopc_Mem(0x00,mem), Con16(src), ClearInstMark);
  ins_pipe( ialu_mem_imm );
%}

// Store Pointer Immediate; null pointers or constant oops that do not
// need card-mark barriers.
instruct storeImmP(memory mem, immP src) %{
  match(Set mem (StoreP mem src));

  ins_cost(150);
  format %{ "MOV    $mem,$src" %}
  opcode(0xC7);               /* C7 /0 */
  ins_encode( SetInstMark, OpcP, RMopc_Mem(0x00,mem), Con32( src ), ClearInstMark);
  ins_pipe( ialu_mem_imm );
%}

// Store Byte Immediate
instruct storeImmB(memory mem, immI8 src) %{
  match(Set mem (StoreB mem src));

  ins_cost(150);
  format %{ "MOV8   $mem,$src" %}
  opcode(0xC6);               /* C6 /0 */
  ins_encode( SetInstMark, OpcP, RMopc_Mem(0x00,mem), Con8or32(src), ClearInstMark);
  ins_pipe( ialu_mem_imm );
%}

// Store CMS card-mark Immediate
instruct storeImmCM(memory mem, immI8 src) %{
  match(Set mem (StoreCM mem src));

  ins_cost(150);
  format %{ "MOV8   $mem,$src\t! CMS card-mark imm0" %}
  opcode(0xC6);               /* C6 /0 */
  ins_encode( SetInstMark, OpcP, RMopc_Mem(0x00,mem), Con8or32(src), ClearInstMark);
  ins_pipe( ialu_mem_imm );
%}

// Store Double
instruct storeDPR( memory mem, regDPR1 src) %{
  predicate(UseSSE<=1);
  match(Set mem (StoreD mem src));

  ins_cost(100);
  format %{ "FST_D  $mem,$src" %}
  opcode(0xDD);       /* DD /2 */
  ins_encode( enc_FPR_store(mem,src) );
  ins_pipe( fpu_mem_reg );
%}

// Store double does rounding on x86
instruct storeDPR_rounded( memory mem, regDPR1 src) %{
  predicate(UseSSE<=1);
  match(Set mem (StoreD mem (RoundDouble src)));

  ins_cost(100);
  format %{ "FST_D  $mem,$src\t# round" %}
  opcode(0xDD);       /* DD /2 */
  ins_encode( enc_FPR_store(mem,src) );
  ins_pipe( fpu_mem_reg );
%}

// Store XMM register to memory (double-precision floating points)
// MOVSD instruction
instruct storeD(memory mem, regD src) %{
  predicate(UseSSE>=2);
  match(Set mem (StoreD mem src));
  ins_cost(95);
  format %{ "MOVSD  $mem,$src" %}
  ins_encode %{
    __ movdbl($mem$$Address, $src$$XMMRegister);
  %}
  ins_pipe( pipe_slow );
%}

// Store XMM register to memory (single-precision floating point)
// MOVSS instruction
instruct storeF(memory mem, regF src) %{
  predicate(UseSSE>=1);
  match(Set mem (StoreF mem src));
  ins_cost(95);
  format %{ "MOVSS  $mem,$src" %}
  ins_encode %{
    __ movflt($mem$$Address, $src$$XMMRegister);
  %}
  ins_pipe( pipe_slow );
%}


// Store Float
instruct storeFPR( memory mem, regFPR1 src) %{
  predicate(UseSSE==0);
  match(Set mem (StoreF mem src));

  ins_cost(100);
  format %{ "FST_S  $mem,$src" %}
  opcode(0xD9);       /* D9 /2 */
  ins_encode( enc_FPR_store(mem,src) );
  ins_pipe( fpu_mem_reg );
%}

// Store Float does rounding on x86
instruct storeFPR_rounded( memory mem, regFPR1 src) %{
  predicate(UseSSE==0);
  match(Set mem (StoreF mem (RoundFloat src)));

  ins_cost(100);
  format %{ "FST_S  $mem,$src\t# round" %}
  opcode(0xD9);       /* D9 /2 */
  ins_encode( enc_FPR_store(mem,src) );
  ins_pipe( fpu_mem_reg );
%}

// Store Float does rounding on x86
instruct storeFPR_Drounded( memory mem, regDPR1 src) %{
  predicate(UseSSE<=1);
  match(Set mem (StoreF mem (ConvD2F src)));

  ins_cost(100);
  format %{ "FST_S  $mem,$src\t# D-round" %}
  opcode(0xD9);       /* D9 /2 */
  ins_encode( enc_FPR_store(mem,src) );
  ins_pipe( fpu_mem_reg );
%}

// Store immediate Float value (it is faster than store from FPU register)
// The instruction usage is guarded by predicate in operand immFPR().
instruct storeFPR_imm( memory mem, immFPR src) %{
  match(Set mem (StoreF mem src));

  ins_cost(50);
  format %{ "MOV    $mem,$src\t# store float" %}
  opcode(0xC7);               /* C7 /0 */
  ins_encode( SetInstMark, OpcP, RMopc_Mem(0x00,mem),  Con32FPR_as_bits(src), ClearInstMark);
  ins_pipe( ialu_mem_imm );
%}

// Store immediate Float value (it is faster than store from XMM register)
// The instruction usage is guarded by predicate in operand immF().
instruct storeF_imm( memory mem, immF src) %{
  match(Set mem (StoreF mem src));

  ins_cost(50);
  format %{ "MOV    $mem,$src\t# store float" %}
  opcode(0xC7);               /* C7 /0 */
  ins_encode( SetInstMark, OpcP, RMopc_Mem(0x00,mem),  Con32F_as_bits(src), ClearInstMark);
  ins_pipe( ialu_mem_imm );
%}

// Store Integer to stack slot
instruct storeSSI(stackSlotI dst, rRegI src) %{
  match(Set dst src);

  ins_cost(100);
  format %{ "MOV    $dst,$src" %}
  opcode(0x89);
  ins_encode( OpcPRegSS( dst, src ) );
  ins_pipe( ialu_mem_reg );
%}

// Store Integer to stack slot
instruct storeSSP(stackSlotP dst, eRegP src) %{
  match(Set dst src);

  ins_cost(100);
  format %{ "MOV    $dst,$src" %}
  opcode(0x89);
  ins_encode( OpcPRegSS( dst, src ) );
  ins_pipe( ialu_mem_reg );
%}

// Store Long to stack slot
instruct storeSSL(stackSlotL dst, eRegL src) %{
  match(Set dst src);

  ins_cost(200);
  format %{ "MOV    $dst,$src.lo\n\t"
            "MOV    $dst+4,$src.hi" %}
  opcode(0x89, 0x89);
  ins_encode( SetInstMark, OpcP, RegMem( src, dst ), OpcS, RegMem_Hi( src, dst ), ClearInstMark );
  ins_pipe( ialu_mem_long_reg );
%}

//----------MemBar Instructions-----------------------------------------------
// Memory barrier flavors

instruct membar_acquire() %{
  match(MemBarAcquire);
  match(LoadFence);
  ins_cost(400);

  size(0);
  format %{ "MEMBAR-acquire ! (empty encoding)" %}
  ins_encode();
  ins_pipe(empty);
%}

instruct membar_acquire_lock() %{
  match(MemBarAcquireLock);
  ins_cost(0);

  size(0);
  format %{ "MEMBAR-acquire (prior CMPXCHG in FastLock so empty encoding)" %}
  ins_encode( );
  ins_pipe(empty);
%}

instruct membar_release() %{
  match(MemBarRelease);
  match(StoreFence);
  ins_cost(400);

  size(0);
  format %{ "MEMBAR-release ! (empty encoding)" %}
  ins_encode( );
  ins_pipe(empty);
%}

instruct membar_release_lock() %{
  match(MemBarReleaseLock);
  ins_cost(0);

  size(0);
  format %{ "MEMBAR-release (a FastUnlock follows so empty encoding)" %}
  ins_encode( );
  ins_pipe(empty);
%}

instruct membar_volatile(eFlagsReg cr) %{
  match(MemBarVolatile);
  effect(KILL cr);
  ins_cost(400);

  format %{
    $$template
    $$emit$$"LOCK ADDL [ESP + #0], 0\t! membar_volatile"
  %}
  ins_encode %{
    __ membar(Assembler::StoreLoad);
  %}
  ins_pipe(pipe_slow);
%}

instruct unnecessary_membar_volatile() %{
  match(MemBarVolatile);
  predicate(Matcher::post_store_load_barrier(n));
  ins_cost(0);

  size(0);
  format %{ "MEMBAR-volatile (unnecessary so empty encoding)" %}
  ins_encode( );
  ins_pipe(empty);
%}

instruct membar_storestore() %{
  match(MemBarStoreStore);
  match(StoreStoreFence);
  ins_cost(0);

  size(0);
  format %{ "MEMBAR-storestore (empty encoding)" %}
  ins_encode( );
  ins_pipe(empty);
%}

//----------Move Instructions--------------------------------------------------
instruct castX2P(eAXRegP dst, eAXRegI src) %{
  match(Set dst (CastX2P src));
  format %{ "# X2P  $dst, $src" %}
  ins_encode( /*empty encoding*/ );
  ins_cost(0);
  ins_pipe(empty);
%}

instruct castP2X(rRegI dst, eRegP src ) %{
  match(Set dst (CastP2X src));
  ins_cost(50);
  format %{ "MOV    $dst, $src\t# CastP2X" %}
  ins_encode( enc_Copy( dst, src) );
  ins_pipe( ialu_reg_reg );
%}

//----------Conditional Move---------------------------------------------------
// Conditional move
instruct jmovI_reg(cmpOp cop, eFlagsReg cr, rRegI dst, rRegI src) %{
  predicate(!VM_Version::supports_cmov() );
  match(Set dst (CMoveI (Binary cop cr) (Binary dst src)));
  ins_cost(200);
  format %{ "J$cop,us skip\t# signed cmove\n\t"
            "MOV    $dst,$src\n"
      "skip:" %}
  ins_encode %{
    Label Lskip;
    // Invert sense of branch from sense of CMOV
    __ jccb((Assembler::Condition)($cop$$cmpcode^1), Lskip);
    __ movl($dst$$Register, $src$$Register);
    __ bind(Lskip);
  %}
  ins_pipe( pipe_cmov_reg );
%}

instruct jmovI_regU(cmpOpU cop, eFlagsRegU cr, rRegI dst, rRegI src) %{
  predicate(!VM_Version::supports_cmov() );
  match(Set dst (CMoveI (Binary cop cr) (Binary dst src)));
  ins_cost(200);
  format %{ "J$cop,us skip\t# unsigned cmove\n\t"
            "MOV    $dst,$src\n"
      "skip:" %}
  ins_encode %{
    Label Lskip;
    // Invert sense of branch from sense of CMOV
    __ jccb((Assembler::Condition)($cop$$cmpcode^1), Lskip);
    __ movl($dst$$Register, $src$$Register);
    __ bind(Lskip);
  %}
  ins_pipe( pipe_cmov_reg );
%}

instruct cmovI_reg(rRegI dst, rRegI src, eFlagsReg cr, cmpOp cop ) %{
  predicate(VM_Version::supports_cmov() );
  match(Set dst (CMoveI (Binary cop cr) (Binary dst src)));
  ins_cost(200);
  format %{ "CMOV$cop $dst,$src" %}
  opcode(0x0F,0x40);
  ins_encode( enc_cmov(cop), RegReg( dst, src ) );
  ins_pipe( pipe_cmov_reg );
%}

instruct cmovI_regU( cmpOpU cop, eFlagsRegU cr, rRegI dst, rRegI src ) %{
  predicate(VM_Version::supports_cmov() );
  match(Set dst (CMoveI (Binary cop cr) (Binary dst src)));
  ins_cost(200);
  format %{ "CMOV$cop $dst,$src" %}
  opcode(0x0F,0x40);
  ins_encode( enc_cmov(cop), RegReg( dst, src ) );
  ins_pipe( pipe_cmov_reg );
%}

instruct cmovI_regUCF( cmpOpUCF cop, eFlagsRegUCF cr, rRegI dst, rRegI src ) %{
  predicate(VM_Version::supports_cmov() );
  match(Set dst (CMoveI (Binary cop cr) (Binary dst src)));
  ins_cost(200);
  expand %{
    cmovI_regU(cop, cr, dst, src);
  %}
%}

// Conditional move
instruct cmovI_mem(cmpOp cop, eFlagsReg cr, rRegI dst, memory src) %{
  predicate(VM_Version::supports_cmov() );
  match(Set dst (CMoveI (Binary cop cr) (Binary dst (LoadI src))));
  ins_cost(250);
  format %{ "CMOV$cop $dst,$src" %}
  opcode(0x0F,0x40);
  ins_encode( SetInstMark, enc_cmov(cop), RegMem( dst, src ), ClearInstMark );
  ins_pipe( pipe_cmov_mem );
%}

// Conditional move
instruct cmovI_memU(cmpOpU cop, eFlagsRegU cr, rRegI dst, memory src) %{
  predicate(VM_Version::supports_cmov() );
  match(Set dst (CMoveI (Binary cop cr) (Binary dst (LoadI src))));
  ins_cost(250);
  format %{ "CMOV$cop $dst,$src" %}
  opcode(0x0F,0x40);
  ins_encode( SetInstMark, enc_cmov(cop), RegMem( dst, src ), ClearInstMark );
  ins_pipe( pipe_cmov_mem );
%}

instruct cmovI_memUCF(cmpOpUCF cop, eFlagsRegUCF cr, rRegI dst, memory src) %{
  predicate(VM_Version::supports_cmov() );
  match(Set dst (CMoveI (Binary cop cr) (Binary dst (LoadI src))));
  ins_cost(250);
  expand %{
    cmovI_memU(cop, cr, dst, src);
  %}
%}

// Conditional move
instruct cmovP_reg(eRegP dst, eRegP src, eFlagsReg cr, cmpOp cop ) %{
  predicate(VM_Version::supports_cmov() );
  match(Set dst (CMoveP (Binary cop cr) (Binary dst src)));
  ins_cost(200);
  format %{ "CMOV$cop $dst,$src\t# ptr" %}
  opcode(0x0F,0x40);
  ins_encode( enc_cmov(cop), RegReg( dst, src ) );
  ins_pipe( pipe_cmov_reg );
%}

// Conditional move (non-P6 version)
// Note:  a CMoveP is generated for  stubs and native wrappers
//        regardless of whether we are on a P6, so we
//        emulate a cmov here
instruct cmovP_reg_nonP6(eRegP dst, eRegP src, eFlagsReg cr, cmpOp cop ) %{
  match(Set dst (CMoveP (Binary cop cr) (Binary dst src)));
  ins_cost(300);
  format %{ "Jn$cop   skip\n\t"
          "MOV    $dst,$src\t# pointer\n"
      "skip:" %}
  opcode(0x8b);
  ins_encode( enc_cmov_branch(cop, 0x2), OpcP, RegReg(dst, src));
  ins_pipe( pipe_cmov_reg );
%}

// Conditional move
instruct cmovP_regU(cmpOpU cop, eFlagsRegU cr, eRegP dst, eRegP src ) %{
  predicate(VM_Version::supports_cmov() );
  match(Set dst (CMoveP (Binary cop cr) (Binary dst src)));
  ins_cost(200);
  format %{ "CMOV$cop $dst,$src\t# ptr" %}
  opcode(0x0F,0x40);
  ins_encode( enc_cmov(cop), RegReg( dst, src ) );
  ins_pipe( pipe_cmov_reg );
%}

instruct cmovP_regUCF(cmpOpUCF cop, eFlagsRegUCF cr, eRegP dst, eRegP src ) %{
  predicate(VM_Version::supports_cmov() );
  match(Set dst (CMoveP (Binary cop cr) (Binary dst src)));
  ins_cost(200);
  expand %{
    cmovP_regU(cop, cr, dst, src);
  %}
%}

// DISABLED: Requires the ADLC to emit a bottom_type call that
// correctly meets the two pointer arguments; one is an incoming
// register but the other is a memory operand.  ALSO appears to
// be buggy with implicit null checks.
//
//// Conditional move
//instruct cmovP_mem(cmpOp cop, eFlagsReg cr, eRegP dst, memory src) %{
//  predicate(VM_Version::supports_cmov() );
//  match(Set dst (CMoveP (Binary cop cr) (Binary dst (LoadP src))));
//  ins_cost(250);
//  format %{ "CMOV$cop $dst,$src\t# ptr" %}
//  opcode(0x0F,0x40);
//  ins_encode( enc_cmov(cop), RegMem( dst, src ) );
//  ins_pipe( pipe_cmov_mem );
//%}
//
//// Conditional move
//instruct cmovP_memU(cmpOpU cop, eFlagsRegU cr, eRegP dst, memory src) %{
//  predicate(VM_Version::supports_cmov() );
//  match(Set dst (CMoveP (Binary cop cr) (Binary dst (LoadP src))));
//  ins_cost(250);
//  format %{ "CMOV$cop $dst,$src\t# ptr" %}
//  opcode(0x0F,0x40);
//  ins_encode( enc_cmov(cop), RegMem( dst, src ) );
//  ins_pipe( pipe_cmov_mem );
//%}

// Conditional move
instruct fcmovDPR_regU(cmpOp_fcmov cop, eFlagsRegU cr, regDPR1 dst, regDPR src) %{
  predicate(UseSSE<=1);
  match(Set dst (CMoveD (Binary cop cr) (Binary dst src)));
  ins_cost(200);
  format %{ "FCMOV$cop $dst,$src\t# double" %}
  opcode(0xDA);
  ins_encode( enc_cmov_dpr(cop,src) );
  ins_pipe( pipe_cmovDPR_reg );
%}

// Conditional move
instruct fcmovFPR_regU(cmpOp_fcmov cop, eFlagsRegU cr, regFPR1 dst, regFPR src) %{
  predicate(UseSSE==0);
  match(Set dst (CMoveF (Binary cop cr) (Binary dst src)));
  ins_cost(200);
  format %{ "FCMOV$cop $dst,$src\t# float" %}
  opcode(0xDA);
  ins_encode( enc_cmov_dpr(cop,src) );
  ins_pipe( pipe_cmovDPR_reg );
%}

// Float CMOV on Intel doesn't handle *signed* compares, only unsigned.
instruct fcmovDPR_regS(cmpOp cop, eFlagsReg cr, regDPR dst, regDPR src) %{
  predicate(UseSSE<=1);
  match(Set dst (CMoveD (Binary cop cr) (Binary dst src)));
  ins_cost(200);
  format %{ "Jn$cop   skip\n\t"
            "MOV    $dst,$src\t# double\n"
      "skip:" %}
  opcode (0xdd, 0x3);     /* DD D8+i or DD /3 */
  ins_encode( enc_cmov_branch( cop, 0x4 ), Push_Reg_DPR(src), OpcP, RegOpc(dst) );
  ins_pipe( pipe_cmovDPR_reg );
%}

// Float CMOV on Intel doesn't handle *signed* compares, only unsigned.
instruct fcmovFPR_regS(cmpOp cop, eFlagsReg cr, regFPR dst, regFPR src) %{
  predicate(UseSSE==0);
  match(Set dst (CMoveF (Binary cop cr) (Binary dst src)));
  ins_cost(200);
  format %{ "Jn$cop    skip\n\t"
            "MOV    $dst,$src\t# float\n"
      "skip:" %}
  opcode (0xdd, 0x3);     /* DD D8+i or DD /3 */
  ins_encode( enc_cmov_branch( cop, 0x4 ), Push_Reg_FPR(src), OpcP, RegOpc(dst) );
  ins_pipe( pipe_cmovDPR_reg );
%}

// No CMOVE with SSE/SSE2
instruct fcmovF_regS(cmpOp cop, eFlagsReg cr, regF dst, regF src) %{
  predicate (UseSSE>=1);
  match(Set dst (CMoveF (Binary cop cr) (Binary dst src)));
  ins_cost(200);
  format %{ "Jn$cop   skip\n\t"
            "MOVSS  $dst,$src\t# float\n"
      "skip:" %}
  ins_encode %{
    Label skip;
    // Invert sense of branch from sense of CMOV
    __ jccb((Assembler::Condition)($cop$$cmpcode^1), skip);
    __ movflt($dst$$XMMRegister, $src$$XMMRegister);
    __ bind(skip);
  %}
  ins_pipe( pipe_slow );
%}

// No CMOVE with SSE/SSE2
instruct fcmovD_regS(cmpOp cop, eFlagsReg cr, regD dst, regD src) %{
  predicate (UseSSE>=2);
  match(Set dst (CMoveD (Binary cop cr) (Binary dst src)));
  ins_cost(200);
  format %{ "Jn$cop   skip\n\t"
            "MOVSD  $dst,$src\t# float\n"
      "skip:" %}
  ins_encode %{
    Label skip;
    // Invert sense of branch from sense of CMOV
    __ jccb((Assembler::Condition)($cop$$cmpcode^1), skip);
    __ movdbl($dst$$XMMRegister, $src$$XMMRegister);
    __ bind(skip);
  %}
  ins_pipe( pipe_slow );
%}

// unsigned version
instruct fcmovF_regU(cmpOpU cop, eFlagsRegU cr, regF dst, regF src) %{
  predicate (UseSSE>=1);
  match(Set dst (CMoveF (Binary cop cr) (Binary dst src)));
  ins_cost(200);
  format %{ "Jn$cop   skip\n\t"
            "MOVSS  $dst,$src\t# float\n"
      "skip:" %}
  ins_encode %{
    Label skip;
    // Invert sense of branch from sense of CMOV
    __ jccb((Assembler::Condition)($cop$$cmpcode^1), skip);
    __ movflt($dst$$XMMRegister, $src$$XMMRegister);
    __ bind(skip);
  %}
  ins_pipe( pipe_slow );
%}

instruct fcmovF_regUCF(cmpOpUCF cop, eFlagsRegUCF cr, regF dst, regF src) %{
  predicate (UseSSE>=1);
  match(Set dst (CMoveF (Binary cop cr) (Binary dst src)));
  ins_cost(200);
  expand %{
    fcmovF_regU(cop, cr, dst, src);
  %}
%}

// unsigned version
instruct fcmovD_regU(cmpOpU cop, eFlagsRegU cr, regD dst, regD src) %{
  predicate (UseSSE>=2);
  match(Set dst (CMoveD (Binary cop cr) (Binary dst src)));
  ins_cost(200);
  format %{ "Jn$cop   skip\n\t"
            "MOVSD  $dst,$src\t# float\n"
      "skip:" %}
  ins_encode %{
    Label skip;
    // Invert sense of branch from sense of CMOV
    __ jccb((Assembler::Condition)($cop$$cmpcode^1), skip);
    __ movdbl($dst$$XMMRegister, $src$$XMMRegister);
    __ bind(skip);
  %}
  ins_pipe( pipe_slow );
%}

instruct fcmovD_regUCF(cmpOpUCF cop, eFlagsRegUCF cr, regD dst, regD src) %{
  predicate (UseSSE>=2);
  match(Set dst (CMoveD (Binary cop cr) (Binary dst src)));
  ins_cost(200);
  expand %{
    fcmovD_regU(cop, cr, dst, src);
  %}
%}

instruct cmovL_reg(cmpOp cop, eFlagsReg cr, eRegL dst, eRegL src) %{
  predicate(VM_Version::supports_cmov() );
  match(Set dst (CMoveL (Binary cop cr) (Binary dst src)));
  ins_cost(200);
  format %{ "CMOV$cop $dst.lo,$src.lo\n\t"
            "CMOV$cop $dst.hi,$src.hi" %}
  opcode(0x0F,0x40);
  ins_encode( enc_cmov(cop), RegReg_Lo2( dst, src ), enc_cmov(cop), RegReg_Hi2( dst, src ) );
  ins_pipe( pipe_cmov_reg_long );
%}

instruct cmovL_regU(cmpOpU cop, eFlagsRegU cr, eRegL dst, eRegL src) %{
  predicate(VM_Version::supports_cmov() );
  match(Set dst (CMoveL (Binary cop cr) (Binary dst src)));
  ins_cost(200);
  format %{ "CMOV$cop $dst.lo,$src.lo\n\t"
            "CMOV$cop $dst.hi,$src.hi" %}
  opcode(0x0F,0x40);
  ins_encode( enc_cmov(cop), RegReg_Lo2( dst, src ), enc_cmov(cop), RegReg_Hi2( dst, src ) );
  ins_pipe( pipe_cmov_reg_long );
%}

instruct cmovL_regUCF(cmpOpUCF cop, eFlagsRegUCF cr, eRegL dst, eRegL src) %{
  predicate(VM_Version::supports_cmov() );
  match(Set dst (CMoveL (Binary cop cr) (Binary dst src)));
  ins_cost(200);
  expand %{
    cmovL_regU(cop, cr, dst, src);
  %}
%}

//----------Arithmetic Instructions--------------------------------------------
//----------Addition Instructions----------------------------------------------

// Integer Addition Instructions
instruct addI_eReg(rRegI dst, rRegI src, eFlagsReg cr) %{
  match(Set dst (AddI dst src));
  effect(KILL cr);

  size(2);
  format %{ "ADD    $dst,$src" %}
  opcode(0x03);
  ins_encode( OpcP, RegReg( dst, src) );
  ins_pipe( ialu_reg_reg );
%}

instruct addI_eReg_imm(rRegI dst, immI src, eFlagsReg cr) %{
  match(Set dst (AddI dst src));
  effect(KILL cr);

  format %{ "ADD    $dst,$src" %}
  opcode(0x81, 0x00); /* /0 id */
  ins_encode( OpcSErm( dst, src ), Con8or32( src ) );
  ins_pipe( ialu_reg );
%}

instruct incI_eReg(rRegI dst, immI_1 src, eFlagsReg cr) %{
  predicate(UseIncDec);
  match(Set dst (AddI dst src));
  effect(KILL cr);

  size(1);
  format %{ "INC    $dst" %}
  opcode(0x40); /*  */
  ins_encode( Opc_plus( primary, dst ) );
  ins_pipe( ialu_reg );
%}

instruct leaI_eReg_immI(rRegI dst, rRegI src0, immI src1) %{
  match(Set dst (AddI src0 src1));
  ins_cost(110);

  format %{ "LEA    $dst,[$src0 + $src1]" %}
  opcode(0x8D); /* 0x8D /r */
  ins_encode( SetInstMark, OpcP, RegLea( dst, src0, src1 ), ClearInstMark );
  ins_pipe( ialu_reg_reg );
%}

instruct leaP_eReg_immI(eRegP dst, eRegP src0, immI src1) %{
  match(Set dst (AddP src0 src1));
  ins_cost(110);

  format %{ "LEA    $dst,[$src0 + $src1]\t# ptr" %}
  opcode(0x8D); /* 0x8D /r */
  ins_encode( SetInstMark, OpcP, RegLea( dst, src0, src1 ), ClearInstMark );
  ins_pipe( ialu_reg_reg );
%}

instruct decI_eReg(rRegI dst, immI_M1 src, eFlagsReg cr) %{
  predicate(UseIncDec);
  match(Set dst (AddI dst src));
  effect(KILL cr);

  size(1);
  format %{ "DEC    $dst" %}
  opcode(0x48); /*  */
  ins_encode( Opc_plus( primary, dst ) );
  ins_pipe( ialu_reg );
%}

instruct addP_eReg(eRegP dst, rRegI src, eFlagsReg cr) %{
  match(Set dst (AddP dst src));
  effect(KILL cr);

  size(2);
  format %{ "ADD    $dst,$src" %}
  opcode(0x03);
  ins_encode( OpcP, RegReg( dst, src) );
  ins_pipe( ialu_reg_reg );
%}

instruct addP_eReg_imm(eRegP dst, immI src, eFlagsReg cr) %{
  match(Set dst (AddP dst src));
  effect(KILL cr);

  format %{ "ADD    $dst,$src" %}
  opcode(0x81,0x00); /* Opcode 81 /0 id */
  // ins_encode( RegImm( dst, src) );
  ins_encode( OpcSErm( dst, src ), Con8or32( src ) );
  ins_pipe( ialu_reg );
%}

instruct addI_eReg_mem(rRegI dst, memory src, eFlagsReg cr) %{
  match(Set dst (AddI dst (LoadI src)));
  effect(KILL cr);

  ins_cost(150);
  format %{ "ADD    $dst,$src" %}
  opcode(0x03);
  ins_encode( SetInstMark, OpcP, RegMem( dst, src), ClearInstMark );
  ins_pipe( ialu_reg_mem );
%}

instruct addI_mem_eReg(memory dst, rRegI src, eFlagsReg cr) %{
  match(Set dst (StoreI dst (AddI (LoadI dst) src)));
  effect(KILL cr);

  ins_cost(150);
  format %{ "ADD    $dst,$src" %}
  opcode(0x01);  /* Opcode 01 /r */
  ins_encode( SetInstMark, OpcP, RegMem( src, dst ), ClearInstMark );
  ins_pipe( ialu_mem_reg );
%}

// Add Memory with Immediate
instruct addI_mem_imm(memory dst, immI src, eFlagsReg cr) %{
  match(Set dst (StoreI dst (AddI (LoadI dst) src)));
  effect(KILL cr);

  ins_cost(125);
  format %{ "ADD    $dst,$src" %}
  opcode(0x81);               /* Opcode 81 /0 id */
  ins_encode( SetInstMark, OpcSE( src ), RMopc_Mem(0x00,dst), Con8or32(src), ClearInstMark );
  ins_pipe( ialu_mem_imm );
%}

instruct incI_mem(memory dst, immI_1 src, eFlagsReg cr) %{
  match(Set dst (StoreI dst (AddI (LoadI dst) src)));
  effect(KILL cr);

  ins_cost(125);
  format %{ "INC    $dst" %}
  opcode(0xFF);               /* Opcode FF /0 */
  ins_encode( SetInstMark, OpcP, RMopc_Mem(0x00,dst), ClearInstMark);
  ins_pipe( ialu_mem_imm );
%}

instruct decI_mem(memory dst, immI_M1 src, eFlagsReg cr) %{
  match(Set dst (StoreI dst (AddI (LoadI dst) src)));
  effect(KILL cr);

  ins_cost(125);
  format %{ "DEC    $dst" %}
  opcode(0xFF);               /* Opcode FF /1 */
  ins_encode( SetInstMark, OpcP, RMopc_Mem(0x01,dst), ClearInstMark);
  ins_pipe( ialu_mem_imm );
%}


instruct checkCastPP( eRegP dst ) %{
  match(Set dst (CheckCastPP dst));

  size(0);
  format %{ "#checkcastPP of $dst" %}
  ins_encode( /*empty encoding*/ );
  ins_pipe( empty );
%}

instruct castPP( eRegP dst ) %{
  match(Set dst (CastPP dst));
  format %{ "#castPP of $dst" %}
  ins_encode( /*empty encoding*/ );
  ins_pipe( empty );
%}

instruct castII( rRegI dst ) %{
  match(Set dst (CastII dst));
  format %{ "#castII of $dst" %}
  ins_encode( /*empty encoding*/ );
  ins_cost(0);
  ins_pipe( empty );
%}

instruct castLL( eRegL dst ) %{
  match(Set dst (CastLL dst));
  format %{ "#castLL of $dst" %}
  ins_encode( /*empty encoding*/ );
  ins_cost(0);
  ins_pipe( empty );
%}

instruct castFF( regF dst ) %{
  predicate(UseSSE >= 1);
  match(Set dst (CastFF dst));
  format %{ "#castFF of $dst" %}
  ins_encode( /*empty encoding*/ );
  ins_cost(0);
  ins_pipe( empty );
%}

instruct castDD( regD dst ) %{
  predicate(UseSSE >= 2);
  match(Set dst (CastDD dst));
  format %{ "#castDD of $dst" %}
  ins_encode( /*empty encoding*/ );
  ins_cost(0);
  ins_pipe( empty );
%}

instruct castFF_PR( regFPR dst ) %{
  predicate(UseSSE < 1);
  match(Set dst (CastFF dst));
  format %{ "#castFF of $dst" %}
  ins_encode( /*empty encoding*/ );
  ins_cost(0);
  ins_pipe( empty );
%}

instruct castDD_PR( regDPR dst ) %{
  predicate(UseSSE < 2);
  match(Set dst (CastDD dst));
  format %{ "#castDD of $dst" %}
  ins_encode( /*empty encoding*/ );
  ins_cost(0);
  ins_pipe( empty );
%}

// No flag versions for CompareAndSwap{P,I,L} because matcher can't match them

instruct compareAndSwapL( rRegI res, eSIRegP mem_ptr, eADXRegL oldval, eBCXRegL newval, eFlagsReg cr ) %{
  match(Set res (CompareAndSwapL mem_ptr (Binary oldval newval)));
  match(Set res (WeakCompareAndSwapL mem_ptr (Binary oldval newval)));
  effect(KILL cr, KILL oldval);
  format %{ "CMPXCHG8 [$mem_ptr],$newval\t# If EDX:EAX==[$mem_ptr] Then store $newval into [$mem_ptr]\n\t"
            "MOV    $res,0\n\t"
            "JNE,s  fail\n\t"
            "MOV    $res,1\n"
          "fail:" %}
  ins_encode( enc_cmpxchg8(mem_ptr),
              enc_flags_ne_to_boolean(res) );
  ins_pipe( pipe_cmpxchg );
%}

instruct compareAndSwapP( rRegI res,  pRegP mem_ptr, eAXRegP oldval, eCXRegP newval, eFlagsReg cr) %{
  match(Set res (CompareAndSwapP mem_ptr (Binary oldval newval)));
  match(Set res (WeakCompareAndSwapP mem_ptr (Binary oldval newval)));
  effect(KILL cr, KILL oldval);
  format %{ "CMPXCHG [$mem_ptr],$newval\t# If EAX==[$mem_ptr] Then store $newval into [$mem_ptr]\n\t"
            "MOV    $res,0\n\t"
            "JNE,s  fail\n\t"
            "MOV    $res,1\n"
          "fail:" %}
  ins_encode( enc_cmpxchg(mem_ptr), enc_flags_ne_to_boolean(res) );
  ins_pipe( pipe_cmpxchg );
%}

instruct compareAndSwapB( rRegI res, pRegP mem_ptr, eAXRegI oldval, eCXRegI newval, eFlagsReg cr ) %{
  match(Set res (CompareAndSwapB mem_ptr (Binary oldval newval)));
  match(Set res (WeakCompareAndSwapB mem_ptr (Binary oldval newval)));
  effect(KILL cr, KILL oldval);
  format %{ "CMPXCHGB [$mem_ptr],$newval\t# If EAX==[$mem_ptr] Then store $newval into [$mem_ptr]\n\t"
            "MOV    $res,0\n\t"
            "JNE,s  fail\n\t"
            "MOV    $res,1\n"
          "fail:" %}
  ins_encode( enc_cmpxchgb(mem_ptr),
              enc_flags_ne_to_boolean(res) );
  ins_pipe( pipe_cmpxchg );
%}

instruct compareAndSwapS( rRegI res, pRegP mem_ptr, eAXRegI oldval, eCXRegI newval, eFlagsReg cr ) %{
  match(Set res (CompareAndSwapS mem_ptr (Binary oldval newval)));
  match(Set res (WeakCompareAndSwapS mem_ptr (Binary oldval newval)));
  effect(KILL cr, KILL oldval);
  format %{ "CMPXCHGW [$mem_ptr],$newval\t# If EAX==[$mem_ptr] Then store $newval into [$mem_ptr]\n\t"
            "MOV    $res,0\n\t"
            "JNE,s  fail\n\t"
            "MOV    $res,1\n"
          "fail:" %}
  ins_encode( enc_cmpxchgw(mem_ptr),
              enc_flags_ne_to_boolean(res) );
  ins_pipe( pipe_cmpxchg );
%}

instruct compareAndSwapI( rRegI res, pRegP mem_ptr, eAXRegI oldval, eCXRegI newval, eFlagsReg cr) %{
  match(Set res (CompareAndSwapI mem_ptr (Binary oldval newval)));
  match(Set res (WeakCompareAndSwapI mem_ptr (Binary oldval newval)));
  effect(KILL cr, KILL oldval);
  format %{ "CMPXCHG [$mem_ptr],$newval\t# If EAX==[$mem_ptr] Then store $newval into [$mem_ptr]\n\t"
            "MOV    $res,0\n\t"
            "JNE,s  fail\n\t"
            "MOV    $res,1\n"
          "fail:" %}
  ins_encode( enc_cmpxchg(mem_ptr), enc_flags_ne_to_boolean(res) );
  ins_pipe( pipe_cmpxchg );
%}

instruct compareAndExchangeL( eSIRegP mem_ptr, eADXRegL oldval, eBCXRegL newval, eFlagsReg cr ) %{
  match(Set oldval (CompareAndExchangeL mem_ptr (Binary oldval newval)));
  effect(KILL cr);
  format %{ "CMPXCHG8 [$mem_ptr],$newval\t# If EDX:EAX==[$mem_ptr] Then store $newval into [$mem_ptr]\n\t" %}
  ins_encode( enc_cmpxchg8(mem_ptr) );
  ins_pipe( pipe_cmpxchg );
%}

instruct compareAndExchangeP( pRegP mem_ptr, eAXRegP oldval, eCXRegP newval, eFlagsReg cr) %{
  match(Set oldval (CompareAndExchangeP mem_ptr (Binary oldval newval)));
  effect(KILL cr);
  format %{ "CMPXCHG [$mem_ptr],$newval\t# If EAX==[$mem_ptr] Then store $newval into [$mem_ptr]\n\t" %}
  ins_encode( enc_cmpxchg(mem_ptr) );
  ins_pipe( pipe_cmpxchg );
%}

instruct compareAndExchangeB( pRegP mem_ptr, eAXRegI oldval, eCXRegI newval, eFlagsReg cr) %{
  match(Set oldval (CompareAndExchangeB mem_ptr (Binary oldval newval)));
  effect(KILL cr);
  format %{ "CMPXCHGB [$mem_ptr],$newval\t# If EAX==[$mem_ptr] Then store $newval into [$mem_ptr]\n\t" %}
  ins_encode( enc_cmpxchgb(mem_ptr) );
  ins_pipe( pipe_cmpxchg );
%}

instruct compareAndExchangeS( pRegP mem_ptr, eAXRegI oldval, eCXRegI newval, eFlagsReg cr) %{
  match(Set oldval (CompareAndExchangeS mem_ptr (Binary oldval newval)));
  effect(KILL cr);
  format %{ "CMPXCHGW [$mem_ptr],$newval\t# If EAX==[$mem_ptr] Then store $newval into [$mem_ptr]\n\t" %}
  ins_encode( enc_cmpxchgw(mem_ptr) );
  ins_pipe( pipe_cmpxchg );
%}

instruct compareAndExchangeI( pRegP mem_ptr, eAXRegI oldval, eCXRegI newval, eFlagsReg cr) %{
  match(Set oldval (CompareAndExchangeI mem_ptr (Binary oldval newval)));
  effect(KILL cr);
  format %{ "CMPXCHG [$mem_ptr],$newval\t# If EAX==[$mem_ptr] Then store $newval into [$mem_ptr]\n\t" %}
  ins_encode( enc_cmpxchg(mem_ptr) );
  ins_pipe( pipe_cmpxchg );
%}

instruct xaddB_no_res( memory mem, Universe dummy, immI add, eFlagsReg cr) %{
  predicate(n->as_LoadStore()->result_not_used());
  match(Set dummy (GetAndAddB mem add));
  effect(KILL cr);
  format %{ "ADDB  [$mem],$add" %}
  ins_encode %{
    __ lock();
    __ addb($mem$$Address, $add$$constant);
  %}
  ins_pipe( pipe_cmpxchg );
%}

// Important to match to xRegI: only 8-bit regs.
instruct xaddB( memory mem, xRegI newval, eFlagsReg cr) %{
  match(Set newval (GetAndAddB mem newval));
  effect(KILL cr);
  format %{ "XADDB  [$mem],$newval" %}
  ins_encode %{
    __ lock();
    __ xaddb($mem$$Address, $newval$$Register);
  %}
  ins_pipe( pipe_cmpxchg );
%}

instruct xaddS_no_res( memory mem, Universe dummy, immI add, eFlagsReg cr) %{
  predicate(n->as_LoadStore()->result_not_used());
  match(Set dummy (GetAndAddS mem add));
  effect(KILL cr);
  format %{ "ADDS  [$mem],$add" %}
  ins_encode %{
    __ lock();
    __ addw($mem$$Address, $add$$constant);
  %}
  ins_pipe( pipe_cmpxchg );
%}

instruct xaddS( memory mem, rRegI newval, eFlagsReg cr) %{
  match(Set newval (GetAndAddS mem newval));
  effect(KILL cr);
  format %{ "XADDS  [$mem],$newval" %}
  ins_encode %{
    __ lock();
    __ xaddw($mem$$Address, $newval$$Register);
  %}
  ins_pipe( pipe_cmpxchg );
%}

instruct xaddI_no_res( memory mem, Universe dummy, immI add, eFlagsReg cr) %{
  predicate(n->as_LoadStore()->result_not_used());
  match(Set dummy (GetAndAddI mem add));
  effect(KILL cr);
  format %{ "ADDL  [$mem],$add" %}
  ins_encode %{
    __ lock();
    __ addl($mem$$Address, $add$$constant);
  %}
  ins_pipe( pipe_cmpxchg );
%}

instruct xaddI( memory mem, rRegI newval, eFlagsReg cr) %{
  match(Set newval (GetAndAddI mem newval));
  effect(KILL cr);
  format %{ "XADDL  [$mem],$newval" %}
  ins_encode %{
    __ lock();
    __ xaddl($mem$$Address, $newval$$Register);
  %}
  ins_pipe( pipe_cmpxchg );
%}

// Important to match to xRegI: only 8-bit regs.
instruct xchgB( memory mem, xRegI newval) %{
  match(Set newval (GetAndSetB mem newval));
  format %{ "XCHGB  $newval,[$mem]" %}
  ins_encode %{
    __ xchgb($newval$$Register, $mem$$Address);
  %}
  ins_pipe( pipe_cmpxchg );
%}

instruct xchgS( memory mem, rRegI newval) %{
  match(Set newval (GetAndSetS mem newval));
  format %{ "XCHGW  $newval,[$mem]" %}
  ins_encode %{
    __ xchgw($newval$$Register, $mem$$Address);
  %}
  ins_pipe( pipe_cmpxchg );
%}

instruct xchgI( memory mem, rRegI newval) %{
  match(Set newval (GetAndSetI mem newval));
  format %{ "XCHGL  $newval,[$mem]" %}
  ins_encode %{
    __ xchgl($newval$$Register, $mem$$Address);
  %}
  ins_pipe( pipe_cmpxchg );
%}

instruct xchgP( memory mem, pRegP newval) %{
  match(Set newval (GetAndSetP mem newval));
  format %{ "XCHGL  $newval,[$mem]" %}
  ins_encode %{
    __ xchgl($newval$$Register, $mem$$Address);
  %}
  ins_pipe( pipe_cmpxchg );
%}

//----------Subtraction Instructions-------------------------------------------

// Integer Subtraction Instructions
instruct subI_eReg(rRegI dst, rRegI src, eFlagsReg cr) %{
  match(Set dst (SubI dst src));
  effect(KILL cr);

  size(2);
  format %{ "SUB    $dst,$src" %}
  opcode(0x2B);
  ins_encode( OpcP, RegReg( dst, src) );
  ins_pipe( ialu_reg_reg );
%}

instruct subI_eReg_imm(rRegI dst, immI src, eFlagsReg cr) %{
  match(Set dst (SubI dst src));
  effect(KILL cr);

  format %{ "SUB    $dst,$src" %}
  opcode(0x81,0x05);  /* Opcode 81 /5 */
  // ins_encode( RegImm( dst, src) );
  ins_encode( OpcSErm( dst, src ), Con8or32( src ) );
  ins_pipe( ialu_reg );
%}

instruct subI_eReg_mem(rRegI dst, memory src, eFlagsReg cr) %{
  match(Set dst (SubI dst (LoadI src)));
  effect(KILL cr);

  ins_cost(150);
  format %{ "SUB    $dst,$src" %}
  opcode(0x2B);
  ins_encode( SetInstMark, OpcP, RegMem( dst, src), ClearInstMark );
  ins_pipe( ialu_reg_mem );
%}

instruct subI_mem_eReg(memory dst, rRegI src, eFlagsReg cr) %{
  match(Set dst (StoreI dst (SubI (LoadI dst) src)));
  effect(KILL cr);

  ins_cost(150);
  format %{ "SUB    $dst,$src" %}
  opcode(0x29);  /* Opcode 29 /r */
  ins_encode( SetInstMark, OpcP, RegMem( src, dst ), ClearInstMark );
  ins_pipe( ialu_mem_reg );
%}

// Subtract from a pointer
instruct subP_eReg(eRegP dst, rRegI src, immI_0 zero, eFlagsReg cr) %{
  match(Set dst (AddP dst (SubI zero src)));
  effect(KILL cr);

  size(2);
  format %{ "SUB    $dst,$src" %}
  opcode(0x2B);
  ins_encode( OpcP, RegReg( dst, src) );
  ins_pipe( ialu_reg_reg );
%}

instruct negI_eReg(rRegI dst, immI_0 zero, eFlagsReg cr) %{
  match(Set dst (SubI zero dst));
  effect(KILL cr);

  size(2);
  format %{ "NEG    $dst" %}
  opcode(0xF7,0x03);  // Opcode F7 /3
  ins_encode( OpcP, RegOpc( dst ) );
  ins_pipe( ialu_reg );
%}

//----------Multiplication/Division Instructions-------------------------------
// Integer Multiplication Instructions
// Multiply Register
instruct mulI_eReg(rRegI dst, rRegI src, eFlagsReg cr) %{
  match(Set dst (MulI dst src));
  effect(KILL cr);

  size(3);
  ins_cost(300);
  format %{ "IMUL   $dst,$src" %}
  opcode(0xAF, 0x0F);
  ins_encode( OpcS, OpcP, RegReg( dst, src) );
  ins_pipe( ialu_reg_reg_alu0 );
%}

// Multiply 32-bit Immediate
instruct mulI_eReg_imm(rRegI dst, rRegI src, immI imm, eFlagsReg cr) %{
  match(Set dst (MulI src imm));
  effect(KILL cr);

  ins_cost(300);
  format %{ "IMUL   $dst,$src,$imm" %}
  opcode(0x69);  /* 69 /r id */
  ins_encode( OpcSE(imm), RegReg( dst, src ), Con8or32( imm ) );
  ins_pipe( ialu_reg_reg_alu0 );
%}

instruct loadConL_low_only(eADXRegL_low_only dst, immL32 src, eFlagsReg cr) %{
  match(Set dst src);
  effect(KILL cr);

  // Note that this is artificially increased to make it more expensive than loadConL
  ins_cost(250);
  format %{ "MOV    EAX,$src\t// low word only" %}
  opcode(0xB8);
  ins_encode( LdImmL_Lo(dst, src) );
  ins_pipe( ialu_reg_fat );
%}

// Multiply by 32-bit Immediate, taking the shifted high order results
//  (special case for shift by 32)
instruct mulI_imm_high(eDXRegI dst, nadxRegI src1, eADXRegL_low_only src2, immI_32 cnt, eFlagsReg cr) %{
  match(Set dst (ConvL2I (RShiftL (MulL (ConvI2L src1) src2) cnt)));
  predicate( _kids[0]->_kids[0]->_kids[1]->_leaf->Opcode() == Op_ConL &&
             _kids[0]->_kids[0]->_kids[1]->_leaf->as_Type()->type()->is_long()->get_con() >= min_jint &&
             _kids[0]->_kids[0]->_kids[1]->_leaf->as_Type()->type()->is_long()->get_con() <= max_jint );
  effect(USE src1, KILL cr);

  // Note that this is adjusted by 150 to compensate for the overcosting of loadConL_low_only
  ins_cost(0*100 + 1*400 - 150);
  format %{ "IMUL   EDX:EAX,$src1" %}
  ins_encode( multiply_con_and_shift_high( dst, src1, src2, cnt, cr ) );
  ins_pipe( pipe_slow );
%}

// Multiply by 32-bit Immediate, taking the shifted high order results
instruct mulI_imm_RShift_high(eDXRegI dst, nadxRegI src1, eADXRegL_low_only src2, immI_32_63 cnt, eFlagsReg cr) %{
  match(Set dst (ConvL2I (RShiftL (MulL (ConvI2L src1) src2) cnt)));
  predicate( _kids[0]->_kids[0]->_kids[1]->_leaf->Opcode() == Op_ConL &&
             _kids[0]->_kids[0]->_kids[1]->_leaf->as_Type()->type()->is_long()->get_con() >= min_jint &&
             _kids[0]->_kids[0]->_kids[1]->_leaf->as_Type()->type()->is_long()->get_con() <= max_jint );
  effect(USE src1, KILL cr);

  // Note that this is adjusted by 150 to compensate for the overcosting of loadConL_low_only
  ins_cost(1*100 + 1*400 - 150);
  format %{ "IMUL   EDX:EAX,$src1\n\t"
            "SAR    EDX,$cnt-32" %}
  ins_encode( multiply_con_and_shift_high( dst, src1, src2, cnt, cr ) );
  ins_pipe( pipe_slow );
%}

// Multiply Memory 32-bit Immediate
instruct mulI_mem_imm(rRegI dst, memory src, immI imm, eFlagsReg cr) %{
  match(Set dst (MulI (LoadI src) imm));
  effect(KILL cr);

  ins_cost(300);
  format %{ "IMUL   $dst,$src,$imm" %}
  opcode(0x69);  /* 69 /r id */
  ins_encode( SetInstMark, OpcSE(imm), RegMem( dst, src ), Con8or32( imm ), ClearInstMark );
  ins_pipe( ialu_reg_mem_alu0 );
%}

// Multiply Memory
instruct mulI(rRegI dst, memory src, eFlagsReg cr) %{
  match(Set dst (MulI dst (LoadI src)));
  effect(KILL cr);

  ins_cost(350);
  format %{ "IMUL   $dst,$src" %}
  opcode(0xAF, 0x0F);
  ins_encode( SetInstMark, OpcS, OpcP, RegMem( dst, src), ClearInstMark );
  ins_pipe( ialu_reg_mem_alu0 );
%}

instruct mulAddS2I_rReg(rRegI dst, rRegI src1, rRegI src2, rRegI src3, eFlagsReg cr)
%{
  match(Set dst (MulAddS2I (Binary dst src1) (Binary src2 src3)));
  effect(KILL cr, KILL src2);

  expand %{ mulI_eReg(dst, src1, cr);
           mulI_eReg(src2, src3, cr);
           addI_eReg(dst, src2, cr); %}
%}

// Multiply Register Int to Long
instruct mulI2L(eADXRegL dst, eAXRegI src, nadxRegI src1, eFlagsReg flags) %{
  // Basic Idea: long = (long)int * (long)int
  match(Set dst (MulL (ConvI2L src) (ConvI2L src1)));
  effect(DEF dst, USE src, USE src1, KILL flags);

  ins_cost(300);
  format %{ "IMUL   $dst,$src1" %}

  ins_encode( long_int_multiply( dst, src1 ) );
  ins_pipe( ialu_reg_reg_alu0 );
%}

instruct mulIS_eReg(eADXRegL dst, immL_32bits mask, eFlagsReg flags, eAXRegI src, nadxRegI src1) %{
  // Basic Idea:  long = (int & 0xffffffffL) * (int & 0xffffffffL)
  match(Set dst (MulL (AndL (ConvI2L src) mask) (AndL (ConvI2L src1) mask)));
  effect(KILL flags);

  ins_cost(300);
  format %{ "MUL    $dst,$src1" %}

  ins_encode( long_uint_multiply(dst, src1) );
  ins_pipe( ialu_reg_reg_alu0 );
%}

// Multiply Register Long
instruct mulL_eReg(eADXRegL dst, eRegL src, rRegI tmp, eFlagsReg cr) %{
  match(Set dst (MulL dst src));
  effect(KILL cr, TEMP tmp);
  ins_cost(4*100+3*400);
// Basic idea: lo(result) = lo(x_lo * y_lo)
//             hi(result) = hi(x_lo * y_lo) + lo(x_hi * y_lo) + lo(x_lo * y_hi)
  format %{ "MOV    $tmp,$src.lo\n\t"
            "IMUL   $tmp,EDX\n\t"
            "MOV    EDX,$src.hi\n\t"
            "IMUL   EDX,EAX\n\t"
            "ADD    $tmp,EDX\n\t"
            "MUL    EDX:EAX,$src.lo\n\t"
            "ADD    EDX,$tmp" %}
  ins_encode( long_multiply( dst, src, tmp ) );
  ins_pipe( pipe_slow );
%}

// Multiply Register Long where the left operand's high 32 bits are zero
instruct mulL_eReg_lhi0(eADXRegL dst, eRegL src, rRegI tmp, eFlagsReg cr) %{
  predicate(is_operand_hi32_zero(n->in(1)));
  match(Set dst (MulL dst src));
  effect(KILL cr, TEMP tmp);
  ins_cost(2*100+2*400);
// Basic idea: lo(result) = lo(x_lo * y_lo)
//             hi(result) = hi(x_lo * y_lo) + lo(x_lo * y_hi) where lo(x_hi * y_lo) = 0 because x_hi = 0
  format %{ "MOV    $tmp,$src.hi\n\t"
            "IMUL   $tmp,EAX\n\t"
            "MUL    EDX:EAX,$src.lo\n\t"
            "ADD    EDX,$tmp" %}
  ins_encode %{
    __ movl($tmp$$Register, HIGH_FROM_LOW($src$$Register));
    __ imull($tmp$$Register, rax);
    __ mull($src$$Register);
    __ addl(rdx, $tmp$$Register);
  %}
  ins_pipe( pipe_slow );
%}

// Multiply Register Long where the right operand's high 32 bits are zero
instruct mulL_eReg_rhi0(eADXRegL dst, eRegL src, rRegI tmp, eFlagsReg cr) %{
  predicate(is_operand_hi32_zero(n->in(2)));
  match(Set dst (MulL dst src));
  effect(KILL cr, TEMP tmp);
  ins_cost(2*100+2*400);
// Basic idea: lo(result) = lo(x_lo * y_lo)
//             hi(result) = hi(x_lo * y_lo) + lo(x_hi * y_lo) where lo(x_lo * y_hi) = 0 because y_hi = 0
  format %{ "MOV    $tmp,$src.lo\n\t"
            "IMUL   $tmp,EDX\n\t"
            "MUL    EDX:EAX,$src.lo\n\t"
            "ADD    EDX,$tmp" %}
  ins_encode %{
    __ movl($tmp$$Register, $src$$Register);
    __ imull($tmp$$Register, rdx);
    __ mull($src$$Register);
    __ addl(rdx, $tmp$$Register);
  %}
  ins_pipe( pipe_slow );
%}

// Multiply Register Long where the left and the right operands' high 32 bits are zero
instruct mulL_eReg_hi0(eADXRegL dst, eRegL src, eFlagsReg cr) %{
  predicate(is_operand_hi32_zero(n->in(1)) && is_operand_hi32_zero(n->in(2)));
  match(Set dst (MulL dst src));
  effect(KILL cr);
  ins_cost(1*400);
// Basic idea: lo(result) = lo(x_lo * y_lo)
//             hi(result) = hi(x_lo * y_lo) where lo(x_hi * y_lo) = 0 and lo(x_lo * y_hi) = 0 because x_hi = 0 and y_hi = 0
  format %{ "MUL    EDX:EAX,$src.lo\n\t" %}
  ins_encode %{
    __ mull($src$$Register);
  %}
  ins_pipe( pipe_slow );
%}

// Multiply Register Long by small constant
instruct mulL_eReg_con(eADXRegL dst, immL_127 src, rRegI tmp, eFlagsReg cr) %{
  match(Set dst (MulL dst src));
  effect(KILL cr, TEMP tmp);
  ins_cost(2*100+2*400);
  size(12);
// Basic idea: lo(result) = lo(src * EAX)
//             hi(result) = hi(src * EAX) + lo(src * EDX)
  format %{ "IMUL   $tmp,EDX,$src\n\t"
            "MOV    EDX,$src\n\t"
            "MUL    EDX\t# EDX*EAX -> EDX:EAX\n\t"
            "ADD    EDX,$tmp" %}
  ins_encode( long_multiply_con( dst, src, tmp ) );
  ins_pipe( pipe_slow );
%}

// Integer DIV with Register
instruct divI_eReg(eAXRegI rax, eDXRegI rdx, eCXRegI div, eFlagsReg cr) %{
  match(Set rax (DivI rax div));
  effect(KILL rdx, KILL cr);
  size(26);
  ins_cost(30*100+10*100);
  format %{ "CMP    EAX,0x80000000\n\t"
            "JNE,s  normal\n\t"
            "XOR    EDX,EDX\n\t"
            "CMP    ECX,-1\n\t"
            "JE,s   done\n"
    "normal: CDQ\n\t"
            "IDIV   $div\n\t"
    "done:"        %}
  opcode(0xF7, 0x7);  /* Opcode F7 /7 */
  ins_encode( cdq_enc, OpcP, RegOpc(div) );
  ins_pipe( ialu_reg_reg_alu0 );
%}

// Divide Register Long
instruct divL_eReg(eADXRegL dst, eRegL src1, eRegL src2) %{
  match(Set dst (DivL src1 src2));
  effect(CALL);
  ins_cost(10000);
  format %{ "PUSH   $src1.hi\n\t"
            "PUSH   $src1.lo\n\t"
            "PUSH   $src2.hi\n\t"
            "PUSH   $src2.lo\n\t"
            "CALL   SharedRuntime::ldiv\n\t"
            "ADD    ESP,16" %}
  ins_encode( long_div(src1,src2) );
  ins_pipe( pipe_slow );
%}

// Integer DIVMOD with Register, both quotient and mod results
instruct divModI_eReg_divmod(eAXRegI rax, eDXRegI rdx, eCXRegI div, eFlagsReg cr) %{
  match(DivModI rax div);
  effect(KILL cr);
  size(26);
  ins_cost(30*100+10*100);
  format %{ "CMP    EAX,0x80000000\n\t"
            "JNE,s  normal\n\t"
            "XOR    EDX,EDX\n\t"
            "CMP    ECX,-1\n\t"
            "JE,s   done\n"
    "normal: CDQ\n\t"
            "IDIV   $div\n\t"
    "done:"        %}
  opcode(0xF7, 0x7);  /* Opcode F7 /7 */
  ins_encode( cdq_enc, OpcP, RegOpc(div) );
  ins_pipe( pipe_slow );
%}

// Integer MOD with Register
instruct modI_eReg(eDXRegI rdx, eAXRegI rax, eCXRegI div, eFlagsReg cr) %{
  match(Set rdx (ModI rax div));
  effect(KILL rax, KILL cr);

  size(26);
  ins_cost(300);
  format %{ "CDQ\n\t"
            "IDIV   $div" %}
  opcode(0xF7, 0x7);  /* Opcode F7 /7 */
  ins_encode( cdq_enc, OpcP, RegOpc(div) );
  ins_pipe( ialu_reg_reg_alu0 );
%}

// Remainder Register Long
instruct modL_eReg(eADXRegL dst, eRegL src1, eRegL src2) %{
  match(Set dst (ModL src1 src2));
  effect(CALL);
  ins_cost(10000);
  format %{ "PUSH   $src1.hi\n\t"
            "PUSH   $src1.lo\n\t"
            "PUSH   $src2.hi\n\t"
            "PUSH   $src2.lo\n\t"
            "CALL   SharedRuntime::lrem\n\t"
            "ADD    ESP,16" %}
  ins_encode( long_mod(src1,src2) );
  ins_pipe( pipe_slow );
%}

// Divide Register Long (no special case since divisor != -1)
instruct divL_eReg_imm32( eADXRegL dst, immL32 imm, rRegI tmp, rRegI tmp2, eFlagsReg cr ) %{
  match(Set dst (DivL dst imm));
  effect( TEMP tmp, TEMP tmp2, KILL cr );
  ins_cost(1000);
  format %{ "MOV    $tmp,abs($imm) # ldiv EDX:EAX,$imm\n\t"
            "XOR    $tmp2,$tmp2\n\t"
            "CMP    $tmp,EDX\n\t"
            "JA,s   fast\n\t"
            "MOV    $tmp2,EAX\n\t"
            "MOV    EAX,EDX\n\t"
            "MOV    EDX,0\n\t"
            "JLE,s  pos\n\t"
            "LNEG   EAX : $tmp2\n\t"
            "DIV    $tmp # unsigned division\n\t"
            "XCHG   EAX,$tmp2\n\t"
            "DIV    $tmp\n\t"
            "LNEG   $tmp2 : EAX\n\t"
            "JMP,s  done\n"
    "pos:\n\t"
            "DIV    $tmp\n\t"
            "XCHG   EAX,$tmp2\n"
    "fast:\n\t"
            "DIV    $tmp\n"
    "done:\n\t"
            "MOV    EDX,$tmp2\n\t"
            "NEG    EDX:EAX # if $imm < 0" %}
  ins_encode %{
    int con = (int)$imm$$constant;
    assert(con != 0 && con != -1 && con != min_jint, "wrong divisor");
    int pcon = (con > 0) ? con : -con;
    Label Lfast, Lpos, Ldone;

    __ movl($tmp$$Register, pcon);
    __ xorl($tmp2$$Register,$tmp2$$Register);
    __ cmpl($tmp$$Register, HIGH_FROM_LOW($dst$$Register));
    __ jccb(Assembler::above, Lfast); // result fits into 32 bit

    __ movl($tmp2$$Register, $dst$$Register); // save
    __ movl($dst$$Register, HIGH_FROM_LOW($dst$$Register));
    __ movl(HIGH_FROM_LOW($dst$$Register),0); // preserve flags
    __ jccb(Assembler::lessEqual, Lpos); // result is positive

    // Negative dividend.
    // convert value to positive to use unsigned division
    __ lneg($dst$$Register, $tmp2$$Register);
    __ divl($tmp$$Register);
    __ xchgl($dst$$Register, $tmp2$$Register);
    __ divl($tmp$$Register);
    // revert result back to negative
    __ lneg($tmp2$$Register, $dst$$Register);
    __ jmpb(Ldone);

    __ bind(Lpos);
    __ divl($tmp$$Register); // Use unsigned division
    __ xchgl($dst$$Register, $tmp2$$Register);
    // Fallthrow for final divide, tmp2 has 32 bit hi result

    __ bind(Lfast);
    // fast path: src is positive
    __ divl($tmp$$Register); // Use unsigned division

    __ bind(Ldone);
    __ movl(HIGH_FROM_LOW($dst$$Register),$tmp2$$Register);
    if (con < 0) {
      __ lneg(HIGH_FROM_LOW($dst$$Register), $dst$$Register);
    }
  %}
  ins_pipe( pipe_slow );
%}

// Remainder Register Long (remainder fit into 32 bits)
instruct modL_eReg_imm32( eADXRegL dst, immL32 imm, rRegI tmp, rRegI tmp2, eFlagsReg cr ) %{
  match(Set dst (ModL dst imm));
  effect( TEMP tmp, TEMP tmp2, KILL cr );
  ins_cost(1000);
  format %{ "MOV    $tmp,abs($imm) # lrem EDX:EAX,$imm\n\t"
            "CMP    $tmp,EDX\n\t"
            "JA,s   fast\n\t"
            "MOV    $tmp2,EAX\n\t"
            "MOV    EAX,EDX\n\t"
            "MOV    EDX,0\n\t"
            "JLE,s  pos\n\t"
            "LNEG   EAX : $tmp2\n\t"
            "DIV    $tmp # unsigned division\n\t"
            "MOV    EAX,$tmp2\n\t"
            "DIV    $tmp\n\t"
            "NEG    EDX\n\t"
            "JMP,s  done\n"
    "pos:\n\t"
            "DIV    $tmp\n\t"
            "MOV    EAX,$tmp2\n"
    "fast:\n\t"
            "DIV    $tmp\n"
    "done:\n\t"
            "MOV    EAX,EDX\n\t"
            "SAR    EDX,31\n\t" %}
  ins_encode %{
    int con = (int)$imm$$constant;
    assert(con != 0 && con != -1 && con != min_jint, "wrong divisor");
    int pcon = (con > 0) ? con : -con;
    Label  Lfast, Lpos, Ldone;

    __ movl($tmp$$Register, pcon);
    __ cmpl($tmp$$Register, HIGH_FROM_LOW($dst$$Register));
    __ jccb(Assembler::above, Lfast); // src is positive and result fits into 32 bit

    __ movl($tmp2$$Register, $dst$$Register); // save
    __ movl($dst$$Register, HIGH_FROM_LOW($dst$$Register));
    __ movl(HIGH_FROM_LOW($dst$$Register),0); // preserve flags
    __ jccb(Assembler::lessEqual, Lpos); // result is positive

    // Negative dividend.
    // convert value to positive to use unsigned division
    __ lneg($dst$$Register, $tmp2$$Register);
    __ divl($tmp$$Register);
    __ movl($dst$$Register, $tmp2$$Register);
    __ divl($tmp$$Register);
    // revert remainder back to negative
    __ negl(HIGH_FROM_LOW($dst$$Register));
    __ jmpb(Ldone);

    __ bind(Lpos);
    __ divl($tmp$$Register);
    __ movl($dst$$Register, $tmp2$$Register);

    __ bind(Lfast);
    // fast path: src is positive
    __ divl($tmp$$Register);

    __ bind(Ldone);
    __ movl($dst$$Register, HIGH_FROM_LOW($dst$$Register));
    __ sarl(HIGH_FROM_LOW($dst$$Register), 31); // result sign

  %}
  ins_pipe( pipe_slow );
%}

// Integer Shift Instructions
// Shift Left by one
instruct shlI_eReg_1(rRegI dst, immI_1 shift, eFlagsReg cr) %{
  match(Set dst (LShiftI dst shift));
  effect(KILL cr);

  size(2);
  format %{ "SHL    $dst,$shift" %}
  opcode(0xD1, 0x4);  /* D1 /4 */
  ins_encode( OpcP, RegOpc( dst ) );
  ins_pipe( ialu_reg );
%}

// Shift Left by 8-bit immediate
instruct salI_eReg_imm(rRegI dst, immI8 shift, eFlagsReg cr) %{
  match(Set dst (LShiftI dst shift));
  effect(KILL cr);

  size(3);
  format %{ "SHL    $dst,$shift" %}
  opcode(0xC1, 0x4);  /* C1 /4 ib */
  ins_encode( RegOpcImm( dst, shift) );
  ins_pipe( ialu_reg );
%}

// Shift Left by variable
instruct salI_eReg_CL(rRegI dst, eCXRegI shift, eFlagsReg cr) %{
  match(Set dst (LShiftI dst shift));
  effect(KILL cr);

  size(2);
  format %{ "SHL    $dst,$shift" %}
  opcode(0xD3, 0x4);  /* D3 /4 */
  ins_encode( OpcP, RegOpc( dst ) );
  ins_pipe( ialu_reg_reg );
%}

// Arithmetic shift right by one
instruct sarI_eReg_1(rRegI dst, immI_1 shift, eFlagsReg cr) %{
  match(Set dst (RShiftI dst shift));
  effect(KILL cr);

  size(2);
  format %{ "SAR    $dst,$shift" %}
  opcode(0xD1, 0x7);  /* D1 /7 */
  ins_encode( OpcP, RegOpc( dst ) );
  ins_pipe( ialu_reg );
%}

// Arithmetic shift right by one
instruct sarI_mem_1(memory dst, immI_1 shift, eFlagsReg cr) %{
  match(Set dst (StoreI dst (RShiftI (LoadI dst) shift)));
  effect(KILL cr);
  format %{ "SAR    $dst,$shift" %}
  opcode(0xD1, 0x7);  /* D1 /7 */
  ins_encode( SetInstMark, OpcP, RMopc_Mem(secondary,dst), ClearInstMark );
  ins_pipe( ialu_mem_imm );
%}

// Arithmetic Shift Right by 8-bit immediate
instruct sarI_eReg_imm(rRegI dst, immI8 shift, eFlagsReg cr) %{
  match(Set dst (RShiftI dst shift));
  effect(KILL cr);

  size(3);
  format %{ "SAR    $dst,$shift" %}
  opcode(0xC1, 0x7);  /* C1 /7 ib */
  ins_encode( RegOpcImm( dst, shift ) );
  ins_pipe( ialu_mem_imm );
%}

// Arithmetic Shift Right by 8-bit immediate
instruct sarI_mem_imm(memory dst, immI8 shift, eFlagsReg cr) %{
  match(Set dst (StoreI dst (RShiftI (LoadI dst) shift)));
  effect(KILL cr);

  format %{ "SAR    $dst,$shift" %}
  opcode(0xC1, 0x7);  /* C1 /7 ib */
  ins_encode( SetInstMark, OpcP, RMopc_Mem(secondary, dst ), Con8or32(shift), ClearInstMark );
  ins_pipe( ialu_mem_imm );
%}

// Arithmetic Shift Right by variable
instruct sarI_eReg_CL(rRegI dst, eCXRegI shift, eFlagsReg cr) %{
  match(Set dst (RShiftI dst shift));
  effect(KILL cr);

  size(2);
  format %{ "SAR    $dst,$shift" %}
  opcode(0xD3, 0x7);  /* D3 /7 */
  ins_encode( OpcP, RegOpc( dst ) );
  ins_pipe( ialu_reg_reg );
%}

// Logical shift right by one
instruct shrI_eReg_1(rRegI dst, immI_1 shift, eFlagsReg cr) %{
  match(Set dst (URShiftI dst shift));
  effect(KILL cr);

  size(2);
  format %{ "SHR    $dst,$shift" %}
  opcode(0xD1, 0x5);  /* D1 /5 */
  ins_encode( OpcP, RegOpc( dst ) );
  ins_pipe( ialu_reg );
%}

// Logical Shift Right by 8-bit immediate
instruct shrI_eReg_imm(rRegI dst, immI8 shift, eFlagsReg cr) %{
  match(Set dst (URShiftI dst shift));
  effect(KILL cr);

  size(3);
  format %{ "SHR    $dst,$shift" %}
  opcode(0xC1, 0x5);  /* C1 /5 ib */
  ins_encode( RegOpcImm( dst, shift) );
  ins_pipe( ialu_reg );
%}


// Logical Shift Right by 24, followed by Arithmetic Shift Left by 24.
// This idiom is used by the compiler for the i2b bytecode.
instruct i2b(rRegI dst, xRegI src, immI_24 twentyfour) %{
  match(Set dst (RShiftI (LShiftI src twentyfour) twentyfour));

  size(3);
  format %{ "MOVSX  $dst,$src :8" %}
  ins_encode %{
    __ movsbl($dst$$Register, $src$$Register);
  %}
  ins_pipe(ialu_reg_reg);
%}

// Logical Shift Right by 16, followed by Arithmetic Shift Left by 16.
// This idiom is used by the compiler the i2s bytecode.
instruct i2s(rRegI dst, xRegI src, immI_16 sixteen) %{
  match(Set dst (RShiftI (LShiftI src sixteen) sixteen));

  size(3);
  format %{ "MOVSX  $dst,$src :16" %}
  ins_encode %{
    __ movswl($dst$$Register, $src$$Register);
  %}
  ins_pipe(ialu_reg_reg);
%}


// Logical Shift Right by variable
instruct shrI_eReg_CL(rRegI dst, eCXRegI shift, eFlagsReg cr) %{
  match(Set dst (URShiftI dst shift));
  effect(KILL cr);

  size(2);
  format %{ "SHR    $dst,$shift" %}
  opcode(0xD3, 0x5);  /* D3 /5 */
  ins_encode( OpcP, RegOpc( dst ) );
  ins_pipe( ialu_reg_reg );
%}


//----------Logical Instructions-----------------------------------------------
//----------Integer Logical Instructions---------------------------------------
// And Instructions
// And Register with Register
instruct andI_eReg(rRegI dst, rRegI src, eFlagsReg cr) %{
  match(Set dst (AndI dst src));
  effect(KILL cr);

  size(2);
  format %{ "AND    $dst,$src" %}
  opcode(0x23);
  ins_encode( OpcP, RegReg( dst, src) );
  ins_pipe( ialu_reg_reg );
%}

// And Register with Immediate
instruct andI_eReg_imm(rRegI dst, immI src, eFlagsReg cr) %{
  match(Set dst (AndI dst src));
  effect(KILL cr);

  format %{ "AND    $dst,$src" %}
  opcode(0x81,0x04);  /* Opcode 81 /4 */
  // ins_encode( RegImm( dst, src) );
  ins_encode( OpcSErm( dst, src ), Con8or32( src ) );
  ins_pipe( ialu_reg );
%}

// And Register with Memory
instruct andI_eReg_mem(rRegI dst, memory src, eFlagsReg cr) %{
  match(Set dst (AndI dst (LoadI src)));
  effect(KILL cr);

  ins_cost(150);
  format %{ "AND    $dst,$src" %}
  opcode(0x23);
  ins_encode( SetInstMark, OpcP, RegMem( dst, src), ClearInstMark );
  ins_pipe( ialu_reg_mem );
%}

// And Memory with Register
instruct andI_mem_eReg(memory dst, rRegI src, eFlagsReg cr) %{
  match(Set dst (StoreI dst (AndI (LoadI dst) src)));
  effect(KILL cr);

  ins_cost(150);
  format %{ "AND    $dst,$src" %}
  opcode(0x21);  /* Opcode 21 /r */
  ins_encode( SetInstMark, OpcP, RegMem( src, dst ), ClearInstMark );
  ins_pipe( ialu_mem_reg );
%}

// And Memory with Immediate
instruct andI_mem_imm(memory dst, immI src, eFlagsReg cr) %{
  match(Set dst (StoreI dst (AndI (LoadI dst) src)));
  effect(KILL cr);

  ins_cost(125);
  format %{ "AND    $dst,$src" %}
  opcode(0x81, 0x4);  /* Opcode 81 /4 id */
  // ins_encode( MemImm( dst, src) );
  ins_encode( SetInstMark, OpcSE( src ), RMopc_Mem(secondary, dst ), Con8or32(src), ClearInstMark );
  ins_pipe( ialu_mem_imm );
%}

// BMI1 instructions
instruct andnI_rReg_rReg_rReg(rRegI dst, rRegI src1, rRegI src2, immI_M1 minus_1, eFlagsReg cr) %{
  match(Set dst (AndI (XorI src1 minus_1) src2));
  predicate(UseBMI1Instructions);
  effect(KILL cr);

  format %{ "ANDNL  $dst, $src1, $src2" %}

  ins_encode %{
    __ andnl($dst$$Register, $src1$$Register, $src2$$Register);
  %}
  ins_pipe(ialu_reg);
%}

instruct andnI_rReg_rReg_mem(rRegI dst, rRegI src1, memory src2, immI_M1 minus_1, eFlagsReg cr) %{
  match(Set dst (AndI (XorI src1 minus_1) (LoadI src2) ));
  predicate(UseBMI1Instructions);
  effect(KILL cr);

  ins_cost(125);
  format %{ "ANDNL  $dst, $src1, $src2" %}

  ins_encode %{
    __ andnl($dst$$Register, $src1$$Register, $src2$$Address);
  %}
  ins_pipe(ialu_reg_mem);
%}

instruct blsiI_rReg_rReg(rRegI dst, rRegI src, immI_0 imm_zero, eFlagsReg cr) %{
  match(Set dst (AndI (SubI imm_zero src) src));
  predicate(UseBMI1Instructions);
  effect(KILL cr);

  format %{ "BLSIL  $dst, $src" %}

  ins_encode %{
    __ blsil($dst$$Register, $src$$Register);
  %}
  ins_pipe(ialu_reg);
%}

instruct blsiI_rReg_mem(rRegI dst, memory src, immI_0 imm_zero, eFlagsReg cr) %{
  match(Set dst (AndI (SubI imm_zero (LoadI src) ) (LoadI src) ));
  predicate(UseBMI1Instructions);
  effect(KILL cr);

  ins_cost(125);
  format %{ "BLSIL  $dst, $src" %}

  ins_encode %{
    __ blsil($dst$$Register, $src$$Address);
  %}
  ins_pipe(ialu_reg_mem);
%}

instruct blsmskI_rReg_rReg(rRegI dst, rRegI src, immI_M1 minus_1, eFlagsReg cr)
%{
  match(Set dst (XorI (AddI src minus_1) src));
  predicate(UseBMI1Instructions);
  effect(KILL cr);

  format %{ "BLSMSKL $dst, $src" %}

  ins_encode %{
    __ blsmskl($dst$$Register, $src$$Register);
  %}

  ins_pipe(ialu_reg);
%}

instruct blsmskI_rReg_mem(rRegI dst, memory src, immI_M1 minus_1, eFlagsReg cr)
%{
  match(Set dst (XorI (AddI (LoadI src) minus_1) (LoadI src) ));
  predicate(UseBMI1Instructions);
  effect(KILL cr);

  ins_cost(125);
  format %{ "BLSMSKL $dst, $src" %}

  ins_encode %{
    __ blsmskl($dst$$Register, $src$$Address);
  %}

  ins_pipe(ialu_reg_mem);
%}

instruct blsrI_rReg_rReg(rRegI dst, rRegI src, immI_M1 minus_1, eFlagsReg cr)
%{
  match(Set dst (AndI (AddI src minus_1) src) );
  predicate(UseBMI1Instructions);
  effect(KILL cr);

  format %{ "BLSRL  $dst, $src" %}

  ins_encode %{
    __ blsrl($dst$$Register, $src$$Register);
  %}

  ins_pipe(ialu_reg);
%}

instruct blsrI_rReg_mem(rRegI dst, memory src, immI_M1 minus_1, eFlagsReg cr)
%{
  match(Set dst (AndI (AddI (LoadI src) minus_1) (LoadI src) ));
  predicate(UseBMI1Instructions);
  effect(KILL cr);

  ins_cost(125);
  format %{ "BLSRL  $dst, $src" %}

  ins_encode %{
    __ blsrl($dst$$Register, $src$$Address);
  %}

  ins_pipe(ialu_reg_mem);
%}

// Or Instructions
// Or Register with Register
instruct orI_eReg(rRegI dst, rRegI src, eFlagsReg cr) %{
  match(Set dst (OrI dst src));
  effect(KILL cr);

  size(2);
  format %{ "OR     $dst,$src" %}
  opcode(0x0B);
  ins_encode( OpcP, RegReg( dst, src) );
  ins_pipe( ialu_reg_reg );
%}

instruct orI_eReg_castP2X(rRegI dst, eRegP src, eFlagsReg cr) %{
  match(Set dst (OrI dst (CastP2X src)));
  effect(KILL cr);

  size(2);
  format %{ "OR     $dst,$src" %}
  opcode(0x0B);
  ins_encode( OpcP, RegReg( dst, src) );
  ins_pipe( ialu_reg_reg );
%}


// Or Register with Immediate
instruct orI_eReg_imm(rRegI dst, immI src, eFlagsReg cr) %{
  match(Set dst (OrI dst src));
  effect(KILL cr);

  format %{ "OR     $dst,$src" %}
  opcode(0x81,0x01);  /* Opcode 81 /1 id */
  // ins_encode( RegImm( dst, src) );
  ins_encode( OpcSErm( dst, src ), Con8or32( src ) );
  ins_pipe( ialu_reg );
%}

// Or Register with Memory
instruct orI_eReg_mem(rRegI dst, memory src, eFlagsReg cr) %{
  match(Set dst (OrI dst (LoadI src)));
  effect(KILL cr);

  ins_cost(150);
  format %{ "OR     $dst,$src" %}
  opcode(0x0B);
  ins_encode( SetInstMark, OpcP, RegMem( dst, src), ClearInstMark );
  ins_pipe( ialu_reg_mem );
%}

// Or Memory with Register
instruct orI_mem_eReg(memory dst, rRegI src, eFlagsReg cr) %{
  match(Set dst (StoreI dst (OrI (LoadI dst) src)));
  effect(KILL cr);

  ins_cost(150);
  format %{ "OR     $dst,$src" %}
  opcode(0x09);  /* Opcode 09 /r */
  ins_encode( SetInstMark, OpcP, RegMem( src, dst ), ClearInstMark );
  ins_pipe( ialu_mem_reg );
%}

// Or Memory with Immediate
instruct orI_mem_imm(memory dst, immI src, eFlagsReg cr) %{
  match(Set dst (StoreI dst (OrI (LoadI dst) src)));
  effect(KILL cr);

  ins_cost(125);
  format %{ "OR     $dst,$src" %}
  opcode(0x81,0x1);  /* Opcode 81 /1 id */
  // ins_encode( MemImm( dst, src) );
  ins_encode( SetInstMark, OpcSE( src ), RMopc_Mem(secondary, dst ), Con8or32(src), ClearInstMark );
  ins_pipe( ialu_mem_imm );
%}

// ROL/ROR
// ROL expand
instruct rolI_eReg_imm1(rRegI dst, immI_1 shift, eFlagsReg cr) %{
  effect(USE_DEF dst, USE shift, KILL cr);

  format %{ "ROL    $dst, $shift" %}
  opcode(0xD1, 0x0); /* Opcode D1 /0 */
  ins_encode( OpcP, RegOpc( dst ));
  ins_pipe( ialu_reg );
%}

instruct rolI_eReg_imm8(rRegI dst, immI8 shift, eFlagsReg cr) %{
  effect(USE_DEF dst, USE shift, KILL cr);

  format %{ "ROL    $dst, $shift" %}
  opcode(0xC1, 0x0); /*Opcode /C1  /0  */
  ins_encode( RegOpcImm(dst, shift) );
  ins_pipe(ialu_reg);
%}

instruct rolI_eReg_CL(ncxRegI dst, eCXRegI shift, eFlagsReg cr) %{
  effect(USE_DEF dst, USE shift, KILL cr);

  format %{ "ROL    $dst, $shift" %}
  opcode(0xD3, 0x0);    /* Opcode D3 /0 */
  ins_encode(OpcP, RegOpc(dst));
  ins_pipe( ialu_reg_reg );
%}
// end of ROL expand

// ROL 32bit by one once
instruct rolI_eReg_i1(rRegI dst, immI_1 lshift, immI_M1 rshift, eFlagsReg cr) %{
  match(Set dst ( OrI (LShiftI dst lshift) (URShiftI dst rshift)));

  expand %{
    rolI_eReg_imm1(dst, lshift, cr);
  %}
%}

// ROL 32bit var by imm8 once
instruct rolI_eReg_i8(rRegI dst, immI8 lshift, immI8 rshift, eFlagsReg cr) %{
  predicate(  0 == ((n->in(1)->in(2)->get_int() + n->in(2)->in(2)->get_int()) & 0x1f));
  match(Set dst ( OrI (LShiftI dst lshift) (URShiftI dst rshift)));

  expand %{
    rolI_eReg_imm8(dst, lshift, cr);
  %}
%}

// ROL 32bit var by var once
instruct rolI_eReg_Var_C0(ncxRegI dst, eCXRegI shift, immI_0 zero, eFlagsReg cr) %{
  match(Set dst ( OrI (LShiftI dst shift) (URShiftI dst (SubI zero shift))));

  expand %{
    rolI_eReg_CL(dst, shift, cr);
  %}
%}

// ROL 32bit var by var once
instruct rolI_eReg_Var_C32(ncxRegI dst, eCXRegI shift, immI_32 c32, eFlagsReg cr) %{
  match(Set dst ( OrI (LShiftI dst shift) (URShiftI dst (SubI c32 shift))));

  expand %{
    rolI_eReg_CL(dst, shift, cr);
  %}
%}

// ROR expand
instruct rorI_eReg_imm1(rRegI dst, immI_1 shift, eFlagsReg cr) %{
  effect(USE_DEF dst, USE shift, KILL cr);

  format %{ "ROR    $dst, $shift" %}
  opcode(0xD1,0x1);  /* Opcode D1 /1 */
  ins_encode( OpcP, RegOpc( dst ) );
  ins_pipe( ialu_reg );
%}

instruct rorI_eReg_imm8(rRegI dst, immI8 shift, eFlagsReg cr) %{
  effect (USE_DEF dst, USE shift, KILL cr);

  format %{ "ROR    $dst, $shift" %}
  opcode(0xC1, 0x1); /* Opcode /C1 /1 ib */
  ins_encode( RegOpcImm(dst, shift) );
  ins_pipe( ialu_reg );
%}

instruct rorI_eReg_CL(ncxRegI dst, eCXRegI shift, eFlagsReg cr)%{
  effect(USE_DEF dst, USE shift, KILL cr);

  format %{ "ROR    $dst, $shift" %}
  opcode(0xD3, 0x1);    /* Opcode D3 /1 */
  ins_encode(OpcP, RegOpc(dst));
  ins_pipe( ialu_reg_reg );
%}
// end of ROR expand

// ROR right once
instruct rorI_eReg_i1(rRegI dst, immI_1 rshift, immI_M1 lshift, eFlagsReg cr) %{
  match(Set dst ( OrI (URShiftI dst rshift) (LShiftI dst lshift)));

  expand %{
    rorI_eReg_imm1(dst, rshift, cr);
  %}
%}

// ROR 32bit by immI8 once
instruct rorI_eReg_i8(rRegI dst, immI8 rshift, immI8 lshift, eFlagsReg cr) %{
  predicate(  0 == ((n->in(1)->in(2)->get_int() + n->in(2)->in(2)->get_int()) & 0x1f));
  match(Set dst ( OrI (URShiftI dst rshift) (LShiftI dst lshift)));

  expand %{
    rorI_eReg_imm8(dst, rshift, cr);
  %}
%}

// ROR 32bit var by var once
instruct rorI_eReg_Var_C0(ncxRegI dst, eCXRegI shift, immI_0 zero, eFlagsReg cr) %{
  match(Set dst ( OrI (URShiftI dst shift) (LShiftI dst (SubI zero shift))));

  expand %{
    rorI_eReg_CL(dst, shift, cr);
  %}
%}

// ROR 32bit var by var once
instruct rorI_eReg_Var_C32(ncxRegI dst, eCXRegI shift, immI_32 c32, eFlagsReg cr) %{
  match(Set dst ( OrI (URShiftI dst shift) (LShiftI dst (SubI c32 shift))));

  expand %{
    rorI_eReg_CL(dst, shift, cr);
  %}
%}

// Xor Instructions
// Xor Register with Register
instruct xorI_eReg(rRegI dst, rRegI src, eFlagsReg cr) %{
  match(Set dst (XorI dst src));
  effect(KILL cr);

  size(2);
  format %{ "XOR    $dst,$src" %}
  opcode(0x33);
  ins_encode( OpcP, RegReg( dst, src) );
  ins_pipe( ialu_reg_reg );
%}

// Xor Register with Immediate -1
instruct xorI_eReg_im1(rRegI dst, immI_M1 imm) %{
  match(Set dst (XorI dst imm));

  size(2);
  format %{ "NOT    $dst" %}
  ins_encode %{
     __ notl($dst$$Register);
  %}
  ins_pipe( ialu_reg );
%}

// Xor Register with Immediate
instruct xorI_eReg_imm(rRegI dst, immI src, eFlagsReg cr) %{
  match(Set dst (XorI dst src));
  effect(KILL cr);

  format %{ "XOR    $dst,$src" %}
  opcode(0x81,0x06);  /* Opcode 81 /6 id */
  // ins_encode( RegImm( dst, src) );
  ins_encode( OpcSErm( dst, src ), Con8or32( src ) );
  ins_pipe( ialu_reg );
%}

// Xor Register with Memory
instruct xorI_eReg_mem(rRegI dst, memory src, eFlagsReg cr) %{
  match(Set dst (XorI dst (LoadI src)));
  effect(KILL cr);

  ins_cost(150);
  format %{ "XOR    $dst,$src" %}
  opcode(0x33);
  ins_encode( SetInstMark, OpcP, RegMem(dst, src), ClearInstMark );
  ins_pipe( ialu_reg_mem );
%}

// Xor Memory with Register
instruct xorI_mem_eReg(memory dst, rRegI src, eFlagsReg cr) %{
  match(Set dst (StoreI dst (XorI (LoadI dst) src)));
  effect(KILL cr);

  ins_cost(150);
  format %{ "XOR    $dst,$src" %}
  opcode(0x31);  /* Opcode 31 /r */
  ins_encode( SetInstMark, OpcP, RegMem( src, dst ), ClearInstMark );
  ins_pipe( ialu_mem_reg );
%}

// Xor Memory with Immediate
instruct xorI_mem_imm(memory dst, immI src, eFlagsReg cr) %{
  match(Set dst (StoreI dst (XorI (LoadI dst) src)));
  effect(KILL cr);

  ins_cost(125);
  format %{ "XOR    $dst,$src" %}
  opcode(0x81,0x6);  /* Opcode 81 /6 id */
  ins_encode( SetInstMark, OpcSE( src ), RMopc_Mem(secondary, dst ), Con8or32(src), ClearInstMark );
  ins_pipe( ialu_mem_imm );
%}

//----------Convert Int to Boolean---------------------------------------------

instruct movI_nocopy(rRegI dst, rRegI src) %{
  effect( DEF dst, USE src );
  format %{ "MOV    $dst,$src" %}
  ins_encode( enc_Copy( dst, src) );
  ins_pipe( ialu_reg_reg );
%}

instruct ci2b( rRegI dst, rRegI src, eFlagsReg cr ) %{
  effect( USE_DEF dst, USE src, KILL cr );

  size(4);
  format %{ "NEG    $dst\n\t"
            "ADC    $dst,$src" %}
  ins_encode( neg_reg(dst),
              OpcRegReg(0x13,dst,src) );
  ins_pipe( ialu_reg_reg_long );
%}

instruct convI2B( rRegI dst, rRegI src, eFlagsReg cr ) %{
  match(Set dst (Conv2B src));

  expand %{
    movI_nocopy(dst,src);
    ci2b(dst,src,cr);
  %}
%}

instruct movP_nocopy(rRegI dst, eRegP src) %{
  effect( DEF dst, USE src );
  format %{ "MOV    $dst,$src" %}
  ins_encode( enc_Copy( dst, src) );
  ins_pipe( ialu_reg_reg );
%}

instruct cp2b( rRegI dst, eRegP src, eFlagsReg cr ) %{
  effect( USE_DEF dst, USE src, KILL cr );
  format %{ "NEG    $dst\n\t"
            "ADC    $dst,$src" %}
  ins_encode( neg_reg(dst),
              OpcRegReg(0x13,dst,src) );
  ins_pipe( ialu_reg_reg_long );
%}

instruct convP2B( rRegI dst, eRegP src, eFlagsReg cr ) %{
  match(Set dst (Conv2B src));

  expand %{
    movP_nocopy(dst,src);
    cp2b(dst,src,cr);
  %}
%}

instruct cmpLTMask(eCXRegI dst, ncxRegI p, ncxRegI q, eFlagsReg cr) %{
  match(Set dst (CmpLTMask p q));
  effect(KILL cr);
  ins_cost(400);

  // SETlt can only use low byte of EAX,EBX, ECX, or EDX as destination
  format %{ "XOR    $dst,$dst\n\t"
            "CMP    $p,$q\n\t"
            "SETlt  $dst\n\t"
            "NEG    $dst" %}
  ins_encode %{
    Register Rp = $p$$Register;
    Register Rq = $q$$Register;
    Register Rd = $dst$$Register;
    Label done;
    __ xorl(Rd, Rd);
    __ cmpl(Rp, Rq);
    __ setb(Assembler::less, Rd);
    __ negl(Rd);
  %}

  ins_pipe(pipe_slow);
%}

instruct cmpLTMask0(rRegI dst, immI_0 zero, eFlagsReg cr) %{
  match(Set dst (CmpLTMask dst zero));
  effect(DEF dst, KILL cr);
  ins_cost(100);

  format %{ "SAR    $dst,31\t# cmpLTMask0" %}
  ins_encode %{
  __ sarl($dst$$Register, 31);
  %}
  ins_pipe(ialu_reg);
%}

/* better to save a register than avoid a branch */
instruct cadd_cmpLTMask(rRegI p, rRegI q, rRegI y, eFlagsReg cr) %{
  match(Set p (AddI (AndI (CmpLTMask p q) y) (SubI p q)));
  effect(KILL cr);
  ins_cost(400);
  format %{ "SUB    $p,$q\t# cadd_cmpLTMask\n\t"
            "JGE    done\n\t"
            "ADD    $p,$y\n"
            "done:  " %}
  ins_encode %{
    Register Rp = $p$$Register;
    Register Rq = $q$$Register;
    Register Ry = $y$$Register;
    Label done;
    __ subl(Rp, Rq);
    __ jccb(Assembler::greaterEqual, done);
    __ addl(Rp, Ry);
    __ bind(done);
  %}

  ins_pipe(pipe_cmplt);
%}

/* better to save a register than avoid a branch */
instruct and_cmpLTMask(rRegI p, rRegI q, rRegI y, eFlagsReg cr) %{
  match(Set y (AndI (CmpLTMask p q) y));
  effect(KILL cr);

  ins_cost(300);

  format %{ "CMPL     $p, $q\t# and_cmpLTMask\n\t"
            "JLT      done\n\t"
            "XORL     $y, $y\n"
            "done:  " %}
  ins_encode %{
    Register Rp = $p$$Register;
    Register Rq = $q$$Register;
    Register Ry = $y$$Register;
    Label done;
    __ cmpl(Rp, Rq);
    __ jccb(Assembler::less, done);
    __ xorl(Ry, Ry);
    __ bind(done);
  %}

  ins_pipe(pipe_cmplt);
%}

/* If I enable this, I encourage spilling in the inner loop of compress.
instruct cadd_cmpLTMask_mem(ncxRegI p, ncxRegI q, memory y, eCXRegI tmp, eFlagsReg cr) %{
  match(Set p (AddI (AndI (CmpLTMask p q) (LoadI y)) (SubI p q)));
*/
//----------Overflow Math Instructions-----------------------------------------

instruct overflowAddI_eReg(eFlagsReg cr, eAXRegI op1, rRegI op2)
%{
  match(Set cr (OverflowAddI op1 op2));
  effect(DEF cr, USE_KILL op1, USE op2);

  format %{ "ADD    $op1, $op2\t# overflow check int" %}

  ins_encode %{
    __ addl($op1$$Register, $op2$$Register);
  %}
  ins_pipe(ialu_reg_reg);
%}

instruct overflowAddI_rReg_imm(eFlagsReg cr, eAXRegI op1, immI op2)
%{
  match(Set cr (OverflowAddI op1 op2));
  effect(DEF cr, USE_KILL op1, USE op2);

  format %{ "ADD    $op1, $op2\t# overflow check int" %}

  ins_encode %{
    __ addl($op1$$Register, $op2$$constant);
  %}
  ins_pipe(ialu_reg_reg);
%}

instruct overflowSubI_rReg(eFlagsReg cr, rRegI op1, rRegI op2)
%{
  match(Set cr (OverflowSubI op1 op2));

  format %{ "CMP    $op1, $op2\t# overflow check int" %}
  ins_encode %{
    __ cmpl($op1$$Register, $op2$$Register);
  %}
  ins_pipe(ialu_reg_reg);
%}

instruct overflowSubI_rReg_imm(eFlagsReg cr, rRegI op1, immI op2)
%{
  match(Set cr (OverflowSubI op1 op2));

  format %{ "CMP    $op1, $op2\t# overflow check int" %}
  ins_encode %{
    __ cmpl($op1$$Register, $op2$$constant);
  %}
  ins_pipe(ialu_reg_reg);
%}

instruct overflowNegI_rReg(eFlagsReg cr, immI_0 zero, eAXRegI op2)
%{
  match(Set cr (OverflowSubI zero op2));
  effect(DEF cr, USE_KILL op2);

  format %{ "NEG    $op2\t# overflow check int" %}
  ins_encode %{
    __ negl($op2$$Register);
  %}
  ins_pipe(ialu_reg_reg);
%}

instruct overflowMulI_rReg(eFlagsReg cr, eAXRegI op1, rRegI op2)
%{
  match(Set cr (OverflowMulI op1 op2));
  effect(DEF cr, USE_KILL op1, USE op2);

  format %{ "IMUL    $op1, $op2\t# overflow check int" %}
  ins_encode %{
    __ imull($op1$$Register, $op2$$Register);
  %}
  ins_pipe(ialu_reg_reg_alu0);
%}

instruct overflowMulI_rReg_imm(eFlagsReg cr, rRegI op1, immI op2, rRegI tmp)
%{
  match(Set cr (OverflowMulI op1 op2));
  effect(DEF cr, TEMP tmp, USE op1, USE op2);

  format %{ "IMUL    $tmp, $op1, $op2\t# overflow check int" %}
  ins_encode %{
    __ imull($tmp$$Register, $op1$$Register, $op2$$constant);
  %}
  ins_pipe(ialu_reg_reg_alu0);
%}

// Integer Absolute Instructions
instruct absI_rReg(rRegI dst, rRegI src, rRegI tmp, eFlagsReg cr)
%{
  match(Set dst (AbsI src));
  effect(TEMP dst, TEMP tmp, KILL cr);
  format %{ "movl $tmp, $src\n\t"
            "sarl $tmp, 31\n\t"
            "movl $dst, $src\n\t"
            "xorl $dst, $tmp\n\t"
            "subl $dst, $tmp\n"
          %}
  ins_encode %{
    __ movl($tmp$$Register, $src$$Register);
    __ sarl($tmp$$Register, 31);
    __ movl($dst$$Register, $src$$Register);
    __ xorl($dst$$Register, $tmp$$Register);
    __ subl($dst$$Register, $tmp$$Register);
  %}

  ins_pipe(ialu_reg_reg);
%}

//----------Long Instructions------------------------------------------------
// Add Long Register with Register
instruct addL_eReg(eRegL dst, eRegL src, eFlagsReg cr) %{
  match(Set dst (AddL dst src));
  effect(KILL cr);
  ins_cost(200);
  format %{ "ADD    $dst.lo,$src.lo\n\t"
            "ADC    $dst.hi,$src.hi" %}
  opcode(0x03, 0x13);
  ins_encode( RegReg_Lo(dst, src), RegReg_Hi(dst,src) );
  ins_pipe( ialu_reg_reg_long );
%}

// Add Long Register with Immediate
instruct addL_eReg_imm(eRegL dst, immL src, eFlagsReg cr) %{
  match(Set dst (AddL dst src));
  effect(KILL cr);
  format %{ "ADD    $dst.lo,$src.lo\n\t"
            "ADC    $dst.hi,$src.hi" %}
  opcode(0x81,0x00,0x02);  /* Opcode 81 /0, 81 /2 */
  ins_encode( Long_OpcSErm_Lo( dst, src ), Long_OpcSErm_Hi( dst, src ) );
  ins_pipe( ialu_reg_long );
%}

// Add Long Register with Memory
instruct addL_eReg_mem(eRegL dst, load_long_memory mem, eFlagsReg cr) %{
  match(Set dst (AddL dst (LoadL mem)));
  effect(KILL cr);
  ins_cost(125);
  format %{ "ADD    $dst.lo,$mem\n\t"
            "ADC    $dst.hi,$mem+4" %}
  opcode(0x03, 0x13);
  ins_encode( SetInstMark, OpcP, RegMem( dst, mem), OpcS, RegMem_Hi(dst,mem), ClearInstMark );
  ins_pipe( ialu_reg_long_mem );
%}

// Subtract Long Register with Register.
instruct subL_eReg(eRegL dst, eRegL src, eFlagsReg cr) %{
  match(Set dst (SubL dst src));
  effect(KILL cr);
  ins_cost(200);
  format %{ "SUB    $dst.lo,$src.lo\n\t"
            "SBB    $dst.hi,$src.hi" %}
  opcode(0x2B, 0x1B);
  ins_encode( RegReg_Lo(dst, src), RegReg_Hi(dst,src) );
  ins_pipe( ialu_reg_reg_long );
%}

// Subtract Long Register with Immediate
instruct subL_eReg_imm(eRegL dst, immL src, eFlagsReg cr) %{
  match(Set dst (SubL dst src));
  effect(KILL cr);
  format %{ "SUB    $dst.lo,$src.lo\n\t"
            "SBB    $dst.hi,$src.hi" %}
  opcode(0x81,0x05,0x03);  /* Opcode 81 /5, 81 /3 */
  ins_encode( Long_OpcSErm_Lo( dst, src ), Long_OpcSErm_Hi( dst, src ) );
  ins_pipe( ialu_reg_long );
%}

// Subtract Long Register with Memory
instruct subL_eReg_mem(eRegL dst, load_long_memory mem, eFlagsReg cr) %{
  match(Set dst (SubL dst (LoadL mem)));
  effect(KILL cr);
  ins_cost(125);
  format %{ "SUB    $dst.lo,$mem\n\t"
            "SBB    $dst.hi,$mem+4" %}
  opcode(0x2B, 0x1B);
  ins_encode( SetInstMark, OpcP, RegMem( dst, mem), OpcS, RegMem_Hi(dst,mem), ClearInstMark );
  ins_pipe( ialu_reg_long_mem );
%}

instruct negL_eReg(eRegL dst, immL0 zero, eFlagsReg cr) %{
  match(Set dst (SubL zero dst));
  effect(KILL cr);
  ins_cost(300);
  format %{ "NEG    $dst.hi\n\tNEG    $dst.lo\n\tSBB    $dst.hi,0" %}
  ins_encode( neg_long(dst) );
  ins_pipe( ialu_reg_reg_long );
%}

// And Long Register with Register
instruct andL_eReg(eRegL dst, eRegL src, eFlagsReg cr) %{
  match(Set dst (AndL dst src));
  effect(KILL cr);
  format %{ "AND    $dst.lo,$src.lo\n\t"
            "AND    $dst.hi,$src.hi" %}
  opcode(0x23,0x23);
  ins_encode( RegReg_Lo( dst, src), RegReg_Hi( dst, src) );
  ins_pipe( ialu_reg_reg_long );
%}

// And Long Register with Immediate
instruct andL_eReg_imm(eRegL dst, immL src, eFlagsReg cr) %{
  match(Set dst (AndL dst src));
  effect(KILL cr);
  format %{ "AND    $dst.lo,$src.lo\n\t"
            "AND    $dst.hi,$src.hi" %}
  opcode(0x81,0x04,0x04);  /* Opcode 81 /4, 81 /4 */
  ins_encode( Long_OpcSErm_Lo( dst, src ), Long_OpcSErm_Hi( dst, src ) );
  ins_pipe( ialu_reg_long );
%}

// And Long Register with Memory
instruct andL_eReg_mem(eRegL dst, load_long_memory mem, eFlagsReg cr) %{
  match(Set dst (AndL dst (LoadL mem)));
  effect(KILL cr);
  ins_cost(125);
  format %{ "AND    $dst.lo,$mem\n\t"
            "AND    $dst.hi,$mem+4" %}
  opcode(0x23, 0x23);
  ins_encode( SetInstMark, OpcP, RegMem( dst, mem), OpcS, RegMem_Hi(dst,mem), ClearInstMark );
  ins_pipe( ialu_reg_long_mem );
%}

// BMI1 instructions
instruct andnL_eReg_eReg_eReg(eRegL dst, eRegL src1, eRegL src2, immL_M1 minus_1, eFlagsReg cr) %{
  match(Set dst (AndL (XorL src1 minus_1) src2));
  predicate(UseBMI1Instructions);
  effect(KILL cr, TEMP dst);

  format %{ "ANDNL  $dst.lo, $src1.lo, $src2.lo\n\t"
            "ANDNL  $dst.hi, $src1.hi, $src2.hi"
         %}

  ins_encode %{
    Register Rdst = $dst$$Register;
    Register Rsrc1 = $src1$$Register;
    Register Rsrc2 = $src2$$Register;
    __ andnl(Rdst, Rsrc1, Rsrc2);
    __ andnl(HIGH_FROM_LOW(Rdst), HIGH_FROM_LOW(Rsrc1), HIGH_FROM_LOW(Rsrc2));
  %}
  ins_pipe(ialu_reg_reg_long);
%}

instruct andnL_eReg_eReg_mem(eRegL dst, eRegL src1, memory src2, immL_M1 minus_1, eFlagsReg cr) %{
  match(Set dst (AndL (XorL src1 minus_1) (LoadL src2) ));
  predicate(UseBMI1Instructions);
  effect(KILL cr, TEMP dst);

  ins_cost(125);
  format %{ "ANDNL  $dst.lo, $src1.lo, $src2\n\t"
            "ANDNL  $dst.hi, $src1.hi, $src2+4"
         %}

  ins_encode %{
    Register Rdst = $dst$$Register;
    Register Rsrc1 = $src1$$Register;
    Address src2_hi = Address::make_raw($src2$$base, $src2$$index, $src2$$scale, $src2$$disp + 4, relocInfo::none);

    __ andnl(Rdst, Rsrc1, $src2$$Address);
    __ andnl(HIGH_FROM_LOW(Rdst), HIGH_FROM_LOW(Rsrc1), src2_hi);
  %}
  ins_pipe(ialu_reg_mem);
%}

instruct blsiL_eReg_eReg(eRegL dst, eRegL src, immL0 imm_zero, eFlagsReg cr) %{
  match(Set dst (AndL (SubL imm_zero src) src));
  predicate(UseBMI1Instructions);
  effect(KILL cr, TEMP dst);

  format %{ "MOVL   $dst.hi, 0\n\t"
            "BLSIL  $dst.lo, $src.lo\n\t"
            "JNZ    done\n\t"
            "BLSIL  $dst.hi, $src.hi\n"
            "done:"
         %}

  ins_encode %{
    Label done;
    Register Rdst = $dst$$Register;
    Register Rsrc = $src$$Register;
    __ movl(HIGH_FROM_LOW(Rdst), 0);
    __ blsil(Rdst, Rsrc);
    __ jccb(Assembler::notZero, done);
    __ blsil(HIGH_FROM_LOW(Rdst), HIGH_FROM_LOW(Rsrc));
    __ bind(done);
  %}
  ins_pipe(ialu_reg);
%}

instruct blsiL_eReg_mem(eRegL dst, memory src, immL0 imm_zero, eFlagsReg cr) %{
  match(Set dst (AndL (SubL imm_zero (LoadL src) ) (LoadL src) ));
  predicate(UseBMI1Instructions);
  effect(KILL cr, TEMP dst);

  ins_cost(125);
  format %{ "MOVL   $dst.hi, 0\n\t"
            "BLSIL  $dst.lo, $src\n\t"
            "JNZ    done\n\t"
            "BLSIL  $dst.hi, $src+4\n"
            "done:"
         %}

  ins_encode %{
    Label done;
    Register Rdst = $dst$$Register;
    Address src_hi = Address::make_raw($src$$base, $src$$index, $src$$scale, $src$$disp + 4, relocInfo::none);

    __ movl(HIGH_FROM_LOW(Rdst), 0);
    __ blsil(Rdst, $src$$Address);
    __ jccb(Assembler::notZero, done);
    __ blsil(HIGH_FROM_LOW(Rdst), src_hi);
    __ bind(done);
  %}
  ins_pipe(ialu_reg_mem);
%}

instruct blsmskL_eReg_eReg(eRegL dst, eRegL src, immL_M1 minus_1, eFlagsReg cr)
%{
  match(Set dst (XorL (AddL src minus_1) src));
  predicate(UseBMI1Instructions);
  effect(KILL cr, TEMP dst);

  format %{ "MOVL    $dst.hi, 0\n\t"
            "BLSMSKL $dst.lo, $src.lo\n\t"
            "JNC     done\n\t"
            "BLSMSKL $dst.hi, $src.hi\n"
            "done:"
         %}

  ins_encode %{
    Label done;
    Register Rdst = $dst$$Register;
    Register Rsrc = $src$$Register;
    __ movl(HIGH_FROM_LOW(Rdst), 0);
    __ blsmskl(Rdst, Rsrc);
    __ jccb(Assembler::carryClear, done);
    __ blsmskl(HIGH_FROM_LOW(Rdst), HIGH_FROM_LOW(Rsrc));
    __ bind(done);
  %}

  ins_pipe(ialu_reg);
%}

instruct blsmskL_eReg_mem(eRegL dst, memory src, immL_M1 minus_1, eFlagsReg cr)
%{
  match(Set dst (XorL (AddL (LoadL src) minus_1) (LoadL src) ));
  predicate(UseBMI1Instructions);
  effect(KILL cr, TEMP dst);

  ins_cost(125);
  format %{ "MOVL    $dst.hi, 0\n\t"
            "BLSMSKL $dst.lo, $src\n\t"
            "JNC     done\n\t"
            "BLSMSKL $dst.hi, $src+4\n"
            "done:"
         %}

  ins_encode %{
    Label done;
    Register Rdst = $dst$$Register;
    Address src_hi = Address::make_raw($src$$base, $src$$index, $src$$scale, $src$$disp + 4, relocInfo::none);

    __ movl(HIGH_FROM_LOW(Rdst), 0);
    __ blsmskl(Rdst, $src$$Address);
    __ jccb(Assembler::carryClear, done);
    __ blsmskl(HIGH_FROM_LOW(Rdst), src_hi);
    __ bind(done);
  %}

  ins_pipe(ialu_reg_mem);
%}

instruct blsrL_eReg_eReg(eRegL dst, eRegL src, immL_M1 minus_1, eFlagsReg cr)
%{
  match(Set dst (AndL (AddL src minus_1) src) );
  predicate(UseBMI1Instructions);
  effect(KILL cr, TEMP dst);

  format %{ "MOVL   $dst.hi, $src.hi\n\t"
            "BLSRL  $dst.lo, $src.lo\n\t"
            "JNC    done\n\t"
            "BLSRL  $dst.hi, $src.hi\n"
            "done:"
  %}

  ins_encode %{
    Label done;
    Register Rdst = $dst$$Register;
    Register Rsrc = $src$$Register;
    __ movl(HIGH_FROM_LOW(Rdst), HIGH_FROM_LOW(Rsrc));
    __ blsrl(Rdst, Rsrc);
    __ jccb(Assembler::carryClear, done);
    __ blsrl(HIGH_FROM_LOW(Rdst), HIGH_FROM_LOW(Rsrc));
    __ bind(done);
  %}

  ins_pipe(ialu_reg);
%}

instruct blsrL_eReg_mem(eRegL dst, memory src, immL_M1 minus_1, eFlagsReg cr)
%{
  match(Set dst (AndL (AddL (LoadL src) minus_1) (LoadL src) ));
  predicate(UseBMI1Instructions);
  effect(KILL cr, TEMP dst);

  ins_cost(125);
  format %{ "MOVL   $dst.hi, $src+4\n\t"
            "BLSRL  $dst.lo, $src\n\t"
            "JNC    done\n\t"
            "BLSRL  $dst.hi, $src+4\n"
            "done:"
  %}

  ins_encode %{
    Label done;
    Register Rdst = $dst$$Register;
    Address src_hi = Address::make_raw($src$$base, $src$$index, $src$$scale, $src$$disp + 4, relocInfo::none);
    __ movl(HIGH_FROM_LOW(Rdst), src_hi);
    __ blsrl(Rdst, $src$$Address);
    __ jccb(Assembler::carryClear, done);
    __ blsrl(HIGH_FROM_LOW(Rdst), src_hi);
    __ bind(done);
  %}

  ins_pipe(ialu_reg_mem);
%}

// Or Long Register with Register
instruct orl_eReg(eRegL dst, eRegL src, eFlagsReg cr) %{
  match(Set dst (OrL dst src));
  effect(KILL cr);
  format %{ "OR     $dst.lo,$src.lo\n\t"
            "OR     $dst.hi,$src.hi" %}
  opcode(0x0B,0x0B);
  ins_encode( RegReg_Lo( dst, src), RegReg_Hi( dst, src) );
  ins_pipe( ialu_reg_reg_long );
%}

// Or Long Register with Immediate
instruct orl_eReg_imm(eRegL dst, immL src, eFlagsReg cr) %{
  match(Set dst (OrL dst src));
  effect(KILL cr);
  format %{ "OR     $dst.lo,$src.lo\n\t"
            "OR     $dst.hi,$src.hi" %}
  opcode(0x81,0x01,0x01);  /* Opcode 81 /1, 81 /1 */
  ins_encode( Long_OpcSErm_Lo( dst, src ), Long_OpcSErm_Hi( dst, src ) );
  ins_pipe( ialu_reg_long );
%}

// Or Long Register with Memory
instruct orl_eReg_mem(eRegL dst, load_long_memory mem, eFlagsReg cr) %{
  match(Set dst (OrL dst (LoadL mem)));
  effect(KILL cr);
  ins_cost(125);
  format %{ "OR     $dst.lo,$mem\n\t"
            "OR     $dst.hi,$mem+4" %}
  opcode(0x0B,0x0B);
  ins_encode( SetInstMark, OpcP, RegMem( dst, mem), OpcS, RegMem_Hi(dst,mem), ClearInstMark );
  ins_pipe( ialu_reg_long_mem );
%}

// Xor Long Register with Register
instruct xorl_eReg(eRegL dst, eRegL src, eFlagsReg cr) %{
  match(Set dst (XorL dst src));
  effect(KILL cr);
  format %{ "XOR    $dst.lo,$src.lo\n\t"
            "XOR    $dst.hi,$src.hi" %}
  opcode(0x33,0x33);
  ins_encode( RegReg_Lo( dst, src), RegReg_Hi( dst, src) );
  ins_pipe( ialu_reg_reg_long );
%}

// Xor Long Register with Immediate -1
instruct xorl_eReg_im1(eRegL dst, immL_M1 imm) %{
  match(Set dst (XorL dst imm));
  format %{ "NOT    $dst.lo\n\t"
            "NOT    $dst.hi" %}
  ins_encode %{
     __ notl($dst$$Register);
     __ notl(HIGH_FROM_LOW($dst$$Register));
  %}
  ins_pipe( ialu_reg_long );
%}

// Xor Long Register with Immediate
instruct xorl_eReg_imm(eRegL dst, immL src, eFlagsReg cr) %{
  match(Set dst (XorL dst src));
  effect(KILL cr);
  format %{ "XOR    $dst.lo,$src.lo\n\t"
            "XOR    $dst.hi,$src.hi" %}
  opcode(0x81,0x06,0x06);  /* Opcode 81 /6, 81 /6 */
  ins_encode( Long_OpcSErm_Lo( dst, src ), Long_OpcSErm_Hi( dst, src ) );
  ins_pipe( ialu_reg_long );
%}

// Xor Long Register with Memory
instruct xorl_eReg_mem(eRegL dst, load_long_memory mem, eFlagsReg cr) %{
  match(Set dst (XorL dst (LoadL mem)));
  effect(KILL cr);
  ins_cost(125);
  format %{ "XOR    $dst.lo,$mem\n\t"
            "XOR    $dst.hi,$mem+4" %}
  opcode(0x33,0x33);
  ins_encode( SetInstMark, OpcP, RegMem( dst, mem), OpcS, RegMem_Hi(dst,mem), ClearInstMark );
  ins_pipe( ialu_reg_long_mem );
%}

// Shift Left Long by 1
instruct shlL_eReg_1(eRegL dst, immI_1 cnt, eFlagsReg cr) %{
  predicate(UseNewLongLShift);
  match(Set dst (LShiftL dst cnt));
  effect(KILL cr);
  ins_cost(100);
  format %{ "ADD    $dst.lo,$dst.lo\n\t"
            "ADC    $dst.hi,$dst.hi" %}
  ins_encode %{
    __ addl($dst$$Register,$dst$$Register);
    __ adcl(HIGH_FROM_LOW($dst$$Register),HIGH_FROM_LOW($dst$$Register));
  %}
  ins_pipe( ialu_reg_long );
%}

// Shift Left Long by 2
instruct shlL_eReg_2(eRegL dst, immI_2 cnt, eFlagsReg cr) %{
  predicate(UseNewLongLShift);
  match(Set dst (LShiftL dst cnt));
  effect(KILL cr);
  ins_cost(100);
  format %{ "ADD    $dst.lo,$dst.lo\n\t"
            "ADC    $dst.hi,$dst.hi\n\t"
            "ADD    $dst.lo,$dst.lo\n\t"
            "ADC    $dst.hi,$dst.hi" %}
  ins_encode %{
    __ addl($dst$$Register,$dst$$Register);
    __ adcl(HIGH_FROM_LOW($dst$$Register),HIGH_FROM_LOW($dst$$Register));
    __ addl($dst$$Register,$dst$$Register);
    __ adcl(HIGH_FROM_LOW($dst$$Register),HIGH_FROM_LOW($dst$$Register));
  %}
  ins_pipe( ialu_reg_long );
%}

// Shift Left Long by 3
instruct shlL_eReg_3(eRegL dst, immI_3 cnt, eFlagsReg cr) %{
  predicate(UseNewLongLShift);
  match(Set dst (LShiftL dst cnt));
  effect(KILL cr);
  ins_cost(100);
  format %{ "ADD    $dst.lo,$dst.lo\n\t"
            "ADC    $dst.hi,$dst.hi\n\t"
            "ADD    $dst.lo,$dst.lo\n\t"
            "ADC    $dst.hi,$dst.hi\n\t"
            "ADD    $dst.lo,$dst.lo\n\t"
            "ADC    $dst.hi,$dst.hi" %}
  ins_encode %{
    __ addl($dst$$Register,$dst$$Register);
    __ adcl(HIGH_FROM_LOW($dst$$Register),HIGH_FROM_LOW($dst$$Register));
    __ addl($dst$$Register,$dst$$Register);
    __ adcl(HIGH_FROM_LOW($dst$$Register),HIGH_FROM_LOW($dst$$Register));
    __ addl($dst$$Register,$dst$$Register);
    __ adcl(HIGH_FROM_LOW($dst$$Register),HIGH_FROM_LOW($dst$$Register));
  %}
  ins_pipe( ialu_reg_long );
%}

// Shift Left Long by 1-31
instruct shlL_eReg_1_31(eRegL dst, immI_1_31 cnt, eFlagsReg cr) %{
  match(Set dst (LShiftL dst cnt));
  effect(KILL cr);
  ins_cost(200);
  format %{ "SHLD   $dst.hi,$dst.lo,$cnt\n\t"
            "SHL    $dst.lo,$cnt" %}
  opcode(0xC1, 0x4, 0xA4);  /* 0F/A4, then C1 /4 ib */
  ins_encode( move_long_small_shift(dst,cnt) );
  ins_pipe( ialu_reg_long );
%}

// Shift Left Long by 32-63
instruct shlL_eReg_32_63(eRegL dst, immI_32_63 cnt, eFlagsReg cr) %{
  match(Set dst (LShiftL dst cnt));
  effect(KILL cr);
  ins_cost(300);
  format %{ "MOV    $dst.hi,$dst.lo\n"
          "\tSHL    $dst.hi,$cnt-32\n"
          "\tXOR    $dst.lo,$dst.lo" %}
  opcode(0xC1, 0x4);  /* C1 /4 ib */
  ins_encode( move_long_big_shift_clr(dst,cnt) );
  ins_pipe( ialu_reg_long );
%}

// Shift Left Long by variable
instruct salL_eReg_CL(eRegL dst, eCXRegI shift, eFlagsReg cr) %{
  match(Set dst (LShiftL dst shift));
  effect(KILL cr);
  ins_cost(500+200);
  size(17);
  format %{ "TEST   $shift,32\n\t"
            "JEQ,s  small\n\t"
            "MOV    $dst.hi,$dst.lo\n\t"
            "XOR    $dst.lo,$dst.lo\n"
    "small:\tSHLD   $dst.hi,$dst.lo,$shift\n\t"
            "SHL    $dst.lo,$shift" %}
  ins_encode( shift_left_long( dst, shift ) );
  ins_pipe( pipe_slow );
%}

// Shift Right Long by 1-31
instruct shrL_eReg_1_31(eRegL dst, immI_1_31 cnt, eFlagsReg cr) %{
  match(Set dst (URShiftL dst cnt));
  effect(KILL cr);
  ins_cost(200);
  format %{ "SHRD   $dst.lo,$dst.hi,$cnt\n\t"
            "SHR    $dst.hi,$cnt" %}
  opcode(0xC1, 0x5, 0xAC);  /* 0F/AC, then C1 /5 ib */
  ins_encode( move_long_small_shift(dst,cnt) );
  ins_pipe( ialu_reg_long );
%}

// Shift Right Long by 32-63
instruct shrL_eReg_32_63(eRegL dst, immI_32_63 cnt, eFlagsReg cr) %{
  match(Set dst (URShiftL dst cnt));
  effect(KILL cr);
  ins_cost(300);
  format %{ "MOV    $dst.lo,$dst.hi\n"
          "\tSHR    $dst.lo,$cnt-32\n"
          "\tXOR    $dst.hi,$dst.hi" %}
  opcode(0xC1, 0x5);  /* C1 /5 ib */
  ins_encode( move_long_big_shift_clr(dst,cnt) );
  ins_pipe( ialu_reg_long );
%}

// Shift Right Long by variable
instruct shrL_eReg_CL(eRegL dst, eCXRegI shift, eFlagsReg cr) %{
  match(Set dst (URShiftL dst shift));
  effect(KILL cr);
  ins_cost(600);
  size(17);
  format %{ "TEST   $shift,32\n\t"
            "JEQ,s  small\n\t"
            "MOV    $dst.lo,$dst.hi\n\t"
            "XOR    $dst.hi,$dst.hi\n"
    "small:\tSHRD   $dst.lo,$dst.hi,$shift\n\t"
            "SHR    $dst.hi,$shift" %}
  ins_encode( shift_right_long( dst, shift ) );
  ins_pipe( pipe_slow );
%}

// Shift Right Long by 1-31
instruct sarL_eReg_1_31(eRegL dst, immI_1_31 cnt, eFlagsReg cr) %{
  match(Set dst (RShiftL dst cnt));
  effect(KILL cr);
  ins_cost(200);
  format %{ "SHRD   $dst.lo,$dst.hi,$cnt\n\t"
            "SAR    $dst.hi,$cnt" %}
  opcode(0xC1, 0x7, 0xAC);  /* 0F/AC, then C1 /7 ib */
  ins_encode( move_long_small_shift(dst,cnt) );
  ins_pipe( ialu_reg_long );
%}

// Shift Right Long by 32-63
instruct sarL_eReg_32_63( eRegL dst, immI_32_63 cnt, eFlagsReg cr) %{
  match(Set dst (RShiftL dst cnt));
  effect(KILL cr);
  ins_cost(300);
  format %{ "MOV    $dst.lo,$dst.hi\n"
          "\tSAR    $dst.lo,$cnt-32\n"
          "\tSAR    $dst.hi,31" %}
  opcode(0xC1, 0x7);  /* C1 /7 ib */
  ins_encode( move_long_big_shift_sign(dst,cnt) );
  ins_pipe( ialu_reg_long );
%}

// Shift Right arithmetic Long by variable
instruct sarL_eReg_CL(eRegL dst, eCXRegI shift, eFlagsReg cr) %{
  match(Set dst (RShiftL dst shift));
  effect(KILL cr);
  ins_cost(600);
  size(18);
  format %{ "TEST   $shift,32\n\t"
            "JEQ,s  small\n\t"
            "MOV    $dst.lo,$dst.hi\n\t"
            "SAR    $dst.hi,31\n"
    "small:\tSHRD   $dst.lo,$dst.hi,$shift\n\t"
            "SAR    $dst.hi,$shift" %}
  ins_encode( shift_right_arith_long( dst, shift ) );
  ins_pipe( pipe_slow );
%}


//----------Double Instructions------------------------------------------------
// Double Math

// Compare & branch

// P6 version of float compare, sets condition codes in EFLAGS
instruct cmpDPR_cc_P6(eFlagsRegU cr, regDPR src1, regDPR src2, eAXRegI rax) %{
  predicate(VM_Version::supports_cmov() && UseSSE <=1);
  match(Set cr (CmpD src1 src2));
  effect(KILL rax);
  ins_cost(150);
  format %{ "FLD    $src1\n\t"
            "FUCOMIP ST,$src2  // P6 instruction\n\t"
            "JNP    exit\n\t"
            "MOV    ah,1       // saw a NaN, set CF\n\t"
            "SAHF\n"
     "exit:\tNOP               // avoid branch to branch" %}
  opcode(0xDF, 0x05); /* DF E8+i or DF /5 */
  ins_encode( Push_Reg_DPR(src1),
              OpcP, RegOpc(src2),
              cmpF_P6_fixup );
  ins_pipe( pipe_slow );
%}

instruct cmpDPR_cc_P6CF(eFlagsRegUCF cr, regDPR src1, regDPR src2) %{
  predicate(VM_Version::supports_cmov() && UseSSE <=1);
  match(Set cr (CmpD src1 src2));
  ins_cost(150);
  format %{ "FLD    $src1\n\t"
            "FUCOMIP ST,$src2  // P6 instruction" %}
  opcode(0xDF, 0x05); /* DF E8+i or DF /5 */
  ins_encode( Push_Reg_DPR(src1),
              OpcP, RegOpc(src2));
  ins_pipe( pipe_slow );
%}

// Compare & branch
instruct cmpDPR_cc(eFlagsRegU cr, regDPR src1, regDPR src2, eAXRegI rax) %{
  predicate(UseSSE<=1);
  match(Set cr (CmpD src1 src2));
  effect(KILL rax);
  ins_cost(200);
  format %{ "FLD    $src1\n\t"
            "FCOMp  $src2\n\t"
            "FNSTSW AX\n\t"
            "TEST   AX,0x400\n\t"
            "JZ,s   flags\n\t"
            "MOV    AH,1\t# unordered treat as LT\n"
    "flags:\tSAHF" %}
  opcode(0xD8, 0x3); /* D8 D8+i or D8 /3 */
  ins_encode( Push_Reg_DPR(src1),
              OpcP, RegOpc(src2),
              fpu_flags);
  ins_pipe( pipe_slow );
%}

// Compare vs zero into -1,0,1
instruct cmpDPR_0(rRegI dst, regDPR src1, immDPR0 zero, eAXRegI rax, eFlagsReg cr) %{
  predicate(UseSSE<=1);
  match(Set dst (CmpD3 src1 zero));
  effect(KILL cr, KILL rax);
  ins_cost(280);
  format %{ "FTSTD  $dst,$src1" %}
  opcode(0xE4, 0xD9);
  ins_encode( Push_Reg_DPR(src1),
              OpcS, OpcP, PopFPU,
              CmpF_Result(dst));
  ins_pipe( pipe_slow );
%}

// Compare into -1,0,1
instruct cmpDPR_reg(rRegI dst, regDPR src1, regDPR src2, eAXRegI rax, eFlagsReg cr) %{
  predicate(UseSSE<=1);
  match(Set dst (CmpD3 src1 src2));
  effect(KILL cr, KILL rax);
  ins_cost(300);
  format %{ "FCMPD  $dst,$src1,$src2" %}
  opcode(0xD8, 0x3); /* D8 D8+i or D8 /3 */
  ins_encode( Push_Reg_DPR(src1),
              OpcP, RegOpc(src2),
              CmpF_Result(dst));
  ins_pipe( pipe_slow );
%}

// float compare and set condition codes in EFLAGS by XMM regs
instruct cmpD_cc(eFlagsRegU cr, regD src1, regD src2) %{
  predicate(UseSSE>=2);
  match(Set cr (CmpD src1 src2));
  ins_cost(145);
  format %{ "UCOMISD $src1,$src2\n\t"
            "JNP,s   exit\n\t"
            "PUSHF\t# saw NaN, set CF\n\t"
            "AND     [rsp], #0xffffff2b\n\t"
            "POPF\n"
    "exit:" %}
  ins_encode %{
    __ ucomisd($src1$$XMMRegister, $src2$$XMMRegister);
    emit_cmpfp_fixup(masm);
  %}
  ins_pipe( pipe_slow );
%}

instruct cmpD_ccCF(eFlagsRegUCF cr, regD src1, regD src2) %{
  predicate(UseSSE>=2);
  match(Set cr (CmpD src1 src2));
  ins_cost(100);
  format %{ "UCOMISD $src1,$src2" %}
  ins_encode %{
    __ ucomisd($src1$$XMMRegister, $src2$$XMMRegister);
  %}
  ins_pipe( pipe_slow );
%}

// float compare and set condition codes in EFLAGS by XMM regs
instruct cmpD_ccmem(eFlagsRegU cr, regD src1, memory src2) %{
  predicate(UseSSE>=2);
  match(Set cr (CmpD src1 (LoadD src2)));
  ins_cost(145);
  format %{ "UCOMISD $src1,$src2\n\t"
            "JNP,s   exit\n\t"
            "PUSHF\t# saw NaN, set CF\n\t"
            "AND     [rsp], #0xffffff2b\n\t"
            "POPF\n"
    "exit:" %}
  ins_encode %{
    __ ucomisd($src1$$XMMRegister, $src2$$Address);
    emit_cmpfp_fixup(masm);
  %}
  ins_pipe( pipe_slow );
%}

instruct cmpD_ccmemCF(eFlagsRegUCF cr, regD src1, memory src2) %{
  predicate(UseSSE>=2);
  match(Set cr (CmpD src1 (LoadD src2)));
  ins_cost(100);
  format %{ "UCOMISD $src1,$src2" %}
  ins_encode %{
    __ ucomisd($src1$$XMMRegister, $src2$$Address);
  %}
  ins_pipe( pipe_slow );
%}

// Compare into -1,0,1 in XMM
instruct cmpD_reg(xRegI dst, regD src1, regD src2, eFlagsReg cr) %{
  predicate(UseSSE>=2);
  match(Set dst (CmpD3 src1 src2));
  effect(KILL cr);
  ins_cost(255);
  format %{ "UCOMISD $src1, $src2\n\t"
            "MOV     $dst, #-1\n\t"
            "JP,s    done\n\t"
            "JB,s    done\n\t"
            "SETNE   $dst\n\t"
            "MOVZB   $dst, $dst\n"
    "done:" %}
  ins_encode %{
    __ ucomisd($src1$$XMMRegister, $src2$$XMMRegister);
    emit_cmpfp3(masm, $dst$$Register);
  %}
  ins_pipe( pipe_slow );
%}

// Compare into -1,0,1 in XMM and memory
instruct cmpD_regmem(xRegI dst, regD src1, memory src2, eFlagsReg cr) %{
  predicate(UseSSE>=2);
  match(Set dst (CmpD3 src1 (LoadD src2)));
  effect(KILL cr);
  ins_cost(275);
  format %{ "UCOMISD $src1, $src2\n\t"
            "MOV     $dst, #-1\n\t"
            "JP,s    done\n\t"
            "JB,s    done\n\t"
            "SETNE   $dst\n\t"
            "MOVZB   $dst, $dst\n"
    "done:" %}
  ins_encode %{
    __ ucomisd($src1$$XMMRegister, $src2$$Address);
    emit_cmpfp3(masm, $dst$$Register);
  %}
  ins_pipe( pipe_slow );
%}


instruct subDPR_reg(regDPR dst, regDPR src) %{
  predicate (UseSSE <=1);
  match(Set dst (SubD dst src));

  format %{ "FLD    $src\n\t"
            "DSUBp  $dst,ST" %}
  opcode(0xDE, 0x5); /* DE E8+i  or DE /5 */
  ins_cost(150);
  ins_encode( Push_Reg_DPR(src),
              OpcP, RegOpc(dst) );
  ins_pipe( fpu_reg_reg );
%}

instruct subDPR_reg_round(stackSlotD dst, regDPR src1, regDPR src2) %{
  predicate (UseSSE <=1);
  match(Set dst (RoundDouble (SubD src1 src2)));
  ins_cost(250);

  format %{ "FLD    $src2\n\t"
            "DSUB   ST,$src1\n\t"
            "FSTP_D $dst\t# D-round" %}
  opcode(0xD8, 0x5);
  ins_encode( Push_Reg_DPR(src2),
              OpcP, RegOpc(src1), Pop_Mem_DPR(dst) );
  ins_pipe( fpu_mem_reg_reg );
%}


instruct subDPR_reg_mem(regDPR dst, memory src) %{
  predicate (UseSSE <=1);
  match(Set dst (SubD dst (LoadD src)));
  ins_cost(150);

  format %{ "FLD    $src\n\t"
            "DSUBp  $dst,ST" %}
  opcode(0xDE, 0x5, 0xDD); /* DE C0+i */  /* LoadD  DD /0 */
  ins_encode( SetInstMark, Opcode(tertiary), RMopc_Mem(0x00,src),
              OpcP, RegOpc(dst), ClearInstMark );
  ins_pipe( fpu_reg_mem );
%}

instruct absDPR_reg(regDPR1 dst, regDPR1 src) %{
  predicate (UseSSE<=1);
  match(Set dst (AbsD src));
  ins_cost(100);
  format %{ "FABS" %}
  opcode(0xE1, 0xD9);
  ins_encode( OpcS, OpcP );
  ins_pipe( fpu_reg_reg );
%}

instruct negDPR_reg(regDPR1 dst, regDPR1 src) %{
  predicate(UseSSE<=1);
  match(Set dst (NegD src));
  ins_cost(100);
  format %{ "FCHS" %}
  opcode(0xE0, 0xD9);
  ins_encode( OpcS, OpcP );
  ins_pipe( fpu_reg_reg );
%}

instruct addDPR_reg(regDPR dst, regDPR src) %{
  predicate(UseSSE<=1);
  match(Set dst (AddD dst src));
  format %{ "FLD    $src\n\t"
            "DADD   $dst,ST" %}
  size(4);
  ins_cost(150);
  opcode(0xDE, 0x0); /* DE C0+i or DE /0*/
  ins_encode( Push_Reg_DPR(src),
              OpcP, RegOpc(dst) );
  ins_pipe( fpu_reg_reg );
%}


instruct addDPR_reg_round(stackSlotD dst, regDPR src1, regDPR src2) %{
  predicate(UseSSE<=1);
  match(Set dst (RoundDouble (AddD src1 src2)));
  ins_cost(250);

  format %{ "FLD    $src2\n\t"
            "DADD   ST,$src1\n\t"
            "FSTP_D $dst\t# D-round" %}
  opcode(0xD8, 0x0); /* D8 C0+i or D8 /0*/
  ins_encode( Push_Reg_DPR(src2),
              OpcP, RegOpc(src1), Pop_Mem_DPR(dst) );
  ins_pipe( fpu_mem_reg_reg );
%}


instruct addDPR_reg_mem(regDPR dst, memory src) %{
  predicate(UseSSE<=1);
  match(Set dst (AddD dst (LoadD src)));
  ins_cost(150);

  format %{ "FLD    $src\n\t"
            "DADDp  $dst,ST" %}
  opcode(0xDE, 0x0, 0xDD); /* DE C0+i */  /* LoadD  DD /0 */
  ins_encode( SetInstMark, Opcode(tertiary), RMopc_Mem(0x00,src),
              OpcP, RegOpc(dst), ClearInstMark );
  ins_pipe( fpu_reg_mem );
%}

// add-to-memory
instruct addDPR_mem_reg(memory dst, regDPR src) %{
  predicate(UseSSE<=1);
  match(Set dst (StoreD dst (RoundDouble (AddD (LoadD dst) src))));
  ins_cost(150);

  format %{ "FLD_D  $dst\n\t"
            "DADD   ST,$src\n\t"
            "FST_D  $dst" %}
  opcode(0xDD, 0x0);
  ins_encode( SetInstMark, Opcode(0xDD), RMopc_Mem(0x00,dst),
              Opcode(0xD8), RegOpc(src), ClearInstMark,
              SetInstMark,
              Opcode(0xDD), RMopc_Mem(0x03,dst),
              ClearInstMark);
  ins_pipe( fpu_reg_mem );
%}

instruct addDPR_reg_imm1(regDPR dst, immDPR1 con) %{
  predicate(UseSSE<=1);
  match(Set dst (AddD dst con));
  ins_cost(125);
  format %{ "FLD1\n\t"
            "DADDp  $dst,ST" %}
  ins_encode %{
    __ fld1();
    __ faddp($dst$$reg);
  %}
  ins_pipe(fpu_reg);
%}

instruct addDPR_reg_imm(regDPR dst, immDPR con) %{
  predicate(UseSSE<=1 && _kids[1]->_leaf->getd() != 0.0 && _kids[1]->_leaf->getd() != 1.0 );
  match(Set dst (AddD dst con));
  ins_cost(200);
  format %{ "FLD_D  [$constantaddress]\t# load from constant table: double=$con\n\t"
            "DADDp  $dst,ST" %}
  ins_encode %{
    __ fld_d($constantaddress($con));
    __ faddp($dst$$reg);
  %}
  ins_pipe(fpu_reg_mem);
%}

instruct addDPR_reg_imm_round(stackSlotD dst, regDPR src, immDPR con) %{
  predicate(UseSSE<=1 && _kids[0]->_kids[1]->_leaf->getd() != 0.0 && _kids[0]->_kids[1]->_leaf->getd() != 1.0 );
  match(Set dst (RoundDouble (AddD src con)));
  ins_cost(200);
  format %{ "FLD_D  [$constantaddress]\t# load from constant table: double=$con\n\t"
            "DADD   ST,$src\n\t"
            "FSTP_D $dst\t# D-round" %}
  ins_encode %{
    __ fld_d($constantaddress($con));
    __ fadd($src$$reg);
    __ fstp_d(Address(rsp, $dst$$disp));
  %}
  ins_pipe(fpu_mem_reg_con);
%}

instruct mulDPR_reg(regDPR dst, regDPR src) %{
  predicate(UseSSE<=1);
  match(Set dst (MulD dst src));
  format %{ "FLD    $src\n\t"
            "DMULp  $dst,ST" %}
  opcode(0xDE, 0x1); /* DE C8+i or DE /1*/
  ins_cost(150);
  ins_encode( Push_Reg_DPR(src),
              OpcP, RegOpc(dst) );
  ins_pipe( fpu_reg_reg );
%}

// Strict FP instruction biases argument before multiply then
// biases result to avoid double rounding of subnormals.
//
// scale arg1 by multiplying arg1 by 2^(-15360)
// load arg2
// multiply scaled arg1 by arg2
// rescale product by 2^(15360)
//
instruct strictfp_mulDPR_reg(regDPR1 dst, regnotDPR1 src) %{
  predicate( UseSSE<=1 && Compile::current()->has_method() );
  match(Set dst (MulD dst src));
  ins_cost(1);   // Select this instruction for all FP double multiplies

  format %{ "FLD    StubRoutines::x86::_fpu_subnormal_bias1\n\t"
            "DMULp  $dst,ST\n\t"
            "FLD    $src\n\t"
            "DMULp  $dst,ST\n\t"
            "FLD    StubRoutines::x86::_fpu_subnormal_bias2\n\t"
            "DMULp  $dst,ST\n\t" %}
  opcode(0xDE, 0x1); /* DE C8+i or DE /1*/
  ins_encode( strictfp_bias1(dst),
              Push_Reg_DPR(src),
              OpcP, RegOpc(dst),
              strictfp_bias2(dst) );
  ins_pipe( fpu_reg_reg );
%}

instruct mulDPR_reg_imm(regDPR dst, immDPR con) %{
  predicate( UseSSE<=1 && _kids[1]->_leaf->getd() != 0.0 && _kids[1]->_leaf->getd() != 1.0 );
  match(Set dst (MulD dst con));
  ins_cost(200);
  format %{ "FLD_D  [$constantaddress]\t# load from constant table: double=$con\n\t"
            "DMULp  $dst,ST" %}
  ins_encode %{
    __ fld_d($constantaddress($con));
    __ fmulp($dst$$reg);
  %}
  ins_pipe(fpu_reg_mem);
%}


instruct mulDPR_reg_mem(regDPR dst, memory src) %{
  predicate( UseSSE<=1 );
  match(Set dst (MulD dst (LoadD src)));
  ins_cost(200);
  format %{ "FLD_D  $src\n\t"
            "DMULp  $dst,ST" %}
  opcode(0xDE, 0x1, 0xDD); /* DE C8+i or DE /1*/  /* LoadD  DD /0 */
  ins_encode( SetInstMark, Opcode(tertiary), RMopc_Mem(0x00,src),
              OpcP, RegOpc(dst), ClearInstMark );
  ins_pipe( fpu_reg_mem );
%}

//
// Cisc-alternate to reg-reg multiply
instruct mulDPR_reg_mem_cisc(regDPR dst, regDPR src, memory mem) %{
  predicate( UseSSE<=1 );
  match(Set dst (MulD src (LoadD mem)));
  ins_cost(250);
  format %{ "FLD_D  $mem\n\t"
            "DMUL   ST,$src\n\t"
            "FSTP_D $dst" %}
  opcode(0xD8, 0x1, 0xD9); /* D8 C8+i */  /* LoadD D9 /0 */
  ins_encode( SetInstMark, Opcode(tertiary), RMopc_Mem(0x00,mem),
              OpcReg_FPR(src),
              Pop_Reg_DPR(dst), ClearInstMark );
  ins_pipe( fpu_reg_reg_mem );
%}


// MACRO3 -- addDPR a mulDPR
// This instruction is a '2-address' instruction in that the result goes
// back to src2.  This eliminates a move from the macro; possibly the
// register allocator will have to add it back (and maybe not).
instruct addDPR_mulDPR_reg(regDPR src2, regDPR src1, regDPR src0) %{
  predicate( UseSSE<=1 );
  match(Set src2 (AddD (MulD src0 src1) src2));
  format %{ "FLD    $src0\t# ===MACRO3d===\n\t"
            "DMUL   ST,$src1\n\t"
            "DADDp  $src2,ST" %}
  ins_cost(250);
  opcode(0xDD); /* LoadD DD /0 */
  ins_encode( Push_Reg_FPR(src0),
              FMul_ST_reg(src1),
              FAddP_reg_ST(src2) );
  ins_pipe( fpu_reg_reg_reg );
%}


// MACRO3 -- subDPR a mulDPR
instruct subDPR_mulDPR_reg(regDPR src2, regDPR src1, regDPR src0) %{
  predicate( UseSSE<=1 );
  match(Set src2 (SubD (MulD src0 src1) src2));
  format %{ "FLD    $src0\t# ===MACRO3d===\n\t"
            "DMUL   ST,$src1\n\t"
            "DSUBRp $src2,ST" %}
  ins_cost(250);
  ins_encode( Push_Reg_FPR(src0),
              FMul_ST_reg(src1),
              Opcode(0xDE), Opc_plus(0xE0,src2));
  ins_pipe( fpu_reg_reg_reg );
%}


instruct divDPR_reg(regDPR dst, regDPR src) %{
  predicate( UseSSE<=1 );
  match(Set dst (DivD dst src));

  format %{ "FLD    $src\n\t"
            "FDIVp  $dst,ST" %}
  opcode(0xDE, 0x7); /* DE F8+i or DE /7*/
  ins_cost(150);
  ins_encode( Push_Reg_DPR(src),
              OpcP, RegOpc(dst) );
  ins_pipe( fpu_reg_reg );
%}

// Strict FP instruction biases argument before division then
// biases result, to avoid double rounding of subnormals.
//
// scale dividend by multiplying dividend by 2^(-15360)
// load divisor
// divide scaled dividend by divisor
// rescale quotient by 2^(15360)
//
instruct strictfp_divDPR_reg(regDPR1 dst, regnotDPR1 src) %{
  predicate (UseSSE<=1);
  match(Set dst (DivD dst src));
  predicate( UseSSE<=1 && Compile::current()->has_method() );
  ins_cost(01);

  format %{ "FLD    StubRoutines::x86::_fpu_subnormal_bias1\n\t"
            "DMULp  $dst,ST\n\t"
            "FLD    $src\n\t"
            "FDIVp  $dst,ST\n\t"
            "FLD    StubRoutines::x86::_fpu_subnormal_bias2\n\t"
            "DMULp  $dst,ST\n\t" %}
  opcode(0xDE, 0x7); /* DE F8+i or DE /7*/
  ins_encode( strictfp_bias1(dst),
              Push_Reg_DPR(src),
              OpcP, RegOpc(dst),
              strictfp_bias2(dst) );
  ins_pipe( fpu_reg_reg );
%}

instruct modDPR_reg(regDPR dst, regDPR src, eAXRegI rax, eFlagsReg cr) %{
  predicate(UseSSE<=1);
  match(Set dst (ModD dst src));
  effect(KILL rax, KILL cr); // emitModDPR() uses EAX and EFLAGS

  format %{ "DMOD   $dst,$src" %}
  ins_cost(250);
  ins_encode(Push_Reg_Mod_DPR(dst, src),
              emitModDPR(),
              Push_Result_Mod_DPR(src),
              Pop_Reg_DPR(dst));
  ins_pipe( pipe_slow );
%}

instruct modD_reg(regD dst, regD src0, regD src1, eAXRegI rax, eFlagsReg cr) %{
  predicate(UseSSE>=2);
  match(Set dst (ModD src0 src1));
  effect(KILL rax, KILL cr);

  format %{ "SUB    ESP,8\t # DMOD\n"
          "\tMOVSD  [ESP+0],$src1\n"
          "\tFLD_D  [ESP+0]\n"
          "\tMOVSD  [ESP+0],$src0\n"
          "\tFLD_D  [ESP+0]\n"
     "loop:\tFPREM\n"
          "\tFWAIT\n"
          "\tFNSTSW AX\n"
          "\tSAHF\n"
          "\tJP     loop\n"
          "\tFSTP_D [ESP+0]\n"
          "\tMOVSD  $dst,[ESP+0]\n"
          "\tADD    ESP,8\n"
          "\tFSTP   ST0\t # Restore FPU Stack"
    %}
  ins_cost(250);
  ins_encode( Push_ModD_encoding(src0, src1), emitModDPR(), Push_ResultD(dst), PopFPU);
  ins_pipe( pipe_slow );
%}

instruct atanDPR_reg(regDPR dst, regDPR src) %{
  predicate (UseSSE<=1);
  match(Set dst(AtanD dst src));
  format %{ "DATA   $dst,$src" %}
  opcode(0xD9, 0xF3);
  ins_encode( Push_Reg_DPR(src),
              OpcP, OpcS, RegOpc(dst) );
  ins_pipe( pipe_slow );
%}

instruct atanD_reg(regD dst, regD src, eFlagsReg cr) %{
  predicate (UseSSE>=2);
  match(Set dst(AtanD dst src));
  effect(KILL cr); // Push_{Src|Result}D() uses "{SUB|ADD} ESP,8"
  format %{ "DATA   $dst,$src" %}
  opcode(0xD9, 0xF3);
  ins_encode( Push_SrcD(src),
              OpcP, OpcS, Push_ResultD(dst) );
  ins_pipe( pipe_slow );
%}

instruct sqrtDPR_reg(regDPR dst, regDPR src) %{
  predicate (UseSSE<=1);
  match(Set dst (SqrtD src));
  format %{ "DSQRT  $dst,$src" %}
  opcode(0xFA, 0xD9);
  ins_encode( Push_Reg_DPR(src),
              OpcS, OpcP, Pop_Reg_DPR(dst) );
  ins_pipe( pipe_slow );
%}

//-------------Float Instructions-------------------------------
// Float Math

// Code for float compare:
//     fcompp();
//     fwait(); fnstsw_ax();
//     sahf();
//     movl(dst, unordered_result);
//     jcc(Assembler::parity, exit);
//     movl(dst, less_result);
//     jcc(Assembler::below, exit);
//     movl(dst, equal_result);
//     jcc(Assembler::equal, exit);
//     movl(dst, greater_result);
//   exit:

// P6 version of float compare, sets condition codes in EFLAGS
instruct cmpFPR_cc_P6(eFlagsRegU cr, regFPR src1, regFPR src2, eAXRegI rax) %{
  predicate(VM_Version::supports_cmov() && UseSSE == 0);
  match(Set cr (CmpF src1 src2));
  effect(KILL rax);
  ins_cost(150);
  format %{ "FLD    $src1\n\t"
            "FUCOMIP ST,$src2  // P6 instruction\n\t"
            "JNP    exit\n\t"
            "MOV    ah,1       // saw a NaN, set CF (treat as LT)\n\t"
            "SAHF\n"
     "exit:\tNOP               // avoid branch to branch" %}
  opcode(0xDF, 0x05); /* DF E8+i or DF /5 */
  ins_encode( Push_Reg_DPR(src1),
              OpcP, RegOpc(src2),
              cmpF_P6_fixup );
  ins_pipe( pipe_slow );
%}

instruct cmpFPR_cc_P6CF(eFlagsRegUCF cr, regFPR src1, regFPR src2) %{
  predicate(VM_Version::supports_cmov() && UseSSE == 0);
  match(Set cr (CmpF src1 src2));
  ins_cost(100);
  format %{ "FLD    $src1\n\t"
            "FUCOMIP ST,$src2  // P6 instruction" %}
  opcode(0xDF, 0x05); /* DF E8+i or DF /5 */
  ins_encode( Push_Reg_DPR(src1),
              OpcP, RegOpc(src2));
  ins_pipe( pipe_slow );
%}


// Compare & branch
instruct cmpFPR_cc(eFlagsRegU cr, regFPR src1, regFPR src2, eAXRegI rax) %{
  predicate(UseSSE == 0);
  match(Set cr (CmpF src1 src2));
  effect(KILL rax);
  ins_cost(200);
  format %{ "FLD    $src1\n\t"
            "FCOMp  $src2\n\t"
            "FNSTSW AX\n\t"
            "TEST   AX,0x400\n\t"
            "JZ,s   flags\n\t"
            "MOV    AH,1\t# unordered treat as LT\n"
    "flags:\tSAHF" %}
  opcode(0xD8, 0x3); /* D8 D8+i or D8 /3 */
  ins_encode( Push_Reg_DPR(src1),
              OpcP, RegOpc(src2),
              fpu_flags);
  ins_pipe( pipe_slow );
%}

// Compare vs zero into -1,0,1
instruct cmpFPR_0(rRegI dst, regFPR src1, immFPR0 zero, eAXRegI rax, eFlagsReg cr) %{
  predicate(UseSSE == 0);
  match(Set dst (CmpF3 src1 zero));
  effect(KILL cr, KILL rax);
  ins_cost(280);
  format %{ "FTSTF  $dst,$src1" %}
  opcode(0xE4, 0xD9);
  ins_encode( Push_Reg_DPR(src1),
              OpcS, OpcP, PopFPU,
              CmpF_Result(dst));
  ins_pipe( pipe_slow );
%}

// Compare into -1,0,1
instruct cmpFPR_reg(rRegI dst, regFPR src1, regFPR src2, eAXRegI rax, eFlagsReg cr) %{
  predicate(UseSSE == 0);
  match(Set dst (CmpF3 src1 src2));
  effect(KILL cr, KILL rax);
  ins_cost(300);
  format %{ "FCMPF  $dst,$src1,$src2" %}
  opcode(0xD8, 0x3); /* D8 D8+i or D8 /3 */
  ins_encode( Push_Reg_DPR(src1),
              OpcP, RegOpc(src2),
              CmpF_Result(dst));
  ins_pipe( pipe_slow );
%}

// float compare and set condition codes in EFLAGS by XMM regs
instruct cmpF_cc(eFlagsRegU cr, regF src1, regF src2) %{
  predicate(UseSSE>=1);
  match(Set cr (CmpF src1 src2));
  ins_cost(145);
  format %{ "UCOMISS $src1,$src2\n\t"
            "JNP,s   exit\n\t"
            "PUSHF\t# saw NaN, set CF\n\t"
            "AND     [rsp], #0xffffff2b\n\t"
            "POPF\n"
    "exit:" %}
  ins_encode %{
    __ ucomiss($src1$$XMMRegister, $src2$$XMMRegister);
    emit_cmpfp_fixup(masm);
  %}
  ins_pipe( pipe_slow );
%}

instruct cmpF_ccCF(eFlagsRegUCF cr, regF src1, regF src2) %{
  predicate(UseSSE>=1);
  match(Set cr (CmpF src1 src2));
  ins_cost(100);
  format %{ "UCOMISS $src1,$src2" %}
  ins_encode %{
    __ ucomiss($src1$$XMMRegister, $src2$$XMMRegister);
  %}
  ins_pipe( pipe_slow );
%}

// float compare and set condition codes in EFLAGS by XMM regs
instruct cmpF_ccmem(eFlagsRegU cr, regF src1, memory src2) %{
  predicate(UseSSE>=1);
  match(Set cr (CmpF src1 (LoadF src2)));
  ins_cost(165);
  format %{ "UCOMISS $src1,$src2\n\t"
            "JNP,s   exit\n\t"
            "PUSHF\t# saw NaN, set CF\n\t"
            "AND     [rsp], #0xffffff2b\n\t"
            "POPF\n"
    "exit:" %}
  ins_encode %{
    __ ucomiss($src1$$XMMRegister, $src2$$Address);
    emit_cmpfp_fixup(masm);
  %}
  ins_pipe( pipe_slow );
%}

instruct cmpF_ccmemCF(eFlagsRegUCF cr, regF src1, memory src2) %{
  predicate(UseSSE>=1);
  match(Set cr (CmpF src1 (LoadF src2)));
  ins_cost(100);
  format %{ "UCOMISS $src1,$src2" %}
  ins_encode %{
    __ ucomiss($src1$$XMMRegister, $src2$$Address);
  %}
  ins_pipe( pipe_slow );
%}

// Compare into -1,0,1 in XMM
instruct cmpF_reg(xRegI dst, regF src1, regF src2, eFlagsReg cr) %{
  predicate(UseSSE>=1);
  match(Set dst (CmpF3 src1 src2));
  effect(KILL cr);
  ins_cost(255);
  format %{ "UCOMISS $src1, $src2\n\t"
            "MOV     $dst, #-1\n\t"
            "JP,s    done\n\t"
            "JB,s    done\n\t"
            "SETNE   $dst\n\t"
            "MOVZB   $dst, $dst\n"
    "done:" %}
  ins_encode %{
    __ ucomiss($src1$$XMMRegister, $src2$$XMMRegister);
    emit_cmpfp3(masm, $dst$$Register);
  %}
  ins_pipe( pipe_slow );
%}

// Compare into -1,0,1 in XMM and memory
instruct cmpF_regmem(xRegI dst, regF src1, memory src2, eFlagsReg cr) %{
  predicate(UseSSE>=1);
  match(Set dst (CmpF3 src1 (LoadF src2)));
  effect(KILL cr);
  ins_cost(275);
  format %{ "UCOMISS $src1, $src2\n\t"
            "MOV     $dst, #-1\n\t"
            "JP,s    done\n\t"
            "JB,s    done\n\t"
            "SETNE   $dst\n\t"
            "MOVZB   $dst, $dst\n"
    "done:" %}
  ins_encode %{
    __ ucomiss($src1$$XMMRegister, $src2$$Address);
    emit_cmpfp3(masm, $dst$$Register);
  %}
  ins_pipe( pipe_slow );
%}

// Spill to obtain 24-bit precision
instruct subFPR24_reg(stackSlotF dst, regFPR src1, regFPR src2) %{
  predicate(UseSSE==0 && Compile::current()->select_24_bit_instr());
  match(Set dst (SubF src1 src2));

  format %{ "FSUB   $dst,$src1 - $src2" %}
  opcode(0xD8, 0x4); /* D8 E0+i or D8 /4 mod==0x3 ;; result in TOS */
  ins_encode( Push_Reg_FPR(src1),
              OpcReg_FPR(src2),
              Pop_Mem_FPR(dst) );
  ins_pipe( fpu_mem_reg_reg );
%}
//
// This instruction does not round to 24-bits
instruct subFPR_reg(regFPR dst, regFPR src) %{
  predicate(UseSSE==0 && !Compile::current()->select_24_bit_instr());
  match(Set dst (SubF dst src));

  format %{ "FSUB   $dst,$src" %}
  opcode(0xDE, 0x5); /* DE E8+i  or DE /5 */
  ins_encode( Push_Reg_FPR(src),
              OpcP, RegOpc(dst) );
  ins_pipe( fpu_reg_reg );
%}

// Spill to obtain 24-bit precision
instruct addFPR24_reg(stackSlotF dst, regFPR src1, regFPR src2) %{
  predicate(UseSSE==0 && Compile::current()->select_24_bit_instr());
  match(Set dst (AddF src1 src2));

  format %{ "FADD   $dst,$src1,$src2" %}
  opcode(0xD8, 0x0); /* D8 C0+i */
  ins_encode( Push_Reg_FPR(src2),
              OpcReg_FPR(src1),
              Pop_Mem_FPR(dst) );
  ins_pipe( fpu_mem_reg_reg );
%}
//
// This instruction does not round to 24-bits
instruct addFPR_reg(regFPR dst, regFPR src) %{
  predicate(UseSSE==0 && !Compile::current()->select_24_bit_instr());
  match(Set dst (AddF dst src));

  format %{ "FLD    $src\n\t"
            "FADDp  $dst,ST" %}
  opcode(0xDE, 0x0); /* DE C0+i or DE /0*/
  ins_encode( Push_Reg_FPR(src),
              OpcP, RegOpc(dst) );
  ins_pipe( fpu_reg_reg );
%}

instruct absFPR_reg(regFPR1 dst, regFPR1 src) %{
  predicate(UseSSE==0);
  match(Set dst (AbsF src));
  ins_cost(100);
  format %{ "FABS" %}
  opcode(0xE1, 0xD9);
  ins_encode( OpcS, OpcP );
  ins_pipe( fpu_reg_reg );
%}

instruct negFPR_reg(regFPR1 dst, regFPR1 src) %{
  predicate(UseSSE==0);
  match(Set dst (NegF src));
  ins_cost(100);
  format %{ "FCHS" %}
  opcode(0xE0, 0xD9);
  ins_encode( OpcS, OpcP );
  ins_pipe( fpu_reg_reg );
%}

// Cisc-alternate to addFPR_reg
// Spill to obtain 24-bit precision
instruct addFPR24_reg_mem(stackSlotF dst, regFPR src1, memory src2) %{
  predicate(UseSSE==0 && Compile::current()->select_24_bit_instr());
  match(Set dst (AddF src1 (LoadF src2)));

  format %{ "FLD    $src2\n\t"
            "FADD   ST,$src1\n\t"
            "FSTP_S $dst" %}
  opcode(0xD8, 0x0, 0xD9); /* D8 C0+i */  /* LoadF  D9 /0 */
  ins_encode( SetInstMark, Opcode(tertiary), RMopc_Mem(0x00,src2),
              OpcReg_FPR(src1),
              Pop_Mem_FPR(dst), ClearInstMark );
  ins_pipe( fpu_mem_reg_mem );
%}
//
// Cisc-alternate to addFPR_reg
// This instruction does not round to 24-bits
instruct addFPR_reg_mem(regFPR dst, memory src) %{
  predicate(UseSSE==0 && !Compile::current()->select_24_bit_instr());
  match(Set dst (AddF dst (LoadF src)));

  format %{ "FADD   $dst,$src" %}
  opcode(0xDE, 0x0, 0xD9); /* DE C0+i or DE /0*/  /* LoadF  D9 /0 */
  ins_encode( SetInstMark, Opcode(tertiary), RMopc_Mem(0x00,src),
              OpcP, RegOpc(dst), ClearInstMark );
  ins_pipe( fpu_reg_mem );
%}

// // Following two instructions for _222_mpegaudio
// Spill to obtain 24-bit precision
instruct addFPR24_mem_reg(stackSlotF dst, regFPR src2, memory src1 ) %{
  predicate(UseSSE==0 && Compile::current()->select_24_bit_instr());
  match(Set dst (AddF src1 src2));

  format %{ "FADD   $dst,$src1,$src2" %}
  opcode(0xD8, 0x0, 0xD9); /* D8 C0+i */  /* LoadF  D9 /0 */
  ins_encode( SetInstMark, Opcode(tertiary), RMopc_Mem(0x00,src1),
              OpcReg_FPR(src2),
              Pop_Mem_FPR(dst), ClearInstMark );
  ins_pipe( fpu_mem_reg_mem );
%}

// Cisc-spill variant
// Spill to obtain 24-bit precision
instruct addFPR24_mem_cisc(stackSlotF dst, memory src1, memory src2) %{
  predicate(UseSSE==0 && Compile::current()->select_24_bit_instr());
  match(Set dst (AddF src1 (LoadF src2)));

  format %{ "FADD   $dst,$src1,$src2 cisc" %}
  opcode(0xD8, 0x0, 0xD9); /* D8 C0+i */  /* LoadF  D9 /0 */
  ins_encode( SetInstMark, Opcode(tertiary), RMopc_Mem(0x00,src2),
              OpcP, RMopc_Mem(secondary,src1),
              Pop_Mem_FPR(dst),
              ClearInstMark);
  ins_pipe( fpu_mem_mem_mem );
%}

// Spill to obtain 24-bit precision
instruct addFPR24_mem_mem(stackSlotF dst, memory src1, memory src2) %{
  predicate(UseSSE==0 && Compile::current()->select_24_bit_instr());
  match(Set dst (AddF src1 src2));

  format %{ "FADD   $dst,$src1,$src2" %}
  opcode(0xD8, 0x0, 0xD9); /* D8 /0 */  /* LoadF  D9 /0 */
  ins_encode( SetInstMark, Opcode(tertiary), RMopc_Mem(0x00,src2),
              OpcP, RMopc_Mem(secondary,src1),
              Pop_Mem_FPR(dst),
              ClearInstMark);
  ins_pipe( fpu_mem_mem_mem );
%}


// Spill to obtain 24-bit precision
instruct addFPR24_reg_imm(stackSlotF dst, regFPR src, immFPR con) %{
  predicate(UseSSE==0 && Compile::current()->select_24_bit_instr());
  match(Set dst (AddF src con));
  format %{ "FLD    $src\n\t"
            "FADD_S [$constantaddress]\t# load from constant table: float=$con\n\t"
            "FSTP_S $dst"  %}
  ins_encode %{
    __ fld_s($src$$reg - 1);  // FLD ST(i-1)
    __ fadd_s($constantaddress($con));
    __ fstp_s(Address(rsp, $dst$$disp));
  %}
  ins_pipe(fpu_mem_reg_con);
%}
//
// This instruction does not round to 24-bits
instruct addFPR_reg_imm(regFPR dst, regFPR src, immFPR con) %{
  predicate(UseSSE==0 && !Compile::current()->select_24_bit_instr());
  match(Set dst (AddF src con));
  format %{ "FLD    $src\n\t"
            "FADD_S [$constantaddress]\t# load from constant table: float=$con\n\t"
            "FSTP   $dst"  %}
  ins_encode %{
    __ fld_s($src$$reg - 1);  // FLD ST(i-1)
    __ fadd_s($constantaddress($con));
    __ fstp_d($dst$$reg);
  %}
  ins_pipe(fpu_reg_reg_con);
%}

// Spill to obtain 24-bit precision
instruct mulFPR24_reg(stackSlotF dst, regFPR src1, regFPR src2) %{
  predicate(UseSSE==0 && Compile::current()->select_24_bit_instr());
  match(Set dst (MulF src1 src2));

  format %{ "FLD    $src1\n\t"
            "FMUL   $src2\n\t"
            "FSTP_S $dst"  %}
  opcode(0xD8, 0x1); /* D8 C8+i or D8 /1 ;; result in TOS */
  ins_encode( Push_Reg_FPR(src1),
              OpcReg_FPR(src2),
              Pop_Mem_FPR(dst) );
  ins_pipe( fpu_mem_reg_reg );
%}
//
// This instruction does not round to 24-bits
instruct mulFPR_reg(regFPR dst, regFPR src1, regFPR src2) %{
  predicate(UseSSE==0 && !Compile::current()->select_24_bit_instr());
  match(Set dst (MulF src1 src2));

  format %{ "FLD    $src1\n\t"
            "FMUL   $src2\n\t"
            "FSTP_S $dst"  %}
  opcode(0xD8, 0x1); /* D8 C8+i */
  ins_encode( Push_Reg_FPR(src2),
              OpcReg_FPR(src1),
              Pop_Reg_FPR(dst) );
  ins_pipe( fpu_reg_reg_reg );
%}


// Spill to obtain 24-bit precision
// Cisc-alternate to reg-reg multiply
instruct mulFPR24_reg_mem(stackSlotF dst, regFPR src1, memory src2) %{
  predicate(UseSSE==0 && Compile::current()->select_24_bit_instr());
  match(Set dst (MulF src1 (LoadF src2)));

  format %{ "FLD_S  $src2\n\t"
            "FMUL   $src1\n\t"
            "FSTP_S $dst"  %}
  opcode(0xD8, 0x1, 0xD9); /* D8 C8+i or DE /1*/  /* LoadF D9 /0 */
  ins_encode( SetInstMark, Opcode(tertiary), RMopc_Mem(0x00,src2),
              OpcReg_FPR(src1),
              Pop_Mem_FPR(dst), ClearInstMark );
  ins_pipe( fpu_mem_reg_mem );
%}
//
// This instruction does not round to 24-bits
// Cisc-alternate to reg-reg multiply
instruct mulFPR_reg_mem(regFPR dst, regFPR src1, memory src2) %{
  predicate(UseSSE==0 && !Compile::current()->select_24_bit_instr());
  match(Set dst (MulF src1 (LoadF src2)));

  format %{ "FMUL   $dst,$src1,$src2" %}
  opcode(0xD8, 0x1, 0xD9); /* D8 C8+i */  /* LoadF D9 /0 */
  ins_encode( SetInstMark, Opcode(tertiary), RMopc_Mem(0x00,src2),
              OpcReg_FPR(src1),
              Pop_Reg_FPR(dst), ClearInstMark );
  ins_pipe( fpu_reg_reg_mem );
%}

// Spill to obtain 24-bit precision
instruct mulFPR24_mem_mem(stackSlotF dst, memory src1, memory src2) %{
  predicate(UseSSE==0 && Compile::current()->select_24_bit_instr());
  match(Set dst (MulF src1 src2));

  format %{ "FMUL   $dst,$src1,$src2" %}
  opcode(0xD8, 0x1, 0xD9); /* D8 /1 */  /* LoadF D9 /0 */
  ins_encode( SetInstMark, Opcode(tertiary), RMopc_Mem(0x00,src2),
              OpcP, RMopc_Mem(secondary,src1),
              Pop_Mem_FPR(dst),
              ClearInstMark );
  ins_pipe( fpu_mem_mem_mem );
%}

// Spill to obtain 24-bit precision
instruct mulFPR24_reg_imm(stackSlotF dst, regFPR src, immFPR con) %{
  predicate(UseSSE==0 && Compile::current()->select_24_bit_instr());
  match(Set dst (MulF src con));

  format %{ "FLD    $src\n\t"
            "FMUL_S [$constantaddress]\t# load from constant table: float=$con\n\t"
            "FSTP_S $dst"  %}
  ins_encode %{
    __ fld_s($src$$reg - 1);  // FLD ST(i-1)
    __ fmul_s($constantaddress($con));
    __ fstp_s(Address(rsp, $dst$$disp));
  %}
  ins_pipe(fpu_mem_reg_con);
%}
//
// This instruction does not round to 24-bits
instruct mulFPR_reg_imm(regFPR dst, regFPR src, immFPR con) %{
  predicate(UseSSE==0 && !Compile::current()->select_24_bit_instr());
  match(Set dst (MulF src con));

  format %{ "FLD    $src\n\t"
            "FMUL_S [$constantaddress]\t# load from constant table: float=$con\n\t"
            "FSTP   $dst"  %}
  ins_encode %{
    __ fld_s($src$$reg - 1);  // FLD ST(i-1)
    __ fmul_s($constantaddress($con));
    __ fstp_d($dst$$reg);
  %}
  ins_pipe(fpu_reg_reg_con);
%}


//
// MACRO1 -- subsume unshared load into mulFPR
// This instruction does not round to 24-bits
instruct mulFPR_reg_load1(regFPR dst, regFPR src, memory mem1 ) %{
  predicate(UseSSE==0 && !Compile::current()->select_24_bit_instr());
  match(Set dst (MulF (LoadF mem1) src));

  format %{ "FLD    $mem1    ===MACRO1===\n\t"
            "FMUL   ST,$src\n\t"
            "FSTP   $dst" %}
  opcode(0xD8, 0x1, 0xD9); /* D8 C8+i or D8 /1 */  /* LoadF D9 /0 */
  ins_encode( SetInstMark, Opcode(tertiary), RMopc_Mem(0x00,mem1),
              OpcReg_FPR(src),
              Pop_Reg_FPR(dst), ClearInstMark );
  ins_pipe( fpu_reg_reg_mem );
%}
//
// MACRO2 -- addFPR a mulFPR which subsumed an unshared load
// This instruction does not round to 24-bits
instruct addFPR_mulFPR_reg_load1(regFPR dst, memory mem1, regFPR src1, regFPR src2) %{
  predicate(UseSSE==0 && !Compile::current()->select_24_bit_instr());
  match(Set dst (AddF (MulF (LoadF mem1) src1) src2));
  ins_cost(95);

  format %{ "FLD    $mem1     ===MACRO2===\n\t"
            "FMUL   ST,$src1  subsume mulFPR left load\n\t"
            "FADD   ST,$src2\n\t"
            "FSTP   $dst" %}
  opcode(0xD9); /* LoadF D9 /0 */
  ins_encode( SetInstMark, OpcP, RMopc_Mem(0x00,mem1),
              FMul_ST_reg(src1),
              FAdd_ST_reg(src2),
              Pop_Reg_FPR(dst), ClearInstMark );
  ins_pipe( fpu_reg_mem_reg_reg );
%}

// MACRO3 -- addFPR a mulFPR
// This instruction does not round to 24-bits.  It is a '2-address'
// instruction in that the result goes back to src2.  This eliminates
// a move from the macro; possibly the register allocator will have
// to add it back (and maybe not).
instruct addFPR_mulFPR_reg(regFPR src2, regFPR src1, regFPR src0) %{
  predicate(UseSSE==0 && !Compile::current()->select_24_bit_instr());
  match(Set src2 (AddF (MulF src0 src1) src2));

  format %{ "FLD    $src0     ===MACRO3===\n\t"
            "FMUL   ST,$src1\n\t"
            "FADDP  $src2,ST" %}
  opcode(0xD9); /* LoadF D9 /0 */
  ins_encode( Push_Reg_FPR(src0),
              FMul_ST_reg(src1),
              FAddP_reg_ST(src2) );
  ins_pipe( fpu_reg_reg_reg );
%}

// MACRO4 -- divFPR subFPR
// This instruction does not round to 24-bits
instruct subFPR_divFPR_reg(regFPR dst, regFPR src1, regFPR src2, regFPR src3) %{
  predicate(UseSSE==0 && !Compile::current()->select_24_bit_instr());
  match(Set dst (DivF (SubF src2 src1) src3));

  format %{ "FLD    $src2   ===MACRO4===\n\t"
            "FSUB   ST,$src1\n\t"
            "FDIV   ST,$src3\n\t"
            "FSTP  $dst" %}
  opcode(0xDE, 0x7); /* DE F8+i or DE /7*/
  ins_encode( Push_Reg_FPR(src2),
              subFPR_divFPR_encode(src1,src3),
              Pop_Reg_FPR(dst) );
  ins_pipe( fpu_reg_reg_reg_reg );
%}

// Spill to obtain 24-bit precision
instruct divFPR24_reg(stackSlotF dst, regFPR src1, regFPR src2) %{
  predicate(UseSSE==0 && Compile::current()->select_24_bit_instr());
  match(Set dst (DivF src1 src2));

  format %{ "FDIV   $dst,$src1,$src2" %}
  opcode(0xD8, 0x6); /* D8 F0+i or DE /6*/
  ins_encode( Push_Reg_FPR(src1),
              OpcReg_FPR(src2),
              Pop_Mem_FPR(dst) );
  ins_pipe( fpu_mem_reg_reg );
%}
//
// This instruction does not round to 24-bits
instruct divFPR_reg(regFPR dst, regFPR src) %{
  predicate(UseSSE==0 && !Compile::current()->select_24_bit_instr());
  match(Set dst (DivF dst src));

  format %{ "FDIV   $dst,$src" %}
  opcode(0xDE, 0x7); /* DE F8+i or DE /7*/
  ins_encode( Push_Reg_FPR(src),
              OpcP, RegOpc(dst) );
  ins_pipe( fpu_reg_reg );
%}


// Spill to obtain 24-bit precision
instruct modFPR24_reg(stackSlotF dst, regFPR src1, regFPR src2, eAXRegI rax, eFlagsReg cr) %{
  predicate( UseSSE==0 && Compile::current()->select_24_bit_instr());
  match(Set dst (ModF src1 src2));
  effect(KILL rax, KILL cr); // emitModDPR() uses EAX and EFLAGS

  format %{ "FMOD   $dst,$src1,$src2" %}
  ins_encode( Push_Reg_Mod_DPR(src1, src2),
              emitModDPR(),
              Push_Result_Mod_DPR(src2),
              Pop_Mem_FPR(dst));
  ins_pipe( pipe_slow );
%}
//
// This instruction does not round to 24-bits
instruct modFPR_reg(regFPR dst, regFPR src, eAXRegI rax, eFlagsReg cr) %{
  predicate( UseSSE==0 && !Compile::current()->select_24_bit_instr());
  match(Set dst (ModF dst src));
  effect(KILL rax, KILL cr); // emitModDPR() uses EAX and EFLAGS

  format %{ "FMOD   $dst,$src" %}
  ins_encode(Push_Reg_Mod_DPR(dst, src),
              emitModDPR(),
              Push_Result_Mod_DPR(src),
              Pop_Reg_FPR(dst));
  ins_pipe( pipe_slow );
%}

instruct modF_reg(regF dst, regF src0, regF src1, eAXRegI rax, eFlagsReg cr) %{
  predicate(UseSSE>=1);
  match(Set dst (ModF src0 src1));
  effect(KILL rax, KILL cr);
  format %{ "SUB    ESP,4\t # FMOD\n"
          "\tMOVSS  [ESP+0],$src1\n"
          "\tFLD_S  [ESP+0]\n"
          "\tMOVSS  [ESP+0],$src0\n"
          "\tFLD_S  [ESP+0]\n"
     "loop:\tFPREM\n"
          "\tFWAIT\n"
          "\tFNSTSW AX\n"
          "\tSAHF\n"
          "\tJP     loop\n"
          "\tFSTP_S [ESP+0]\n"
          "\tMOVSS  $dst,[ESP+0]\n"
          "\tADD    ESP,4\n"
          "\tFSTP   ST0\t # Restore FPU Stack"
    %}
  ins_cost(250);
  ins_encode( Push_ModF_encoding(src0, src1), emitModDPR(), Push_ResultF(dst,0x4), PopFPU);
  ins_pipe( pipe_slow );
%}


//----------Arithmetic Conversion Instructions---------------------------------
// The conversions operations are all Alpha sorted.  Please keep it that way!

instruct roundFloat_mem_reg(stackSlotF dst, regFPR src) %{
  predicate(UseSSE==0);
  match(Set dst (RoundFloat src));
  ins_cost(125);
  format %{ "FST_S  $dst,$src\t# F-round" %}
  ins_encode( Pop_Mem_Reg_FPR(dst, src) );
  ins_pipe( fpu_mem_reg );
%}

instruct roundDouble_mem_reg(stackSlotD dst, regDPR src) %{
  predicate(UseSSE<=1);
  match(Set dst (RoundDouble src));
  ins_cost(125);
  format %{ "FST_D  $dst,$src\t# D-round" %}
  ins_encode( Pop_Mem_Reg_DPR(dst, src) );
  ins_pipe( fpu_mem_reg );
%}

// Force rounding to 24-bit precision and 6-bit exponent
instruct convDPR2FPR_reg(stackSlotF dst, regDPR src) %{
  predicate(UseSSE==0);
  match(Set dst (ConvD2F src));
  format %{ "FST_S  $dst,$src\t# F-round" %}
  expand %{
    roundFloat_mem_reg(dst,src);
  %}
%}

// Force rounding to 24-bit precision and 6-bit exponent
instruct convDPR2F_reg(regF dst, regDPR src, eFlagsReg cr) %{
  predicate(UseSSE==1);
  match(Set dst (ConvD2F src));
  effect( KILL cr );
  format %{ "SUB    ESP,4\n\t"
            "FST_S  [ESP],$src\t# F-round\n\t"
            "MOVSS  $dst,[ESP]\n\t"
            "ADD ESP,4" %}
  ins_encode %{
    __ subptr(rsp, 4);
    if ($src$$reg != FPR1L_enc) {
      __ fld_s($src$$reg-1);
      __ fstp_s(Address(rsp, 0));
    } else {
      __ fst_s(Address(rsp, 0));
    }
    __ movflt($dst$$XMMRegister, Address(rsp, 0));
    __ addptr(rsp, 4);
  %}
  ins_pipe( pipe_slow );
%}

// Force rounding double precision to single precision
instruct convD2F_reg(regF dst, regD src) %{
  predicate(UseSSE>=2);
  match(Set dst (ConvD2F src));
  format %{ "CVTSD2SS $dst,$src\t# F-round" %}
  ins_encode %{
    __ cvtsd2ss ($dst$$XMMRegister, $src$$XMMRegister);
  %}
  ins_pipe( pipe_slow );
%}

instruct convFPR2DPR_reg_reg(regDPR dst, regFPR src) %{
  predicate(UseSSE==0);
  match(Set dst (ConvF2D src));
  format %{ "FST_S  $dst,$src\t# D-round" %}
  ins_encode( Pop_Reg_Reg_DPR(dst, src));
  ins_pipe( fpu_reg_reg );
%}

instruct convFPR2D_reg(stackSlotD dst, regFPR src) %{
  predicate(UseSSE==1);
  match(Set dst (ConvF2D src));
  format %{ "FST_D  $dst,$src\t# D-round" %}
  expand %{
    roundDouble_mem_reg(dst,src);
  %}
%}

instruct convF2DPR_reg(regDPR dst, regF src, eFlagsReg cr) %{
  predicate(UseSSE==1);
  match(Set dst (ConvF2D src));
  effect( KILL cr );
  format %{ "SUB    ESP,4\n\t"
            "MOVSS  [ESP] $src\n\t"
            "FLD_S  [ESP]\n\t"
            "ADD    ESP,4\n\t"
            "FSTP   $dst\t# D-round" %}
  ins_encode %{
    __ subptr(rsp, 4);
    __ movflt(Address(rsp, 0), $src$$XMMRegister);
    __ fld_s(Address(rsp, 0));
    __ addptr(rsp, 4);
    __ fstp_d($dst$$reg);
  %}
  ins_pipe( pipe_slow );
%}

instruct convF2D_reg(regD dst, regF src) %{
  predicate(UseSSE>=2);
  match(Set dst (ConvF2D src));
  format %{ "CVTSS2SD $dst,$src\t# D-round" %}
  ins_encode %{
    __ cvtss2sd ($dst$$XMMRegister, $src$$XMMRegister);
  %}
  ins_pipe( pipe_slow );
%}

// Convert a double to an int.  If the double is a NAN, stuff a zero in instead.
instruct convDPR2I_reg_reg( eAXRegI dst, eDXRegI tmp, regDPR src, eFlagsReg cr ) %{
  predicate(UseSSE<=1);
  match(Set dst (ConvD2I src));
  effect( KILL tmp, KILL cr );
  format %{ "FLD    $src\t# Convert double to int \n\t"
            "FLDCW  trunc mode\n\t"
            "SUB    ESP,4\n\t"
            "FISTp  [ESP + #0]\n\t"
            "FLDCW  std/24-bit mode\n\t"
            "POP    EAX\n\t"
            "CMP    EAX,0x80000000\n\t"
            "JNE,s  fast\n\t"
            "FLD_D  $src\n\t"
            "CALL   d2i_wrapper\n"
      "fast:" %}
  ins_encode( Push_Reg_DPR(src), DPR2I_encoding(src) );
  ins_pipe( pipe_slow );
%}

// Convert a double to an int.  If the double is a NAN, stuff a zero in instead.
instruct convD2I_reg_reg( eAXRegI dst, eDXRegI tmp, regD src, eFlagsReg cr ) %{
  predicate(UseSSE>=2);
  match(Set dst (ConvD2I src));
  effect( KILL tmp, KILL cr );
  format %{ "CVTTSD2SI $dst, $src\n\t"
            "CMP    $dst,0x80000000\n\t"
            "JNE,s  fast\n\t"
            "SUB    ESP, 8\n\t"
            "MOVSD  [ESP], $src\n\t"
            "FLD_D  [ESP]\n\t"
            "ADD    ESP, 8\n\t"
            "CALL   d2i_wrapper\n"
      "fast:" %}
  ins_encode %{
    Label fast;
    __ cvttsd2sil($dst$$Register, $src$$XMMRegister);
    __ cmpl($dst$$Register, 0x80000000);
    __ jccb(Assembler::notEqual, fast);
    __ subptr(rsp, 8);
    __ movdbl(Address(rsp, 0), $src$$XMMRegister);
    __ fld_d(Address(rsp, 0));
    __ addptr(rsp, 8);
    __ call(RuntimeAddress(CAST_FROM_FN_PTR(address, StubRoutines::x86::d2i_wrapper())));
    __ post_call_nop();
    __ bind(fast);
  %}
  ins_pipe( pipe_slow );
%}

instruct convDPR2L_reg_reg( eADXRegL dst, regDPR src, eFlagsReg cr ) %{
  predicate(UseSSE<=1);
  match(Set dst (ConvD2L src));
  effect( KILL cr );
  format %{ "FLD    $src\t# Convert double to long\n\t"
            "FLDCW  trunc mode\n\t"
            "SUB    ESP,8\n\t"
            "FISTp  [ESP + #0]\n\t"
            "FLDCW  std/24-bit mode\n\t"
            "POP    EAX\n\t"
            "POP    EDX\n\t"
            "CMP    EDX,0x80000000\n\t"
            "JNE,s  fast\n\t"
            "TEST   EAX,EAX\n\t"
            "JNE,s  fast\n\t"
            "FLD    $src\n\t"
            "CALL   d2l_wrapper\n"
      "fast:" %}
  ins_encode( Push_Reg_DPR(src),  DPR2L_encoding(src) );
  ins_pipe( pipe_slow );
%}

// XMM lacks a float/double->long conversion, so use the old FPU stack.
instruct convD2L_reg_reg( eADXRegL dst, regD src, eFlagsReg cr ) %{
  predicate (UseSSE>=2);
  match(Set dst (ConvD2L src));
  effect( KILL cr );
  format %{ "SUB    ESP,8\t# Convert double to long\n\t"
            "MOVSD  [ESP],$src\n\t"
            "FLD_D  [ESP]\n\t"
            "FLDCW  trunc mode\n\t"
            "FISTp  [ESP + #0]\n\t"
            "FLDCW  std/24-bit mode\n\t"
            "POP    EAX\n\t"
            "POP    EDX\n\t"
            "CMP    EDX,0x80000000\n\t"
            "JNE,s  fast\n\t"
            "TEST   EAX,EAX\n\t"
            "JNE,s  fast\n\t"
            "SUB    ESP,8\n\t"
            "MOVSD  [ESP],$src\n\t"
            "FLD_D  [ESP]\n\t"
            "ADD    ESP,8\n\t"
            "CALL   d2l_wrapper\n"
      "fast:" %}
  ins_encode %{
    Label fast;
    __ subptr(rsp, 8);
    __ movdbl(Address(rsp, 0), $src$$XMMRegister);
    __ fld_d(Address(rsp, 0));
    __ fldcw(ExternalAddress(StubRoutines::x86::addr_fpu_cntrl_wrd_trunc()));
    __ fistp_d(Address(rsp, 0));
    // Restore the rounding mode, mask the exception
    if (Compile::current()->in_24_bit_fp_mode()) {
      __ fldcw(ExternalAddress(StubRoutines::x86::addr_fpu_cntrl_wrd_24()));
    } else {
      __ fldcw(ExternalAddress(StubRoutines::x86::addr_fpu_cntrl_wrd_std()));
    }
    // Load the converted long, adjust CPU stack
    __ pop(rax);
    __ pop(rdx);
    __ cmpl(rdx, 0x80000000);
    __ jccb(Assembler::notEqual, fast);
    __ testl(rax, rax);
    __ jccb(Assembler::notEqual, fast);
    __ subptr(rsp, 8);
    __ movdbl(Address(rsp, 0), $src$$XMMRegister);
    __ fld_d(Address(rsp, 0));
    __ addptr(rsp, 8);
    __ call(RuntimeAddress(CAST_FROM_FN_PTR(address, StubRoutines::x86::d2l_wrapper())));
    __ post_call_nop();
    __ bind(fast);
  %}
  ins_pipe( pipe_slow );
%}

// Convert a double to an int.  Java semantics require we do complex
// manglations in the corner cases.  So we set the rounding mode to
// 'zero', store the darned double down as an int, and reset the
// rounding mode to 'nearest'.  The hardware stores a flag value down
// if we would overflow or converted a NAN; we check for this and
// and go the slow path if needed.
instruct convFPR2I_reg_reg(eAXRegI dst, eDXRegI tmp, regFPR src, eFlagsReg cr ) %{
  predicate(UseSSE==0);
  match(Set dst (ConvF2I src));
  effect( KILL tmp, KILL cr );
  format %{ "FLD    $src\t# Convert float to int \n\t"
            "FLDCW  trunc mode\n\t"
            "SUB    ESP,4\n\t"
            "FISTp  [ESP + #0]\n\t"
            "FLDCW  std/24-bit mode\n\t"
            "POP    EAX\n\t"
            "CMP    EAX,0x80000000\n\t"
            "JNE,s  fast\n\t"
            "FLD    $src\n\t"
            "CALL   d2i_wrapper\n"
      "fast:" %}
  // DPR2I_encoding works for FPR2I
  ins_encode( Push_Reg_FPR(src), DPR2I_encoding(src) );
  ins_pipe( pipe_slow );
%}

// Convert a float in xmm to an int reg.
instruct convF2I_reg(eAXRegI dst, eDXRegI tmp, regF src, eFlagsReg cr ) %{
  predicate(UseSSE>=1);
  match(Set dst (ConvF2I src));
  effect( KILL tmp, KILL cr );
  format %{ "CVTTSS2SI $dst, $src\n\t"
            "CMP    $dst,0x80000000\n\t"
            "JNE,s  fast\n\t"
            "SUB    ESP, 4\n\t"
            "MOVSS  [ESP], $src\n\t"
            "FLD    [ESP]\n\t"
            "ADD    ESP, 4\n\t"
            "CALL   d2i_wrapper\n"
      "fast:" %}
  ins_encode %{
    Label fast;
    __ cvttss2sil($dst$$Register, $src$$XMMRegister);
    __ cmpl($dst$$Register, 0x80000000);
    __ jccb(Assembler::notEqual, fast);
    __ subptr(rsp, 4);
    __ movflt(Address(rsp, 0), $src$$XMMRegister);
    __ fld_s(Address(rsp, 0));
    __ addptr(rsp, 4);
    __ call(RuntimeAddress(CAST_FROM_FN_PTR(address, StubRoutines::x86::d2i_wrapper())));
    __ post_call_nop();
    __ bind(fast);
  %}
  ins_pipe( pipe_slow );
%}

instruct convFPR2L_reg_reg( eADXRegL dst, regFPR src, eFlagsReg cr ) %{
  predicate(UseSSE==0);
  match(Set dst (ConvF2L src));
  effect( KILL cr );
  format %{ "FLD    $src\t# Convert float to long\n\t"
            "FLDCW  trunc mode\n\t"
            "SUB    ESP,8\n\t"
            "FISTp  [ESP + #0]\n\t"
            "FLDCW  std/24-bit mode\n\t"
            "POP    EAX\n\t"
            "POP    EDX\n\t"
            "CMP    EDX,0x80000000\n\t"
            "JNE,s  fast\n\t"
            "TEST   EAX,EAX\n\t"
            "JNE,s  fast\n\t"
            "FLD    $src\n\t"
            "CALL   d2l_wrapper\n"
      "fast:" %}
  // DPR2L_encoding works for FPR2L
  ins_encode( Push_Reg_FPR(src), DPR2L_encoding(src) );
  ins_pipe( pipe_slow );
%}

// XMM lacks a float/double->long conversion, so use the old FPU stack.
instruct convF2L_reg_reg( eADXRegL dst, regF src, eFlagsReg cr ) %{
  predicate (UseSSE>=1);
  match(Set dst (ConvF2L src));
  effect( KILL cr );
  format %{ "SUB    ESP,8\t# Convert float to long\n\t"
            "MOVSS  [ESP],$src\n\t"
            "FLD_S  [ESP]\n\t"
            "FLDCW  trunc mode\n\t"
            "FISTp  [ESP + #0]\n\t"
            "FLDCW  std/24-bit mode\n\t"
            "POP    EAX\n\t"
            "POP    EDX\n\t"
            "CMP    EDX,0x80000000\n\t"
            "JNE,s  fast\n\t"
            "TEST   EAX,EAX\n\t"
            "JNE,s  fast\n\t"
            "SUB    ESP,4\t# Convert float to long\n\t"
            "MOVSS  [ESP],$src\n\t"
            "FLD_S  [ESP]\n\t"
            "ADD    ESP,4\n\t"
            "CALL   d2l_wrapper\n"
      "fast:" %}
  ins_encode %{
    Label fast;
    __ subptr(rsp, 8);
    __ movflt(Address(rsp, 0), $src$$XMMRegister);
    __ fld_s(Address(rsp, 0));
    __ fldcw(ExternalAddress(StubRoutines::x86::addr_fpu_cntrl_wrd_trunc()));
    __ fistp_d(Address(rsp, 0));
    // Restore the rounding mode, mask the exception
    if (Compile::current()->in_24_bit_fp_mode()) {
      __ fldcw(ExternalAddress(StubRoutines::x86::addr_fpu_cntrl_wrd_24()));
    } else {
      __ fldcw(ExternalAddress(StubRoutines::x86::addr_fpu_cntrl_wrd_std()));
    }
    // Load the converted long, adjust CPU stack
    __ pop(rax);
    __ pop(rdx);
    __ cmpl(rdx, 0x80000000);
    __ jccb(Assembler::notEqual, fast);
    __ testl(rax, rax);
    __ jccb(Assembler::notEqual, fast);
    __ subptr(rsp, 4);
    __ movflt(Address(rsp, 0), $src$$XMMRegister);
    __ fld_s(Address(rsp, 0));
    __ addptr(rsp, 4);
    __ call(RuntimeAddress(CAST_FROM_FN_PTR(address, StubRoutines::x86::d2l_wrapper())));
    __ post_call_nop();
    __ bind(fast);
  %}
  ins_pipe( pipe_slow );
%}

instruct convI2DPR_reg(regDPR dst, stackSlotI src) %{
  predicate( UseSSE<=1 );
  match(Set dst (ConvI2D src));
  format %{ "FILD   $src\n\t"
            "FSTP   $dst" %}
  opcode(0xDB, 0x0);  /* DB /0 */
  ins_encode(Push_Mem_I(src), Pop_Reg_DPR(dst));
  ins_pipe( fpu_reg_mem );
%}

instruct convI2D_reg(regD dst, rRegI src) %{
  predicate( UseSSE>=2 && !UseXmmI2D );
  match(Set dst (ConvI2D src));
  format %{ "CVTSI2SD $dst,$src" %}
  ins_encode %{
    __ cvtsi2sdl ($dst$$XMMRegister, $src$$Register);
  %}
  ins_pipe( pipe_slow );
%}

instruct convI2D_mem(regD dst, memory mem) %{
  predicate( UseSSE>=2 );
  match(Set dst (ConvI2D (LoadI mem)));
  format %{ "CVTSI2SD $dst,$mem" %}
  ins_encode %{
    __ cvtsi2sdl ($dst$$XMMRegister, $mem$$Address);
  %}
  ins_pipe( pipe_slow );
%}

instruct convXI2D_reg(regD dst, rRegI src)
%{
  predicate( UseSSE>=2 && UseXmmI2D );
  match(Set dst (ConvI2D src));

  format %{ "MOVD  $dst,$src\n\t"
            "CVTDQ2PD $dst,$dst\t# i2d" %}
  ins_encode %{
    __ movdl($dst$$XMMRegister, $src$$Register);
    __ cvtdq2pd($dst$$XMMRegister, $dst$$XMMRegister);
  %}
  ins_pipe(pipe_slow); // XXX
%}

instruct convI2DPR_mem(regDPR dst, memory mem) %{
  predicate( UseSSE<=1 && !Compile::current()->select_24_bit_instr());
  match(Set dst (ConvI2D (LoadI mem)));
  format %{ "FILD   $mem\n\t"
            "FSTP   $dst" %}
  opcode(0xDB);      /* DB /0 */
  ins_encode( SetInstMark, OpcP, RMopc_Mem(0x00,mem),
              Pop_Reg_DPR(dst), ClearInstMark);
  ins_pipe( fpu_reg_mem );
%}

// Convert a byte to a float; no rounding step needed.
instruct conv24I2FPR_reg(regFPR dst, stackSlotI src) %{
  predicate( UseSSE==0 && n->in(1)->Opcode() == Op_AndI && n->in(1)->in(2)->is_Con() && n->in(1)->in(2)->get_int() == 255 );
  match(Set dst (ConvI2F src));
  format %{ "FILD   $src\n\t"
            "FSTP   $dst" %}

  opcode(0xDB, 0x0);  /* DB /0 */
  ins_encode(Push_Mem_I(src), Pop_Reg_FPR(dst));
  ins_pipe( fpu_reg_mem );
%}

// In 24-bit mode, force exponent rounding by storing back out
instruct convI2FPR_SSF(stackSlotF dst, stackSlotI src) %{
  predicate( UseSSE==0 && Compile::current()->select_24_bit_instr());
  match(Set dst (ConvI2F src));
  ins_cost(200);
  format %{ "FILD   $src\n\t"
            "FSTP_S $dst" %}
  opcode(0xDB, 0x0);  /* DB /0 */
  ins_encode( Push_Mem_I(src),
              Pop_Mem_FPR(dst));
  ins_pipe( fpu_mem_mem );
%}

// In 24-bit mode, force exponent rounding by storing back out
instruct convI2FPR_SSF_mem(stackSlotF dst, memory mem) %{
  predicate( UseSSE==0 && Compile::current()->select_24_bit_instr());
  match(Set dst (ConvI2F (LoadI mem)));
  ins_cost(200);
  format %{ "FILD   $mem\n\t"
            "FSTP_S $dst" %}
  opcode(0xDB);  /* DB /0 */
  ins_encode( SetInstMark, OpcP, RMopc_Mem(0x00,mem),
              Pop_Mem_FPR(dst), ClearInstMark);
  ins_pipe( fpu_mem_mem );
%}

// This instruction does not round to 24-bits
instruct convI2FPR_reg(regFPR dst, stackSlotI src) %{
  predicate( UseSSE==0 && !Compile::current()->select_24_bit_instr());
  match(Set dst (ConvI2F src));
  format %{ "FILD   $src\n\t"
            "FSTP   $dst" %}
  opcode(0xDB, 0x0);  /* DB /0 */
  ins_encode( Push_Mem_I(src),
              Pop_Reg_FPR(dst));
  ins_pipe( fpu_reg_mem );
%}

// This instruction does not round to 24-bits
instruct convI2FPR_mem(regFPR dst, memory mem) %{
  predicate( UseSSE==0 && !Compile::current()->select_24_bit_instr());
  match(Set dst (ConvI2F (LoadI mem)));
  format %{ "FILD   $mem\n\t"
            "FSTP   $dst" %}
  opcode(0xDB);      /* DB /0 */
  ins_encode( SetInstMark, OpcP, RMopc_Mem(0x00,mem),
              Pop_Reg_FPR(dst), ClearInstMark);
  ins_pipe( fpu_reg_mem );
%}

// Convert an int to a float in xmm; no rounding step needed.
instruct convI2F_reg(regF dst, rRegI src) %{
  predicate( UseSSE==1 || ( UseSSE>=2 && !UseXmmI2F ));
  match(Set dst (ConvI2F src));
  format %{ "CVTSI2SS $dst, $src" %}
  ins_encode %{
    __ cvtsi2ssl ($dst$$XMMRegister, $src$$Register);
  %}
  ins_pipe( pipe_slow );
%}

 instruct convXI2F_reg(regF dst, rRegI src)
%{
  predicate( UseSSE>=2 && UseXmmI2F );
  match(Set dst (ConvI2F src));

  format %{ "MOVD  $dst,$src\n\t"
            "CVTDQ2PS $dst,$dst\t# i2f" %}
  ins_encode %{
    __ movdl($dst$$XMMRegister, $src$$Register);
    __ cvtdq2ps($dst$$XMMRegister, $dst$$XMMRegister);
  %}
  ins_pipe(pipe_slow); // XXX
%}

instruct convI2L_reg( eRegL dst, rRegI src, eFlagsReg cr) %{
  match(Set dst (ConvI2L src));
  effect(KILL cr);
  ins_cost(375);
  format %{ "MOV    $dst.lo,$src\n\t"
            "MOV    $dst.hi,$src\n\t"
            "SAR    $dst.hi,31" %}
  ins_encode(convert_int_long(dst,src));
  ins_pipe( ialu_reg_reg_long );
%}

// Zero-extend convert int to long
instruct convI2L_reg_zex(eRegL dst, rRegI src, immL_32bits mask, eFlagsReg flags ) %{
  match(Set dst (AndL (ConvI2L src) mask) );
  effect( KILL flags );
  ins_cost(250);
  format %{ "MOV    $dst.lo,$src\n\t"
            "XOR    $dst.hi,$dst.hi" %}
  opcode(0x33); // XOR
  ins_encode(enc_Copy(dst,src), OpcP, RegReg_Hi2(dst,dst) );
  ins_pipe( ialu_reg_reg_long );
%}

// Zero-extend long
instruct zerox_long(eRegL dst, eRegL src, immL_32bits mask, eFlagsReg flags ) %{
  match(Set dst (AndL src mask) );
  effect( KILL flags );
  ins_cost(250);
  format %{ "MOV    $dst.lo,$src.lo\n\t"
            "XOR    $dst.hi,$dst.hi\n\t" %}
  opcode(0x33); // XOR
  ins_encode(enc_Copy(dst,src), OpcP, RegReg_Hi2(dst,dst) );
  ins_pipe( ialu_reg_reg_long );
%}

instruct convL2DPR_reg( stackSlotD dst, eRegL src, eFlagsReg cr) %{
  predicate (UseSSE<=1);
  match(Set dst (ConvL2D src));
  effect( KILL cr );
  format %{ "PUSH   $src.hi\t# Convert long to double\n\t"
            "PUSH   $src.lo\n\t"
            "FILD   ST,[ESP + #0]\n\t"
            "ADD    ESP,8\n\t"
            "FSTP_D $dst\t# D-round" %}
  opcode(0xDF, 0x5);  /* DF /5 */
  ins_encode(convert_long_double(src), Pop_Mem_DPR(dst));
  ins_pipe( pipe_slow );
%}

instruct convL2D_reg( regD dst, eRegL src, eFlagsReg cr) %{
  predicate (UseSSE>=2);
  match(Set dst (ConvL2D src));
  effect( KILL cr );
  format %{ "PUSH   $src.hi\t# Convert long to double\n\t"
            "PUSH   $src.lo\n\t"
            "FILD_D [ESP]\n\t"
            "FSTP_D [ESP]\n\t"
            "MOVSD  $dst,[ESP]\n\t"
            "ADD    ESP,8" %}
  opcode(0xDF, 0x5);  /* DF /5 */
  ins_encode(convert_long_double2(src), Push_ResultD(dst));
  ins_pipe( pipe_slow );
%}

instruct convL2F_reg( regF dst, eRegL src, eFlagsReg cr) %{
  predicate (UseSSE>=1);
  match(Set dst (ConvL2F src));
  effect( KILL cr );
  format %{ "PUSH   $src.hi\t# Convert long to single float\n\t"
            "PUSH   $src.lo\n\t"
            "FILD_D [ESP]\n\t"
            "FSTP_S [ESP]\n\t"
            "MOVSS  $dst,[ESP]\n\t"
            "ADD    ESP,8" %}
  opcode(0xDF, 0x5);  /* DF /5 */
  ins_encode(convert_long_double2(src), Push_ResultF(dst,0x8));
  ins_pipe( pipe_slow );
%}

instruct convL2FPR_reg( stackSlotF dst, eRegL src, eFlagsReg cr) %{
  match(Set dst (ConvL2F src));
  effect( KILL cr );
  format %{ "PUSH   $src.hi\t# Convert long to single float\n\t"
            "PUSH   $src.lo\n\t"
            "FILD   ST,[ESP + #0]\n\t"
            "ADD    ESP,8\n\t"
            "FSTP_S $dst\t# F-round" %}
  opcode(0xDF, 0x5);  /* DF /5 */
  ins_encode(convert_long_double(src), Pop_Mem_FPR(dst));
  ins_pipe( pipe_slow );
%}

instruct convL2I_reg( rRegI dst, eRegL src ) %{
  match(Set dst (ConvL2I src));
  effect( DEF dst, USE src );
  format %{ "MOV    $dst,$src.lo" %}
  ins_encode(enc_CopyL_Lo(dst,src));
  ins_pipe( ialu_reg_reg );
%}

instruct MoveF2I_stack_reg(rRegI dst, stackSlotF src) %{
  match(Set dst (MoveF2I src));
  effect( DEF dst, USE src );
  ins_cost(100);
  format %{ "MOV    $dst,$src\t# MoveF2I_stack_reg" %}
  ins_encode %{
    __ movl($dst$$Register, Address(rsp, $src$$disp));
  %}
  ins_pipe( ialu_reg_mem );
%}

instruct MoveFPR2I_reg_stack(stackSlotI dst, regFPR src) %{
  predicate(UseSSE==0);
  match(Set dst (MoveF2I src));
  effect( DEF dst, USE src );

  ins_cost(125);
  format %{ "FST_S  $dst,$src\t# MoveF2I_reg_stack" %}
  ins_encode( Pop_Mem_Reg_FPR(dst, src) );
  ins_pipe( fpu_mem_reg );
%}

instruct MoveF2I_reg_stack_sse(stackSlotI dst, regF src) %{
  predicate(UseSSE>=1);
  match(Set dst (MoveF2I src));
  effect( DEF dst, USE src );

  ins_cost(95);
  format %{ "MOVSS  $dst,$src\t# MoveF2I_reg_stack_sse" %}
  ins_encode %{
    __ movflt(Address(rsp, $dst$$disp), $src$$XMMRegister);
  %}
  ins_pipe( pipe_slow );
%}

instruct MoveF2I_reg_reg_sse(rRegI dst, regF src) %{
  predicate(UseSSE>=2);
  match(Set dst (MoveF2I src));
  effect( DEF dst, USE src );
  ins_cost(85);
  format %{ "MOVD   $dst,$src\t# MoveF2I_reg_reg_sse" %}
  ins_encode %{
    __ movdl($dst$$Register, $src$$XMMRegister);
  %}
  ins_pipe( pipe_slow );
%}

instruct MoveI2F_reg_stack(stackSlotF dst, rRegI src) %{
  match(Set dst (MoveI2F src));
  effect( DEF dst, USE src );

  ins_cost(100);
  format %{ "MOV    $dst,$src\t# MoveI2F_reg_stack" %}
  ins_encode %{
    __ movl(Address(rsp, $dst$$disp), $src$$Register);
  %}
  ins_pipe( ialu_mem_reg );
%}


instruct MoveI2FPR_stack_reg(regFPR dst, stackSlotI src) %{
  predicate(UseSSE==0);
  match(Set dst (MoveI2F src));
  effect(DEF dst, USE src);

  ins_cost(125);
  format %{ "FLD_S  $src\n\t"
            "FSTP   $dst\t# MoveI2F_stack_reg" %}
  opcode(0xD9);               /* D9 /0, FLD m32real */
  ins_encode( SetInstMark, OpcP, RMopc_Mem_no_oop(0x00,src),
              Pop_Reg_FPR(dst), ClearInstMark );
  ins_pipe( fpu_reg_mem );
%}

instruct MoveI2F_stack_reg_sse(regF dst, stackSlotI src) %{
  predicate(UseSSE>=1);
  match(Set dst (MoveI2F src));
  effect( DEF dst, USE src );

  ins_cost(95);
  format %{ "MOVSS  $dst,$src\t# MoveI2F_stack_reg_sse" %}
  ins_encode %{
    __ movflt($dst$$XMMRegister, Address(rsp, $src$$disp));
  %}
  ins_pipe( pipe_slow );
%}

instruct MoveI2F_reg_reg_sse(regF dst, rRegI src) %{
  predicate(UseSSE>=2);
  match(Set dst (MoveI2F src));
  effect( DEF dst, USE src );

  ins_cost(85);
  format %{ "MOVD   $dst,$src\t# MoveI2F_reg_reg_sse" %}
  ins_encode %{
    __ movdl($dst$$XMMRegister, $src$$Register);
  %}
  ins_pipe( pipe_slow );
%}

instruct MoveD2L_stack_reg(eRegL dst, stackSlotD src) %{
  match(Set dst (MoveD2L src));
  effect(DEF dst, USE src);

  ins_cost(250);
  format %{ "MOV    $dst.lo,$src\n\t"
            "MOV    $dst.hi,$src+4\t# MoveD2L_stack_reg" %}
  opcode(0x8B, 0x8B);
  ins_encode( SetInstMark, OpcP, RegMem(dst,src), OpcS, RegMem_Hi(dst,src), ClearInstMark);
  ins_pipe( ialu_mem_long_reg );
%}

instruct MoveDPR2L_reg_stack(stackSlotL dst, regDPR src) %{
  predicate(UseSSE<=1);
  match(Set dst (MoveD2L src));
  effect(DEF dst, USE src);

  ins_cost(125);
  format %{ "FST_D  $dst,$src\t# MoveD2L_reg_stack" %}
  ins_encode( Pop_Mem_Reg_DPR(dst, src) );
  ins_pipe( fpu_mem_reg );
%}

instruct MoveD2L_reg_stack_sse(stackSlotL dst, regD src) %{
  predicate(UseSSE>=2);
  match(Set dst (MoveD2L src));
  effect(DEF dst, USE src);
  ins_cost(95);
  format %{ "MOVSD  $dst,$src\t# MoveD2L_reg_stack_sse" %}
  ins_encode %{
    __ movdbl(Address(rsp, $dst$$disp), $src$$XMMRegister);
  %}
  ins_pipe( pipe_slow );
%}

instruct MoveD2L_reg_reg_sse(eRegL dst, regD src, regD tmp) %{
  predicate(UseSSE>=2);
  match(Set dst (MoveD2L src));
  effect(DEF dst, USE src, TEMP tmp);
  ins_cost(85);
  format %{ "MOVD   $dst.lo,$src\n\t"
            "PSHUFLW $tmp,$src,0x4E\n\t"
            "MOVD   $dst.hi,$tmp\t# MoveD2L_reg_reg_sse" %}
  ins_encode %{
    __ movdl($dst$$Register, $src$$XMMRegister);
    __ pshuflw($tmp$$XMMRegister, $src$$XMMRegister, 0x4e);
    __ movdl(HIGH_FROM_LOW($dst$$Register), $tmp$$XMMRegister);
  %}
  ins_pipe( pipe_slow );
%}

instruct MoveL2D_reg_stack(stackSlotD dst, eRegL src) %{
  match(Set dst (MoveL2D src));
  effect(DEF dst, USE src);

  ins_cost(200);
  format %{ "MOV    $dst,$src.lo\n\t"
            "MOV    $dst+4,$src.hi\t# MoveL2D_reg_stack" %}
  opcode(0x89, 0x89);
  ins_encode( SetInstMark, OpcP, RegMem( src, dst ), OpcS, RegMem_Hi( src, dst ), ClearInstMark );
  ins_pipe( ialu_mem_long_reg );
%}


instruct MoveL2DPR_stack_reg(regDPR dst, stackSlotL src) %{
  predicate(UseSSE<=1);
  match(Set dst (MoveL2D src));
  effect(DEF dst, USE src);
  ins_cost(125);

  format %{ "FLD_D  $src\n\t"
            "FSTP   $dst\t# MoveL2D_stack_reg" %}
  opcode(0xDD);               /* DD /0, FLD m64real */
  ins_encode( SetInstMark, OpcP, RMopc_Mem_no_oop(0x00,src),
              Pop_Reg_DPR(dst), ClearInstMark );
  ins_pipe( fpu_reg_mem );
%}


instruct MoveL2D_stack_reg_sse(regD dst, stackSlotL src) %{
  predicate(UseSSE>=2 && UseXmmLoadAndClearUpper);
  match(Set dst (MoveL2D src));
  effect(DEF dst, USE src);

  ins_cost(95);
  format %{ "MOVSD  $dst,$src\t# MoveL2D_stack_reg_sse" %}
  ins_encode %{
    __ movdbl($dst$$XMMRegister, Address(rsp, $src$$disp));
  %}
  ins_pipe( pipe_slow );
%}

instruct MoveL2D_stack_reg_sse_partial(regD dst, stackSlotL src) %{
  predicate(UseSSE>=2 && !UseXmmLoadAndClearUpper);
  match(Set dst (MoveL2D src));
  effect(DEF dst, USE src);

  ins_cost(95);
  format %{ "MOVLPD $dst,$src\t# MoveL2D_stack_reg_sse" %}
  ins_encode %{
    __ movdbl($dst$$XMMRegister, Address(rsp, $src$$disp));
  %}
  ins_pipe( pipe_slow );
%}

instruct MoveL2D_reg_reg_sse(regD dst, eRegL src, regD tmp) %{
  predicate(UseSSE>=2);
  match(Set dst (MoveL2D src));
  effect(TEMP dst, USE src, TEMP tmp);
  ins_cost(85);
  format %{ "MOVD   $dst,$src.lo\n\t"
            "MOVD   $tmp,$src.hi\n\t"
            "PUNPCKLDQ $dst,$tmp\t# MoveL2D_reg_reg_sse" %}
  ins_encode %{
    __ movdl($dst$$XMMRegister, $src$$Register);
    __ movdl($tmp$$XMMRegister, HIGH_FROM_LOW($src$$Register));
    __ punpckldq($dst$$XMMRegister, $tmp$$XMMRegister);
  %}
  ins_pipe( pipe_slow );
%}

//----------------------------- CompressBits/ExpandBits ------------------------

instruct compressBitsL_reg(eADXRegL dst, eBCXRegL src, eBDPRegL mask, eSIRegI rtmp, regF xtmp, eFlagsReg cr) %{
  predicate(n->bottom_type()->isa_long());
  match(Set dst (CompressBits src mask));
  effect(TEMP rtmp, TEMP xtmp, KILL cr);
  format %{ "compress_bits $dst, $src, $mask\t! using $rtmp and $xtmp as TEMP" %}
  ins_encode %{
    Label exit, partail_result;
    // Parallely extract both upper and lower 32 bits of source into destination register pair.
    // Merge the results of upper and lower destination registers such that upper destination
    // results are contiguously laid out after the lower destination result.
    __ pextl($dst$$Register, $src$$Register, $mask$$Register);
    __ pextl(HIGH_FROM_LOW($dst$$Register), HIGH_FROM_LOW($src$$Register), HIGH_FROM_LOW($mask$$Register));
    __ popcntl($rtmp$$Register, $mask$$Register);
    // Skip merging if bit count of lower mask register is equal to 32 (register size).
    __ cmpl($rtmp$$Register, 32);
    __ jccb(Assembler::equal, exit);
    // Due to constraint on number of GPRs on 32 bit target, using XMM register as potential spill slot.
    __ movdl($xtmp$$XMMRegister, $rtmp$$Register);
    // Shift left the contents of upper destination register by true bit count of lower mask register
    // and merge with lower destination register.
    __ shlxl($rtmp$$Register, HIGH_FROM_LOW($dst$$Register), $rtmp$$Register);
    __ orl($dst$$Register, $rtmp$$Register);
    __ movdl($rtmp$$Register, $xtmp$$XMMRegister);
    // Zero out upper destination register if true bit count of lower 32 bit mask is zero
    // since contents of upper destination have already been copied to lower destination
    // register.
    __ cmpl($rtmp$$Register, 0);
    __ jccb(Assembler::greater, partail_result);
    __ movl(HIGH_FROM_LOW($dst$$Register), 0);
    __ jmp(exit);
    __ bind(partail_result);
    // Perform right shift over upper destination register to move out bits already copied
    // to lower destination register.
    __ subl($rtmp$$Register, 32);
    __ negl($rtmp$$Register);
    __ shrxl(HIGH_FROM_LOW($dst$$Register), HIGH_FROM_LOW($dst$$Register), $rtmp$$Register);
    __ bind(exit);
  %}
  ins_pipe( pipe_slow );
%}

instruct expandBitsL_reg(eADXRegL dst, eBCXRegL src, eBDPRegL mask, eSIRegI rtmp, regF xtmp, eFlagsReg cr) %{
  predicate(n->bottom_type()->isa_long());
  match(Set dst (ExpandBits src mask));
  effect(TEMP rtmp, TEMP xtmp, KILL cr);
  format %{ "expand_bits $dst, $src, $mask\t! using $rtmp and $xtmp as TEMP" %}
  ins_encode %{
    // Extraction operation sequentially reads the bits from source register starting from LSB
    // and lays them out into destination register at bit locations corresponding to true bits
    // in mask register. Thus number of source bits read are equal to combined true bit count
    // of mask register pair.
    Label exit, mask_clipping;
    __ pdepl($dst$$Register, $src$$Register, $mask$$Register);
    __ pdepl(HIGH_FROM_LOW($dst$$Register), HIGH_FROM_LOW($src$$Register), HIGH_FROM_LOW($mask$$Register));
    __ popcntl($rtmp$$Register, $mask$$Register);
    // If true bit count of lower mask register is 32 then none of bit of lower source register
    // will feed to upper destination register.
    __ cmpl($rtmp$$Register, 32);
    __ jccb(Assembler::equal, exit);
    // Due to constraint on number of GPRs on 32 bit target, using XMM register as potential spill slot.
    __ movdl($xtmp$$XMMRegister, $rtmp$$Register);
    // Shift right the contents of lower source register to remove already consumed bits.
    __ shrxl($rtmp$$Register, $src$$Register, $rtmp$$Register);
    // Extract the bits from lower source register starting from LSB under the influence
    // of upper mask register.
    __ pdepl(HIGH_FROM_LOW($dst$$Register), $rtmp$$Register, HIGH_FROM_LOW($mask$$Register));
    __ movdl($rtmp$$Register, $xtmp$$XMMRegister);
    __ subl($rtmp$$Register, 32);
    __ negl($rtmp$$Register);
    __ movdl($xtmp$$XMMRegister, $mask$$Register);
    __ movl($mask$$Register, HIGH_FROM_LOW($mask$$Register));
    // Clear the set bits in upper mask register which have been used to extract the contents
    // from lower source register.
    __ bind(mask_clipping);
    __ blsrl($mask$$Register, $mask$$Register);
    __ decrementl($rtmp$$Register, 1);
    __ jccb(Assembler::greater, mask_clipping);
    // Starting from LSB extract the bits from upper source register under the influence of
    // remaining set bits in upper mask register.
    __ pdepl($rtmp$$Register, HIGH_FROM_LOW($src$$Register), $mask$$Register);
    // Merge the partial results extracted from lower and upper source register bits.
    __ orl(HIGH_FROM_LOW($dst$$Register), $rtmp$$Register);
    __ movdl($mask$$Register, $xtmp$$XMMRegister);
    __ bind(exit);
  %}
  ins_pipe( pipe_slow );
%}

// =======================================================================
// fast clearing of an array
// Small ClearArray non-AVX512.
instruct rep_stos(eCXRegI cnt, eDIRegP base, regD tmp, eAXRegI zero, Universe dummy, eFlagsReg cr) %{
  predicate(!((ClearArrayNode*)n)->is_large() && (UseAVX <= 2));
  match(Set dummy (ClearArray cnt base));
  effect(USE_KILL cnt, USE_KILL base, TEMP tmp, KILL zero, KILL cr);

  format %{ $$template
    $$emit$$"XOR    EAX,EAX\t# ClearArray:\n\t"
    $$emit$$"CMP    InitArrayShortSize,rcx\n\t"
    $$emit$$"JG     LARGE\n\t"
    $$emit$$"SHL    ECX, 1\n\t"
    $$emit$$"DEC    ECX\n\t"
    $$emit$$"JS     DONE\t# Zero length\n\t"
    $$emit$$"MOV    EAX,(EDI,ECX,4)\t# LOOP\n\t"
    $$emit$$"DEC    ECX\n\t"
    $$emit$$"JGE    LOOP\n\t"
    $$emit$$"JMP    DONE\n\t"
    $$emit$$"# LARGE:\n\t"
    if (UseFastStosb) {
       $$emit$$"SHL    ECX,3\t# Convert doublewords to bytes\n\t"
       $$emit$$"REP STOSB\t# store EAX into [EDI++] while ECX--\n\t"
    } else if (UseXMMForObjInit) {
       $$emit$$"MOV     RDI,RAX\n\t"
       $$emit$$"VPXOR    YMM0,YMM0,YMM0\n\t"
       $$emit$$"JMPQ    L_zero_64_bytes\n\t"
       $$emit$$"# L_loop:\t# 64-byte LOOP\n\t"
       $$emit$$"VMOVDQU YMM0,(RAX)\n\t"
       $$emit$$"VMOVDQU YMM0,0x20(RAX)\n\t"
       $$emit$$"ADD     0x40,RAX\n\t"
       $$emit$$"# L_zero_64_bytes:\n\t"
       $$emit$$"SUB     0x8,RCX\n\t"
       $$emit$$"JGE     L_loop\n\t"
       $$emit$$"ADD     0x4,RCX\n\t"
       $$emit$$"JL      L_tail\n\t"
       $$emit$$"VMOVDQU YMM0,(RAX)\n\t"
       $$emit$$"ADD     0x20,RAX\n\t"
       $$emit$$"SUB     0x4,RCX\n\t"
       $$emit$$"# L_tail:\t# Clearing tail bytes\n\t"
       $$emit$$"ADD     0x4,RCX\n\t"
       $$emit$$"JLE     L_end\n\t"
       $$emit$$"DEC     RCX\n\t"
       $$emit$$"# L_sloop:\t# 8-byte short loop\n\t"
       $$emit$$"VMOVQ   XMM0,(RAX)\n\t"
       $$emit$$"ADD     0x8,RAX\n\t"
       $$emit$$"DEC     RCX\n\t"
       $$emit$$"JGE     L_sloop\n\t"
       $$emit$$"# L_end:\n\t"
    } else {
       $$emit$$"SHL    ECX,1\t# Convert doublewords to words\n\t"
       $$emit$$"REP STOS\t# store EAX into [EDI++] while ECX--\n\t"
    }
    $$emit$$"# DONE"
  %}
  ins_encode %{
    __ clear_mem($base$$Register, $cnt$$Register, $zero$$Register,
                 $tmp$$XMMRegister, false, knoreg);
  %}
  ins_pipe( pipe_slow );
%}

// Small ClearArray AVX512 non-constant length.
instruct rep_stos_evex(eCXRegI cnt, eDIRegP base, legRegD tmp, kReg ktmp, eAXRegI zero, Universe dummy, eFlagsReg cr) %{
  predicate(!((ClearArrayNode*)n)->is_large() && (UseAVX > 2));
  match(Set dummy (ClearArray cnt base));
  ins_cost(125);
  effect(USE_KILL cnt, USE_KILL base, TEMP tmp, TEMP ktmp, KILL zero, KILL cr);

  format %{ $$template
    $$emit$$"XOR    EAX,EAX\t# ClearArray:\n\t"
    $$emit$$"CMP    InitArrayShortSize,rcx\n\t"
    $$emit$$"JG     LARGE\n\t"
    $$emit$$"SHL    ECX, 1\n\t"
    $$emit$$"DEC    ECX\n\t"
    $$emit$$"JS     DONE\t# Zero length\n\t"
    $$emit$$"MOV    EAX,(EDI,ECX,4)\t# LOOP\n\t"
    $$emit$$"DEC    ECX\n\t"
    $$emit$$"JGE    LOOP\n\t"
    $$emit$$"JMP    DONE\n\t"
    $$emit$$"# LARGE:\n\t"
    if (UseFastStosb) {
       $$emit$$"SHL    ECX,3\t# Convert doublewords to bytes\n\t"
       $$emit$$"REP STOSB\t# store EAX into [EDI++] while ECX--\n\t"
    } else if (UseXMMForObjInit) {
       $$emit$$"MOV     RDI,RAX\n\t"
       $$emit$$"VPXOR    YMM0,YMM0,YMM0\n\t"
       $$emit$$"JMPQ    L_zero_64_bytes\n\t"
       $$emit$$"# L_loop:\t# 64-byte LOOP\n\t"
       $$emit$$"VMOVDQU YMM0,(RAX)\n\t"
       $$emit$$"VMOVDQU YMM0,0x20(RAX)\n\t"
       $$emit$$"ADD     0x40,RAX\n\t"
       $$emit$$"# L_zero_64_bytes:\n\t"
       $$emit$$"SUB     0x8,RCX\n\t"
       $$emit$$"JGE     L_loop\n\t"
       $$emit$$"ADD     0x4,RCX\n\t"
       $$emit$$"JL      L_tail\n\t"
       $$emit$$"VMOVDQU YMM0,(RAX)\n\t"
       $$emit$$"ADD     0x20,RAX\n\t"
       $$emit$$"SUB     0x4,RCX\n\t"
       $$emit$$"# L_tail:\t# Clearing tail bytes\n\t"
       $$emit$$"ADD     0x4,RCX\n\t"
       $$emit$$"JLE     L_end\n\t"
       $$emit$$"DEC     RCX\n\t"
       $$emit$$"# L_sloop:\t# 8-byte short loop\n\t"
       $$emit$$"VMOVQ   XMM0,(RAX)\n\t"
       $$emit$$"ADD     0x8,RAX\n\t"
       $$emit$$"DEC     RCX\n\t"
       $$emit$$"JGE     L_sloop\n\t"
       $$emit$$"# L_end:\n\t"
    } else {
       $$emit$$"SHL    ECX,1\t# Convert doublewords to words\n\t"
       $$emit$$"REP STOS\t# store EAX into [EDI++] while ECX--\n\t"
    }
    $$emit$$"# DONE"
  %}
  ins_encode %{
    __ clear_mem($base$$Register, $cnt$$Register, $zero$$Register,
                 $tmp$$XMMRegister, false, $ktmp$$KRegister);
  %}
  ins_pipe( pipe_slow );
%}

// Large ClearArray non-AVX512.
instruct rep_stos_large(eCXRegI cnt, eDIRegP base, regD tmp, eAXRegI zero, Universe dummy, eFlagsReg cr) %{
  predicate((UseAVX <= 2) && ((ClearArrayNode*)n)->is_large());
  match(Set dummy (ClearArray cnt base));
  effect(USE_KILL cnt, USE_KILL base, TEMP tmp, KILL zero, KILL cr);
  format %{ $$template
    if (UseFastStosb) {
       $$emit$$"XOR    EAX,EAX\t# ClearArray:\n\t"
       $$emit$$"SHL    ECX,3\t# Convert doublewords to bytes\n\t"
       $$emit$$"REP STOSB\t# store EAX into [EDI++] while ECX--\n\t"
    } else if (UseXMMForObjInit) {
       $$emit$$"MOV     RDI,RAX\t# ClearArray:\n\t"
       $$emit$$"VPXOR   YMM0,YMM0,YMM0\n\t"
       $$emit$$"JMPQ    L_zero_64_bytes\n\t"
       $$emit$$"# L_loop:\t# 64-byte LOOP\n\t"
       $$emit$$"VMOVDQU YMM0,(RAX)\n\t"
       $$emit$$"VMOVDQU YMM0,0x20(RAX)\n\t"
       $$emit$$"ADD     0x40,RAX\n\t"
       $$emit$$"# L_zero_64_bytes:\n\t"
       $$emit$$"SUB     0x8,RCX\n\t"
       $$emit$$"JGE     L_loop\n\t"
       $$emit$$"ADD     0x4,RCX\n\t"
       $$emit$$"JL      L_tail\n\t"
       $$emit$$"VMOVDQU YMM0,(RAX)\n\t"
       $$emit$$"ADD     0x20,RAX\n\t"
       $$emit$$"SUB     0x4,RCX\n\t"
       $$emit$$"# L_tail:\t# Clearing tail bytes\n\t"
       $$emit$$"ADD     0x4,RCX\n\t"
       $$emit$$"JLE     L_end\n\t"
       $$emit$$"DEC     RCX\n\t"
       $$emit$$"# L_sloop:\t# 8-byte short loop\n\t"
       $$emit$$"VMOVQ   XMM0,(RAX)\n\t"
       $$emit$$"ADD     0x8,RAX\n\t"
       $$emit$$"DEC     RCX\n\t"
       $$emit$$"JGE     L_sloop\n\t"
       $$emit$$"# L_end:\n\t"
    } else {
       $$emit$$"XOR    EAX,EAX\t# ClearArray:\n\t"
       $$emit$$"SHL    ECX,1\t# Convert doublewords to words\n\t"
       $$emit$$"REP STOS\t# store EAX into [EDI++] while ECX--\n\t"
    }
    $$emit$$"# DONE"
  %}
  ins_encode %{
    __ clear_mem($base$$Register, $cnt$$Register, $zero$$Register,
                 $tmp$$XMMRegister, true, knoreg);
  %}
  ins_pipe( pipe_slow );
%}

// Large ClearArray AVX512.
instruct rep_stos_large_evex(eCXRegI cnt, eDIRegP base, legRegD tmp, kReg ktmp, eAXRegI zero, Universe dummy, eFlagsReg cr) %{
  predicate((UseAVX > 2) && ((ClearArrayNode*)n)->is_large());
  match(Set dummy (ClearArray cnt base));
  effect(USE_KILL cnt, USE_KILL base, TEMP tmp, TEMP ktmp, KILL zero, KILL cr);
  format %{ $$template
    if (UseFastStosb) {
       $$emit$$"XOR    EAX,EAX\t# ClearArray:\n\t"
       $$emit$$"SHL    ECX,3\t# Convert doublewords to bytes\n\t"
       $$emit$$"REP STOSB\t# store EAX into [EDI++] while ECX--\n\t"
    } else if (UseXMMForObjInit) {
       $$emit$$"MOV     RDI,RAX\t# ClearArray:\n\t"
       $$emit$$"VPXOR   YMM0,YMM0,YMM0\n\t"
       $$emit$$"JMPQ    L_zero_64_bytes\n\t"
       $$emit$$"# L_loop:\t# 64-byte LOOP\n\t"
       $$emit$$"VMOVDQU YMM0,(RAX)\n\t"
       $$emit$$"VMOVDQU YMM0,0x20(RAX)\n\t"
       $$emit$$"ADD     0x40,RAX\n\t"
       $$emit$$"# L_zero_64_bytes:\n\t"
       $$emit$$"SUB     0x8,RCX\n\t"
       $$emit$$"JGE     L_loop\n\t"
       $$emit$$"ADD     0x4,RCX\n\t"
       $$emit$$"JL      L_tail\n\t"
       $$emit$$"VMOVDQU YMM0,(RAX)\n\t"
       $$emit$$"ADD     0x20,RAX\n\t"
       $$emit$$"SUB     0x4,RCX\n\t"
       $$emit$$"# L_tail:\t# Clearing tail bytes\n\t"
       $$emit$$"ADD     0x4,RCX\n\t"
       $$emit$$"JLE     L_end\n\t"
       $$emit$$"DEC     RCX\n\t"
       $$emit$$"# L_sloop:\t# 8-byte short loop\n\t"
       $$emit$$"VMOVQ   XMM0,(RAX)\n\t"
       $$emit$$"ADD     0x8,RAX\n\t"
       $$emit$$"DEC     RCX\n\t"
       $$emit$$"JGE     L_sloop\n\t"
       $$emit$$"# L_end:\n\t"
    } else {
       $$emit$$"XOR    EAX,EAX\t# ClearArray:\n\t"
       $$emit$$"SHL    ECX,1\t# Convert doublewords to words\n\t"
       $$emit$$"REP STOS\t# store EAX into [EDI++] while ECX--\n\t"
    }
    $$emit$$"# DONE"
  %}
  ins_encode %{
    __ clear_mem($base$$Register, $cnt$$Register, $zero$$Register,
                 $tmp$$XMMRegister, true, $ktmp$$KRegister);
  %}
  ins_pipe( pipe_slow );
%}

// Small ClearArray AVX512 constant length.
instruct rep_stos_im(immI cnt, kReg ktmp, eRegP base, regD tmp, rRegI zero, Universe dummy, eFlagsReg cr)
%{
  predicate(!((ClearArrayNode*)n)->is_large() &&
               ((UseAVX > 2) && VM_Version::supports_avx512vlbw()));
  match(Set dummy (ClearArray cnt base));
  ins_cost(100);
  effect(TEMP tmp, TEMP zero, TEMP ktmp, KILL cr);
  format %{ "clear_mem_imm $base , $cnt  \n\t" %}
  ins_encode %{
   __ clear_mem($base$$Register, $cnt$$constant, $zero$$Register, $tmp$$XMMRegister, $ktmp$$KRegister);
  %}
  ins_pipe(pipe_slow);
%}

instruct string_compareL(eDIRegP str1, eCXRegI cnt1, eSIRegP str2, eDXRegI cnt2,
                         eAXRegI result, regD tmp1, eFlagsReg cr) %{
  predicate(!VM_Version::supports_avx512vlbw() && ((StrCompNode*)n)->encoding() == StrIntrinsicNode::LL);
  match(Set result (StrComp (Binary str1 cnt1) (Binary str2 cnt2)));
  effect(TEMP tmp1, USE_KILL str1, USE_KILL str2, USE_KILL cnt1, USE_KILL cnt2, KILL cr);

  format %{ "String Compare byte[] $str1,$cnt1,$str2,$cnt2 -> $result   // KILL $tmp1" %}
  ins_encode %{
    __ string_compare($str1$$Register, $str2$$Register,
                      $cnt1$$Register, $cnt2$$Register, $result$$Register,
                      $tmp1$$XMMRegister, StrIntrinsicNode::LL, knoreg);
  %}
  ins_pipe( pipe_slow );
%}

instruct string_compareL_evex(eDIRegP str1, eCXRegI cnt1, eSIRegP str2, eDXRegI cnt2,
                              eAXRegI result, regD tmp1, kReg ktmp, eFlagsReg cr) %{
  predicate(VM_Version::supports_avx512vlbw() && ((StrCompNode*)n)->encoding() == StrIntrinsicNode::LL);
  match(Set result (StrComp (Binary str1 cnt1) (Binary str2 cnt2)));
  effect(TEMP tmp1, TEMP ktmp, USE_KILL str1, USE_KILL str2, USE_KILL cnt1, USE_KILL cnt2, KILL cr);

  format %{ "String Compare byte[] $str1,$cnt1,$str2,$cnt2 -> $result   // KILL $tmp1" %}
  ins_encode %{
    __ string_compare($str1$$Register, $str2$$Register,
                      $cnt1$$Register, $cnt2$$Register, $result$$Register,
                      $tmp1$$XMMRegister, StrIntrinsicNode::LL, $ktmp$$KRegister);
  %}
  ins_pipe( pipe_slow );
%}

instruct string_compareU(eDIRegP str1, eCXRegI cnt1, eSIRegP str2, eDXRegI cnt2,
                         eAXRegI result, regD tmp1, eFlagsReg cr) %{
  predicate(!VM_Version::supports_avx512vlbw() && ((StrCompNode*)n)->encoding() == StrIntrinsicNode::UU);
  match(Set result (StrComp (Binary str1 cnt1) (Binary str2 cnt2)));
  effect(TEMP tmp1, USE_KILL str1, USE_KILL str2, USE_KILL cnt1, USE_KILL cnt2, KILL cr);

  format %{ "String Compare char[] $str1,$cnt1,$str2,$cnt2 -> $result   // KILL $tmp1" %}
  ins_encode %{
    __ string_compare($str1$$Register, $str2$$Register,
                      $cnt1$$Register, $cnt2$$Register, $result$$Register,
                      $tmp1$$XMMRegister, StrIntrinsicNode::UU, knoreg);
  %}
  ins_pipe( pipe_slow );
%}

instruct string_compareU_evex(eDIRegP str1, eCXRegI cnt1, eSIRegP str2, eDXRegI cnt2,
                              eAXRegI result, regD tmp1, kReg ktmp, eFlagsReg cr) %{
  predicate(VM_Version::supports_avx512vlbw() && ((StrCompNode*)n)->encoding() == StrIntrinsicNode::UU);
  match(Set result (StrComp (Binary str1 cnt1) (Binary str2 cnt2)));
  effect(TEMP tmp1, TEMP ktmp, USE_KILL str1, USE_KILL str2, USE_KILL cnt1, USE_KILL cnt2, KILL cr);

  format %{ "String Compare char[] $str1,$cnt1,$str2,$cnt2 -> $result   // KILL $tmp1" %}
  ins_encode %{
    __ string_compare($str1$$Register, $str2$$Register,
                      $cnt1$$Register, $cnt2$$Register, $result$$Register,
                      $tmp1$$XMMRegister, StrIntrinsicNode::UU, $ktmp$$KRegister);
  %}
  ins_pipe( pipe_slow );
%}

instruct string_compareLU(eDIRegP str1, eCXRegI cnt1, eSIRegP str2, eDXRegI cnt2,
                          eAXRegI result, regD tmp1, eFlagsReg cr) %{
  predicate(!VM_Version::supports_avx512vlbw() && ((StrCompNode*)n)->encoding() == StrIntrinsicNode::LU);
  match(Set result (StrComp (Binary str1 cnt1) (Binary str2 cnt2)));
  effect(TEMP tmp1, USE_KILL str1, USE_KILL str2, USE_KILL cnt1, USE_KILL cnt2, KILL cr);

  format %{ "String Compare byte[] $str1,$cnt1,$str2,$cnt2 -> $result   // KILL $tmp1" %}
  ins_encode %{
    __ string_compare($str1$$Register, $str2$$Register,
                      $cnt1$$Register, $cnt2$$Register, $result$$Register,
                      $tmp1$$XMMRegister, StrIntrinsicNode::LU, knoreg);
  %}
  ins_pipe( pipe_slow );
%}

instruct string_compareLU_evex(eDIRegP str1, eCXRegI cnt1, eSIRegP str2, eDXRegI cnt2,
                               eAXRegI result, regD tmp1, kReg ktmp, eFlagsReg cr) %{
  predicate(VM_Version::supports_avx512vlbw() && ((StrCompNode*)n)->encoding() == StrIntrinsicNode::LU);
  match(Set result (StrComp (Binary str1 cnt1) (Binary str2 cnt2)));
  effect(TEMP tmp1, TEMP ktmp, USE_KILL str1, USE_KILL str2, USE_KILL cnt1, USE_KILL cnt2, KILL cr);

  format %{ "String Compare byte[] $str1,$cnt1,$str2,$cnt2 -> $result   // KILL $tmp1" %}
  ins_encode %{
    __ string_compare($str1$$Register, $str2$$Register,
                      $cnt1$$Register, $cnt2$$Register, $result$$Register,
                      $tmp1$$XMMRegister, StrIntrinsicNode::LU, $ktmp$$KRegister);
  %}
  ins_pipe( pipe_slow );
%}

instruct string_compareUL(eSIRegP str1, eDXRegI cnt1, eDIRegP str2, eCXRegI cnt2,
                          eAXRegI result, regD tmp1, eFlagsReg cr) %{
  predicate(!VM_Version::supports_avx512vlbw() && ((StrCompNode*)n)->encoding() == StrIntrinsicNode::UL);
  match(Set result (StrComp (Binary str1 cnt1) (Binary str2 cnt2)));
  effect(TEMP tmp1, USE_KILL str1, USE_KILL str2, USE_KILL cnt1, USE_KILL cnt2, KILL cr);

  format %{ "String Compare byte[] $str1,$cnt1,$str2,$cnt2 -> $result   // KILL $tmp1" %}
  ins_encode %{
    __ string_compare($str2$$Register, $str1$$Register,
                      $cnt2$$Register, $cnt1$$Register, $result$$Register,
                      $tmp1$$XMMRegister, StrIntrinsicNode::UL, knoreg);
  %}
  ins_pipe( pipe_slow );
%}

instruct string_compareUL_evex(eSIRegP str1, eDXRegI cnt1, eDIRegP str2, eCXRegI cnt2,
                               eAXRegI result, regD tmp1, kReg ktmp, eFlagsReg cr) %{
  predicate(VM_Version::supports_avx512vlbw() && ((StrCompNode*)n)->encoding() == StrIntrinsicNode::UL);
  match(Set result (StrComp (Binary str1 cnt1) (Binary str2 cnt2)));
  effect(TEMP tmp1, TEMP ktmp, USE_KILL str1, USE_KILL str2, USE_KILL cnt1, USE_KILL cnt2, KILL cr);

  format %{ "String Compare byte[] $str1,$cnt1,$str2,$cnt2 -> $result   // KILL $tmp1" %}
  ins_encode %{
    __ string_compare($str2$$Register, $str1$$Register,
                      $cnt2$$Register, $cnt1$$Register, $result$$Register,
                      $tmp1$$XMMRegister, StrIntrinsicNode::UL, $ktmp$$KRegister);
  %}
  ins_pipe( pipe_slow );
%}

// fast string equals
instruct string_equals(eDIRegP str1, eSIRegP str2, eCXRegI cnt, eAXRegI result,
                       regD tmp1, regD tmp2, eBXRegI tmp3, eFlagsReg cr) %{
  predicate(!VM_Version::supports_avx512vlbw());
  match(Set result (StrEquals (Binary str1 str2) cnt));
  effect(TEMP tmp1, TEMP tmp2, USE_KILL str1, USE_KILL str2, USE_KILL cnt, KILL tmp3, KILL cr);

  format %{ "String Equals $str1,$str2,$cnt -> $result    // KILL $tmp1, $tmp2, $tmp3" %}
  ins_encode %{
    __ arrays_equals(false, $str1$$Register, $str2$$Register,
                     $cnt$$Register, $result$$Register, $tmp3$$Register,
                     $tmp1$$XMMRegister, $tmp2$$XMMRegister, false /* char */, knoreg);
  %}

  ins_pipe( pipe_slow );
%}

instruct string_equals_evex(eDIRegP str1, eSIRegP str2, eCXRegI cnt, eAXRegI result,
                            regD tmp1, regD tmp2, kReg ktmp, eBXRegI tmp3, eFlagsReg cr) %{
  predicate(VM_Version::supports_avx512vlbw());
  match(Set result (StrEquals (Binary str1 str2) cnt));
  effect(TEMP tmp1, TEMP tmp2, TEMP ktmp, USE_KILL str1, USE_KILL str2, USE_KILL cnt, KILL tmp3, KILL cr);

  format %{ "String Equals $str1,$str2,$cnt -> $result    // KILL $tmp1, $tmp2, $tmp3" %}
  ins_encode %{
    __ arrays_equals(false, $str1$$Register, $str2$$Register,
                     $cnt$$Register, $result$$Register, $tmp3$$Register,
                     $tmp1$$XMMRegister, $tmp2$$XMMRegister, false /* char */, $ktmp$$KRegister);
  %}

  ins_pipe( pipe_slow );
%}


// fast search of substring with known size.
instruct string_indexof_conL(eDIRegP str1, eDXRegI cnt1, eSIRegP str2, immI int_cnt2,
                             eBXRegI result, regD vec1, eAXRegI cnt2, eCXRegI tmp, eFlagsReg cr) %{
  predicate(UseSSE42Intrinsics && (((StrIndexOfNode*)n)->encoding() == StrIntrinsicNode::LL));
  match(Set result (StrIndexOf (Binary str1 cnt1) (Binary str2 int_cnt2)));
  effect(TEMP vec1, USE_KILL str1, USE_KILL str2, USE_KILL cnt1, KILL cnt2, KILL tmp, KILL cr);

  format %{ "String IndexOf byte[] $str1,$cnt1,$str2,$int_cnt2 -> $result   // KILL $vec1, $cnt1, $cnt2, $tmp" %}
  ins_encode %{
    int icnt2 = (int)$int_cnt2$$constant;
    if (icnt2 >= 16) {
      // IndexOf for constant substrings with size >= 16 elements
      // which don't need to be loaded through stack.
      __ string_indexofC8($str1$$Register, $str2$$Register,
                          $cnt1$$Register, $cnt2$$Register,
                          icnt2, $result$$Register,
                          $vec1$$XMMRegister, $tmp$$Register, StrIntrinsicNode::LL);
    } else {
      // Small strings are loaded through stack if they cross page boundary.
      __ string_indexof($str1$$Register, $str2$$Register,
                        $cnt1$$Register, $cnt2$$Register,
                        icnt2, $result$$Register,
                        $vec1$$XMMRegister, $tmp$$Register, StrIntrinsicNode::LL);
    }
  %}
  ins_pipe( pipe_slow );
%}

// fast search of substring with known size.
instruct string_indexof_conU(eDIRegP str1, eDXRegI cnt1, eSIRegP str2, immI int_cnt2,
                             eBXRegI result, regD vec1, eAXRegI cnt2, eCXRegI tmp, eFlagsReg cr) %{
  predicate(UseSSE42Intrinsics && (((StrIndexOfNode*)n)->encoding() == StrIntrinsicNode::UU));
  match(Set result (StrIndexOf (Binary str1 cnt1) (Binary str2 int_cnt2)));
  effect(TEMP vec1, USE_KILL str1, USE_KILL str2, USE_KILL cnt1, KILL cnt2, KILL tmp, KILL cr);

  format %{ "String IndexOf char[] $str1,$cnt1,$str2,$int_cnt2 -> $result   // KILL $vec1, $cnt1, $cnt2, $tmp" %}
  ins_encode %{
    int icnt2 = (int)$int_cnt2$$constant;
    if (icnt2 >= 8) {
      // IndexOf for constant substrings with size >= 8 elements
      // which don't need to be loaded through stack.
      __ string_indexofC8($str1$$Register, $str2$$Register,
                          $cnt1$$Register, $cnt2$$Register,
                          icnt2, $result$$Register,
                          $vec1$$XMMRegister, $tmp$$Register, StrIntrinsicNode::UU);
    } else {
      // Small strings are loaded through stack if they cross page boundary.
      __ string_indexof($str1$$Register, $str2$$Register,
                        $cnt1$$Register, $cnt2$$Register,
                        icnt2, $result$$Register,
                        $vec1$$XMMRegister, $tmp$$Register, StrIntrinsicNode::UU);
    }
  %}
  ins_pipe( pipe_slow );
%}

// fast search of substring with known size.
instruct string_indexof_conUL(eDIRegP str1, eDXRegI cnt1, eSIRegP str2, immI int_cnt2,
                             eBXRegI result, regD vec1, eAXRegI cnt2, eCXRegI tmp, eFlagsReg cr) %{
  predicate(UseSSE42Intrinsics && (((StrIndexOfNode*)n)->encoding() == StrIntrinsicNode::UL));
  match(Set result (StrIndexOf (Binary str1 cnt1) (Binary str2 int_cnt2)));
  effect(TEMP vec1, USE_KILL str1, USE_KILL str2, USE_KILL cnt1, KILL cnt2, KILL tmp, KILL cr);

  format %{ "String IndexOf char[] $str1,$cnt1,$str2,$int_cnt2 -> $result   // KILL $vec1, $cnt1, $cnt2, $tmp" %}
  ins_encode %{
    int icnt2 = (int)$int_cnt2$$constant;
    if (icnt2 >= 8) {
      // IndexOf for constant substrings with size >= 8 elements
      // which don't need to be loaded through stack.
      __ string_indexofC8($str1$$Register, $str2$$Register,
                          $cnt1$$Register, $cnt2$$Register,
                          icnt2, $result$$Register,
                          $vec1$$XMMRegister, $tmp$$Register, StrIntrinsicNode::UL);
    } else {
      // Small strings are loaded through stack if they cross page boundary.
      __ string_indexof($str1$$Register, $str2$$Register,
                        $cnt1$$Register, $cnt2$$Register,
                        icnt2, $result$$Register,
                        $vec1$$XMMRegister, $tmp$$Register, StrIntrinsicNode::UL);
    }
  %}
  ins_pipe( pipe_slow );
%}

instruct string_indexofL(eDIRegP str1, eDXRegI cnt1, eSIRegP str2, eAXRegI cnt2,
                         eBXRegI result, regD vec1, eCXRegI tmp, eFlagsReg cr) %{
  predicate(UseSSE42Intrinsics && (((StrIndexOfNode*)n)->encoding() == StrIntrinsicNode::LL));
  match(Set result (StrIndexOf (Binary str1 cnt1) (Binary str2 cnt2)));
  effect(TEMP vec1, USE_KILL str1, USE_KILL str2, USE_KILL cnt1, USE_KILL cnt2, KILL tmp, KILL cr);

  format %{ "String IndexOf byte[] $str1,$cnt1,$str2,$cnt2 -> $result   // KILL all" %}
  ins_encode %{
    __ string_indexof($str1$$Register, $str2$$Register,
                      $cnt1$$Register, $cnt2$$Register,
                      (-1), $result$$Register,
                      $vec1$$XMMRegister, $tmp$$Register, StrIntrinsicNode::LL);
  %}
  ins_pipe( pipe_slow );
%}

instruct string_indexofU(eDIRegP str1, eDXRegI cnt1, eSIRegP str2, eAXRegI cnt2,
                         eBXRegI result, regD vec1, eCXRegI tmp, eFlagsReg cr) %{
  predicate(UseSSE42Intrinsics && (((StrIndexOfNode*)n)->encoding() == StrIntrinsicNode::UU));
  match(Set result (StrIndexOf (Binary str1 cnt1) (Binary str2 cnt2)));
  effect(TEMP vec1, USE_KILL str1, USE_KILL str2, USE_KILL cnt1, USE_KILL cnt2, KILL tmp, KILL cr);

  format %{ "String IndexOf char[] $str1,$cnt1,$str2,$cnt2 -> $result   // KILL all" %}
  ins_encode %{
    __ string_indexof($str1$$Register, $str2$$Register,
                      $cnt1$$Register, $cnt2$$Register,
                      (-1), $result$$Register,
                      $vec1$$XMMRegister, $tmp$$Register, StrIntrinsicNode::UU);
  %}
  ins_pipe( pipe_slow );
%}

instruct string_indexofUL(eDIRegP str1, eDXRegI cnt1, eSIRegP str2, eAXRegI cnt2,
                         eBXRegI result, regD vec1, eCXRegI tmp, eFlagsReg cr) %{
  predicate(UseSSE42Intrinsics && (((StrIndexOfNode*)n)->encoding() == StrIntrinsicNode::UL));
  match(Set result (StrIndexOf (Binary str1 cnt1) (Binary str2 cnt2)));
  effect(TEMP vec1, USE_KILL str1, USE_KILL str2, USE_KILL cnt1, USE_KILL cnt2, KILL tmp, KILL cr);

  format %{ "String IndexOf char[] $str1,$cnt1,$str2,$cnt2 -> $result   // KILL all" %}
  ins_encode %{
    __ string_indexof($str1$$Register, $str2$$Register,
                      $cnt1$$Register, $cnt2$$Register,
                      (-1), $result$$Register,
                      $vec1$$XMMRegister, $tmp$$Register, StrIntrinsicNode::UL);
  %}
  ins_pipe( pipe_slow );
%}

instruct string_indexof_char(eDIRegP str1, eDXRegI cnt1, eAXRegI ch,
                              eBXRegI result, regD vec1, regD vec2, regD vec3, eCXRegI tmp, eFlagsReg cr) %{
  predicate(UseSSE42Intrinsics && (((StrIndexOfCharNode*)n)->encoding() == StrIntrinsicNode::U));
  match(Set result (StrIndexOfChar (Binary str1 cnt1) ch));
  effect(TEMP vec1, TEMP vec2, TEMP vec3, USE_KILL str1, USE_KILL cnt1, USE_KILL ch, TEMP tmp, KILL cr);
  format %{ "StringUTF16 IndexOf char[] $str1,$cnt1,$ch -> $result   // KILL all" %}
  ins_encode %{
    __ string_indexof_char($str1$$Register, $cnt1$$Register, $ch$$Register, $result$$Register,
                           $vec1$$XMMRegister, $vec2$$XMMRegister, $vec3$$XMMRegister, $tmp$$Register);
  %}
  ins_pipe( pipe_slow );
%}

instruct stringL_indexof_char(eDIRegP str1, eDXRegI cnt1, eAXRegI ch,
                              eBXRegI result, regD vec1, regD vec2, regD vec3, eCXRegI tmp, eFlagsReg cr) %{
  predicate(UseSSE42Intrinsics && (((StrIndexOfCharNode*)n)->encoding() == StrIntrinsicNode::L));
  match(Set result (StrIndexOfChar (Binary str1 cnt1) ch));
  effect(TEMP vec1, TEMP vec2, TEMP vec3, USE_KILL str1, USE_KILL cnt1, USE_KILL ch, TEMP tmp, KILL cr);
  format %{ "StringLatin1 IndexOf char[] $str1,$cnt1,$ch -> $result   // KILL all" %}
  ins_encode %{
    __ stringL_indexof_char($str1$$Register, $cnt1$$Register, $ch$$Register, $result$$Register,
                           $vec1$$XMMRegister, $vec2$$XMMRegister, $vec3$$XMMRegister, $tmp$$Register);
  %}
  ins_pipe( pipe_slow );
%}


// fast array equals
instruct array_equalsB(eDIRegP ary1, eSIRegP ary2, eAXRegI result,
                       regD tmp1, regD tmp2, eCXRegI tmp3, eBXRegI tmp4, eFlagsReg cr)
%{
  predicate(!VM_Version::supports_avx512vlbw() && ((AryEqNode*)n)->encoding() == StrIntrinsicNode::LL);
  match(Set result (AryEq ary1 ary2));
  effect(TEMP tmp1, TEMP tmp2, USE_KILL ary1, USE_KILL ary2, KILL tmp3, KILL tmp4, KILL cr);
  //ins_cost(300);

  format %{ "Array Equals byte[] $ary1,$ary2 -> $result   // KILL $tmp1, $tmp2, $tmp3, $tmp4" %}
  ins_encode %{
    __ arrays_equals(true, $ary1$$Register, $ary2$$Register,
                     $tmp3$$Register, $result$$Register, $tmp4$$Register,
                     $tmp1$$XMMRegister, $tmp2$$XMMRegister, false /* char */, knoreg);
  %}
  ins_pipe( pipe_slow );
%}

instruct array_equalsB_evex(eDIRegP ary1, eSIRegP ary2, eAXRegI result,
                       regD tmp1, regD tmp2, kReg ktmp, eCXRegI tmp3, eBXRegI tmp4, eFlagsReg cr)
%{
  predicate(VM_Version::supports_avx512vlbw() && ((AryEqNode*)n)->encoding() == StrIntrinsicNode::LL);
  match(Set result (AryEq ary1 ary2));
  effect(TEMP tmp1, TEMP tmp2, TEMP ktmp, USE_KILL ary1, USE_KILL ary2, KILL tmp3, KILL tmp4, KILL cr);
  //ins_cost(300);

  format %{ "Array Equals byte[] $ary1,$ary2 -> $result   // KILL $tmp1, $tmp2, $tmp3, $tmp4" %}
  ins_encode %{
    __ arrays_equals(true, $ary1$$Register, $ary2$$Register,
                     $tmp3$$Register, $result$$Register, $tmp4$$Register,
                     $tmp1$$XMMRegister, $tmp2$$XMMRegister, false /* char */, $ktmp$$KRegister);
  %}
  ins_pipe( pipe_slow );
%}

instruct array_equalsC(eDIRegP ary1, eSIRegP ary2, eAXRegI result,
                       regD tmp1, regD tmp2, eCXRegI tmp3, eBXRegI tmp4, eFlagsReg cr)
%{
  predicate(!VM_Version::supports_avx512vlbw() && ((AryEqNode*)n)->encoding() == StrIntrinsicNode::UU);
  match(Set result (AryEq ary1 ary2));
  effect(TEMP tmp1, TEMP tmp2, USE_KILL ary1, USE_KILL ary2, KILL tmp3, KILL tmp4, KILL cr);
  //ins_cost(300);

  format %{ "Array Equals char[] $ary1,$ary2 -> $result   // KILL $tmp1, $tmp2, $tmp3, $tmp4" %}
  ins_encode %{
    __ arrays_equals(true, $ary1$$Register, $ary2$$Register,
                     $tmp3$$Register, $result$$Register, $tmp4$$Register,
                     $tmp1$$XMMRegister, $tmp2$$XMMRegister, true /* char */, knoreg);
  %}
  ins_pipe( pipe_slow );
%}

instruct array_equalsC_evex(eDIRegP ary1, eSIRegP ary2, eAXRegI result,
                            regD tmp1, regD tmp2, kReg ktmp, eCXRegI tmp3, eBXRegI tmp4, eFlagsReg cr)
%{
  predicate(VM_Version::supports_avx512vlbw() && ((AryEqNode*)n)->encoding() == StrIntrinsicNode::UU);
  match(Set result (AryEq ary1 ary2));
  effect(TEMP tmp1, TEMP tmp2, TEMP ktmp, USE_KILL ary1, USE_KILL ary2, KILL tmp3, KILL tmp4, KILL cr);
  //ins_cost(300);

  format %{ "Array Equals char[] $ary1,$ary2 -> $result   // KILL $tmp1, $tmp2, $tmp3, $tmp4" %}
  ins_encode %{
    __ arrays_equals(true, $ary1$$Register, $ary2$$Register,
                     $tmp3$$Register, $result$$Register, $tmp4$$Register,
                     $tmp1$$XMMRegister, $tmp2$$XMMRegister, true /* char */, $ktmp$$KRegister);
  %}
  ins_pipe( pipe_slow );
%}

instruct count_positives(eSIRegP ary1, eCXRegI len, eAXRegI result,
                         regD tmp1, regD tmp2, eBXRegI tmp3, eFlagsReg cr)
%{
  predicate(!VM_Version::supports_avx512vlbw() || !VM_Version::supports_bmi2());
  match(Set result (CountPositives ary1 len));
  effect(TEMP tmp1, TEMP tmp2, USE_KILL ary1, USE_KILL len, KILL tmp3, KILL cr);

  format %{ "countPositives byte[] $ary1,$len -> $result   // KILL $tmp1, $tmp2, $tmp3" %}
  ins_encode %{
    __ count_positives($ary1$$Register, $len$$Register,
                       $result$$Register, $tmp3$$Register,
                       $tmp1$$XMMRegister, $tmp2$$XMMRegister, knoreg, knoreg);
  %}
  ins_pipe( pipe_slow );
%}

instruct count_positives_evex(eSIRegP ary1, eCXRegI len, eAXRegI result,
                              regD tmp1, regD tmp2, kReg ktmp1, kReg ktmp2, eBXRegI tmp3, eFlagsReg cr)
%{
  predicate(VM_Version::supports_avx512vlbw() && VM_Version::supports_bmi2());
  match(Set result (CountPositives ary1 len));
  effect(TEMP tmp1, TEMP tmp2, TEMP ktmp1, TEMP ktmp2, USE_KILL ary1, USE_KILL len, KILL tmp3, KILL cr);

  format %{ "countPositives byte[] $ary1,$len -> $result   // KILL $tmp1, $tmp2, $tmp3" %}
  ins_encode %{
    __ count_positives($ary1$$Register, $len$$Register,
                       $result$$Register, $tmp3$$Register,
                       $tmp1$$XMMRegister, $tmp2$$XMMRegister, $ktmp1$$KRegister, $ktmp2$$KRegister);
  %}
  ins_pipe( pipe_slow );
%}


// fast char[] to byte[] compression
instruct string_compress(eSIRegP src, eDIRegP dst, eDXRegI len, regD tmp1, regD tmp2,
                         regD tmp3, regD tmp4, eCXRegI tmp5, eAXRegI result, eFlagsReg cr) %{
  predicate(!VM_Version::supports_avx512vlbw() || !VM_Version::supports_bmi2());
  match(Set result (StrCompressedCopy src (Binary dst len)));
  effect(TEMP tmp1, TEMP tmp2, TEMP tmp3, TEMP tmp4, USE_KILL src, USE_KILL dst, USE_KILL len, KILL tmp5, KILL cr);

  format %{ "String Compress $src,$dst -> $result    // KILL RAX, RCX, RDX" %}
  ins_encode %{
    __ char_array_compress($src$$Register, $dst$$Register, $len$$Register,
                           $tmp1$$XMMRegister, $tmp2$$XMMRegister, $tmp3$$XMMRegister,
                           $tmp4$$XMMRegister, $tmp5$$Register, $result$$Register,
                           knoreg, knoreg);
  %}
  ins_pipe( pipe_slow );
%}

instruct string_compress_evex(eSIRegP src, eDIRegP dst, eDXRegI len, regD tmp1, regD tmp2,
                              regD tmp3, regD tmp4, kReg ktmp1, kReg ktmp2, eCXRegI tmp5, eAXRegI result, eFlagsReg cr) %{
  predicate(VM_Version::supports_avx512vlbw() && VM_Version::supports_bmi2());
  match(Set result (StrCompressedCopy src (Binary dst len)));
  effect(TEMP tmp1, TEMP tmp2, TEMP tmp3, TEMP tmp4, TEMP ktmp1, TEMP ktmp2, USE_KILL src, USE_KILL dst, USE_KILL len, KILL tmp5, KILL cr);

  format %{ "String Compress $src,$dst -> $result    // KILL RAX, RCX, RDX" %}
  ins_encode %{
    __ char_array_compress($src$$Register, $dst$$Register, $len$$Register,
                           $tmp1$$XMMRegister, $tmp2$$XMMRegister, $tmp3$$XMMRegister,
                           $tmp4$$XMMRegister, $tmp5$$Register, $result$$Register,
                           $ktmp1$$KRegister, $ktmp2$$KRegister);
  %}
  ins_pipe( pipe_slow );
%}

// fast byte[] to char[] inflation
instruct string_inflate(Universe dummy, eSIRegP src, eDIRegP dst, eDXRegI len,
                        regD tmp1, eCXRegI tmp2, eFlagsReg cr) %{
  predicate(!VM_Version::supports_avx512vlbw() || !VM_Version::supports_bmi2());
  match(Set dummy (StrInflatedCopy src (Binary dst len)));
  effect(TEMP tmp1, TEMP tmp2, USE_KILL src, USE_KILL dst, USE_KILL len, KILL cr);

  format %{ "String Inflate $src,$dst    // KILL $tmp1, $tmp2" %}
  ins_encode %{
    __ byte_array_inflate($src$$Register, $dst$$Register, $len$$Register,
                          $tmp1$$XMMRegister, $tmp2$$Register, knoreg);
  %}
  ins_pipe( pipe_slow );
%}

instruct string_inflate_evex(Universe dummy, eSIRegP src, eDIRegP dst, eDXRegI len,
                             regD tmp1, kReg ktmp, eCXRegI tmp2, eFlagsReg cr) %{
  predicate(VM_Version::supports_avx512vlbw() && VM_Version::supports_bmi2());
  match(Set dummy (StrInflatedCopy src (Binary dst len)));
  effect(TEMP tmp1, TEMP tmp2, TEMP ktmp, USE_KILL src, USE_KILL dst, USE_KILL len, KILL cr);

  format %{ "String Inflate $src,$dst    // KILL $tmp1, $tmp2" %}
  ins_encode %{
    __ byte_array_inflate($src$$Register, $dst$$Register, $len$$Register,
                          $tmp1$$XMMRegister, $tmp2$$Register, $ktmp$$KRegister);
  %}
  ins_pipe( pipe_slow );
%}

// encode char[] to byte[] in ISO_8859_1
instruct encode_iso_array(eSIRegP src, eDIRegP dst, eDXRegI len,
                          regD tmp1, regD tmp2, regD tmp3, regD tmp4,
                          eCXRegI tmp5, eAXRegI result, eFlagsReg cr) %{
  predicate(!((EncodeISOArrayNode*)n)->is_ascii());
  match(Set result (EncodeISOArray src (Binary dst len)));
  effect(TEMP tmp1, TEMP tmp2, TEMP tmp3, TEMP tmp4, USE_KILL src, USE_KILL dst, USE_KILL len, KILL tmp5, KILL cr);

  format %{ "Encode iso array $src,$dst,$len -> $result    // KILL ECX, EDX, $tmp1, $tmp2, $tmp3, $tmp4, ESI, EDI " %}
  ins_encode %{
    __ encode_iso_array($src$$Register, $dst$$Register, $len$$Register,
                        $tmp1$$XMMRegister, $tmp2$$XMMRegister, $tmp3$$XMMRegister,
                        $tmp4$$XMMRegister, $tmp5$$Register, $result$$Register, false);
  %}
  ins_pipe( pipe_slow );
%}

// encode char[] to byte[] in ASCII
instruct encode_ascii_array(eSIRegP src, eDIRegP dst, eDXRegI len,
                            regD tmp1, regD tmp2, regD tmp3, regD tmp4,
                            eCXRegI tmp5, eAXRegI result, eFlagsReg cr) %{
  predicate(((EncodeISOArrayNode*)n)->is_ascii());
  match(Set result (EncodeISOArray src (Binary dst len)));
  effect(TEMP tmp1, TEMP tmp2, TEMP tmp3, TEMP tmp4, USE_KILL src, USE_KILL dst, USE_KILL len, KILL tmp5, KILL cr);

  format %{ "Encode ascii array $src,$dst,$len -> $result    // KILL ECX, EDX, $tmp1, $tmp2, $tmp3, $tmp4, ESI, EDI " %}
  ins_encode %{
    __ encode_iso_array($src$$Register, $dst$$Register, $len$$Register,
                        $tmp1$$XMMRegister, $tmp2$$XMMRegister, $tmp3$$XMMRegister,
                        $tmp4$$XMMRegister, $tmp5$$Register, $result$$Register, true);
  %}
  ins_pipe( pipe_slow );
%}

//----------Control Flow Instructions------------------------------------------
// Signed compare Instructions
instruct compI_eReg(eFlagsReg cr, rRegI op1, rRegI op2) %{
  match(Set cr (CmpI op1 op2));
  effect( DEF cr, USE op1, USE op2 );
  format %{ "CMP    $op1,$op2" %}
  opcode(0x3B);  /* Opcode 3B /r */
  ins_encode( OpcP, RegReg( op1, op2) );
  ins_pipe( ialu_cr_reg_reg );
%}

instruct compI_eReg_imm(eFlagsReg cr, rRegI op1, immI op2) %{
  match(Set cr (CmpI op1 op2));
  effect( DEF cr, USE op1 );
  format %{ "CMP    $op1,$op2" %}
  opcode(0x81,0x07);  /* Opcode 81 /7 */
  // ins_encode( RegImm( op1, op2) );  /* Was CmpImm */
  ins_encode( OpcSErm( op1, op2 ), Con8or32( op2 ) );
  ins_pipe( ialu_cr_reg_imm );
%}

// Cisc-spilled version of cmpI_eReg
instruct compI_eReg_mem(eFlagsReg cr, rRegI op1, memory op2) %{
  match(Set cr (CmpI op1 (LoadI op2)));

  format %{ "CMP    $op1,$op2" %}
  ins_cost(500);
  opcode(0x3B);  /* Opcode 3B /r */
  ins_encode( SetInstMark, OpcP, RegMem( op1, op2), ClearInstMark );
  ins_pipe( ialu_cr_reg_mem );
%}

instruct testI_reg( eFlagsReg cr, rRegI src, immI_0 zero ) %{
  match(Set cr (CmpI src zero));
  effect( DEF cr, USE src );

  format %{ "TEST   $src,$src" %}
  opcode(0x85);
  ins_encode( OpcP, RegReg( src, src ) );
  ins_pipe( ialu_cr_reg_imm );
%}

instruct testI_reg_imm( eFlagsReg cr, rRegI src, immI con, immI_0 zero ) %{
  match(Set cr (CmpI (AndI src con) zero));

  format %{ "TEST   $src,$con" %}
  opcode(0xF7,0x00);
  ins_encode( OpcP, RegOpc(src), Con32(con) );
  ins_pipe( ialu_cr_reg_imm );
%}

instruct testI_reg_mem( eFlagsReg cr, rRegI src, memory mem, immI_0 zero ) %{
  match(Set cr (CmpI (AndI src mem) zero));

  format %{ "TEST   $src,$mem" %}
  opcode(0x85);
  ins_encode( SetInstMark, OpcP, RegMem( src, mem ), ClearInstMark );
  ins_pipe( ialu_cr_reg_mem );
%}

// Unsigned compare Instructions; really, same as signed except they
// produce an eFlagsRegU instead of eFlagsReg.
instruct compU_eReg(eFlagsRegU cr, rRegI op1, rRegI op2) %{
  match(Set cr (CmpU op1 op2));

  format %{ "CMPu   $op1,$op2" %}
  opcode(0x3B);  /* Opcode 3B /r */
  ins_encode( OpcP, RegReg( op1, op2) );
  ins_pipe( ialu_cr_reg_reg );
%}

instruct compU_eReg_imm(eFlagsRegU cr, rRegI op1, immI op2) %{
  match(Set cr (CmpU op1 op2));

  format %{ "CMPu   $op1,$op2" %}
  opcode(0x81,0x07);  /* Opcode 81 /7 */
  ins_encode( OpcSErm( op1, op2 ), Con8or32( op2 ) );
  ins_pipe( ialu_cr_reg_imm );
%}

// // Cisc-spilled version of cmpU_eReg
instruct compU_eReg_mem(eFlagsRegU cr, rRegI op1, memory op2) %{
  match(Set cr (CmpU op1 (LoadI op2)));

  format %{ "CMPu   $op1,$op2" %}
  ins_cost(500);
  opcode(0x3B);  /* Opcode 3B /r */
  ins_encode( SetInstMark, OpcP, RegMem( op1, op2), ClearInstMark );
  ins_pipe( ialu_cr_reg_mem );
%}

// // Cisc-spilled version of cmpU_eReg
//instruct compU_mem_eReg(eFlagsRegU cr, memory op1, rRegI op2) %{
//  match(Set cr (CmpU (LoadI op1) op2));
//
//  format %{ "CMPu   $op1,$op2" %}
//  ins_cost(500);
//  opcode(0x39);  /* Opcode 39 /r */
//  ins_encode( OpcP, RegMem( op1, op2) );
//%}

instruct testU_reg( eFlagsRegU cr, rRegI src, immI_0 zero ) %{
  match(Set cr (CmpU src zero));

  format %{ "TESTu  $src,$src" %}
  opcode(0x85);
  ins_encode( OpcP, RegReg( src, src ) );
  ins_pipe( ialu_cr_reg_imm );
%}

// Unsigned pointer compare Instructions
instruct compP_eReg(eFlagsRegU cr, eRegP op1, eRegP op2) %{
  match(Set cr (CmpP op1 op2));

  format %{ "CMPu   $op1,$op2" %}
  opcode(0x3B);  /* Opcode 3B /r */
  ins_encode( OpcP, RegReg( op1, op2) );
  ins_pipe( ialu_cr_reg_reg );
%}

instruct compP_eReg_imm(eFlagsRegU cr, eRegP op1, immP op2) %{
  match(Set cr (CmpP op1 op2));

  format %{ "CMPu   $op1,$op2" %}
  opcode(0x81,0x07);  /* Opcode 81 /7 */
  ins_encode( SetInstMark, OpcSErm( op1, op2 ), Con8or32( op2 ), ClearInstMark );
  ins_pipe( ialu_cr_reg_imm );
%}

// // Cisc-spilled version of cmpP_eReg
instruct compP_eReg_mem(eFlagsRegU cr, eRegP op1, memory op2) %{
  match(Set cr (CmpP op1 (LoadP op2)));

  format %{ "CMPu   $op1,$op2" %}
  ins_cost(500);
  opcode(0x3B);  /* Opcode 3B /r */
  ins_encode( SetInstMark, OpcP, RegMem( op1, op2), ClearInstMark );
  ins_pipe( ialu_cr_reg_mem );
%}

// // Cisc-spilled version of cmpP_eReg
//instruct compP_mem_eReg(eFlagsRegU cr, memory op1, eRegP op2) %{
//  match(Set cr (CmpP (LoadP op1) op2));
//
//  format %{ "CMPu   $op1,$op2" %}
//  ins_cost(500);
//  opcode(0x39);  /* Opcode 39 /r */
//  ins_encode( OpcP, RegMem( op1, op2) );
//%}

// Compare raw pointer (used in out-of-heap check).
// Only works because non-oop pointers must be raw pointers
// and raw pointers have no anti-dependencies.
instruct compP_mem_eReg( eFlagsRegU cr, eRegP op1, memory op2 ) %{
  predicate( n->in(2)->in(2)->bottom_type()->reloc() == relocInfo::none );
  match(Set cr (CmpP op1 (LoadP op2)));

  format %{ "CMPu   $op1,$op2" %}
  opcode(0x3B);  /* Opcode 3B /r */
  ins_encode( SetInstMark, OpcP, RegMem( op1, op2), ClearInstMark );
  ins_pipe( ialu_cr_reg_mem );
%}

//
// This will generate a signed flags result. This should be ok
// since any compare to a zero should be eq/neq.
instruct testP_reg( eFlagsReg cr, eRegP src, immP0 zero ) %{
  match(Set cr (CmpP src zero));

  format %{ "TEST   $src,$src" %}
  opcode(0x85);
  ins_encode( OpcP, RegReg( src, src ) );
  ins_pipe( ialu_cr_reg_imm );
%}

// Cisc-spilled version of testP_reg
// This will generate a signed flags result. This should be ok
// since any compare to a zero should be eq/neq.
instruct testP_Reg_mem( eFlagsReg cr, memory op, immI_0 zero ) %{
  match(Set cr (CmpP (LoadP op) zero));

  format %{ "TEST   $op,0xFFFFFFFF" %}
  ins_cost(500);
  opcode(0xF7);               /* Opcode F7 /0 */
  ins_encode( SetInstMark, OpcP, RMopc_Mem(0x00,op), Con_d32(0xFFFFFFFF), ClearInstMark );
  ins_pipe( ialu_cr_reg_imm );
%}

// Yanked all unsigned pointer compare operations.
// Pointer compares are done with CmpP which is already unsigned.

//----------Max and Min--------------------------------------------------------
// Min Instructions
////
//   *** Min and Max using the conditional move are slower than the
//   *** branch version on a Pentium III.
// // Conditional move for min
//instruct cmovI_reg_lt( rRegI op2, rRegI op1, eFlagsReg cr ) %{
//  effect( USE_DEF op2, USE op1, USE cr );
//  format %{ "CMOVlt $op2,$op1\t! min" %}
//  opcode(0x4C,0x0F);
//  ins_encode( OpcS, OpcP, RegReg( op2, op1 ) );
//  ins_pipe( pipe_cmov_reg );
//%}
//
//// Min Register with Register (P6 version)
//instruct minI_eReg_p6( rRegI op1, rRegI op2 ) %{
//  predicate(VM_Version::supports_cmov() );
//  match(Set op2 (MinI op1 op2));
//  ins_cost(200);
//  expand %{
//    eFlagsReg cr;
//    compI_eReg(cr,op1,op2);
//    cmovI_reg_lt(op2,op1,cr);
//  %}
//%}

// Min Register with Register (generic version)
instruct minI_eReg(rRegI dst, rRegI src, eFlagsReg flags) %{
  match(Set dst (MinI dst src));
  effect(KILL flags);
  ins_cost(300);

  format %{ "MIN    $dst,$src" %}
  opcode(0xCC);
  ins_encode( min_enc(dst,src) );
  ins_pipe( pipe_slow );
%}

// Max Register with Register
//   *** Min and Max using the conditional move are slower than the
//   *** branch version on a Pentium III.
// // Conditional move for max
//instruct cmovI_reg_gt( rRegI op2, rRegI op1, eFlagsReg cr ) %{
//  effect( USE_DEF op2, USE op1, USE cr );
//  format %{ "CMOVgt $op2,$op1\t! max" %}
//  opcode(0x4F,0x0F);
//  ins_encode( OpcS, OpcP, RegReg( op2, op1 ) );
//  ins_pipe( pipe_cmov_reg );
//%}
//
// // Max Register with Register (P6 version)
//instruct maxI_eReg_p6( rRegI op1, rRegI op2 ) %{
//  predicate(VM_Version::supports_cmov() );
//  match(Set op2 (MaxI op1 op2));
//  ins_cost(200);
//  expand %{
//    eFlagsReg cr;
//    compI_eReg(cr,op1,op2);
//    cmovI_reg_gt(op2,op1,cr);
//  %}
//%}

// Max Register with Register (generic version)
instruct maxI_eReg(rRegI dst, rRegI src, eFlagsReg flags) %{
  match(Set dst (MaxI dst src));
  effect(KILL flags);
  ins_cost(300);

  format %{ "MAX    $dst,$src" %}
  opcode(0xCC);
  ins_encode( max_enc(dst,src) );
  ins_pipe( pipe_slow );
%}

// ============================================================================
// Counted Loop limit node which represents exact final iterator value.
// Note: the resulting value should fit into integer range since
// counted loops have limit check on overflow.
instruct loopLimit_eReg(eAXRegI limit, nadxRegI init, immI stride, eDXRegI limit_hi, nadxRegI tmp, eFlagsReg flags) %{
  match(Set limit (LoopLimit (Binary init limit) stride));
  effect(TEMP limit_hi, TEMP tmp, KILL flags);
  ins_cost(300);

  format %{ "loopLimit $init,$limit,$stride  # $limit = $init + $stride *( $limit - $init + $stride -1)/ $stride, kills $limit_hi" %}
  ins_encode %{
    int strd = (int)$stride$$constant;
    assert(strd != 1 && strd != -1, "sanity");
    int m1 = (strd > 0) ? 1 : -1;
    // Convert limit to long (EAX:EDX)
    __ cdql();
    // Convert init to long (init:tmp)
    __ movl($tmp$$Register, $init$$Register);
    __ sarl($tmp$$Register, 31);
    // $limit - $init
    __ subl($limit$$Register, $init$$Register);
    __ sbbl($limit_hi$$Register, $tmp$$Register);
    // + ($stride - 1)
    if (strd > 0) {
      __ addl($limit$$Register, (strd - 1));
      __ adcl($limit_hi$$Register, 0);
      __ movl($tmp$$Register, strd);
    } else {
      __ addl($limit$$Register, (strd + 1));
      __ adcl($limit_hi$$Register, -1);
      __ lneg($limit_hi$$Register, $limit$$Register);
      __ movl($tmp$$Register, -strd);
    }
    // signed division: (EAX:EDX) / pos_stride
    __ idivl($tmp$$Register);
    if (strd < 0) {
      // restore sign
      __ negl($tmp$$Register);
    }
    // (EAX) * stride
    __ mull($tmp$$Register);
    // + init (ignore upper bits)
    __ addl($limit$$Register, $init$$Register);
  %}
  ins_pipe( pipe_slow );
%}

// ============================================================================
// Branch Instructions
// Jump Table
instruct jumpXtnd(rRegI switch_val) %{
  match(Jump switch_val);
  ins_cost(350);
  format %{  "JMP    [$constantaddress](,$switch_val,1)\n\t" %}
  ins_encode %{
    // Jump to Address(table_base + switch_reg)
    Address index(noreg, $switch_val$$Register, Address::times_1);
    __ jump(ArrayAddress($constantaddress, index), noreg);
  %}
  ins_pipe(pipe_jmp);
%}

// Jump Direct - Label defines a relative address from JMP+1
instruct jmpDir(label labl) %{
  match(Goto);
  effect(USE labl);

  ins_cost(300);
  format %{ "JMP    $labl" %}
  size(5);
  ins_encode %{
    Label* L = $labl$$label;
    __ jmp(*L, false); // Always long jump
  %}
  ins_pipe( pipe_jmp );
%}

// Jump Direct Conditional - Label defines a relative address from Jcc+1
instruct jmpCon(cmpOp cop, eFlagsReg cr, label labl) %{
  match(If cop cr);
  effect(USE labl);

  ins_cost(300);
  format %{ "J$cop    $labl" %}
  size(6);
  ins_encode %{
    Label* L = $labl$$label;
    __ jcc((Assembler::Condition)($cop$$cmpcode), *L, false); // Always long jump
  %}
  ins_pipe( pipe_jcc );
%}

// Jump Direct Conditional - Label defines a relative address from Jcc+1
instruct jmpLoopEnd(cmpOp cop, eFlagsReg cr, label labl) %{
  match(CountedLoopEnd cop cr);
  effect(USE labl);

  ins_cost(300);
  format %{ "J$cop    $labl\t# Loop end" %}
  size(6);
  ins_encode %{
    Label* L = $labl$$label;
    __ jcc((Assembler::Condition)($cop$$cmpcode), *L, false); // Always long jump
  %}
  ins_pipe( pipe_jcc );
%}

// Jump Direct Conditional - using unsigned comparison
instruct jmpConU(cmpOpU cop, eFlagsRegU cmp, label labl) %{
  match(If cop cmp);
  effect(USE labl);

  ins_cost(300);
  format %{ "J$cop,u  $labl" %}
  size(6);
  ins_encode %{
    Label* L = $labl$$label;
    __ jcc((Assembler::Condition)($cop$$cmpcode), *L, false); // Always long jump
  %}
  ins_pipe(pipe_jcc);
%}

instruct jmpConUCF(cmpOpUCF cop, eFlagsRegUCF cmp, label labl) %{
  match(If cop cmp);
  effect(USE labl);

  ins_cost(200);
  format %{ "J$cop,u  $labl" %}
  size(6);
  ins_encode %{
    Label* L = $labl$$label;
    __ jcc((Assembler::Condition)($cop$$cmpcode), *L, false); // Always long jump
  %}
  ins_pipe(pipe_jcc);
%}

instruct jmpConUCF2(cmpOpUCF2 cop, eFlagsRegUCF cmp, label labl) %{
  match(If cop cmp);
  effect(USE labl);

  ins_cost(200);
  format %{ $$template
    if ($cop$$cmpcode == Assembler::notEqual) {
      $$emit$$"JP,u   $labl\n\t"
      $$emit$$"J$cop,u   $labl"
    } else {
      $$emit$$"JP,u   done\n\t"
      $$emit$$"J$cop,u   $labl\n\t"
      $$emit$$"done:"
    }
  %}
  ins_encode %{
    Label* l = $labl$$label;
    if ($cop$$cmpcode == Assembler::notEqual) {
      __ jcc(Assembler::parity, *l, false);
      __ jcc(Assembler::notEqual, *l, false);
    } else if ($cop$$cmpcode == Assembler::equal) {
      Label done;
      __ jccb(Assembler::parity, done);
      __ jcc(Assembler::equal, *l, false);
      __ bind(done);
    } else {
       ShouldNotReachHere();
    }
  %}
  ins_pipe(pipe_jcc);
%}

// ============================================================================
// The 2nd slow-half of a subtype check.  Scan the subklass's 2ndary superklass
// array for an instance of the superklass.  Set a hidden internal cache on a
// hit (cache is checked with exposed code in gen_subtype_check()).  Return
// NZ for a miss or zero for a hit.  The encoding ALSO sets flags.
instruct partialSubtypeCheck( eDIRegP result, eSIRegP sub, eAXRegP super, eCXRegI rcx, eFlagsReg cr ) %{
  match(Set result (PartialSubtypeCheck sub super));
  effect( KILL rcx, KILL cr );

  ins_cost(1100);  // slightly larger than the next version
  format %{ "MOV    EDI,[$sub+Klass::secondary_supers]\n\t"
            "MOV    ECX,[EDI+ArrayKlass::length]\t# length to scan\n\t"
            "ADD    EDI,ArrayKlass::base_offset\t# Skip to start of data; set NZ in case count is zero\n\t"
            "REPNE SCASD\t# Scan *EDI++ for a match with EAX while CX-- != 0\n\t"
            "JNE,s  miss\t\t# Missed: EDI not-zero\n\t"
            "MOV    [$sub+Klass::secondary_super_cache],$super\t# Hit: update cache\n\t"
            "XOR    $result,$result\t\t Hit: EDI zero\n\t"
     "miss:\t" %}

  opcode(0x1); // Force a XOR of EDI
  ins_encode( enc_PartialSubtypeCheck() );
  ins_pipe( pipe_slow );
%}

instruct partialSubtypeCheck_vs_Zero( eFlagsReg cr, eSIRegP sub, eAXRegP super, eCXRegI rcx, eDIRegP result, immP0 zero ) %{
  match(Set cr (CmpP (PartialSubtypeCheck sub super) zero));
  effect( KILL rcx, KILL result );

  ins_cost(1000);
  format %{ "MOV    EDI,[$sub+Klass::secondary_supers]\n\t"
            "MOV    ECX,[EDI+ArrayKlass::length]\t# length to scan\n\t"
            "ADD    EDI,ArrayKlass::base_offset\t# Skip to start of data; set NZ in case count is zero\n\t"
            "REPNE SCASD\t# Scan *EDI++ for a match with EAX while CX-- != 0\n\t"
            "JNE,s  miss\t\t# Missed: flags NZ\n\t"
            "MOV    [$sub+Klass::secondary_super_cache],$super\t# Hit: update cache, flags Z\n\t"
     "miss:\t" %}

  opcode(0x0);  // No need to XOR EDI
  ins_encode( enc_PartialSubtypeCheck() );
  ins_pipe( pipe_slow );
%}

// ============================================================================
// Branch Instructions -- short offset versions
//
// These instructions are used to replace jumps of a long offset (the default
// match) with jumps of a shorter offset.  These instructions are all tagged
// with the ins_short_branch attribute, which causes the ADLC to suppress the
// match rules in general matching.  Instead, the ADLC generates a conversion
// method in the MachNode which can be used to do in-place replacement of the
// long variant with the shorter variant.  The compiler will determine if a
// branch can be taken by the is_short_branch_offset() predicate in the machine
// specific code section of the file.

// Jump Direct - Label defines a relative address from JMP+1
instruct jmpDir_short(label labl) %{
  match(Goto);
  effect(USE labl);

  ins_cost(300);
  format %{ "JMP,s  $labl" %}
  size(2);
  ins_encode %{
    Label* L = $labl$$label;
    __ jmpb(*L);
  %}
  ins_pipe( pipe_jmp );
  ins_short_branch(1);
%}

// Jump Direct Conditional - Label defines a relative address from Jcc+1
instruct jmpCon_short(cmpOp cop, eFlagsReg cr, label labl) %{
  match(If cop cr);
  effect(USE labl);

  ins_cost(300);
  format %{ "J$cop,s  $labl" %}
  size(2);
  ins_encode %{
    Label* L = $labl$$label;
    __ jccb((Assembler::Condition)($cop$$cmpcode), *L);
  %}
  ins_pipe( pipe_jcc );
  ins_short_branch(1);
%}

// Jump Direct Conditional - Label defines a relative address from Jcc+1
instruct jmpLoopEnd_short(cmpOp cop, eFlagsReg cr, label labl) %{
  match(CountedLoopEnd cop cr);
  effect(USE labl);

  ins_cost(300);
  format %{ "J$cop,s  $labl\t# Loop end" %}
  size(2);
  ins_encode %{
    Label* L = $labl$$label;
    __ jccb((Assembler::Condition)($cop$$cmpcode), *L);
  %}
  ins_pipe( pipe_jcc );
  ins_short_branch(1);
%}

// Jump Direct Conditional - using unsigned comparison
instruct jmpConU_short(cmpOpU cop, eFlagsRegU cmp, label labl) %{
  match(If cop cmp);
  effect(USE labl);

  ins_cost(300);
  format %{ "J$cop,us $labl" %}
  size(2);
  ins_encode %{
    Label* L = $labl$$label;
    __ jccb((Assembler::Condition)($cop$$cmpcode), *L);
  %}
  ins_pipe( pipe_jcc );
  ins_short_branch(1);
%}

instruct jmpConUCF_short(cmpOpUCF cop, eFlagsRegUCF cmp, label labl) %{
  match(If cop cmp);
  effect(USE labl);

  ins_cost(300);
  format %{ "J$cop,us $labl" %}
  size(2);
  ins_encode %{
    Label* L = $labl$$label;
    __ jccb((Assembler::Condition)($cop$$cmpcode), *L);
  %}
  ins_pipe( pipe_jcc );
  ins_short_branch(1);
%}

instruct jmpConUCF2_short(cmpOpUCF2 cop, eFlagsRegUCF cmp, label labl) %{
  match(If cop cmp);
  effect(USE labl);

  ins_cost(300);
  format %{ $$template
    if ($cop$$cmpcode == Assembler::notEqual) {
      $$emit$$"JP,u,s   $labl\n\t"
      $$emit$$"J$cop,u,s   $labl"
    } else {
      $$emit$$"JP,u,s   done\n\t"
      $$emit$$"J$cop,u,s  $labl\n\t"
      $$emit$$"done:"
    }
  %}
  size(4);
  ins_encode %{
    Label* l = $labl$$label;
    if ($cop$$cmpcode == Assembler::notEqual) {
      __ jccb(Assembler::parity, *l);
      __ jccb(Assembler::notEqual, *l);
    } else if ($cop$$cmpcode == Assembler::equal) {
      Label done;
      __ jccb(Assembler::parity, done);
      __ jccb(Assembler::equal, *l);
      __ bind(done);
    } else {
       ShouldNotReachHere();
    }
  %}
  ins_pipe(pipe_jcc);
  ins_short_branch(1);
%}

// ============================================================================
// Long Compare
//
// Currently we hold longs in 2 registers.  Comparing such values efficiently
// is tricky.  The flavor of compare used depends on whether we are testing
// for LT, LE, or EQ.  For a simple LT test we can check just the sign bit.
// The GE test is the negated LT test.  The LE test can be had by commuting
// the operands (yielding a GE test) and then negating; negate again for the
// GT test.  The EQ test is done by ORcc'ing the high and low halves, and the
// NE test is negated from that.

// Due to a shortcoming in the ADLC, it mixes up expressions like:
// (foo (CmpI (CmpL X Y) 0)) and (bar (CmpI (CmpL X 0L) 0)).  Note the
// difference between 'Y' and '0L'.  The tree-matches for the CmpI sections
// are collapsed internally in the ADLC's dfa-gen code.  The match for
// (CmpI (CmpL X Y) 0) is silently replaced with (CmpI (CmpL X 0L) 0) and the
// foo match ends up with the wrong leaf.  One fix is to not match both
// reg-reg and reg-zero forms of long-compare.  This is unfortunate because
// both forms beat the trinary form of long-compare and both are very useful
// on Intel which has so few registers.

// Manifest a CmpL result in an integer register.  Very painful.
// This is the test to avoid.
instruct cmpL3_reg_reg(eSIRegI dst, eRegL src1, eRegL src2, eFlagsReg flags ) %{
  match(Set dst (CmpL3 src1 src2));
  effect( KILL flags );
  ins_cost(1000);
  format %{ "XOR    $dst,$dst\n\t"
            "CMP    $src1.hi,$src2.hi\n\t"
            "JLT,s  m_one\n\t"
            "JGT,s  p_one\n\t"
            "CMP    $src1.lo,$src2.lo\n\t"
            "JB,s   m_one\n\t"
            "JEQ,s  done\n"
    "p_one:\tINC    $dst\n\t"
            "JMP,s  done\n"
    "m_one:\tDEC    $dst\n"
     "done:" %}
  ins_encode %{
    Label p_one, m_one, done;
    __ xorptr($dst$$Register, $dst$$Register);
    __ cmpl(HIGH_FROM_LOW($src1$$Register), HIGH_FROM_LOW($src2$$Register));
    __ jccb(Assembler::less,    m_one);
    __ jccb(Assembler::greater, p_one);
    __ cmpl($src1$$Register, $src2$$Register);
    __ jccb(Assembler::below,   m_one);
    __ jccb(Assembler::equal,   done);
    __ bind(p_one);
    __ incrementl($dst$$Register);
    __ jmpb(done);
    __ bind(m_one);
    __ decrementl($dst$$Register);
    __ bind(done);
  %}
  ins_pipe( pipe_slow );
%}

//======
// Manifest a CmpL result in the normal flags.  Only good for LT or GE
// compares.  Can be used for LE or GT compares by reversing arguments.
// NOT GOOD FOR EQ/NE tests.
instruct cmpL_zero_flags_LTGE( flagsReg_long_LTGE flags, eRegL src, immL0 zero ) %{
  match( Set flags (CmpL src zero ));
  ins_cost(100);
  format %{ "TEST   $src.hi,$src.hi" %}
  opcode(0x85);
  ins_encode( OpcP, RegReg_Hi2( src, src ) );
  ins_pipe( ialu_cr_reg_reg );
%}

// Manifest a CmpL result in the normal flags.  Only good for LT or GE
// compares.  Can be used for LE or GT compares by reversing arguments.
// NOT GOOD FOR EQ/NE tests.
instruct cmpL_reg_flags_LTGE( flagsReg_long_LTGE flags, eRegL src1, eRegL src2, rRegI tmp ) %{
  match( Set flags (CmpL src1 src2 ));
  effect( TEMP tmp );
  ins_cost(300);
  format %{ "CMP    $src1.lo,$src2.lo\t! Long compare; set flags for low bits\n\t"
            "MOV    $tmp,$src1.hi\n\t"
            "SBB    $tmp,$src2.hi\t! Compute flags for long compare" %}
  ins_encode( long_cmp_flags2( src1, src2, tmp ) );
  ins_pipe( ialu_cr_reg_reg );
%}

// Long compares reg < zero/req OR reg >= zero/req.
// Just a wrapper for a normal branch, plus the predicate test.
instruct cmpL_LTGE(cmpOp cmp, flagsReg_long_LTGE flags, label labl) %{
  match(If cmp flags);
  effect(USE labl);
  predicate( _kids[0]->_leaf->as_Bool()->_test._test == BoolTest::lt || _kids[0]->_leaf->as_Bool()->_test._test == BoolTest::ge );
  expand %{
    jmpCon(cmp,flags,labl);    // JLT or JGE...
  %}
%}

//======
// Manifest a CmpUL result in the normal flags.  Only good for LT or GE
// compares.  Can be used for LE or GT compares by reversing arguments.
// NOT GOOD FOR EQ/NE tests.
instruct cmpUL_zero_flags_LTGE(flagsReg_ulong_LTGE flags, eRegL src, immL0 zero) %{
  match(Set flags (CmpUL src zero));
  ins_cost(100);
  format %{ "TEST   $src.hi,$src.hi" %}
  opcode(0x85);
  ins_encode(OpcP, RegReg_Hi2(src, src));
  ins_pipe(ialu_cr_reg_reg);
%}

// Manifest a CmpUL result in the normal flags.  Only good for LT or GE
// compares.  Can be used for LE or GT compares by reversing arguments.
// NOT GOOD FOR EQ/NE tests.
instruct cmpUL_reg_flags_LTGE(flagsReg_ulong_LTGE flags, eRegL src1, eRegL src2, rRegI tmp) %{
  match(Set flags (CmpUL src1 src2));
  effect(TEMP tmp);
  ins_cost(300);
  format %{ "CMP    $src1.lo,$src2.lo\t! Unsigned long compare; set flags for low bits\n\t"
            "MOV    $tmp,$src1.hi\n\t"
            "SBB    $tmp,$src2.hi\t! Compute flags for unsigned long compare" %}
  ins_encode(long_cmp_flags2(src1, src2, tmp));
  ins_pipe(ialu_cr_reg_reg);
%}

// Unsigned long compares reg < zero/req OR reg >= zero/req.
// Just a wrapper for a normal branch, plus the predicate test.
instruct cmpUL_LTGE(cmpOpU cmp, flagsReg_ulong_LTGE flags, label labl) %{
  match(If cmp flags);
  effect(USE labl);
  predicate(_kids[0]->_leaf->as_Bool()->_test._test == BoolTest::lt || _kids[0]->_leaf->as_Bool()->_test._test == BoolTest::ge);
  expand %{
    jmpCon(cmp, flags, labl);    // JLT or JGE...
  %}
%}

// Compare 2 longs and CMOVE longs.
instruct cmovLL_reg_LTGE(cmpOp cmp, flagsReg_long_LTGE flags, eRegL dst, eRegL src) %{
  match(Set dst (CMoveL (Binary cmp flags) (Binary dst src)));
  predicate(VM_Version::supports_cmov() && ( _kids[0]->_kids[0]->_leaf->as_Bool()->_test._test == BoolTest::lt || _kids[0]->_kids[0]->_leaf->as_Bool()->_test._test == BoolTest::ge ));
  ins_cost(400);
  format %{ "CMOV$cmp $dst.lo,$src.lo\n\t"
            "CMOV$cmp $dst.hi,$src.hi" %}
  opcode(0x0F,0x40);
  ins_encode( enc_cmov(cmp), RegReg_Lo2( dst, src ), enc_cmov(cmp), RegReg_Hi2( dst, src ) );
  ins_pipe( pipe_cmov_reg_long );
%}

instruct cmovLL_mem_LTGE(cmpOp cmp, flagsReg_long_LTGE flags, eRegL dst, load_long_memory src) %{
  match(Set dst (CMoveL (Binary cmp flags) (Binary dst (LoadL src))));
  predicate(VM_Version::supports_cmov() && ( _kids[0]->_kids[0]->_leaf->as_Bool()->_test._test == BoolTest::lt || _kids[0]->_kids[0]->_leaf->as_Bool()->_test._test == BoolTest::ge ));
  ins_cost(500);
  format %{ "CMOV$cmp $dst.lo,$src.lo\n\t"
            "CMOV$cmp $dst.hi,$src.hi" %}
  opcode(0x0F,0x40);
  ins_encode( SetInstMark, enc_cmov(cmp), RegMem(dst, src), enc_cmov(cmp), RegMem_Hi(dst, src), ClearInstMark );
  ins_pipe( pipe_cmov_reg_long );
%}

instruct cmovLL_reg_LTGE_U(cmpOpU cmp, flagsReg_ulong_LTGE flags, eRegL dst, eRegL src) %{
  match(Set dst (CMoveL (Binary cmp flags) (Binary dst src)));
  predicate(VM_Version::supports_cmov() && ( _kids[0]->_kids[0]->_leaf->as_Bool()->_test._test == BoolTest::lt || _kids[0]->_kids[0]->_leaf->as_Bool()->_test._test == BoolTest::ge ));
  ins_cost(400);
  expand %{
    cmovLL_reg_LTGE(cmp, flags, dst, src);
  %}
%}

instruct cmovLL_mem_LTGE_U(cmpOpU cmp, flagsReg_ulong_LTGE flags, eRegL dst, load_long_memory src) %{
  match(Set dst (CMoveL (Binary cmp flags) (Binary dst (LoadL src))));
  predicate(VM_Version::supports_cmov() && ( _kids[0]->_kids[0]->_leaf->as_Bool()->_test._test == BoolTest::lt || _kids[0]->_kids[0]->_leaf->as_Bool()->_test._test == BoolTest::ge ));
  ins_cost(500);
  expand %{
    cmovLL_mem_LTGE(cmp, flags, dst, src);
  %}
%}

// Compare 2 longs and CMOVE ints.
instruct cmovII_reg_LTGE(cmpOp cmp, flagsReg_long_LTGE flags, rRegI dst, rRegI src) %{
  predicate(VM_Version::supports_cmov() && ( _kids[0]->_kids[0]->_leaf->as_Bool()->_test._test == BoolTest::lt || _kids[0]->_kids[0]->_leaf->as_Bool()->_test._test == BoolTest::ge ));
  match(Set dst (CMoveI (Binary cmp flags) (Binary dst src)));
  ins_cost(200);
  format %{ "CMOV$cmp $dst,$src" %}
  opcode(0x0F,0x40);
  ins_encode( enc_cmov(cmp), RegReg( dst, src ) );
  ins_pipe( pipe_cmov_reg );
%}

instruct cmovII_mem_LTGE(cmpOp cmp, flagsReg_long_LTGE flags, rRegI dst, memory src) %{
  predicate(VM_Version::supports_cmov() && ( _kids[0]->_kids[0]->_leaf->as_Bool()->_test._test == BoolTest::lt || _kids[0]->_kids[0]->_leaf->as_Bool()->_test._test == BoolTest::ge ));
  match(Set dst (CMoveI (Binary cmp flags) (Binary dst (LoadI src))));
  ins_cost(250);
  format %{ "CMOV$cmp $dst,$src" %}
  opcode(0x0F,0x40);
  ins_encode( SetInstMark, enc_cmov(cmp), RegMem( dst, src ), ClearInstMark );
  ins_pipe( pipe_cmov_mem );
%}

instruct cmovII_reg_LTGE_U(cmpOpU cmp, flagsReg_ulong_LTGE flags, rRegI dst, rRegI src) %{
  predicate(VM_Version::supports_cmov() && ( _kids[0]->_kids[0]->_leaf->as_Bool()->_test._test == BoolTest::lt || _kids[0]->_kids[0]->_leaf->as_Bool()->_test._test == BoolTest::ge ));
  match(Set dst (CMoveI (Binary cmp flags) (Binary dst src)));
  ins_cost(200);
  expand %{
    cmovII_reg_LTGE(cmp, flags, dst, src);
  %}
%}

instruct cmovII_mem_LTGE_U(cmpOpU cmp, flagsReg_ulong_LTGE flags, rRegI dst, memory src) %{
  predicate(VM_Version::supports_cmov() && ( _kids[0]->_kids[0]->_leaf->as_Bool()->_test._test == BoolTest::lt || _kids[0]->_kids[0]->_leaf->as_Bool()->_test._test == BoolTest::ge ));
  match(Set dst (CMoveI (Binary cmp flags) (Binary dst (LoadI src))));
  ins_cost(250);
  expand %{
    cmovII_mem_LTGE(cmp, flags, dst, src);
  %}
%}

// Compare 2 longs and CMOVE ptrs.
instruct cmovPP_reg_LTGE(cmpOp cmp, flagsReg_long_LTGE flags, eRegP dst, eRegP src) %{
  predicate(VM_Version::supports_cmov() && ( _kids[0]->_kids[0]->_leaf->as_Bool()->_test._test == BoolTest::lt || _kids[0]->_kids[0]->_leaf->as_Bool()->_test._test == BoolTest::ge ));
  match(Set dst (CMoveP (Binary cmp flags) (Binary dst src)));
  ins_cost(200);
  format %{ "CMOV$cmp $dst,$src" %}
  opcode(0x0F,0x40);
  ins_encode( enc_cmov(cmp), RegReg( dst, src ) );
  ins_pipe( pipe_cmov_reg );
%}

// Compare 2 unsigned longs and CMOVE ptrs.
instruct cmovPP_reg_LTGE_U(cmpOpU cmp, flagsReg_ulong_LTGE flags, eRegP dst, eRegP src) %{
  predicate(VM_Version::supports_cmov() && ( _kids[0]->_kids[0]->_leaf->as_Bool()->_test._test == BoolTest::lt || _kids[0]->_kids[0]->_leaf->as_Bool()->_test._test == BoolTest::ge ));
  match(Set dst (CMoveP (Binary cmp flags) (Binary dst src)));
  ins_cost(200);
  expand %{
    cmovPP_reg_LTGE(cmp,flags,dst,src);
  %}
%}

// Compare 2 longs and CMOVE doubles
instruct cmovDDPR_reg_LTGE(cmpOp cmp, flagsReg_long_LTGE flags, regDPR dst, regDPR src) %{
  predicate( UseSSE<=1 && ( _kids[0]->_kids[0]->_leaf->as_Bool()->_test._test == BoolTest::lt || _kids[0]->_kids[0]->_leaf->as_Bool()->_test._test == BoolTest::ge ));
  match(Set dst (CMoveD (Binary cmp flags) (Binary dst src)));
  ins_cost(200);
  expand %{
    fcmovDPR_regS(cmp,flags,dst,src);
  %}
%}

// Compare 2 longs and CMOVE doubles
instruct cmovDD_reg_LTGE(cmpOp cmp, flagsReg_long_LTGE flags, regD dst, regD src) %{
  predicate( UseSSE>=2 && ( _kids[0]->_kids[0]->_leaf->as_Bool()->_test._test == BoolTest::lt || _kids[0]->_kids[0]->_leaf->as_Bool()->_test._test == BoolTest::ge ));
  match(Set dst (CMoveD (Binary cmp flags) (Binary dst src)));
  ins_cost(200);
  expand %{
    fcmovD_regS(cmp,flags,dst,src);
  %}
%}

instruct cmovFFPR_reg_LTGE(cmpOp cmp, flagsReg_long_LTGE flags, regFPR dst, regFPR src) %{
  predicate( UseSSE==0 && ( _kids[0]->_kids[0]->_leaf->as_Bool()->_test._test == BoolTest::lt || _kids[0]->_kids[0]->_leaf->as_Bool()->_test._test == BoolTest::ge ));
  match(Set dst (CMoveF (Binary cmp flags) (Binary dst src)));
  ins_cost(200);
  expand %{
    fcmovFPR_regS(cmp,flags,dst,src);
  %}
%}

instruct cmovFF_reg_LTGE(cmpOp cmp, flagsReg_long_LTGE flags, regF dst, regF src) %{
  predicate( UseSSE>=1 && ( _kids[0]->_kids[0]->_leaf->as_Bool()->_test._test == BoolTest::lt || _kids[0]->_kids[0]->_leaf->as_Bool()->_test._test == BoolTest::ge ));
  match(Set dst (CMoveF (Binary cmp flags) (Binary dst src)));
  ins_cost(200);
  expand %{
    fcmovF_regS(cmp,flags,dst,src);
  %}
%}

//======
// Manifest a CmpL result in the normal flags.  Only good for EQ/NE compares.
instruct cmpL_zero_flags_EQNE( flagsReg_long_EQNE flags, eRegL src, immL0 zero, rRegI tmp ) %{
  match( Set flags (CmpL src zero ));
  effect(TEMP tmp);
  ins_cost(200);
  format %{ "MOV    $tmp,$src.lo\n\t"
            "OR     $tmp,$src.hi\t! Long is EQ/NE 0?" %}
  ins_encode( long_cmp_flags0( src, tmp ) );
  ins_pipe( ialu_reg_reg_long );
%}

// Manifest a CmpL result in the normal flags.  Only good for EQ/NE compares.
instruct cmpL_reg_flags_EQNE( flagsReg_long_EQNE flags, eRegL src1, eRegL src2 ) %{
  match( Set flags (CmpL src1 src2 ));
  ins_cost(200+300);
  format %{ "CMP    $src1.lo,$src2.lo\t! Long compare; set flags for low bits\n\t"
            "JNE,s  skip\n\t"
            "CMP    $src1.hi,$src2.hi\n\t"
     "skip:\t" %}
  ins_encode( long_cmp_flags1( src1, src2 ) );
  ins_pipe( ialu_cr_reg_reg );
%}

// Long compare reg == zero/reg OR reg != zero/reg
// Just a wrapper for a normal branch, plus the predicate test.
instruct cmpL_EQNE(cmpOp cmp, flagsReg_long_EQNE flags, label labl) %{
  match(If cmp flags);
  effect(USE labl);
  predicate( _kids[0]->_leaf->as_Bool()->_test._test == BoolTest::eq || _kids[0]->_leaf->as_Bool()->_test._test == BoolTest::ne );
  expand %{
    jmpCon(cmp,flags,labl);    // JEQ or JNE...
  %}
%}

//======
// Manifest a CmpUL result in the normal flags.  Only good for EQ/NE compares.
instruct cmpUL_zero_flags_EQNE(flagsReg_ulong_EQNE flags, eRegL src, immL0 zero, rRegI tmp) %{
  match(Set flags (CmpUL src zero));
  effect(TEMP tmp);
  ins_cost(200);
  format %{ "MOV    $tmp,$src.lo\n\t"
            "OR     $tmp,$src.hi\t! Unsigned long is EQ/NE 0?" %}
  ins_encode(long_cmp_flags0(src, tmp));
  ins_pipe(ialu_reg_reg_long);
%}

// Manifest a CmpUL result in the normal flags.  Only good for EQ/NE compares.
instruct cmpUL_reg_flags_EQNE(flagsReg_ulong_EQNE flags, eRegL src1, eRegL src2) %{
  match(Set flags (CmpUL src1 src2));
  ins_cost(200+300);
  format %{ "CMP    $src1.lo,$src2.lo\t! Unsigned long compare; set flags for low bits\n\t"
            "JNE,s  skip\n\t"
            "CMP    $src1.hi,$src2.hi\n\t"
     "skip:\t" %}
  ins_encode(long_cmp_flags1(src1, src2));
  ins_pipe(ialu_cr_reg_reg);
%}

// Unsigned long compare reg == zero/reg OR reg != zero/reg
// Just a wrapper for a normal branch, plus the predicate test.
instruct cmpUL_EQNE(cmpOpU cmp, flagsReg_ulong_EQNE flags, label labl) %{
  match(If cmp flags);
  effect(USE labl);
  predicate(_kids[0]->_leaf->as_Bool()->_test._test == BoolTest::eq || _kids[0]->_leaf->as_Bool()->_test._test == BoolTest::ne);
  expand %{
    jmpCon(cmp, flags, labl);    // JEQ or JNE...
  %}
%}

// Compare 2 longs and CMOVE longs.
instruct cmovLL_reg_EQNE(cmpOp cmp, flagsReg_long_EQNE flags, eRegL dst, eRegL src) %{
  match(Set dst (CMoveL (Binary cmp flags) (Binary dst src)));
  predicate(VM_Version::supports_cmov() && ( _kids[0]->_kids[0]->_leaf->as_Bool()->_test._test == BoolTest::eq || _kids[0]->_kids[0]->_leaf->as_Bool()->_test._test == BoolTest::ne ));
  ins_cost(400);
  format %{ "CMOV$cmp $dst.lo,$src.lo\n\t"
            "CMOV$cmp $dst.hi,$src.hi" %}
  opcode(0x0F,0x40);
  ins_encode( enc_cmov(cmp), RegReg_Lo2( dst, src ), enc_cmov(cmp), RegReg_Hi2( dst, src ) );
  ins_pipe( pipe_cmov_reg_long );
%}

instruct cmovLL_mem_EQNE(cmpOp cmp, flagsReg_long_EQNE flags, eRegL dst, load_long_memory src) %{
  match(Set dst (CMoveL (Binary cmp flags) (Binary dst (LoadL src))));
  predicate(VM_Version::supports_cmov() && ( _kids[0]->_kids[0]->_leaf->as_Bool()->_test._test == BoolTest::eq || _kids[0]->_kids[0]->_leaf->as_Bool()->_test._test == BoolTest::ne ));
  ins_cost(500);
  format %{ "CMOV$cmp $dst.lo,$src.lo\n\t"
            "CMOV$cmp $dst.hi,$src.hi" %}
  opcode(0x0F,0x40);
  ins_encode( SetInstMark, enc_cmov(cmp), RegMem(dst, src), enc_cmov(cmp), RegMem_Hi(dst, src), ClearInstMark );
  ins_pipe( pipe_cmov_reg_long );
%}

// Compare 2 longs and CMOVE ints.
instruct cmovII_reg_EQNE(cmpOp cmp, flagsReg_long_EQNE flags, rRegI dst, rRegI src) %{
  predicate(VM_Version::supports_cmov() && ( _kids[0]->_kids[0]->_leaf->as_Bool()->_test._test == BoolTest::eq || _kids[0]->_kids[0]->_leaf->as_Bool()->_test._test == BoolTest::ne ));
  match(Set dst (CMoveI (Binary cmp flags) (Binary dst src)));
  ins_cost(200);
  format %{ "CMOV$cmp $dst,$src" %}
  opcode(0x0F,0x40);
  ins_encode( enc_cmov(cmp), RegReg( dst, src ) );
  ins_pipe( pipe_cmov_reg );
%}

instruct cmovII_mem_EQNE(cmpOp cmp, flagsReg_long_EQNE flags, rRegI dst, memory src) %{
  predicate(VM_Version::supports_cmov() && ( _kids[0]->_kids[0]->_leaf->as_Bool()->_test._test == BoolTest::eq || _kids[0]->_kids[0]->_leaf->as_Bool()->_test._test == BoolTest::ne ));
  match(Set dst (CMoveI (Binary cmp flags) (Binary dst (LoadI src))));
  ins_cost(250);
  format %{ "CMOV$cmp $dst,$src" %}
  opcode(0x0F,0x40);
  ins_encode( SetInstMark, enc_cmov(cmp), RegMem( dst, src ), ClearInstMark );
  ins_pipe( pipe_cmov_mem );
%}

instruct cmovII_reg_EQNE_U(cmpOpU cmp, flagsReg_ulong_EQNE flags, rRegI dst, rRegI src) %{
  predicate(VM_Version::supports_cmov() && ( _kids[0]->_kids[0]->_leaf->as_Bool()->_test._test == BoolTest::eq || _kids[0]->_kids[0]->_leaf->as_Bool()->_test._test == BoolTest::ne ));
  match(Set dst (CMoveI (Binary cmp flags) (Binary dst src)));
  ins_cost(200);
  expand %{
    cmovII_reg_EQNE(cmp, flags, dst, src);
  %}
%}

instruct cmovII_mem_EQNE_U(cmpOpU cmp, flagsReg_ulong_EQNE flags, rRegI dst, memory src) %{
  predicate(VM_Version::supports_cmov() && ( _kids[0]->_kids[0]->_leaf->as_Bool()->_test._test == BoolTest::eq || _kids[0]->_kids[0]->_leaf->as_Bool()->_test._test == BoolTest::ne ));
  match(Set dst (CMoveI (Binary cmp flags) (Binary dst (LoadI src))));
  ins_cost(250);
  expand %{
    cmovII_mem_EQNE(cmp, flags, dst, src);
  %}
%}

// Compare 2 longs and CMOVE ptrs.
instruct cmovPP_reg_EQNE(cmpOp cmp, flagsReg_long_EQNE flags, eRegP dst, eRegP src) %{
  predicate(VM_Version::supports_cmov() && ( _kids[0]->_kids[0]->_leaf->as_Bool()->_test._test == BoolTest::eq || _kids[0]->_kids[0]->_leaf->as_Bool()->_test._test == BoolTest::ne ));
  match(Set dst (CMoveP (Binary cmp flags) (Binary dst src)));
  ins_cost(200);
  format %{ "CMOV$cmp $dst,$src" %}
  opcode(0x0F,0x40);
  ins_encode( enc_cmov(cmp), RegReg( dst, src ) );
  ins_pipe( pipe_cmov_reg );
%}

// Compare 2 unsigned longs and CMOVE ptrs.
instruct cmovPP_reg_EQNE_U(cmpOpU cmp, flagsReg_ulong_EQNE flags, eRegP dst, eRegP src) %{
  predicate(VM_Version::supports_cmov() && ( _kids[0]->_kids[0]->_leaf->as_Bool()->_test._test == BoolTest::eq || _kids[0]->_kids[0]->_leaf->as_Bool()->_test._test == BoolTest::ne ));
  match(Set dst (CMoveP (Binary cmp flags) (Binary dst src)));
  ins_cost(200);
  expand %{
    cmovPP_reg_EQNE(cmp,flags,dst,src);
  %}
%}

// Compare 2 longs and CMOVE doubles
instruct cmovDDPR_reg_EQNE(cmpOp cmp, flagsReg_long_EQNE flags, regDPR dst, regDPR src) %{
  predicate( UseSSE<=1 && ( _kids[0]->_kids[0]->_leaf->as_Bool()->_test._test == BoolTest::eq || _kids[0]->_kids[0]->_leaf->as_Bool()->_test._test == BoolTest::ne ));
  match(Set dst (CMoveD (Binary cmp flags) (Binary dst src)));
  ins_cost(200);
  expand %{
    fcmovDPR_regS(cmp,flags,dst,src);
  %}
%}

// Compare 2 longs and CMOVE doubles
instruct cmovDD_reg_EQNE(cmpOp cmp, flagsReg_long_EQNE flags, regD dst, regD src) %{
  predicate( UseSSE>=2 && ( _kids[0]->_kids[0]->_leaf->as_Bool()->_test._test == BoolTest::eq || _kids[0]->_kids[0]->_leaf->as_Bool()->_test._test == BoolTest::ne ));
  match(Set dst (CMoveD (Binary cmp flags) (Binary dst src)));
  ins_cost(200);
  expand %{
    fcmovD_regS(cmp,flags,dst,src);
  %}
%}

instruct cmovFFPR_reg_EQNE(cmpOp cmp, flagsReg_long_EQNE flags, regFPR dst, regFPR src) %{
  predicate( UseSSE==0 && ( _kids[0]->_kids[0]->_leaf->as_Bool()->_test._test == BoolTest::eq || _kids[0]->_kids[0]->_leaf->as_Bool()->_test._test == BoolTest::ne ));
  match(Set dst (CMoveF (Binary cmp flags) (Binary dst src)));
  ins_cost(200);
  expand %{
    fcmovFPR_regS(cmp,flags,dst,src);
  %}
%}

instruct cmovFF_reg_EQNE(cmpOp cmp, flagsReg_long_EQNE flags, regF dst, regF src) %{
  predicate( UseSSE>=1 && ( _kids[0]->_kids[0]->_leaf->as_Bool()->_test._test == BoolTest::eq || _kids[0]->_kids[0]->_leaf->as_Bool()->_test._test == BoolTest::ne ));
  match(Set dst (CMoveF (Binary cmp flags) (Binary dst src)));
  ins_cost(200);
  expand %{
    fcmovF_regS(cmp,flags,dst,src);
  %}
%}

//======
// Manifest a CmpL result in the normal flags.  Only good for LE or GT compares.
// Same as cmpL_reg_flags_LEGT except must negate src
instruct cmpL_zero_flags_LEGT( flagsReg_long_LEGT flags, eRegL src, immL0 zero, rRegI tmp ) %{
  match( Set flags (CmpL src zero ));
  effect( TEMP tmp );
  ins_cost(300);
  format %{ "XOR    $tmp,$tmp\t# Long compare for -$src < 0, use commuted test\n\t"
            "CMP    $tmp,$src.lo\n\t"
            "SBB    $tmp,$src.hi\n\t" %}
  ins_encode( long_cmp_flags3(src, tmp) );
  ins_pipe( ialu_reg_reg_long );
%}

// Manifest a CmpL result in the normal flags.  Only good for LE or GT compares.
// Same as cmpL_reg_flags_LTGE except operands swapped.  Swapping operands
// requires a commuted test to get the same result.
instruct cmpL_reg_flags_LEGT( flagsReg_long_LEGT flags, eRegL src1, eRegL src2, rRegI tmp ) %{
  match( Set flags (CmpL src1 src2 ));
  effect( TEMP tmp );
  ins_cost(300);
  format %{ "CMP    $src2.lo,$src1.lo\t! Long compare, swapped operands, use with commuted test\n\t"
            "MOV    $tmp,$src2.hi\n\t"
            "SBB    $tmp,$src1.hi\t! Compute flags for long compare" %}
  ins_encode( long_cmp_flags2( src2, src1, tmp ) );
  ins_pipe( ialu_cr_reg_reg );
%}

// Long compares reg < zero/req OR reg >= zero/req.
// Just a wrapper for a normal branch, plus the predicate test
instruct cmpL_LEGT(cmpOp_commute cmp, flagsReg_long_LEGT flags, label labl) %{
  match(If cmp flags);
  effect(USE labl);
  predicate( _kids[0]->_leaf->as_Bool()->_test._test == BoolTest::gt || _kids[0]->_leaf->as_Bool()->_test._test == BoolTest::le );
  ins_cost(300);
  expand %{
    jmpCon(cmp,flags,labl);    // JGT or JLE...
  %}
%}

//======
// Manifest a CmpUL result in the normal flags.  Only good for LE or GT compares.
// Same as cmpUL_reg_flags_LEGT except must negate src
instruct cmpUL_zero_flags_LEGT(flagsReg_ulong_LEGT flags, eRegL src, immL0 zero, rRegI tmp) %{
  match(Set flags (CmpUL src zero));
  effect(TEMP tmp);
  ins_cost(300);
  format %{ "XOR    $tmp,$tmp\t# Unsigned long compare for -$src < 0, use commuted test\n\t"
            "CMP    $tmp,$src.lo\n\t"
            "SBB    $tmp,$src.hi\n\t" %}
  ins_encode(long_cmp_flags3(src, tmp));
  ins_pipe(ialu_reg_reg_long);
%}

// Manifest a CmpUL result in the normal flags.  Only good for LE or GT compares.
// Same as cmpUL_reg_flags_LTGE except operands swapped.  Swapping operands
// requires a commuted test to get the same result.
instruct cmpUL_reg_flags_LEGT(flagsReg_ulong_LEGT flags, eRegL src1, eRegL src2, rRegI tmp) %{
  match(Set flags (CmpUL src1 src2));
  effect(TEMP tmp);
  ins_cost(300);
  format %{ "CMP    $src2.lo,$src1.lo\t! Unsigned long compare, swapped operands, use with commuted test\n\t"
            "MOV    $tmp,$src2.hi\n\t"
            "SBB    $tmp,$src1.hi\t! Compute flags for unsigned long compare" %}
  ins_encode(long_cmp_flags2( src2, src1, tmp));
  ins_pipe(ialu_cr_reg_reg);
%}

// Unsigned long compares reg < zero/req OR reg >= zero/req.
// Just a wrapper for a normal branch, plus the predicate test
instruct cmpUL_LEGT(cmpOpU_commute cmp, flagsReg_ulong_LEGT flags, label labl) %{
  match(If cmp flags);
  effect(USE labl);
  predicate(_kids[0]->_leaf->as_Bool()->_test._test == BoolTest::gt || _kids[0]->_leaf->as_Bool()->_test._test == BoolTest::le);
  ins_cost(300);
  expand %{
    jmpCon(cmp, flags, labl);    // JGT or JLE...
  %}
%}

// Compare 2 longs and CMOVE longs.
instruct cmovLL_reg_LEGT(cmpOp_commute cmp, flagsReg_long_LEGT flags, eRegL dst, eRegL src) %{
  match(Set dst (CMoveL (Binary cmp flags) (Binary dst src)));
  predicate(VM_Version::supports_cmov() && ( _kids[0]->_kids[0]->_leaf->as_Bool()->_test._test == BoolTest::le || _kids[0]->_kids[0]->_leaf->as_Bool()->_test._test == BoolTest::gt ));
  ins_cost(400);
  format %{ "CMOV$cmp $dst.lo,$src.lo\n\t"
            "CMOV$cmp $dst.hi,$src.hi" %}
  opcode(0x0F,0x40);
  ins_encode( enc_cmov(cmp), RegReg_Lo2( dst, src ), enc_cmov(cmp), RegReg_Hi2( dst, src ) );
  ins_pipe( pipe_cmov_reg_long );
%}

instruct cmovLL_mem_LEGT(cmpOp_commute cmp, flagsReg_long_LEGT flags, eRegL dst, load_long_memory src) %{
  match(Set dst (CMoveL (Binary cmp flags) (Binary dst (LoadL src))));
  predicate(VM_Version::supports_cmov() && ( _kids[0]->_kids[0]->_leaf->as_Bool()->_test._test == BoolTest::le || _kids[0]->_kids[0]->_leaf->as_Bool()->_test._test == BoolTest::gt ));
  ins_cost(500);
  format %{ "CMOV$cmp $dst.lo,$src.lo\n\t"
            "CMOV$cmp $dst.hi,$src.hi+4" %}
  opcode(0x0F,0x40);
  ins_encode( SetInstMark, enc_cmov(cmp), RegMem(dst, src), enc_cmov(cmp), RegMem_Hi(dst, src), ClearInstMark );
  ins_pipe( pipe_cmov_reg_long );
%}

instruct cmovLL_reg_LEGT_U(cmpOpU_commute cmp, flagsReg_ulong_LEGT flags, eRegL dst, eRegL src) %{
  match(Set dst (CMoveL (Binary cmp flags) (Binary dst src)));
  predicate(VM_Version::supports_cmov() && ( _kids[0]->_kids[0]->_leaf->as_Bool()->_test._test == BoolTest::le || _kids[0]->_kids[0]->_leaf->as_Bool()->_test._test == BoolTest::gt ));
  ins_cost(400);
  expand %{
    cmovLL_reg_LEGT(cmp, flags, dst, src);
  %}
%}

instruct cmovLL_mem_LEGT_U(cmpOpU_commute cmp, flagsReg_ulong_LEGT flags, eRegL dst, load_long_memory src) %{
  match(Set dst (CMoveL (Binary cmp flags) (Binary dst (LoadL src))));
  predicate(VM_Version::supports_cmov() && ( _kids[0]->_kids[0]->_leaf->as_Bool()->_test._test == BoolTest::le || _kids[0]->_kids[0]->_leaf->as_Bool()->_test._test == BoolTest::gt ));
  ins_cost(500);
  expand %{
    cmovLL_mem_LEGT(cmp, flags, dst, src);
  %}
%}

// Compare 2 longs and CMOVE ints.
instruct cmovII_reg_LEGT(cmpOp_commute cmp, flagsReg_long_LEGT flags, rRegI dst, rRegI src) %{
  predicate(VM_Version::supports_cmov() && ( _kids[0]->_kids[0]->_leaf->as_Bool()->_test._test == BoolTest::le || _kids[0]->_kids[0]->_leaf->as_Bool()->_test._test == BoolTest::gt ));
  match(Set dst (CMoveI (Binary cmp flags) (Binary dst src)));
  ins_cost(200);
  format %{ "CMOV$cmp $dst,$src" %}
  opcode(0x0F,0x40);
  ins_encode( enc_cmov(cmp), RegReg( dst, src ) );
  ins_pipe( pipe_cmov_reg );
%}

instruct cmovII_mem_LEGT(cmpOp_commute cmp, flagsReg_long_LEGT flags, rRegI dst, memory src) %{
  predicate(VM_Version::supports_cmov() && ( _kids[0]->_kids[0]->_leaf->as_Bool()->_test._test == BoolTest::le || _kids[0]->_kids[0]->_leaf->as_Bool()->_test._test == BoolTest::gt ));
  match(Set dst (CMoveI (Binary cmp flags) (Binary dst (LoadI src))));
  ins_cost(250);
  format %{ "CMOV$cmp $dst,$src" %}
  opcode(0x0F,0x40);
  ins_encode( SetInstMark, enc_cmov(cmp), RegMem( dst, src ), ClearInstMark );
  ins_pipe( pipe_cmov_mem );
%}

instruct cmovII_reg_LEGT_U(cmpOpU_commute cmp, flagsReg_ulong_LEGT flags, rRegI dst, rRegI src) %{
  predicate(VM_Version::supports_cmov() && ( _kids[0]->_kids[0]->_leaf->as_Bool()->_test._test == BoolTest::le || _kids[0]->_kids[0]->_leaf->as_Bool()->_test._test == BoolTest::gt ));
  match(Set dst (CMoveI (Binary cmp flags) (Binary dst src)));
  ins_cost(200);
  expand %{
    cmovII_reg_LEGT(cmp, flags, dst, src);
  %}
%}

instruct cmovII_mem_LEGT_U(cmpOpU_commute cmp, flagsReg_ulong_LEGT flags, rRegI dst, memory src) %{
  predicate(VM_Version::supports_cmov() && ( _kids[0]->_kids[0]->_leaf->as_Bool()->_test._test == BoolTest::le || _kids[0]->_kids[0]->_leaf->as_Bool()->_test._test == BoolTest::gt ));
  match(Set dst (CMoveI (Binary cmp flags) (Binary dst (LoadI src))));
  ins_cost(250);
  expand %{
    cmovII_mem_LEGT(cmp, flags, dst, src);
  %}
%}

// Compare 2 longs and CMOVE ptrs.
instruct cmovPP_reg_LEGT(cmpOp_commute cmp, flagsReg_long_LEGT flags, eRegP dst, eRegP src) %{
  predicate(VM_Version::supports_cmov() && ( _kids[0]->_kids[0]->_leaf->as_Bool()->_test._test == BoolTest::le || _kids[0]->_kids[0]->_leaf->as_Bool()->_test._test == BoolTest::gt ));
  match(Set dst (CMoveP (Binary cmp flags) (Binary dst src)));
  ins_cost(200);
  format %{ "CMOV$cmp $dst,$src" %}
  opcode(0x0F,0x40);
  ins_encode( enc_cmov(cmp), RegReg( dst, src ) );
  ins_pipe( pipe_cmov_reg );
%}

// Compare 2 unsigned longs and CMOVE ptrs.
instruct cmovPP_reg_LEGT_U(cmpOpU_commute cmp, flagsReg_ulong_LEGT flags, eRegP dst, eRegP src) %{
  predicate(VM_Version::supports_cmov() && ( _kids[0]->_kids[0]->_leaf->as_Bool()->_test._test == BoolTest::le || _kids[0]->_kids[0]->_leaf->as_Bool()->_test._test == BoolTest::gt ));
  match(Set dst (CMoveP (Binary cmp flags) (Binary dst src)));
  ins_cost(200);
  expand %{
    cmovPP_reg_LEGT(cmp,flags,dst,src);
  %}
%}

// Compare 2 longs and CMOVE doubles
instruct cmovDDPR_reg_LEGT(cmpOp_commute cmp, flagsReg_long_LEGT flags, regDPR dst, regDPR src) %{
  predicate( UseSSE<=1 && ( _kids[0]->_kids[0]->_leaf->as_Bool()->_test._test == BoolTest::le || _kids[0]->_kids[0]->_leaf->as_Bool()->_test._test == BoolTest::gt ));
  match(Set dst (CMoveD (Binary cmp flags) (Binary dst src)));
  ins_cost(200);
  expand %{
    fcmovDPR_regS(cmp,flags,dst,src);
  %}
%}

// Compare 2 longs and CMOVE doubles
instruct cmovDD_reg_LEGT(cmpOp_commute cmp, flagsReg_long_LEGT flags, regD dst, regD src) %{
  predicate( UseSSE>=2 && ( _kids[0]->_kids[0]->_leaf->as_Bool()->_test._test == BoolTest::le || _kids[0]->_kids[0]->_leaf->as_Bool()->_test._test == BoolTest::gt ));
  match(Set dst (CMoveD (Binary cmp flags) (Binary dst src)));
  ins_cost(200);
  expand %{
    fcmovD_regS(cmp,flags,dst,src);
  %}
%}

instruct cmovFFPR_reg_LEGT(cmpOp_commute cmp, flagsReg_long_LEGT flags, regFPR dst, regFPR src) %{
  predicate( UseSSE==0 && ( _kids[0]->_kids[0]->_leaf->as_Bool()->_test._test == BoolTest::le || _kids[0]->_kids[0]->_leaf->as_Bool()->_test._test == BoolTest::gt ));
  match(Set dst (CMoveF (Binary cmp flags) (Binary dst src)));
  ins_cost(200);
  expand %{
    fcmovFPR_regS(cmp,flags,dst,src);
  %}
%}


instruct cmovFF_reg_LEGT(cmpOp_commute cmp, flagsReg_long_LEGT flags, regF dst, regF src) %{
  predicate( UseSSE>=1 && ( _kids[0]->_kids[0]->_leaf->as_Bool()->_test._test == BoolTest::le || _kids[0]->_kids[0]->_leaf->as_Bool()->_test._test == BoolTest::gt ));
  match(Set dst (CMoveF (Binary cmp flags) (Binary dst src)));
  ins_cost(200);
  expand %{
    fcmovF_regS(cmp,flags,dst,src);
  %}
%}


// ============================================================================
// Procedure Call/Return Instructions
// Call Java Static Instruction
// Note: If this code changes, the corresponding ret_addr_offset() and
//       compute_padding() functions will have to be adjusted.
instruct CallStaticJavaDirect(method meth) %{
  match(CallStaticJava);
  effect(USE meth);

  ins_cost(300);
  format %{ "CALL,static " %}
  opcode(0xE8); /* E8 cd */
  ins_encode( pre_call_resets,
              Java_Static_Call( meth ),
              call_epilog,
              post_call_FPU );
  ins_pipe( pipe_slow );
  ins_alignment(4);
%}

// Call Java Dynamic Instruction
// Note: If this code changes, the corresponding ret_addr_offset() and
//       compute_padding() functions will have to be adjusted.
instruct CallDynamicJavaDirect(method meth) %{
  match(CallDynamicJava);
  effect(USE meth);

  ins_cost(300);
  format %{ "MOV    EAX,(oop)-1\n\t"
            "CALL,dynamic" %}
  opcode(0xE8); /* E8 cd */
  ins_encode( pre_call_resets,
              Java_Dynamic_Call( meth ),
              call_epilog,
              post_call_FPU );
  ins_pipe( pipe_slow );
  ins_alignment(4);
%}

// Call Runtime Instruction
instruct CallRuntimeDirect(method meth) %{
  match(CallRuntime );
  effect(USE meth);

  ins_cost(300);
  format %{ "CALL,runtime " %}
  opcode(0xE8); /* E8 cd */
  // Use FFREEs to clear entries in float stack
  ins_encode( pre_call_resets,
              FFree_Float_Stack_All,
              Java_To_Runtime( meth ),
              post_call_FPU );
  ins_pipe( pipe_slow );
%}

// Call runtime without safepoint
instruct CallLeafDirect(method meth) %{
  match(CallLeaf);
  effect(USE meth);

  ins_cost(300);
  format %{ "CALL_LEAF,runtime " %}
  opcode(0xE8); /* E8 cd */
  ins_encode( pre_call_resets,
              FFree_Float_Stack_All,
              Java_To_Runtime( meth ),
              Verify_FPU_For_Leaf, post_call_FPU );
  ins_pipe( pipe_slow );
%}

instruct CallLeafNoFPDirect(method meth) %{
  match(CallLeafNoFP);
  effect(USE meth);

  ins_cost(300);
  format %{ "CALL_LEAF_NOFP,runtime " %}
  opcode(0xE8); /* E8 cd */
  ins_encode(pre_call_resets, Java_To_Runtime(meth));
  ins_pipe( pipe_slow );
%}


// Return Instruction
// Remove the return address & jump to it.
instruct Ret() %{
  match(Return);
  format %{ "RET" %}
  opcode(0xC3);
  ins_encode(OpcP);
  ins_pipe( pipe_jmp );
%}

// Tail Call; Jump from runtime stub to Java code.
// Also known as an 'interprocedural jump'.
// Target of jump will eventually return to caller.
// TailJump below removes the return address.
instruct TailCalljmpInd(eRegP_no_EBP jump_target, eBXRegP method_ptr) %{
  match(TailCall jump_target method_ptr);
  ins_cost(300);
  format %{ "JMP    $jump_target \t# EBX holds method" %}
  opcode(0xFF, 0x4);  /* Opcode FF /4 */
  ins_encode( OpcP, RegOpc(jump_target) );
  ins_pipe( pipe_jmp );
%}


// Tail Jump; remove the return address; jump to target.
// TailCall above leaves the return address around.
instruct tailjmpInd(eRegP_no_EBP jump_target, eAXRegP ex_oop) %{
  match( TailJump jump_target ex_oop );
  ins_cost(300);
  format %{ "POP    EDX\t# pop return address into dummy\n\t"
            "JMP    $jump_target " %}
  opcode(0xFF, 0x4);  /* Opcode FF /4 */
  ins_encode( enc_pop_rdx,
              OpcP, RegOpc(jump_target) );
  ins_pipe( pipe_jmp );
%}

// Create exception oop: created by stack-crawling runtime code.
// Created exception is now available to this handler, and is setup
// just prior to jumping to this handler.  No code emitted.
instruct CreateException( eAXRegP ex_oop )
%{
  match(Set ex_oop (CreateEx));

  size(0);
  // use the following format syntax
  format %{ "# exception oop is in EAX; no code emitted" %}
  ins_encode();
  ins_pipe( empty );
%}


// Rethrow exception:
// The exception oop will come in the first argument position.
// Then JUMP (not call) to the rethrow stub code.
instruct RethrowException()
%{
  match(Rethrow);

  // use the following format syntax
  format %{ "JMP    rethrow_stub" %}
  ins_encode(enc_rethrow);
  ins_pipe( pipe_jmp );
%}

// inlined locking and unlocking

instruct cmpFastLockRTM(eFlagsReg cr, eRegP object, eBXRegP box, eAXRegI tmp, eDXRegI scr, rRegI cx1, rRegI cx2, eRegP thread) %{
  predicate(Compile::current()->use_rtm());
  match(Set cr (FastLock object box));
  effect(TEMP tmp, TEMP scr, TEMP cx1, TEMP cx2, USE_KILL box, TEMP thread);
  ins_cost(300);
  format %{ "FASTLOCK $object,$box\t! kills $box,$tmp,$scr,$cx1,$cx2" %}
  ins_encode %{
    __ get_thread($thread$$Register);
    __ fast_lock($object$$Register, $box$$Register, $tmp$$Register,
                 $scr$$Register, $cx1$$Register, $cx2$$Register, $thread$$Register,
                 _rtm_counters, _stack_rtm_counters,
                 ((Method*)(ra_->C->method()->constant_encoding()))->method_data(),
                 true, ra_->C->profile_rtm());
  %}
  ins_pipe(pipe_slow);
%}

instruct cmpFastLock(eFlagsReg cr, eRegP object, eBXRegP box, eAXRegI tmp, eRegP scr, eRegP thread) %{
  predicate(LockingMode != LM_LIGHTWEIGHT && !Compile::current()->use_rtm());
  match(Set cr (FastLock object box));
  effect(TEMP tmp, TEMP scr, USE_KILL box, TEMP thread);
  ins_cost(300);
  format %{ "FASTLOCK $object,$box\t! kills $box,$tmp,$scr" %}
  ins_encode %{
    __ get_thread($thread$$Register);
    __ fast_lock($object$$Register, $box$$Register, $tmp$$Register,
                 $scr$$Register, noreg, noreg, $thread$$Register, nullptr, nullptr, nullptr, false, false);
  %}
  ins_pipe(pipe_slow);
%}

instruct cmpFastUnlock(eFlagsReg cr, eRegP object, eAXRegP box, eRegP tmp ) %{
  predicate(LockingMode != LM_LIGHTWEIGHT);
  match(Set cr (FastUnlock object box));
  effect(TEMP tmp, USE_KILL box);
  ins_cost(300);
  format %{ "FASTUNLOCK $object,$box\t! kills $box,$tmp" %}
  ins_encode %{
    __ fast_unlock($object$$Register, $box$$Register, $tmp$$Register, ra_->C->use_rtm());
  %}
  ins_pipe(pipe_slow);
%}

instruct cmpFastLockLightweight(eFlagsReg cr, eRegP object, eBXRegP box, eAXRegI eax_reg, eRegP tmp, eRegP thread) %{
  predicate(LockingMode == LM_LIGHTWEIGHT);
  match(Set cr (FastLock object box));
  effect(TEMP eax_reg, TEMP tmp, USE_KILL box, TEMP thread);
  ins_cost(300);
  format %{ "FASTLOCK $object,$box\t! kills $box,$eax_reg,$tmp" %}
  ins_encode %{
    __ get_thread($thread$$Register);
    __ fast_lock_lightweight($object$$Register, $box$$Register, $eax_reg$$Register, $tmp$$Register, $thread$$Register);
  %}
  ins_pipe(pipe_slow);
%}

instruct cmpFastUnlockLightweight(eFlagsReg cr, eRegP object, eAXRegP eax_reg, eRegP tmp, eRegP thread) %{
  predicate(LockingMode == LM_LIGHTWEIGHT);
  match(Set cr (FastUnlock object eax_reg));
  effect(TEMP tmp, USE_KILL eax_reg, TEMP thread);
  ins_cost(300);
  format %{ "FASTUNLOCK $object,$eax_reg\t! kills $eax_reg,$tmp" %}
  ins_encode %{
    __ get_thread($thread$$Register);
    __ fast_unlock_lightweight($object$$Register, $eax_reg$$Register, $tmp$$Register, $thread$$Register);
  %}
  ins_pipe(pipe_slow);
%}

instruct mask_all_evexL_LT32(kReg dst, eRegL src) %{
  predicate(Matcher::vector_length(n) <= 32);
  match(Set dst (MaskAll src));
  format %{ "mask_all_evexL_LE32 $dst, $src \t" %}
  ins_encode %{
    int mask_len = Matcher::vector_length(this);
    __ vector_maskall_operation($dst$$KRegister, $src$$Register, mask_len);
  %}
  ins_pipe( pipe_slow );
%}

instruct mask_all_evexL_GT32(kReg dst, eRegL src, kReg ktmp) %{
  predicate(Matcher::vector_length(n) > 32);
  match(Set dst (MaskAll src));
  effect(TEMP ktmp);
  format %{ "mask_all_evexL_GT32 $dst, $src \t! using $ktmp as TEMP " %}
  ins_encode %{
    int mask_len = Matcher::vector_length(this);
    __ vector_maskall_operation32($dst$$KRegister, $src$$Register, $ktmp$$KRegister, mask_len);
  %}
  ins_pipe( pipe_slow );
%}

instruct mask_all_evexI_GT32(kReg dst, rRegI src, kReg ktmp) %{
  predicate(Matcher::vector_length(n) > 32);
  match(Set dst (MaskAll src));
  effect(TEMP ktmp);
  format %{ "mask_all_evexI_GT32 $dst, $src \t! using $ktmp as TEMP" %}
  ins_encode %{
    int mask_len = Matcher::vector_length(this);
    __ vector_maskall_operation32($dst$$KRegister, $src$$Register, $ktmp$$KRegister, mask_len);
  %}
  ins_pipe( pipe_slow );
%}

// ============================================================================
// Safepoint Instruction
instruct safePoint_poll_tls(eFlagsReg cr, eRegP_no_EBP poll) %{
  match(SafePoint poll);
  effect(KILL cr, USE poll);

  format %{ "TSTL   #EAX,[$poll]\t! Safepoint: poll for GC" %}
  ins_cost(125);
  // EBP would need size(3)
  size(2); /* setting an explicit size will cause debug builds to assert if size is incorrect */
  ins_encode %{
    __ set_inst_mark();
    __ relocate(relocInfo::poll_type);
    __ clear_inst_mark();
    address pre_pc = __ pc();
    __ testl(rax, Address($poll$$Register, 0));
    address post_pc = __ pc();
    guarantee(pre_pc[0] == 0x85, "must emit test-ax [reg]");
  %}
  ins_pipe(ialu_reg_mem);
%}


// ============================================================================
// This name is KNOWN by the ADLC and cannot be changed.
// The ADLC forces a 'TypeRawPtr::BOTTOM' output type
// for this guy.
instruct tlsLoadP(eRegP dst, eFlagsReg cr) %{
  match(Set dst (ThreadLocal));
  effect(DEF dst, KILL cr);

  format %{ "MOV    $dst, Thread::current()" %}
  ins_encode %{
    Register dstReg = as_Register($dst$$reg);
    __ get_thread(dstReg);
  %}
  ins_pipe( ialu_reg_fat );
%}



//----------PEEPHOLE RULES-----------------------------------------------------
// These must follow all instruction definitions as they use the names
// defined in the instructions definitions.
//
// peepmatch ( root_instr_name [preceding_instruction]* );
//
// peepconstraint %{
// (instruction_number.operand_name relational_op instruction_number.operand_name
//  [, ...] );
// // instruction numbers are zero-based using left to right order in peepmatch
//
// peepreplace ( instr_name  ( [instruction_number.operand_name]* ) );
// // provide an instruction_number.operand_name for each operand that appears
// // in the replacement instruction's match rule
//
// ---------VM FLAGS---------------------------------------------------------
//
// All peephole optimizations can be turned off using -XX:-OptoPeephole
//
// Each peephole rule is given an identifying number starting with zero and
// increasing by one in the order seen by the parser.  An individual peephole
// can be enabled, and all others disabled, by using -XX:OptoPeepholeAt=#
// on the command-line.
//
// ---------CURRENT LIMITATIONS----------------------------------------------
//
// Only match adjacent instructions in same basic block
// Only equality constraints
// Only constraints between operands, not (0.dest_reg == EAX_enc)
// Only one replacement instruction
//
// ---------EXAMPLE----------------------------------------------------------
//
// // pertinent parts of existing instructions in architecture description
// instruct movI(rRegI dst, rRegI src) %{
//   match(Set dst (CopyI src));
// %}
//
// instruct incI_eReg(rRegI dst, immI_1 src, eFlagsReg cr) %{
//   match(Set dst (AddI dst src));
//   effect(KILL cr);
// %}
//
// // Change (inc mov) to lea
// peephole %{
//   // increment preceded by register-register move
//   peepmatch ( incI_eReg movI );
//   // require that the destination register of the increment
//   // match the destination register of the move
//   peepconstraint ( 0.dst == 1.dst );
//   // construct a replacement instruction that sets
//   // the destination to ( move's source register + one )
//   peepreplace ( leaI_eReg_immI( 0.dst 1.src 0.src ) );
// %}
//
// Implementation no longer uses movX instructions since
// machine-independent system no longer uses CopyX nodes.
//
// peephole %{
//   peepmatch ( incI_eReg movI );
//   peepconstraint ( 0.dst == 1.dst );
//   peepreplace ( leaI_eReg_immI( 0.dst 1.src 0.src ) );
// %}
//
// peephole %{
//   peepmatch ( decI_eReg movI );
//   peepconstraint ( 0.dst == 1.dst );
//   peepreplace ( leaI_eReg_immI( 0.dst 1.src 0.src ) );
// %}
//
// peephole %{
//   peepmatch ( addI_eReg_imm movI );
//   peepconstraint ( 0.dst == 1.dst );
//   peepreplace ( leaI_eReg_immI( 0.dst 1.src 0.src ) );
// %}
//
// peephole %{
//   peepmatch ( addP_eReg_imm movP );
//   peepconstraint ( 0.dst == 1.dst );
//   peepreplace ( leaP_eReg_immI( 0.dst 1.src 0.src ) );
// %}

// // Change load of spilled value to only a spill
// instruct storeI(memory mem, rRegI src) %{
//   match(Set mem (StoreI mem src));
// %}
//
// instruct loadI(rRegI dst, memory mem) %{
//   match(Set dst (LoadI mem));
// %}
//
peephole %{
  peepmatch ( loadI storeI );
  peepconstraint ( 1.src == 0.dst, 1.mem == 0.mem );
  peepreplace ( storeI( 1.mem 1.mem 1.src ) );
%}

//----------SMARTSPILL RULES---------------------------------------------------
// These must follow all instruction definitions as they use the names
// defined in the instructions definitions.<|MERGE_RESOLUTION|>--- conflicted
+++ resolved
@@ -504,11 +504,7 @@
   __ bind(exit);
 }
 
-<<<<<<< HEAD
-void emit_cmpfp3(MacroAssembler* masm, Register dst) {
-=======
-static void emit_cmpfp3(MacroAssembler& _masm, Register dst) {
->>>>>>> 7231fd78
+static void emit_cmpfp3(MacroAssembler* masm, Register dst) {
   Label done;
   __ movl(dst, -1);
   __ jcc(Assembler::parity, done);
@@ -1323,13 +1319,8 @@
 }
 #endif
 
-<<<<<<< HEAD
 void MachSpillCopyNode::emit(C2_MacroAssembler *masm, PhaseRegAlloc *ra_) const {
   implementation( masm, ra_, false, nullptr );
-=======
-void MachSpillCopyNode::emit(CodeBuffer &cbuf, PhaseRegAlloc *ra_) const {
-  implementation( &cbuf, ra_, false, nullptr );
->>>>>>> 7231fd78
 }
 
 uint MachSpillCopyNode::size(PhaseRegAlloc *ra_) const {
@@ -1385,27 +1376,8 @@
 }
 #endif
 
-<<<<<<< HEAD
 void MachUEPNode::emit(C2_MacroAssembler *masm, PhaseRegAlloc *ra_) const {
-#ifdef ASSERT
-  uint insts_size = __ offset();
-#endif
-  __ cmpptr(rax, Address(rcx, oopDesc::klass_offset_in_bytes()));
-  __ jump_cc(Assembler::notEqual,
-               RuntimeAddress(SharedRuntime::get_ic_miss_stub()));
-  /* WARNING these NOPs are critical so that verified entry point is properly
-     aligned for patching by NativeJump::patch_verified_entry() */
-  int nops_cnt = 2;
-  if( !OptoBreakpoint ) // Leave space for int3
-     nops_cnt += 1;
-  __ nop(nops_cnt);
-
-  assert(__ offset() - insts_size == size(ra_), "checking code size of inline cache node");
-=======
-void MachUEPNode::emit(CodeBuffer &cbuf, PhaseRegAlloc *ra_) const {
-  MacroAssembler masm(&cbuf);
-  masm.ic_check(CodeEntryAlignment);
->>>>>>> 7231fd78
+  __ ic_check(CodeEntryAlignment);
 }
 
 uint MachUEPNode::size(PhaseRegAlloc *ra_) const {
@@ -1858,12 +1830,8 @@
         __ clear_inst_mark();
       } else {
         // Emit stubs for static call.
-<<<<<<< HEAD
-        address stub = CompiledStaticCall::emit_to_interp_stub(masm, mark);
+        address stub = CompiledDirectCall::emit_to_interp_stub(masm, mark);
         __ clear_inst_mark();
-=======
-        address stub = CompiledDirectCall::emit_to_interp_stub(cbuf, mark);
->>>>>>> 7231fd78
         if (stub == nullptr) {
           ciEnv::current()->record_failure("CodeCache is full");
           return;
@@ -3376,11 +3344,7 @@
   interface(CONST_INTER);
 %}
 
-<<<<<<< HEAD
-// nullptr Pointer Immediate
-=======
 // Null Pointer Immediate
->>>>>>> 7231fd78
 operand immP0() %{
   predicate( n->get_ptr() == 0 );
   match(ConP);
