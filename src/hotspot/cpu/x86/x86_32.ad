--- conflicted
+++ resolved
@@ -1398,7 +1398,6 @@
 
 //=============================================================================
 
-<<<<<<< HEAD
 // Vector calling convention not supported.
 const bool Matcher::supports_vector_calling_convention() {
   return false;
@@ -1413,13 +1412,6 @@
   return OptoRegPair(0, 0);
 }
 
-// This is UltraSparc specific, true just means we have fast l2f conversion
-const bool Matcher::convL2FSupported(void) {
-  return true;
-}
-
-=======
->>>>>>> 7ab6dc83
 // Is this branch offset short enough that a short branch can be used?
 //
 // NOTE: If the platform does not provide any short branch variants, then
