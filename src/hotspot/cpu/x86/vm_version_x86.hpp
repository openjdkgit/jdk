--- conflicted
+++ resolved
@@ -759,15 +759,13 @@
     return true;
   }
 
-<<<<<<< HEAD
-  // Check intrinsic support
-  static bool is_intrinsic_supported(vmIntrinsicID id);
-=======
   // For AVX CPUs only. f16c support is disabled if UseAVX == 0.
   static bool supports_float16() {
     return supports_f16c() || supports_avx512vl();
   }
->>>>>>> 56851075
+
+  // Check intrinsic support
+  static bool is_intrinsic_supported(vmIntrinsicID id);
 
   // there are several insns to force cache line sync to memory which
   // we can use to ensure mapped non-volatile memory is up to date with
