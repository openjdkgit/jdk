/*
 * Copyright (c) 1997, 2024, Oracle and/or its affiliates. All rights reserved.
 * Copyright (c) 2012, 2024 SAP SE. All rights reserved.
 * DO NOT ALTER OR REMOVE COPYRIGHT NOTICES OR THIS FILE HEADER.
 *
 * This code is free software; you can redistribute it and/or modify it
 * under the terms of the GNU General Public License version 2 only, as
 * published by the Free Software Foundation.
 *
 * This code is distributed in the hope that it will be useful, but WITHOUT
 * ANY WARRANTY; without even the implied warranty of MERCHANTABILITY or
 * FITNESS FOR A PARTICULAR PURPOSE.  See the GNU General Public License
 * version 2 for more details (a copy is included in the LICENSE file that
 * accompanied this code).
 *
 * You should have received a copy of the GNU General Public License version
 * 2 along with this work; if not, write to the Free Software Foundation,
 * Inc., 51 Franklin St, Fifth Floor, Boston, MA 02110-1301 USA.
 *
 * Please contact Oracle, 500 Oracle Parkway, Redwood Shores, CA 94065 USA
 * or visit www.oracle.com if you need additional information or have any
 * questions.
 *
 */

#include "precompiled.hpp"
#include "asm/macroAssembler.inline.hpp"
#include "code/compiledIC.hpp"
#include "compiler/disassembler.hpp"
#include "gc/shared/collectedHeap.inline.hpp"
#include "gc/shared/barrierSet.hpp"
#include "gc/shared/barrierSetAssembler.hpp"
#include "interpreter/interpreter.hpp"
#include "memory/resourceArea.hpp"
#include "nativeInst_ppc.hpp"
#include "oops/compressedKlass.inline.hpp"
#include "oops/compressedOops.inline.hpp"
#include "oops/klass.inline.hpp"
#include "oops/methodData.hpp"
#include "prims/methodHandles.hpp"
#include "register_ppc.hpp"
#include "runtime/icache.hpp"
#include "runtime/interfaceSupport.inline.hpp"
#include "runtime/objectMonitor.hpp"
#include "runtime/os.hpp"
#include "runtime/safepoint.hpp"
#include "runtime/safepointMechanism.hpp"
#include "runtime/sharedRuntime.hpp"
#include "runtime/stubRoutines.hpp"
#include "runtime/vm_version.hpp"
#include "utilities/macros.hpp"
#include "utilities/powerOfTwo.hpp"

#ifdef PRODUCT
#define BLOCK_COMMENT(str) // nothing
#else
#define BLOCK_COMMENT(str) block_comment(str)
#endif
#define BIND(label) bind(label); BLOCK_COMMENT(#label ":")

#ifdef ASSERT
// On RISC, there's no benefit to verifying instruction boundaries.
bool AbstractAssembler::pd_check_instruction_mark() { return false; }
#endif

void MacroAssembler::ld_largeoffset_unchecked(Register d, int si31, Register a, int emit_filler_nop) {
  assert(Assembler::is_simm(si31, 31) && si31 >= 0, "si31 out of range");
  if (Assembler::is_simm(si31, 16)) {
    ld(d, si31, a);
    if (emit_filler_nop) nop();
  } else {
    const int hi = MacroAssembler::largeoffset_si16_si16_hi(si31);
    const int lo = MacroAssembler::largeoffset_si16_si16_lo(si31);
    addis(d, a, hi);
    ld(d, lo, d);
  }
}

void MacroAssembler::ld_largeoffset(Register d, int si31, Register a, int emit_filler_nop) {
  assert_different_registers(d, a);
  ld_largeoffset_unchecked(d, si31, a, emit_filler_nop);
}

void MacroAssembler::load_sized_value(Register dst, RegisterOrConstant offs, Register base,
                                      size_t size_in_bytes, bool is_signed) {
  switch (size_in_bytes) {
  case  8:              ld(dst, offs, base);                         break;
  case  4:  is_signed ? lwa(dst, offs, base) : lwz(dst, offs, base); break;
  case  2:  is_signed ? lha(dst, offs, base) : lhz(dst, offs, base); break;
  case  1:  lbz(dst, offs, base); if (is_signed) extsb(dst, dst);    break; // lba doesn't exist :(
  default:  ShouldNotReachHere();
  }
}

void MacroAssembler::store_sized_value(Register dst, RegisterOrConstant offs, Register base,
                                       size_t size_in_bytes) {
  switch (size_in_bytes) {
  case  8:  std(dst, offs, base); break;
  case  4:  stw(dst, offs, base); break;
  case  2:  sth(dst, offs, base); break;
  case  1:  stb(dst, offs, base); break;
  default:  ShouldNotReachHere();
  }
}

void MacroAssembler::align(int modulus, int max, int rem) {
  int padding = (rem + modulus - (offset() % modulus)) % modulus;
  if (padding > max) return;
  for (int c = (padding >> 2); c > 0; --c) { nop(); }
}

void MacroAssembler::align_prefix() {
  if (is_aligned(offset() + BytesPerInstWord, 64)) { nop(); }
}

// Issue instructions that calculate given TOC from global TOC.
void MacroAssembler::calculate_address_from_global_toc(Register dst, address addr, bool hi16, bool lo16,
                                                       bool add_relocation, bool emit_dummy_addr) {
  int offset = -1;
  if (emit_dummy_addr) {
    offset = -128; // dummy address
  } else if (addr != (address)(intptr_t)-1) {
    offset = MacroAssembler::offset_to_global_toc(addr);
  }

  if (hi16) {
    addis(dst, R29_TOC, MacroAssembler::largeoffset_si16_si16_hi(offset));
  }
  if (lo16) {
    if (add_relocation) {
      // Relocate at the addi to avoid confusion with a load from the method's TOC.
      relocate(internal_word_Relocation::spec(addr));
    }
    addi(dst, dst, MacroAssembler::largeoffset_si16_si16_lo(offset));
  }
}

address MacroAssembler::patch_calculate_address_from_global_toc_at(address a, address bound, address addr) {
  const int offset = MacroAssembler::offset_to_global_toc(addr);

  const address inst2_addr = a;
  const int inst2 = *(int *)inst2_addr;

  // The relocation points to the second instruction, the addi,
  // and the addi reads and writes the same register dst.
  const int dst = inv_rt_field(inst2);
  assert(is_addi(inst2) && inv_ra_field(inst2) == dst, "must be addi reading and writing dst");

  // Now, find the preceding addis which writes to dst.
  int inst1 = 0;
  address inst1_addr = inst2_addr - BytesPerInstWord;
  while (inst1_addr >= bound) {
    inst1 = *(int *) inst1_addr;
    if (is_addis(inst1) && inv_rt_field(inst1) == dst) {
      // Stop, found the addis which writes dst.
      break;
    }
    inst1_addr -= BytesPerInstWord;
  }

  assert(is_addis(inst1) && inv_ra_field(inst1) == 29 /* R29 */, "source must be global TOC");
  set_imm((int *)inst1_addr, MacroAssembler::largeoffset_si16_si16_hi(offset));
  set_imm((int *)inst2_addr, MacroAssembler::largeoffset_si16_si16_lo(offset));
  return inst1_addr;
}

address MacroAssembler::get_address_of_calculate_address_from_global_toc_at(address a, address bound) {
  const address inst2_addr = a;
  const int inst2 = *(int *)inst2_addr;

  // The relocation points to the second instruction, the addi,
  // and the addi reads and writes the same register dst.
  const int dst = inv_rt_field(inst2);
  assert(is_addi(inst2) && inv_ra_field(inst2) == dst, "must be addi reading and writing dst");

  // Now, find the preceding addis which writes to dst.
  int inst1 = 0;
  address inst1_addr = inst2_addr - BytesPerInstWord;
  while (inst1_addr >= bound) {
    inst1 = *(int *) inst1_addr;
    if (is_addis(inst1) && inv_rt_field(inst1) == dst) {
      // stop, found the addis which writes dst
      break;
    }
    inst1_addr -= BytesPerInstWord;
  }

  assert(is_addis(inst1) && inv_ra_field(inst1) == 29 /* R29 */, "source must be global TOC");

  int offset = (get_imm(inst1_addr, 0) << 16) + get_imm(inst2_addr, 0);
  // -1 is a special case
  if (offset == -1) {
    return (address)(intptr_t)-1;
  } else {
    return global_toc() + offset;
  }
}

#ifdef _LP64
// Patch compressed oops or klass constants.
// Assembler sequence is
// 1) compressed oops:
//    lis  rx = const.hi
//    ori rx = rx | const.lo
// 2) compressed klass:
//    lis  rx = const.hi
//    clrldi rx = rx & 0xFFFFffff // clearMS32b, optional
//    ori rx = rx | const.lo
// Clrldi will be passed by.
address MacroAssembler::patch_set_narrow_oop(address a, address bound, narrowOop data) {
  assert(UseCompressedOops, "Should only patch compressed oops");

  const address inst2_addr = a;
  const int inst2 = *(int *)inst2_addr;

  // The relocation points to the second instruction, the ori,
  // and the ori reads and writes the same register dst.
  const int dst = inv_rta_field(inst2);
  assert(is_ori(inst2) && inv_rs_field(inst2) == dst, "must be ori reading and writing dst");
  // Now, find the preceding addis which writes to dst.
  int inst1 = 0;
  address inst1_addr = inst2_addr - BytesPerInstWord;
  bool inst1_found = false;
  while (inst1_addr >= bound) {
    inst1 = *(int *)inst1_addr;
    if (is_lis(inst1) && inv_rs_field(inst1) == dst) { inst1_found = true; break; }
    inst1_addr -= BytesPerInstWord;
  }
  assert(inst1_found, "inst is not lis");

  uint32_t data_value = CompressedOops::narrow_oop_value(data);
  int xc = (data_value >> 16) & 0xffff;
  int xd = (data_value >>  0) & 0xffff;

  set_imm((int *)inst1_addr, (short)(xc)); // see enc_load_con_narrow_hi/_lo
  set_imm((int *)inst2_addr,        (xd)); // unsigned int
  return inst1_addr;
}

// Get compressed oop constant.
narrowOop MacroAssembler::get_narrow_oop(address a, address bound) {
  assert(UseCompressedOops, "Should only patch compressed oops");

  const address inst2_addr = a;
  const int inst2 = *(int *)inst2_addr;

  // The relocation points to the second instruction, the ori,
  // and the ori reads and writes the same register dst.
  const int dst = inv_rta_field(inst2);
  assert(is_ori(inst2) && inv_rs_field(inst2) == dst, "must be ori reading and writing dst");
  // Now, find the preceding lis which writes to dst.
  int inst1 = 0;
  address inst1_addr = inst2_addr - BytesPerInstWord;
  bool inst1_found = false;

  while (inst1_addr >= bound) {
    inst1 = *(int *) inst1_addr;
    if (is_lis(inst1) && inv_rs_field(inst1) == dst) { inst1_found = true; break;}
    inst1_addr -= BytesPerInstWord;
  }
  assert(inst1_found, "inst is not lis");

  uint xl = ((unsigned int) (get_imm(inst2_addr, 0) & 0xffff));
  uint xh = (((get_imm(inst1_addr, 0)) & 0xffff) << 16);

  return CompressedOops::narrow_oop_cast(xl | xh);
}
#endif // _LP64

// Returns true if successful.
bool MacroAssembler::load_const_from_method_toc(Register dst, AddressLiteral& a,
                                                Register toc, bool fixed_size) {
  int toc_offset = 0;
  // Use RelocationHolder::none for the constant pool entry, otherwise
  // we will end up with a failing NativeCall::verify(x) where x is
  // the address of the constant pool entry.
  // FIXME: We should insert relocation information for oops at the constant
  // pool entries instead of inserting it at the loads; patching of a constant
  // pool entry should be less expensive.
  address const_address = address_constant((address)a.value(), RelocationHolder::none);
  if (const_address == nullptr) { return false; } // allocation failure
  // Relocate at the pc of the load.
  relocate(a.rspec());
  toc_offset = (int)(const_address - code()->consts()->start());
  ld_largeoffset_unchecked(dst, toc_offset, toc, fixed_size);
  return true;
}

bool MacroAssembler::is_load_const_from_method_toc_at(address a) {
  const address inst1_addr = a;
  const int inst1 = *(int *)inst1_addr;

   // The relocation points to the ld or the addis.
   return (is_ld(inst1)) ||
          (is_addis(inst1) && inv_ra_field(inst1) != 0);
}

int MacroAssembler::get_offset_of_load_const_from_method_toc_at(address a) {
  assert(is_load_const_from_method_toc_at(a), "must be load_const_from_method_toc");

  const address inst1_addr = a;
  const int inst1 = *(int *)inst1_addr;

  if (is_ld(inst1)) {
    return inv_d1_field(inst1);
  } else if (is_addis(inst1)) {
    const int dst = inv_rt_field(inst1);

    // Now, find the succeeding ld which reads and writes to dst.
    address inst2_addr = inst1_addr + BytesPerInstWord;
    int inst2 = 0;
    while (true) {
      inst2 = *(int *) inst2_addr;
      if (is_ld(inst2) && inv_ra_field(inst2) == dst && inv_rt_field(inst2) == dst) {
        // Stop, found the ld which reads and writes dst.
        break;
      }
      inst2_addr += BytesPerInstWord;
    }
    return (inv_d1_field(inst1) << 16) + inv_d1_field(inst2);
  }
  ShouldNotReachHere();
  return 0;
}

// Get the constant from a `load_const' sequence.
long MacroAssembler::get_const(address a) {
  assert(is_load_const_at(a), "not a load of a constant");
  const int *p = (const int*) a;
  unsigned long x = (((unsigned long) (get_imm(a,0) & 0xffff)) << 48);
  if (is_ori(*(p+1))) {
    x |= (((unsigned long) (get_imm(a,1) & 0xffff)) << 32);
    x |= (((unsigned long) (get_imm(a,3) & 0xffff)) << 16);
    x |= (((unsigned long) (get_imm(a,4) & 0xffff)));
  } else if (is_lis(*(p+1))) {
    x |= (((unsigned long) (get_imm(a,2) & 0xffff)) << 32);
    x |= (((unsigned long) (get_imm(a,1) & 0xffff)) << 16);
    x |= (((unsigned long) (get_imm(a,3) & 0xffff)));
  } else {
    ShouldNotReachHere();
    return (long) 0;
  }
  return (long) x;
}

// Patch the 64 bit constant of a `load_const' sequence. This is a low
// level procedure. It neither flushes the instruction cache nor is it
// mt safe.
void MacroAssembler::patch_const(address a, long x) {
  assert(is_load_const_at(a), "not a load of a constant");
  int *p = (int*) a;
  if (is_ori(*(p+1))) {
    set_imm(0 + p, (x >> 48) & 0xffff);
    set_imm(1 + p, (x >> 32) & 0xffff);
    set_imm(3 + p, (x >> 16) & 0xffff);
    set_imm(4 + p, x & 0xffff);
  } else if (is_lis(*(p+1))) {
    set_imm(0 + p, (x >> 48) & 0xffff);
    set_imm(2 + p, (x >> 32) & 0xffff);
    set_imm(1 + p, (x >> 16) & 0xffff);
    set_imm(3 + p, x & 0xffff);
  } else {
    ShouldNotReachHere();
  }
}

AddressLiteral MacroAssembler::allocate_metadata_address(Metadata* obj) {
  assert(oop_recorder() != nullptr, "this assembler needs a Recorder");
  int index = oop_recorder()->allocate_metadata_index(obj);
  RelocationHolder rspec = metadata_Relocation::spec(index);
  return AddressLiteral((address)obj, rspec);
}

AddressLiteral MacroAssembler::constant_metadata_address(Metadata* obj) {
  assert(oop_recorder() != nullptr, "this assembler needs a Recorder");
  int index = oop_recorder()->find_index(obj);
  RelocationHolder rspec = metadata_Relocation::spec(index);
  return AddressLiteral((address)obj, rspec);
}

AddressLiteral MacroAssembler::allocate_oop_address(jobject obj) {
  assert(oop_recorder() != nullptr, "this assembler needs an OopRecorder");
  int oop_index = oop_recorder()->allocate_oop_index(obj);
  return AddressLiteral(address(obj), oop_Relocation::spec(oop_index));
}

AddressLiteral MacroAssembler::constant_oop_address(jobject obj) {
  assert(oop_recorder() != nullptr, "this assembler needs an OopRecorder");
  int oop_index = oop_recorder()->find_index(obj);
  return AddressLiteral(address(obj), oop_Relocation::spec(oop_index));
}

#ifndef PRODUCT
void MacroAssembler::pd_print_patched_instruction(address branch) {
  Unimplemented(); // TODO: PPC port
}
#endif // ndef PRODUCT

// Conditional far branch for destinations encodable in 24+2 bits.
void MacroAssembler::bc_far(int boint, int biint, Label& dest, int optimize) {

  // If requested by flag optimize, relocate the bc_far as a
  // runtime_call and prepare for optimizing it when the code gets
  // relocated.
  if (optimize == bc_far_optimize_on_relocate) {
    relocate(relocInfo::runtime_call_type);
  }

  // variant 2:
  //
  //    b!cxx SKIP
  //    bxx   DEST
  //  SKIP:
  //

  const int opposite_boint = add_bhint_to_boint(opposite_bhint(inv_boint_bhint(boint)),
                                                opposite_bcond(inv_boint_bcond(boint)));

  // We emit two branches.
  // First, a conditional branch which jumps around the far branch.
  const address not_taken_pc = pc() + 2 * BytesPerInstWord;
  const address bc_pc        = pc();
  bc(opposite_boint, biint, not_taken_pc);

  const int bc_instr = *(int*)bc_pc;
  assert(not_taken_pc == (address)inv_bd_field(bc_instr, (intptr_t)bc_pc), "postcondition");
  assert(opposite_boint == inv_bo_field(bc_instr), "postcondition");
  assert(boint == add_bhint_to_boint(opposite_bhint(inv_boint_bhint(inv_bo_field(bc_instr))),
                                     opposite_bcond(inv_boint_bcond(inv_bo_field(bc_instr)))),
         "postcondition");
  assert(biint == inv_bi_field(bc_instr), "postcondition");

  // Second, an unconditional far branch which jumps to dest.
  // Note: target(dest) remembers the current pc (see CodeSection::target)
  //       and returns the current pc if the label is not bound yet; when
  //       the label gets bound, the unconditional far branch will be patched.
  const address target_pc = target(dest);
  const address b_pc  = pc();
  b(target_pc);

  assert(not_taken_pc == pc(),                     "postcondition");
  assert(dest.is_bound() || target_pc == b_pc, "postcondition");
}

// 1 or 2 instructions
void MacroAssembler::bc_far_optimized(int boint, int biint, Label& dest) {
  if (dest.is_bound() && is_within_range_of_bcxx(target(dest), pc())) {
    bc(boint, biint, dest);
  } else {
    bc_far(boint, biint, dest, MacroAssembler::bc_far_optimize_on_relocate);
  }
}

bool MacroAssembler::is_bc_far_at(address instruction_addr) {
  return is_bc_far_variant1_at(instruction_addr) ||
         is_bc_far_variant2_at(instruction_addr) ||
         is_bc_far_variant3_at(instruction_addr);
}

address MacroAssembler::get_dest_of_bc_far_at(address instruction_addr) {
  if (is_bc_far_variant1_at(instruction_addr)) {
    const address instruction_1_addr = instruction_addr;
    const int instruction_1 = *(int*)instruction_1_addr;
    return (address)inv_bd_field(instruction_1, (intptr_t)instruction_1_addr);
  } else if (is_bc_far_variant2_at(instruction_addr)) {
    const address instruction_2_addr = instruction_addr + 4;
    return bxx_destination(instruction_2_addr);
  } else if (is_bc_far_variant3_at(instruction_addr)) {
    return instruction_addr + 8;
  }
  // variant 4 ???
  ShouldNotReachHere();
  return nullptr;
}
void MacroAssembler::set_dest_of_bc_far_at(address instruction_addr, address dest) {

  if (is_bc_far_variant3_at(instruction_addr)) {
    // variant 3, far cond branch to the next instruction, already patched to nops:
    //
    //    nop
    //    endgroup
    //  SKIP/DEST:
    //
    return;
  }

  // first, extract boint and biint from the current branch
  int boint = 0;
  int biint = 0;

  ResourceMark rm;
  const int code_size = 2 * BytesPerInstWord;
  CodeBuffer buf(instruction_addr, code_size);
  MacroAssembler masm(&buf);
  if (is_bc_far_variant2_at(instruction_addr) && dest == instruction_addr + 8) {
    // Far branch to next instruction: Optimize it by patching nops (produce variant 3).
    masm.nop();
    masm.endgroup();
  } else {
    if (is_bc_far_variant1_at(instruction_addr)) {
      // variant 1, the 1st instruction contains the destination address:
      //
      //    bcxx  DEST
      //    nop
      //
      const int instruction_1 = *(int*)(instruction_addr);
      boint = inv_bo_field(instruction_1);
      biint = inv_bi_field(instruction_1);
    } else if (is_bc_far_variant2_at(instruction_addr)) {
      // variant 2, the 2nd instruction contains the destination address:
      //
      //    b!cxx SKIP
      //    bxx   DEST
      //  SKIP:
      //
      const int instruction_1 = *(int*)(instruction_addr);
      boint = add_bhint_to_boint(opposite_bhint(inv_boint_bhint(inv_bo_field(instruction_1))),
          opposite_bcond(inv_boint_bcond(inv_bo_field(instruction_1))));
      biint = inv_bi_field(instruction_1);
    } else {
      // variant 4???
      ShouldNotReachHere();
    }

    // second, set the new branch destination and optimize the code
    if (dest != instruction_addr + 4 && // the bc_far is still unbound!
        masm.is_within_range_of_bcxx(dest, instruction_addr)) {
      // variant 1:
      //
      //    bcxx  DEST
      //    nop
      //
      masm.bc(boint, biint, dest);
      masm.nop();
    } else {
      // variant 2:
      //
      //    b!cxx SKIP
      //    bxx   DEST
      //  SKIP:
      //
      const int opposite_boint = add_bhint_to_boint(opposite_bhint(inv_boint_bhint(boint)),
                                                    opposite_bcond(inv_boint_bcond(boint)));
      const address not_taken_pc = masm.pc() + 2 * BytesPerInstWord;
      masm.bc(opposite_boint, biint, not_taken_pc);
      masm.b(dest);
    }
  }
  ICache::ppc64_flush_icache_bytes(instruction_addr, code_size);
}

// Emit a NOT mt-safe patchable 64 bit absolute call/jump.
void MacroAssembler::bxx64_patchable(address dest, relocInfo::relocType rt, bool link) {
  // get current pc
  uint64_t start_pc = (uint64_t) pc();

  const address pc_of_bl = (address) (start_pc + (6*BytesPerInstWord)); // bl is last
  const address pc_of_b  = (address) (start_pc + (0*BytesPerInstWord)); // b is first

  // relocate here
  if (rt != relocInfo::none) {
    relocate(rt);
  }

  if ( ReoptimizeCallSequences &&
       (( link && is_within_range_of_b(dest, pc_of_bl)) ||
        (!link && is_within_range_of_b(dest, pc_of_b)))) {
    // variant 2:
    // Emit an optimized, pc-relative call/jump.

    if (link) {
      // some padding
      nop();
      nop();
      nop();
      nop();
      nop();
      nop();

      // do the call
      assert(pc() == pc_of_bl, "just checking");
      bl(dest, relocInfo::none);
    } else {
      // do the jump
      assert(pc() == pc_of_b, "just checking");
      b(dest, relocInfo::none);

      // some padding
      nop();
      nop();
      nop();
      nop();
      nop();
      nop();
    }

    // Assert that we can identify the emitted call/jump.
    assert(is_bxx64_patchable_variant2_at((address)start_pc, link),
           "can't identify emitted call");
  } else {
    // variant 1:
    mr(R0, R11);  // spill R11 -> R0.

    // Load the destination address into CTR,
    // calculate destination relative to global toc.
    calculate_address_from_global_toc(R11, dest, true, true, false);

    mtctr(R11);
    mr(R11, R0);  // spill R11 <- R0.
    nop();

    // do the call/jump
    if (link) {
      bctrl();
    } else{
      bctr();
    }
    // Assert that we can identify the emitted call/jump.
    assert(is_bxx64_patchable_variant1b_at((address)start_pc, link),
           "can't identify emitted call");
  }

  // Assert that we can identify the emitted call/jump.
  assert(is_bxx64_patchable_at((address)start_pc, link),
         "can't identify emitted call");
  assert(get_dest_of_bxx64_patchable_at((address)start_pc, link) == dest,
         "wrong encoding of dest address");
}

// Identify a bxx64_patchable instruction.
bool MacroAssembler::is_bxx64_patchable_at(address instruction_addr, bool link) {
  return is_bxx64_patchable_variant1b_at(instruction_addr, link)
    //|| is_bxx64_patchable_variant1_at(instruction_addr, link)
      || is_bxx64_patchable_variant2_at(instruction_addr, link);
}

// Does the call64_patchable instruction use a pc-relative encoding of
// the call destination?
bool MacroAssembler::is_bxx64_patchable_pcrelative_at(address instruction_addr, bool link) {
  // variant 2 is pc-relative
  return is_bxx64_patchable_variant2_at(instruction_addr, link);
}

// Identify variant 1.
bool MacroAssembler::is_bxx64_patchable_variant1_at(address instruction_addr, bool link) {
  unsigned int* instr = (unsigned int*) instruction_addr;
  return (link ? is_bctrl(instr[6]) : is_bctr(instr[6])) // bctr[l]
      && is_mtctr(instr[5]) // mtctr
    && is_load_const_at(instruction_addr);
}

// Identify variant 1b: load destination relative to global toc.
bool MacroAssembler::is_bxx64_patchable_variant1b_at(address instruction_addr, bool link) {
  unsigned int* instr = (unsigned int*) instruction_addr;
  return (link ? is_bctrl(instr[6]) : is_bctr(instr[6])) // bctr[l]
    && is_mtctr(instr[3]) // mtctr
    && is_calculate_address_from_global_toc_at(instruction_addr + 2*BytesPerInstWord, instruction_addr);
}

// Identify variant 2.
bool MacroAssembler::is_bxx64_patchable_variant2_at(address instruction_addr, bool link) {
  unsigned int* instr = (unsigned int*) instruction_addr;
  if (link) {
    return is_bl (instr[6])  // bl dest is last
      && is_nop(instr[0])  // nop
      && is_nop(instr[1])  // nop
      && is_nop(instr[2])  // nop
      && is_nop(instr[3])  // nop
      && is_nop(instr[4])  // nop
      && is_nop(instr[5]); // nop
  } else {
    return is_b  (instr[0])  // b  dest is first
      && is_nop(instr[1])  // nop
      && is_nop(instr[2])  // nop
      && is_nop(instr[3])  // nop
      && is_nop(instr[4])  // nop
      && is_nop(instr[5])  // nop
      && is_nop(instr[6]); // nop
  }
}

// Set dest address of a bxx64_patchable instruction.
void MacroAssembler::set_dest_of_bxx64_patchable_at(address instruction_addr, address dest, bool link) {
  ResourceMark rm;
  int code_size = MacroAssembler::bxx64_patchable_size;
  CodeBuffer buf(instruction_addr, code_size);
  MacroAssembler masm(&buf);
  masm.bxx64_patchable(dest, relocInfo::none, link);
  ICache::ppc64_flush_icache_bytes(instruction_addr, code_size);
}

// Get dest address of a bxx64_patchable instruction.
address MacroAssembler::get_dest_of_bxx64_patchable_at(address instruction_addr, bool link) {
  if (is_bxx64_patchable_variant1_at(instruction_addr, link)) {
    return (address) (unsigned long) get_const(instruction_addr);
  } else if (is_bxx64_patchable_variant2_at(instruction_addr, link)) {
    unsigned int* instr = (unsigned int*) instruction_addr;
    if (link) {
      const int instr_idx = 6; // bl is last
      int branchoffset = branch_destination(instr[instr_idx], 0);
      return instruction_addr + branchoffset + instr_idx*BytesPerInstWord;
    } else {
      const int instr_idx = 0; // b is first
      int branchoffset = branch_destination(instr[instr_idx], 0);
      return instruction_addr + branchoffset + instr_idx*BytesPerInstWord;
    }
  // Load dest relative to global toc.
  } else if (is_bxx64_patchable_variant1b_at(instruction_addr, link)) {
    return get_address_of_calculate_address_from_global_toc_at(instruction_addr + 2*BytesPerInstWord,
                                                               instruction_addr);
  } else {
    ShouldNotReachHere();
    return nullptr;
  }
}

void MacroAssembler::clobber_volatile_gprs(Register excluded_register) {
  const int magic_number = 0x42;

  // Preserve stack pointer register (R1_SP) and system thread id register (R13);
  // although they're technically volatile
  for (int i = 2; i < 13; i++) {
    Register reg = as_Register(i);
    if (reg == excluded_register) {
      continue;
    }

    li(reg, magic_number);
  }
}

void MacroAssembler::clobber_carg_stack_slots(Register tmp) {
  const int magic_number = 0x43;

  li(tmp, magic_number);
  for (int m = 0; m <= 7; m++) {
    std(tmp, frame::native_abi_minframe_size + m * 8, R1_SP);
  }
}

// Uses ordering which corresponds to ABI:
//    _savegpr0_14:  std  r14,-144(r1)
//    _savegpr0_15:  std  r15,-136(r1)
//    _savegpr0_16:  std  r16,-128(r1)
void MacroAssembler::save_nonvolatile_gprs(Register dst, int offset) {
  std(R14, offset, dst);   offset += 8;
  std(R15, offset, dst);   offset += 8;
  std(R16, offset, dst);   offset += 8;
  std(R17, offset, dst);   offset += 8;
  std(R18, offset, dst);   offset += 8;
  std(R19, offset, dst);   offset += 8;
  std(R20, offset, dst);   offset += 8;
  std(R21, offset, dst);   offset += 8;
  std(R22, offset, dst);   offset += 8;
  std(R23, offset, dst);   offset += 8;
  std(R24, offset, dst);   offset += 8;
  std(R25, offset, dst);   offset += 8;
  std(R26, offset, dst);   offset += 8;
  std(R27, offset, dst);   offset += 8;
  std(R28, offset, dst);   offset += 8;
  std(R29, offset, dst);   offset += 8;
  std(R30, offset, dst);   offset += 8;
  std(R31, offset, dst);   offset += 8;

  stfd(F14, offset, dst);   offset += 8;
  stfd(F15, offset, dst);   offset += 8;
  stfd(F16, offset, dst);   offset += 8;
  stfd(F17, offset, dst);   offset += 8;
  stfd(F18, offset, dst);   offset += 8;
  stfd(F19, offset, dst);   offset += 8;
  stfd(F20, offset, dst);   offset += 8;
  stfd(F21, offset, dst);   offset += 8;
  stfd(F22, offset, dst);   offset += 8;
  stfd(F23, offset, dst);   offset += 8;
  stfd(F24, offset, dst);   offset += 8;
  stfd(F25, offset, dst);   offset += 8;
  stfd(F26, offset, dst);   offset += 8;
  stfd(F27, offset, dst);   offset += 8;
  stfd(F28, offset, dst);   offset += 8;
  stfd(F29, offset, dst);   offset += 8;
  stfd(F30, offset, dst);   offset += 8;
  stfd(F31, offset, dst);
}

// Uses ordering which corresponds to ABI:
//    _restgpr0_14:  ld   r14,-144(r1)
//    _restgpr0_15:  ld   r15,-136(r1)
//    _restgpr0_16:  ld   r16,-128(r1)
void MacroAssembler::restore_nonvolatile_gprs(Register src, int offset) {
  ld(R14, offset, src);   offset += 8;
  ld(R15, offset, src);   offset += 8;
  ld(R16, offset, src);   offset += 8;
  ld(R17, offset, src);   offset += 8;
  ld(R18, offset, src);   offset += 8;
  ld(R19, offset, src);   offset += 8;
  ld(R20, offset, src);   offset += 8;
  ld(R21, offset, src);   offset += 8;
  ld(R22, offset, src);   offset += 8;
  ld(R23, offset, src);   offset += 8;
  ld(R24, offset, src);   offset += 8;
  ld(R25, offset, src);   offset += 8;
  ld(R26, offset, src);   offset += 8;
  ld(R27, offset, src);   offset += 8;
  ld(R28, offset, src);   offset += 8;
  ld(R29, offset, src);   offset += 8;
  ld(R30, offset, src);   offset += 8;
  ld(R31, offset, src);   offset += 8;

  // FP registers
  lfd(F14, offset, src);   offset += 8;
  lfd(F15, offset, src);   offset += 8;
  lfd(F16, offset, src);   offset += 8;
  lfd(F17, offset, src);   offset += 8;
  lfd(F18, offset, src);   offset += 8;
  lfd(F19, offset, src);   offset += 8;
  lfd(F20, offset, src);   offset += 8;
  lfd(F21, offset, src);   offset += 8;
  lfd(F22, offset, src);   offset += 8;
  lfd(F23, offset, src);   offset += 8;
  lfd(F24, offset, src);   offset += 8;
  lfd(F25, offset, src);   offset += 8;
  lfd(F26, offset, src);   offset += 8;
  lfd(F27, offset, src);   offset += 8;
  lfd(F28, offset, src);   offset += 8;
  lfd(F29, offset, src);   offset += 8;
  lfd(F30, offset, src);   offset += 8;
  lfd(F31, offset, src);
}

// For verify_oops.
void MacroAssembler::save_volatile_gprs(Register dst, int offset, bool include_fp_regs, bool include_R3_RET_reg) {
  std(R2,  offset, dst);   offset += 8;
  if (include_R3_RET_reg) {
    std(R3, offset, dst);  offset += 8;
  }
  std(R4,  offset, dst);   offset += 8;
  std(R5,  offset, dst);   offset += 8;
  std(R6,  offset, dst);   offset += 8;
  std(R7,  offset, dst);   offset += 8;
  std(R8,  offset, dst);   offset += 8;
  std(R9,  offset, dst);   offset += 8;
  std(R10, offset, dst);   offset += 8;
  std(R11, offset, dst);   offset += 8;
  std(R12, offset, dst);   offset += 8;

  if (include_fp_regs) {
    stfd(F0, offset, dst);   offset += 8;
    stfd(F1, offset, dst);   offset += 8;
    stfd(F2, offset, dst);   offset += 8;
    stfd(F3, offset, dst);   offset += 8;
    stfd(F4, offset, dst);   offset += 8;
    stfd(F5, offset, dst);   offset += 8;
    stfd(F6, offset, dst);   offset += 8;
    stfd(F7, offset, dst);   offset += 8;
    stfd(F8, offset, dst);   offset += 8;
    stfd(F9, offset, dst);   offset += 8;
    stfd(F10, offset, dst);  offset += 8;
    stfd(F11, offset, dst);  offset += 8;
    stfd(F12, offset, dst);  offset += 8;
    stfd(F13, offset, dst);
  }
}

// For verify_oops.
void MacroAssembler::restore_volatile_gprs(Register src, int offset, bool include_fp_regs, bool include_R3_RET_reg) {
  ld(R2,  offset, src);   offset += 8;
  if (include_R3_RET_reg) {
    ld(R3,  offset, src);   offset += 8;
  }
  ld(R4,  offset, src);   offset += 8;
  ld(R5,  offset, src);   offset += 8;
  ld(R6,  offset, src);   offset += 8;
  ld(R7,  offset, src);   offset += 8;
  ld(R8,  offset, src);   offset += 8;
  ld(R9,  offset, src);   offset += 8;
  ld(R10, offset, src);   offset += 8;
  ld(R11, offset, src);   offset += 8;
  ld(R12, offset, src);   offset += 8;

  if (include_fp_regs) {
    lfd(F0, offset, src);   offset += 8;
    lfd(F1, offset, src);   offset += 8;
    lfd(F2, offset, src);   offset += 8;
    lfd(F3, offset, src);   offset += 8;
    lfd(F4, offset, src);   offset += 8;
    lfd(F5, offset, src);   offset += 8;
    lfd(F6, offset, src);   offset += 8;
    lfd(F7, offset, src);   offset += 8;
    lfd(F8, offset, src);   offset += 8;
    lfd(F9, offset, src);   offset += 8;
    lfd(F10, offset, src);  offset += 8;
    lfd(F11, offset, src);  offset += 8;
    lfd(F12, offset, src);  offset += 8;
    lfd(F13, offset, src);
  }
}

void MacroAssembler::save_LR(Register tmp) {
  mflr(tmp);
  std(tmp, _abi0(lr), R1_SP);
}

void MacroAssembler::restore_LR(Register tmp) {
  assert(tmp != R1_SP, "must be distinct");
  ld(tmp, _abi0(lr), R1_SP);
  mtlr(tmp);
}

void MacroAssembler::save_LR_CR(Register tmp) {
  mfcr(tmp);
  std(tmp, _abi0(cr), R1_SP);
  save_LR(tmp);
  // Tmp must contain lr on exit! (see return_addr and prolog in ppc64.ad)
}

void MacroAssembler::restore_LR_CR(Register tmp) {
  restore_LR(tmp);
  ld(tmp, _abi0(cr), R1_SP);
  mtcr(tmp);
}

address MacroAssembler::get_PC_trash_LR(Register result) {
  Label L;
  bl(L);
  bind(L);
  address lr_pc = pc();
  mflr(result);
  return lr_pc;
}

void MacroAssembler::resize_frame(Register offset, Register tmp) {
#ifdef ASSERT
  assert_different_registers(offset, tmp, R1_SP);
  andi_(tmp, offset, frame::alignment_in_bytes-1);
  asm_assert_eq("resize_frame: unaligned");
#endif

  // tmp <- *(SP)
  ld(tmp, _abi0(callers_sp), R1_SP);
  // addr <- SP + offset;
  // *(addr) <- tmp;
  // SP <- addr
  stdux(tmp, R1_SP, offset);
}

void MacroAssembler::resize_frame(int offset, Register tmp) {
  assert(is_simm(offset, 16), "too big an offset");
  assert_different_registers(tmp, R1_SP);
  assert((offset & (frame::alignment_in_bytes-1))==0, "resize_frame: unaligned");
  // tmp <- *(SP)
  ld(tmp, _abi0(callers_sp), R1_SP);
  // addr <- SP + offset;
  // *(addr) <- tmp;
  // SP <- addr
  stdu(tmp, offset, R1_SP);
}

void MacroAssembler::resize_frame_absolute(Register addr, Register tmp1, Register tmp2) {
  // (addr == tmp1) || (addr == tmp2) is allowed here!
  assert(tmp1 != tmp2, "must be distinct");

  // compute offset w.r.t. current stack pointer
  // tmp_1 <- addr - SP (!)
  subf(tmp1, R1_SP, addr);

  // atomically update SP keeping back link.
  resize_frame(tmp1/* offset */, tmp2/* tmp */);
}

void MacroAssembler::push_frame(Register bytes, Register tmp) {
#ifdef ASSERT
  assert(bytes != R0, "r0 not allowed here");
  andi_(R0, bytes, frame::alignment_in_bytes-1);
  asm_assert_eq("push_frame(Reg, Reg): unaligned");
#endif
  neg(tmp, bytes);
  stdux(R1_SP, R1_SP, tmp);
}

// Push a frame of size `bytes'.
void MacroAssembler::push_frame(unsigned int bytes, Register tmp) {
  long offset = align_addr(bytes, frame::alignment_in_bytes);
  if (is_simm(-offset, 16)) {
    stdu(R1_SP, -offset, R1_SP);
  } else {
    load_const_optimized(tmp, -offset);
    stdux(R1_SP, R1_SP, tmp);
  }
}

// Push a frame of size `bytes' plus native_abi_reg_args on top.
void MacroAssembler::push_frame_reg_args(unsigned int bytes, Register tmp) {
  push_frame(bytes + frame::native_abi_reg_args_size, tmp);
}

// Setup up a new C frame with a spill area for non-volatile GPRs and
// additional space for local variables.
void MacroAssembler::push_frame_reg_args_nonvolatiles(unsigned int bytes,
                                                      Register tmp) {
  push_frame(bytes + frame::native_abi_reg_args_size + frame::spill_nonvolatiles_size, tmp);
}

// Pop current C frame.
void MacroAssembler::pop_frame() {
  ld(R1_SP, _abi0(callers_sp), R1_SP);
}

#if defined(ABI_ELFv2)
address MacroAssembler::branch_to(Register r_function_entry, bool and_link) {
  // TODO(asmundak): make sure the caller uses R12 as function descriptor
  // most of the times.
  if (R12 != r_function_entry) {
    mr(R12, r_function_entry);
  }
  mtctr(R12);
  // Do a call or a branch.
  if (and_link) {
    bctrl();
  } else {
    bctr();
  }
  _last_calls_return_pc = pc();

  return _last_calls_return_pc;
}

// Call a C function via a function descriptor and use full C
// calling conventions. Updates and returns _last_calls_return_pc.
address MacroAssembler::call_c(Register r_function_entry) {
  return branch_to(r_function_entry, /*and_link=*/true);
}

// For tail calls: only branch, don't link, so callee returns to caller of this function.
address MacroAssembler::call_c_and_return_to_caller(Register r_function_entry) {
  return branch_to(r_function_entry, /*and_link=*/false);
}

address MacroAssembler::call_c(address function_entry, relocInfo::relocType rt) {
  load_const(R12, function_entry, R0);
  return branch_to(R12,  /*and_link=*/true);
}

#else
// Generic version of a call to C function via a function descriptor
// with variable support for C calling conventions (TOC, ENV, etc.).
// Updates and returns _last_calls_return_pc.
address MacroAssembler::branch_to(Register function_descriptor, bool and_link, bool save_toc_before_call,
                                  bool restore_toc_after_call, bool load_toc_of_callee, bool load_env_of_callee) {
  // we emit standard ptrgl glue code here
  assert((function_descriptor != R0), "function_descriptor cannot be R0");

  // retrieve necessary entries from the function descriptor
  ld(R0, in_bytes(FunctionDescriptor::entry_offset()), function_descriptor);
  mtctr(R0);

  if (load_toc_of_callee) {
    ld(R2_TOC, in_bytes(FunctionDescriptor::toc_offset()), function_descriptor);
  }
  if (load_env_of_callee) {
    ld(R11, in_bytes(FunctionDescriptor::env_offset()), function_descriptor);
  } else if (load_toc_of_callee) {
    li(R11, 0);
  }

  // do a call or a branch
  if (and_link) {
    bctrl();
  } else {
    bctr();
  }
  _last_calls_return_pc = pc();

  return _last_calls_return_pc;
}

// Call a C function via a function descriptor and use full C calling
// conventions.
// We don't use the TOC in generated code, so there is no need to save
// and restore its value.
address MacroAssembler::call_c(Register fd) {
  return branch_to(fd, /*and_link=*/true,
                       /*save toc=*/false,
                       /*restore toc=*/false,
                       /*load toc=*/true,
                       /*load env=*/true);
}

address MacroAssembler::call_c_and_return_to_caller(Register fd) {
  return branch_to(fd, /*and_link=*/false,
                       /*save toc=*/false,
                       /*restore toc=*/false,
                       /*load toc=*/true,
                       /*load env=*/true);
}

address MacroAssembler::call_c(const FunctionDescriptor* fd, relocInfo::relocType rt) {
  if (rt != relocInfo::none) {
    // this call needs to be relocatable
    if (!ReoptimizeCallSequences
        || (rt != relocInfo::runtime_call_type && rt != relocInfo::none)
        || fd == nullptr   // support code-size estimation
        || !fd->is_friend_function()
        || fd->entry() == nullptr) {
      // it's not a friend function as defined by class FunctionDescriptor,
      // so do a full call-c here.
      load_const(R11, (address)fd, R0);

      bool has_env = (fd != nullptr && fd->env() != nullptr);
      return branch_to(R11, /*and_link=*/true,
                            /*save toc=*/false,
                            /*restore toc=*/false,
                            /*load toc=*/true,
                            /*load env=*/has_env);
    } else {
      // It's a friend function. Load the entry point and don't care about
      // toc and env. Use an optimizable call instruction, but ensure the
      // same code-size as in the case of a non-friend function.
      nop();
      nop();
      nop();
      bl64_patchable(fd->entry(), rt);
      _last_calls_return_pc = pc();
      return _last_calls_return_pc;
    }
  } else {
    // This call does not need to be relocatable, do more aggressive
    // optimizations.
    if (!ReoptimizeCallSequences
      || !fd->is_friend_function()) {
      // It's not a friend function as defined by class FunctionDescriptor,
      // so do a full call-c here.
      load_const(R11, (address)fd, R0);
      return branch_to(R11, /*and_link=*/true,
                            /*save toc=*/false,
                            /*restore toc=*/false,
                            /*load toc=*/true,
                            /*load env=*/true);
    } else {
      // it's a friend function, load the entry point and don't care about
      // toc and env.
      address dest = fd->entry();
      if (is_within_range_of_b(dest, pc())) {
        bl(dest);
      } else {
        bl64_patchable(dest, rt);
      }
      _last_calls_return_pc = pc();
      return _last_calls_return_pc;
    }
  }
}

// Call a C function.  All constants needed reside in TOC.
//
// Read the address to call from the TOC.
// Read env from TOC, if fd specifies an env.
// Read new TOC from TOC.
address MacroAssembler::call_c_using_toc(const FunctionDescriptor* fd,
                                         relocInfo::relocType rt, Register toc) {
  if (!ReoptimizeCallSequences
    || (rt != relocInfo::runtime_call_type && rt != relocInfo::none)
    || !fd->is_friend_function()) {
    // It's not a friend function as defined by class FunctionDescriptor,
    // so do a full call-c here.
    assert(fd->entry() != nullptr, "function must be linked");

    AddressLiteral fd_entry(fd->entry());
    bool success = load_const_from_method_toc(R11, fd_entry, toc, /*fixed_size*/ true);
    mtctr(R11);
    if (fd->env() == nullptr) {
      li(R11, 0);
      nop();
    } else {
      AddressLiteral fd_env(fd->env());
      success = success && load_const_from_method_toc(R11, fd_env, toc, /*fixed_size*/ true);
    }
    AddressLiteral fd_toc(fd->toc());
    // Set R2_TOC (load from toc)
    success = success && load_const_from_method_toc(R2_TOC, fd_toc, toc, /*fixed_size*/ true);
    bctrl();
    _last_calls_return_pc = pc();
    if (!success) { return nullptr; }
  } else {
    // It's a friend function, load the entry point and don't care about
    // toc and env. Use an optimizable call instruction, but ensure the
    // same code-size as in the case of a non-friend function.
    nop();
    bl64_patchable(fd->entry(), rt);
    _last_calls_return_pc = pc();
  }
  return _last_calls_return_pc;
}
#endif // ABI_ELFv2

void MacroAssembler::post_call_nop() {
  // Make inline again when loom is always enabled.
  if (!Continuations::enabled()) {
    return;
  }
  // We use CMPI/CMPLI instructions to encode post call nops.
  // Refer to NativePostCallNop for details.
  relocate(post_call_nop_Relocation::spec());
  InlineSkippedInstructionsCounter skipCounter(this);
  Assembler::emit_int32(Assembler::CMPLI_OPCODE | Assembler::opp_u_field(1, 9, 9));
  assert(is_post_call_nop(*(int*)(pc() - 4)), "post call not not found");
}

int MacroAssembler::ic_check_size() {
  bool implicit_null_checks_available = ImplicitNullChecks && os::zero_page_read_protected(),
       use_fast_receiver_null_check   = implicit_null_checks_available || TrapBasedNullChecks,
       use_trap_based_null_check      = !implicit_null_checks_available && TrapBasedNullChecks;

  int num_ins;
  if (use_fast_receiver_null_check && TrapBasedICMissChecks) {
    num_ins = 3;
    if (use_trap_based_null_check) num_ins += 1;
  } else {
    num_ins = 7;
    if (!implicit_null_checks_available) num_ins += 2;
  }
  return num_ins * BytesPerInstWord;
}

int MacroAssembler::ic_check(int end_alignment) {
  bool implicit_null_checks_available = ImplicitNullChecks && os::zero_page_read_protected(),
       use_fast_receiver_null_check   = implicit_null_checks_available || TrapBasedNullChecks,
       use_trap_based_null_check      = !implicit_null_checks_available && TrapBasedNullChecks;

  Register receiver = R3_ARG1;
  Register data = R19_inline_cache_reg;
  Register tmp1 = R11_scratch1;
  Register tmp2 = R12_scratch2;

  // The UEP of a code blob ensures that the VEP is padded. However, the padding of the UEP is placed
  // before the inline cache check, so we don't have to execute any nop instructions when dispatching
  // through the UEP, yet we can ensure that the VEP is aligned appropriately. That's why we align
  // before the inline cache check here, and not after
  align(end_alignment, end_alignment, end_alignment - ic_check_size());

  int uep_offset = offset();

  if (use_fast_receiver_null_check && TrapBasedICMissChecks) {
    // Fast version which uses SIGTRAP

    if (use_trap_based_null_check) {
      trap_null_check(receiver);
    }
    if (UseCompressedClassPointers) {
      lwz(tmp1, oopDesc::klass_offset_in_bytes(), receiver);
    } else {
      ld(tmp1, oopDesc::klass_offset_in_bytes(), receiver);
    }
    ld(tmp2, in_bytes(CompiledICData::speculated_klass_offset()), data);
    trap_ic_miss_check(tmp1, tmp2);

  } else {
    // Slower version which doesn't use SIGTRAP

    // Load stub address using toc (fixed instruction size, unlike load_const_optimized)
    calculate_address_from_global_toc(tmp1, SharedRuntime::get_ic_miss_stub(),
                                      true, true, false); // 2 instructions
    mtctr(tmp1);

    if (!implicit_null_checks_available) {
      cmpdi(CCR0, receiver, 0);
      beqctr(CCR0);
    }
    if (UseCompressedClassPointers) {
      lwz(tmp1, oopDesc::klass_offset_in_bytes(), receiver);
    } else {
      ld(tmp1, oopDesc::klass_offset_in_bytes(), receiver);
    }
    ld(tmp2, in_bytes(CompiledICData::speculated_klass_offset()), data);
    cmpd(CCR0, tmp1, tmp2);
    bnectr(CCR0);
  }

  assert((offset() % end_alignment) == 0, "Misaligned verified entry point");

  return uep_offset;
}

void MacroAssembler::call_VM_base(Register oop_result,
                                  Register last_java_sp,
                                  address  entry_point,
                                  bool     check_exceptions) {
  BLOCK_COMMENT("call_VM {");
  // Determine last_java_sp register.
  if (!last_java_sp->is_valid()) {
    last_java_sp = R1_SP;
  }
  set_top_ijava_frame_at_SP_as_last_Java_frame(last_java_sp, R11_scratch1);

  // ARG1 must hold thread address.
  mr(R3_ARG1, R16_thread);
  address return_pc = call_c(entry_point, relocInfo::none);

  reset_last_Java_frame();

  // Check for pending exceptions.
  if (check_exceptions) {
    // We don't check for exceptions here.
    ShouldNotReachHere();
  }

  // Get oop result if there is one and reset the value in the thread.
  if (oop_result->is_valid()) {
    get_vm_result(oop_result);
  }

  _last_calls_return_pc = return_pc;
  BLOCK_COMMENT("} call_VM");
}

void MacroAssembler::call_VM_leaf_base(address entry_point) {
  BLOCK_COMMENT("call_VM_leaf {");
  call_c(entry_point);
  BLOCK_COMMENT("} call_VM_leaf");
}

void MacroAssembler::call_VM(Register oop_result, address entry_point, bool check_exceptions) {
  call_VM_base(oop_result, noreg, entry_point, check_exceptions);
}

void MacroAssembler::call_VM(Register oop_result, address entry_point, Register arg_1,
                             bool check_exceptions) {
  // R3_ARG1 is reserved for the thread.
  mr_if_needed(R4_ARG2, arg_1);
  call_VM(oop_result, entry_point, check_exceptions);
}

void MacroAssembler::call_VM(Register oop_result, address entry_point, Register arg_1, Register arg_2,
                             bool check_exceptions) {
  // R3_ARG1 is reserved for the thread
  assert_different_registers(arg_2, R4_ARG2);
  mr_if_needed(R4_ARG2, arg_1);
  mr_if_needed(R5_ARG3, arg_2);
  call_VM(oop_result, entry_point, check_exceptions);
}

void MacroAssembler::call_VM(Register oop_result, address entry_point, Register arg_1, Register arg_2, Register arg_3,
                             bool check_exceptions) {
  // R3_ARG1 is reserved for the thread
  assert_different_registers(arg_2, R4_ARG2);
  assert_different_registers(arg_3, R4_ARG2, R5_ARG3);
  mr_if_needed(R4_ARG2, arg_1);
  mr_if_needed(R5_ARG3, arg_2);
  mr_if_needed(R6_ARG4, arg_3);
  call_VM(oop_result, entry_point, check_exceptions);
}

void MacroAssembler::call_VM_leaf(address entry_point) {
  call_VM_leaf_base(entry_point);
}

void MacroAssembler::call_VM_leaf(address entry_point, Register arg_1) {
  mr_if_needed(R3_ARG1, arg_1);
  call_VM_leaf(entry_point);
}

void MacroAssembler::call_VM_leaf(address entry_point, Register arg_1, Register arg_2) {
  assert_different_registers(arg_2, R3_ARG1);
  mr_if_needed(R3_ARG1, arg_1);
  mr_if_needed(R4_ARG2, arg_2);
  call_VM_leaf(entry_point);
}

void MacroAssembler::call_VM_leaf(address entry_point, Register arg_1, Register arg_2, Register arg_3) {
  assert_different_registers(arg_2, R3_ARG1);
  assert_different_registers(arg_3, R3_ARG1, R4_ARG2);
  mr_if_needed(R3_ARG1, arg_1);
  mr_if_needed(R4_ARG2, arg_2);
  mr_if_needed(R5_ARG3, arg_3);
  call_VM_leaf(entry_point);
}

// Check whether instruction is a read access to the polling page
// which was emitted by load_from_polling_page(..).
bool MacroAssembler::is_load_from_polling_page(int instruction, void* ucontext,
                                               address* polling_address_ptr) {
  if (!is_ld(instruction))
    return false; // It's not a ld. Fail.

  int rt = inv_rt_field(instruction);
  int ra = inv_ra_field(instruction);
  int ds = inv_ds_field(instruction);
  if (!(ds == 0 && ra != 0 && rt == 0)) {
    return false; // It's not a ld(r0, X, ra). Fail.
  }

  if (!ucontext) {
    // Set polling address.
    if (polling_address_ptr != nullptr) {
      *polling_address_ptr = nullptr;
    }
    return true; // No ucontext given. Can't check value of ra. Assume true.
  }

#ifdef LINUX
  // Ucontext given. Check that register ra contains the address of
  // the safepoing polling page.
  ucontext_t* uc = (ucontext_t*) ucontext;
  // Set polling address.
  address addr = (address)uc->uc_mcontext.regs->gpr[ra] + (ssize_t)ds;
  if (polling_address_ptr != nullptr) {
    *polling_address_ptr = addr;
  }
  return SafepointMechanism::is_poll_address(addr);
#else
  // Not on Linux, ucontext must be null.
  ShouldNotReachHere();
  return false;
#endif
}

void MacroAssembler::bang_stack_with_offset(int offset) {
  // When increasing the stack, the old stack pointer will be written
  // to the new top of stack according to the PPC64 abi.
  // Therefore, stack banging is not necessary when increasing
  // the stack by <= os::vm_page_size() bytes.
  // When increasing the stack by a larger amount, this method is
  // called repeatedly to bang the intermediate pages.

  // Stack grows down, caller passes positive offset.
  assert(offset > 0, "must bang with positive offset");

  long stdoffset = -offset;

  if (is_simm(stdoffset, 16)) {
    // Signed 16 bit offset, a simple std is ok.
    if (UseLoadInstructionsForStackBangingPPC64) {
      ld(R0, (int)(signed short)stdoffset, R1_SP);
    } else {
      std(R0,(int)(signed short)stdoffset, R1_SP);
    }
  } else if (is_simm(stdoffset, 31)) {
    const int hi = MacroAssembler::largeoffset_si16_si16_hi(stdoffset);
    const int lo = MacroAssembler::largeoffset_si16_si16_lo(stdoffset);

    Register tmp = R11;
    addis(tmp, R1_SP, hi);
    if (UseLoadInstructionsForStackBangingPPC64) {
      ld(R0,  lo, tmp);
    } else {
      std(R0, lo, tmp);
    }
  } else {
    ShouldNotReachHere();
  }
}

// If instruction is a stack bang of the form
//    std    R0,    x(Ry),       (see bang_stack_with_offset())
//    stdu   R1_SP, x(R1_SP),    (see push_frame(), resize_frame())
// or stdux  R1_SP, Rx, R1_SP    (see push_frame(), resize_frame())
// return the banged address. Otherwise, return 0.
address MacroAssembler::get_stack_bang_address(int instruction, void *ucontext) {
#ifdef LINUX
  ucontext_t* uc = (ucontext_t*) ucontext;
  int rs = inv_rs_field(instruction);
  int ra = inv_ra_field(instruction);
  if (   (is_ld(instruction)   && rs == 0 &&  UseLoadInstructionsForStackBangingPPC64)
      || (is_std(instruction)  && rs == 0 && !UseLoadInstructionsForStackBangingPPC64)
      || (is_stdu(instruction) && rs == 1)) {
    int ds = inv_ds_field(instruction);
    // return banged address
    return ds+(address)uc->uc_mcontext.regs->gpr[ra];
  } else if (is_stdux(instruction) && rs == 1) {
    int rb = inv_rb_field(instruction);
    address sp = (address)uc->uc_mcontext.regs->gpr[1];
    long rb_val = (long)uc->uc_mcontext.regs->gpr[rb];
    return ra != 1 || rb_val >= 0 ? nullptr         // not a stack bang
                                  : sp + rb_val; // banged address
  }
  return nullptr; // not a stack bang
#else
  // workaround not needed on !LINUX :-)
  ShouldNotCallThis();
  return nullptr;
#endif
}

void MacroAssembler::reserved_stack_check(Register return_pc) {
  // Test if reserved zone needs to be enabled.
  Label no_reserved_zone_enabling;

  ld_ptr(R0, JavaThread::reserved_stack_activation_offset(), R16_thread);
  cmpld(CCR0, R1_SP, R0);
  blt_predict_taken(CCR0, no_reserved_zone_enabling);

  // Enable reserved zone again, throw stack overflow exception.
  push_frame_reg_args(0, R0);
  call_VM_leaf(CAST_FROM_FN_PTR(address, SharedRuntime::enable_stack_reserved_zone), R16_thread);
  pop_frame();
  mtlr(return_pc);
  load_const_optimized(R0, SharedRuntime::throw_delayed_StackOverflowError_entry());
  mtctr(R0);
  bctr();

  should_not_reach_here();

  bind(no_reserved_zone_enabling);
}

void MacroAssembler::getandsetd(Register dest_current_value, Register exchange_value, Register addr_base,
                                bool cmpxchgx_hint) {
  Label retry;
  bind(retry);
  ldarx(dest_current_value, addr_base, cmpxchgx_hint);
  stdcx_(exchange_value, addr_base);
  if (UseStaticBranchPredictionInCompareAndSwapPPC64) {
    bne_predict_not_taken(CCR0, retry); // StXcx_ sets CCR0.
  } else {
    bne(                  CCR0, retry); // StXcx_ sets CCR0.
  }
}

void MacroAssembler::getandaddd(Register dest_current_value, Register inc_value, Register addr_base,
                                Register tmp, bool cmpxchgx_hint) {
  Label retry;
  bind(retry);
  ldarx(dest_current_value, addr_base, cmpxchgx_hint);
  add(tmp, dest_current_value, inc_value);
  stdcx_(tmp, addr_base);
  if (UseStaticBranchPredictionInCompareAndSwapPPC64) {
    bne_predict_not_taken(CCR0, retry); // StXcx_ sets CCR0.
  } else {
    bne(                  CCR0, retry); // StXcx_ sets CCR0.
  }
}

// Word/sub-word atomic helper functions

// Temps and addr_base are killed if size < 4 and processor does not support respective instructions.
// Only signed types are supported with size < 4.
// Atomic add always kills tmp1.
void MacroAssembler::atomic_get_and_modify_generic(Register dest_current_value, Register exchange_value,
                                                   Register addr_base, Register tmp1, Register tmp2, Register tmp3,
                                                   bool cmpxchgx_hint, bool is_add, int size) {
  // Sub-word instructions are available since Power 8.
  // For older processors, instruction_type != size holds, and we
  // emulate the sub-word instructions by constructing a 4-byte value
  // that leaves the other bytes unchanged.
  const int instruction_type = VM_Version::has_lqarx() ? size : 4;

  Label retry;
  Register shift_amount = noreg,
           val32 = dest_current_value,
           modval = is_add ? tmp1 : exchange_value;

  if (instruction_type != size) {
    assert_different_registers(tmp1, tmp2, tmp3, dest_current_value, exchange_value, addr_base);
    modval = tmp1;
    shift_amount = tmp2;
    val32 = tmp3;
    // Need some preparation: Compute shift amount, align address. Note: shorts must be 2 byte aligned.
#ifdef VM_LITTLE_ENDIAN
    rldic(shift_amount, addr_base, 3, 64-5); // (dest & 3) * 8;
    clrrdi(addr_base, addr_base, 2);
#else
    xori(shift_amount, addr_base, (size == 1) ? 3 : 2);
    clrrdi(addr_base, addr_base, 2);
    rldic(shift_amount, shift_amount, 3, 64-5); // byte: ((3-dest) & 3) * 8; short: ((1-dest/2) & 1) * 16;
#endif
  }

  // atomic emulation loop
  bind(retry);

  switch (instruction_type) {
    case 4: lwarx(val32, addr_base, cmpxchgx_hint); break;
    case 2: lharx(val32, addr_base, cmpxchgx_hint); break;
    case 1: lbarx(val32, addr_base, cmpxchgx_hint); break;
    default: ShouldNotReachHere();
  }

  if (instruction_type != size) {
    srw(dest_current_value, val32, shift_amount);
  }

  if (is_add) { add(modval, dest_current_value, exchange_value); }

  if (instruction_type != size) {
    // Transform exchange value such that the replacement can be done by one xor instruction.
    xorr(modval, dest_current_value, is_add ? modval : exchange_value);
    clrldi(modval, modval, (size == 1) ? 56 : 48);
    slw(modval, modval, shift_amount);
    xorr(modval, val32, modval);
  }

  switch (instruction_type) {
    case 4: stwcx_(modval, addr_base); break;
    case 2: sthcx_(modval, addr_base); break;
    case 1: stbcx_(modval, addr_base); break;
    default: ShouldNotReachHere();
  }

  if (UseStaticBranchPredictionInCompareAndSwapPPC64) {
    bne_predict_not_taken(CCR0, retry); // StXcx_ sets CCR0.
  } else {
    bne(                  CCR0, retry); // StXcx_ sets CCR0.
  }

  // l?arx zero-extends, but Java wants byte/short values sign-extended.
  if (size == 1) {
    extsb(dest_current_value, dest_current_value);
  } else if (size == 2) {
    extsh(dest_current_value, dest_current_value);
  };
}

// Temps, addr_base and exchange_value are killed if size < 4 and processor does not support respective instructions.
// Only signed types are supported with size < 4.
void MacroAssembler::cmpxchg_loop_body(ConditionRegister flag, Register dest_current_value,
                                       RegisterOrConstant compare_value, Register exchange_value,
                                       Register addr_base, Register tmp1, Register tmp2,
                                       Label &retry, Label &failed, bool cmpxchgx_hint, int size) {
  // Sub-word instructions are available since Power 8.
  // For older processors, instruction_type != size holds, and we
  // emulate the sub-word instructions by constructing a 4-byte value
  // that leaves the other bytes unchanged.
  const int instruction_type = VM_Version::has_lqarx() ? size : 4;

  Register shift_amount = noreg,
           val32 = dest_current_value,
           modval = exchange_value;

  if (instruction_type != size) {
    assert_different_registers(tmp1, tmp2, dest_current_value, compare_value.register_or_noreg(), exchange_value, addr_base);
    shift_amount = tmp1;
    val32 = tmp2;
    modval = tmp2;
    // Need some preparation: Compute shift amount, align address. Note: shorts must be 2 byte aligned.
#ifdef VM_LITTLE_ENDIAN
    rldic(shift_amount, addr_base, 3, 64-5); // (dest & 3) * 8;
    clrrdi(addr_base, addr_base, 2);
#else
    xori(shift_amount, addr_base, (size == 1) ? 3 : 2);
    clrrdi(addr_base, addr_base, 2);
    rldic(shift_amount, shift_amount, 3, 64-5); // byte: ((3-dest) & 3) * 8; short: ((1-dest/2) & 1) * 16;
#endif
    // Transform exchange value such that the replacement can be done by one xor instruction.
    xorr(exchange_value, compare_value, exchange_value);
    clrldi(exchange_value, exchange_value, (size == 1) ? 56 : 48);
    slw(exchange_value, exchange_value, shift_amount);
  }

  // atomic emulation loop
  bind(retry);

  switch (instruction_type) {
    case 4: lwarx(val32, addr_base, cmpxchgx_hint); break;
    case 2: lharx(val32, addr_base, cmpxchgx_hint); break;
    case 1: lbarx(val32, addr_base, cmpxchgx_hint); break;
    default: ShouldNotReachHere();
  }

  if (instruction_type != size) {
    srw(dest_current_value, val32, shift_amount);
  }
  if (size == 1) {
    extsb(dest_current_value, dest_current_value);
  } else if (size == 2) {
    extsh(dest_current_value, dest_current_value);
  };

  cmpw(flag, dest_current_value, compare_value);
  if (UseStaticBranchPredictionInCompareAndSwapPPC64) {
    bne_predict_not_taken(flag, failed);
  } else {
    bne(                  flag, failed);
  }
  // branch to done  => (flag == ne), (dest_current_value != compare_value)
  // fall through    => (flag == eq), (dest_current_value == compare_value)

  if (instruction_type != size) {
    xorr(modval, val32, exchange_value);
  }

  switch (instruction_type) {
    case 4: stwcx_(modval, addr_base); break;
    case 2: sthcx_(modval, addr_base); break;
    case 1: stbcx_(modval, addr_base); break;
    default: ShouldNotReachHere();
  }
}

// CmpxchgX sets condition register to cmpX(current, compare).
void MacroAssembler::cmpxchg_generic(ConditionRegister flag, Register dest_current_value,
                                     RegisterOrConstant compare_value, Register exchange_value,
                                     Register addr_base, Register tmp1, Register tmp2,
                                     int semantics, bool cmpxchgx_hint, Register int_flag_success,
                                     Label* failed_ext, bool contention_hint, bool weak, int size) {
  Label retry;
  Label failed_int;
  Label& failed = (failed_ext != nullptr) ? *failed_ext : failed_int;
  Label done;

  // Save one branch if result is returned via register and
  // result register is different from the other ones.
  bool use_result_reg    = (int_flag_success != noreg);
  bool preset_result_reg = (int_flag_success != dest_current_value && int_flag_success != compare_value.register_or_noreg() &&
                            int_flag_success != exchange_value && int_flag_success != addr_base &&
                            int_flag_success != tmp1 && int_flag_success != tmp2);
  assert(!weak || flag == CCR0, "weak only supported with CCR0");
  assert(int_flag_success == noreg || failed_ext == nullptr, "cannot have both");
  assert(size == 1 || size == 2 || size == 4, "unsupported");

  if (use_result_reg && preset_result_reg) {
    li(int_flag_success, 0); // preset (assume cas failed)
  }

  // Add simple guard in order to reduce risk of starving under high contention (recommended by IBM).
  if (contention_hint) { // Don't try to reserve if cmp fails.
    switch (size) {
      case 1: lbz(dest_current_value, 0, addr_base); extsb(dest_current_value, dest_current_value); break;
      case 2: lha(dest_current_value, 0, addr_base); break;
      case 4: lwz(dest_current_value, 0, addr_base); break;
      default: ShouldNotReachHere();
    }
    cmpw(flag, dest_current_value, compare_value);
    bne(flag, failed);
  }

  // release/fence semantics
  if (semantics & MemBarRel) {
    release();
  }

  cmpxchg_loop_body(flag, dest_current_value, compare_value, exchange_value, addr_base, tmp1, tmp2,
                    retry, failed, cmpxchgx_hint, size);
  if (!weak || use_result_reg || failed_ext) {
    if (UseStaticBranchPredictionInCompareAndSwapPPC64) {
      bne_predict_not_taken(CCR0, weak ? failed : retry); // StXcx_ sets CCR0.
    } else {
      bne(                  CCR0, weak ? failed : retry); // StXcx_ sets CCR0.
    }
  }
  // fall through    => (flag == eq), (dest_current_value == compare_value), (swapped)

  // Result in register (must do this at the end because int_flag_success can be the
  // same register as one above).
  if (use_result_reg) {
    li(int_flag_success, 1);
  }

  if (semantics & MemBarFenceAfter) {
    fence();
  } else if (semantics & MemBarAcq) {
    isync();
  }

  if (use_result_reg && !preset_result_reg) {
    b(done);
  }

  bind(failed_int);
  if (use_result_reg && !preset_result_reg) {
    li(int_flag_success, 0);
  }

  bind(done);
  // (flag == ne) => (dest_current_value != compare_value), (!swapped)
  // (flag == eq) => (dest_current_value == compare_value), ( swapped)
}

// Performs atomic compare exchange:
//   if (compare_value == *addr_base)
//     *addr_base = exchange_value
//     int_flag_success = 1;
//   else
//     int_flag_success = 0;
//
// ConditionRegister flag       = cmp(compare_value, *addr_base)
// Register dest_current_value  = *addr_base
// Register compare_value       Used to compare with value in memory
// Register exchange_value      Written to memory if compare_value == *addr_base
// Register addr_base           The memory location to compareXChange
// Register int_flag_success    Set to 1 if exchange_value was written to *addr_base
//
// To avoid the costly compare exchange the value is tested beforehand.
// Several special cases exist to avoid that unnecessary information is generated.
//
void MacroAssembler::cmpxchgd(ConditionRegister flag, Register dest_current_value,
                              RegisterOrConstant compare_value, Register exchange_value,
                              Register addr_base,
                              int semantics, bool cmpxchgx_hint, Register int_flag_success,
                              Label* failed_ext, bool contention_hint, bool weak) {
  Label retry;
  Label failed_int;
  Label& failed = (failed_ext != nullptr) ? *failed_ext : failed_int;
  Label done;

  // Save one branch if result is returned via register and result register is different from the other ones.
  bool use_result_reg    = (int_flag_success!=noreg);
  bool preset_result_reg = (int_flag_success!=dest_current_value && int_flag_success!=compare_value.register_or_noreg() &&
                            int_flag_success!=exchange_value && int_flag_success!=addr_base);
  assert(!weak || flag == CCR0, "weak only supported with CCR0");
  assert(int_flag_success == noreg || failed_ext == nullptr, "cannot have both");

  if (use_result_reg && preset_result_reg) {
    li(int_flag_success, 0); // preset (assume cas failed)
  }

  // Add simple guard in order to reduce risk of starving under high contention (recommended by IBM).
  if (contention_hint) { // Don't try to reserve if cmp fails.
    ld(dest_current_value, 0, addr_base);
    cmpd(flag, dest_current_value, compare_value);
    bne(flag, failed);
  }

  // release/fence semantics
  if (semantics & MemBarRel) {
    release();
  }

  // atomic emulation loop
  bind(retry);

  ldarx(dest_current_value, addr_base, cmpxchgx_hint);
  cmpd(flag, dest_current_value, compare_value);
  if (UseStaticBranchPredictionInCompareAndSwapPPC64) {
    bne_predict_not_taken(flag, failed);
  } else {
    bne(                  flag, failed);
  }

  stdcx_(exchange_value, addr_base);
  if (!weak || use_result_reg || failed_ext) {
    if (UseStaticBranchPredictionInCompareAndSwapPPC64) {
      bne_predict_not_taken(CCR0, weak ? failed : retry); // stXcx_ sets CCR0
    } else {
      bne(                  CCR0, weak ? failed : retry); // stXcx_ sets CCR0
    }
  }

  // result in register (must do this at the end because int_flag_success can be the same register as one above)
  if (use_result_reg) {
    li(int_flag_success, 1);
  }

  if (semantics & MemBarFenceAfter) {
    fence();
  } else if (semantics & MemBarAcq) {
    isync();
  }

  if (use_result_reg && !preset_result_reg) {
    b(done);
  }

  bind(failed_int);
  if (use_result_reg && !preset_result_reg) {
    li(int_flag_success, 0);
  }

  bind(done);
  // (flag == ne) => (dest_current_value != compare_value), (!swapped)
  // (flag == eq) => (dest_current_value == compare_value), ( swapped)
}

// Look up the method for a megamorphic invokeinterface call.
// The target method is determined by <intf_klass, itable_index>.
// The receiver klass is in recv_klass.
// On success, the result will be in method_result, and execution falls through.
// On failure, execution transfers to the given label.
void MacroAssembler::lookup_interface_method(Register recv_klass,
                                             Register intf_klass,
                                             RegisterOrConstant itable_index,
                                             Register method_result,
                                             Register scan_temp,
                                             Register temp2,
                                             Label& L_no_such_interface,
                                             bool return_method) {
  assert_different_registers(recv_klass, intf_klass, method_result, scan_temp);

  // Compute start of first itableOffsetEntry (which is at the end of the vtable).
  int vtable_base = in_bytes(Klass::vtable_start_offset());
  int itentry_off = in_bytes(itableMethodEntry::method_offset());
  int logMEsize   = exact_log2(itableMethodEntry::size() * wordSize);
  int scan_step   = itableOffsetEntry::size() * wordSize;
  int log_vte_size= exact_log2(vtableEntry::size_in_bytes());

  lwz(scan_temp, in_bytes(Klass::vtable_length_offset()), recv_klass);
  // We should store the aligned, prescaled offset in the klass.
  // Then the next several instructions would fold away.

  sldi(scan_temp, scan_temp, log_vte_size);
  addi(scan_temp, scan_temp, vtable_base);
  add(scan_temp, recv_klass, scan_temp);

  // Adjust recv_klass by scaled itable_index, so we can free itable_index.
  if (return_method) {
    if (itable_index.is_register()) {
      Register itable_offset = itable_index.as_register();
      sldi(method_result, itable_offset, logMEsize);
      if (itentry_off) { addi(method_result, method_result, itentry_off); }
      add(method_result, method_result, recv_klass);
    } else {
      long itable_offset = (long)itable_index.as_constant();
      // static address, no relocation
      add_const_optimized(method_result, recv_klass, (itable_offset << logMEsize) + itentry_off, temp2);
    }
  }

  // for (scan = klass->itable(); scan->interface() != nullptr; scan += scan_step) {
  //   if (scan->interface() == intf) {
  //     result = (klass + scan->offset() + itable_index);
  //   }
  // }
  Label search, found_method;

  for (int peel = 1; peel >= 0; peel--) {
    // %%%% Could load both offset and interface in one ldx, if they were
    // in the opposite order. This would save a load.
    ld(temp2, in_bytes(itableOffsetEntry::interface_offset()), scan_temp);

    // Check that this entry is non-null. A null entry means that
    // the receiver class doesn't implement the interface, and wasn't the
    // same as when the caller was compiled.
    cmpd(CCR0, temp2, intf_klass);

    if (peel) {
      beq(CCR0, found_method);
    } else {
      bne(CCR0, search);
      // (invert the test to fall through to found_method...)
    }

    if (!peel) break;

    bind(search);

    cmpdi(CCR0, temp2, 0);
    beq(CCR0, L_no_such_interface);
    addi(scan_temp, scan_temp, scan_step);
  }

  bind(found_method);

  // Got a hit.
  if (return_method) {
    int ito_offset = in_bytes(itableOffsetEntry::offset_offset());
    lwz(scan_temp, ito_offset, scan_temp);
    ldx(method_result, scan_temp, method_result);
  }
}

// virtual method calling
void MacroAssembler::lookup_virtual_method(Register recv_klass,
                                           RegisterOrConstant vtable_index,
                                           Register method_result) {

  assert_different_registers(recv_klass, method_result, vtable_index.register_or_noreg());

  const ByteSize base = Klass::vtable_start_offset();
  assert(vtableEntry::size() * wordSize == wordSize, "adjust the scaling in the code below");

  if (vtable_index.is_register()) {
    sldi(vtable_index.as_register(), vtable_index.as_register(), LogBytesPerWord);
    add(recv_klass, vtable_index.as_register(), recv_klass);
  } else {
    addi(recv_klass, recv_klass, vtable_index.as_constant() << LogBytesPerWord);
  }
  ld(R19_method, in_bytes(base + vtableEntry::method_offset()), recv_klass);
}

/////////////////////////////////////////// subtype checking ////////////////////////////////////////////
void MacroAssembler::check_klass_subtype_fast_path(Register sub_klass,
                                                   Register super_klass,
                                                   Register temp1_reg,
                                                   Register temp2_reg,
                                                   Label* L_success,
                                                   Label* L_failure,
                                                   Label* L_slow_path,
                                                   RegisterOrConstant super_check_offset) {

  const Register check_cache_offset = temp1_reg;
  const Register cached_super       = temp2_reg;

  assert_different_registers(sub_klass, super_klass, check_cache_offset, cached_super);

  int sco_offset = in_bytes(Klass::super_check_offset_offset());
  int sc_offset  = in_bytes(Klass::secondary_super_cache_offset());

  bool must_load_sco = (super_check_offset.constant_or_zero() == -1);
  bool need_slow_path = (must_load_sco || super_check_offset.constant_or_zero() == sco_offset);

  Label L_fallthrough;
  int label_nulls = 0;
  if (L_success == nullptr)   { L_success   = &L_fallthrough; label_nulls++; }
  if (L_failure == nullptr)   { L_failure   = &L_fallthrough; label_nulls++; }
  if (L_slow_path == nullptr) { L_slow_path = &L_fallthrough; label_nulls++; }
  assert(label_nulls <= 1 ||
         (L_slow_path == &L_fallthrough && label_nulls <= 2 && !need_slow_path),
         "at most one null in the batch, usually");

  // If the pointers are equal, we are done (e.g., String[] elements).
  // This self-check enables sharing of secondary supertype arrays among
  // non-primary types such as array-of-interface. Otherwise, each such
  // type would need its own customized SSA.
  // We move this check to the front of the fast path because many
  // type checks are in fact trivially successful in this manner,
  // so we get a nicely predicted branch right at the start of the check.
  cmpd(CCR0, sub_klass, super_klass);
  beq(CCR0, *L_success);

  // Check the supertype display:
  if (must_load_sco) {
    // The super check offset is always positive...
    lwz(check_cache_offset, sco_offset, super_klass);
    super_check_offset = RegisterOrConstant(check_cache_offset);
    // super_check_offset is register.
    assert_different_registers(sub_klass, super_klass, cached_super, super_check_offset.as_register());
  }
  // The loaded value is the offset from Klass.

  ld(cached_super, super_check_offset, sub_klass);
  cmpd(CCR0, cached_super, super_klass);

  // This check has worked decisively for primary supers.
  // Secondary supers are sought in the super_cache ('super_cache_addr').
  // (Secondary supers are interfaces and very deeply nested subtypes.)
  // This works in the same check above because of a tricky aliasing
  // between the super_cache and the primary super display elements.
  // (The 'super_check_addr' can address either, as the case requires.)
  // Note that the cache is updated below if it does not help us find
  // what we need immediately.
  // So if it was a primary super, we can just fail immediately.
  // Otherwise, it's the slow path for us (no success at this point).

#define FINAL_JUMP(label) if (&(label) != &L_fallthrough) { b(label); }

  if (super_check_offset.is_register()) {
    beq(CCR0, *L_success);
    cmpwi(CCR0, super_check_offset.as_register(), sc_offset);
    if (L_failure == &L_fallthrough) {
      beq(CCR0, *L_slow_path);
    } else {
      bne(CCR0, *L_failure);
      FINAL_JUMP(*L_slow_path);
    }
  } else {
    if (super_check_offset.as_constant() == sc_offset) {
      // Need a slow path; fast failure is impossible.
      if (L_slow_path == &L_fallthrough) {
        beq(CCR0, *L_success);
      } else {
        bne(CCR0, *L_slow_path);
        FINAL_JUMP(*L_success);
      }
    } else {
      // No slow path; it's a fast decision.
      if (L_failure == &L_fallthrough) {
        beq(CCR0, *L_success);
      } else {
        bne(CCR0, *L_failure);
        FINAL_JUMP(*L_success);
      }
    }
  }

  bind(L_fallthrough);
#undef FINAL_JUMP
}

void MacroAssembler::check_klass_subtype_slow_path(Register sub_klass,
                                                   Register super_klass,
                                                   Register temp1_reg,
                                                   Register temp2_reg,
                                                   Label* L_success,
                                                   Register result_reg) {
  const Register array_ptr = temp1_reg; // current value from cache array
  const Register temp      = temp2_reg;

  assert_different_registers(sub_klass, super_klass, array_ptr, temp);

  int source_offset = in_bytes(Klass::secondary_supers_offset());
  int target_offset = in_bytes(Klass::secondary_super_cache_offset());

  int length_offset = Array<Klass*>::length_offset_in_bytes();
  int base_offset   = Array<Klass*>::base_offset_in_bytes();

  Label hit, loop, failure, fallthru;

  ld(array_ptr, source_offset, sub_klass);

  // TODO: PPC port: assert(4 == arrayOopDesc::length_length_in_bytes(), "precondition violated.");
  lwz(temp, length_offset, array_ptr);
  cmpwi(CCR0, temp, 0);
  beq(CCR0, result_reg!=noreg ? failure : fallthru); // length 0

  mtctr(temp); // load ctr

  bind(loop);
  // Oops in table are NO MORE compressed.
  ld(temp, base_offset, array_ptr);
  cmpd(CCR0, temp, super_klass);
  beq(CCR0, hit);
  addi(array_ptr, array_ptr, BytesPerWord);
  bdnz(loop);

  bind(failure);
  if (result_reg!=noreg) li(result_reg, 1); // load non-zero result (indicates a miss)
  b(fallthru);

  bind(hit);
  std(super_klass, target_offset, sub_klass); // save result to cache
  if (result_reg != noreg) { li(result_reg, 0); } // load zero result (indicates a hit)
  if (L_success != nullptr) { b(*L_success); }
  else if (result_reg == noreg) { blr(); } // return with CR0.eq if neither label nor result reg provided

  bind(fallthru);
}

// Try fast path, then go to slow one if not successful
void MacroAssembler::check_klass_subtype(Register sub_klass,
                         Register super_klass,
                         Register temp1_reg,
                         Register temp2_reg,
                         Label& L_success) {
  Label L_failure;
  check_klass_subtype_fast_path(sub_klass, super_klass, temp1_reg, temp2_reg, &L_success, &L_failure);
  check_klass_subtype_slow_path(sub_klass, super_klass, temp1_reg, temp2_reg, &L_success);
  bind(L_failure); // Fallthru if not successful.
}

// scans count pointer sized words at [addr] for occurrence of value,
// generic (count must be >0)
// iff found: CR0 eq, scratch == 0
void MacroAssembler::repne_scan(Register addr, Register value, Register count, Register scratch) {
  Label Lloop, Lexit;

#ifdef ASSERT
  {
    Label ok;
    cmpdi(CCR0, count, 0);
    bgt(CCR0, ok);
    stop("count must be positive");
    bind(ok);
  }
#endif

  mtctr(count);

  bind(Lloop);
  ld(scratch, 0 , addr);
  xor_(scratch, scratch, value);
  beq(CCR0, Lexit);
  addi(addr, addr, wordSize);
  bdnz(Lloop);

  bind(Lexit);
}

// Ensure that the inline code and the stub are using the same registers.
#define LOOKUP_SECONDARY_SUPERS_TABLE_REGISTERS                       \
do {                                                                  \
  assert(r_super_klass  == R4_ARG2                                 && \
         r_array_base   == R3_ARG1                                 && \
         r_array_length == R7_ARG5                                 && \
         (r_array_index == R6_ARG4      || r_array_index == noreg) && \
         (r_sub_klass   == R5_ARG3      || r_sub_klass   == noreg) && \
         (r_bitmap      == R11_scratch1 || r_bitmap      == noreg) && \
         (result        == R8_ARG6      || result        == noreg), "registers must match ppc64.ad"); \
} while(0)

void MacroAssembler::lookup_secondary_supers_table(Register r_sub_klass,
                                                   Register r_super_klass,
                                                   Register temp1,
                                                   Register temp2,
                                                   Register temp3,
                                                   Register temp4,
                                                   Register result,
                                                   u1 super_klass_slot) {
  assert_different_registers(r_sub_klass, r_super_klass, temp1, temp2, temp3, temp4, result);

  Label L_done;

  BLOCK_COMMENT("lookup_secondary_supers_table {");

  const Register
    r_array_base   = temp1,
    r_array_length = temp2,
    r_array_index  = temp3,
    r_bitmap       = temp4;

  LOOKUP_SECONDARY_SUPERS_TABLE_REGISTERS;

  ld(r_bitmap, in_bytes(Klass::bitmap_offset()), r_sub_klass);

  // First check the bitmap to see if super_klass might be present. If
  // the bit is zero, we are certain that super_klass is not one of
  // the secondary supers.
  u1 bit = super_klass_slot;
  int shift_count = Klass::SECONDARY_SUPERS_TABLE_MASK - bit;

  // if (shift_count == 0) this is used for comparing with 0:
  sldi_(r_array_index, r_bitmap, shift_count);

  li(result, 1); // failure
  // We test the MSB of r_array_index, i.e. its sign bit
  bge(CCR0, L_done);

  // We will consult the secondary-super array.
  ld(r_array_base, in_bytes(Klass::secondary_supers_offset()), r_sub_klass);

  // The value i in r_array_index is >= 1, so even though r_array_base
  // points to the length, we don't need to adjust it to point to the
  // data.
  assert(Array<Klass*>::base_offset_in_bytes() == wordSize, "Adjust this code");

  // Get the first array index that can contain super_klass.
  if (bit != 0) {
    popcntd(r_array_index, r_array_index);
    // NB! r_array_index is off by 1. It is compensated by keeping r_array_base off by 1 word.
    sldi(r_array_index, r_array_index, LogBytesPerWord); // scale
    ldx(result, r_array_base, r_array_index);
  } else {
    // Actually use index 0, but r_array_base and r_array_index are off by 1 word
    // such that the sum is precise.
    ld(result, BytesPerWord, r_array_base);
    li(r_array_index, BytesPerWord); // for slow path (scaled)
  }

  xor_(result, result, r_super_klass);
  beq(CCR0, L_done); // Found a match (result == 0)

  // Is there another entry to check? Consult the bitmap.
  testbitdi(CCR0, /* temp */ r_array_length, r_bitmap, (bit + 1) & Klass::SECONDARY_SUPERS_TABLE_MASK);
  beq(CCR0, L_done); // (result != 0)

  // Linear probe. Rotate the bitmap so that the next bit to test is
  // in Bit 2 for the look-ahead check in the slow path.
  if (bit != 0) {
    rldicl(r_bitmap, r_bitmap, 64 - bit, 0);
  }

  // Calls into the stub generated by lookup_secondary_supers_table_slow_path.
  // Arguments: r_super_klass, r_array_base, r_array_index, r_bitmap.
  // Kills: r_array_length.
  // Returns: result.
  address stub = StubRoutines::lookup_secondary_supers_table_slow_path_stub();
  Register r_stub_addr = r_array_length;
  add_const_optimized(r_stub_addr, R29_TOC, MacroAssembler::offset_to_global_toc(stub), R0);
  mtctr(r_stub_addr);
  bctrl();

  bind(L_done);
  BLOCK_COMMENT("} lookup_secondary_supers_table");

  if (VerifySecondarySupers) {
    verify_secondary_supers_table(r_sub_klass, r_super_klass, result,
                                  temp1, temp2, temp3);
  }
}

// Called by code generated by check_klass_subtype_slow_path
// above. This is called when there is a collision in the hashed
// lookup in the secondary supers array.
void MacroAssembler::lookup_secondary_supers_table_slow_path(Register r_super_klass,
                                                             Register r_array_base,
                                                             Register r_array_index,
                                                             Register r_bitmap,
                                                             Register result,
                                                             Register temp1) {
  assert_different_registers(r_super_klass, r_array_base, r_array_index, r_bitmap, result, temp1);

  const Register
    r_array_length = temp1,
    r_sub_klass    = noreg;

  LOOKUP_SECONDARY_SUPERS_TABLE_REGISTERS;

  Label L_done;

  // Load the array length.
  lwa(r_array_length, Array<Klass*>::length_offset_in_bytes(), r_array_base);
  // And adjust the array base to point to the data.
  // NB! Effectively increments current slot index by 1.
  assert(Array<Klass*>::base_offset_in_bytes() == wordSize, "");
  addi(r_array_base, r_array_base, Array<Klass*>::base_offset_in_bytes());

  // Linear probe
  Label L_huge;

  // The bitmap is full to bursting.
  // Implicit invariant: BITMAP_FULL implies (length > 0)
  cmpwi(CCR0, r_array_length, (int32_t)Klass::SECONDARY_SUPERS_TABLE_SIZE - 2);
  bgt(CCR0, L_huge);

  // NB! Our caller has checked bits 0 and 1 in the bitmap. The
  // current slot (at secondary_supers[r_array_index]) has not yet
  // been inspected, and r_array_index may be out of bounds if we
  // wrapped around the end of the array.

  { // This is conventional linear probing, but instead of terminating
    // when a null entry is found in the table, we maintain a bitmap
    // in which a 0 indicates missing entries.
    // The check above guarantees there are 0s in the bitmap, so the loop
    // eventually terminates.

#ifdef ASSERT
    {
      // We should only reach here after having found a bit in the bitmap.
      // Invariant: array_length == popcount(bitmap)
      Label ok;
      cmpdi(CCR0, r_array_length, 0);
      bgt(CCR0, ok);
      stop("array_length must be positive");
      bind(ok);
    }
#endif

    // Compute limit in r_array_length
    addi(r_array_length, r_array_length, -1);
    sldi(r_array_length, r_array_length, LogBytesPerWord);

    Label L_loop;
    bind(L_loop);

    // Check for wraparound.
    cmpd(CCR0, r_array_index, r_array_length);
    isel_0(r_array_index, CCR0, Assembler::greater);

    ldx(result, r_array_base, r_array_index);
    xor_(result, result, r_super_klass);
    beq(CCR0, L_done); // success (result == 0)

    // look-ahead check (Bit 2); result is non-zero
    testbitdi(CCR0, R0, r_bitmap, 2);
    beq(CCR0, L_done); // fail (result != 0)

    rldicl(r_bitmap, r_bitmap, 64 - 1, 0);
    addi(r_array_index, r_array_index, BytesPerWord);
    b(L_loop);
  }

  { // Degenerate case: more than 64 secondary supers.
    // FIXME: We could do something smarter here, maybe a vectorized
    // comparison or a binary search, but is that worth any added
    // complexity?
    bind(L_huge);
    repne_scan(r_array_base, r_super_klass, r_array_length, result);
  }

  bind(L_done);
}

// Make sure that the hashed lookup and a linear scan agree.
void MacroAssembler::verify_secondary_supers_table(Register r_sub_klass,
                                                   Register r_super_klass,
                                                   Register result,
                                                   Register temp1,
                                                   Register temp2,
                                                   Register temp3) {
  assert_different_registers(r_sub_klass, r_super_klass, result, temp1, temp2, temp3);

  const Register
    r_array_base   = temp1,
    r_array_length = temp2,
    r_array_index  = temp3,
    r_bitmap       = noreg; // unused

  LOOKUP_SECONDARY_SUPERS_TABLE_REGISTERS;

  BLOCK_COMMENT("verify_secondary_supers_table {");

  Label passed, failure;

  // We will consult the secondary-super array.
  ld(r_array_base, in_bytes(Klass::secondary_supers_offset()), r_sub_klass);
  // Load the array length.
  lwa(r_array_length, Array<Klass*>::length_offset_in_bytes(), r_array_base);
  // And adjust the array base to point to the data.
  addi(r_array_base, r_array_base, Array<Klass*>::base_offset_in_bytes());

  // convert !=0 to 1
  normalize_bool(result, R0, true);
  const Register linear_result = r_array_index; // reuse
  li(linear_result, 1);
  cmpdi(CCR0, r_array_length, 0);
  ble(CCR0, failure);
  repne_scan(r_array_base, r_super_klass, r_array_length, linear_result);
  bind(failure);

  // convert !=0 to 1
  normalize_bool(linear_result, R0, true);

  cmpd(CCR0, result, linear_result);
  beq(CCR0, passed);

  assert_different_registers(R3_ARG1, r_sub_klass, linear_result, result);
  mr_if_needed(R3_ARG1, r_super_klass);
  assert_different_registers(R4_ARG2, linear_result, result);
  mr_if_needed(R4_ARG2, r_sub_klass);
  assert_different_registers(R5_ARG3, result);
  neg(R5_ARG3, linear_result);
  neg(R6_ARG4, result);
  const char* msg = "mismatch";
  load_const_optimized(R7_ARG5, (intptr_t)msg, R0);
  call_VM_leaf(CAST_FROM_FN_PTR(address, Klass::on_secondary_supers_verification_failure));
  should_not_reach_here();

  bind(passed);

  BLOCK_COMMENT("} verify_secondary_supers_table");
}

void MacroAssembler::clinit_barrier(Register klass, Register thread, Label* L_fast_path, Label* L_slow_path) {
  assert(L_fast_path != nullptr || L_slow_path != nullptr, "at least one is required");

  Label L_fallthrough;
  if (L_fast_path == nullptr) {
    L_fast_path = &L_fallthrough;
  } else if (L_slow_path == nullptr) {
    L_slow_path = &L_fallthrough;
  }

  // Fast path check: class is fully initialized
  lbz(R0, in_bytes(InstanceKlass::init_state_offset()), klass);
  cmpwi(CCR0, R0, InstanceKlass::fully_initialized);
  beq(CCR0, *L_fast_path);

  // Fast path check: current thread is initializer thread
  ld(R0, in_bytes(InstanceKlass::init_thread_offset()), klass);
  cmpd(CCR0, thread, R0);
  if (L_slow_path == &L_fallthrough) {
    beq(CCR0, *L_fast_path);
  } else if (L_fast_path == &L_fallthrough) {
    bne(CCR0, *L_slow_path);
  } else {
    Unimplemented();
  }

  bind(L_fallthrough);
}

RegisterOrConstant MacroAssembler::argument_offset(RegisterOrConstant arg_slot,
                                                   Register temp_reg,
                                                   int extra_slot_offset) {
  // cf. TemplateTable::prepare_invoke(), if (load_receiver).
  int stackElementSize = Interpreter::stackElementSize;
  int offset = extra_slot_offset * stackElementSize;
  if (arg_slot.is_constant()) {
    offset += arg_slot.as_constant() * stackElementSize;
    return offset;
  } else {
    assert(temp_reg != noreg, "must specify");
    sldi(temp_reg, arg_slot.as_register(), exact_log2(stackElementSize));
    if (offset != 0)
      addi(temp_reg, temp_reg, offset);
    return temp_reg;
  }
}

void MacroAssembler::tlab_allocate(
  Register obj,                      // result: pointer to object after successful allocation
  Register var_size_in_bytes,        // object size in bytes if unknown at compile time; invalid otherwise
  int      con_size_in_bytes,        // object size in bytes if   known at compile time
  Register t1,                       // temp register
  Label&   slow_case                 // continuation point if fast allocation fails
) {
  // make sure arguments make sense
  assert_different_registers(obj, var_size_in_bytes, t1);
  assert(0 <= con_size_in_bytes && is_simm16(con_size_in_bytes), "illegal object size");
  assert((con_size_in_bytes & MinObjAlignmentInBytesMask) == 0, "object size is not multiple of alignment");

  const Register new_top = t1;
  //verify_tlab(); not implemented

  ld(obj, in_bytes(JavaThread::tlab_top_offset()), R16_thread);
  ld(R0, in_bytes(JavaThread::tlab_end_offset()), R16_thread);
  if (var_size_in_bytes == noreg) {
    addi(new_top, obj, con_size_in_bytes);
  } else {
    add(new_top, obj, var_size_in_bytes);
  }
  cmpld(CCR0, new_top, R0);
  bc_far_optimized(Assembler::bcondCRbiIs1, bi0(CCR0, Assembler::greater), slow_case);

#ifdef ASSERT
  // make sure new free pointer is properly aligned
  {
    Label L;
    andi_(R0, new_top, MinObjAlignmentInBytesMask);
    beq(CCR0, L);
    stop("updated TLAB free is not properly aligned");
    bind(L);
  }
#endif // ASSERT

  // update the tlab top pointer
  std(new_top, in_bytes(JavaThread::tlab_top_offset()), R16_thread);
  //verify_tlab(); not implemented
}

address MacroAssembler::emit_trampoline_stub(int destination_toc_offset,
                                             int insts_call_instruction_offset, Register Rtoc) {
  // Start the stub.
  address stub = start_a_stub(64);
  if (stub == nullptr) { return nullptr; } // CodeCache full: bail out

  // Create a trampoline stub relocation which relates this trampoline stub
  // with the call instruction at insts_call_instruction_offset in the
  // instructions code-section.
  relocate(trampoline_stub_Relocation::spec(code()->insts()->start() + insts_call_instruction_offset));
  const int stub_start_offset = offset();

  // For java_to_interp stubs we use R11_scratch1 as scratch register
  // and in call trampoline stubs we use R12_scratch2. This way we
  // can distinguish them (see is_NativeCallTrampolineStub_at()).
  Register reg_scratch = R12_scratch2;

  // Now, create the trampoline stub's code:
  // - load the TOC
  // - load the call target from the constant pool
  // - call
  if (Rtoc == noreg) {
    calculate_address_from_global_toc(reg_scratch, method_toc());
    Rtoc = reg_scratch;
  }

  ld_largeoffset_unchecked(reg_scratch, destination_toc_offset, Rtoc, false);
  mtctr(reg_scratch);
  bctr();

  const address stub_start_addr = addr_at(stub_start_offset);

  // Assert that the encoded destination_toc_offset can be identified and that it is correct.
  assert(destination_toc_offset == NativeCallTrampolineStub_at(stub_start_addr)->destination_toc_offset(),
         "encoded offset into the constant pool must match");
  // Trampoline_stub_size should be good.
  assert((uint)(offset() - stub_start_offset) <= trampoline_stub_size, "should be good size");
  assert(is_NativeCallTrampolineStub_at(stub_start_addr), "doesn't look like a trampoline");

  // End the stub.
  end_a_stub();
  return stub;
}

// "The box" is the space on the stack where we copy the object mark.
void MacroAssembler::compiler_fast_lock_object(ConditionRegister flag, Register oop, Register box,
                                               Register temp, Register displaced_header, Register current_header) {
  assert(LockingMode != LM_LIGHTWEIGHT, "uses fast_lock_lightweight");
  assert_different_registers(oop, box, temp, displaced_header, current_header);
  Label object_has_monitor;
  Label cas_failed;
  Label success, failure;

  // Load markWord from object into displaced_header.
  ld(displaced_header, oopDesc::mark_offset_in_bytes(), oop);

  if (DiagnoseSyncOnValueBasedClasses != 0) {
    load_klass(temp, oop);
    lbz(temp, in_bytes(Klass::misc_flags_offset()), temp);
    testbitdi(flag, R0, temp, exact_log2(KlassFlags::_misc_is_value_based_class));
    bne(flag, failure);
  }

  // Handle existing monitor.
  // The object has an existing monitor iff (mark & monitor_value) != 0.
  andi_(temp, displaced_header, markWord::monitor_value);
  bne(CCR0, object_has_monitor);

  if (LockingMode == LM_MONITOR) {
    // Set NE to indicate 'failure' -> take slow-path.
    crandc(flag, Assembler::equal, flag, Assembler::equal);
    b(failure);
  } else {
    assert(LockingMode == LM_LEGACY, "must be");
    // Set displaced_header to be (markWord of object | UNLOCK_VALUE).
    ori(displaced_header, displaced_header, markWord::unlocked_value);

    // Load Compare Value application register.

    // Initialize the box. (Must happen before we update the object mark!)
    std(displaced_header, BasicLock::displaced_header_offset_in_bytes(), box);

    // Must fence, otherwise, preceding store(s) may float below cmpxchg.
    // Compare object markWord with mark and if equal exchange scratch1 with object markWord.
    cmpxchgd(/*flag=*/flag,
             /*current_value=*/current_header,
             /*compare_value=*/displaced_header,
             /*exchange_value=*/box,
             /*where=*/oop,
             MacroAssembler::MemBarRel | MacroAssembler::MemBarAcq,
             MacroAssembler::cmpxchgx_hint_acquire_lock(),
             noreg,
             &cas_failed,
             /*check without membar and ldarx first*/true);
    assert(oopDesc::mark_offset_in_bytes() == 0, "offset of _mark is not 0");
    // If the compare-and-exchange succeeded, then we found an unlocked
    // object and we have now locked it.
    b(success);

    bind(cas_failed);
    // We did not see an unlocked object so try the fast recursive case.

    // Check if the owner is self by comparing the value in the markWord of object
    // (current_header) with the stack pointer.
    sub(current_header, current_header, R1_SP);
    load_const_optimized(temp, ~(os::vm_page_size()-1) | markWord::lock_mask_in_place);

    and_(R0/*==0?*/, current_header, temp);
    // If condition is true we are cont and hence we can store 0 as the
    // displaced header in the box, which indicates that it is a recursive lock.
    std(R0/*==0, perhaps*/, BasicLock::displaced_header_offset_in_bytes(), box);

    if (flag != CCR0) {
      mcrf(flag, CCR0);
    }
    beq(CCR0, success);
    b(failure);
  }

  // Handle existing monitor.
  bind(object_has_monitor);
  // The object's monitor m is unlocked iff m->owner is null,
  // otherwise m->owner may contain a thread or a stack address.

  // Try to CAS m->owner from null to current thread.
  addi(temp, displaced_header, in_bytes(ObjectMonitor::owner_offset()) - markWord::monitor_value);
  cmpxchgd(/*flag=*/flag,
           /*current_value=*/current_header,
           /*compare_value=*/(intptr_t)0,
           /*exchange_value=*/R16_thread,
           /*where=*/temp,
           MacroAssembler::MemBarRel | MacroAssembler::MemBarAcq,
           MacroAssembler::cmpxchgx_hint_acquire_lock());

  // Store a non-null value into the box.
  std(box, BasicLock::displaced_header_offset_in_bytes(), box);
  beq(flag, success);

  // Check for recursive locking.
  cmpd(flag, current_header, R16_thread);
  bne(flag, failure);

  // Current thread already owns the lock. Just increment recursions.
  Register recursions = displaced_header;
  ld(recursions, in_bytes(ObjectMonitor::recursions_offset() - ObjectMonitor::owner_offset()), temp);
  addi(recursions, recursions, 1);
  std(recursions, in_bytes(ObjectMonitor::recursions_offset() - ObjectMonitor::owner_offset()), temp);

  // flag == EQ indicates success, increment held monitor count
  // flag == NE indicates failure
  bind(success);
  inc_held_monitor_count(temp);
  bind(failure);
}

void MacroAssembler::compiler_fast_unlock_object(ConditionRegister flag, Register oop, Register box,
                                                 Register temp, Register displaced_header, Register current_header) {
  assert(LockingMode != LM_LIGHTWEIGHT, "uses fast_unlock_lightweight");
  assert_different_registers(oop, box, temp, displaced_header, current_header);
  Label success, unlocked, failure, object_has_monitor, notRecursive;

  if (LockingMode == LM_LEGACY) {
    // Find the lock address and load the displaced header from the stack.
    ld(displaced_header, BasicLock::displaced_header_offset_in_bytes(), box);

    // If the displaced header is 0, we have a recursive unlock.
    cmpdi(flag, displaced_header, 0);
    beq(flag, success);
  }

  // Handle existing monitor.
  // The object has an existing monitor iff (mark & monitor_value) != 0.
  ld(current_header, oopDesc::mark_offset_in_bytes(), oop);
  andi_(R0, current_header, markWord::monitor_value);
  bne(CCR0, object_has_monitor);

  if (LockingMode == LM_MONITOR) {
    // Set NE to indicate 'failure' -> take slow-path.
    crandc(flag, Assembler::equal, flag, Assembler::equal);
    b(failure);
  } else {
    assert(LockingMode == LM_LEGACY, "must be");
    // Check if it is still a light weight lock, this is is true if we see
    // the stack address of the basicLock in the markWord of the object.
    // Cmpxchg sets flag to cmpd(current_header, box).
    cmpxchgd(/*flag=*/flag,
             /*current_value=*/current_header,
             /*compare_value=*/box,
             /*exchange_value=*/displaced_header,
             /*where=*/oop,
             MacroAssembler::MemBarRel,
             MacroAssembler::cmpxchgx_hint_release_lock(),
             noreg,
             &failure);
    assert(oopDesc::mark_offset_in_bytes() == 0, "offset of _mark is not 0");
    b(success);
  }

  // Handle existing monitor.
  bind(object_has_monitor);
  STATIC_ASSERT(markWord::monitor_value <= INT_MAX);
  addi(current_header, current_header, -(int)markWord::monitor_value); // monitor
  ld(temp,             in_bytes(ObjectMonitor::owner_offset()), current_header);

  // In case of LM_LIGHTWEIGHT, we may reach here with (temp & ObjectMonitor::ANONYMOUS_OWNER) != 0.
  // This is handled like owner thread mismatches: We take the slow path.
  cmpd(flag, temp, R16_thread);
  bne(flag, failure);

  ld(displaced_header, in_bytes(ObjectMonitor::recursions_offset()), current_header);

  addic_(displaced_header, displaced_header, -1);
  blt(CCR0, notRecursive); // Not recursive if negative after decrement.
  std(displaced_header, in_bytes(ObjectMonitor::recursions_offset()), current_header);
  if (flag == CCR0) { // Otherwise, flag is already EQ, here.
    crorc(CCR0, Assembler::equal, CCR0, Assembler::equal); // Set CCR0 EQ
  }
  b(success);

  bind(notRecursive);
  const Register temp2 = displaced_header;

  // Set owner to null.
  release();
  li(temp, 0);
  std(temp, in_bytes(ObjectMonitor::owner_offset()), current_header);
  // We need a full fence after clearing owner to avoid stranding.
  // StoreLoad achieves this.
  membar(StoreLoad);

  // Check if the entry lists are empty.
  ld(temp, in_bytes(ObjectMonitor::EntryList_offset()), current_header);
  ld(temp2, in_bytes(ObjectMonitor::cxq_offset()), current_header);
  orr(temp, temp, temp2);
  cmpdi(flag, temp, 0);
  beq(flag, success);  // If so we are done.

  // Check if there is a successor.
  ld(temp, in_bytes(ObjectMonitor::succ_offset()), current_header);
  cmpdi(flag, temp, 0);
  bne(flag, success);  // If so we are done.

  // Save the monitor pointer in the current thread, so we can try
  // to reacquire the lock in SharedRuntime::monitor_exit_helper().
  std(current_header, in_bytes(JavaThread::unlocked_inflated_monitor_offset()), R16_thread);

  crxor(flag, Assembler::equal, flag, Assembler::equal); // Set flag = NE => slow path
  b(failure);

  bind(unlocked);
  crorc(flag, Assembler::equal, flag, Assembler::equal); // Set flag = EQ => fast path

  // flag == EQ indicates success, decrement held monitor count
  // flag == NE indicates failure
  bind(success);
  dec_held_monitor_count(temp);
  bind(failure);
}

void MacroAssembler::compiler_fast_lock_lightweight_object(ConditionRegister flag, Register obj, Register box,
                                                           Register tmp1, Register tmp2, Register tmp3) {
  assert_different_registers(obj, box, tmp1, tmp2, tmp3);
  assert(flag == CCR0, "bad condition register");

  // Handle inflated monitor.
  Label inflated;
  // Finish fast lock successfully. MUST reach to with flag == NE
  Label locked;
  // Finish fast lock unsuccessfully. MUST branch to with flag == EQ
  Label slow_path;

  if (UseObjectMonitorTable) {
    // Clear cache in case fast locking succeeds.
    li(tmp1, 0);
    std(tmp1, in_bytes(BasicObjectLock::lock_offset()) + BasicLock::object_monitor_cache_offset_in_bytes(), box);
  }

  if (DiagnoseSyncOnValueBasedClasses != 0) {
    load_klass(tmp1, obj);
    lbz(tmp1, in_bytes(Klass::misc_flags_offset()), tmp1);
    testbitdi(CCR0, R0, tmp1, exact_log2(KlassFlags::_misc_is_value_based_class));
    bne(CCR0, slow_path);
  }

  const Register mark = tmp1;
  const Register t = tmp3; // Usage of R0 allowed!

  { // Lightweight locking

    // Push lock to the lock stack and finish successfully. MUST reach to with flag == EQ
    Label push;

    const Register top = tmp2;

    // Check if lock-stack is full.
    lwz(top, in_bytes(JavaThread::lock_stack_top_offset()), R16_thread);
    cmplwi(CCR0, top, LockStack::end_offset() - 1);
    bgt(CCR0, slow_path);

    // The underflow check is elided. The recursive check will always fail
    // when the lock stack is empty because of the _bad_oop_sentinel field.

    // Check if recursive.
    subi(t, top, oopSize);
    ldx(t, R16_thread, t);
    cmpd(CCR0, obj, t);
    beq(CCR0, push);

    // Check for monitor (0b10) or locked (0b00).
    ld(mark, oopDesc::mark_offset_in_bytes(), obj);
    andi_(t, mark, markWord::lock_mask_in_place);
    cmpldi(CCR0, t, markWord::unlocked_value);
    bgt(CCR0, inflated);
    bne(CCR0, slow_path);

    // Not inflated.

    // Try to lock. Transition lock bits 0b01 => 0b00
    assert(oopDesc::mark_offset_in_bytes() == 0, "required to avoid a lea");
    atomically_flip_locked_state(/* is_unlock */ false, obj, mark, slow_path, MacroAssembler::MemBarAcq);

    bind(push);
    // After successful lock, push object on lock-stack.
    stdx(obj, R16_thread, top);
    addi(top, top, oopSize);
    stw(top, in_bytes(JavaThread::lock_stack_top_offset()), R16_thread);
    b(locked);
  }

  { // Handle inflated monitor.
    bind(inflated);

    // mark contains the tagged ObjectMonitor*.
    const uintptr_t monitor_tag = markWord::monitor_value;
    const Register monitor = mark;
    const Register owner_addr = tmp2;
    Label monitor_locked;

    if (!UseObjectMonitorTable) {
      // Compute owner address.
      addi(owner_addr, mark, in_bytes(ObjectMonitor::owner_offset()) - monitor_tag);
    } else {
      Label monitor_found;
      Register cache_addr = tmp2;

      // Load cache address
      addi(cache_addr, R16_thread, in_bytes(JavaThread::om_cache_oops_offset()));

      const int num_unrolled = 2;
      for (int i = 0; i < num_unrolled; i++) {
        ld(tmp3, 0, cache_addr);
        cmpd(CCR0, tmp3, obj);
        beq(CCR0, monitor_found);
        addi(cache_addr, cache_addr, in_bytes(OMCache::oop_to_oop_difference()));
      }

      Label loop;

      // Search for obj in cache.
      bind(loop);

      // Check for match.
      ld(tmp3, 0, cache_addr);
      cmpd(CCR0, tmp3, obj);
      beq(CCR0, monitor_found);

      // Search until null encountered, guaranteed _null_sentinel at end.
      addi(cache_addr, cache_addr, in_bytes(OMCache::oop_to_oop_difference()));
      cmpdi(CCR1, tmp3, 0);
      bne(CCR1, loop);
      // Cache Miss, CCR0.NE set from cmp above
      b(slow_path);

      bind(monitor_found);
      ld(monitor, in_bytes(OMCache::oop_to_monitor_difference()), cache_addr);

      // Compute owner address.
      addi(owner_addr, monitor, in_bytes(ObjectMonitor::owner_offset()));
    }

    // CAS owner (null => current thread).
    cmpxchgd(/*flag=*/CCR0,
            /*current_value=*/t,
            /*compare_value=*/(intptr_t)0,
            /*exchange_value=*/R16_thread,
            /*where=*/owner_addr,
            MacroAssembler::MemBarRel | MacroAssembler::MemBarAcq,
            MacroAssembler::cmpxchgx_hint_acquire_lock());
    beq(CCR0, monitor_locked);

    // Check if recursive.
    cmpd(CCR0, t, R16_thread);
    bne(CCR0, slow_path);

    // Recursive.
    if (!UseObjectMonitorTable) {
      assert_different_registers(tmp1, owner_addr);
      ld(tmp1, in_bytes(ObjectMonitor::recursions_offset() - ObjectMonitor::owner_offset()), owner_addr);
      addi(tmp1, tmp1, 1);
      std(tmp1, in_bytes(ObjectMonitor::recursions_offset() - ObjectMonitor::owner_offset()), owner_addr);
    } else {
      assert_different_registers(tmp2, monitor);
      ld(tmp2, in_bytes(ObjectMonitor::recursions_offset()), monitor);
      addi(tmp2, tmp2, 1);
      std(tmp2, in_bytes(ObjectMonitor::recursions_offset()), monitor);
    }

    bind(monitor_locked);
    if (UseObjectMonitorTable) {
      std(monitor, BasicLock::object_monitor_cache_offset_in_bytes(), box);
    }
  }

  bind(locked);
  inc_held_monitor_count(tmp1);

#ifdef ASSERT
  // Check that locked label is reached with flag == EQ.
  Label flag_correct;
  beq(CCR0, flag_correct);
  stop("Fast Lock Flag != EQ");
#endif
  bind(slow_path);
#ifdef ASSERT
  // Check that slow_path label is reached with flag == NE.
  bne(CCR0, flag_correct);
  stop("Fast Lock Flag != NE");
  bind(flag_correct);
#endif
  // C2 uses the value of flag (NE vs EQ) to determine the continuation.
}

void MacroAssembler::compiler_fast_unlock_lightweight_object(ConditionRegister flag, Register obj, Register box,
                                                             Register tmp1, Register tmp2, Register tmp3) {
  assert_different_registers(obj, tmp1, tmp2, tmp3);
  assert(flag == CCR0, "bad condition register");

  // Handle inflated monitor.
  Label inflated, inflated_load_monitor;
  // Finish fast unlock successfully. MUST reach to with flag == EQ.
  Label unlocked;
  // Finish fast unlock unsuccessfully. MUST branch to with flag == NE.
  Label slow_path;

  const Register mark = tmp1;
  const Register top = tmp2;
  const Register t = tmp3;

  { // Lightweight unlock
    Label push_and_slow;

    // Check if obj is top of lock-stack.
    lwz(top, in_bytes(JavaThread::lock_stack_top_offset()), R16_thread);
    subi(top, top, oopSize);
    ldx(t, R16_thread, top);
    cmpd(CCR0, obj, t);
    // Top of lock stack was not obj. Must be monitor.
    bne(CCR0, inflated_load_monitor);

    // Pop lock-stack.
    DEBUG_ONLY(li(t, 0);)
    DEBUG_ONLY(stdx(t, R16_thread, top);)
    stw(top, in_bytes(JavaThread::lock_stack_top_offset()), R16_thread);

    // The underflow check is elided. The recursive check will always fail
    // when the lock stack is empty because of the _bad_oop_sentinel field.

    // Check if recursive.
    subi(t, top, oopSize);
    ldx(t, R16_thread, t);
    cmpd(CCR0, obj, t);
    beq(CCR0, unlocked);

    // Not recursive.

    // Check for monitor (0b10).
    ld(mark, oopDesc::mark_offset_in_bytes(), obj);
    andi_(t, mark, markWord::monitor_value);
    if (!UseObjectMonitorTable) {
      bne(CCR0, inflated);
    } else {
      bne(CCR0, push_and_slow);
    }

#ifdef ASSERT
    // Check header not unlocked (0b01).
    Label not_unlocked;
    andi_(t, mark, markWord::unlocked_value);
    beq(CCR0, not_unlocked);
    stop("lightweight_unlock already unlocked");
    bind(not_unlocked);
#endif

    // Try to unlock. Transition lock bits 0b00 => 0b01
    atomically_flip_locked_state(/* is_unlock */ true, obj, mark, push_and_slow, MacroAssembler::MemBarRel);
    b(unlocked);

    bind(push_and_slow);
    // Restore lock-stack and handle the unlock in runtime.
    DEBUG_ONLY(stdx(obj, R16_thread, top);)
    addi(top, top, oopSize);
    stw(top, in_bytes(JavaThread::lock_stack_top_offset()), R16_thread);
    b(slow_path);
  }

  { // Handle inflated monitor.
    bind(inflated_load_monitor);
    ld(mark, oopDesc::mark_offset_in_bytes(), obj);
#ifdef ASSERT
    andi_(t, mark, markWord::monitor_value);
    bne(CCR0, inflated);
    stop("Fast Unlock not monitor");
#endif

    bind(inflated);

#ifdef ASSERT
    Label check_done;
    subi(top, top, oopSize);
    cmplwi(CCR0, top, in_bytes(JavaThread::lock_stack_base_offset()));
    blt(CCR0, check_done);
    ldx(t, R16_thread, top);
    cmpd(CCR0, obj, t);
    bne(CCR0, inflated);
    stop("Fast Unlock lock on stack");
    bind(check_done);
#endif

    // mark contains the tagged ObjectMonitor*.
    const Register monitor = mark;
    const uintptr_t monitor_tag = markWord::monitor_value;

    if (!UseObjectMonitorTable) {
      // Untag the monitor.
      subi(monitor, mark, monitor_tag);
    } else {
      ld(monitor, BasicLock::object_monitor_cache_offset_in_bytes(), box);
      // null check with Flags == NE, no valid pointer below alignof(ObjectMonitor*)
      cmpldi(CCR0, monitor, checked_cast<uint8_t>(alignof(ObjectMonitor*)));
      blt(CCR0, slow_path);
    }

    const Register recursions = tmp2;
    Label not_recursive;

    // Check if recursive.
    ld(recursions, in_bytes(ObjectMonitor::recursions_offset()), monitor);
    addic_(recursions, recursions, -1);
    blt(CCR0, not_recursive);

    // Recursive unlock.
    std(recursions, in_bytes(ObjectMonitor::recursions_offset()), monitor);
    crorc(CCR0, Assembler::equal, CCR0, Assembler::equal);
    b(unlocked);

    bind(not_recursive);

<<<<<<< HEAD
      // Set owner to null.
      release();
      li(t, 0);
      std(t, in_bytes(ObjectMonitor::owner_offset()), monitor);
      // We need a full fence after clearing owner to avoid stranding.
      // StoreLoad achieves this.
      membar(StoreLoad);

      // Check if the entry lists are empty.
      ld(t, in_bytes(ObjectMonitor::EntryList_offset()), monitor);
      ld(tmp2, in_bytes(ObjectMonitor::cxq_offset()), monitor);
      orr(t, t, tmp2);
      cmpdi(flag, t, 0);
      beq(flag, unlocked); // If so we are done.

      // Check if there is a successor.
      ld(t, in_bytes(ObjectMonitor::succ_offset()), monitor);
      cmpdi(flag, t, 0);
      bne(flag, unlocked); // If so we are done.

      // Save the monitor pointer in the current thread, so we can try
      // to reacquire the lock in SharedRuntime::monitor_exit_helper().
      std(monitor, in_bytes(JavaThread::unlocked_inflated_monitor_offset()), R16_thread);

      crxor(flag, Assembler::equal, flag, Assembler::equal); // Set flag = NE => slow path
      b(slow_path);
    } else {
      // OMCache lookup not supported yet. Take the slowpath.
      // Set flag to NE
      crxor(flag, Assembler::equal, flag, Assembler::equal);
      b(slow_path);
    }
=======
    Label release_;
    const Register t2 = tmp2;

    // Check if the entry lists are empty.
    ld(t, in_bytes(ObjectMonitor::EntryList_offset()), monitor);
    ld(t2, in_bytes(ObjectMonitor::cxq_offset()), monitor);
    orr(t, t, t2);
    cmpdi(CCR0, t, 0);
    beq(CCR0, release_);

    // The owner may be anonymous and we removed the last obj entry in
    // the lock-stack. This loses the information about the owner.
    // Write the thread to the owner field so the runtime knows the owner.
    std(R16_thread, in_bytes(ObjectMonitor::owner_offset()), monitor);
    b(slow_path);

    bind(release_);
    // Set owner to null.
    release();
    // t contains 0
    std(t, in_bytes(ObjectMonitor::owner_offset()), monitor);
>>>>>>> 0f253d11
  }

  bind(unlocked);
  dec_held_monitor_count(t);
  crorc(flag, Assembler::equal, flag, Assembler::equal); // Set flag = EQ => fast path

#ifdef ASSERT
  // Check that unlocked label is reached with flag == EQ.
  Label flag_correct;
  beq(CCR0, flag_correct);
  stop("Fast Lock Flag != EQ");
#endif
  bind(slow_path);
#ifdef ASSERT
  // Check that slow_path label is reached with flag == NE.
  bne(CCR0, flag_correct);
  stop("Fast Lock Flag != NE");
  bind(flag_correct);
#endif
  // C2 uses the value of flag (NE vs EQ) to determine the continuation.
}

void MacroAssembler::safepoint_poll(Label& slow_path, Register temp, bool at_return, bool in_nmethod) {
  ld(temp, in_bytes(JavaThread::polling_word_offset()), R16_thread);

  if (at_return) {
    if (in_nmethod) {
      if (UseSIGTRAP) {
        // Use Signal Handler.
        relocate(relocInfo::poll_return_type);
        td(traptoGreaterThanUnsigned, R1_SP, temp);
      } else {
        cmpld(CCR0, R1_SP, temp);
        // Stub may be out of range for short conditional branch.
        bc_far_optimized(Assembler::bcondCRbiIs1, bi0(CCR0, Assembler::greater), slow_path);
      }
    } else { // Not in nmethod.
      // Frame still on stack, need to get fp.
      Register fp = R0;
      ld(fp, _abi0(callers_sp), R1_SP);
      cmpld(CCR0, fp, temp);
      bgt(CCR0, slow_path);
    }
  } else { // Normal safepoint poll. Not at return.
    assert(!in_nmethod, "should use load_from_polling_page");
    andi_(temp, temp, SafepointMechanism::poll_bit());
    bne(CCR0, slow_path);
  }
}

void MacroAssembler::resolve_jobject(Register value, Register tmp1, Register tmp2,
                                     MacroAssembler::PreservationLevel preservation_level) {
  BarrierSetAssembler* bs = BarrierSet::barrier_set()->barrier_set_assembler();
  bs->resolve_jobject(this, value, tmp1, tmp2, preservation_level);
}

void MacroAssembler::resolve_global_jobject(Register value, Register tmp1, Register tmp2,
                                     MacroAssembler::PreservationLevel preservation_level) {
  BarrierSetAssembler* bs = BarrierSet::barrier_set()->barrier_set_assembler();
  bs->resolve_global_jobject(this, value, tmp1, tmp2, preservation_level);
}

// Values for last_Java_pc, and last_Java_sp must comply to the rules
// in frame_ppc.hpp.
void MacroAssembler::set_last_Java_frame(Register last_Java_sp, Register last_Java_pc) {
  // Always set last_Java_pc and flags first because once last_Java_sp
  // is visible has_last_Java_frame is true and users will look at the
  // rest of the fields. (Note: flags should always be zero before we
  // get here so doesn't need to be set.)

  // Verify that last_Java_pc was zeroed on return to Java
  asm_assert_mem8_is_zero(in_bytes(JavaThread::last_Java_pc_offset()), R16_thread,
                          "last_Java_pc not zeroed before leaving Java");

  // When returning from calling out from Java mode the frame anchor's
  // last_Java_pc will always be set to null. It is set here so that
  // if we are doing a call to native (not VM) that we capture the
  // known pc and don't have to rely on the native call having a
  // standard frame linkage where we can find the pc.
  if (last_Java_pc != noreg)
    std(last_Java_pc, in_bytes(JavaThread::last_Java_pc_offset()), R16_thread);

  // Set last_Java_sp last.
  std(last_Java_sp, in_bytes(JavaThread::last_Java_sp_offset()), R16_thread);
}

void MacroAssembler::reset_last_Java_frame(void) {
  asm_assert_mem8_isnot_zero(in_bytes(JavaThread::last_Java_sp_offset()),
                             R16_thread, "SP was not set, still zero");

  BLOCK_COMMENT("reset_last_Java_frame {");
  li(R0, 0);

  // _last_Java_sp = 0
  std(R0, in_bytes(JavaThread::last_Java_sp_offset()), R16_thread);

  // _last_Java_pc = 0
  std(R0, in_bytes(JavaThread::last_Java_pc_offset()), R16_thread);
  BLOCK_COMMENT("} reset_last_Java_frame");
}

void MacroAssembler::set_top_ijava_frame_at_SP_as_last_Java_frame(Register sp, Register tmp1) {
  assert_different_registers(sp, tmp1);

  // sp points to a TOP_IJAVA_FRAME, retrieve frame's PC via
  // TOP_IJAVA_FRAME_ABI.
  // FIXME: assert that we really have a TOP_IJAVA_FRAME here!
  address entry = pc();
  load_const_optimized(tmp1, entry);

  set_last_Java_frame(/*sp=*/sp, /*pc=*/tmp1);
}

void MacroAssembler::get_vm_result(Register oop_result) {
  // Read:
  //   R16_thread
  //   R16_thread->in_bytes(JavaThread::vm_result_offset())
  //
  // Updated:
  //   oop_result
  //   R16_thread->in_bytes(JavaThread::vm_result_offset())

  ld(oop_result, in_bytes(JavaThread::vm_result_offset()), R16_thread);
  li(R0, 0);
  std(R0, in_bytes(JavaThread::vm_result_offset()), R16_thread);

  verify_oop(oop_result, FILE_AND_LINE);
}

void MacroAssembler::get_vm_result_2(Register metadata_result) {
  // Read:
  //   R16_thread
  //   R16_thread->in_bytes(JavaThread::vm_result_2_offset())
  //
  // Updated:
  //   metadata_result
  //   R16_thread->in_bytes(JavaThread::vm_result_2_offset())

  ld(metadata_result, in_bytes(JavaThread::vm_result_2_offset()), R16_thread);
  li(R0, 0);
  std(R0, in_bytes(JavaThread::vm_result_2_offset()), R16_thread);
}

Register MacroAssembler::encode_klass_not_null(Register dst, Register src) {
  Register current = (src != noreg) ? src : dst; // Klass is in dst if no src provided.
  if (CompressedKlassPointers::base() != 0) {
    // Use dst as temp if it is free.
    sub_const_optimized(dst, current, CompressedKlassPointers::base(), R0);
    current = dst;
  }
  if (CompressedKlassPointers::shift() != 0) {
    srdi(dst, current, CompressedKlassPointers::shift());
    current = dst;
  }
  return current;
}

void MacroAssembler::store_klass(Register dst_oop, Register klass, Register ck) {
  if (UseCompressedClassPointers) {
    Register compressedKlass = encode_klass_not_null(ck, klass);
    stw(compressedKlass, oopDesc::klass_offset_in_bytes(), dst_oop);
  } else {
    std(klass, oopDesc::klass_offset_in_bytes(), dst_oop);
  }
}

void MacroAssembler::store_klass_gap(Register dst_oop, Register val) {
  if (UseCompressedClassPointers) {
    if (val == noreg) {
      val = R0;
      li(val, 0);
    }
    stw(val, oopDesc::klass_gap_offset_in_bytes(), dst_oop); // klass gap if compressed
  }
}

int MacroAssembler::instr_size_for_decode_klass_not_null() {
  static int computed_size = -1;

  // Not yet computed?
  if (computed_size == -1) {

    if (!UseCompressedClassPointers) {
      computed_size = 0;
    } else {
      // Determine by scratch emit.
      ResourceMark rm;
      int code_size = 8 * BytesPerInstWord;
      CodeBuffer cb("decode_klass_not_null scratch buffer", code_size, 0);
      MacroAssembler* a = new MacroAssembler(&cb);
      a->decode_klass_not_null(R11_scratch1);
      computed_size = a->offset();
    }
  }

  return computed_size;
}

void MacroAssembler::decode_klass_not_null(Register dst, Register src) {
  assert(dst != R0, "Dst reg may not be R0, as R0 is used here.");
  if (src == noreg) src = dst;
  Register shifted_src = src;
  if (CompressedKlassPointers::shift() != 0 ||
      (CompressedKlassPointers::base() == 0 && src != dst)) {  // Move required.
    shifted_src = dst;
    sldi(shifted_src, src, CompressedKlassPointers::shift());
  }
  if (CompressedKlassPointers::base() != 0) {
    add_const_optimized(dst, shifted_src, CompressedKlassPointers::base(), R0);
  }
}

void MacroAssembler::load_klass(Register dst, Register src) {
  if (UseCompressedClassPointers) {
    lwz(dst, oopDesc::klass_offset_in_bytes(), src);
    // Attention: no null check here!
    decode_klass_not_null(dst, dst);
  } else {
    ld(dst, oopDesc::klass_offset_in_bytes(), src);
  }
}

void MacroAssembler::load_klass_check_null(Register dst, Register src, Label* is_null) {
  null_check(src, oopDesc::klass_offset_in_bytes(), is_null);
  load_klass(dst, src);
}

// ((OopHandle)result).resolve();
void MacroAssembler::resolve_oop_handle(Register result, Register tmp1, Register tmp2,
                                        MacroAssembler::PreservationLevel preservation_level) {
  access_load_at(T_OBJECT, IN_NATIVE, result, noreg, result, tmp1, tmp2, preservation_level);
}

void MacroAssembler::resolve_weak_handle(Register result, Register tmp1, Register tmp2,
                                         MacroAssembler::PreservationLevel preservation_level) {
  Label resolved;

  // A null weak handle resolves to null.
  cmpdi(CCR0, result, 0);
  beq(CCR0, resolved);

  access_load_at(T_OBJECT, IN_NATIVE | ON_PHANTOM_OOP_REF, result, noreg, result, tmp1, tmp2,
                 preservation_level);
  bind(resolved);
}

void MacroAssembler::load_method_holder(Register holder, Register method) {
  ld(holder, in_bytes(Method::const_offset()), method);
  ld(holder, in_bytes(ConstMethod::constants_offset()), holder);
  ld(holder, ConstantPool::pool_holder_offset(), holder);
}

// Clear Array
// For very short arrays. tmp == R0 is allowed.
void MacroAssembler::clear_memory_unrolled(Register base_ptr, int cnt_dwords, Register tmp, int offset) {
  if (cnt_dwords > 0) { li(tmp, 0); }
  for (int i = 0; i < cnt_dwords; ++i) { std(tmp, offset + i * 8, base_ptr); }
}

// Version for constant short array length. Kills base_ptr. tmp == R0 is allowed.
void MacroAssembler::clear_memory_constlen(Register base_ptr, int cnt_dwords, Register tmp) {
  if (cnt_dwords < 8) {
    clear_memory_unrolled(base_ptr, cnt_dwords, tmp);
    return;
  }

  Label loop;
  const long loopcnt   = cnt_dwords >> 1,
             remainder = cnt_dwords & 1;

  li(tmp, loopcnt);
  mtctr(tmp);
  li(tmp, 0);
  bind(loop);
    std(tmp, 0, base_ptr);
    std(tmp, 8, base_ptr);
    addi(base_ptr, base_ptr, 16);
    bdnz(loop);
  if (remainder) { std(tmp, 0, base_ptr); }
}

// Kills both input registers. tmp == R0 is allowed.
void MacroAssembler::clear_memory_doubleword(Register base_ptr, Register cnt_dwords, Register tmp, long const_cnt) {
  // Procedure for large arrays (uses data cache block zero instruction).
    Label startloop, fast, fastloop, small_rest, restloop, done;
    const int cl_size         = VM_Version::L1_data_cache_line_size(),
              cl_dwords       = cl_size >> 3,
              cl_dw_addr_bits = exact_log2(cl_dwords),
              dcbz_min        = 1,  // Min count of dcbz executions, needs to be >0.
              min_cnt         = ((dcbz_min + 1) << cl_dw_addr_bits) - 1;

  if (const_cnt >= 0) {
    // Constant case.
    if (const_cnt < min_cnt) {
      clear_memory_constlen(base_ptr, const_cnt, tmp);
      return;
    }
    load_const_optimized(cnt_dwords, const_cnt, tmp);
  } else {
    // cnt_dwords already loaded in register. Need to check size.
    cmpdi(CCR1, cnt_dwords, min_cnt); // Big enough? (ensure >= dcbz_min lines included).
    blt(CCR1, small_rest);
  }
    rldicl_(tmp, base_ptr, 64-3, 64-cl_dw_addr_bits); // Extract dword offset within first cache line.
    beq(CCR0, fast);                                  // Already 128byte aligned.

    subfic(tmp, tmp, cl_dwords);
    mtctr(tmp);                        // Set ctr to hit 128byte boundary (0<ctr<cl_dwords).
    subf(cnt_dwords, tmp, cnt_dwords); // rest.
    li(tmp, 0);

  bind(startloop);                     // Clear at the beginning to reach 128byte boundary.
    std(tmp, 0, base_ptr);             // Clear 8byte aligned block.
    addi(base_ptr, base_ptr, 8);
    bdnz(startloop);

  bind(fast);                                  // Clear 128byte blocks.
    srdi(tmp, cnt_dwords, cl_dw_addr_bits);    // Loop count for 128byte loop (>0).
    andi(cnt_dwords, cnt_dwords, cl_dwords-1); // Rest in dwords.
    mtctr(tmp);                                // Load counter.

  bind(fastloop);
    dcbz(base_ptr);                    // Clear 128byte aligned block.
    addi(base_ptr, base_ptr, cl_size);
    bdnz(fastloop);

  bind(small_rest);
    cmpdi(CCR0, cnt_dwords, 0);        // size 0?
    beq(CCR0, done);                   // rest == 0
    li(tmp, 0);
    mtctr(cnt_dwords);                 // Load counter.

  bind(restloop);                      // Clear rest.
    std(tmp, 0, base_ptr);             // Clear 8byte aligned block.
    addi(base_ptr, base_ptr, 8);
    bdnz(restloop);

  bind(done);
}

/////////////////////////////////////////// String intrinsics ////////////////////////////////////////////

// Helpers for Intrinsic Emitters
//
// Revert the byte order of a 32bit value in a register
//   src: 0x44556677
//   dst: 0x77665544
// Three steps to obtain the result:
//  1) Rotate src (as doubleword) left 5 bytes. That puts the leftmost byte of the src word
//     into the rightmost byte position. Afterwards, everything left of the rightmost byte is cleared.
//     This value initializes dst.
//  2) Rotate src (as word) left 3 bytes. That puts the rightmost byte of the src word into the leftmost
//     byte position. Furthermore, byte 5 is rotated into byte 6 position where it is supposed to go.
//     This value is mask inserted into dst with a [0..23] mask of 1s.
//  3) Rotate src (as word) left 1 byte. That puts byte 6 into byte 5 position.
//     This value is mask inserted into dst with a [8..15] mask of 1s.
void MacroAssembler::load_reverse_32(Register dst, Register src) {
  assert_different_registers(dst, src);

  rldicl(dst, src, (4+1)*8, 56);       // Rotate byte 4 into position 7 (rightmost), clear all to the left.
  rlwimi(dst, src,     3*8,  0, 23);   // Insert byte 5 into position 6, 7 into 4, leave pos 7 alone.
  rlwimi(dst, src,     1*8,  8, 15);   // Insert byte 6 into position 5, leave the rest alone.
}

// Calculate the column addresses of the crc32 lookup table into distinct registers.
// This loop-invariant calculation is moved out of the loop body, reducing the loop
// body size from 20 to 16 instructions.
// Returns the offset that was used to calculate the address of column tc3.
// Due to register shortage, setting tc3 may overwrite table. With the return offset
// at hand, the original table address can be easily reconstructed.
int MacroAssembler::crc32_table_columns(Register table, Register tc0, Register tc1, Register tc2, Register tc3) {
  assert(!VM_Version::has_vpmsumb(), "Vector version should be used instead!");

  // Point to 4 byte folding tables (byte-reversed version for Big Endian)
  // Layout: See StubRoutines::ppc::generate_crc_constants.
#ifdef VM_LITTLE_ENDIAN
  const int ix0 = 3 * CRC32_TABLE_SIZE;
  const int ix1 = 2 * CRC32_TABLE_SIZE;
  const int ix2 = 1 * CRC32_TABLE_SIZE;
  const int ix3 = 0 * CRC32_TABLE_SIZE;
#else
  const int ix0 = 1 * CRC32_TABLE_SIZE;
  const int ix1 = 2 * CRC32_TABLE_SIZE;
  const int ix2 = 3 * CRC32_TABLE_SIZE;
  const int ix3 = 4 * CRC32_TABLE_SIZE;
#endif
  assert_different_registers(table, tc0, tc1, tc2);
  assert(table == tc3, "must be!");

  addi(tc0, table, ix0);
  addi(tc1, table, ix1);
  addi(tc2, table, ix2);
  if (ix3 != 0) addi(tc3, table, ix3);

  return ix3;
}

/**
 * uint32_t crc;
 * table[crc & 0xFF] ^ (crc >> 8);
 */
void MacroAssembler::fold_byte_crc32(Register crc, Register val, Register table, Register tmp) {
  assert_different_registers(crc, table, tmp);
  assert_different_registers(val, table);

  if (crc == val) {                   // Must rotate first to use the unmodified value.
    rlwinm(tmp, val, 2, 24-2, 31-2);  // Insert (rightmost) byte 7 of val, shifted left by 2, into byte 6..7 of tmp, clear the rest.
                                      // As we use a word (4-byte) instruction, we have to adapt the mask bit positions.
    srwi(crc, crc, 8);                // Unsigned shift, clear leftmost 8 bits.
  } else {
    srwi(crc, crc, 8);                // Unsigned shift, clear leftmost 8 bits.
    rlwinm(tmp, val, 2, 24-2, 31-2);  // Insert (rightmost) byte 7 of val, shifted left by 2, into byte 6..7 of tmp, clear the rest.
  }
  lwzx(tmp, table, tmp);
  xorr(crc, crc, tmp);
}

/**
 * Emits code to update CRC-32 with a byte value according to constants in table.
 *
 * @param [in,out]crc   Register containing the crc.
 * @param [in]val       Register containing the byte to fold into the CRC.
 * @param [in]table     Register containing the table of crc constants.
 *
 * uint32_t crc;
 * val = crc_table[(val ^ crc) & 0xFF];
 * crc = val ^ (crc >> 8);
 */
void MacroAssembler::update_byte_crc32(Register crc, Register val, Register table) {
  BLOCK_COMMENT("update_byte_crc32:");
  xorr(val, val, crc);
  fold_byte_crc32(crc, val, table, val);
}

/**
 * @param crc   register containing existing CRC (32-bit)
 * @param buf   register pointing to input byte buffer (byte*)
 * @param len   register containing number of bytes
 * @param table register pointing to CRC table
 */
void MacroAssembler::update_byteLoop_crc32(Register crc, Register buf, Register len, Register table,
                                           Register data, bool loopAlignment) {
  assert_different_registers(crc, buf, len, table, data);

  Label L_mainLoop, L_done;
  const int mainLoop_stepping  = 1;
  const int mainLoop_alignment = loopAlignment ? 32 : 4; // (InputForNewCode > 4 ? InputForNewCode : 32) : 4;

  // Process all bytes in a single-byte loop.
  clrldi_(len, len, 32);                         // Enforce 32 bit. Anything to do?
  beq(CCR0, L_done);

  mtctr(len);
  align(mainLoop_alignment);
  BIND(L_mainLoop);
    lbz(data, 0, buf);                           // Byte from buffer, zero-extended.
    addi(buf, buf, mainLoop_stepping);           // Advance buffer position.
    update_byte_crc32(crc, data, table);
    bdnz(L_mainLoop);                            // Iterate.

  bind(L_done);
}

/**
 * Emits code to update CRC-32 with a 4-byte value according to constants in table
 * Implementation according to jdk/src/share/native/java/util/zip/zlib-1.2.8/crc32.c
 */
// A note on the lookup table address(es):
// The implementation uses 4 table columns (byte-reversed versions for Big Endian).
// To save the effort of adding the column offset to the table address each time
// a table element is looked up, it is possible to pass the pre-calculated
// column addresses.
// Uses R9..R12 as work register. Must be saved/restored by caller, if necessary.
void MacroAssembler::update_1word_crc32(Register crc, Register buf, Register table, int bufDisp, int bufInc,
                                        Register t0,  Register t1,  Register t2,  Register t3,
                                        Register tc0, Register tc1, Register tc2, Register tc3) {
  assert_different_registers(crc, t3);

  // XOR crc with next four bytes of buffer.
  lwz(t3, bufDisp, buf);
  if (bufInc != 0) {
    addi(buf, buf, bufInc);
  }
  xorr(t3, t3, crc);

  // Chop crc into 4 single-byte pieces, shifted left 2 bits, to form the table indices.
  rlwinm(t0, t3,  2,         24-2, 31-2);  // ((t1 >>  0) & 0xff) << 2
  rlwinm(t1, t3,  32+(2- 8), 24-2, 31-2);  // ((t1 >>  8) & 0xff) << 2
  rlwinm(t2, t3,  32+(2-16), 24-2, 31-2);  // ((t1 >> 16) & 0xff) << 2
  rlwinm(t3, t3,  32+(2-24), 24-2, 31-2);  // ((t1 >> 24) & 0xff) << 2

  // Use the pre-calculated column addresses.
  // Load pre-calculated table values.
  lwzx(t0, tc0, t0);
  lwzx(t1, tc1, t1);
  lwzx(t2, tc2, t2);
  lwzx(t3, tc3, t3);

  // Calculate new crc from table values.
  xorr(t0,  t0, t1);
  xorr(t2,  t2, t3);
  xorr(crc, t0, t2);  // Now crc contains the final checksum value.
}

/**
 * @param crc   register containing existing CRC (32-bit)
 * @param buf   register pointing to input byte buffer (byte*)
 * @param len   register containing number of bytes
 * @param table register pointing to CRC table
 *
 * uses R9..R12 as work register. Must be saved/restored by caller!
 */
void MacroAssembler::kernel_crc32_1word(Register crc, Register buf, Register len, Register table,
                                        Register t0,  Register t1,  Register t2,  Register t3,
                                        Register tc0, Register tc1, Register tc2, Register tc3,
                                        bool invertCRC) {
  assert_different_registers(crc, buf, len, table);

  Label L_mainLoop, L_tail;
  Register  tmp          = t0;
  Register  data         = t0;
  Register  tmp2         = t1;
  const int mainLoop_stepping  = 4;
  const int tailLoop_stepping  = 1;
  const int log_stepping       = exact_log2(mainLoop_stepping);
  const int mainLoop_alignment = 32; // InputForNewCode > 4 ? InputForNewCode : 32;
  const int complexThreshold   = 2*mainLoop_stepping;

  // Don't test for len <= 0 here. This pathological case should not occur anyway.
  // Optimizing for it by adding a test and a branch seems to be a waste of CPU cycles
  // for all well-behaved cases. The situation itself is detected and handled correctly
  // within update_byteLoop_crc32.
  assert(tailLoop_stepping == 1, "check tailLoop_stepping!");

  BLOCK_COMMENT("kernel_crc32_1word {");

  if (invertCRC) {
    nand(crc, crc, crc);                      // 1s complement of crc
  }

  // Check for short (<mainLoop_stepping) buffer.
  cmpdi(CCR0, len, complexThreshold);
  blt(CCR0, L_tail);

  // Pre-mainLoop alignment did show a slight (1%) positive effect on performance.
  // We leave the code in for reference. Maybe we need alignment when we exploit vector instructions.
  {
    // Align buf addr to mainLoop_stepping boundary.
    neg(tmp2, buf);                              // Calculate # preLoop iterations for alignment.
    rldicl(tmp2, tmp2, 0, 64-log_stepping);      // Rotate tmp2 0 bits, insert into tmp2, anding with mask with 1s from 62..63.

    if (complexThreshold > mainLoop_stepping) {
      sub(len, len, tmp2);                       // Remaining bytes for main loop (>=mainLoop_stepping is guaranteed).
    } else {
      sub(tmp, len, tmp2);                       // Remaining bytes for main loop.
      cmpdi(CCR0, tmp, mainLoop_stepping);
      blt(CCR0, L_tail);                         // For less than one mainloop_stepping left, do only tail processing
      mr(len, tmp);                              // remaining bytes for main loop (>=mainLoop_stepping is guaranteed).
    }
    update_byteLoop_crc32(crc, buf, tmp2, table, data, false);
  }

  srdi(tmp2, len, log_stepping);                 // #iterations for mainLoop
  andi(len, len, mainLoop_stepping-1);           // remaining bytes for tailLoop
  mtctr(tmp2);

#ifdef VM_LITTLE_ENDIAN
  Register crc_rv = crc;
#else
  Register crc_rv = tmp;                         // Load_reverse needs separate registers to work on.
                                                 // Occupies tmp, but frees up crc.
  load_reverse_32(crc_rv, crc);                  // Revert byte order because we are dealing with big-endian data.
  tmp = crc;
#endif

  int reconstructTableOffset = crc32_table_columns(table, tc0, tc1, tc2, tc3);

  align(mainLoop_alignment);                     // Octoword-aligned loop address. Shows 2% improvement.
  BIND(L_mainLoop);
    update_1word_crc32(crc_rv, buf, table, 0, mainLoop_stepping, crc_rv, t1, t2, t3, tc0, tc1, tc2, tc3);
    bdnz(L_mainLoop);

#ifndef VM_LITTLE_ENDIAN
  load_reverse_32(crc, crc_rv);                  // Revert byte order because we are dealing with big-endian data.
  tmp = crc_rv;                                  // Tmp uses it's original register again.
#endif

  // Restore original table address for tailLoop.
  if (reconstructTableOffset != 0) {
    addi(table, table, -reconstructTableOffset);
  }

  // Process last few (<complexThreshold) bytes of buffer.
  BIND(L_tail);
  update_byteLoop_crc32(crc, buf, len, table, data, false);

  if (invertCRC) {
    nand(crc, crc, crc);                      // 1s complement of crc
  }
  BLOCK_COMMENT("} kernel_crc32_1word");
}

/**
 * @param crc             register containing existing CRC (32-bit)
 * @param buf             register pointing to input byte buffer (byte*)
 * @param len             register containing number of bytes
 * @param constants       register pointing to precomputed constants
 * @param t0-t6           temp registers
 */
void MacroAssembler::kernel_crc32_vpmsum(Register crc, Register buf, Register len, Register constants,
                                         Register t0, Register t1, Register t2, Register t3,
                                         Register t4, Register t5, Register t6, bool invertCRC) {
  assert_different_registers(crc, buf, len, constants);

  Label L_tail;

  BLOCK_COMMENT("kernel_crc32_vpmsum {");

  if (invertCRC) {
    nand(crc, crc, crc);                      // 1s complement of crc
  }

  // Enforce 32 bit.
  clrldi(len, len, 32);

  // Align if we have enough bytes for the fast version.
  const int alignment = 16,
            threshold = 32;
  Register prealign = t0;

  neg(prealign, buf);
  addi(t1, len, -threshold);
  andi(prealign, prealign, alignment - 1);
  cmpw(CCR0, t1, prealign);
  blt(CCR0, L_tail); // len - prealign < threshold?

  subf(len, prealign, len);
  update_byteLoop_crc32(crc, buf, prealign, constants, t2, false);

  // Calculate from first aligned address as far as possible.
  addi(constants, constants, CRC32_TABLE_SIZE); // Point to vector constants.
  kernel_crc32_vpmsum_aligned(crc, buf, len, constants, t0, t1, t2, t3, t4, t5, t6);
  addi(constants, constants, -CRC32_TABLE_SIZE); // Point to table again.

  // Remaining bytes.
  BIND(L_tail);
  update_byteLoop_crc32(crc, buf, len, constants, t2, false);

  if (invertCRC) {
    nand(crc, crc, crc);                      // 1s complement of crc
  }

  BLOCK_COMMENT("} kernel_crc32_vpmsum");
}

/**
 * @param crc             register containing existing CRC (32-bit)
 * @param buf             register pointing to input byte buffer (byte*)
 * @param len             register containing number of bytes (will get updated to remaining bytes)
 * @param constants       register pointing to CRC table for 128-bit aligned memory
 * @param t0-t6           temp registers
 */
void MacroAssembler::kernel_crc32_vpmsum_aligned(Register crc, Register buf, Register len, Register constants,
    Register t0, Register t1, Register t2, Register t3, Register t4, Register t5, Register t6) {

  // Save non-volatile vector registers (frameless).
  Register offset = t1;
  int offsetInt = 0;
  offsetInt -= 16; li(offset, offsetInt); stvx(VR20, offset, R1_SP);
  offsetInt -= 16; li(offset, offsetInt); stvx(VR21, offset, R1_SP);
  offsetInt -= 16; li(offset, offsetInt); stvx(VR22, offset, R1_SP);
  offsetInt -= 16; li(offset, offsetInt); stvx(VR23, offset, R1_SP);
  offsetInt -= 16; li(offset, offsetInt); stvx(VR24, offset, R1_SP);
  offsetInt -= 16; li(offset, offsetInt); stvx(VR25, offset, R1_SP);
#ifndef VM_LITTLE_ENDIAN
  offsetInt -= 16; li(offset, offsetInt); stvx(VR26, offset, R1_SP);
#endif
  offsetInt -= 8; std(R14, offsetInt, R1_SP);
  offsetInt -= 8; std(R15, offsetInt, R1_SP);

  // Implementation uses an inner loop which uses between 256 and 16 * unroll_factor
  // bytes per iteration. The basic scheme is:
  // lvx: load vector (Big Endian needs reversal)
  // vpmsumw: carry-less 32 bit multiplications with constant representing a large CRC shift
  // vxor: xor partial results together to get unroll_factor2 vectors

  // Outer loop performs the CRC shifts needed to combine the unroll_factor2 vectors.

  // Using 16 * unroll_factor / unroll_factor_2 bytes for constants.
  const int unroll_factor = CRC32_UNROLL_FACTOR,
            unroll_factor2 = CRC32_UNROLL_FACTOR2;

  const int outer_consts_size = (unroll_factor2 - 1) * 16,
            inner_consts_size = (unroll_factor / unroll_factor2) * 16;

  // Support registers.
  Register offs[] = { noreg, t0, t1, t2, t3, t4, t5, t6 };
  Register num_bytes = R14,
           loop_count = R15,
           cur_const = crc; // will live in VCRC
  // Constant array for outer loop: unroll_factor2 - 1 registers,
  // Constant array for inner loop: unroll_factor / unroll_factor2 registers.
  VectorRegister consts0[] = { VR16, VR17, VR18, VR19, VR20, VR21, VR22 },
                 consts1[] = { VR23, VR24 };
  // Data register arrays: 2 arrays with unroll_factor2 registers.
  VectorRegister data0[] = { VR0, VR1, VR2, VR3, VR4, VR5, VR6, VR7 },
                 data1[] = { VR8, VR9, VR10, VR11, VR12, VR13, VR14, VR15 };

  VectorRegister VCRC = data0[0];
  VectorRegister Vc = VR25;
  VectorRegister swap_bytes = VR26; // Only for Big Endian.

  // We have at least 1 iteration (ensured by caller).
  Label L_outer_loop, L_inner_loop, L_last;

  // If supported set DSCR pre-fetch to deepest.
  if (VM_Version::has_mfdscr()) {
    load_const_optimized(t0, VM_Version::_dscr_val | 7);
    mtdscr(t0);
  }

  mtvrwz(VCRC, crc); // crc lives in VCRC, now

  for (int i = 1; i < unroll_factor2; ++i) {
    li(offs[i], 16 * i);
  }

  // Load consts for outer loop
  lvx(consts0[0], constants);
  for (int i = 1; i < unroll_factor2 - 1; ++i) {
    lvx(consts0[i], offs[i], constants);
  }

  load_const_optimized(num_bytes, 16 * unroll_factor);

  // Reuse data registers outside of the loop.
  VectorRegister Vtmp = data1[0];
  VectorRegister Vtmp2 = data1[1];
  VectorRegister zeroes = data1[2];

  vspltisb(Vtmp, 0);
  vsldoi(VCRC, Vtmp, VCRC, 8); // 96 bit zeroes, 32 bit CRC.

  // Load vector for vpermxor (to xor both 64 bit parts together)
  lvsl(Vtmp, buf);   // 000102030405060708090a0b0c0d0e0f
  vspltisb(Vc, 4);
  vsl(Vc, Vtmp, Vc); // 00102030405060708090a0b0c0d0e0f0
  xxspltd(Vc->to_vsr(), Vc->to_vsr(), 0);
  vor(Vc, Vtmp, Vc); // 001122334455667708192a3b4c5d6e7f

#ifdef VM_LITTLE_ENDIAN
#define BE_swap_bytes(x)
#else
  vspltisb(Vtmp2, 0xf);
  vxor(swap_bytes, Vtmp, Vtmp2);
#define BE_swap_bytes(x) vperm(x, x, x, swap_bytes)
#endif

  cmpd(CCR0, len, num_bytes);
  blt(CCR0, L_last);

  addi(cur_const, constants, outer_consts_size); // Point to consts for inner loop
  load_const_optimized(loop_count, unroll_factor / (2 * unroll_factor2) - 1); // One double-iteration peeled off.

  // ********** Main loop start **********
  align(32);
  bind(L_outer_loop);

  // Begin of unrolled first iteration (no xor).
  lvx(data1[0], buf);
  for (int i = 1; i < unroll_factor2 / 2; ++i) {
    lvx(data1[i], offs[i], buf);
  }
  vpermxor(VCRC, VCRC, VCRC, Vc); // xor both halves to 64 bit result.
  lvx(consts1[0], cur_const);
  mtctr(loop_count);
  for (int i = 0; i < unroll_factor2 / 2; ++i) {
    BE_swap_bytes(data1[i]);
    if (i == 0) { vxor(data1[0], data1[0], VCRC); } // xor in previous CRC.
    lvx(data1[i + unroll_factor2 / 2], offs[i + unroll_factor2 / 2], buf);
    vpmsumw(data0[i], data1[i], consts1[0]);
  }
  addi(buf, buf, 16 * unroll_factor2);
  subf(len, num_bytes, len);
  lvx(consts1[1], offs[1], cur_const);
  addi(cur_const, cur_const, 32);
  // Begin of unrolled second iteration (head).
  for (int i = 0; i < unroll_factor2 / 2; ++i) {
    BE_swap_bytes(data1[i + unroll_factor2 / 2]);
    if (i == 0) { lvx(data1[0], buf); } else { lvx(data1[i], offs[i], buf); }
    vpmsumw(data0[i + unroll_factor2 / 2], data1[i + unroll_factor2 / 2], consts1[0]);
  }
  for (int i = 0; i < unroll_factor2 / 2; ++i) {
    BE_swap_bytes(data1[i]);
    lvx(data1[i + unroll_factor2 / 2], offs[i + unroll_factor2 / 2], buf);
    vpmsumw(data1[i], data1[i], consts1[1]);
  }
  addi(buf, buf, 16 * unroll_factor2);

  // Generate most performance relevant code. Loads + half of the vpmsumw have been generated.
  // Double-iteration allows using the 2 constant registers alternatingly.
  align(32);
  bind(L_inner_loop);
  for (int j = 1; j < 3; ++j) { // j < unroll_factor / unroll_factor2 - 1 for complete unrolling.
    if (j & 1) {
      lvx(consts1[0], cur_const);
    } else {
      lvx(consts1[1], offs[1], cur_const);
      addi(cur_const, cur_const, 32);
    }
    for (int i = 0; i < unroll_factor2; ++i) {
      int idx = i + unroll_factor2 / 2, inc = 0; // For modulo-scheduled input.
      if (idx >= unroll_factor2) { idx -= unroll_factor2; inc = 1; }
      BE_swap_bytes(data1[idx]);
      vxor(data0[i], data0[i], data1[i]);
      if (i == 0) lvx(data1[0], buf); else lvx(data1[i], offs[i], buf);
      vpmsumw(data1[idx], data1[idx], consts1[(j + inc) & 1]);
    }
    addi(buf, buf, 16 * unroll_factor2);
  }
  bdnz(L_inner_loop);

  addi(cur_const, constants, outer_consts_size); // Reset

  // Tail of last iteration (no loads).
  for (int i = 0; i < unroll_factor2 / 2; ++i) {
    BE_swap_bytes(data1[i + unroll_factor2 / 2]);
    vxor(data0[i], data0[i], data1[i]);
    vpmsumw(data1[i + unroll_factor2 / 2], data1[i + unroll_factor2 / 2], consts1[1]);
  }
  for (int i = 0; i < unroll_factor2 / 2; ++i) {
    vpmsumw(data0[i], data0[i], consts0[unroll_factor2 - 2 - i]); // First half of fixup shifts.
    vxor(data0[i + unroll_factor2 / 2], data0[i + unroll_factor2 / 2], data1[i + unroll_factor2 / 2]);
  }

  // Last data register is ok, other ones need fixup shift.
  for (int i = unroll_factor2 / 2; i < unroll_factor2 - 1; ++i) {
    vpmsumw(data0[i], data0[i], consts0[unroll_factor2 - 2 - i]);
  }

  // Combine to 128 bit result vector VCRC = data0[0].
  for (int i = 1; i < unroll_factor2; i<<=1) {
    for (int j = 0; j <= unroll_factor2 - 2*i; j+=2*i) {
      vxor(data0[j], data0[j], data0[j+i]);
    }
  }
  cmpd(CCR0, len, num_bytes);
  bge(CCR0, L_outer_loop);

  // Last chance with lower num_bytes.
  bind(L_last);
  srdi(loop_count, len, exact_log2(16 * 2 * unroll_factor2)); // Use double-iterations.
  // Point behind last const for inner loop.
  add_const_optimized(cur_const, constants, outer_consts_size + inner_consts_size);
  sldi(R0, loop_count, exact_log2(16 * 2)); // Bytes of constants to be used.
  clrrdi(num_bytes, len, exact_log2(16 * 2 * unroll_factor2));
  subf(cur_const, R0, cur_const); // Point to constant to be used first.

  addic_(loop_count, loop_count, -1); // One double-iteration peeled off.
  bgt(CCR0, L_outer_loop);
  // ********** Main loop end **********

  // Restore DSCR pre-fetch value.
  if (VM_Version::has_mfdscr()) {
    load_const_optimized(t0, VM_Version::_dscr_val);
    mtdscr(t0);
  }

  // ********** Simple loop for remaining 16 byte blocks **********
  {
    Label L_loop, L_done;

    srdi_(t0, len, 4); // 16 bytes per iteration
    clrldi(len, len, 64-4);
    beq(CCR0, L_done);

    // Point to const (same as last const for inner loop).
    add_const_optimized(cur_const, constants, outer_consts_size + inner_consts_size - 16);
    mtctr(t0);
    lvx(Vtmp2, cur_const);

    align(32);
    bind(L_loop);

    lvx(Vtmp, buf);
    addi(buf, buf, 16);
    vpermxor(VCRC, VCRC, VCRC, Vc); // xor both halves to 64 bit result.
    BE_swap_bytes(Vtmp);
    vxor(VCRC, VCRC, Vtmp);
    vpmsumw(VCRC, VCRC, Vtmp2);
    bdnz(L_loop);

    bind(L_done);
  }
  // ********** Simple loop end **********
#undef BE_swap_bytes

  // Point to Barrett constants
  add_const_optimized(cur_const, constants, outer_consts_size + inner_consts_size);

  vspltisb(zeroes, 0);

  // Combine to 64 bit result.
  vpermxor(VCRC, VCRC, VCRC, Vc); // xor both halves to 64 bit result.

  // Reduce to 32 bit CRC: Remainder by multiply-high.
  lvx(Vtmp, cur_const);
  vsldoi(Vtmp2, zeroes, VCRC, 12);  // Extract high 32 bit.
  vpmsumd(Vtmp2, Vtmp2, Vtmp);      // Multiply by inverse long poly.
  vsldoi(Vtmp2, zeroes, Vtmp2, 12); // Extract high 32 bit.
  vsldoi(Vtmp, zeroes, Vtmp, 8);
  vpmsumd(Vtmp2, Vtmp2, Vtmp);      // Multiply quotient by long poly.
  vxor(VCRC, VCRC, Vtmp2);          // Remainder fits into 32 bit.

  // Move result. len is already updated.
  vsldoi(VCRC, VCRC, zeroes, 8);
  mfvrd(crc, VCRC);

  // Restore non-volatile Vector registers (frameless).
  offsetInt = 0;
  offsetInt -= 16; li(offset, offsetInt); lvx(VR20, offset, R1_SP);
  offsetInt -= 16; li(offset, offsetInt); lvx(VR21, offset, R1_SP);
  offsetInt -= 16; li(offset, offsetInt); lvx(VR22, offset, R1_SP);
  offsetInt -= 16; li(offset, offsetInt); lvx(VR23, offset, R1_SP);
  offsetInt -= 16; li(offset, offsetInt); lvx(VR24, offset, R1_SP);
  offsetInt -= 16; li(offset, offsetInt); lvx(VR25, offset, R1_SP);
#ifndef VM_LITTLE_ENDIAN
  offsetInt -= 16; li(offset, offsetInt); lvx(VR26, offset, R1_SP);
#endif
  offsetInt -= 8;  ld(R14, offsetInt, R1_SP);
  offsetInt -= 8;  ld(R15, offsetInt, R1_SP);
}

void MacroAssembler::crc32(Register crc, Register buf, Register len, Register t0, Register t1, Register t2,
                           Register t3, Register t4, Register t5, Register t6, Register t7, bool is_crc32c) {
  load_const_optimized(t0, is_crc32c ? StubRoutines::crc32c_table_addr()
                                     : StubRoutines::crc_table_addr()   , R0);

  if (VM_Version::has_vpmsumb()) {
    kernel_crc32_vpmsum(crc, buf, len, t0, t1, t2, t3, t4, t5, t6, t7, !is_crc32c);
  } else {
    kernel_crc32_1word(crc, buf, len, t0, t1, t2, t3, t4, t5, t6, t7, t0, !is_crc32c);
  }
}

void MacroAssembler::kernel_crc32_singleByteReg(Register crc, Register val, Register table, bool invertCRC) {
  assert_different_registers(crc, val, table);

  BLOCK_COMMENT("kernel_crc32_singleByteReg:");
  if (invertCRC) {
    nand(crc, crc, crc);                // 1s complement of crc
  }

  update_byte_crc32(crc, val, table);

  if (invertCRC) {
    nand(crc, crc, crc);                // 1s complement of crc
  }
}

// dest_lo += src1 + src2
// dest_hi += carry1 + carry2
void MacroAssembler::add2_with_carry(Register dest_hi,
                                     Register dest_lo,
                                     Register src1, Register src2) {
  li(R0, 0);
  addc(dest_lo, dest_lo, src1);
  adde(dest_hi, dest_hi, R0);
  addc(dest_lo, dest_lo, src2);
  adde(dest_hi, dest_hi, R0);
}

// Multiply 64 bit by 64 bit first loop.
void MacroAssembler::multiply_64_x_64_loop(Register x, Register xstart,
                                           Register x_xstart,
                                           Register y, Register y_idx,
                                           Register z,
                                           Register carry,
                                           Register product_high, Register product,
                                           Register idx, Register kdx,
                                           Register tmp) {
  //  jlong carry, x[], y[], z[];
  //  for (int idx=ystart, kdx=ystart+1+xstart; idx >= 0; idx--, kdx--) {
  //    huge_128 product = y[idx] * x[xstart] + carry;
  //    z[kdx] = (jlong)product;
  //    carry  = (jlong)(product >>> 64);
  //  }
  //  z[xstart] = carry;

  Label L_first_loop, L_first_loop_exit;
  Label L_one_x, L_one_y, L_multiply;

  addic_(xstart, xstart, -1);
  blt(CCR0, L_one_x);   // Special case: length of x is 1.

  // Load next two integers of x.
  sldi(tmp, xstart, LogBytesPerInt);
  ldx(x_xstart, x, tmp);
#ifdef VM_LITTLE_ENDIAN
  rldicl(x_xstart, x_xstart, 32, 0);
#endif

  align(32, 16);
  bind(L_first_loop);

  cmpdi(CCR0, idx, 1);
  blt(CCR0, L_first_loop_exit);
  addi(idx, idx, -2);
  beq(CCR0, L_one_y);

  // Load next two integers of y.
  sldi(tmp, idx, LogBytesPerInt);
  ldx(y_idx, y, tmp);
#ifdef VM_LITTLE_ENDIAN
  rldicl(y_idx, y_idx, 32, 0);
#endif


  bind(L_multiply);
  multiply64(product_high, product, x_xstart, y_idx);

  li(tmp, 0);
  addc(product, product, carry);         // Add carry to result.
  adde(product_high, product_high, tmp); // Add carry of the last addition.
  addi(kdx, kdx, -2);

  // Store result.
#ifdef VM_LITTLE_ENDIAN
  rldicl(product, product, 32, 0);
#endif
  sldi(tmp, kdx, LogBytesPerInt);
  stdx(product, z, tmp);
  mr_if_needed(carry, product_high);
  b(L_first_loop);


  bind(L_one_y); // Load one 32 bit portion of y as (0,value).

  lwz(y_idx, 0, y);
  b(L_multiply);


  bind(L_one_x); // Load one 32 bit portion of x as (0,value).

  lwz(x_xstart, 0, x);
  b(L_first_loop);

  bind(L_first_loop_exit);
}

// Multiply 64 bit by 64 bit and add 128 bit.
void MacroAssembler::multiply_add_128_x_128(Register x_xstart, Register y,
                                            Register z, Register yz_idx,
                                            Register idx, Register carry,
                                            Register product_high, Register product,
                                            Register tmp, int offset) {

  //  huge_128 product = (y[idx] * x_xstart) + z[kdx] + carry;
  //  z[kdx] = (jlong)product;

  sldi(tmp, idx, LogBytesPerInt);
  if (offset) {
    addi(tmp, tmp, offset);
  }
  ldx(yz_idx, y, tmp);
#ifdef VM_LITTLE_ENDIAN
  rldicl(yz_idx, yz_idx, 32, 0);
#endif

  multiply64(product_high, product, x_xstart, yz_idx);
  ldx(yz_idx, z, tmp);
#ifdef VM_LITTLE_ENDIAN
  rldicl(yz_idx, yz_idx, 32, 0);
#endif

  add2_with_carry(product_high, product, carry, yz_idx);

  sldi(tmp, idx, LogBytesPerInt);
  if (offset) {
    addi(tmp, tmp, offset);
  }
#ifdef VM_LITTLE_ENDIAN
  rldicl(product, product, 32, 0);
#endif
  stdx(product, z, tmp);
}

// Multiply 128 bit by 128 bit. Unrolled inner loop.
void MacroAssembler::multiply_128_x_128_loop(Register x_xstart,
                                             Register y, Register z,
                                             Register yz_idx, Register idx, Register carry,
                                             Register product_high, Register product,
                                             Register carry2, Register tmp) {

  //  jlong carry, x[], y[], z[];
  //  int kdx = ystart+1;
  //  for (int idx=ystart-2; idx >= 0; idx -= 2) { // Third loop
  //    huge_128 product = (y[idx+1] * x_xstart) + z[kdx+idx+1] + carry;
  //    z[kdx+idx+1] = (jlong)product;
  //    jlong carry2 = (jlong)(product >>> 64);
  //    product = (y[idx] * x_xstart) + z[kdx+idx] + carry2;
  //    z[kdx+idx] = (jlong)product;
  //    carry = (jlong)(product >>> 64);
  //  }
  //  idx += 2;
  //  if (idx > 0) {
  //    product = (y[idx] * x_xstart) + z[kdx+idx] + carry;
  //    z[kdx+idx] = (jlong)product;
  //    carry = (jlong)(product >>> 64);
  //  }

  Label L_third_loop, L_third_loop_exit, L_post_third_loop_done;
  const Register jdx = R0;

  // Scale the index.
  srdi_(jdx, idx, 2);
  beq(CCR0, L_third_loop_exit);
  mtctr(jdx);

  align(32, 16);
  bind(L_third_loop);

  addi(idx, idx, -4);

  multiply_add_128_x_128(x_xstart, y, z, yz_idx, idx, carry, product_high, product, tmp, 8);
  mr_if_needed(carry2, product_high);

  multiply_add_128_x_128(x_xstart, y, z, yz_idx, idx, carry2, product_high, product, tmp, 0);
  mr_if_needed(carry, product_high);
  bdnz(L_third_loop);

  bind(L_third_loop_exit);  // Handle any left-over operand parts.

  andi_(idx, idx, 0x3);
  beq(CCR0, L_post_third_loop_done);

  Label L_check_1;

  addic_(idx, idx, -2);
  blt(CCR0, L_check_1);

  multiply_add_128_x_128(x_xstart, y, z, yz_idx, idx, carry, product_high, product, tmp, 0);
  mr_if_needed(carry, product_high);

  bind(L_check_1);

  addi(idx, idx, 0x2);
  andi_(idx, idx, 0x1);
  addic_(idx, idx, -1);
  blt(CCR0, L_post_third_loop_done);

  sldi(tmp, idx, LogBytesPerInt);
  lwzx(yz_idx, y, tmp);
  multiply64(product_high, product, x_xstart, yz_idx);
  lwzx(yz_idx, z, tmp);

  add2_with_carry(product_high, product, yz_idx, carry);

  sldi(tmp, idx, LogBytesPerInt);
  stwx(product, z, tmp);
  srdi(product, product, 32);

  sldi(product_high, product_high, 32);
  orr(product, product, product_high);
  mr_if_needed(carry, product);

  bind(L_post_third_loop_done);
}   // multiply_128_x_128_loop

void MacroAssembler::muladd(Register out, Register in,
                            Register offset, Register len, Register k,
                            Register tmp1, Register tmp2, Register carry) {

  // Labels
  Label LOOP, SKIP;

  // Make sure length is positive.
  cmpdi  (CCR0,    len,     0);

  // Prepare variables
  subi   (offset,  offset,  4);
  li     (carry,   0);
  ble    (CCR0,    SKIP);

  mtctr  (len);
  subi   (len,     len,     1    );
  sldi   (len,     len,     2    );

  // Main loop
  bind(LOOP);
  lwzx   (tmp1,    len,     in   );
  lwzx   (tmp2,    offset,  out  );
  mulld  (tmp1,    tmp1,    k    );
  add    (tmp2,    carry,   tmp2 );
  add    (tmp2,    tmp1,    tmp2 );
  stwx   (tmp2,    offset,  out  );
  srdi   (carry,   tmp2,    32   );
  subi   (offset,  offset,  4    );
  subi   (len,     len,     4    );
  bdnz   (LOOP);
  bind(SKIP);
}

void MacroAssembler::multiply_to_len(Register x, Register xlen,
                                     Register y, Register ylen,
                                     Register z,
                                     Register tmp1, Register tmp2,
                                     Register tmp3, Register tmp4,
                                     Register tmp5, Register tmp6,
                                     Register tmp7, Register tmp8,
                                     Register tmp9, Register tmp10,
                                     Register tmp11, Register tmp12,
                                     Register tmp13) {

  ShortBranchVerifier sbv(this);

  assert_different_registers(x, xlen, y, ylen, z,
                             tmp1, tmp2, tmp3, tmp4, tmp5, tmp6);
  assert_different_registers(x, xlen, y, ylen, z,
                             tmp1, tmp2, tmp3, tmp4, tmp5, tmp7);
  assert_different_registers(x, xlen, y, ylen, z,
                             tmp1, tmp2, tmp3, tmp4, tmp5, tmp8);

  const Register idx = tmp1;
  const Register kdx = tmp2;
  const Register xstart = tmp3;

  const Register y_idx = tmp4;
  const Register carry = tmp5;
  const Register product = tmp6;
  const Register product_high = tmp7;
  const Register x_xstart = tmp8;
  const Register tmp = tmp9;

  // First Loop.
  //
  //  final static long LONG_MASK = 0xffffffffL;
  //  int xstart = xlen - 1;
  //  int ystart = ylen - 1;
  //  long carry = 0;
  //  for (int idx=ystart, kdx=ystart+1+xstart; idx >= 0; idx-, kdx--) {
  //    long product = (y[idx] & LONG_MASK) * (x[xstart] & LONG_MASK) + carry;
  //    z[kdx] = (int)product;
  //    carry = product >>> 32;
  //  }
  //  z[xstart] = (int)carry;

  mr_if_needed(idx, ylen);        // idx = ylen
  add(kdx, xlen, ylen);           // kdx = xlen + ylen
  li(carry, 0);                   // carry = 0

  Label L_done;

  addic_(xstart, xlen, -1);
  blt(CCR0, L_done);

  multiply_64_x_64_loop(x, xstart, x_xstart, y, y_idx, z,
                        carry, product_high, product, idx, kdx, tmp);

  Label L_second_loop;

  cmpdi(CCR0, kdx, 0);
  beq(CCR0, L_second_loop);

  Label L_carry;

  addic_(kdx, kdx, -1);
  beq(CCR0, L_carry);

  // Store lower 32 bits of carry.
  sldi(tmp, kdx, LogBytesPerInt);
  stwx(carry, z, tmp);
  srdi(carry, carry, 32);
  addi(kdx, kdx, -1);


  bind(L_carry);

  // Store upper 32 bits of carry.
  sldi(tmp, kdx, LogBytesPerInt);
  stwx(carry, z, tmp);

  // Second and third (nested) loops.
  //
  //  for (int i = xstart-1; i >= 0; i--) { // Second loop
  //    carry = 0;
  //    for (int jdx=ystart, k=ystart+1+i; jdx >= 0; jdx--, k--) { // Third loop
  //      long product = (y[jdx] & LONG_MASK) * (x[i] & LONG_MASK) +
  //                     (z[k] & LONG_MASK) + carry;
  //      z[k] = (int)product;
  //      carry = product >>> 32;
  //    }
  //    z[i] = (int)carry;
  //  }
  //
  //  i = xlen, j = tmp1, k = tmp2, carry = tmp5, x[i] = rdx

  bind(L_second_loop);

  li(carry, 0);                   // carry = 0;

  addic_(xstart, xstart, -1);     // i = xstart-1;
  blt(CCR0, L_done);

  Register zsave = tmp10;

  mr(zsave, z);


  Label L_last_x;

  sldi(tmp, xstart, LogBytesPerInt);
  add(z, z, tmp);                 // z = z + k - j
  addi(z, z, 4);
  addic_(xstart, xstart, -1);     // i = xstart-1;
  blt(CCR0, L_last_x);

  sldi(tmp, xstart, LogBytesPerInt);
  ldx(x_xstart, x, tmp);
#ifdef VM_LITTLE_ENDIAN
  rldicl(x_xstart, x_xstart, 32, 0);
#endif


  Label L_third_loop_prologue;

  bind(L_third_loop_prologue);

  Register xsave = tmp11;
  Register xlensave = tmp12;
  Register ylensave = tmp13;

  mr(xsave, x);
  mr(xlensave, xstart);
  mr(ylensave, ylen);


  multiply_128_x_128_loop(x_xstart, y, z, y_idx, ylen,
                          carry, product_high, product, x, tmp);

  mr(z, zsave);
  mr(x, xsave);
  mr(xlen, xlensave);   // This is the decrement of the loop counter!
  mr(ylen, ylensave);

  addi(tmp3, xlen, 1);
  sldi(tmp, tmp3, LogBytesPerInt);
  stwx(carry, z, tmp);
  addic_(tmp3, tmp3, -1);
  blt(CCR0, L_done);

  srdi(carry, carry, 32);
  sldi(tmp, tmp3, LogBytesPerInt);
  stwx(carry, z, tmp);
  b(L_second_loop);

  // Next infrequent code is moved outside loops.
  bind(L_last_x);

  lwz(x_xstart, 0, x);
  b(L_third_loop_prologue);

  bind(L_done);
}   // multiply_to_len

void MacroAssembler::asm_assert(bool check_equal, const char *msg) {
#ifdef ASSERT
  Label ok;
  if (check_equal) {
    beq(CCR0, ok);
  } else {
    bne(CCR0, ok);
  }
  stop(msg);
  bind(ok);
#endif
}

void MacroAssembler::asm_assert_mems_zero(bool check_equal, int size, int mem_offset,
                                          Register mem_base, const char* msg) {
#ifdef ASSERT
  switch (size) {
    case 4:
      lwz(R0, mem_offset, mem_base);
      cmpwi(CCR0, R0, 0);
      break;
    case 8:
      ld(R0, mem_offset, mem_base);
      cmpdi(CCR0, R0, 0);
      break;
    default:
      ShouldNotReachHere();
  }
  asm_assert(check_equal, msg);
#endif // ASSERT
}

void MacroAssembler::verify_coop(Register coop, const char* msg) {
  if (!VerifyOops) { return; }
  if (UseCompressedOops) { decode_heap_oop(coop); }
  verify_oop(coop, msg);
  if (UseCompressedOops) { encode_heap_oop(coop, coop); }
}

// READ: oop. KILL: R0. Volatile floats perhaps.
void MacroAssembler::verify_oop(Register oop, const char* msg) {
  if (!VerifyOops) {
    return;
  }

  address/* FunctionDescriptor** */fd = StubRoutines::verify_oop_subroutine_entry_address();
  const Register tmp = R11; // Will be preserved.
  const int nbytes_save = MacroAssembler::num_volatile_regs * 8;

  BLOCK_COMMENT("verify_oop {");

  save_volatile_gprs(R1_SP, -nbytes_save); // except R0

  mr_if_needed(R4_ARG2, oop);
  save_LR_CR(tmp); // save in old frame
  push_frame_reg_args(nbytes_save, tmp);
  // load FunctionDescriptor** / entry_address *
  load_const_optimized(tmp, fd, R0);
  // load FunctionDescriptor* / entry_address
  ld(tmp, 0, tmp);
  load_const_optimized(R3_ARG1, (address)msg, R0);
  // Call destination for its side effect.
  call_c(tmp);

  pop_frame();
  restore_LR_CR(tmp);
  restore_volatile_gprs(R1_SP, -nbytes_save); // except R0

  BLOCK_COMMENT("} verify_oop");
}

void MacroAssembler::verify_oop_addr(RegisterOrConstant offs, Register base, const char* msg) {
  if (!VerifyOops) {
    return;
  }

  address/* FunctionDescriptor** */fd = StubRoutines::verify_oop_subroutine_entry_address();
  const Register tmp = R11; // Will be preserved.
  const int nbytes_save = MacroAssembler::num_volatile_regs * 8;
  save_volatile_gprs(R1_SP, -nbytes_save); // except R0

  ld(R4_ARG2, offs, base);
  save_LR_CR(tmp); // save in old frame
  push_frame_reg_args(nbytes_save, tmp);
  // load FunctionDescriptor** / entry_address *
  load_const_optimized(tmp, fd, R0);
  // load FunctionDescriptor* / entry_address
  ld(tmp, 0, tmp);
  load_const_optimized(R3_ARG1, (address)msg, R0);
  // Call destination for its side effect.
  call_c(tmp);

  pop_frame();
  restore_LR_CR(tmp);
  restore_volatile_gprs(R1_SP, -nbytes_save); // except R0
}

// Call a C-function that prints output.
void MacroAssembler::stop(int type, const char* msg) {
  bool msg_present = (msg != nullptr);

#ifndef PRODUCT
  block_comment(err_msg("stop(type %d): %s {", type, msg_present ? msg : "null"));
#else
  block_comment("stop {");
#endif

  if (msg_present) {
    type |= stop_msg_present;
  }
  tdi_unchecked(traptoUnconditional, 0/*reg 0*/, type);
  if (msg_present) {
    emit_int64((uintptr_t)msg);
  }

  block_comment("} stop;");
}

#ifndef PRODUCT
// Write pattern 0x0101010101010101 in memory region [low-before, high+after].
// Val, addr are temp registers.
// If low == addr, addr is killed.
// High is preserved.
void MacroAssembler::zap_from_to(Register low, int before, Register high, int after, Register val, Register addr) {
  if (!ZapMemory) return;

  assert_different_registers(low, val);

  BLOCK_COMMENT("zap memory region {");
  load_const_optimized(val, 0x0101010101010101);
  int size = before + after;
  if (low == high && size < 5 && size > 0) {
    int offset = -before*BytesPerWord;
    for (int i = 0; i < size; ++i) {
      std(val, offset, low);
      offset += (1*BytesPerWord);
    }
  } else {
    addi(addr, low, -before*BytesPerWord);
    assert_different_registers(high, val);
    if (after) addi(high, high, after * BytesPerWord);
    Label loop;
    bind(loop);
    std(val, 0, addr);
    addi(addr, addr, 8);
    cmpd(CCR6, addr, high);
    ble(CCR6, loop);
    if (after) addi(high, high, -after * BytesPerWord);  // Correct back to old value.
  }
  BLOCK_COMMENT("} zap memory region");
}

#endif // !PRODUCT

void SkipIfEqualZero::skip_to_label_if_equal_zero(MacroAssembler* masm, Register temp,
                                                  const bool* flag_addr, Label& label) {
  int simm16_offset = masm->load_const_optimized(temp, (address)flag_addr, R0, true);
  assert(sizeof(bool) == 1, "PowerPC ABI");
  masm->lbz(temp, simm16_offset, temp);
  masm->cmpwi(CCR0, temp, 0);
  masm->beq(CCR0, label);
}

SkipIfEqualZero::SkipIfEqualZero(MacroAssembler* masm, Register temp, const bool* flag_addr) : _masm(masm), _label() {
  skip_to_label_if_equal_zero(masm, temp, flag_addr, _label);
}

SkipIfEqualZero::~SkipIfEqualZero() {
  _masm->bind(_label);
}

void MacroAssembler::cache_wb(Address line) {
  assert(line.index() == noreg, "index should be noreg");
  assert(line.disp() == 0, "displacement should be 0");
  assert(VM_Version::supports_data_cache_line_flush(), "CPU or OS does not support flush to persistent memory");
  // Data Cache Store, not really a flush, so it works like a sync of cache
  // line and persistent mem, i.e. copying the cache line to persistent whilst
  // not invalidating the cache line.
  dcbst(line.base());
}

void MacroAssembler::cache_wbsync(bool is_presync) {
  assert(VM_Version::supports_data_cache_line_flush(), "CPU or OS does not support sync related to persistent memory");
  // We only need a post sync barrier. Post means _after_ a cache line flush or
  // store instruction, pre means a barrier emitted before such a instructions.
  if (!is_presync) {
    fence();
  }
}

void MacroAssembler::push_cont_fastpath() {
  Label done;
  ld_ptr(R0, JavaThread::cont_fastpath_offset(), R16_thread);
  cmpld(CCR0, R1_SP, R0);
  ble(CCR0, done);
  st_ptr(R1_SP, JavaThread::cont_fastpath_offset(), R16_thread);
  bind(done);
}

void MacroAssembler::pop_cont_fastpath() {
  Label done;
  ld_ptr(R0, JavaThread::cont_fastpath_offset(), R16_thread);
  cmpld(CCR0, R1_SP, R0);
  ble(CCR0, done);
  li(R0, 0);
  st_ptr(R0, JavaThread::cont_fastpath_offset(), R16_thread);
  bind(done);
}

// Note: Must preserve CCR0 EQ (invariant).
void MacroAssembler::inc_held_monitor_count(Register tmp) {
  ld(tmp, in_bytes(JavaThread::held_monitor_count_offset()), R16_thread);
#ifdef ASSERT
  Label ok;
  cmpdi(CCR0, tmp, 0);
  bge_predict_taken(CCR0, ok);
  stop("held monitor count is negativ at increment");
  bind(ok);
  crorc(CCR0, Assembler::equal, CCR0, Assembler::equal); // Restore CCR0 EQ
#endif
  addi(tmp, tmp, 1);
  std(tmp, in_bytes(JavaThread::held_monitor_count_offset()), R16_thread);
}

// Note: Must preserve CCR0 EQ (invariant).
void MacroAssembler::dec_held_monitor_count(Register tmp) {
  ld(tmp, in_bytes(JavaThread::held_monitor_count_offset()), R16_thread);
#ifdef ASSERT
  Label ok;
  cmpdi(CCR0, tmp, 0);
  bgt_predict_taken(CCR0, ok);
  stop("held monitor count is <= 0 at decrement");
  bind(ok);
  crorc(CCR0, Assembler::equal, CCR0, Assembler::equal); // Restore CCR0 EQ
#endif
  addi(tmp, tmp, -1);
  std(tmp, in_bytes(JavaThread::held_monitor_count_offset()), R16_thread);
}

// Function to flip between unlocked and locked state (fast locking).
// Branches to failed if the state is not as expected with CCR0 NE.
// Falls through upon success with CCR0 EQ.
// This requires fewer instructions and registers and is easier to use than the
// cmpxchg based implementation.
void MacroAssembler::atomically_flip_locked_state(bool is_unlock, Register obj, Register tmp, Label& failed, int semantics) {
  assert_different_registers(obj, tmp, R0);
  Label retry;

  if (semantics & MemBarRel) {
    release();
  }

  bind(retry);
  STATIC_ASSERT(markWord::locked_value == 0); // Or need to change this!
  if (!is_unlock) {
    ldarx(tmp, obj, MacroAssembler::cmpxchgx_hint_acquire_lock());
    xori(tmp, tmp, markWord::unlocked_value); // flip unlocked bit
    andi_(R0, tmp, markWord::lock_mask_in_place);
    bne(CCR0, failed); // failed if new header doesn't contain locked_value (which is 0)
  } else {
    ldarx(tmp, obj, MacroAssembler::cmpxchgx_hint_release_lock());
    andi_(R0, tmp, markWord::lock_mask_in_place);
    bne(CCR0, failed); // failed if old header doesn't contain locked_value (which is 0)
    ori(tmp, tmp, markWord::unlocked_value); // set unlocked bit
  }
  stdcx_(tmp, obj);
  bne(CCR0, retry);

  if (semantics & MemBarFenceAfter) {
    fence();
  } else if (semantics & MemBarAcq) {
    isync();
  }
}

// Implements lightweight-locking.
//
//  - obj: the object to be locked
//  - t1, t2: temporary register
void MacroAssembler::lightweight_lock(Register box, Register obj, Register t1, Register t2, Label& slow) {
  assert(LockingMode == LM_LIGHTWEIGHT, "only used with new lightweight locking");
  assert_different_registers(box, obj, t1, t2);

  Label push;
  const Register top = t1;
  const Register mark = t2;
  const Register t = R0;

  if (UseObjectMonitorTable) {
    // Clear cache in case fast locking succeeds.
    li(t, 0);
    std(t, in_bytes(BasicObjectLock::lock_offset()) + BasicLock::object_monitor_cache_offset_in_bytes(), box);
  }

  // Check if the lock-stack is full.
  lwz(top, in_bytes(JavaThread::lock_stack_top_offset()), R16_thread);
  cmplwi(CCR0, top, LockStack::end_offset());
  bge(CCR0, slow);

  // The underflow check is elided. The recursive check will always fail
  // when the lock stack is empty because of the _bad_oop_sentinel field.

  // Check for recursion.
  subi(t, top, oopSize);
  ldx(t, R16_thread, t);
  cmpd(CCR0, obj, t);
  beq(CCR0, push);

  // Check header for monitor (0b10) or locked (0b00).
  ld(mark, oopDesc::mark_offset_in_bytes(), obj);
  xori(t, mark, markWord::unlocked_value);
  andi_(t, t, markWord::lock_mask_in_place);
  bne(CCR0, slow);

  // Try to lock. Transition lock bits 0b01 => 0b00
  atomically_flip_locked_state(/* is_unlock */ false, obj, mark, slow, MacroAssembler::MemBarAcq);

  bind(push);
  // After successful lock, push object on lock-stack
  stdx(obj, R16_thread, top);
  addi(top, top, oopSize);
  stw(top, in_bytes(JavaThread::lock_stack_top_offset()), R16_thread);
}

// Implements lightweight-unlocking.
//
// - obj: the object to be unlocked
//  - t1: temporary register
void MacroAssembler::lightweight_unlock(Register obj, Register t1, Label& slow) {
  assert(LockingMode == LM_LIGHTWEIGHT, "only used with new lightweight locking");
  assert_different_registers(obj, t1);

#ifdef ASSERT
  {
    // The following checks rely on the fact that LockStack is only ever modified by
    // its owning thread, even if the lock got inflated concurrently; removal of LockStack
    // entries after inflation will happen delayed in that case.

    // Check for lock-stack underflow.
    Label stack_ok;
    lwz(t1, in_bytes(JavaThread::lock_stack_top_offset()), R16_thread);
    cmplwi(CCR0, t1, LockStack::start_offset());
    bge(CCR0, stack_ok);
    stop("Lock-stack underflow");
    bind(stack_ok);
  }
#endif

  Label unlocked, push_and_slow;
  const Register top = t1;
  const Register mark = R0;
  Register t = R0;

  // Check if obj is top of lock-stack.
  lwz(top, in_bytes(JavaThread::lock_stack_top_offset()), R16_thread);
  subi(top, top, oopSize);
  ldx(t, R16_thread, top);
  cmpd(CCR0, obj, t);
  bne(CCR0, slow);

  // Pop lock-stack.
  DEBUG_ONLY(li(t, 0);)
  DEBUG_ONLY(stdx(t, R16_thread, top);)
  stw(top, in_bytes(JavaThread::lock_stack_top_offset()), R16_thread);

  // The underflow check is elided. The recursive check will always fail
  // when the lock stack is empty because of the _bad_oop_sentinel field.

  // Check if recursive.
  subi(t, top, oopSize);
  ldx(t, R16_thread, t);
  cmpd(CCR0, obj, t);
  beq(CCR0, unlocked);

  // Use top as tmp
  t = top;

  // Not recursive. Check header for monitor (0b10).
  ld(mark, oopDesc::mark_offset_in_bytes(), obj);
  andi_(t, mark, markWord::monitor_value);
  bne(CCR0, push_and_slow);

#ifdef ASSERT
  // Check header not unlocked (0b01).
  Label not_unlocked;
  andi_(t, mark, markWord::unlocked_value);
  beq(CCR0, not_unlocked);
  stop("lightweight_unlock already unlocked");
  bind(not_unlocked);
#endif

  // Try to unlock. Transition lock bits 0b00 => 0b01
  atomically_flip_locked_state(/* is_unlock */ true, obj, t, push_and_slow, MacroAssembler::MemBarRel);
  b(unlocked);

  bind(push_and_slow);

  // Restore lock-stack and handle the unlock in runtime.
  lwz(top, in_bytes(JavaThread::lock_stack_top_offset()), R16_thread);
  DEBUG_ONLY(stdx(obj, R16_thread, top);)
  addi(top, top, oopSize);
  stw(top, in_bytes(JavaThread::lock_stack_top_offset()), R16_thread);
  b(slow);

  bind(unlocked);
}<|MERGE_RESOLUTION|>--- conflicted
+++ resolved
@@ -2654,7 +2654,7 @@
                                                  Register temp, Register displaced_header, Register current_header) {
   assert(LockingMode != LM_LIGHTWEIGHT, "uses fast_unlock_lightweight");
   assert_different_registers(oop, box, temp, displaced_header, current_header);
-  Label success, unlocked, failure, object_has_monitor, notRecursive;
+  Label success, failure, object_has_monitor, notRecursive;
 
   if (LockingMode == LM_LEGACY) {
     // Find the lock address and load the displaced header from the stack.
@@ -2715,7 +2715,6 @@
   b(success);
 
   bind(notRecursive);
-  const Register temp2 = displaced_header;
 
   // Set owner to null.
   release();
@@ -2726,9 +2725,9 @@
   membar(StoreLoad);
 
   // Check if the entry lists are empty.
-  ld(temp, in_bytes(ObjectMonitor::EntryList_offset()), current_header);
-  ld(temp2, in_bytes(ObjectMonitor::cxq_offset()), current_header);
-  orr(temp, temp, temp2);
+  ld(temp,             in_bytes(ObjectMonitor::EntryList_offset()), current_header);
+  ld(displaced_header, in_bytes(ObjectMonitor::cxq_offset()), current_header);
+  orr(temp, temp, displaced_header); // Will be 0 if both are 0.
   cmpdi(flag, temp, 0);
   beq(flag, success);  // If so we are done.
 
@@ -2743,9 +2742,6 @@
 
   crxor(flag, Assembler::equal, flag, Assembler::equal); // Set flag = NE => slow path
   b(failure);
-
-  bind(unlocked);
-  crorc(flag, Assembler::equal, flag, Assembler::equal); // Set flag = EQ => fast path
 
   // flag == EQ indicates success, decrement held monitor count
   // flag == NE indicates failure
@@ -3052,67 +3048,42 @@
 
     bind(not_recursive);
 
-<<<<<<< HEAD
-      // Set owner to null.
-      release();
-      li(t, 0);
-      std(t, in_bytes(ObjectMonitor::owner_offset()), monitor);
-      // We need a full fence after clearing owner to avoid stranding.
-      // StoreLoad achieves this.
-      membar(StoreLoad);
-
-      // Check if the entry lists are empty.
-      ld(t, in_bytes(ObjectMonitor::EntryList_offset()), monitor);
-      ld(tmp2, in_bytes(ObjectMonitor::cxq_offset()), monitor);
-      orr(t, t, tmp2);
-      cmpdi(flag, t, 0);
-      beq(flag, unlocked); // If so we are done.
-
-      // Check if there is a successor.
-      ld(t, in_bytes(ObjectMonitor::succ_offset()), monitor);
-      cmpdi(flag, t, 0);
-      bne(flag, unlocked); // If so we are done.
-
-      // Save the monitor pointer in the current thread, so we can try
-      // to reacquire the lock in SharedRuntime::monitor_exit_helper().
-      std(monitor, in_bytes(JavaThread::unlocked_inflated_monitor_offset()), R16_thread);
-
-      crxor(flag, Assembler::equal, flag, Assembler::equal); // Set flag = NE => slow path
-      b(slow_path);
-    } else {
-      // OMCache lookup not supported yet. Take the slowpath.
-      // Set flag to NE
-      crxor(flag, Assembler::equal, flag, Assembler::equal);
-      b(slow_path);
-    }
-=======
-    Label release_;
+    Label set_eq_unlocked;
     const Register t2 = tmp2;
+
+    // Set owner to null.
+    release();
+    li(t, 0);
+    std(t, in_bytes(ObjectMonitor::owner_offset()), monitor);
+    // We need a full fence after clearing owner to avoid stranding.
+    // StoreLoad achieves this.
+    membar(StoreLoad);
 
     // Check if the entry lists are empty.
     ld(t, in_bytes(ObjectMonitor::EntryList_offset()), monitor);
     ld(t2, in_bytes(ObjectMonitor::cxq_offset()), monitor);
     orr(t, t, t2);
     cmpdi(CCR0, t, 0);
-    beq(CCR0, release_);
-
-    // The owner may be anonymous and we removed the last obj entry in
-    // the lock-stack. This loses the information about the owner.
-    // Write the thread to the owner field so the runtime knows the owner.
-    std(R16_thread, in_bytes(ObjectMonitor::owner_offset()), monitor);
+    beq(CCR0, unlocked); // If so we are done.
+
+    // Check if there is a successor.
+    ld(t, in_bytes(ObjectMonitor::succ_offset()), monitor);
+    cmpdi(CCR0, t, 0);
+    bne(CCR0, set_eq_unlocked); // If so we are done.
+
+    // Save the monitor pointer in the current thread, so we can try
+    // to reacquire the lock in SharedRuntime::monitor_exit_helper().
+    std(monitor, in_bytes(JavaThread::unlocked_inflated_monitor_offset()), R16_thread);
+
+    crxor(CCR0, Assembler::equal, CCR0, Assembler::equal); // Set flag = NE => slow path
     b(slow_path);
 
-    bind(release_);
-    // Set owner to null.
-    release();
-    // t contains 0
-    std(t, in_bytes(ObjectMonitor::owner_offset()), monitor);
->>>>>>> 0f253d11
+    bind(set_eq_unlocked);
+    crorc(CCR0, Assembler::equal, CCR0, Assembler::equal); // Set flag = EQ => fast path
   }
 
   bind(unlocked);
   dec_held_monitor_count(t);
-  crorc(flag, Assembler::equal, flag, Assembler::equal); // Set flag = EQ => fast path
 
 #ifdef ASSERT
   // Check that unlocked label is reached with flag == EQ.
