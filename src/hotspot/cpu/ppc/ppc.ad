//
// Copyright (c) 2011, 2024, Oracle and/or its affiliates. All rights reserved.
// Copyright (c) 2012, 2023 SAP SE. All rights reserved.
// DO NOT ALTER OR REMOVE COPYRIGHT NOTICES OR THIS FILE HEADER.
//
// This code is free software; you can redistribute it and/or modify it
// under the terms of the GNU General Public License version 2 only, as
// published by the Free Software Foundation.
//
// This code is distributed in the hope that it will be useful, but WITHOUT
// ANY WARRANTY; without even the implied warranty of MERCHANTABILITY or
// FITNESS FOR A PARTICULAR PURPOSE.  See the GNU General Public License
// version 2 for more details (a copy is included in the LICENSE file that
// accompanied this code).
//
// You should have received a copy of the GNU General Public License version
// 2 along with this work; if not, write to the Free Software Foundation,
// Inc., 51 Franklin St, Fifth Floor, Boston, MA 02110-1301 USA.
//
// Please contact Oracle, 500 Oracle Parkway, Redwood Shores, CA 94065 USA
// or visit www.oracle.com if you need additional information or have any
// questions.
//
//

//
// PPC64 Architecture Description File
//

//----------REGISTER DEFINITION BLOCK------------------------------------------
// This information is used by the matcher and the register allocator to
// describe individual registers and classes of registers within the target
// architecture.
register %{
//----------Architecture Description Register Definitions----------------------
// General Registers
// "reg_def"  name (register save type, C convention save type,
//                  ideal register type, encoding);
//
// Register Save Types:
//
//   NS  = No-Save:     The register allocator assumes that these registers
//                      can be used without saving upon entry to the method, &
//                      that they do not need to be saved at call sites.
//
//   SOC = Save-On-Call: The register allocator assumes that these registers
//                      can be used without saving upon entry to the method,
//                      but that they must be saved at call sites.
//                      These are called "volatiles" on ppc.
//
//   SOE = Save-On-Entry: The register allocator assumes that these registers
//                      must be saved before using them upon entry to the
//                      method, but they do not need to be saved at call
//                      sites.
//                      These are called "nonvolatiles" on ppc.
//
//   AS  = Always-Save:   The register allocator assumes that these registers
//                      must be saved before using them upon entry to the
//                      method, & that they must be saved at call sites.
//
// Ideal Register Type is used to determine how to save & restore a
// register. Op_RegI will get spilled with LoadI/StoreI, Op_RegP will get
// spilled with LoadP/StoreP. If the register supports both, use Op_RegI.
//
// The encoding number is the actual bit-pattern placed into the opcodes.
//
// PPC64 register definitions, based on the 64-bit PowerPC ELF ABI
// Supplement Version 1.7 as of 2003-10-29.
//
// For each 64-bit register we must define two registers: the register
// itself, e.g. R3, and a corresponding virtual other (32-bit-)'half',
// e.g. R3_H, which is needed by the allocator, but is not used
// for stores, loads, etc.

// ----------------------------
// Integer/Long Registers
// ----------------------------

  // PPC64 has 32 64-bit integer registers.

  // types: v = volatile, nv = non-volatile, s = system
  reg_def R0   ( SOC, SOC, Op_RegI,  0, R0->as_VMReg()         );  // v   used in prologs
  reg_def R0_H ( SOC, SOC, Op_RegI, 99, R0->as_VMReg()->next() );
  reg_def R1   ( NS,  NS,  Op_RegI,  1, R1->as_VMReg()         );  // s   SP
  reg_def R1_H ( NS,  NS,  Op_RegI, 99, R1->as_VMReg()->next() );
  reg_def R2   ( SOC, SOC, Op_RegI,  2, R2->as_VMReg()         );  // v   TOC
  reg_def R2_H ( SOC, SOC, Op_RegI, 99, R2->as_VMReg()->next() );
  reg_def R3   ( SOC, SOC, Op_RegI,  3, R3->as_VMReg()         );  // v   iarg1 & iret
  reg_def R3_H ( SOC, SOC, Op_RegI, 99, R3->as_VMReg()->next() );
  reg_def R4   ( SOC, SOC, Op_RegI,  4, R4->as_VMReg()         );  //     iarg2
  reg_def R4_H ( SOC, SOC, Op_RegI, 99, R4->as_VMReg()->next() );
  reg_def R5   ( SOC, SOC, Op_RegI,  5, R5->as_VMReg()         );  // v   iarg3
  reg_def R5_H ( SOC, SOC, Op_RegI, 99, R5->as_VMReg()->next() );
  reg_def R6   ( SOC, SOC, Op_RegI,  6, R6->as_VMReg()         );  // v   iarg4
  reg_def R6_H ( SOC, SOC, Op_RegI, 99, R6->as_VMReg()->next() );
  reg_def R7   ( SOC, SOC, Op_RegI,  7, R7->as_VMReg()         );  // v   iarg5
  reg_def R7_H ( SOC, SOC, Op_RegI, 99, R7->as_VMReg()->next() );
  reg_def R8   ( SOC, SOC, Op_RegI,  8, R8->as_VMReg()         );  // v   iarg6
  reg_def R8_H ( SOC, SOC, Op_RegI, 99, R8->as_VMReg()->next() );
  reg_def R9   ( SOC, SOC, Op_RegI,  9, R9->as_VMReg()         );  // v   iarg7
  reg_def R9_H ( SOC, SOC, Op_RegI, 99, R9->as_VMReg()->next() );
  reg_def R10  ( SOC, SOC, Op_RegI, 10, R10->as_VMReg()        );  // v   iarg8
  reg_def R10_H( SOC, SOC, Op_RegI, 99, R10->as_VMReg()->next());
  reg_def R11  ( SOC, SOC, Op_RegI, 11, R11->as_VMReg()        );  // v   ENV / scratch
  reg_def R11_H( SOC, SOC, Op_RegI, 99, R11->as_VMReg()->next());
  reg_def R12  ( SOC, SOC, Op_RegI, 12, R12->as_VMReg()        );  // v   scratch
  reg_def R12_H( SOC, SOC, Op_RegI, 99, R12->as_VMReg()->next());
  reg_def R13  ( NS,  NS,  Op_RegI, 13, R13->as_VMReg()        );  // s   system thread id
  reg_def R13_H( NS,  NS,  Op_RegI, 99, R13->as_VMReg()->next());
  reg_def R14  ( SOC, SOE, Op_RegI, 14, R14->as_VMReg()        );  // nv
  reg_def R14_H( SOC, SOE, Op_RegI, 99, R14->as_VMReg()->next());
  reg_def R15  ( SOC, SOE, Op_RegI, 15, R15->as_VMReg()        );  // nv
  reg_def R15_H( SOC, SOE, Op_RegI, 99, R15->as_VMReg()->next());
  reg_def R16  ( SOC, SOE, Op_RegI, 16, R16->as_VMReg()        );  // nv
  reg_def R16_H( SOC, SOE, Op_RegI, 99, R16->as_VMReg()->next());
  reg_def R17  ( SOC, SOE, Op_RegI, 17, R17->as_VMReg()        );  // nv
  reg_def R17_H( SOC, SOE, Op_RegI, 99, R17->as_VMReg()->next());
  reg_def R18  ( SOC, SOE, Op_RegI, 18, R18->as_VMReg()        );  // nv
  reg_def R18_H( SOC, SOE, Op_RegI, 99, R18->as_VMReg()->next());
  reg_def R19  ( SOC, SOE, Op_RegI, 19, R19->as_VMReg()        );  // nv
  reg_def R19_H( SOC, SOE, Op_RegI, 99, R19->as_VMReg()->next());
  reg_def R20  ( SOC, SOE, Op_RegI, 20, R20->as_VMReg()        );  // nv
  reg_def R20_H( SOC, SOE, Op_RegI, 99, R20->as_VMReg()->next());
  reg_def R21  ( SOC, SOE, Op_RegI, 21, R21->as_VMReg()        );  // nv
  reg_def R21_H( SOC, SOE, Op_RegI, 99, R21->as_VMReg()->next());
  reg_def R22  ( SOC, SOE, Op_RegI, 22, R22->as_VMReg()        );  // nv
  reg_def R22_H( SOC, SOE, Op_RegI, 99, R22->as_VMReg()->next());
  reg_def R23  ( SOC, SOE, Op_RegI, 23, R23->as_VMReg()        );  // nv
  reg_def R23_H( SOC, SOE, Op_RegI, 99, R23->as_VMReg()->next());
  reg_def R24  ( SOC, SOE, Op_RegI, 24, R24->as_VMReg()        );  // nv
  reg_def R24_H( SOC, SOE, Op_RegI, 99, R24->as_VMReg()->next());
  reg_def R25  ( SOC, SOE, Op_RegI, 25, R25->as_VMReg()        );  // nv
  reg_def R25_H( SOC, SOE, Op_RegI, 99, R25->as_VMReg()->next());
  reg_def R26  ( SOC, SOE, Op_RegI, 26, R26->as_VMReg()        );  // nv
  reg_def R26_H( SOC, SOE, Op_RegI, 99, R26->as_VMReg()->next());
  reg_def R27  ( SOC, SOE, Op_RegI, 27, R27->as_VMReg()        );  // nv
  reg_def R27_H( SOC, SOE, Op_RegI, 99, R27->as_VMReg()->next());
  reg_def R28  ( SOC, SOE, Op_RegI, 28, R28->as_VMReg()        );  // nv
  reg_def R28_H( SOC, SOE, Op_RegI, 99, R28->as_VMReg()->next());
  reg_def R29  ( SOC, SOE, Op_RegI, 29, R29->as_VMReg()        );  // nv
  reg_def R29_H( SOC, SOE, Op_RegI, 99, R29->as_VMReg()->next());
  reg_def R30  ( SOC, SOE, Op_RegI, 30, R30->as_VMReg()        );  // nv
  reg_def R30_H( SOC, SOE, Op_RegI, 99, R30->as_VMReg()->next());
  reg_def R31  ( SOC, SOE, Op_RegI, 31, R31->as_VMReg()        );  // nv
  reg_def R31_H( SOC, SOE, Op_RegI, 99, R31->as_VMReg()->next());


// ----------------------------
// Float/Double Registers
// ----------------------------

  // Double Registers
  // The rules of ADL require that double registers be defined in pairs.
  // Each pair must be two 32-bit values, but not necessarily a pair of
  // single float registers. In each pair, ADLC-assigned register numbers
  // must be adjacent, with the lower number even. Finally, when the
  // CPU stores such a register pair to memory, the word associated with
  // the lower ADLC-assigned number must be stored to the lower address.

  // PPC64 has 32 64-bit floating-point registers. Each can store a single
  // or double precision floating-point value.

  // types: v = volatile, nv = non-volatile, s = system
  reg_def F0   ( SOC, SOC, Op_RegF,  0, F0->as_VMReg()         );  // v   scratch
  reg_def F0_H ( SOC, SOC, Op_RegF, 99, F0->as_VMReg()->next() );
  reg_def F1   ( SOC, SOC, Op_RegF,  1, F1->as_VMReg()         );  // v   farg1 & fret
  reg_def F1_H ( SOC, SOC, Op_RegF, 99, F1->as_VMReg()->next() );
  reg_def F2   ( SOC, SOC, Op_RegF,  2, F2->as_VMReg()         );  // v   farg2
  reg_def F2_H ( SOC, SOC, Op_RegF, 99, F2->as_VMReg()->next() );
  reg_def F3   ( SOC, SOC, Op_RegF,  3, F3->as_VMReg()         );  // v   farg3
  reg_def F3_H ( SOC, SOC, Op_RegF, 99, F3->as_VMReg()->next() );
  reg_def F4   ( SOC, SOC, Op_RegF,  4, F4->as_VMReg()         );  // v   farg4
  reg_def F4_H ( SOC, SOC, Op_RegF, 99, F4->as_VMReg()->next() );
  reg_def F5   ( SOC, SOC, Op_RegF,  5, F5->as_VMReg()         );  // v   farg5
  reg_def F5_H ( SOC, SOC, Op_RegF, 99, F5->as_VMReg()->next() );
  reg_def F6   ( SOC, SOC, Op_RegF,  6, F6->as_VMReg()         );  // v   farg6
  reg_def F6_H ( SOC, SOC, Op_RegF, 99, F6->as_VMReg()->next() );
  reg_def F7   ( SOC, SOC, Op_RegF,  7, F7->as_VMReg()         );  // v   farg7
  reg_def F7_H ( SOC, SOC, Op_RegF, 99, F7->as_VMReg()->next() );
  reg_def F8   ( SOC, SOC, Op_RegF,  8, F8->as_VMReg()         );  // v   farg8
  reg_def F8_H ( SOC, SOC, Op_RegF, 99, F8->as_VMReg()->next() );
  reg_def F9   ( SOC, SOC, Op_RegF,  9, F9->as_VMReg()         );  // v   farg9
  reg_def F9_H ( SOC, SOC, Op_RegF, 99, F9->as_VMReg()->next() );
  reg_def F10  ( SOC, SOC, Op_RegF, 10, F10->as_VMReg()        );  // v   farg10
  reg_def F10_H( SOC, SOC, Op_RegF, 99, F10->as_VMReg()->next());
  reg_def F11  ( SOC, SOC, Op_RegF, 11, F11->as_VMReg()        );  // v   farg11
  reg_def F11_H( SOC, SOC, Op_RegF, 99, F11->as_VMReg()->next());
  reg_def F12  ( SOC, SOC, Op_RegF, 12, F12->as_VMReg()        );  // v   farg12
  reg_def F12_H( SOC, SOC, Op_RegF, 99, F12->as_VMReg()->next());
  reg_def F13  ( SOC, SOC, Op_RegF, 13, F13->as_VMReg()        );  // v   farg13
  reg_def F13_H( SOC, SOC, Op_RegF, 99, F13->as_VMReg()->next());
  reg_def F14  ( SOC, SOE, Op_RegF, 14, F14->as_VMReg()        );  // nv
  reg_def F14_H( SOC, SOE, Op_RegF, 99, F14->as_VMReg()->next());
  reg_def F15  ( SOC, SOE, Op_RegF, 15, F15->as_VMReg()        );  // nv
  reg_def F15_H( SOC, SOE, Op_RegF, 99, F15->as_VMReg()->next());
  reg_def F16  ( SOC, SOE, Op_RegF, 16, F16->as_VMReg()        );  // nv
  reg_def F16_H( SOC, SOE, Op_RegF, 99, F16->as_VMReg()->next());
  reg_def F17  ( SOC, SOE, Op_RegF, 17, F17->as_VMReg()        );  // nv
  reg_def F17_H( SOC, SOE, Op_RegF, 99, F17->as_VMReg()->next());
  reg_def F18  ( SOC, SOE, Op_RegF, 18, F18->as_VMReg()        );  // nv
  reg_def F18_H( SOC, SOE, Op_RegF, 99, F18->as_VMReg()->next());
  reg_def F19  ( SOC, SOE, Op_RegF, 19, F19->as_VMReg()        );  // nv
  reg_def F19_H( SOC, SOE, Op_RegF, 99, F19->as_VMReg()->next());
  reg_def F20  ( SOC, SOE, Op_RegF, 20, F20->as_VMReg()        );  // nv
  reg_def F20_H( SOC, SOE, Op_RegF, 99, F20->as_VMReg()->next());
  reg_def F21  ( SOC, SOE, Op_RegF, 21, F21->as_VMReg()        );  // nv
  reg_def F21_H( SOC, SOE, Op_RegF, 99, F21->as_VMReg()->next());
  reg_def F22  ( SOC, SOE, Op_RegF, 22, F22->as_VMReg()        );  // nv
  reg_def F22_H( SOC, SOE, Op_RegF, 99, F22->as_VMReg()->next());
  reg_def F23  ( SOC, SOE, Op_RegF, 23, F23->as_VMReg()        );  // nv
  reg_def F23_H( SOC, SOE, Op_RegF, 99, F23->as_VMReg()->next());
  reg_def F24  ( SOC, SOE, Op_RegF, 24, F24->as_VMReg()        );  // nv
  reg_def F24_H( SOC, SOE, Op_RegF, 99, F24->as_VMReg()->next());
  reg_def F25  ( SOC, SOE, Op_RegF, 25, F25->as_VMReg()        );  // nv
  reg_def F25_H( SOC, SOE, Op_RegF, 99, F25->as_VMReg()->next());
  reg_def F26  ( SOC, SOE, Op_RegF, 26, F26->as_VMReg()        );  // nv
  reg_def F26_H( SOC, SOE, Op_RegF, 99, F26->as_VMReg()->next());
  reg_def F27  ( SOC, SOE, Op_RegF, 27, F27->as_VMReg()        );  // nv
  reg_def F27_H( SOC, SOE, Op_RegF, 99, F27->as_VMReg()->next());
  reg_def F28  ( SOC, SOE, Op_RegF, 28, F28->as_VMReg()        );  // nv
  reg_def F28_H( SOC, SOE, Op_RegF, 99, F28->as_VMReg()->next());
  reg_def F29  ( SOC, SOE, Op_RegF, 29, F29->as_VMReg()        );  // nv
  reg_def F29_H( SOC, SOE, Op_RegF, 99, F29->as_VMReg()->next());
  reg_def F30  ( SOC, SOE, Op_RegF, 30, F30->as_VMReg()        );  // nv
  reg_def F30_H( SOC, SOE, Op_RegF, 99, F30->as_VMReg()->next());
  reg_def F31  ( SOC, SOE, Op_RegF, 31, F31->as_VMReg()        );  // nv
  reg_def F31_H( SOC, SOE, Op_RegF, 99, F31->as_VMReg()->next());

// ----------------------------
// Special Registers
// ----------------------------

// Condition Codes Flag Registers

  // PPC64 has 8 condition code "registers" which are all contained
  // in the CR register.

  // types: v = volatile, nv = non-volatile, s = system
  reg_def CCR0(SOC, SOC, Op_RegFlags, 0, CCR0->as_VMReg());  // v
  reg_def CCR1(SOC, SOC, Op_RegFlags, 1, CCR1->as_VMReg());  // v
  reg_def CCR2(SOC, SOC, Op_RegFlags, 2, CCR2->as_VMReg());  // nv
  reg_def CCR3(SOC, SOC, Op_RegFlags, 3, CCR3->as_VMReg());  // nv
  reg_def CCR4(SOC, SOC, Op_RegFlags, 4, CCR4->as_VMReg());  // nv
  reg_def CCR5(SOC, SOC, Op_RegFlags, 5, CCR5->as_VMReg());  // v
  reg_def CCR6(SOC, SOC, Op_RegFlags, 6, CCR6->as_VMReg());  // v
  reg_def CCR7(SOC, SOC, Op_RegFlags, 7, CCR7->as_VMReg());  // v

  // Special registers of PPC64

  reg_def SR_XER(    SOC, SOC, Op_RegP, 0, SR_XER->as_VMReg());     // v
  reg_def SR_LR(     SOC, SOC, Op_RegP, 1, SR_LR->as_VMReg());      // v
  reg_def SR_CTR(    SOC, SOC, Op_RegP, 2, SR_CTR->as_VMReg());     // v
  reg_def SR_VRSAVE( SOC, SOC, Op_RegP, 3, SR_VRSAVE->as_VMReg());  // v
  reg_def SR_SPEFSCR(SOC, SOC, Op_RegP, 4, SR_SPEFSCR->as_VMReg()); // v
  reg_def SR_PPR(    SOC, SOC, Op_RegP, 5, SR_PPR->as_VMReg());     // v

// ----------------------------
// Vector-Scalar Registers
// ----------------------------
  // 1st 32 VSRs are aliases for the FPRs which are already defined above.
  reg_def VSR0 ( SOC, SOC, Op_VecX, 0, VMRegImpl::Bad());
  reg_def VSR1 ( SOC, SOC, Op_VecX, 1, VMRegImpl::Bad());
  reg_def VSR2 ( SOC, SOC, Op_VecX, 2, VMRegImpl::Bad());
  reg_def VSR3 ( SOC, SOC, Op_VecX, 3, VMRegImpl::Bad());
  reg_def VSR4 ( SOC, SOC, Op_VecX, 4, VMRegImpl::Bad());
  reg_def VSR5 ( SOC, SOC, Op_VecX, 5, VMRegImpl::Bad());
  reg_def VSR6 ( SOC, SOC, Op_VecX, 6, VMRegImpl::Bad());
  reg_def VSR7 ( SOC, SOC, Op_VecX, 7, VMRegImpl::Bad());
  reg_def VSR8 ( SOC, SOC, Op_VecX, 8, VMRegImpl::Bad());
  reg_def VSR9 ( SOC, SOC, Op_VecX, 9, VMRegImpl::Bad());
  reg_def VSR10 ( SOC, SOC, Op_VecX, 10, VMRegImpl::Bad());
  reg_def VSR11 ( SOC, SOC, Op_VecX, 11, VMRegImpl::Bad());
  reg_def VSR12 ( SOC, SOC, Op_VecX, 12, VMRegImpl::Bad());
  reg_def VSR13 ( SOC, SOC, Op_VecX, 13, VMRegImpl::Bad());
  reg_def VSR14 ( SOC, SOE, Op_VecX, 14, VMRegImpl::Bad());
  reg_def VSR15 ( SOC, SOE, Op_VecX, 15, VMRegImpl::Bad());
  reg_def VSR16 ( SOC, SOE, Op_VecX, 16, VMRegImpl::Bad());
  reg_def VSR17 ( SOC, SOE, Op_VecX, 17, VMRegImpl::Bad());
  reg_def VSR18 ( SOC, SOE, Op_VecX, 18, VMRegImpl::Bad());
  reg_def VSR19 ( SOC, SOE, Op_VecX, 19, VMRegImpl::Bad());
  reg_def VSR20 ( SOC, SOE, Op_VecX, 20, VMRegImpl::Bad());
  reg_def VSR21 ( SOC, SOE, Op_VecX, 21, VMRegImpl::Bad());
  reg_def VSR22 ( SOC, SOE, Op_VecX, 22, VMRegImpl::Bad());
  reg_def VSR23 ( SOC, SOE, Op_VecX, 23, VMRegImpl::Bad());
  reg_def VSR24 ( SOC, SOE, Op_VecX, 24, VMRegImpl::Bad());
  reg_def VSR25 ( SOC, SOE, Op_VecX, 25, VMRegImpl::Bad());
  reg_def VSR26 ( SOC, SOE, Op_VecX, 26, VMRegImpl::Bad());
  reg_def VSR27 ( SOC, SOE, Op_VecX, 27, VMRegImpl::Bad());
  reg_def VSR28 ( SOC, SOE, Op_VecX, 28, VMRegImpl::Bad());
  reg_def VSR29 ( SOC, SOE, Op_VecX, 29, VMRegImpl::Bad());
  reg_def VSR30 ( SOC, SOE, Op_VecX, 30, VMRegImpl::Bad());
  reg_def VSR31 ( SOC, SOE, Op_VecX, 31, VMRegImpl::Bad());
  // 2nd 32 VSRs are aliases for the VRs which are only defined here.
  reg_def VSR32 ( SOC, SOC, Op_VecX, 32, VSR32->as_VMReg());
  reg_def VSR33 ( SOC, SOC, Op_VecX, 33, VSR33->as_VMReg());
  reg_def VSR34 ( SOC, SOC, Op_VecX, 34, VSR34->as_VMReg());
  reg_def VSR35 ( SOC, SOC, Op_VecX, 35, VSR35->as_VMReg());
  reg_def VSR36 ( SOC, SOC, Op_VecX, 36, VSR36->as_VMReg());
  reg_def VSR37 ( SOC, SOC, Op_VecX, 37, VSR37->as_VMReg());
  reg_def VSR38 ( SOC, SOC, Op_VecX, 38, VSR38->as_VMReg());
  reg_def VSR39 ( SOC, SOC, Op_VecX, 39, VSR39->as_VMReg());
  reg_def VSR40 ( SOC, SOC, Op_VecX, 40, VSR40->as_VMReg());
  reg_def VSR41 ( SOC, SOC, Op_VecX, 41, VSR41->as_VMReg());
  reg_def VSR42 ( SOC, SOC, Op_VecX, 42, VSR42->as_VMReg());
  reg_def VSR43 ( SOC, SOC, Op_VecX, 43, VSR43->as_VMReg());
  reg_def VSR44 ( SOC, SOC, Op_VecX, 44, VSR44->as_VMReg());
  reg_def VSR45 ( SOC, SOC, Op_VecX, 45, VSR45->as_VMReg());
  reg_def VSR46 ( SOC, SOC, Op_VecX, 46, VSR46->as_VMReg());
  reg_def VSR47 ( SOC, SOC, Op_VecX, 47, VSR47->as_VMReg());
  reg_def VSR48 ( SOC, SOC, Op_VecX, 48, VSR48->as_VMReg());
  reg_def VSR49 ( SOC, SOC, Op_VecX, 49, VSR49->as_VMReg());
  reg_def VSR50 ( SOC, SOC, Op_VecX, 50, VSR50->as_VMReg());
  reg_def VSR51 ( SOC, SOC, Op_VecX, 51, VSR51->as_VMReg());
  reg_def VSR52 ( SOC, SOE, Op_VecX, 52, VSR52->as_VMReg());
  reg_def VSR53 ( SOC, SOE, Op_VecX, 53, VSR53->as_VMReg());
  reg_def VSR54 ( SOC, SOE, Op_VecX, 54, VSR54->as_VMReg());
  reg_def VSR55 ( SOC, SOE, Op_VecX, 55, VSR55->as_VMReg());
  reg_def VSR56 ( SOC, SOE, Op_VecX, 56, VSR56->as_VMReg());
  reg_def VSR57 ( SOC, SOE, Op_VecX, 57, VSR57->as_VMReg());
  reg_def VSR58 ( SOC, SOE, Op_VecX, 58, VSR58->as_VMReg());
  reg_def VSR59 ( SOC, SOE, Op_VecX, 59, VSR59->as_VMReg());
  reg_def VSR60 ( SOC, SOE, Op_VecX, 60, VSR60->as_VMReg());
  reg_def VSR61 ( SOC, SOE, Op_VecX, 61, VSR61->as_VMReg());
  reg_def VSR62 ( SOC, SOE, Op_VecX, 62, VSR62->as_VMReg());
  reg_def VSR63 ( SOC, SOE, Op_VecX, 63, VSR63->as_VMReg());

// ----------------------------
// Specify priority of register selection within phases of register
// allocation. Highest priority is first. A useful heuristic is to
// give registers a low priority when they are required by machine
// instructions, like EAX and EDX on I486, and choose no-save registers
// before save-on-call, & save-on-call before save-on-entry. Registers
// which participate in fixed calling sequences should come last.
// Registers which are used as pairs must fall on an even boundary.

// It's worth about 1% on SPEC geomean to get this right.

// Chunk0, chunk1, and chunk2 form the MachRegisterNumbers enumeration
// in adGlobals_ppc.hpp which defines the <register>_num values, e.g.
// R3_num. Therefore, R3_num may not be (and in reality is not)
// the same as R3->encoding()! Furthermore, we cannot make any
// assumptions on ordering, e.g. R3_num may be less than R2_num.
// Additionally, the function
//   static enum RC rc_class(OptoReg::Name reg )
// maps a given <register>_num value to its chunk type (except for flags)
// and its current implementation relies on chunk0 and chunk1 having a
// size of 64 each.

// If you change this allocation class, please have a look at the
// default values for the parameters RoundRobinIntegerRegIntervalStart
// and RoundRobinFloatRegIntervalStart

alloc_class chunk0 (
  // Chunk0 contains *all* 64 integer registers halves.

  // "non-volatile" registers
  R14, R14_H,
  R15, R15_H,
  R17, R17_H,
  R18, R18_H,
  R19, R19_H,
  R20, R20_H,
  R21, R21_H,
  R22, R22_H,
  R23, R23_H,
  R24, R24_H,
  R25, R25_H,
  R26, R26_H,
  R27, R27_H,
  R28, R28_H,
  R29, R29_H,
  R30, R30_H,
  R31, R31_H,

  // scratch/special registers
  R11, R11_H,
  R12, R12_H,

  // argument registers
  R10, R10_H,
  R9,  R9_H,
  R8,  R8_H,
  R7,  R7_H,
  R6,  R6_H,
  R5,  R5_H,
  R4,  R4_H,
  R3,  R3_H,

  // special registers, not available for allocation
  R16, R16_H,     // R16_thread
  R13, R13_H,     // system thread id
  R2,  R2_H,      // may be used for TOC
  R1,  R1_H,      // SP
  R0,  R0_H       // R0 (scratch)
);

// If you change this allocation class, please have a look at the
// default values for the parameters RoundRobinIntegerRegIntervalStart
// and RoundRobinFloatRegIntervalStart

alloc_class chunk1 (
  // Chunk1 contains *all* 64 floating-point registers halves.

  // scratch register
  F0,  F0_H,

  // argument registers
  F13, F13_H,
  F12, F12_H,
  F11, F11_H,
  F10, F10_H,
  F9,  F9_H,
  F8,  F8_H,
  F7,  F7_H,
  F6,  F6_H,
  F5,  F5_H,
  F4,  F4_H,
  F3,  F3_H,
  F2,  F2_H,
  F1,  F1_H,

  // non-volatile registers
  F14, F14_H,
  F15, F15_H,
  F16, F16_H,
  F17, F17_H,
  F18, F18_H,
  F19, F19_H,
  F20, F20_H,
  F21, F21_H,
  F22, F22_H,
  F23, F23_H,
  F24, F24_H,
  F25, F25_H,
  F26, F26_H,
  F27, F27_H,
  F28, F28_H,
  F29, F29_H,
  F30, F30_H,
  F31, F31_H
);

alloc_class chunk2 (
  // Chunk2 contains *all* 8 condition code registers.

  CCR0,
  CCR1,
  CCR2,
  CCR3,
  CCR4,
  CCR5,
  CCR6,
  CCR7
);

alloc_class chunk3 (
  VSR0,
  VSR1,
  VSR2,
  VSR3,
  VSR4,
  VSR5,
  VSR6,
  VSR7,
  VSR8,
  VSR9,
  VSR10,
  VSR11,
  VSR12,
  VSR13,
  VSR14,
  VSR15,
  VSR16,
  VSR17,
  VSR18,
  VSR19,
  VSR20,
  VSR21,
  VSR22,
  VSR23,
  VSR24,
  VSR25,
  VSR26,
  VSR27,
  VSR28,
  VSR29,
  VSR30,
  VSR31,
  VSR32,
  VSR33,
  VSR34,
  VSR35,
  VSR36,
  VSR37,
  VSR38,
  VSR39,
  VSR40,
  VSR41,
  VSR42,
  VSR43,
  VSR44,
  VSR45,
  VSR46,
  VSR47,
  VSR48,
  VSR49,
  VSR50,
  VSR51,
  VSR52,
  VSR53,
  VSR54,
  VSR55,
  VSR56,
  VSR57,
  VSR58,
  VSR59,
  VSR60,
  VSR61,
  VSR62,
  VSR63
);

alloc_class chunk4 (
  // special registers
  // These registers are not allocated, but used for nodes generated by postalloc expand.
  SR_XER,
  SR_LR,
  SR_CTR,
  SR_VRSAVE,
  SR_SPEFSCR,
  SR_PPR
);

//-------Architecture Description Register Classes-----------------------

// Several register classes are automatically defined based upon
// information in this architecture description.

// 1) reg_class inline_cache_reg           ( as defined in frame section )
// 2) reg_class stack_slots( /* one chunk of stack-based "registers" */ )
//

// ----------------------------
// 32 Bit Register Classes
// ----------------------------

// We specify registers twice, once as read/write, and once read-only.
// We use the read-only registers for source operands. With this, we
// can include preset read only registers in this class, as a hard-coded
// '0'-register. (We used to simulate this on ppc.)

// 32 bit registers that can be read and written i.e. these registers
// can be dest (or src) of normal instructions.
reg_class bits32_reg_rw(
/*R0*/              // R0
/*R1*/              // SP
  R2,               // TOC
  R3,
  R4,
  R5,
  R6,
  R7,
  R8,
  R9,
  R10,
  R11,
  R12,
/*R13*/             // system thread id
  R14,
  R15,
/*R16*/             // R16_thread
  R17,
  R18,
  R19,
  R20,
  R21,
  R22,
  R23,
  R24,
  R25,
  R26,
  R27,
  R28,
/*R29,*/             // global TOC
  R30,
  R31
);

// 32 bit registers that can only be read i.e. these registers can
// only be src of all instructions.
reg_class bits32_reg_ro(
/*R0*/              // R0
/*R1*/              // SP
  R2                // TOC
  R3,
  R4,
  R5,
  R6,
  R7,
  R8,
  R9,
  R10,
  R11,
  R12,
/*R13*/             // system thread id
  R14,
  R15,
/*R16*/             // R16_thread
  R17,
  R18,
  R19,
  R20,
  R21,
  R22,
  R23,
  R24,
  R25,
  R26,
  R27,
  R28,
/*R29,*/
  R30,
  R31
);

reg_class rscratch1_bits32_reg(R11);
reg_class rscratch2_bits32_reg(R12);
reg_class rarg1_bits32_reg(R3);
reg_class rarg2_bits32_reg(R4);
reg_class rarg3_bits32_reg(R5);
reg_class rarg4_bits32_reg(R6);

// ----------------------------
// 64 Bit Register Classes
// ----------------------------
// 64-bit build means 64-bit pointers means hi/lo pairs

reg_class rscratch1_bits64_reg(R11_H, R11);
reg_class rscratch2_bits64_reg(R12_H, R12);
reg_class rarg1_bits64_reg(R3_H, R3);
reg_class rarg2_bits64_reg(R4_H, R4);
reg_class rarg3_bits64_reg(R5_H, R5);
reg_class rarg4_bits64_reg(R6_H, R6);
// Thread register, 'written' by tlsLoadP, see there.
reg_class thread_bits64_reg(R16_H, R16);

reg_class r19_bits64_reg(R19_H, R19);

// 64 bit registers that can be read and written i.e. these registers
// can be dest (or src) of normal instructions.
reg_class bits64_reg_rw(
/*R0_H,  R0*/     // R0
/*R1_H,  R1*/     // SP
  R2_H,  R2,      // TOC
  R3_H,  R3,
  R4_H,  R4,
  R5_H,  R5,
  R6_H,  R6,
  R7_H,  R7,
  R8_H,  R8,
  R9_H,  R9,
  R10_H, R10,
  R11_H, R11,
  R12_H, R12,
/*R13_H, R13*/   // system thread id
  R14_H, R14,
  R15_H, R15,
/*R16_H, R16*/   // R16_thread
  R17_H, R17,
  R18_H, R18,
  R19_H, R19,
  R20_H, R20,
  R21_H, R21,
  R22_H, R22,
  R23_H, R23,
  R24_H, R24,
  R25_H, R25,
  R26_H, R26,
  R27_H, R27,
  R28_H, R28,
/*R29_H, R29,*/
  R30_H, R30,
  R31_H, R31
);

// 64 bit registers used excluding r2, r11 and r12
// Used to hold the TOC to avoid collisions with expanded LeafCall which uses
// r2, r11 and r12 internally.
reg_class bits64_reg_leaf_call(
/*R0_H,  R0*/     // R0
/*R1_H,  R1*/     // SP
/*R2_H,  R2*/     // TOC
  R3_H,  R3,
  R4_H,  R4,
  R5_H,  R5,
  R6_H,  R6,
  R7_H,  R7,
  R8_H,  R8,
  R9_H,  R9,
  R10_H, R10,
/*R11_H, R11*/
/*R12_H, R12*/
/*R13_H, R13*/   // system thread id
  R14_H, R14,
  R15_H, R15,
/*R16_H, R16*/   // R16_thread
  R17_H, R17,
  R18_H, R18,
  R19_H, R19,
  R20_H, R20,
  R21_H, R21,
  R22_H, R22,
  R23_H, R23,
  R24_H, R24,
  R25_H, R25,
  R26_H, R26,
  R27_H, R27,
  R28_H, R28,
/*R29_H, R29,*/
  R30_H, R30,
  R31_H, R31
);

// Used to hold the TOC to avoid collisions with expanded DynamicCall
// which uses r19 as inline cache internally and expanded LeafCall which uses
// r2, r11 and r12 internally.
reg_class bits64_constant_table_base(
/*R0_H,  R0*/     // R0
/*R1_H,  R1*/     // SP
/*R2_H,  R2*/     // TOC
  R3_H,  R3,
  R4_H,  R4,
  R5_H,  R5,
  R6_H,  R6,
  R7_H,  R7,
  R8_H,  R8,
  R9_H,  R9,
  R10_H, R10,
/*R11_H, R11*/
/*R12_H, R12*/
/*R13_H, R13*/   // system thread id
  R14_H, R14,
  R15_H, R15,
/*R16_H, R16*/   // R16_thread
  R17_H, R17,
  R18_H, R18,
/*R19_H, R19*/
  R20_H, R20,
  R21_H, R21,
  R22_H, R22,
  R23_H, R23,
  R24_H, R24,
  R25_H, R25,
  R26_H, R26,
  R27_H, R27,
  R28_H, R28,
/*R29_H, R29,*/
  R30_H, R30,
  R31_H, R31
);

// 64 bit registers that can only be read i.e. these registers can
// only be src of all instructions.
reg_class bits64_reg_ro(
/*R0_H,  R0*/     // R0
  R1_H,  R1,
  R2_H,  R2,       // TOC
  R3_H,  R3,
  R4_H,  R4,
  R5_H,  R5,
  R6_H,  R6,
  R7_H,  R7,
  R8_H,  R8,
  R9_H,  R9,
  R10_H, R10,
  R11_H, R11,
  R12_H, R12,
/*R13_H, R13*/   // system thread id
  R14_H, R14,
  R15_H, R15,
  R16_H, R16,    // R16_thread
  R17_H, R17,
  R18_H, R18,
  R19_H, R19,
  R20_H, R20,
  R21_H, R21,
  R22_H, R22,
  R23_H, R23,
  R24_H, R24,
  R25_H, R25,
  R26_H, R26,
  R27_H, R27,
  R28_H, R28,
/*R29_H, R29,*/ // TODO: let allocator handle TOC!!
  R30_H, R30,
  R31_H, R31
);


// ----------------------------
// Special Class for Condition Code Flags Register

reg_class int_flags(
/*CCR0*/             // scratch
/*CCR1*/             // scratch
/*CCR2*/             // nv!
/*CCR3*/             // nv!
/*CCR4*/             // nv!
  CCR5,
  CCR6,
  CCR7
);

reg_class int_flags_ro(
  CCR0,
  CCR1,
  CCR2,
  CCR3,
  CCR4,
  CCR5,
  CCR6,
  CCR7
);

reg_class int_flags_CR0(CCR0);
reg_class int_flags_CR1(CCR1);
reg_class int_flags_CR6(CCR6);
reg_class ctr_reg(SR_CTR);

// ----------------------------
// Float Register Classes
// ----------------------------

reg_class flt_reg(
  F0,
  F1,
  F2,
  F3,
  F4,
  F5,
  F6,
  F7,
  F8,
  F9,
  F10,
  F11,
  F12,
  F13,
  F14,              // nv!
  F15,              // nv!
  F16,              // nv!
  F17,              // nv!
  F18,              // nv!
  F19,              // nv!
  F20,              // nv!
  F21,              // nv!
  F22,              // nv!
  F23,              // nv!
  F24,              // nv!
  F25,              // nv!
  F26,              // nv!
  F27,              // nv!
  F28,              // nv!
  F29,              // nv!
  F30,              // nv!
  F31               // nv!
);

// Double precision float registers have virtual `high halves' that
// are needed by the allocator.
reg_class dbl_reg(
  F0,  F0_H,
  F1,  F1_H,
  F2,  F2_H,
  F3,  F3_H,
  F4,  F4_H,
  F5,  F5_H,
  F6,  F6_H,
  F7,  F7_H,
  F8,  F8_H,
  F9,  F9_H,
  F10, F10_H,
  F11, F11_H,
  F12, F12_H,
  F13, F13_H,
  F14, F14_H,    // nv!
  F15, F15_H,    // nv!
  F16, F16_H,    // nv!
  F17, F17_H,    // nv!
  F18, F18_H,    // nv!
  F19, F19_H,    // nv!
  F20, F20_H,    // nv!
  F21, F21_H,    // nv!
  F22, F22_H,    // nv!
  F23, F23_H,    // nv!
  F24, F24_H,    // nv!
  F25, F25_H,    // nv!
  F26, F26_H,    // nv!
  F27, F27_H,    // nv!
  F28, F28_H,    // nv!
  F29, F29_H,    // nv!
  F30, F30_H,    // nv!
  F31, F31_H     // nv!
);

// ----------------------------
// Vector-Scalar Register Class
// ----------------------------

reg_class vs_reg(
  // Attention: Only these ones are saved & restored at safepoint by RegisterSaver.
  VSR32,
  VSR33,
  VSR34,
  VSR35,
  VSR36,
  VSR37,
  VSR38,
  VSR39,
  VSR40,
  VSR41,
  VSR42,
  VSR43,
  VSR44,
  VSR45,
  VSR46,
  VSR47,
  VSR48,
  VSR49,
  VSR50,
  VSR51
  // VSR52-VSR63 // nv!
);

 %}

//----------DEFINITION BLOCK---------------------------------------------------
// Define name --> value mappings to inform the ADLC of an integer valued name
// Current support includes integer values in the range [0, 0x7FFFFFFF]
// Format:
//        int_def  <name>         ( <int_value>, <expression>);
// Generated Code in ad_<arch>.hpp
//        #define  <name>   (<expression>)
//        // value == <int_value>
// Generated code in ad_<arch>.cpp adlc_verification()
//        assert( <name> == <int_value>, "Expect (<expression>) to equal <int_value>");
//
definitions %{
  // The default cost (of an ALU instruction).
  int_def DEFAULT_COST_LOW        (     30,      30);
  int_def DEFAULT_COST            (    100,     100);
  int_def HUGE_COST               (1000000, 1000000);

  // Memory refs
  int_def MEMORY_REF_COST_LOW     (    200, DEFAULT_COST * 2);
  int_def MEMORY_REF_COST         (    300, DEFAULT_COST * 3);

  // Branches are even more expensive.
  int_def BRANCH_COST             (    900, DEFAULT_COST * 9);
  int_def CALL_COST               (   1300, DEFAULT_COST * 13);
%}


//----------SOURCE BLOCK-------------------------------------------------------
// This is a block of C++ code which provides values, functions, and
// definitions necessary in the rest of the architecture description.
source_hpp %{
  // Header information of the source block.
  // Method declarations/definitions which are used outside
  // the ad-scope can conveniently be defined here.
  //
  // To keep related declarations/definitions/uses close together,
  // we switch between source %{ }% and source_hpp %{ }% freely as needed.

#include "opto/convertnode.hpp"

  // Returns true if Node n is followed by a MemBar node that
  // will do an acquire. If so, this node must not do the acquire
  // operation.
  bool followed_by_acquire(const Node *n);
%}

source %{

#include "opto/c2_CodeStubs.hpp"
#include "oops/klass.inline.hpp"

void PhaseOutput::pd_perform_mach_node_analysis() {
}

int MachNode::pd_alignment_required() const {
  return 1;
}

int MachNode::compute_padding(int current_offset) const {
  return 0;
}

// Should the matcher clone input 'm' of node 'n'?
bool Matcher::pd_clone_node(Node* n, Node* m, Matcher::MStack& mstack) {
  return false;
}

// Should the Matcher clone shifts on addressing modes, expecting them
// to be subsumed into complex addressing expressions or compute them
// into registers?
bool Matcher::pd_clone_address_expressions(AddPNode* m, Matcher::MStack& mstack, VectorSet& address_visited) {
  return clone_base_plus_offset_address(m, mstack, address_visited);
}

// Optimize load-acquire.
//
// Check if acquire is unnecessary due to following operation that does
// acquire anyways.
// Walk the pattern:
//
//      n: Load.acq
//           |
//      MemBarAcquire
//       |         |
//  Proj(ctrl)  Proj(mem)
//       |         |
//   MemBarRelease/Volatile
//
bool followed_by_acquire(const Node *load) {
  assert(load->is_Load(), "So far implemented only for loads.");

  // Find MemBarAcquire.
  const Node *mba = nullptr;
  for (DUIterator_Fast imax, i = load->fast_outs(imax); i < imax; i++) {
    const Node *out = load->fast_out(i);
    if (out->Opcode() == Op_MemBarAcquire) {
      if (out->in(0) == load) continue; // Skip control edge, membar should be found via precedence edge.
      mba = out;
      break;
    }
  }
  if (!mba) return false;

  // Find following MemBar node.
  //
  // The following node must be reachable by control AND memory
  // edge to assure no other operations are in between the two nodes.
  //
  // So first get the Proj node, mem_proj, to use it to iterate forward.
  Node *mem_proj = nullptr;
  for (DUIterator_Fast imax, i = mba->fast_outs(imax); i < imax; i++) {
    mem_proj = mba->fast_out(i);      // Runs out of bounds and asserts if Proj not found.
    assert(mem_proj->is_Proj(), "only projections here");
    ProjNode *proj = mem_proj->as_Proj();
    if (proj->_con == TypeFunc::Memory &&
        !Compile::current()->node_arena()->contains(mem_proj)) // Unmatched old-space only
      break;
  }
  assert(mem_proj->as_Proj()->_con == TypeFunc::Memory, "Graph broken");

  // Search MemBar behind Proj. If there are other memory operations
  // behind the Proj we lost.
  for (DUIterator_Fast jmax, j = mem_proj->fast_outs(jmax); j < jmax; j++) {
    Node *x = mem_proj->fast_out(j);
    // Proj might have an edge to a store or load node which precedes the membar.
    if (x->is_Mem()) return false;

    // On PPC64 release and volatile are implemented by an instruction
    // that also has acquire semantics. I.e. there is no need for an
    // acquire before these.
    int xop = x->Opcode();
    if (xop == Op_MemBarRelease || xop == Op_MemBarVolatile) {
      // Make sure we're not missing Call/Phi/MergeMem by checking
      // control edges. The control edge must directly lead back
      // to the MemBarAcquire
      Node *ctrl_proj = x->in(0);
      if (ctrl_proj->is_Proj() && ctrl_proj->in(0) == mba) {
        return true;
      }
    }
  }

  return false;
}

#define __ _masm.

// Tertiary op of a LoadP or StoreP encoding.
#define REGP_OP true

// ****************************************************************************

// REQUIRED FUNCTIONALITY

// !!!!! Special hack to get all type of calls to specify the byte offset
//       from the start of the call to the point where the return address
//       will point.

// PPC port: Removed use of lazy constant construct.

int MachCallStaticJavaNode::ret_addr_offset() {
  // It's only a single branch-and-link instruction.
  return 4;
}

int MachCallDynamicJavaNode::ret_addr_offset() {
  // Offset is 4 with postalloc expanded calls (bl is one instruction). We use
  // postalloc expanded calls if we use inline caches and do not update method data.
  if (UseInlineCaches) return 4;

  int vtable_index = this->_vtable_index;
  if (vtable_index < 0) {
    // Must be invalid_vtable_index, not nonvirtual_vtable_index.
    assert(vtable_index == Method::invalid_vtable_index, "correct sentinel value");
    return 12;
  } else {
    return 24 + MacroAssembler::instr_size_for_decode_klass_not_null();
  }
}

int MachCallRuntimeNode::ret_addr_offset() {
  if (rule() == CallRuntimeDirect_rule) {
    // CallRuntimeDirectNode uses call_c.
#if defined(ABI_ELFv2)
    return 28;
#else
    return 40;
#endif
  }
  assert(rule() == CallLeafDirect_rule, "unexpected node with rule %u", rule());
  // CallLeafDirectNode uses bl.
  return 4;
}

//=============================================================================

// condition code conversions

static int cc_to_boint(int cc) {
  return Assembler::bcondCRbiIs0 | (cc & 8);
}

static int cc_to_inverse_boint(int cc) {
  return Assembler::bcondCRbiIs0 | (8-(cc & 8));
}

static int cc_to_biint(int cc, int flags_reg) {
  return (flags_reg << 2) | (cc & 3);
}

//=============================================================================

// Compute padding required for nodes which need alignment. The padding
// is the number of bytes (not instructions) which will be inserted before
// the instruction. The padding must match the size of a NOP instruction.

// Add nop if a prefixed (two-word) instruction is going to cross a 64-byte boundary.
// (See Section 1.6 of Power ISA Version 3.1)
static int compute_prefix_padding(int current_offset) {
  assert(PowerArchitecturePPC64 >= 10 && (CodeEntryAlignment & 63) == 0,
         "Code buffer must be aligned to a multiple of 64 bytes");
  if (is_aligned(current_offset + BytesPerInstWord, 64)) {
    return BytesPerInstWord;
  }
  return 0;
}

int loadConI32Node::compute_padding(int current_offset) const {
  return compute_prefix_padding(current_offset);
}

int loadConL34Node::compute_padding(int current_offset) const {
  return compute_prefix_padding(current_offset);
}

int addI_reg_imm32Node::compute_padding(int current_offset) const {
  return compute_prefix_padding(current_offset);
}

int addL_reg_imm34Node::compute_padding(int current_offset) const {
  return compute_prefix_padding(current_offset);
}

int addP_reg_imm34Node::compute_padding(int current_offset) const {
  return compute_prefix_padding(current_offset);
}

int cmprb_Whitespace_reg_reg_prefixedNode::compute_padding(int current_offset) const {
  return compute_prefix_padding(current_offset);
}


//=============================================================================

// Emit an interrupt that is caught by the debugger (for debugging compiler).
void emit_break(CodeBuffer &cbuf) {
  C2_MacroAssembler _masm(&cbuf);
  __ illtrap();
}

#ifndef PRODUCT
void MachBreakpointNode::format(PhaseRegAlloc *ra_, outputStream *st) const {
  st->print("BREAKPOINT");
}
#endif

void MachBreakpointNode::emit(CodeBuffer &cbuf, PhaseRegAlloc *ra_) const {
  emit_break(cbuf);
}

uint MachBreakpointNode::size(PhaseRegAlloc *ra_) const {
  return MachNode::size(ra_);
}

//=============================================================================

void emit_nop(CodeBuffer &cbuf) {
  C2_MacroAssembler _masm(&cbuf);
  __ nop();
}

static inline void emit_long(CodeBuffer &cbuf, int value) {
  *((int*)(cbuf.insts_end())) = value;
  cbuf.set_insts_end(cbuf.insts_end() + BytesPerInstWord);
}

//=============================================================================

%} // interrupt source

source_hpp %{ // Header information of the source block.

//--------------------------------------------------------------
//---<  Used for optimization in Compile::Shorten_branches  >---
//--------------------------------------------------------------

class C2_MacroAssembler;

class CallStubImpl {

 public:

  // Emit call stub, compiled java to interpreter.
  static void emit_trampoline_stub(C2_MacroAssembler &_masm, int destination_toc_offset, int insts_call_instruction_offset);

  // Size of call trampoline stub.
  // This doesn't need to be accurate to the byte, but it
  // must be larger than or equal to the real size of the stub.
  static uint size_call_trampoline() {
    return MacroAssembler::trampoline_stub_size;
  }

  // number of relocations needed by a call trampoline stub
  static uint reloc_call_trampoline() {
    return 5;
  }

};

%} // end source_hpp

source %{

// Emit a trampoline stub for a call to a target which is too far away.
//
// code sequences:
//
// call-site:
//   branch-and-link to <destination> or <trampoline stub>
//
// Related trampoline stub for this call-site in the stub section:
//   load the call target from the constant pool
//   branch via CTR (LR/link still points to the call-site above)

void CallStubImpl::emit_trampoline_stub(C2_MacroAssembler &_masm, int destination_toc_offset, int insts_call_instruction_offset) {
  address stub = __ emit_trampoline_stub(destination_toc_offset, insts_call_instruction_offset);
  if (stub == nullptr) {
    ciEnv::current()->record_out_of_memory_failure();
  }
}

//=============================================================================

// Emit an inline branch-and-link call and a related trampoline stub.
//
// code sequences:
//
// call-site:
//   branch-and-link to <destination> or <trampoline stub>
//
// Related trampoline stub for this call-site in the stub section:
//   load the call target from the constant pool
//   branch via CTR (LR/link still points to the call-site above)
//

typedef struct {
  int insts_call_instruction_offset;
  int ret_addr_offset;
} EmitCallOffsets;

// Emit a branch-and-link instruction that branches to a trampoline.
// - Remember the offset of the branch-and-link instruction.
// - Add a relocation at the branch-and-link instruction.
// - Emit a branch-and-link.
// - Remember the return pc offset.
EmitCallOffsets emit_call_with_trampoline_stub(C2_MacroAssembler &_masm, address entry_point, relocInfo::relocType rtype) {
  EmitCallOffsets offsets = { -1, -1 };
  const int start_offset = __ offset();
  offsets.insts_call_instruction_offset = __ offset();

  // No entry point given, use the current pc.
  if (entry_point == nullptr) entry_point = __ pc();

  // Put the entry point as a constant into the constant pool.
  const address entry_point_toc_addr   = __ address_constant(entry_point, RelocationHolder::none);
  if (entry_point_toc_addr == nullptr) {
    ciEnv::current()->record_out_of_memory_failure();
    return offsets;
  }
  const int     entry_point_toc_offset = __ offset_to_method_toc(entry_point_toc_addr);

  // Emit the trampoline stub which will be related to the branch-and-link below.
  CallStubImpl::emit_trampoline_stub(_masm, entry_point_toc_offset, offsets.insts_call_instruction_offset);
  if (ciEnv::current()->failing()) { return offsets; } // Code cache may be full.
  __ relocate(rtype);

  // Note: At this point we do not have the address of the trampoline
  // stub, and the entry point might be too far away for bl, so __ pc()
  // serves as dummy and the bl will be patched later.
  __ bl((address) __ pc());

  offsets.ret_addr_offset = __ offset() - start_offset;

  return offsets;
}

//=============================================================================

// Factory for creating loadConL* nodes for large/small constant pool.

static inline jlong replicate_immF(float con) {
  // Replicate float con 2 times and pack into vector.
  int val = *((int*)&con);
  jlong lval = val;
  lval = (lval << 32) | (lval & 0xFFFFFFFFl);
  return lval;
}

//=============================================================================

const RegMask& MachConstantBaseNode::_out_RegMask = BITS64_CONSTANT_TABLE_BASE_mask();
int ConstantTable::calculate_table_base_offset() const {
  return 0;  // absolute addressing, no offset
}

bool MachConstantBaseNode::requires_postalloc_expand() const { return true; }
void MachConstantBaseNode::postalloc_expand(GrowableArray <Node *> *nodes, PhaseRegAlloc *ra_) {
  iRegPdstOper *op_dst = new iRegPdstOper();
  MachNode *m1 = new loadToc_hiNode();
  MachNode *m2 = new loadToc_loNode();

  m1->add_req(nullptr);
  m2->add_req(nullptr, m1);
  m1->_opnds[0] = op_dst;
  m2->_opnds[0] = op_dst;
  m2->_opnds[1] = op_dst;
  ra_->set_pair(m1->_idx, ra_->get_reg_second(this), ra_->get_reg_first(this));
  ra_->set_pair(m2->_idx, ra_->get_reg_second(this), ra_->get_reg_first(this));
  nodes->push(m1);
  nodes->push(m2);
}

void MachConstantBaseNode::emit(CodeBuffer& cbuf, PhaseRegAlloc* ra_) const {
  // Is postalloc expanded.
  ShouldNotReachHere();
}

uint MachConstantBaseNode::size(PhaseRegAlloc* ra_) const {
  return 0;
}

#ifndef PRODUCT
void MachConstantBaseNode::format(PhaseRegAlloc* ra_, outputStream* st) const {
  st->print("-- \t// MachConstantBaseNode (empty encoding)");
}
#endif

//=============================================================================

#ifndef PRODUCT
void MachPrologNode::format(PhaseRegAlloc *ra_, outputStream *st) const {
  Compile* C = ra_->C;
  const long framesize = C->output()->frame_slots() << LogBytesPerInt;

  st->print("PROLOG\n\t");
  if (C->output()->need_stack_bang(framesize)) {
    st->print("stack_overflow_check\n\t");
  }

  if (!false /* TODO: PPC port C->is_frameless_method()*/) {
    st->print("save return pc\n\t");
    st->print("push frame %ld\n\t", -framesize);
  }

  if (C->stub_function() == nullptr) {
    st->print("nmethod entry barrier\n\t");
  }
}
#endif

void MachPrologNode::emit(CodeBuffer &cbuf, PhaseRegAlloc *ra_) const {
  Compile* C = ra_->C;
  C2_MacroAssembler _masm(&cbuf);

  const long framesize = C->output()->frame_size_in_bytes();
  assert(framesize % (2 * wordSize) == 0, "must preserve 2*wordSize alignment");

  const bool method_is_frameless      = false /* TODO: PPC port C->is_frameless_method()*/;

  const Register return_pc            = R20; // Must match return_addr() in frame section.
  const Register callers_sp           = R21;
  const Register push_frame_temp      = R22;
  const Register toc_temp             = R23;
  assert_different_registers(R11, return_pc, callers_sp, push_frame_temp, toc_temp);

  if (method_is_frameless) {
    // Add nop at beginning of all frameless methods to prevent any
    // oop instructions from getting overwritten by make_not_entrant
    // (patching attempt would fail).
    __ nop();
  } else {
    // Get return pc.
    __ mflr(return_pc);
  }

  if (C->clinit_barrier_on_entry()) {
    assert(!C->method()->holder()->is_not_initialized(), "initialization should have been started");

    Label L_skip_barrier;
    Register klass = toc_temp;

    // Notify OOP recorder (don't need the relocation)
    AddressLiteral md = __ constant_metadata_address(C->method()->holder()->constant_encoding());
    __ load_const_optimized(klass, md.value(), R0);
    __ clinit_barrier(klass, R16_thread, &L_skip_barrier /*L_fast_path*/);

    __ load_const_optimized(klass, SharedRuntime::get_handle_wrong_method_stub(), R0);
    __ mtctr(klass);
    __ bctr();

    __ bind(L_skip_barrier);
  }

  // Calls to C2R adapters often do not accept exceptional returns.
  // We require that their callers must bang for them. But be
  // careful, because some VM calls (such as call site linkage) can
  // use several kilobytes of stack. But the stack safety zone should
  // account for that. See bugs 4446381, 4468289, 4497237.

  int bangsize = C->output()->bang_size_in_bytes();
  assert(bangsize >= framesize || bangsize <= 0, "stack bang size incorrect");
  if (C->output()->need_stack_bang(bangsize)) {
    // Unfortunately we cannot use the function provided in
    // assembler.cpp as we have to emulate the pipes. So I had to
    // insert the code of generate_stack_overflow_check(), see
    // assembler.cpp for some illuminative comments.
    const int page_size = os::vm_page_size();
    int bang_end = StackOverflow::stack_shadow_zone_size();

    // This is how far the previous frame's stack banging extended.
    const int bang_end_safe = bang_end;

    if (bangsize > page_size) {
      bang_end += bangsize;
    }

    int bang_offset = bang_end_safe;

    while (bang_offset <= bang_end) {
      // Need at least one stack bang at end of shadow zone.

      // Again I had to copy code, this time from assembler_ppc.cpp,
      // bang_stack_with_offset - see there for comments.

      // Stack grows down, caller passes positive offset.
      assert(bang_offset > 0, "must bang with positive offset");

      long stdoffset = -bang_offset;

      if (Assembler::is_simm(stdoffset, 16)) {
        // Signed 16 bit offset, a simple std is ok.
        if (UseLoadInstructionsForStackBangingPPC64) {
          __ ld(R0,  (int)(signed short)stdoffset, R1_SP);
        } else {
          __ std(R0, (int)(signed short)stdoffset, R1_SP);
        }
      } else if (Assembler::is_simm(stdoffset, 31)) {
        // Use largeoffset calculations for addis & ld/std.
        const int hi = MacroAssembler::largeoffset_si16_si16_hi(stdoffset);
        const int lo = MacroAssembler::largeoffset_si16_si16_lo(stdoffset);

        Register tmp = R11;
        __ addis(tmp, R1_SP, hi);
        if (UseLoadInstructionsForStackBangingPPC64) {
          __ ld(R0, lo, tmp);
        } else {
          __ std(R0, lo, tmp);
        }
      } else {
        ShouldNotReachHere();
      }

      bang_offset += page_size;
    }
    // R11 trashed
  } // C->output()->need_stack_bang(framesize)

  unsigned int bytes = (unsigned int)framesize;
  long offset = Assembler::align_addr(bytes, frame::alignment_in_bytes);
  ciMethod *currMethod = C->method();

  if (!method_is_frameless) {
    // Get callers sp.
    __ mr(callers_sp, R1_SP);

    // Push method's frame, modifies SP.
    assert(Assembler::is_uimm(framesize, 32U), "wrong type");
    // The ABI is already accounted for in 'framesize' via the
    // 'out_preserve' area.
    Register tmp = push_frame_temp;
    // Had to insert code of push_frame((unsigned int)framesize, push_frame_temp).
    if (Assembler::is_simm(-offset, 16)) {
      __ stdu(R1_SP, -offset, R1_SP);
    } else {
      long x = -offset;
      // Had to insert load_const(tmp, -offset).
      __ lis( tmp, (int)((signed short)(((x >> 32) & 0xffff0000) >> 16)));
      __ ori( tmp, tmp, ((x >> 32) & 0x0000ffff));
      __ sldi(tmp, tmp, 32);
      __ oris(tmp, tmp, (x & 0xffff0000) >> 16);
      __ ori( tmp, tmp, (x & 0x0000ffff));

      __ stdux(R1_SP, R1_SP, tmp);
    }
  }
#if 0 // TODO: PPC port
  // For testing large constant pools, emit a lot of constants to constant pool.
  // "Randomize" const_size.
  if (ConstantsALot) {
    const int num_consts = const_size();
    for (int i = 0; i < num_consts; i++) {
      __ long_constant(0xB0B5B00BBABE);
    }
  }
#endif
  if (!method_is_frameless) {
    // Save return pc.
    __ std(return_pc, _abi0(lr), callers_sp);
  }

  if (C->stub_function() == nullptr) {
    BarrierSetAssembler* bs = BarrierSet::barrier_set()->barrier_set_assembler();
    bs->nmethod_entry_barrier(&_masm, push_frame_temp);
  }

  C->output()->set_frame_complete(cbuf.insts_size());
}

uint MachPrologNode::size(PhaseRegAlloc *ra_) const {
  // Variable size. determine dynamically.
  return MachNode::size(ra_);
}

int MachPrologNode::reloc() const {
  // Return number of relocatable values contained in this instruction.
  return 1; // 1 reloc entry for load_const(toc).
}

//=============================================================================

#ifndef PRODUCT
void MachEpilogNode::format(PhaseRegAlloc *ra_, outputStream *st) const {
  Compile* C = ra_->C;

  st->print("EPILOG\n\t");
  st->print("restore return pc\n\t");
  st->print("pop frame\n\t");

  if (do_polling() && C->is_method_compilation()) {
    st->print("safepoint poll\n\t");
  }
}
#endif

void MachEpilogNode::emit(CodeBuffer &cbuf, PhaseRegAlloc *ra_) const {
  Compile* C = ra_->C;
  C2_MacroAssembler _masm(&cbuf);

  const long framesize = ((long)C->output()->frame_slots()) << LogBytesPerInt;
  assert(framesize >= 0, "negative frame-size?");

  const bool method_needs_polling = do_polling() && C->is_method_compilation();
  const bool method_is_frameless  = false /* TODO: PPC port C->is_frameless_method()*/;
  const Register return_pc        = R31;  // Must survive C-call to enable_stack_reserved_zone().
  const Register temp             = R12;

  if (!method_is_frameless) {
    // Restore return pc relative to callers' sp.
    __ ld(return_pc, ((int)framesize) + _abi0(lr), R1_SP);
    // Move return pc to LR.
    __ mtlr(return_pc);
    // Pop frame (fixed frame-size).
    __ addi(R1_SP, R1_SP, (int)framesize);
  }

  if (StackReservedPages > 0 && C->has_reserved_stack_access()) {
    __ reserved_stack_check(return_pc);
  }

  if (method_needs_polling) {
    Label dummy_label;
    Label* code_stub = &dummy_label;
    if (!UseSIGTRAP && !C->output()->in_scratch_emit_size()) {
      C2SafepointPollStub* stub = new (C->comp_arena()) C2SafepointPollStub(__ offset());
      C->output()->add_stub(stub);
      code_stub = &stub->entry();
      __ relocate(relocInfo::poll_return_type);
    }
    __ safepoint_poll(*code_stub, temp, true /* at_return */, true /* in_nmethod */);
  }
}

uint MachEpilogNode::size(PhaseRegAlloc *ra_) const {
  // Variable size. Determine dynamically.
  return MachNode::size(ra_);
}

int MachEpilogNode::reloc() const {
  // Return number of relocatable values contained in this instruction.
  return 1; // 1 for load_from_polling_page.
}

const Pipeline * MachEpilogNode::pipeline() const {
  return MachNode::pipeline_class();
}

// =============================================================================

// Figure out which register class each belongs in: rc_int, rc_float, rc_vs or
// rc_stack.
enum RC { rc_bad, rc_int, rc_float, rc_vs, rc_stack };

static enum RC rc_class(OptoReg::Name reg) {
  // Return the register class for the given register. The given register
  // reg is a <register>_num value, which is an index into the MachRegisterNumbers
  // enumeration in adGlobals_ppc.hpp.

  if (reg == OptoReg::Bad) return rc_bad;

  // We have 64 integer register halves, starting at index 0.
  if (reg < 64) return rc_int;

  // We have 64 floating-point register halves, starting at index 64.
  if (reg < 64+64) return rc_float;

  // We have 64 vector-scalar registers, starting at index 128.
  if (reg < 64+64+64) return rc_vs;

  // Between float regs & stack are the flags regs.
  assert(OptoReg::is_stack(reg) || reg < 64+64+64, "blow up if spilling flags");

  return rc_stack;
}

static int ld_st_helper(CodeBuffer *cbuf, const char *op_str, uint opcode, int reg, int offset,
                        bool do_print, Compile* C, outputStream *st) {

  assert(opcode == Assembler::LD_OPCODE   ||
         opcode == Assembler::STD_OPCODE  ||
         opcode == Assembler::LWZ_OPCODE  ||
         opcode == Assembler::STW_OPCODE  ||
         opcode == Assembler::LFD_OPCODE  ||
         opcode == Assembler::STFD_OPCODE ||
         opcode == Assembler::LFS_OPCODE  ||
         opcode == Assembler::STFS_OPCODE,
         "opcode not supported");

  if (cbuf) {
    int d =
      (Assembler::LD_OPCODE == opcode || Assembler::STD_OPCODE == opcode) ?
        Assembler::ds(offset+0 /* TODO: PPC port C->frame_slots_sp_bias_in_bytes()*/)
      : Assembler::d1(offset+0 /* TODO: PPC port C->frame_slots_sp_bias_in_bytes()*/); // Makes no difference in opt build.
    emit_long(*cbuf, opcode | Assembler::rt(Matcher::_regEncode[reg]) | d | Assembler::ra(R1_SP));
  }
#ifndef PRODUCT
  else if (do_print) {
    st->print("%-7s %s, [R1_SP + #%d+%d] \t// spill copy",
              op_str,
              Matcher::regName[reg],
              offset, 0 /* TODO: PPC port C->frame_slots_sp_bias_in_bytes()*/);
  }
#endif
  return 4; // size
}

uint MachSpillCopyNode::implementation(CodeBuffer *cbuf, PhaseRegAlloc *ra_, bool do_size, outputStream *st) const {
  Compile* C = ra_->C;

  // Get registers to move.
  OptoReg::Name src_hi = ra_->get_reg_second(in(1));
  OptoReg::Name src_lo = ra_->get_reg_first(in(1));
  OptoReg::Name dst_hi = ra_->get_reg_second(this);
  OptoReg::Name dst_lo = ra_->get_reg_first(this);

  enum RC src_hi_rc = rc_class(src_hi);
  enum RC src_lo_rc = rc_class(src_lo);
  enum RC dst_hi_rc = rc_class(dst_hi);
  enum RC dst_lo_rc = rc_class(dst_lo);

  assert(src_lo != OptoReg::Bad && dst_lo != OptoReg::Bad, "must move at least 1 register");
  if (src_hi != OptoReg::Bad)
    assert((src_lo&1)==0 && src_lo+1==src_hi &&
           (dst_lo&1)==0 && dst_lo+1==dst_hi,
           "expected aligned-adjacent pairs");
  // Generate spill code!
  int size = 0;

  if (src_lo == dst_lo && src_hi == dst_hi)
    return size;            // Self copy, no move.

  if (bottom_type()->isa_vect() != nullptr && ideal_reg() == Op_VecX) {
    // Memory->Memory Spill.
    if (src_lo_rc == rc_stack && dst_lo_rc == rc_stack) {
      int src_offset = ra_->reg2offset(src_lo);
      int dst_offset = ra_->reg2offset(dst_lo);
      if (cbuf) {
        C2_MacroAssembler _masm(cbuf);
        __ ld(R0, src_offset, R1_SP);
        __ std(R0, dst_offset, R1_SP);
        __ ld(R0, src_offset+8, R1_SP);
        __ std(R0, dst_offset+8, R1_SP);
      }
      size += 16;
    }
    // VectorSRegister->Memory Spill.
    else if (src_lo_rc == rc_vs && dst_lo_rc == rc_stack) {
      VectorSRegister Rsrc = as_VectorSRegister(Matcher::_regEncode[src_lo]);
      int dst_offset = ra_->reg2offset(dst_lo);
      if (cbuf) {
        C2_MacroAssembler _masm(cbuf);
        __ addi(R0, R1_SP, dst_offset);
        __ stxvd2x(Rsrc, R0);
      }
      size += 8;
    }
    // Memory->VectorSRegister Spill.
    else if (src_lo_rc == rc_stack && dst_lo_rc == rc_vs) {
      VectorSRegister Rdst = as_VectorSRegister(Matcher::_regEncode[dst_lo]);
      int src_offset = ra_->reg2offset(src_lo);
      if (cbuf) {
        C2_MacroAssembler _masm(cbuf);
        __ addi(R0, R1_SP, src_offset);
        __ lxvd2x(Rdst, R0);
      }
      size += 8;
    }
    // VectorSRegister->VectorSRegister.
    else if (src_lo_rc == rc_vs && dst_lo_rc == rc_vs) {
      VectorSRegister Rsrc = as_VectorSRegister(Matcher::_regEncode[src_lo]);
      VectorSRegister Rdst = as_VectorSRegister(Matcher::_regEncode[dst_lo]);
      if (cbuf) {
        C2_MacroAssembler _masm(cbuf);
        __ xxlor(Rdst, Rsrc, Rsrc);
      }
      size += 4;
    }
    else {
      ShouldNotReachHere(); // No VSR spill.
    }
    return size;
  }

  // --------------------------------------
  // Memory->Memory Spill. Use R0 to hold the value.
  if (src_lo_rc == rc_stack && dst_lo_rc == rc_stack) {
    int src_offset = ra_->reg2offset(src_lo);
    int dst_offset = ra_->reg2offset(dst_lo);
    if (src_hi != OptoReg::Bad) {
      assert(src_hi_rc==rc_stack && dst_hi_rc==rc_stack,
             "expected same type of move for high parts");
      size += ld_st_helper(cbuf, "LD  ", Assembler::LD_OPCODE,  R0_num, src_offset, !do_size, C, st);
      if (!cbuf && !do_size) st->print("\n\t");
      size += ld_st_helper(cbuf, "STD ", Assembler::STD_OPCODE, R0_num, dst_offset, !do_size, C, st);
    } else {
      size += ld_st_helper(cbuf, "LWZ ", Assembler::LWZ_OPCODE, R0_num, src_offset, !do_size, C, st);
      if (!cbuf && !do_size) st->print("\n\t");
      size += ld_st_helper(cbuf, "STW ", Assembler::STW_OPCODE, R0_num, dst_offset, !do_size, C, st);
    }
    return size;
  }

  // --------------------------------------
  // Check for float->int copy; requires a trip through memory.
  if (src_lo_rc == rc_float && dst_lo_rc == rc_int) {
    Unimplemented();
  }

  // --------------------------------------
  // Check for integer reg-reg copy.
  if (src_lo_rc == rc_int && dst_lo_rc == rc_int) {
      Register Rsrc = as_Register(Matcher::_regEncode[src_lo]);
      Register Rdst = as_Register(Matcher::_regEncode[dst_lo]);
      size = (Rsrc != Rdst) ? 4 : 0;

      if (cbuf) {
        C2_MacroAssembler _masm(cbuf);
        if (size) {
          __ mr(Rdst, Rsrc);
        }
      }
#ifndef PRODUCT
      else if (!do_size) {
        if (size) {
          st->print("%-7s %s, %s \t// spill copy", "MR", Matcher::regName[dst_lo], Matcher::regName[src_lo]);
        } else {
          st->print("%-7s %s, %s \t// spill copy", "MR-NOP", Matcher::regName[dst_lo], Matcher::regName[src_lo]);
        }
      }
#endif
      return size;
  }

  // Check for integer store.
  if (src_lo_rc == rc_int && dst_lo_rc == rc_stack) {
    int dst_offset = ra_->reg2offset(dst_lo);
    if (src_hi != OptoReg::Bad) {
      assert(src_hi_rc==rc_int && dst_hi_rc==rc_stack,
             "expected same type of move for high parts");
      size += ld_st_helper(cbuf, "STD ", Assembler::STD_OPCODE, src_lo, dst_offset, !do_size, C, st);
    } else {
      size += ld_st_helper(cbuf, "STW ", Assembler::STW_OPCODE, src_lo, dst_offset, !do_size, C, st);
    }
    return size;
  }

  // Check for integer load.
  if (dst_lo_rc == rc_int && src_lo_rc == rc_stack) {
    int src_offset = ra_->reg2offset(src_lo);
    if (src_hi != OptoReg::Bad) {
      assert(dst_hi_rc==rc_int && src_hi_rc==rc_stack,
             "expected same type of move for high parts");
      size += ld_st_helper(cbuf, "LD  ", Assembler::LD_OPCODE, dst_lo, src_offset, !do_size, C, st);
    } else {
      size += ld_st_helper(cbuf, "LWZ ", Assembler::LWZ_OPCODE, dst_lo, src_offset, !do_size, C, st);
    }
    return size;
  }

  // Check for float reg-reg copy.
  if (src_lo_rc == rc_float && dst_lo_rc == rc_float) {
    if (cbuf) {
      C2_MacroAssembler _masm(cbuf);
      FloatRegister Rsrc = as_FloatRegister(Matcher::_regEncode[src_lo]);
      FloatRegister Rdst = as_FloatRegister(Matcher::_regEncode[dst_lo]);
      __ fmr(Rdst, Rsrc);
    }
#ifndef PRODUCT
    else if (!do_size) {
      st->print("%-7s %s, %s \t// spill copy", "FMR", Matcher::regName[dst_lo], Matcher::regName[src_lo]);
    }
#endif
    return 4;
  }

  // Check for float store.
  if (src_lo_rc == rc_float && dst_lo_rc == rc_stack) {
    int dst_offset = ra_->reg2offset(dst_lo);
    if (src_hi != OptoReg::Bad) {
      assert(src_hi_rc==rc_float && dst_hi_rc==rc_stack,
             "expected same type of move for high parts");
      size += ld_st_helper(cbuf, "STFD", Assembler::STFD_OPCODE, src_lo, dst_offset, !do_size, C, st);
    } else {
      size += ld_st_helper(cbuf, "STFS", Assembler::STFS_OPCODE, src_lo, dst_offset, !do_size, C, st);
    }
    return size;
  }

  // Check for float load.
  if (dst_lo_rc == rc_float && src_lo_rc == rc_stack) {
    int src_offset = ra_->reg2offset(src_lo);
    if (src_hi != OptoReg::Bad) {
      assert(dst_hi_rc==rc_float && src_hi_rc==rc_stack,
             "expected same type of move for high parts");
      size += ld_st_helper(cbuf, "LFD ", Assembler::LFD_OPCODE, dst_lo, src_offset, !do_size, C, st);
    } else {
      size += ld_st_helper(cbuf, "LFS ", Assembler::LFS_OPCODE, dst_lo, src_offset, !do_size, C, st);
    }
    return size;
  }

  // --------------------------------------------------------------------
  // Check for hi bits still needing moving. Only happens for misaligned
  // arguments to native calls.
  if (src_hi == dst_hi)
    return size;               // Self copy; no move.

  assert(src_hi_rc != rc_bad && dst_hi_rc != rc_bad, "src_hi & dst_hi cannot be Bad");
  ShouldNotReachHere(); // Unimplemented
  return 0;
}

#ifndef PRODUCT
void MachSpillCopyNode::format(PhaseRegAlloc *ra_, outputStream *st) const {
  if (!ra_)
    st->print("N%d = SpillCopy(N%d)", _idx, in(1)->_idx);
  else
    implementation(nullptr, ra_, false, st);
}
#endif

void MachSpillCopyNode::emit(CodeBuffer &cbuf, PhaseRegAlloc *ra_) const {
  implementation(&cbuf, ra_, false, nullptr);
}

uint MachSpillCopyNode::size(PhaseRegAlloc *ra_) const {
  return implementation(nullptr, ra_, true, nullptr);
}

#ifndef PRODUCT
void MachNopNode::format(PhaseRegAlloc *ra_, outputStream *st) const {
  st->print("NOP \t// %d nops to pad for loops or prefixed instructions.", _count);
}
#endif

void MachNopNode::emit(CodeBuffer &cbuf, PhaseRegAlloc *) const {
  C2_MacroAssembler _masm(&cbuf);
  // _count contains the number of nops needed for padding.
  for (int i = 0; i < _count; i++) {
    __ nop();
  }
}

uint MachNopNode::size(PhaseRegAlloc *ra_) const {
  return _count * 4;
}

#ifndef PRODUCT
void BoxLockNode::format(PhaseRegAlloc *ra_, outputStream *st) const {
  int offset = ra_->reg2offset(in_RegMask(0).find_first_elem());
  char reg_str[128];
  ra_->dump_register(this, reg_str, sizeof(reg_str));
  st->print("ADDI    %s, SP, %d \t// box node", reg_str, offset);
}
#endif

void BoxLockNode::emit(CodeBuffer &cbuf, PhaseRegAlloc *ra_) const {
  C2_MacroAssembler _masm(&cbuf);

  int offset = ra_->reg2offset(in_RegMask(0).find_first_elem());
  int reg    = ra_->get_encode(this);

  if (Assembler::is_simm(offset, 16)) {
    __ addi(as_Register(reg), R1, offset);
  } else {
    ShouldNotReachHere();
  }
}

uint BoxLockNode::size(PhaseRegAlloc *ra_) const {
  // BoxLockNode is not a MachNode, so we can't just call MachNode::size(ra_).
  return 4;
}

#ifndef PRODUCT
void MachUEPNode::format(PhaseRegAlloc *ra_, outputStream *st) const {
  st->print_cr("---- MachUEPNode ----");
  st->print_cr("...");
}
#endif

void MachUEPNode::emit(CodeBuffer &cbuf, PhaseRegAlloc *ra_) const {
  // This is the unverified entry point.
  C2_MacroAssembler _masm(&cbuf);

<<<<<<< HEAD
  __ ic_check(CodeEntryAlignment);
=======
  // Inline_cache contains a klass.
  Register ic_klass       = as_Register(Matcher::inline_cache_reg_encode());
  Register receiver_klass = R12_scratch2;  // tmp

  assert_different_registers(ic_klass, receiver_klass, R11_scratch1, R3_ARG1);
  assert(R11_scratch1 == R11, "need prologue scratch register");

  // Check for nullptr argument if we don't have implicit null checks.
  if (!ImplicitNullChecks || !os::zero_page_read_protected()) {
    if (TrapBasedNullChecks) {
      __ trap_null_check(R3_ARG1);
    } else {
      Label valid;
      __ cmpdi(CCR0, R3_ARG1, 0);
      __ bne_predict_taken(CCR0, valid);
      // We have a null argument, branch to ic_miss_stub.
      __ b64_patchable((address)SharedRuntime::get_ic_miss_stub(),
                           relocInfo::runtime_call_type);
      __ bind(valid);
    }
  }
  // Assume argument is not nullptr, load klass from receiver.
  __ load_klass(receiver_klass, R3_ARG1);

  if (TrapBasedICMissChecks) {
    __ trap_ic_miss_check(receiver_klass, ic_klass);
  } else {
    Label valid;
    __ cmpd(CCR0, receiver_klass, ic_klass);
    __ beq_predict_taken(CCR0, valid);
    // We have an unexpected klass, branch to ic_miss_stub.
    __ b64_patchable((address)SharedRuntime::get_ic_miss_stub(),
                         relocInfo::runtime_call_type);
    __ bind(valid);
  }

>>>>>>> 62a4be03
  // Argument is valid and klass is as expected, continue.
}

uint MachUEPNode::size(PhaseRegAlloc *ra_) const {
  // Variable size. Determine dynamically.
  return MachNode::size(ra_);
}

//=============================================================================

%} // interrupt source

source_hpp %{ // Header information of the source block.

class HandlerImpl {

 public:

  static int emit_exception_handler(CodeBuffer &cbuf);
  static int emit_deopt_handler(CodeBuffer& cbuf);

  static uint size_exception_handler() {
    // The exception_handler is a b64_patchable.
    return MacroAssembler::b64_patchable_size;
  }

  static uint size_deopt_handler() {
    // The deopt_handler is a bl64_patchable.
    return MacroAssembler::bl64_patchable_size;
  }

};

class Node::PD {
public:
  enum NodeFlags {
    _last_flag = Node::_last_flag
  };
};

%} // end source_hpp

source %{

int HandlerImpl::emit_exception_handler(CodeBuffer &cbuf) {
  C2_MacroAssembler _masm(&cbuf);

  address base = __ start_a_stub(size_exception_handler());
  if (base == nullptr) return 0; // CodeBuffer::expand failed

  int offset = __ offset();
  __ b64_patchable((address)OptoRuntime::exception_blob()->content_begin(),
                       relocInfo::runtime_call_type);
  assert(__ offset() - offset == (int)size_exception_handler(), "must be fixed size");
  __ end_a_stub();

  return offset;
}

// The deopt_handler is like the exception handler, but it calls to
// the deoptimization blob instead of jumping to the exception blob.
int HandlerImpl::emit_deopt_handler(CodeBuffer& cbuf) {
  C2_MacroAssembler _masm(&cbuf);

  address base = __ start_a_stub(size_deopt_handler());
  if (base == nullptr) return 0; // CodeBuffer::expand failed

  int offset = __ offset();
  __ bl64_patchable((address)SharedRuntime::deopt_blob()->unpack(),
                        relocInfo::runtime_call_type);
  assert(__ offset() - offset == (int) size_deopt_handler(), "must be fixed size");
  __ end_a_stub();

  return offset;
}

//=============================================================================

// Use a frame slots bias for frameless methods if accessing the stack.
static int frame_slots_bias(int reg_enc, PhaseRegAlloc* ra_) {
  if (as_Register(reg_enc) == R1_SP) {
    return 0; // TODO: PPC port ra_->C->frame_slots_sp_bias_in_bytes();
  }
  return 0;
}

bool Matcher::match_rule_supported(int opcode) {
  if (!has_match_rule(opcode)) {
    return false; // no match rule present
  }

  switch (opcode) {
    case Op_SqrtD:
      return VM_Version::has_fsqrt();
    case Op_RoundDoubleMode:
      return VM_Version::has_vsx();
    case Op_CountLeadingZerosI:
    case Op_CountLeadingZerosL:
      return UseCountLeadingZerosInstructionsPPC64;
    case Op_CountTrailingZerosI:
    case Op_CountTrailingZerosL:
      return (UseCountLeadingZerosInstructionsPPC64 || UseCountTrailingZerosInstructionsPPC64);
    case Op_PopCountI:
    case Op_PopCountL:
      return (UsePopCountInstruction && VM_Version::has_popcntw());

    case Op_AddVB:
    case Op_AddVS:
    case Op_AddVI:
    case Op_AddVF:
    case Op_AddVD:
    case Op_SubVB:
    case Op_SubVS:
    case Op_SubVI:
    case Op_SubVF:
    case Op_SubVD:
    case Op_MulVS:
    case Op_MulVF:
    case Op_MulVD:
    case Op_DivVF:
    case Op_DivVD:
    case Op_AbsVF:
    case Op_AbsVD:
    case Op_NegVF:
    case Op_NegVD:
    case Op_SqrtVF:
    case Op_SqrtVD:
    case Op_AddVL:
    case Op_SubVL:
    case Op_MulVI:
    case Op_RoundDoubleModeV:
      return SuperwordUseVSX;
    case Op_PopCountVI:
      return (SuperwordUseVSX && UsePopCountInstruction);
    case Op_FmaF:
    case Op_FmaD:
      return UseFMA;
    case Op_FmaVF:
    case Op_FmaVD:
      return (SuperwordUseVSX && UseFMA);

    case Op_Digit:
      return vmIntrinsics::is_intrinsic_available(vmIntrinsics::_isDigit);
    case Op_LowerCase:
      return vmIntrinsics::is_intrinsic_available(vmIntrinsics::_isLowerCase);
    case Op_UpperCase:
      return vmIntrinsics::is_intrinsic_available(vmIntrinsics::_isUpperCase);
    case Op_Whitespace:
      return vmIntrinsics::is_intrinsic_available(vmIntrinsics::_isWhitespace);

    case Op_CacheWB:
    case Op_CacheWBPreSync:
    case Op_CacheWBPostSync:
      return VM_Version::supports_data_cache_line_flush();
  }

  return true; // Per default match rules are supported.
}

bool Matcher::match_rule_supported_auto_vectorization(int opcode, int vlen, BasicType bt) {
  return match_rule_supported_vector(opcode, vlen, bt);
}

bool Matcher::match_rule_supported_vector(int opcode, int vlen, BasicType bt) {
  if (!match_rule_supported(opcode) || !vector_size_supported(bt, vlen)) {
    return false;
  }
  return true; // Per default match rules are supported.
}

bool Matcher::match_rule_supported_vector_masked(int opcode, int vlen, BasicType bt) {
  return false;
}

bool Matcher::vector_needs_partial_operations(Node* node, const TypeVect* vt) {
  return false;
}

const RegMask* Matcher::predicate_reg_mask(void) {
  return nullptr;
}

const TypeVectMask* Matcher::predicate_reg_type(const Type* elemTy, int length) {
  return nullptr;
}

// Vector calling convention not yet implemented.
bool Matcher::supports_vector_calling_convention(void) {
  return false;
}

OptoRegPair Matcher::vector_return_value(uint ideal_reg) {
  Unimplemented();
  return OptoRegPair(0, 0);
}

// Vector width in bytes.
int Matcher::vector_width_in_bytes(BasicType bt) {
  if (SuperwordUseVSX) {
    assert(MaxVectorSize == 16, "");
    return 16;
  } else {
    assert(MaxVectorSize == 8, "");
    return 8;
  }
}

// Vector ideal reg.
uint Matcher::vector_ideal_reg(int size) {
  if (SuperwordUseVSX) {
    assert(MaxVectorSize == 16 && size == 16, "");
    return Op_VecX;
  } else {
    assert(MaxVectorSize == 8 && size == 8, "");
    return Op_RegL;
  }
}

// Limits on vector size (number of elements) loaded into vector.
int Matcher::max_vector_size(const BasicType bt) {
  assert(is_java_primitive(bt), "only primitive type vectors");
  return vector_width_in_bytes(bt)/type2aelembytes(bt);
}

int Matcher::min_vector_size(const BasicType bt) {
  return max_vector_size(bt); // Same as max.
}

int Matcher::max_vector_size_auto_vectorization(const BasicType bt) {
  return Matcher::max_vector_size(bt);
}

int Matcher::scalable_vector_reg_size(const BasicType bt) {
  return -1;
}

// RETURNS: whether this branch offset is short enough that a short
// branch can be used.
//
// If the platform does not provide any short branch variants, then
// this method should return `false' for offset 0.
//
// `Compile::Fill_buffer' will decide on basis of this information
// whether to do the pass `Compile::Shorten_branches' at all.
//
// And `Compile::Shorten_branches' will decide on basis of this
// information whether to replace particular branch sites by short
// ones.
bool Matcher::is_short_branch_offset(int rule, int br_size, int offset) {
  // Is the offset within the range of a ppc64 pc relative branch?
  bool b;

  const int safety_zone = 3 * BytesPerInstWord;
  b = Assembler::is_simm((offset<0 ? offset-safety_zone : offset+safety_zone),
                         29 - 16 + 1 + 2);
  return b;
}

/* TODO: PPC port
// Make a new machine dependent decode node (with its operands).
MachTypeNode *Matcher::make_decode_node() {
  assert(CompressedOops::base() == nullptr && CompressedOops::shift() == 0,
         "This method is only implemented for unscaled cOops mode so far");
  MachTypeNode *decode = new decodeN_unscaledNode();
  decode->set_opnd_array(0, new iRegPdstOper());
  decode->set_opnd_array(1, new iRegNsrcOper());
  return decode;
}
*/

MachOper* Matcher::pd_specialize_generic_vector_operand(MachOper* original_opnd, uint ideal_reg, bool is_temp) {
  ShouldNotReachHere(); // generic vector operands not supported
  return nullptr;
}

bool Matcher::is_reg2reg_move(MachNode* m) {
  ShouldNotReachHere();  // generic vector operands not supported
  return false;
}

bool Matcher::is_generic_vector(MachOper* opnd)  {
  ShouldNotReachHere();  // generic vector operands not supported
  return false;
}

// Constants for c2c and c calling conventions.

const MachRegisterNumbers iarg_reg[8] = {
  R3_num, R4_num, R5_num, R6_num,
  R7_num, R8_num, R9_num, R10_num
};

const MachRegisterNumbers farg_reg[13] = {
  F1_num, F2_num, F3_num, F4_num,
  F5_num, F6_num, F7_num, F8_num,
  F9_num, F10_num, F11_num, F12_num,
  F13_num
};

const MachRegisterNumbers vsarg_reg[64] = {
  VSR0_num, VSR1_num, VSR2_num, VSR3_num,
  VSR4_num, VSR5_num, VSR6_num, VSR7_num,
  VSR8_num, VSR9_num, VSR10_num, VSR11_num,
  VSR12_num, VSR13_num, VSR14_num, VSR15_num,
  VSR16_num, VSR17_num, VSR18_num, VSR19_num,
  VSR20_num, VSR21_num, VSR22_num, VSR23_num,
  VSR24_num, VSR23_num, VSR24_num, VSR25_num,
  VSR28_num, VSR29_num, VSR30_num, VSR31_num,
  VSR32_num, VSR33_num, VSR34_num, VSR35_num,
  VSR36_num, VSR37_num, VSR38_num, VSR39_num,
  VSR40_num, VSR41_num, VSR42_num, VSR43_num,
  VSR44_num, VSR45_num, VSR46_num, VSR47_num,
  VSR48_num, VSR49_num, VSR50_num, VSR51_num,
  VSR52_num, VSR53_num, VSR54_num, VSR55_num,
  VSR56_num, VSR57_num, VSR58_num, VSR59_num,
  VSR60_num, VSR61_num, VSR62_num, VSR63_num
};

const int num_iarg_registers = sizeof(iarg_reg) / sizeof(iarg_reg[0]);

const int num_farg_registers = sizeof(farg_reg) / sizeof(farg_reg[0]);

const int num_vsarg_registers = sizeof(vsarg_reg) / sizeof(vsarg_reg[0]);

// Return whether or not this register is ever used as an argument. This
// function is used on startup to build the trampoline stubs in generateOptoStub.
// Registers not mentioned will be killed by the VM call in the trampoline, and
// arguments in those registers not be available to the callee.
bool Matcher::can_be_java_arg(int reg) {
  // We return true for all registers contained in iarg_reg[] and
  // farg_reg[] and their virtual halves.
  // We must include the virtual halves in order to get STDs and LDs
  // instead of STWs and LWs in the trampoline stubs.

  if (   reg == R3_num  || reg == R3_H_num
      || reg == R4_num  || reg == R4_H_num
      || reg == R5_num  || reg == R5_H_num
      || reg == R6_num  || reg == R6_H_num
      || reg == R7_num  || reg == R7_H_num
      || reg == R8_num  || reg == R8_H_num
      || reg == R9_num  || reg == R9_H_num
      || reg == R10_num || reg == R10_H_num)
    return true;

  if (   reg == F1_num  || reg == F1_H_num
      || reg == F2_num  || reg == F2_H_num
      || reg == F3_num  || reg == F3_H_num
      || reg == F4_num  || reg == F4_H_num
      || reg == F5_num  || reg == F5_H_num
      || reg == F6_num  || reg == F6_H_num
      || reg == F7_num  || reg == F7_H_num
      || reg == F8_num  || reg == F8_H_num
      || reg == F9_num  || reg == F9_H_num
      || reg == F10_num || reg == F10_H_num
      || reg == F11_num || reg == F11_H_num
      || reg == F12_num || reg == F12_H_num
      || reg == F13_num || reg == F13_H_num)
    return true;

  return false;
}

bool Matcher::is_spillable_arg(int reg) {
  return can_be_java_arg(reg);
}

uint Matcher::int_pressure_limit()
{
  return (INTPRESSURE == -1) ? 26 : INTPRESSURE;
}

uint Matcher::float_pressure_limit()
{
  return (FLOATPRESSURE == -1) ? 28 : FLOATPRESSURE;
}

bool Matcher::use_asm_for_ldiv_by_con(jlong divisor) {
  return false;
}

// Register for DIVI projection of divmodI.
RegMask Matcher::divI_proj_mask() {
  ShouldNotReachHere();
  return RegMask();
}

// Register for MODI projection of divmodI.
RegMask Matcher::modI_proj_mask() {
  ShouldNotReachHere();
  return RegMask();
}

// Register for DIVL projection of divmodL.
RegMask Matcher::divL_proj_mask() {
  ShouldNotReachHere();
  return RegMask();
}

// Register for MODL projection of divmodL.
RegMask Matcher::modL_proj_mask() {
  ShouldNotReachHere();
  return RegMask();
}

const RegMask Matcher::method_handle_invoke_SP_save_mask() {
  return RegMask();
}

%}

//----------ENCODING BLOCK-----------------------------------------------------
// This block specifies the encoding classes used by the compiler to output
// byte streams. Encoding classes are parameterized macros used by
// Machine Instruction Nodes in order to generate the bit encoding of the
// instruction. Operands specify their base encoding interface with the
// interface keyword. There are currently supported four interfaces,
// REG_INTER, CONST_INTER, MEMORY_INTER, & COND_INTER. REG_INTER causes an
// operand to generate a function which returns its register number when
// queried. CONST_INTER causes an operand to generate a function which
// returns the value of the constant when queried. MEMORY_INTER causes an
// operand to generate four functions which return the Base Register, the
// Index Register, the Scale Value, and the Offset Value of the operand when
// queried. COND_INTER causes an operand to generate six functions which
// return the encoding code (ie - encoding bits for the instruction)
// associated with each basic boolean condition for a conditional instruction.
//
// Instructions specify two basic values for encoding. Again, a function
// is available to check if the constant displacement is an oop. They use the
// ins_encode keyword to specify their encoding classes (which must be
// a sequence of enc_class names, and their parameters, specified in
// the encoding block), and they use the
// opcode keyword to specify, in order, their primary, secondary, and
// tertiary opcode. Only the opcode sections which a particular instruction
// needs for encoding need to be specified.
encode %{
  enc_class enc_unimplemented %{
    C2_MacroAssembler _masm(&cbuf);
    __ unimplemented("Unimplemented mach node encoding in AD file.", 13);
  %}

  enc_class enc_untested %{
#ifdef ASSERT
    C2_MacroAssembler _masm(&cbuf);
    __ untested("Untested mach node encoding in AD file.");
#else
#endif
  %}

  enc_class enc_lbz(iRegIdst dst, memory mem) %{
    C2_MacroAssembler _masm(&cbuf);
    int Idisp = $mem$$disp + frame_slots_bias($mem$$base, ra_);
    __ lbz($dst$$Register, Idisp, $mem$$base$$Register);
  %}

  // Load acquire.
  enc_class enc_lbz_ac(iRegIdst dst, memory mem) %{
    C2_MacroAssembler _masm(&cbuf);
    int Idisp = $mem$$disp + frame_slots_bias($mem$$base, ra_);
    __ lbz($dst$$Register, Idisp, $mem$$base$$Register);
    __ twi_0($dst$$Register);
    __ isync();
  %}

  enc_class enc_lhz(iRegIdst dst, memory mem) %{

    C2_MacroAssembler _masm(&cbuf);
    int Idisp = $mem$$disp + frame_slots_bias($mem$$base, ra_);
    __ lhz($dst$$Register, Idisp, $mem$$base$$Register);
  %}

  // Load acquire.
  enc_class enc_lhz_ac(iRegIdst dst, memory mem) %{

    C2_MacroAssembler _masm(&cbuf);
    int Idisp = $mem$$disp + frame_slots_bias($mem$$base, ra_);
    __ lhz($dst$$Register, Idisp, $mem$$base$$Register);
    __ twi_0($dst$$Register);
    __ isync();
  %}

  enc_class enc_lwz(iRegIdst dst, memory mem) %{

    C2_MacroAssembler _masm(&cbuf);
    int Idisp = $mem$$disp + frame_slots_bias($mem$$base, ra_);
    __ lwz($dst$$Register, Idisp, $mem$$base$$Register);
  %}

  // Load acquire.
  enc_class enc_lwz_ac(iRegIdst dst, memory mem) %{

    C2_MacroAssembler _masm(&cbuf);
    int Idisp = $mem$$disp + frame_slots_bias($mem$$base, ra_);
    __ lwz($dst$$Register, Idisp, $mem$$base$$Register);
    __ twi_0($dst$$Register);
    __ isync();
  %}

  enc_class enc_ld(iRegLdst dst, memoryAlg4 mem) %{
    C2_MacroAssembler _masm(&cbuf);
    int Idisp = $mem$$disp + frame_slots_bias($mem$$base, ra_);
    // Operand 'ds' requires 4-alignment.
    assert((Idisp & 0x3) == 0, "unaligned offset");
    __ ld($dst$$Register, Idisp, $mem$$base$$Register);
  %}

  // Load acquire.
  enc_class enc_ld_ac(iRegLdst dst, memoryAlg4 mem) %{
    C2_MacroAssembler _masm(&cbuf);
    int Idisp = $mem$$disp + frame_slots_bias($mem$$base, ra_);
    // Operand 'ds' requires 4-alignment.
    assert((Idisp & 0x3) == 0, "unaligned offset");
    __ ld($dst$$Register, Idisp, $mem$$base$$Register);
    __ twi_0($dst$$Register);
    __ isync();
  %}

  enc_class enc_lfd(RegF dst, memory mem) %{
    C2_MacroAssembler _masm(&cbuf);
    int Idisp = $mem$$disp + frame_slots_bias($mem$$base, ra_);
    __ lfd($dst$$FloatRegister, Idisp, $mem$$base$$Register);
  %}

  enc_class enc_load_long_constL(iRegLdst dst, immL src, iRegLdst toc) %{

    C2_MacroAssembler _masm(&cbuf);
    int toc_offset = 0;

    address const_toc_addr;
    // Create a non-oop constant, no relocation needed.
    // If it is an IC, it has a virtual_call_Relocation.
    const_toc_addr = __ long_constant((jlong)$src$$constant);
    if (const_toc_addr == nullptr) {
      ciEnv::current()->record_out_of_memory_failure();
      return;
    }

    // Get the constant's TOC offset.
    toc_offset = __ offset_to_method_toc(const_toc_addr);

    // Keep the current instruction offset in mind.
    ((loadConLNode*)this)->_cbuf_insts_offset = __ offset();

    __ ld($dst$$Register, toc_offset, $toc$$Register);
  %}

  enc_class enc_load_long_constL_hi(iRegLdst dst, iRegLdst toc, immL src) %{

    C2_MacroAssembler _masm(&cbuf);

    if (!ra_->C->output()->in_scratch_emit_size()) {
      address const_toc_addr;
      // Create a non-oop constant, no relocation needed.
      // If it is an IC, it has a virtual_call_Relocation.
      const_toc_addr = __ long_constant((jlong)$src$$constant);
      if (const_toc_addr == nullptr) {
        ciEnv::current()->record_out_of_memory_failure();
        return;
      }

      // Get the constant's TOC offset.
      const int toc_offset = __ offset_to_method_toc(const_toc_addr);
      // Store the toc offset of the constant.
      ((loadConL_hiNode*)this)->_const_toc_offset = toc_offset;

      // Also keep the current instruction offset in mind.
      ((loadConL_hiNode*)this)->_cbuf_insts_offset = __ offset();
    }

    __ addis($dst$$Register, $toc$$Register, MacroAssembler::largeoffset_si16_si16_hi(_const_toc_offset));
  %}

%} // encode

source %{

typedef struct {
  loadConL_hiNode *_large_hi;
  loadConL_loNode *_large_lo;
  loadConLNode    *_small;
  MachNode        *_last;
} loadConLNodesTuple;

loadConLNodesTuple loadConLNodesTuple_create(PhaseRegAlloc *ra_, Node *toc, immLOper *immSrc,
                                             OptoReg::Name reg_second, OptoReg::Name reg_first) {
  loadConLNodesTuple nodes;

  const bool large_constant_pool = true; // TODO: PPC port C->cfg()->_consts_size > 4000;
  if (large_constant_pool) {
    // Create new nodes.
    loadConL_hiNode *m1 = new loadConL_hiNode();
    loadConL_loNode *m2 = new loadConL_loNode();

    // inputs for new nodes
    m1->add_req(nullptr, toc);
    m2->add_req(nullptr, m1);

    // operands for new nodes
    m1->_opnds[0] = new iRegLdstOper(); // dst
    m1->_opnds[1] = immSrc;             // src
    m1->_opnds[2] = new iRegPdstOper(); // toc
    m2->_opnds[0] = new iRegLdstOper(); // dst
    m2->_opnds[1] = immSrc;             // src
    m2->_opnds[2] = new iRegLdstOper(); // base

    // Initialize ins_attrib TOC fields.
    m1->_const_toc_offset = -1;
    m2->_const_toc_offset_hi_node = m1;

    // Initialize ins_attrib instruction offset.
    m1->_cbuf_insts_offset = -1;

    // register allocation for new nodes
    ra_->set_pair(m1->_idx, reg_second, reg_first);
    ra_->set_pair(m2->_idx, reg_second, reg_first);

    // Create result.
    nodes._large_hi = m1;
    nodes._large_lo = m2;
    nodes._small = nullptr;
    nodes._last = nodes._large_lo;
    assert(m2->bottom_type()->isa_long(), "must be long");
  } else {
    loadConLNode *m2 = new loadConLNode();

    // inputs for new nodes
    m2->add_req(nullptr, toc);

    // operands for new nodes
    m2->_opnds[0] = new iRegLdstOper(); // dst
    m2->_opnds[1] = immSrc;             // src
    m2->_opnds[2] = new iRegPdstOper(); // toc

    // Initialize ins_attrib instruction offset.
    m2->_cbuf_insts_offset = -1;

    // register allocation for new nodes
    ra_->set_pair(m2->_idx, reg_second, reg_first);

    // Create result.
    nodes._large_hi = nullptr;
    nodes._large_lo = nullptr;
    nodes._small = m2;
    nodes._last = nodes._small;
    assert(m2->bottom_type()->isa_long(), "must be long");
  }

  return nodes;
}

typedef struct {
  loadConL_hiNode *_large_hi;
  loadConL_loNode *_large_lo;
  mtvsrdNode      *_moved;
  xxspltdNode     *_replicated;
  loadConLNode    *_small;
  MachNode        *_last;
} loadConLReplicatedNodesTuple;

loadConLReplicatedNodesTuple loadConLReplicatedNodesTuple_create(Compile *C, PhaseRegAlloc *ra_, Node *toc, immLOper *immSrc,
                                                 vecXOper *dst, immI_0Oper *zero,
                                                 OptoReg::Name reg_second, OptoReg::Name reg_first,
                                                 OptoReg::Name reg_vec_second, OptoReg::Name reg_vec_first) {
  loadConLReplicatedNodesTuple nodes;

  const bool large_constant_pool = true; // TODO: PPC port C->cfg()->_consts_size > 4000;
  if (large_constant_pool) {
    // Create new nodes.
    loadConL_hiNode *m1 = new  loadConL_hiNode();
    loadConL_loNode *m2 = new  loadConL_loNode();
    mtvsrdNode *m3 = new  mtvsrdNode();
    xxspltdNode *m4 = new  xxspltdNode();

    // inputs for new nodes
    m1->add_req(nullptr, toc);
    m2->add_req(nullptr, m1);
    m3->add_req(nullptr, m2);
    m4->add_req(nullptr, m3);

    // operands for new nodes
    m1->_opnds[0] = new  iRegLdstOper(); // dst
    m1->_opnds[1] = immSrc;              // src
    m1->_opnds[2] = new  iRegPdstOper(); // toc

    m2->_opnds[0] = new  iRegLdstOper(); // dst
    m2->_opnds[1] = immSrc;              // src
    m2->_opnds[2] = new  iRegLdstOper(); // base

    m3->_opnds[0] = new  vecXOper();     // dst
    m3->_opnds[1] = new  iRegLdstOper(); // src

    m4->_opnds[0] = new  vecXOper();     // dst
    m4->_opnds[1] = new  vecXOper();     // src
    m4->_opnds[2] = zero;

    // Initialize ins_attrib TOC fields.
    m1->_const_toc_offset = -1;
    m2->_const_toc_offset_hi_node = m1;

    // Initialize ins_attrib instruction offset.
    m1->_cbuf_insts_offset = -1;

    // register allocation for new nodes
    ra_->set_pair(m1->_idx, reg_second, reg_first);
    ra_->set_pair(m2->_idx, reg_second, reg_first);
    ra_->set1(m3->_idx, reg_second);
    ra_->set2(m3->_idx, reg_vec_first);
    ra_->set_pair(m4->_idx, reg_vec_second, reg_vec_first);

    // Create result.
    nodes._large_hi = m1;
    nodes._large_lo = m2;
    nodes._moved = m3;
    nodes._replicated = m4;
    nodes._small = nullptr;
    nodes._last = nodes._replicated;
    assert(m2->bottom_type()->isa_long(), "must be long");
  } else {
    loadConLNode *m2 = new  loadConLNode();
    mtvsrdNode *m3 = new  mtvsrdNode();
    xxspltdNode *m4 = new  xxspltdNode();

    // inputs for new nodes
    m2->add_req(nullptr, toc);

    // operands for new nodes
    m2->_opnds[0] = new  iRegLdstOper(); // dst
    m2->_opnds[1] = immSrc;              // src
    m2->_opnds[2] = new  iRegPdstOper(); // toc

    m3->_opnds[0] = new  vecXOper();     // dst
    m3->_opnds[1] = new  iRegLdstOper(); // src

    m4->_opnds[0] = new  vecXOper();     // dst
    m4->_opnds[1] = new  vecXOper();     // src
    m4->_opnds[2] = zero;

    // Initialize ins_attrib instruction offset.
    m2->_cbuf_insts_offset = -1;
    ra_->set1(m3->_idx, reg_second);
    ra_->set2(m3->_idx, reg_vec_first);
    ra_->set_pair(m4->_idx, reg_vec_second, reg_vec_first);

    // register allocation for new nodes
    ra_->set_pair(m2->_idx, reg_second, reg_first);

    // Create result.
    nodes._large_hi = nullptr;
    nodes._large_lo = nullptr;
    nodes._small = m2;
    nodes._moved = m3;
    nodes._replicated = m4;
    nodes._last = nodes._replicated;
    assert(m2->bottom_type()->isa_long(), "must be long");
  }

  return nodes;
}

%} // source

encode %{
  // Postalloc expand emitter for loading a long constant from the method's TOC.
  // Enc_class needed as consttanttablebase is not supported by postalloc
  // expand.
  enc_class postalloc_expand_load_long_constant(iRegLdst dst, immL src, iRegLdst toc) %{
    // Create new nodes.
    loadConLNodesTuple loadConLNodes =
      loadConLNodesTuple_create(ra_, n_toc, op_src,
                                ra_->get_reg_second(this), ra_->get_reg_first(this));

    // Push new nodes.
    if (loadConLNodes._large_hi) nodes->push(loadConLNodes._large_hi);
    if (loadConLNodes._last)     nodes->push(loadConLNodes._last);

    // some asserts
    assert(nodes->length() >= 1, "must have created at least 1 node");
    assert(loadConLNodes._last->bottom_type()->isa_long(), "must be long");
  %}

  enc_class enc_load_long_constP(iRegLdst dst, immP src, iRegLdst toc) %{

    C2_MacroAssembler _masm(&cbuf);
    int toc_offset = 0;

    intptr_t val = $src$$constant;
    relocInfo::relocType constant_reloc = $src->constant_reloc();  // src
    address const_toc_addr;
    if (constant_reloc == relocInfo::oop_type) {
      // Create an oop constant and a corresponding relocation.
      AddressLiteral a = __ allocate_oop_address((jobject)val);
      const_toc_addr = __ address_constant((address)a.value(), RelocationHolder::none);
      __ relocate(a.rspec());
    } else if (constant_reloc == relocInfo::metadata_type) {
      AddressLiteral a = __ constant_metadata_address((Metadata *)val);
      const_toc_addr = __ address_constant((address)a.value(), RelocationHolder::none);
      __ relocate(a.rspec());
    } else {
      // Create a non-oop constant, no relocation needed.
      const_toc_addr = __ long_constant((jlong)$src$$constant);
    }

    if (const_toc_addr == nullptr) {
      ciEnv::current()->record_out_of_memory_failure();
      return;
    }
    // Get the constant's TOC offset.
    toc_offset = __ offset_to_method_toc(const_toc_addr);

    __ ld($dst$$Register, toc_offset, $toc$$Register);
  %}

  enc_class enc_load_long_constP_hi(iRegLdst dst, immP src, iRegLdst toc) %{

    C2_MacroAssembler _masm(&cbuf);
    if (!ra_->C->output()->in_scratch_emit_size()) {
      intptr_t val = $src$$constant;
      relocInfo::relocType constant_reloc = $src->constant_reloc();  // src
      address const_toc_addr;
      if (constant_reloc == relocInfo::oop_type) {
        // Create an oop constant and a corresponding relocation.
        AddressLiteral a = __ allocate_oop_address((jobject)val);
        const_toc_addr = __ address_constant((address)a.value(), RelocationHolder::none);
        __ relocate(a.rspec());
      } else if (constant_reloc == relocInfo::metadata_type) {
        AddressLiteral a = __ constant_metadata_address((Metadata *)val);
        const_toc_addr = __ address_constant((address)a.value(), RelocationHolder::none);
        __ relocate(a.rspec());
      } else {  // non-oop pointers, e.g. card mark base, heap top
        // Create a non-oop constant, no relocation needed.
        const_toc_addr = __ long_constant((jlong)$src$$constant);
      }

      if (const_toc_addr == nullptr) {
        ciEnv::current()->record_out_of_memory_failure();
        return;
      }
      // Get the constant's TOC offset.
      const int toc_offset = __ offset_to_method_toc(const_toc_addr);
      // Store the toc offset of the constant.
      ((loadConP_hiNode*)this)->_const_toc_offset = toc_offset;
    }

    __ addis($dst$$Register, $toc$$Register, MacroAssembler::largeoffset_si16_si16_hi(_const_toc_offset));
  %}

  // Postalloc expand emitter for loading a ptr constant from the method's TOC.
  // Enc_class needed as consttanttablebase is not supported by postalloc
  // expand.
  enc_class postalloc_expand_load_ptr_constant(iRegPdst dst, immP src, iRegLdst toc) %{
    const bool large_constant_pool = true; // TODO: PPC port C->cfg()->_consts_size > 4000;
    if (large_constant_pool) {
      // Create new nodes.
      loadConP_hiNode *m1 = new loadConP_hiNode();
      loadConP_loNode *m2 = new loadConP_loNode();

      // inputs for new nodes
      m1->add_req(nullptr, n_toc);
      m2->add_req(nullptr, m1);

      // operands for new nodes
      m1->_opnds[0] = new iRegPdstOper(); // dst
      m1->_opnds[1] = op_src;             // src
      m1->_opnds[2] = new iRegPdstOper(); // toc
      m2->_opnds[0] = new iRegPdstOper(); // dst
      m2->_opnds[1] = op_src;             // src
      m2->_opnds[2] = new iRegLdstOper(); // base

      // Initialize ins_attrib TOC fields.
      m1->_const_toc_offset = -1;
      m2->_const_toc_offset_hi_node = m1;

      // Register allocation for new nodes.
      ra_->set_pair(m1->_idx, ra_->get_reg_second(this), ra_->get_reg_first(this));
      ra_->set_pair(m2->_idx, ra_->get_reg_second(this), ra_->get_reg_first(this));

      nodes->push(m1);
      nodes->push(m2);
      assert(m2->bottom_type()->isa_ptr(), "must be ptr");
    } else {
      loadConPNode *m2 = new loadConPNode();

      // inputs for new nodes
      m2->add_req(nullptr, n_toc);

      // operands for new nodes
      m2->_opnds[0] = new iRegPdstOper(); // dst
      m2->_opnds[1] = op_src;             // src
      m2->_opnds[2] = new iRegPdstOper(); // toc

      // Register allocation for new nodes.
      ra_->set_pair(m2->_idx, ra_->get_reg_second(this), ra_->get_reg_first(this));

      nodes->push(m2);
      assert(m2->bottom_type()->isa_ptr(), "must be ptr");
    }
  %}

  // Enc_class needed as consttanttablebase is not supported by postalloc
  // expand.
  enc_class postalloc_expand_load_float_constant(regF dst, immF src, iRegLdst toc) %{
    bool large_constant_pool = true; // TODO: PPC port C->cfg()->_consts_size > 4000;

    MachNode *m2;
    if (large_constant_pool) {
      m2 = new loadConFCompNode();
    } else {
      m2 = new loadConFNode();
    }
    // inputs for new nodes
    m2->add_req(nullptr, n_toc);

    // operands for new nodes
    m2->_opnds[0] = op_dst;
    m2->_opnds[1] = op_src;
    m2->_opnds[2] = new iRegPdstOper(); // constanttablebase

    // register allocation for new nodes
    ra_->set_pair(m2->_idx, ra_->get_reg_second(this), ra_->get_reg_first(this));
    nodes->push(m2);
  %}

  // Enc_class needed as consttanttablebase is not supported by postalloc
  // expand.
  enc_class postalloc_expand_load_double_constant(regD dst, immD src, iRegLdst toc) %{
    bool large_constant_pool = true; // TODO: PPC port C->cfg()->_consts_size > 4000;

    MachNode *m2;
    if (large_constant_pool) {
      m2 = new loadConDCompNode();
    } else {
      m2 = new loadConDNode();
    }
    // inputs for new nodes
    m2->add_req(nullptr, n_toc);

    // operands for new nodes
    m2->_opnds[0] = op_dst;
    m2->_opnds[1] = op_src;
    m2->_opnds[2] = new iRegPdstOper(); // constanttablebase

    // register allocation for new nodes
    ra_->set_pair(m2->_idx, ra_->get_reg_second(this), ra_->get_reg_first(this));
    nodes->push(m2);
  %}

  enc_class enc_stw(iRegIsrc src, memory mem) %{
    C2_MacroAssembler _masm(&cbuf);
    int Idisp = $mem$$disp + frame_slots_bias($mem$$base, ra_);
    __ stw($src$$Register, Idisp, $mem$$base$$Register);
  %}

  enc_class enc_std(iRegIsrc src, memoryAlg4 mem) %{
    C2_MacroAssembler _masm(&cbuf);
    int Idisp = $mem$$disp + frame_slots_bias($mem$$base, ra_);
    // Operand 'ds' requires 4-alignment.
    assert((Idisp & 0x3) == 0, "unaligned offset");
    __ std($src$$Register, Idisp, $mem$$base$$Register);
  %}

  enc_class enc_stfs(RegF src, memory mem) %{
    C2_MacroAssembler _masm(&cbuf);
    int Idisp = $mem$$disp + frame_slots_bias($mem$$base, ra_);
    __ stfs($src$$FloatRegister, Idisp, $mem$$base$$Register);
  %}

  enc_class enc_stfd(RegF src, memory mem) %{
    C2_MacroAssembler _masm(&cbuf);
    int Idisp = $mem$$disp + frame_slots_bias($mem$$base, ra_);
    __ stfd($src$$FloatRegister, Idisp, $mem$$base$$Register);
  %}

  enc_class postalloc_expand_encode_oop(iRegNdst dst, iRegPdst src, flagsReg crx) %{

    if (VM_Version::has_isel()) {
      // use isel instruction with Power 7
      cmpP_reg_imm16Node *n_compare  = new cmpP_reg_imm16Node();
      encodeP_subNode    *n_sub_base = new encodeP_subNode();
      encodeP_shiftNode  *n_shift    = new encodeP_shiftNode();
      cond_set_0_oopNode *n_cond_set = new cond_set_0_oopNode();

      n_compare->add_req(n_region, n_src);
      n_compare->_opnds[0] = op_crx;
      n_compare->_opnds[1] = op_src;
      n_compare->_opnds[2] = new immL16Oper(0);

      n_sub_base->add_req(n_region, n_src);
      n_sub_base->_opnds[0] = op_dst;
      n_sub_base->_opnds[1] = op_src;
      n_sub_base->_bottom_type = _bottom_type;

      n_shift->add_req(n_region, n_sub_base);
      n_shift->_opnds[0] = op_dst;
      n_shift->_opnds[1] = op_dst;
      n_shift->_bottom_type = _bottom_type;

      n_cond_set->add_req(n_region, n_compare, n_shift);
      n_cond_set->_opnds[0] = op_dst;
      n_cond_set->_opnds[1] = op_crx;
      n_cond_set->_opnds[2] = op_dst;
      n_cond_set->_bottom_type = _bottom_type;

      ra_->set_pair(n_compare->_idx, ra_->get_reg_second(n_crx), ra_->get_reg_first(n_crx));
      ra_->set_pair(n_sub_base->_idx, ra_->get_reg_second(this), ra_->get_reg_first(this));
      ra_->set_pair(n_shift->_idx, ra_->get_reg_second(this), ra_->get_reg_first(this));
      ra_->set_pair(n_cond_set->_idx, ra_->get_reg_second(this), ra_->get_reg_first(this));

      nodes->push(n_compare);
      nodes->push(n_sub_base);
      nodes->push(n_shift);
      nodes->push(n_cond_set);

    } else {
      // before Power 7
      moveRegNode        *n_move     = new moveRegNode();
      cmpP_reg_imm16Node *n_compare  = new cmpP_reg_imm16Node();
      encodeP_shiftNode  *n_shift    = new encodeP_shiftNode();
      cond_sub_baseNode  *n_sub_base = new cond_sub_baseNode();

      n_move->add_req(n_region, n_src);
      n_move->_opnds[0] = op_dst;
      n_move->_opnds[1] = op_src;
      ra_->set_oop(n_move, true); // Until here, 'n_move' still produces an oop.

      n_compare->add_req(n_region, n_src);
      n_compare->add_prec(n_move);

      n_compare->_opnds[0] = op_crx;
      n_compare->_opnds[1] = op_src;
      n_compare->_opnds[2] = new immL16Oper(0);

      n_sub_base->add_req(n_region, n_compare, n_src);
      n_sub_base->_opnds[0] = op_dst;
      n_sub_base->_opnds[1] = op_crx;
      n_sub_base->_opnds[2] = op_src;
      n_sub_base->_bottom_type = _bottom_type;

      n_shift->add_req(n_region, n_sub_base);
      n_shift->_opnds[0] = op_dst;
      n_shift->_opnds[1] = op_dst;
      n_shift->_bottom_type = _bottom_type;

      ra_->set_pair(n_shift->_idx, ra_->get_reg_second(this), ra_->get_reg_first(this));
      ra_->set_pair(n_compare->_idx, ra_->get_reg_second(n_crx), ra_->get_reg_first(n_crx));
      ra_->set_pair(n_sub_base->_idx, ra_->get_reg_second(this), ra_->get_reg_first(this));
      ra_->set_pair(n_move->_idx, ra_->get_reg_second(this), ra_->get_reg_first(this));

      nodes->push(n_move);
      nodes->push(n_compare);
      nodes->push(n_sub_base);
      nodes->push(n_shift);
    }

    assert(!(ra_->is_oop(this)), "sanity"); // This is not supposed to be GC'ed.
  %}

  enc_class postalloc_expand_encode_oop_not_null(iRegNdst dst, iRegPdst src) %{

    encodeP_subNode *n1 = new encodeP_subNode();
    n1->add_req(n_region, n_src);
    n1->_opnds[0] = op_dst;
    n1->_opnds[1] = op_src;
    n1->_bottom_type = _bottom_type;

    encodeP_shiftNode *n2 = new encodeP_shiftNode();
    n2->add_req(n_region, n1);
    n2->_opnds[0] = op_dst;
    n2->_opnds[1] = op_dst;
    n2->_bottom_type = _bottom_type;
    ra_->set_pair(n1->_idx, ra_->get_reg_second(this), ra_->get_reg_first(this));
    ra_->set_pair(n2->_idx, ra_->get_reg_second(this), ra_->get_reg_first(this));

    nodes->push(n1);
    nodes->push(n2);
    assert(!(ra_->is_oop(this)), "sanity"); // This is not supposed to be GC'ed.
  %}

  enc_class postalloc_expand_decode_oop(iRegPdst dst, iRegNsrc src, flagsReg crx) %{
    decodeN_shiftNode *n_shift    = new decodeN_shiftNode();
    cmpN_reg_imm0Node *n_compare  = new cmpN_reg_imm0Node();

    n_compare->add_req(n_region, n_src);
    n_compare->_opnds[0] = op_crx;
    n_compare->_opnds[1] = op_src;
    n_compare->_opnds[2] = new immN_0Oper(TypeNarrowOop::NULL_PTR);

    n_shift->add_req(n_region, n_src);
    n_shift->_opnds[0] = op_dst;
    n_shift->_opnds[1] = op_src;
    n_shift->_bottom_type = _bottom_type;

    if (VM_Version::has_isel()) {
      // use isel instruction with Power 7

      decodeN_addNode *n_add_base = new decodeN_addNode();
      n_add_base->add_req(n_region, n_shift);
      n_add_base->_opnds[0] = op_dst;
      n_add_base->_opnds[1] = op_dst;
      n_add_base->_bottom_type = _bottom_type;

      cond_set_0_ptrNode *n_cond_set = new cond_set_0_ptrNode();
      n_cond_set->add_req(n_region, n_compare, n_add_base);
      n_cond_set->_opnds[0] = op_dst;
      n_cond_set->_opnds[1] = op_crx;
      n_cond_set->_opnds[2] = op_dst;
      n_cond_set->_bottom_type = _bottom_type;

      assert(ra_->is_oop(this) == true, "A decodeN node must produce an oop!");
      ra_->set_oop(n_cond_set, true);

      ra_->set_pair(n_shift->_idx, ra_->get_reg_second(this), ra_->get_reg_first(this));
      ra_->set_pair(n_compare->_idx, ra_->get_reg_second(n_crx), ra_->get_reg_first(n_crx));
      ra_->set_pair(n_add_base->_idx, ra_->get_reg_second(this), ra_->get_reg_first(this));
      ra_->set_pair(n_cond_set->_idx, ra_->get_reg_second(this), ra_->get_reg_first(this));

      nodes->push(n_compare);
      nodes->push(n_shift);
      nodes->push(n_add_base);
      nodes->push(n_cond_set);

    } else {
      // before Power 7
      cond_add_baseNode *n_add_base = new cond_add_baseNode();

      n_add_base->add_req(n_region, n_compare, n_shift);
      n_add_base->_opnds[0] = op_dst;
      n_add_base->_opnds[1] = op_crx;
      n_add_base->_opnds[2] = op_dst;
      n_add_base->_bottom_type = _bottom_type;

      assert(ra_->is_oop(this) == true, "A decodeN node must produce an oop!");
      ra_->set_oop(n_add_base, true);

      ra_->set_pair(n_shift->_idx, ra_->get_reg_second(this), ra_->get_reg_first(this));
      ra_->set_pair(n_compare->_idx, ra_->get_reg_second(n_crx), ra_->get_reg_first(n_crx));
      ra_->set_pair(n_add_base->_idx, ra_->get_reg_second(this), ra_->get_reg_first(this));

      nodes->push(n_compare);
      nodes->push(n_shift);
      nodes->push(n_add_base);
    }
  %}

  enc_class postalloc_expand_decode_oop_not_null(iRegPdst dst, iRegNsrc src) %{
    decodeN_shiftNode *n1 = new decodeN_shiftNode();
    n1->add_req(n_region, n_src);
    n1->_opnds[0] = op_dst;
    n1->_opnds[1] = op_src;
    n1->_bottom_type = _bottom_type;

    decodeN_addNode *n2 = new decodeN_addNode();
    n2->add_req(n_region, n1);
    n2->_opnds[0] = op_dst;
    n2->_opnds[1] = op_dst;
    n2->_bottom_type = _bottom_type;
    ra_->set_pair(n1->_idx, ra_->get_reg_second(this), ra_->get_reg_first(this));
    ra_->set_pair(n2->_idx, ra_->get_reg_second(this), ra_->get_reg_first(this));

    assert(ra_->is_oop(this) == true, "A decodeN node must produce an oop!");
    ra_->set_oop(n2, true);

    nodes->push(n1);
    nodes->push(n2);
  %}

  enc_class enc_cmove_reg(iRegIdst dst, flagsRegSrc crx, iRegIsrc src, cmpOp cmp) %{

    C2_MacroAssembler _masm(&cbuf);
    int cc        = $cmp$$cmpcode;
    int flags_reg = $crx$$reg;
    Label done;
    assert((Assembler::bcondCRbiIs1 & ~Assembler::bcondCRbiIs0) == 8, "check encoding");
    // Branch if not (cmp crx).
    __ bc(cc_to_inverse_boint(cc), cc_to_biint(cc, flags_reg), done);
    __ mr($dst$$Register, $src$$Register);
    __ bind(done);
  %}

  enc_class enc_cmove_imm(iRegIdst dst, flagsRegSrc crx, immI16 src, cmpOp cmp) %{

    C2_MacroAssembler _masm(&cbuf);
    Label done;
    assert((Assembler::bcondCRbiIs1 & ~Assembler::bcondCRbiIs0) == 8, "check encoding");
    // Branch if not (cmp crx).
    __ bc(cc_to_inverse_boint($cmp$$cmpcode), cc_to_biint($cmp$$cmpcode, $crx$$reg), done);
    __ li($dst$$Register, $src$$constant);
    __ bind(done);
  %}

  // This enc_class is needed so that scheduler gets proper
  // input mapping for latency computation.
  enc_class enc_andc(iRegIdst dst, iRegIsrc src1, iRegIsrc src2) %{
    C2_MacroAssembler _masm(&cbuf);
    __ andc($dst$$Register, $src1$$Register, $src2$$Register);
  %}

  enc_class enc_convI2B_regI__cmove(iRegIdst dst, iRegIsrc src, flagsReg crx, immI16 zero, immI16 notzero) %{

    C2_MacroAssembler _masm(&cbuf);

    Label done;
    __ cmpwi($crx$$CondRegister, $src$$Register, 0);
    __ li($dst$$Register, $zero$$constant);
    __ beq($crx$$CondRegister, done);
    __ li($dst$$Register, $notzero$$constant);
    __ bind(done);
  %}

  enc_class enc_convP2B_regP__cmove(iRegIdst dst, iRegPsrc src, flagsReg crx, immI16 zero, immI16 notzero) %{

    C2_MacroAssembler _masm(&cbuf);

    Label done;
    __ cmpdi($crx$$CondRegister, $src$$Register, 0);
    __ li($dst$$Register, $zero$$constant);
    __ beq($crx$$CondRegister, done);
    __ li($dst$$Register, $notzero$$constant);
    __ bind(done);
  %}

  enc_class enc_cmove_bso_stackSlotL(iRegLdst dst, flagsRegSrc crx, stackSlotL mem ) %{

    C2_MacroAssembler _masm(&cbuf);
    int Idisp = $mem$$disp + frame_slots_bias($mem$$base, ra_);
    Label done;
    __ bso($crx$$CondRegister, done);
    __ ld($dst$$Register, Idisp, $mem$$base$$Register);
    __ bind(done);
  %}

  enc_class enc_cmove_bso_reg(iRegLdst dst, flagsRegSrc crx, regD src) %{

    C2_MacroAssembler _masm(&cbuf);
    Label done;
    __ bso($crx$$CondRegister, done);
    __ mffprd($dst$$Register, $src$$FloatRegister);
    __ bind(done);
  %}

  enc_class enc_bc(flagsRegSrc crx, cmpOp cmp, Label lbl) %{

    C2_MacroAssembler _masm(&cbuf);
    Label d;   // dummy
    __ bind(d);
    Label* p = ($lbl$$label);
    // `p' is `nullptr' when this encoding class is used only to
    // determine the size of the encoded instruction.
    Label& l = (nullptr == p)? d : *(p);
    int cc = $cmp$$cmpcode;
    int flags_reg = $crx$$reg;
    assert((Assembler::bcondCRbiIs1 & ~Assembler::bcondCRbiIs0) == 8, "check encoding");
    int bhint = Assembler::bhintNoHint;

    if (UseStaticBranchPredictionForUncommonPathsPPC64) {
      if (_prob <= PROB_NEVER) {
        bhint = Assembler::bhintIsNotTaken;
      } else if (_prob >= PROB_ALWAYS) {
        bhint = Assembler::bhintIsTaken;
      }
    }

    __ bc(Assembler::add_bhint_to_boint(bhint, cc_to_boint(cc)),
          cc_to_biint(cc, flags_reg),
          l);
  %}

  enc_class enc_bc_far(flagsRegSrc crx, cmpOp cmp, Label lbl) %{
    // The scheduler doesn't know about branch shortening, so we set the opcode
    // to ppc64Opcode_bc in order to hide this detail from the scheduler.

    C2_MacroAssembler _masm(&cbuf);
    Label d;    // dummy
    __ bind(d);
    Label* p = ($lbl$$label);
    // `p' is `nullptr' when this encoding class is used only to
    // determine the size of the encoded instruction.
    Label& l = (nullptr == p)? d : *(p);
    int cc = $cmp$$cmpcode;
    int flags_reg = $crx$$reg;
    int bhint = Assembler::bhintNoHint;

    if (UseStaticBranchPredictionForUncommonPathsPPC64) {
      if (_prob <= PROB_NEVER) {
        bhint = Assembler::bhintIsNotTaken;
      } else if (_prob >= PROB_ALWAYS) {
        bhint = Assembler::bhintIsTaken;
      }
    }

    // Tell the conditional far branch to optimize itself when being relocated.
    __ bc_far(Assembler::add_bhint_to_boint(bhint, cc_to_boint(cc)),
                  cc_to_biint(cc, flags_reg),
                  l,
                  MacroAssembler::bc_far_optimize_on_relocate);
  %}

  // Postalloc expand emitter for loading a replicatef float constant from
  // the method's TOC.
  // Enc_class needed as consttanttablebase is not supported by postalloc
  // expand.
  enc_class postalloc_expand_load_replF_constant(iRegLdst dst, immF src, iRegLdst toc) %{
    // Create new nodes.

    // Make an operand with the bit pattern to load as float.
    immLOper *op_repl = new immLOper((jlong)replicate_immF(op_src->constantF()));

    loadConLNodesTuple loadConLNodes =
      loadConLNodesTuple_create(ra_, n_toc, op_repl,
                                ra_->get_reg_second(this), ra_->get_reg_first(this));

    // Push new nodes.
    if (loadConLNodes._large_hi) nodes->push(loadConLNodes._large_hi);
    if (loadConLNodes._last)     nodes->push(loadConLNodes._last);

    assert(nodes->length() >= 1, "must have created at least 1 node");
    assert(loadConLNodes._last->bottom_type()->isa_long(), "must be long");
  %}

  enc_class postalloc_expand_load_replF_constant_vsx(vecX dst, immF src, iRegLdst toc, iRegLdst tmp) %{
    // Create new nodes.

    // Make an operand with the bit pattern to load as float.
    immLOper *op_repl = new  immLOper((jlong)replicate_immF(op_src->constantF()));
    immI_0Oper *op_zero = new  immI_0Oper(0);

    loadConLReplicatedNodesTuple loadConLNodes =
      loadConLReplicatedNodesTuple_create(C, ra_, n_toc, op_repl, op_dst, op_zero,
                                ra_->get_reg_second(n_tmp), ra_->get_reg_first(n_tmp),
                                ra_->get_reg_second(this), ra_->get_reg_first(this));

    // Push new nodes.
    if (loadConLNodes._large_hi) { nodes->push(loadConLNodes._large_hi); }
    if (loadConLNodes._large_lo) { nodes->push(loadConLNodes._large_lo); }
    if (loadConLNodes._moved)    { nodes->push(loadConLNodes._moved); }
    if (loadConLNodes._last)     { nodes->push(loadConLNodes._last); }

    assert(nodes->length() >= 1, "must have created at least 1 node");
  %}

  // This enc_class is needed so that scheduler gets proper
  // input mapping for latency computation.
  enc_class enc_poll(immI dst, iRegLdst poll) %{
    // Fake operand dst needed for PPC scheduler.
    assert($dst$$constant == 0x0, "dst must be 0x0");

    C2_MacroAssembler _masm(&cbuf);
    // Mark the code position where the load from the safepoint
    // polling page was emitted as relocInfo::poll_type.
    __ relocate(relocInfo::poll_type);
    __ load_from_polling_page($poll$$Register);
  %}

  // A Java static call or a runtime call.
  //
  // Branch-and-link relative to a trampoline.
  // The trampoline loads the target address and does a long branch to there.
  // In case we call java, the trampoline branches to a interpreter_stub
  // which loads the inline cache and the real call target from the constant pool.
  //
  // This basically looks like this:
  //
  // >>>> consts      -+  -+
  //                   |   |- offset1
  // [call target1]    | <-+
  // [IC cache]        |- offset2
  // [call target2] <--+
  //
  // <<<< consts
  // >>>> insts
  //
  // bl offset16               -+  -+             ??? // How many bits available?
  //                            |   |
  // <<<< insts                 |   |
  // >>>> stubs                 |   |
  //                            |   |- trampoline_stub_Reloc
  // trampoline stub:           | <-+
  //   r2 = toc                 |
  //   r2 = [r2 + offset1]      |       // Load call target1 from const section
  //   mtctr r2                 |
  //   bctr                     |- static_stub_Reloc
  // comp_to_interp_stub:   <---+
  //   r1 = toc
  //   ICreg = [r1 + IC_offset]         // Load IC from const section
  //   r1    = [r1 + offset2]           // Load call target2 from const section
  //   mtctr r1
  //   bctr
  //
  // <<<< stubs
  //
  // The call instruction in the code either
  // - Branches directly to a compiled method if the offset is encodable in instruction.
  // - Branches to the trampoline stub if the offset to the compiled method is not encodable.
  // - Branches to the compiled_to_interp stub if the target is interpreted.
  //
  // Further there are three relocations from the loads to the constants in
  // the constant section.
  //
  // Usage of r1 and r2 in the stubs allows to distinguish them.
  enc_class enc_java_static_call(method meth) %{

    C2_MacroAssembler _masm(&cbuf);
    address entry_point = (address)$meth$$method;

    if (!_method) {
      // A call to a runtime wrapper, e.g. new, new_typeArray_Java, uncommon_trap.
      emit_call_with_trampoline_stub(_masm, entry_point, relocInfo::runtime_call_type);
      if (ciEnv::current()->failing()) { return; } // Code cache may be full.
    } else {
      // Remember the offset not the address.
      const int start_offset = __ offset();

      // The trampoline stub.
      // No entry point given, use the current pc.
      // Make sure branch fits into
      if (entry_point == 0) entry_point = __ pc();

      // Put the entry point as a constant into the constant pool.
      const address entry_point_toc_addr = __ address_constant(entry_point, RelocationHolder::none);
      if (entry_point_toc_addr == nullptr) {
        ciEnv::current()->record_out_of_memory_failure();
        return;
      }
      const int entry_point_toc_offset = __ offset_to_method_toc(entry_point_toc_addr);

      // Emit the trampoline stub which will be related to the branch-and-link below.
      CallStubImpl::emit_trampoline_stub(_masm, entry_point_toc_offset, start_offset);
      if (ciEnv::current()->failing()) { return; } // Code cache may be full.
      int method_index = resolved_method_index(cbuf);
      __ relocate(_optimized_virtual ? opt_virtual_call_Relocation::spec(method_index)
                  : static_call_Relocation::spec(method_index));

      // The real call.
      // Note: At this point we do not have the address of the trampoline
      // stub, and the entry point might be too far away for bl, so __ pc()
      // serves as dummy and the bl will be patched later.
      cbuf.set_insts_mark();
      __ bl(__ pc());  // Emits a relocation.

      // The stub for call to interpreter.
<<<<<<< HEAD
      address stub = CompiledDirectCall::emit_to_interp_stub(cbuf);
      if (stub == NULL) {
=======
      address stub = CompiledStaticCall::emit_to_interp_stub(cbuf);
      if (stub == nullptr) {
>>>>>>> 62a4be03
        ciEnv::current()->record_failure("CodeCache is full");
        return;
      }
    }
    __ post_call_nop();
  %}

  // Second node of expanded dynamic call - the call.
  enc_class enc_java_dynamic_call_sched(method meth) %{

    C2_MacroAssembler _masm(&cbuf);

    if (!ra_->C->output()->in_scratch_emit_size()) {
      // Create a call trampoline stub for the given method.
      const address entry_point = !($meth$$method) ? 0 : (address)$meth$$method;
      const address entry_point_const = __ address_constant(entry_point, RelocationHolder::none);
      if (entry_point_const == nullptr) {
        ciEnv::current()->record_out_of_memory_failure();
        return;
      }
      const int entry_point_const_toc_offset = __ offset_to_method_toc(entry_point_const);
      CallStubImpl::emit_trampoline_stub(_masm, entry_point_const_toc_offset, __ offset());
      if (ra_->C->env()->failing()) { return; } // Code cache may be full.

      // Build relocation at call site with ic position as data.
      assert((_load_ic_hi_node != nullptr && _load_ic_node == nullptr) ||
             (_load_ic_hi_node == nullptr && _load_ic_node != nullptr),
             "must have one, but can't have both");
      assert((_load_ic_hi_node != nullptr && _load_ic_hi_node->_cbuf_insts_offset != -1) ||
             (_load_ic_node != nullptr    && _load_ic_node->_cbuf_insts_offset != -1),
             "must contain instruction offset");
      const int virtual_call_oop_addr_offset = _load_ic_hi_node != nullptr
        ? _load_ic_hi_node->_cbuf_insts_offset
        : _load_ic_node->_cbuf_insts_offset;
      const address virtual_call_oop_addr = __ addr_at(virtual_call_oop_addr_offset);
      assert(MacroAssembler::is_load_const_from_method_toc_at(virtual_call_oop_addr),
             "should be load from TOC");
      int method_index = resolved_method_index(cbuf);
      __ relocate(virtual_call_Relocation::spec(virtual_call_oop_addr, method_index));
    }

    // At this point I do not have the address of the trampoline stub,
    // and the entry point might be too far away for bl. Pc() serves
    // as dummy and bl will be patched later.
    __ bl((address) __ pc());
    __ post_call_nop();
  %}

  // postalloc expand emitter for virtual calls.
  enc_class postalloc_expand_java_dynamic_call_sched(method meth, iRegLdst toc) %{

    // Create the nodes for loading the IC from the TOC.
    loadConLNodesTuple loadConLNodes_IC =
      loadConLNodesTuple_create(ra_, n_toc, new immLOper((jlong) Universe::non_oop_word()),
                                OptoReg::Name(R19_H_num), OptoReg::Name(R19_num));

    // Create the call node.
    CallDynamicJavaDirectSchedNode *call = new CallDynamicJavaDirectSchedNode();
    call->_method_handle_invoke = _method_handle_invoke;
    call->_vtable_index      = _vtable_index;
    call->_method            = _method;
    call->_optimized_virtual = _optimized_virtual;
    call->_tf                = _tf;
    call->_entry_point       = _entry_point;
    call->_cnt               = _cnt;
    call->_guaranteed_safepoint = true;
    call->_oop_map           = _oop_map;
    call->_jvms              = _jvms;
    call->_jvmadj            = _jvmadj;
    call->_in_rms            = _in_rms;
    call->_nesting           = _nesting;
    call->_override_symbolic_info = _override_symbolic_info;

    // New call needs all inputs of old call.
    // Req...
    for (uint i = 0; i < req(); ++i) {
      // The expanded node does not need toc any more.
      // Add the inline cache constant here instead. This expresses the
      // register of the inline cache must be live at the call.
      // Else we would have to adapt JVMState by -1.
      if (i == mach_constant_base_node_input()) {
        call->add_req(loadConLNodes_IC._last);
      } else {
        call->add_req(in(i));
      }
    }
    // ...as well as prec
    for (uint i = req(); i < len(); ++i) {
      call->add_prec(in(i));
    }

    // Remember nodes loading the inline cache into r19.
    call->_load_ic_hi_node = loadConLNodes_IC._large_hi;
    call->_load_ic_node    = loadConLNodes_IC._small;

    // Operands for new nodes.
    call->_opnds[0] = _opnds[0];
    call->_opnds[1] = _opnds[1];

    // Only the inline cache is associated with a register.
    assert(Matcher::inline_cache_reg() == OptoReg::Name(R19_num), "ic reg should be R19");

    // Push new nodes.
    if (loadConLNodes_IC._large_hi) nodes->push(loadConLNodes_IC._large_hi);
    if (loadConLNodes_IC._last)     nodes->push(loadConLNodes_IC._last);
    nodes->push(call);
  %}

  // Compound version of call dynamic
  // Toc is only passed so that it can be used in ins_encode statement.
  // In the code we have to use $constanttablebase.
  enc_class enc_java_dynamic_call(method meth, iRegLdst toc) %{
    C2_MacroAssembler _masm(&cbuf);
    int start_offset = __ offset();

    Register Rtoc = (ra_) ? $constanttablebase : R2_TOC;

    int vtable_index = this->_vtable_index;
    if (vtable_index < 0) {
      // Must be invalid_vtable_index, not nonvirtual_vtable_index.
      assert(vtable_index == Method::invalid_vtable_index, "correct sentinel value");
      Register ic_reg = as_Register(Matcher::inline_cache_reg_encode());

      // Virtual call relocation will point to ic load.
      address virtual_call_meta_addr = __ pc();
      // Load a clear inline cache.
      AddressLiteral empty_ic((address) Universe::non_oop_word());
      bool success = __ load_const_from_method_toc(ic_reg, empty_ic, Rtoc, /*fixed_size*/ true);
      if (!success) {
        ciEnv::current()->record_out_of_memory_failure();
        return;
      }
      // CALL to fixup routine.  Fixup routine uses ScopeDesc info
      // to determine who we intended to call.
      __ relocate(virtual_call_Relocation::spec(virtual_call_meta_addr));
      emit_call_with_trampoline_stub(_masm, (address)$meth$$method, relocInfo::none);
      if (ciEnv::current()->failing()) { return; } // Code cache may be full.
      assert(((MachCallDynamicJavaNode*)this)->ret_addr_offset() == __ offset() - start_offset,
             "Fix constant in ret_addr_offset(), expected %d", __ offset() - start_offset);
    } else {
      assert(!UseInlineCaches, "expect vtable calls only if not using ICs");
      // Go thru the vtable. Get receiver klass. Receiver already
      // checked for non-null. If we'll go thru a C2I adapter, the
      // interpreter expects method in R19_method.

      __ load_klass(R11_scratch1, R3);

      int entry_offset = in_bytes(Klass::vtable_start_offset()) + vtable_index * vtableEntry::size_in_bytes();
      int v_off = entry_offset + in_bytes(vtableEntry::method_offset());
      __ li(R19_method, v_off);
      __ ldx(R19_method/*method*/, R19_method/*method offset*/, R11_scratch1/*class*/);
      // NOTE: for vtable dispatches, the vtable entry will never be
      // null. However it may very well end up in handle_wrong_method
      // if the method is abstract for the particular class.
      __ ld(R11_scratch1, in_bytes(Method::from_compiled_offset()), R19_method);
      // Call target. Either compiled code or C2I adapter.
      __ mtctr(R11_scratch1);
      __ bctrl();
      assert(((MachCallDynamicJavaNode*)this)->ret_addr_offset() == __ offset() - start_offset,
             "Fix constant in ret_addr_offset(), expected %d", __ offset() - start_offset);
    }
    __ post_call_nop();
  %}

  // a runtime call
  enc_class enc_java_to_runtime_call (method meth) %{

    C2_MacroAssembler _masm(&cbuf);
    const address start_pc = __ pc();

#if defined(ABI_ELFv2)
    address entry= !($meth$$method) ? nullptr : (address)$meth$$method;
    __ call_c(entry, relocInfo::runtime_call_type);
    __ post_call_nop();
#else
    // The function we're going to call.
    FunctionDescriptor fdtemp;
    const FunctionDescriptor* fd = !($meth$$method) ? &fdtemp : (FunctionDescriptor*)$meth$$method;

    Register Rtoc = R12_scratch2;
    // Calculate the method's TOC.
    __ calculate_address_from_global_toc(Rtoc, __ method_toc());
    // Put entry, env, toc into the constant pool, this needs up to 3 constant
    // pool entries; call_c_using_toc will optimize the call.
    bool success = __ call_c_using_toc(fd, relocInfo::runtime_call_type, Rtoc);
    if (!success) {
      ciEnv::current()->record_out_of_memory_failure();
      return;
    }
    __ post_call_nop();
#endif

    // Check the ret_addr_offset.
    assert(((MachCallRuntimeNode*)this)->ret_addr_offset() ==  __ last_calls_return_pc() - start_pc,
           "Fix constant in ret_addr_offset()");
  %}

  // Move to ctr for leaf call.
  // This enc_class is needed so that scheduler gets proper
  // input mapping for latency computation.
  enc_class enc_leaf_call_mtctr(iRegLsrc src) %{
    C2_MacroAssembler _masm(&cbuf);
    __ mtctr($src$$Register);
  %}

  // Postalloc expand emitter for runtime leaf calls.
  enc_class postalloc_expand_java_to_runtime_call(method meth, iRegLdst toc) %{
    loadConLNodesTuple loadConLNodes_Entry;
#if defined(ABI_ELFv2)
    jlong entry_address = (jlong) this->entry_point();
    assert(entry_address, "need address here");
    loadConLNodes_Entry = loadConLNodesTuple_create(ra_, n_toc, new immLOper(entry_address),
                                                    OptoReg::Name(R12_H_num), OptoReg::Name(R12_num));
#else
    // Get the struct that describes the function we are about to call.
    FunctionDescriptor* fd = (FunctionDescriptor*) this->entry_point();
    assert(fd, "need fd here");
    jlong entry_address = (jlong) fd->entry();
    // new nodes
    loadConLNodesTuple loadConLNodes_Env;
    loadConLNodesTuple loadConLNodes_Toc;

    // Create nodes and operands for loading the entry point.
    loadConLNodes_Entry = loadConLNodesTuple_create(ra_, n_toc, new immLOper(entry_address),
                                                    OptoReg::Name(R12_H_num), OptoReg::Name(R12_num));


    // Create nodes and operands for loading the env pointer.
    if (fd->env() != nullptr) {
      loadConLNodes_Env = loadConLNodesTuple_create(ra_, n_toc, new immLOper((jlong) fd->env()),
                                                    OptoReg::Name(R11_H_num), OptoReg::Name(R11_num));
    } else {
      loadConLNodes_Env._large_hi = nullptr;
      loadConLNodes_Env._large_lo = nullptr;
      loadConLNodes_Env._small    = nullptr;
      loadConLNodes_Env._last = new loadConL16Node();
      loadConLNodes_Env._last->_opnds[0] = new iRegLdstOper();
      loadConLNodes_Env._last->_opnds[1] = new immL16Oper(0);
      ra_->set_pair(loadConLNodes_Env._last->_idx, OptoReg::Name(R11_H_num), OptoReg::Name(R11_num));
    }

    // Create nodes and operands for loading the Toc point.
    loadConLNodes_Toc = loadConLNodesTuple_create(ra_, n_toc, new immLOper((jlong) fd->toc()),
                                                  OptoReg::Name(R2_H_num), OptoReg::Name(R2_num));
#endif // ABI_ELFv2
    // mtctr node
    MachNode *mtctr = new CallLeafDirect_mtctrNode();

    assert(loadConLNodes_Entry._last != nullptr, "entry must exist");
    mtctr->add_req(0, loadConLNodes_Entry._last);

    mtctr->_opnds[0] = new iRegLdstOper();
    mtctr->_opnds[1] = new iRegLdstOper();

    // call node
    MachCallLeafNode *call = new CallLeafDirectNode();

    call->_opnds[0] = _opnds[0];
    call->_opnds[1] = new methodOper((intptr_t) entry_address); // May get set later.

    // Make the new call node look like the old one.
    call->_name        = _name;
    call->_tf          = _tf;
    call->_entry_point = _entry_point;
    call->_cnt         = _cnt;
    call->_guaranteed_safepoint = false;
    call->_oop_map     = _oop_map;
    guarantee(!_jvms, "You must clone the jvms and adapt the offsets by fix_jvms().");
    call->_jvms        = nullptr;
    call->_jvmadj      = _jvmadj;
    call->_in_rms      = _in_rms;
    call->_nesting     = _nesting;

    // New call needs all inputs of old call.
    // Req...
    for (uint i = 0; i < req(); ++i) {
      if (i != mach_constant_base_node_input()) {
        call->add_req(in(i));
      }
    }

    // These must be reqired edges, as the registers are live up to
    // the call. Else the constants are handled as kills.
    call->add_req(mtctr);
#if !defined(ABI_ELFv2)
    call->add_req(loadConLNodes_Env._last);
    call->add_req(loadConLNodes_Toc._last);
#endif

    // ...as well as prec
    for (uint i = req(); i < len(); ++i) {
      call->add_prec(in(i));
    }

    // registers
    ra_->set1(mtctr->_idx, OptoReg::Name(SR_CTR_num));

    // Insert the new nodes.
    if (loadConLNodes_Entry._large_hi) nodes->push(loadConLNodes_Entry._large_hi);
    if (loadConLNodes_Entry._last)     nodes->push(loadConLNodes_Entry._last);
#if !defined(ABI_ELFv2)
    if (loadConLNodes_Env._large_hi)   nodes->push(loadConLNodes_Env._large_hi);
    if (loadConLNodes_Env._last)       nodes->push(loadConLNodes_Env._last);
    if (loadConLNodes_Toc._large_hi)   nodes->push(loadConLNodes_Toc._large_hi);
    if (loadConLNodes_Toc._last)       nodes->push(loadConLNodes_Toc._last);
#endif
    nodes->push(mtctr);
    nodes->push(call);
  %}
%}

//----------FRAME--------------------------------------------------------------
// Definition of frame structure and management information.

frame %{
  // These two registers define part of the calling convention between
  // compiled code and the interpreter.

  // Inline Cache Register or method for I2C.
  inline_cache_reg(R19); // R19_method

  // Optional: name the operand used by cisc-spilling to access
  // [stack_pointer + offset].
  cisc_spilling_operand_name(indOffset);

  // Number of stack slots consumed by a Monitor enter.
  sync_stack_slots((frame::jit_monitor_size / VMRegImpl::stack_slot_size));

  // Compiled code's Frame Pointer.
  frame_pointer(R1); // R1_SP

  // Interpreter stores its frame pointer in a register which is
  // stored to the stack by I2CAdaptors. I2CAdaptors convert from
  // interpreted java to compiled java.
  //
  // R14_state holds pointer to caller's cInterpreter.
  interpreter_frame_pointer(R14); // R14_state

  stack_alignment(frame::alignment_in_bytes);

  // Number of outgoing stack slots killed above the
  // out_preserve_stack_slots for calls to C. Supports the var-args
  // backing area for register parms.
  //
  varargs_C_out_slots_killed(((frame::native_abi_reg_args_size - frame::jit_out_preserve_size) / VMRegImpl::stack_slot_size));

  // The after-PROLOG location of the return address. Location of
  // return address specifies a type (REG or STACK) and a number
  // representing the register number (i.e. - use a register name) or
  // stack slot.
  //
  // A: Link register is stored in stack slot ...
  // M:  ... but it's in the caller's frame according to PPC-64 ABI.
  // J: Therefore, we make sure that the link register is also in R11_scratch1
  //    at the end of the prolog.
  // B: We use R20, now.
  //return_addr(REG R20);

  // G: After reading the comments made by all the luminaries on their
  //    failure to tell the compiler where the return address really is,
  //    I hardly dare to try myself.  However, I'm convinced it's in slot
  //    4 what apparently works and saves us some spills.
  return_addr(STACK 4);

  // Location of native (C/C++) and interpreter return values. This
  // is specified to be the same as Java. In the 32-bit VM, long
  // values are actually returned from native calls in O0:O1 and
  // returned to the interpreter in I0:I1. The copying to and from
  // the register pairs is done by the appropriate call and epilog
  // opcodes. This simplifies the register allocator.
  c_return_value %{
    assert((ideal_reg >= Op_RegI && ideal_reg <= Op_RegL) ||
            (ideal_reg == Op_RegN && CompressedOops::base() == nullptr && CompressedOops::shift() == 0),
            "only return normal values");
    // enum names from opcodes.hpp:    Op_Node Op_Set Op_RegN       Op_RegI       Op_RegP       Op_RegF       Op_RegD       Op_RegL
    static int typeToRegLo[Op_RegL+1] = { 0,   0,     R3_num,   R3_num,   R3_num,   F1_num,   F1_num,   R3_num };
    static int typeToRegHi[Op_RegL+1] = { 0,   0,     OptoReg::Bad, R3_H_num, R3_H_num, OptoReg::Bad, F1_H_num, R3_H_num };
    return OptoRegPair(typeToRegHi[ideal_reg], typeToRegLo[ideal_reg]);
  %}

  // Location of compiled Java return values.  Same as C
  return_value %{
    assert((ideal_reg >= Op_RegI && ideal_reg <= Op_RegL) ||
            (ideal_reg == Op_RegN && CompressedOops::base() == nullptr && CompressedOops::shift() == 0),
            "only return normal values");
    // enum names from opcodes.hpp:    Op_Node Op_Set Op_RegN       Op_RegI       Op_RegP       Op_RegF       Op_RegD       Op_RegL
    static int typeToRegLo[Op_RegL+1] = { 0,   0,     R3_num,   R3_num,   R3_num,   F1_num,   F1_num,   R3_num };
    static int typeToRegHi[Op_RegL+1] = { 0,   0,     OptoReg::Bad, R3_H_num, R3_H_num, OptoReg::Bad, F1_H_num, R3_H_num };
    return OptoRegPair(typeToRegHi[ideal_reg], typeToRegLo[ideal_reg]);
  %}
%}


//----------ATTRIBUTES---------------------------------------------------------

//----------Operand Attributes-------------------------------------------------
op_attrib op_cost(1);          // Required cost attribute.

//----------Instruction Attributes---------------------------------------------

// Cost attribute. required.
ins_attrib ins_cost(DEFAULT_COST);

// Is this instruction a non-matching short branch variant of some
// long branch? Not required.
ins_attrib ins_short_branch(0);

ins_attrib ins_is_TrapBasedCheckNode(true);

// Number of constants.
// This instruction uses the given number of constants
// (optional attribute).
// This is needed to determine in time whether the constant pool will
// exceed 4000 entries. Before postalloc_expand the overall number of constants
// is determined. It's also used to compute the constant pool size
// in Output().
ins_attrib ins_num_consts(0);

// Required alignment attribute (must be a power of 2) specifies the
// alignment that some part of the instruction (not necessarily the
// start) requires. If > 1, a compute_padding() function must be
// provided for the instruction.
ins_attrib ins_alignment(1);

// Enforce/prohibit rematerializations.
// - If an instruction is attributed with 'ins_cannot_rematerialize(true)'
//   then rematerialization of that instruction is prohibited and the
//   instruction's value will be spilled if necessary.
//   Causes that MachNode::rematerialize() returns false.
// - If an instruction is attributed with 'ins_should_rematerialize(true)'
//   then rematerialization should be enforced and a copy of the instruction
//   should be inserted if possible; rematerialization is not guaranteed.
//   Note: this may result in rematerializations in front of every use.
//   Causes that MachNode::rematerialize() can return true.
// (optional attribute)
ins_attrib ins_cannot_rematerialize(false);
ins_attrib ins_should_rematerialize(false);

// Instruction has variable size depending on alignment.
ins_attrib ins_variable_size_depending_on_alignment(false);

// Instruction is a nop.
ins_attrib ins_is_nop(false);

// Instruction is mapped to a MachIfFastLock node (instead of MachFastLock).
ins_attrib ins_use_mach_if_fast_lock_node(false);

// Field for the toc offset of a constant.
//
// This is needed if the toc offset is not encodable as an immediate in
// the PPC load instruction. If so, the upper (hi) bits of the offset are
// added to the toc, and from this a load with immediate is performed.
// With postalloc expand, we get two nodes that require the same offset
// but which don't know about each other. The offset is only known
// when the constant is added to the constant pool during emitting.
// It is generated in the 'hi'-node adding the upper bits, and saved
// in this node.  The 'lo'-node has a link to the 'hi'-node and reads
// the offset from there when it gets encoded.
ins_attrib ins_field_const_toc_offset(0);
ins_attrib ins_field_const_toc_offset_hi_node(0);

// A field that can hold the instructions offset in the code buffer.
// Set in the nodes emitter.
ins_attrib ins_field_cbuf_insts_offset(-1);

// Fields for referencing a call's load-IC-node.
// If the toc offset can not be encoded as an immediate in a load, we
// use two nodes.
ins_attrib ins_field_load_ic_hi_node(0);
ins_attrib ins_field_load_ic_node(0);

//----------OPERANDS-----------------------------------------------------------
// Operand definitions must precede instruction definitions for correct
// parsing in the ADLC because operands constitute user defined types
// which are used in instruction definitions.
//
// Formats are generated automatically for constants and base registers.

operand vecX() %{
  constraint(ALLOC_IN_RC(vs_reg));
  match(VecX);

  format %{ %}
  interface(REG_INTER);
%}

//----------Simple Operands----------------------------------------------------
// Immediate Operands

// Integer Immediate: 32-bit
operand immI() %{
  match(ConI);
  op_cost(40);
  format %{ %}
  interface(CONST_INTER);
%}

operand immI8() %{
  predicate(Assembler::is_simm(n->get_int(), 8));
  op_cost(0);
  match(ConI);
  format %{ %}
  interface(CONST_INTER);
%}

// Integer Immediate: 16-bit
operand immI16() %{
  predicate(Assembler::is_simm(n->get_int(), 16));
  op_cost(0);
  match(ConI);
  format %{ %}
  interface(CONST_INTER);
%}

// Integer Immediate: 32-bit, where lowest 16 bits are 0x0000.
operand immIhi16() %{
  predicate(((n->get_int() & 0xffff0000) != 0) && ((n->get_int() & 0xffff) == 0));
  match(ConI);
  op_cost(0);
  format %{ %}
  interface(CONST_INTER);
%}

// Integer Immediate: 32-bit immediate for prefixed addi and load/store.
operand immI32() %{
  predicate(PowerArchitecturePPC64 >= 10);
  op_cost(0);
  match(ConI);
  format %{ %}
  interface(CONST_INTER);
%}

operand immInegpow2() %{
  predicate(is_power_of_2(-(juint)(n->get_int())));
  match(ConI);
  op_cost(0);
  format %{ %}
  interface(CONST_INTER);
%}

operand immIpow2minus1() %{
  predicate(is_power_of_2((juint)(n->get_int()) + 1u));
  match(ConI);
  op_cost(0);
  format %{ %}
  interface(CONST_INTER);
%}

operand immIpowerOf2() %{
  predicate(is_power_of_2((juint)(n->get_int())));
  match(ConI);
  op_cost(0);
  format %{ %}
  interface(CONST_INTER);
%}

// Unsigned Integer Immediate: the values 0-31
operand uimmI5() %{
  predicate(Assembler::is_uimm(n->get_int(), 5));
  match(ConI);
  op_cost(0);
  format %{ %}
  interface(CONST_INTER);
%}

// Unsigned Integer Immediate: 6-bit
operand uimmI6() %{
  predicate(Assembler::is_uimm(n->get_int(), 6));
  match(ConI);
  op_cost(0);
  format %{ %}
  interface(CONST_INTER);
%}

// Unsigned Integer Immediate:  6-bit int, greater than 32
operand uimmI6_ge32() %{
  predicate(Assembler::is_uimm(n->get_int(), 6) && n->get_int() >= 32);
  match(ConI);
  op_cost(0);
  format %{ %}
  interface(CONST_INTER);
%}

// Unsigned Integer Immediate: 15-bit
operand uimmI15() %{
  predicate(Assembler::is_uimm(n->get_int(), 15));
  match(ConI);
  op_cost(0);
  format %{ %}
  interface(CONST_INTER);
%}

// Unsigned Integer Immediate: 16-bit
operand uimmI16() %{
  predicate(Assembler::is_uimm(n->get_int(), 16));
  match(ConI);
  op_cost(0);
  format %{ %}
  interface(CONST_INTER);
%}

// constant 'int 0'.
operand immI_0() %{
  predicate(n->get_int() == 0);
  match(ConI);
  op_cost(0);
  format %{ %}
  interface(CONST_INTER);
%}

// constant 'int 1'.
operand immI_1() %{
  predicate(n->get_int() == 1);
  match(ConI);
  op_cost(0);
  format %{ %}
  interface(CONST_INTER);
%}

// constant 'int -1'.
operand immI_minus1() %{
  predicate(n->get_int() == -1);
  match(ConI);
  op_cost(0);
  format %{ %}
  interface(CONST_INTER);
%}

// int value 16.
operand immI_16() %{
  predicate(n->get_int() == 16);
  match(ConI);
  op_cost(0);
  format %{ %}
  interface(CONST_INTER);
%}

// int value 24.
operand immI_24() %{
  predicate(n->get_int() == 24);
  match(ConI);
  op_cost(0);
  format %{ %}
  interface(CONST_INTER);
%}

// Compressed oops constants
// Pointer Immediate
operand immN() %{
  match(ConN);

  op_cost(10);
  format %{ %}
  interface(CONST_INTER);
%}

// Null Pointer Immediate
operand immN_0() %{
  predicate(n->get_narrowcon() == 0);
  match(ConN);

  op_cost(0);
  format %{ %}
  interface(CONST_INTER);
%}

// Compressed klass constants
operand immNKlass() %{
  match(ConNKlass);

  op_cost(0);
  format %{ %}
  interface(CONST_INTER);
%}

// This operand can be used to avoid matching of an instruct
// with chain rule.
operand immNKlass_NM() %{
  match(ConNKlass);
  predicate(false);
  op_cost(0);
  format %{ %}
  interface(CONST_INTER);
%}

// Pointer Immediate: 64-bit
operand immP() %{
  match(ConP);
  op_cost(0);
  format %{ %}
  interface(CONST_INTER);
%}

// Operand to avoid match of loadConP.
// This operand can be used to avoid matching of an instruct
// with chain rule.
operand immP_NM() %{
  match(ConP);
  predicate(false);
  op_cost(0);
  format %{ %}
  interface(CONST_INTER);
%}

// constant 'pointer 0'.
operand immP_0() %{
  predicate(n->get_ptr() == 0);
  match(ConP);
  op_cost(0);
  format %{ %}
  interface(CONST_INTER);
%}

// pointer 0x0 or 0x1
operand immP_0or1() %{
  predicate((n->get_ptr() == 0) || (n->get_ptr() == 1));
  match(ConP);
  op_cost(0);
  format %{ %}
  interface(CONST_INTER);
%}

operand immL() %{
  match(ConL);
  op_cost(40);
  format %{ %}
  interface(CONST_INTER);
%}

operand immLmax30() %{
  predicate((n->get_long() <= 30));
  match(ConL);
  op_cost(0);
  format %{ %}
  interface(CONST_INTER);
%}

// Long Immediate: 16-bit
operand immL16() %{
  predicate(Assembler::is_simm(n->get_long(), 16));
  match(ConL);
  op_cost(0);
  format %{ %}
  interface(CONST_INTER);
%}

// Long Immediate: 16-bit, 4-aligned
operand immL16Alg4() %{
  predicate(Assembler::is_simm(n->get_long(), 16) && ((n->get_long() & 0x3) == 0));
  match(ConL);
  op_cost(0);
  format %{ %}
  interface(CONST_INTER);
%}

// Long Immediate: 32-bit, where lowest 16 bits are 0x0000.
operand immL32hi16() %{
  predicate(Assembler::is_simm(n->get_long(), 32) && ((n->get_long() & 0xffffL) == 0L));
  match(ConL);
  op_cost(0);
  format %{ %}
  interface(CONST_INTER);
%}

// Long Immediate: 32-bit
operand immL32() %{
  predicate(Assembler::is_simm(n->get_long(), 32));
  match(ConL);
  op_cost(0);
  format %{ %}
  interface(CONST_INTER);
%}

// Long Immediate: 34-bit, immediate field in prefixed addi and load/store.
operand immL34() %{
  predicate(PowerArchitecturePPC64 >= 10 && Assembler::is_simm(n->get_long(), 34));
  match(ConL);
  op_cost(0);
  format %{ %}
  interface(CONST_INTER);
%}

// Long Immediate: 64-bit, where highest 16 bits are not 0x0000.
operand immLhighest16() %{
  predicate((n->get_long() & 0xffff000000000000L) != 0L && (n->get_long() & 0x0000ffffffffffffL) == 0L);
  match(ConL);
  op_cost(0);
  format %{ %}
  interface(CONST_INTER);
%}

operand immLnegpow2() %{
  predicate(is_power_of_2(-(julong)(n->get_long())));
  match(ConL);
  op_cost(0);
  format %{ %}
  interface(CONST_INTER);
%}

operand immLpow2minus1() %{
  predicate(is_power_of_2((julong)(n->get_long()) + 1ull));
  match(ConL);
  op_cost(0);
  format %{ %}
  interface(CONST_INTER);
%}

// constant 'long 0'.
operand immL_0() %{
  predicate(n->get_long() == 0L);
  match(ConL);
  op_cost(0);
  format %{ %}
  interface(CONST_INTER);
%}

// constat ' long -1'.
operand immL_minus1() %{
  predicate(n->get_long() == -1L);
  match(ConL);
  op_cost(0);
  format %{ %}
  interface(CONST_INTER);
%}

// Long Immediate: low 32-bit mask
operand immL_32bits() %{
  predicate(n->get_long() == 0xFFFFFFFFL);
  match(ConL);
  op_cost(0);
  format %{ %}
  interface(CONST_INTER);
%}

// Unsigned Long Immediate: 16-bit
operand uimmL16() %{
  predicate(Assembler::is_uimm(n->get_long(), 16));
  match(ConL);
  op_cost(0);
  format %{ %}
  interface(CONST_INTER);
%}

// Float Immediate
operand immF() %{
  match(ConF);
  op_cost(40);
  format %{ %}
  interface(CONST_INTER);
%}

// Float Immediate: +0.0f.
operand immF_0() %{
  predicate(jint_cast(n->getf()) == 0);
  match(ConF);

  op_cost(0);
  format %{ %}
  interface(CONST_INTER);
%}

// Double Immediate
operand immD() %{
  match(ConD);
  op_cost(40);
  format %{ %}
  interface(CONST_INTER);
%}

// Double Immediate: +0.0d.
operand immD_0() %{
  predicate(jlong_cast(n->getd()) == 0);
  match(ConD);

  op_cost(0);
  format %{ %}
  interface(CONST_INTER);
%}

// Integer Register Operands
// Integer Destination Register
// See definition of reg_class bits32_reg_rw.
operand iRegIdst() %{
  constraint(ALLOC_IN_RC(bits32_reg_rw));
  match(RegI);
  match(rscratch1RegI);
  match(rscratch2RegI);
  match(rarg1RegI);
  match(rarg2RegI);
  match(rarg3RegI);
  match(rarg4RegI);
  format %{ %}
  interface(REG_INTER);
%}

// Integer Source Register
// See definition of reg_class bits32_reg_ro.
operand iRegIsrc() %{
  constraint(ALLOC_IN_RC(bits32_reg_ro));
  match(RegI);
  match(rscratch1RegI);
  match(rscratch2RegI);
  match(rarg1RegI);
  match(rarg2RegI);
  match(rarg3RegI);
  match(rarg4RegI);
  format %{ %}
  interface(REG_INTER);
%}

operand rscratch1RegI() %{
  constraint(ALLOC_IN_RC(rscratch1_bits32_reg));
  match(iRegIdst);
  format %{ %}
  interface(REG_INTER);
%}

operand rscratch2RegI() %{
  constraint(ALLOC_IN_RC(rscratch2_bits32_reg));
  match(iRegIdst);
  format %{ %}
  interface(REG_INTER);
%}

operand rarg1RegI() %{
  constraint(ALLOC_IN_RC(rarg1_bits32_reg));
  match(iRegIdst);
  format %{ %}
  interface(REG_INTER);
%}

operand rarg2RegI() %{
  constraint(ALLOC_IN_RC(rarg2_bits32_reg));
  match(iRegIdst);
  format %{ %}
  interface(REG_INTER);
%}

operand rarg3RegI() %{
  constraint(ALLOC_IN_RC(rarg3_bits32_reg));
  match(iRegIdst);
  format %{ %}
  interface(REG_INTER);
%}

operand rarg4RegI() %{
  constraint(ALLOC_IN_RC(rarg4_bits32_reg));
  match(iRegIdst);
  format %{ %}
  interface(REG_INTER);
%}

operand rarg1RegL() %{
  constraint(ALLOC_IN_RC(rarg1_bits64_reg));
  match(iRegLdst);
  format %{ %}
  interface(REG_INTER);
%}

operand rarg2RegL() %{
  constraint(ALLOC_IN_RC(rarg2_bits64_reg));
  match(iRegLdst);
  format %{ %}
  interface(REG_INTER);
%}

operand rarg3RegL() %{
  constraint(ALLOC_IN_RC(rarg3_bits64_reg));
  match(iRegLdst);
  format %{ %}
  interface(REG_INTER);
%}

operand rarg4RegL() %{
  constraint(ALLOC_IN_RC(rarg4_bits64_reg));
  match(iRegLdst);
  format %{ %}
  interface(REG_INTER);
%}

// Pointer Destination Register
// See definition of reg_class bits64_reg_rw.
operand iRegPdst() %{
  constraint(ALLOC_IN_RC(bits64_reg_rw));
  match(RegP);
  match(rscratch1RegP);
  match(rscratch2RegP);
  match(rarg1RegP);
  match(rarg2RegP);
  match(rarg3RegP);
  match(rarg4RegP);
  format %{ %}
  interface(REG_INTER);
%}

// Pointer Destination Register
// Operand not using r11 and r12 (killed in epilog).
operand iRegPdstNoScratch() %{
  constraint(ALLOC_IN_RC(bits64_reg_leaf_call));
  match(RegP);
  match(rarg1RegP);
  match(rarg2RegP);
  match(rarg3RegP);
  match(rarg4RegP);
  format %{ %}
  interface(REG_INTER);
%}

// Pointer Source Register
// See definition of reg_class bits64_reg_ro.
operand iRegPsrc() %{
  constraint(ALLOC_IN_RC(bits64_reg_ro));
  match(RegP);
  match(iRegPdst);
  match(rscratch1RegP);
  match(rscratch2RegP);
  match(rarg1RegP);
  match(rarg2RegP);
  match(rarg3RegP);
  match(rarg4RegP);
  match(threadRegP);
  format %{ %}
  interface(REG_INTER);
%}

// Thread operand.
operand threadRegP() %{
  constraint(ALLOC_IN_RC(thread_bits64_reg));
  match(iRegPdst);
  format %{ "R16" %}
  interface(REG_INTER);
%}

operand rscratch1RegP() %{
  constraint(ALLOC_IN_RC(rscratch1_bits64_reg));
  match(iRegPdst);
  format %{ "R11" %}
  interface(REG_INTER);
%}

operand rscratch2RegP() %{
  constraint(ALLOC_IN_RC(rscratch2_bits64_reg));
  match(iRegPdst);
  format %{ %}
  interface(REG_INTER);
%}

operand rarg1RegP() %{
  constraint(ALLOC_IN_RC(rarg1_bits64_reg));
  match(iRegPdst);
  format %{ %}
  interface(REG_INTER);
%}

operand rarg2RegP() %{
  constraint(ALLOC_IN_RC(rarg2_bits64_reg));
  match(iRegPdst);
  format %{ %}
  interface(REG_INTER);
%}

operand rarg3RegP() %{
  constraint(ALLOC_IN_RC(rarg3_bits64_reg));
  match(iRegPdst);
  format %{ %}
  interface(REG_INTER);
%}

operand rarg4RegP() %{
  constraint(ALLOC_IN_RC(rarg4_bits64_reg));
  match(iRegPdst);
  format %{ %}
  interface(REG_INTER);
%}

operand iRegNsrc() %{
  constraint(ALLOC_IN_RC(bits32_reg_ro));
  match(RegN);
  match(iRegNdst);

  format %{ %}
  interface(REG_INTER);
%}

operand iRegNdst() %{
  constraint(ALLOC_IN_RC(bits32_reg_rw));
  match(RegN);

  format %{ %}
  interface(REG_INTER);
%}

// Long Destination Register
// See definition of reg_class bits64_reg_rw.
operand iRegLdst() %{
  constraint(ALLOC_IN_RC(bits64_reg_rw));
  match(RegL);
  match(rscratch1RegL);
  match(rscratch2RegL);
  format %{ %}
  interface(REG_INTER);
%}

// Long Source Register
// See definition of reg_class bits64_reg_ro.
operand iRegLsrc() %{
  constraint(ALLOC_IN_RC(bits64_reg_ro));
  match(RegL);
  match(iRegLdst);
  match(rscratch1RegL);
  match(rscratch2RegL);
  format %{ %}
  interface(REG_INTER);
%}

// Special operand for ConvL2I.
operand iRegL2Isrc(iRegLsrc reg) %{
  constraint(ALLOC_IN_RC(bits64_reg_ro));
  match(ConvL2I reg);
  format %{ "ConvL2I($reg)" %}
  interface(REG_INTER)
%}

operand rscratch1RegL() %{
  constraint(ALLOC_IN_RC(rscratch1_bits64_reg));
  match(RegL);
  format %{ %}
  interface(REG_INTER);
%}

operand rscratch2RegL() %{
  constraint(ALLOC_IN_RC(rscratch2_bits64_reg));
  match(RegL);
  format %{ %}
  interface(REG_INTER);
%}

// Condition Code Flag Registers
operand flagsReg() %{
  constraint(ALLOC_IN_RC(int_flags));
  match(RegFlags);
  format %{ %}
  interface(REG_INTER);
%}

operand flagsRegSrc() %{
  constraint(ALLOC_IN_RC(int_flags_ro));
  match(RegFlags);
  match(flagsReg);
  match(flagsRegCR0);
  format %{ %}
  interface(REG_INTER);
%}

// Condition Code Flag Register CR0
operand flagsRegCR0() %{
  constraint(ALLOC_IN_RC(int_flags_CR0));
  match(RegFlags);
  format %{ "CR0" %}
  interface(REG_INTER);
%}

operand flagsRegCR1() %{
  constraint(ALLOC_IN_RC(int_flags_CR1));
  match(RegFlags);
  format %{ "CR1" %}
  interface(REG_INTER);
%}

operand flagsRegCR6() %{
  constraint(ALLOC_IN_RC(int_flags_CR6));
  match(RegFlags);
  format %{ "CR6" %}
  interface(REG_INTER);
%}

operand regCTR() %{
  constraint(ALLOC_IN_RC(ctr_reg));
  // RegFlags should work. Introducing a RegSpecial type would cause a
  // lot of changes.
  match(RegFlags);
  format %{"SR_CTR" %}
  interface(REG_INTER);
%}

operand regD() %{
  constraint(ALLOC_IN_RC(dbl_reg));
  match(RegD);
  format %{ %}
  interface(REG_INTER);
%}

operand regF() %{
  constraint(ALLOC_IN_RC(flt_reg));
  match(RegF);
  format %{ %}
  interface(REG_INTER);
%}

// Special Registers

// Method Register
operand inline_cache_regP(iRegPdst reg) %{
  constraint(ALLOC_IN_RC(r19_bits64_reg)); // inline_cache_reg
  match(reg);
  format %{ %}
  interface(REG_INTER);
%}

// Operands to remove register moves in unscaled mode.
// Match read/write registers with an EncodeP node if neither shift nor add are required.
operand iRegP2N(iRegPsrc reg) %{
  predicate(false /* TODO: PPC port MatchDecodeNodes*/&& CompressedOops::shift() == 0);
  constraint(ALLOC_IN_RC(bits64_reg_ro));
  match(EncodeP reg);
  format %{ "$reg" %}
  interface(REG_INTER)
%}

operand iRegN2P(iRegNsrc reg) %{
  predicate(false /* TODO: PPC port MatchDecodeNodes*/);
  constraint(ALLOC_IN_RC(bits32_reg_ro));
  match(DecodeN reg);
  format %{ "$reg" %}
  interface(REG_INTER)
%}

operand iRegN2P_klass(iRegNsrc reg) %{
  predicate(CompressedKlassPointers::base() == nullptr && CompressedKlassPointers::shift() == 0);
  constraint(ALLOC_IN_RC(bits32_reg_ro));
  match(DecodeNKlass reg);
  format %{ "$reg" %}
  interface(REG_INTER)
%}

//----------Complex Operands---------------------------------------------------
// Indirect Memory Reference
operand indirect(iRegPsrc reg) %{
  constraint(ALLOC_IN_RC(bits64_reg_ro));
  match(reg);
  op_cost(100);
  format %{ "[$reg]" %}
  interface(MEMORY_INTER) %{
    base($reg);
    index(0x0);
    scale(0x0);
    disp(0x0);
  %}
%}

// Indirect with Offset
operand indOffset16(iRegPsrc reg, immL16 offset) %{
  constraint(ALLOC_IN_RC(bits64_reg_ro));
  match(AddP reg offset);
  op_cost(100);
  format %{ "[$reg + $offset]" %}
  interface(MEMORY_INTER) %{
    base($reg);
    index(0x0);
    scale(0x0);
    disp($offset);
  %}
%}

// Indirect with 4-aligned Offset
operand indOffset16Alg4(iRegPsrc reg, immL16Alg4 offset) %{
  constraint(ALLOC_IN_RC(bits64_reg_ro));
  match(AddP reg offset);
  op_cost(100);
  format %{ "[$reg + $offset]" %}
  interface(MEMORY_INTER) %{
    base($reg);
    index(0x0);
    scale(0x0);
    disp($offset);
  %}
%}

//----------Complex Operands for Compressed OOPs-------------------------------
// Compressed OOPs with narrow_oop_shift == 0.

// Indirect Memory Reference, compressed OOP
operand indirectNarrow(iRegNsrc reg) %{
  predicate(false /* TODO: PPC port MatchDecodeNodes*/);
  constraint(ALLOC_IN_RC(bits64_reg_ro));
  match(DecodeN reg);
  op_cost(100);
  format %{ "[$reg]" %}
  interface(MEMORY_INTER) %{
    base($reg);
    index(0x0);
    scale(0x0);
    disp(0x0);
  %}
%}

operand indirectNarrow_klass(iRegNsrc reg) %{
  predicate(CompressedKlassPointers::base() == nullptr && CompressedKlassPointers::shift() == 0);
  constraint(ALLOC_IN_RC(bits64_reg_ro));
  match(DecodeNKlass reg);
  op_cost(100);
  format %{ "[$reg]" %}
  interface(MEMORY_INTER) %{
    base($reg);
    index(0x0);
    scale(0x0);
    disp(0x0);
  %}
%}

// Indirect with Offset, compressed OOP
operand indOffset16Narrow(iRegNsrc reg, immL16 offset) %{
  predicate(false /* TODO: PPC port MatchDecodeNodes*/);
  constraint(ALLOC_IN_RC(bits64_reg_ro));
  match(AddP (DecodeN reg) offset);
  op_cost(100);
  format %{ "[$reg + $offset]" %}
  interface(MEMORY_INTER) %{
    base($reg);
    index(0x0);
    scale(0x0);
    disp($offset);
  %}
%}

operand indOffset16Narrow_klass(iRegNsrc reg, immL16 offset) %{
  predicate(CompressedKlassPointers::base() == nullptr && CompressedKlassPointers::shift() == 0);
  constraint(ALLOC_IN_RC(bits64_reg_ro));
  match(AddP (DecodeNKlass reg) offset);
  op_cost(100);
  format %{ "[$reg + $offset]" %}
  interface(MEMORY_INTER) %{
    base($reg);
    index(0x0);
    scale(0x0);
    disp($offset);
  %}
%}

// Indirect with 4-aligned Offset, compressed OOP
operand indOffset16NarrowAlg4(iRegNsrc reg, immL16Alg4 offset) %{
  predicate(false /* TODO: PPC port MatchDecodeNodes*/);
  constraint(ALLOC_IN_RC(bits64_reg_ro));
  match(AddP (DecodeN reg) offset);
  op_cost(100);
  format %{ "[$reg + $offset]" %}
  interface(MEMORY_INTER) %{
    base($reg);
    index(0x0);
    scale(0x0);
    disp($offset);
  %}
%}

operand indOffset16NarrowAlg4_klass(iRegNsrc reg, immL16Alg4 offset) %{
  predicate(CompressedKlassPointers::base() == nullptr && CompressedKlassPointers::shift() == 0);
  constraint(ALLOC_IN_RC(bits64_reg_ro));
  match(AddP (DecodeNKlass reg) offset);
  op_cost(100);
  format %{ "[$reg + $offset]" %}
  interface(MEMORY_INTER) %{
    base($reg);
    index(0x0);
    scale(0x0);
    disp($offset);
  %}
%}

//----------Special Memory Operands--------------------------------------------
// Stack Slot Operand
//
// This operand is used for loading and storing temporary values on
// the stack where a match requires a value to flow through memory.
operand stackSlotI(sRegI reg) %{
  constraint(ALLOC_IN_RC(stack_slots));
  op_cost(100);
  //match(RegI);
  format %{ "[sp+$reg]" %}
  interface(MEMORY_INTER) %{
    base(0x1);   // R1_SP
    index(0x0);
    scale(0x0);
    disp($reg);  // Stack Offset
  %}
%}

operand stackSlotL(sRegL reg) %{
  constraint(ALLOC_IN_RC(stack_slots));
  op_cost(100);
  //match(RegL);
  format %{ "[sp+$reg]" %}
  interface(MEMORY_INTER) %{
    base(0x1);   // R1_SP
    index(0x0);
    scale(0x0);
    disp($reg);  // Stack Offset
  %}
%}

operand stackSlotP(sRegP reg) %{
  constraint(ALLOC_IN_RC(stack_slots));
  op_cost(100);
  //match(RegP);
  format %{ "[sp+$reg]" %}
  interface(MEMORY_INTER) %{
    base(0x1);   // R1_SP
    index(0x0);
    scale(0x0);
    disp($reg);  // Stack Offset
  %}
%}

operand stackSlotF(sRegF reg) %{
  constraint(ALLOC_IN_RC(stack_slots));
  op_cost(100);
  //match(RegF);
  format %{ "[sp+$reg]" %}
  interface(MEMORY_INTER) %{
    base(0x1);   // R1_SP
    index(0x0);
    scale(0x0);
    disp($reg);  // Stack Offset
  %}
%}

operand stackSlotD(sRegD reg) %{
  constraint(ALLOC_IN_RC(stack_slots));
  op_cost(100);
  //match(RegD);
  format %{ "[sp+$reg]" %}
  interface(MEMORY_INTER) %{
    base(0x1);   // R1_SP
    index(0x0);
    scale(0x0);
    disp($reg);  // Stack Offset
  %}
%}

// Operands for expressing Control Flow
// NOTE: Label is a predefined operand which should not be redefined in
//       the AD file. It is generically handled within the ADLC.

//----------Conditional Branch Operands----------------------------------------
// Comparison Op
//
// This is the operation of the comparison, and is limited to the
// following set of codes: L (<), LE (<=), G (>), GE (>=), E (==), NE
// (!=).
//
// Other attributes of the comparison, such as unsignedness, are specified
// by the comparison instruction that sets a condition code flags register.
// That result is represented by a flags operand whose subtype is appropriate
// to the unsignedness (etc.) of the comparison.
//
// Later, the instruction which matches both the Comparison Op (a Bool) and
// the flags (produced by the Cmp) specifies the coding of the comparison op
// by matching a specific subtype of Bool operand below.

// When used for floating point comparisons: unordered same as less.
operand cmpOp() %{
  match(Bool);
  format %{ "" %}
  interface(COND_INTER) %{
                           // BO only encodes bit 4 of bcondCRbiIsX, as bits 1-3 are always '100'.
                           //           BO          &  BI
    equal(0xA);            // 10 10:   bcondCRbiIs1 & Condition::equal
    not_equal(0x2);        // 00 10:   bcondCRbiIs0 & Condition::equal
    less(0x8);             // 10 00:   bcondCRbiIs1 & Condition::less
    greater_equal(0x0);    // 00 00:   bcondCRbiIs0 & Condition::less
    less_equal(0x1);       // 00 01:   bcondCRbiIs0 & Condition::greater
    greater(0x9);          // 10 01:   bcondCRbiIs1 & Condition::greater
    overflow(0xB);         // 10 11:   bcondCRbiIs1 & Condition::summary_overflow
    no_overflow(0x3);      // 00 11:   bcondCRbiIs0 & Condition::summary_overflow
  %}
%}

//----------OPERAND CLASSES----------------------------------------------------
// Operand Classes are groups of operands that are used to simplify
// instruction definitions by not requiring the AD writer to specify
// separate instructions for every form of operand when the
// instruction accepts multiple operand types with the same basic
// encoding and format. The classic case of this is memory operands.
// Indirect is not included since its use is limited to Compare & Swap.

opclass memory(indirect, indOffset16 /*, indIndex, tlsReference*/, indirectNarrow, indirectNarrow_klass, indOffset16Narrow, indOffset16Narrow_klass);
// Memory operand where offsets are 4-aligned. Required for ld, std.
opclass memoryAlg4(indirect, indOffset16Alg4, indirectNarrow, indOffset16NarrowAlg4, indOffset16NarrowAlg4_klass);
opclass indirectMemory(indirect, indirectNarrow);

// Special opclass for I and ConvL2I.
opclass iRegIsrc_iRegL2Isrc(iRegIsrc, iRegL2Isrc);

// Operand classes to match encode and decode. iRegN_P2N is only used
// for storeN. I have never seen an encode node elsewhere.
opclass iRegN_P2N(iRegNsrc, iRegP2N);
opclass iRegP_N2P(iRegPsrc, iRegN2P, iRegN2P_klass);

//----------PIPELINE-----------------------------------------------------------

pipeline %{

// See J.M.Tendler et al. "Power4 system microarchitecture", IBM
// J. Res. & Dev., No. 1, Jan. 2002.

//----------ATTRIBUTES---------------------------------------------------------
attributes %{

  // Power4 instructions are of fixed length.
  fixed_size_instructions;

  // TODO: if `bundle' means number of instructions fetched
  // per cycle, this is 8. If `bundle' means Power4 `group', that is
  // max instructions issued per cycle, this is 5.
  max_instructions_per_bundle = 8;

  // A Power4 instruction is 4 bytes long.
  instruction_unit_size = 4;

  // The Power4 processor fetches 64 bytes...
  instruction_fetch_unit_size = 64;

  // ...in one line
  instruction_fetch_units = 1

  // Unused, list one so that array generated by adlc is not empty.
  // Aix compiler chokes if _nop_count = 0.
  nops(fxNop);
%}

//----------RESOURCES----------------------------------------------------------
// Resources are the functional units available to the machine
resources(
   PPC_BR,         // branch unit
   PPC_CR,         // condition unit
   PPC_FX1,        // integer arithmetic unit 1
   PPC_FX2,        // integer arithmetic unit 2
   PPC_LDST1,      // load/store unit 1
   PPC_LDST2,      // load/store unit 2
   PPC_FP1,        // float arithmetic unit 1
   PPC_FP2,        // float arithmetic unit 2
   PPC_LDST = PPC_LDST1 | PPC_LDST2,
   PPC_FX = PPC_FX1 | PPC_FX2,
   PPC_FP = PPC_FP1 | PPC_FP2
 );

//----------PIPELINE DESCRIPTION-----------------------------------------------
// Pipeline Description specifies the stages in the machine's pipeline
pipe_desc(
   // Power4 longest pipeline path
   PPC_IF,   // instruction fetch
   PPC_IC,
   //PPC_BP, // branch prediction
   PPC_D0,   // decode
   PPC_D1,   // decode
   PPC_D2,   // decode
   PPC_D3,   // decode
   PPC_Xfer1,
   PPC_GD,   // group definition
   PPC_MP,   // map
   PPC_ISS,  // issue
   PPC_RF,   // resource fetch
   PPC_EX1,  // execute (all units)
   PPC_EX2,  // execute (FP, LDST)
   PPC_EX3,  // execute (FP, LDST)
   PPC_EX4,  // execute (FP)
   PPC_EX5,  // execute (FP)
   PPC_EX6,  // execute (FP)
   PPC_WB,   // write back
   PPC_Xfer2,
   PPC_CP
 );

//----------PIPELINE CLASSES---------------------------------------------------
// Pipeline Classes describe the stages in which input and output are
// referenced by the hardware pipeline.

// Simple pipeline classes.

// Default pipeline class.
pipe_class pipe_class_default() %{
  single_instruction;
  fixed_latency(2);
%}

// Pipeline class for empty instructions.
pipe_class pipe_class_empty() %{
  single_instruction;
  fixed_latency(0);
%}

// Pipeline class for compares.
pipe_class pipe_class_compare() %{
  single_instruction;
  fixed_latency(16);
%}

// Pipeline class for traps.
pipe_class pipe_class_trap() %{
  single_instruction;
  fixed_latency(100);
%}

// Pipeline class for memory operations.
pipe_class pipe_class_memory() %{
  single_instruction;
  fixed_latency(16);
%}

// Pipeline class for call.
pipe_class pipe_class_call() %{
  single_instruction;
  fixed_latency(100);
%}

// Define the class for the Nop node.
define %{
   MachNop = pipe_class_default;
%}

%}

//----------INSTRUCTIONS-------------------------------------------------------

// Naming of instructions:
//   opA_operB / opA_operB_operC:
//     Operation 'op' with one or two source operands 'oper'. Result
//     type is A, source operand types are B and C.
//     Iff A == B == C, B and C are left out.
//
// The instructions are ordered according to the following scheme:
//  - loads
//  - load constants
//  - prefetch
//  - store
//  - encode/decode
//  - membar
//  - conditional moves
//  - compare & swap
//  - arithmetic and logic operations
//    * int: Add, Sub, Mul, Div, Mod
//    * int: lShift, arShift, urShift, rot
//    * float: Add, Sub, Mul, Div
//    * and, or, xor ...
//  - register moves: float <-> int, reg <-> stack, repl
//  - cast (high level type cast, XtoP, castPP, castII, not_null etc.
//  - conv (low level type cast requiring bit changes (sign extend etc)
//  - compares, range & zero checks.
//  - branches
//  - complex operations, intrinsics, min, max, replicate
//  - lock
//  - Calls
//
// If there are similar instructions with different types they are sorted:
// int before float
// small before big
// signed before unsigned
// e.g., loadS before loadUS before loadI before loadF.


//----------Load/Store Instructions--------------------------------------------

//----------Load Instructions--------------------------------------------------

// Converts byte to int.
// As convB2I_reg, but without match rule.  The match rule of convB2I_reg
// reuses the 'amount' operand, but adlc expects that operand specification
// and operands in match rule are equivalent.
instruct convB2I_reg_2(iRegIdst dst, iRegIsrc src) %{
  effect(DEF dst, USE src);
  format %{ "EXTSB   $dst, $src \t// byte->int" %}
  size(4);
  ins_encode %{
    __ extsb($dst$$Register, $src$$Register);
  %}
  ins_pipe(pipe_class_default);
%}

instruct loadUB_indirect(iRegIdst dst, indirectMemory mem) %{
  // match-rule, false predicate
  match(Set dst (LoadB mem));
  predicate(false);

  format %{ "LBZ     $dst, $mem" %}
  size(4);
  ins_encode( enc_lbz(dst, mem) );
  ins_pipe(pipe_class_memory);
%}

instruct loadUB_indirect_ac(iRegIdst dst, indirectMemory mem) %{
  // match-rule, false predicate
  match(Set dst (LoadB mem));
  predicate(false);

  format %{ "LBZ     $dst, $mem\n\t"
            "TWI     $dst\n\t"
            "ISYNC" %}
  size(12);
  ins_encode( enc_lbz_ac(dst, mem) );
  ins_pipe(pipe_class_memory);
%}

// Load Byte (8bit signed). LoadB = LoadUB + ConvUB2B.
instruct loadB_indirect_Ex(iRegIdst dst, indirectMemory mem) %{
  match(Set dst (LoadB mem));
  predicate(n->as_Load()->is_unordered() || followed_by_acquire(n));
  ins_cost(MEMORY_REF_COST + DEFAULT_COST);
  expand %{
    iRegIdst tmp;
    loadUB_indirect(tmp, mem);
    convB2I_reg_2(dst, tmp);
  %}
%}

instruct loadB_indirect_ac_Ex(iRegIdst dst, indirectMemory mem) %{
  match(Set dst (LoadB mem));
  ins_cost(3*MEMORY_REF_COST + DEFAULT_COST);
  expand %{
    iRegIdst tmp;
    loadUB_indirect_ac(tmp, mem);
    convB2I_reg_2(dst, tmp);
  %}
%}

instruct loadUB_indOffset16(iRegIdst dst, indOffset16 mem) %{
  // match-rule, false predicate
  match(Set dst (LoadB mem));
  predicate(false);

  format %{ "LBZ     $dst, $mem" %}
  size(4);
  ins_encode( enc_lbz(dst, mem) );
  ins_pipe(pipe_class_memory);
%}

instruct loadUB_indOffset16_ac(iRegIdst dst, indOffset16 mem) %{
  // match-rule, false predicate
  match(Set dst (LoadB mem));
  predicate(false);

  format %{ "LBZ     $dst, $mem\n\t"
            "TWI     $dst\n\t"
            "ISYNC" %}
  size(12);
  ins_encode( enc_lbz_ac(dst, mem) );
  ins_pipe(pipe_class_memory);
%}

// Load Byte (8bit signed). LoadB = LoadUB + ConvUB2B.
instruct loadB_indOffset16_Ex(iRegIdst dst, indOffset16 mem) %{
  match(Set dst (LoadB mem));
  predicate(n->as_Load()->is_unordered() || followed_by_acquire(n));
  ins_cost(MEMORY_REF_COST + DEFAULT_COST);

  expand %{
    iRegIdst tmp;
    loadUB_indOffset16(tmp, mem);
    convB2I_reg_2(dst, tmp);
  %}
%}

instruct loadB_indOffset16_ac_Ex(iRegIdst dst, indOffset16 mem) %{
  match(Set dst (LoadB mem));
  ins_cost(3*MEMORY_REF_COST + DEFAULT_COST);

  expand %{
    iRegIdst tmp;
    loadUB_indOffset16_ac(tmp, mem);
    convB2I_reg_2(dst, tmp);
  %}
%}

// Load Unsigned Byte (8bit UNsigned) into an int reg.
instruct loadUB(iRegIdst dst, memory mem) %{
  predicate(n->as_Load()->is_unordered() || followed_by_acquire(n));
  match(Set dst (LoadUB mem));
  ins_cost(MEMORY_REF_COST);

  format %{ "LBZ     $dst, $mem \t// byte, zero-extend to int" %}
  size(4);
  ins_encode( enc_lbz(dst, mem) );
  ins_pipe(pipe_class_memory);
%}

// Load  Unsigned Byte (8bit UNsigned) acquire.
instruct loadUB_ac(iRegIdst dst, memory mem) %{
  match(Set dst (LoadUB mem));
  ins_cost(3*MEMORY_REF_COST);

  format %{ "LBZ     $dst, $mem \t// byte, zero-extend to int, acquire\n\t"
            "TWI     $dst\n\t"
            "ISYNC" %}
  size(12);
  ins_encode( enc_lbz_ac(dst, mem) );
  ins_pipe(pipe_class_memory);
%}

// Load Unsigned Byte (8bit UNsigned) into a Long Register.
instruct loadUB2L(iRegLdst dst, memory mem) %{
  match(Set dst (ConvI2L (LoadUB mem)));
  predicate(_kids[0]->_leaf->as_Load()->is_unordered() || followed_by_acquire(_kids[0]->_leaf));
  ins_cost(MEMORY_REF_COST);

  format %{ "LBZ     $dst, $mem \t// byte, zero-extend to long" %}
  size(4);
  ins_encode( enc_lbz(dst, mem) );
  ins_pipe(pipe_class_memory);
%}

instruct loadUB2L_ac(iRegLdst dst, memory mem) %{
  match(Set dst (ConvI2L (LoadUB mem)));
  ins_cost(3*MEMORY_REF_COST);

  format %{ "LBZ     $dst, $mem \t// byte, zero-extend to long, acquire\n\t"
            "TWI     $dst\n\t"
            "ISYNC" %}
  size(12);
  ins_encode( enc_lbz_ac(dst, mem) );
  ins_pipe(pipe_class_memory);
%}

// Load Short (16bit signed)
instruct loadS(iRegIdst dst, memory mem) %{
  match(Set dst (LoadS mem));
  predicate(n->as_Load()->is_unordered() || followed_by_acquire(n));
  ins_cost(MEMORY_REF_COST);

  format %{ "LHA     $dst, $mem" %}
  size(4);
  ins_encode %{
    int Idisp = $mem$$disp + frame_slots_bias($mem$$base, ra_);
    __ lha($dst$$Register, Idisp, $mem$$base$$Register);
  %}
  ins_pipe(pipe_class_memory);
%}

// Load Short (16bit signed) acquire.
instruct loadS_ac(iRegIdst dst, memory mem) %{
  match(Set dst (LoadS mem));
  ins_cost(3*MEMORY_REF_COST);

  format %{ "LHA     $dst, $mem\t acquire\n\t"
            "TWI     $dst\n\t"
            "ISYNC" %}
  size(12);
  ins_encode %{
    int Idisp = $mem$$disp + frame_slots_bias($mem$$base, ra_);
    __ lha($dst$$Register, Idisp, $mem$$base$$Register);
    __ twi_0($dst$$Register);
    __ isync();
  %}
  ins_pipe(pipe_class_memory);
%}

// Load Char (16bit unsigned)
instruct loadUS(iRegIdst dst, memory mem) %{
  match(Set dst (LoadUS mem));
  predicate(n->as_Load()->is_unordered() || followed_by_acquire(n));
  ins_cost(MEMORY_REF_COST);

  format %{ "LHZ     $dst, $mem" %}
  size(4);
  ins_encode( enc_lhz(dst, mem) );
  ins_pipe(pipe_class_memory);
%}

// Load Char (16bit unsigned) acquire.
instruct loadUS_ac(iRegIdst dst, memory mem) %{
  match(Set dst (LoadUS mem));
  ins_cost(3*MEMORY_REF_COST);

  format %{ "LHZ     $dst, $mem \t// acquire\n\t"
            "TWI     $dst\n\t"
            "ISYNC" %}
  size(12);
  ins_encode( enc_lhz_ac(dst, mem) );
  ins_pipe(pipe_class_memory);
%}

// Load Unsigned Short/Char (16bit UNsigned) into a Long Register.
instruct loadUS2L(iRegLdst dst, memory mem) %{
  match(Set dst (ConvI2L (LoadUS mem)));
  predicate(_kids[0]->_leaf->as_Load()->is_unordered() || followed_by_acquire(_kids[0]->_leaf));
  ins_cost(MEMORY_REF_COST);

  format %{ "LHZ     $dst, $mem \t// short, zero-extend to long" %}
  size(4);
  ins_encode( enc_lhz(dst, mem) );
  ins_pipe(pipe_class_memory);
%}

// Load Unsigned Short/Char (16bit UNsigned) into a Long Register acquire.
instruct loadUS2L_ac(iRegLdst dst, memory mem) %{
  match(Set dst (ConvI2L (LoadUS mem)));
  ins_cost(3*MEMORY_REF_COST);

  format %{ "LHZ     $dst, $mem \t// short, zero-extend to long, acquire\n\t"
            "TWI     $dst\n\t"
            "ISYNC" %}
  size(12);
  ins_encode( enc_lhz_ac(dst, mem) );
  ins_pipe(pipe_class_memory);
%}

// Load Integer.
instruct loadI(iRegIdst dst, memory mem) %{
  match(Set dst (LoadI mem));
  predicate(n->as_Load()->is_unordered() || followed_by_acquire(n));
  ins_cost(MEMORY_REF_COST);

  format %{ "LWZ     $dst, $mem" %}
  size(4);
  ins_encode( enc_lwz(dst, mem) );
  ins_pipe(pipe_class_memory);
%}

// Load Integer acquire.
instruct loadI_ac(iRegIdst dst, memory mem) %{
  match(Set dst (LoadI mem));
  ins_cost(3*MEMORY_REF_COST);

  format %{ "LWZ     $dst, $mem \t// load acquire\n\t"
            "TWI     $dst\n\t"
            "ISYNC" %}
  size(12);
  ins_encode( enc_lwz_ac(dst, mem) );
  ins_pipe(pipe_class_memory);
%}

// Match loading integer and casting it to unsigned int in
// long register.
// LoadI + ConvI2L + AndL 0xffffffff.
instruct loadUI2L(iRegLdst dst, memory mem, immL_32bits mask) %{
  match(Set dst (AndL (ConvI2L (LoadI mem)) mask));
  predicate(_kids[0]->_kids[0]->_leaf->as_Load()->is_unordered());
  ins_cost(MEMORY_REF_COST);

  format %{ "LWZ     $dst, $mem \t// zero-extend to long" %}
  size(4);
  ins_encode( enc_lwz(dst, mem) );
  ins_pipe(pipe_class_memory);
%}

// Match loading integer and casting it to long.
instruct loadI2L(iRegLdst dst, memoryAlg4 mem) %{
  match(Set dst (ConvI2L (LoadI mem)));
  predicate(_kids[0]->_leaf->as_Load()->is_unordered());
  ins_cost(MEMORY_REF_COST);

  format %{ "LWA     $dst, $mem \t// loadI2L" %}
  size(4);
  ins_encode %{
    int Idisp = $mem$$disp + frame_slots_bias($mem$$base, ra_);
    __ lwa($dst$$Register, Idisp, $mem$$base$$Register);
  %}
  ins_pipe(pipe_class_memory);
%}

// Match loading integer and casting it to long - acquire.
instruct loadI2L_ac(iRegLdst dst, memoryAlg4 mem) %{
  match(Set dst (ConvI2L (LoadI mem)));
  ins_cost(3*MEMORY_REF_COST);

  format %{ "LWA     $dst, $mem \t// loadI2L acquire"
            "TWI     $dst\n\t"
            "ISYNC" %}
  size(12);
  ins_encode %{
    int Idisp = $mem$$disp + frame_slots_bias($mem$$base, ra_);
    __ lwa($dst$$Register, Idisp, $mem$$base$$Register);
    __ twi_0($dst$$Register);
    __ isync();
  %}
  ins_pipe(pipe_class_memory);
%}

// Load Long - aligned
instruct loadL(iRegLdst dst, memoryAlg4 mem) %{
  match(Set dst (LoadL mem));
  predicate(n->as_Load()->is_unordered() || followed_by_acquire(n));
  ins_cost(MEMORY_REF_COST);

  format %{ "LD      $dst, $mem \t// long" %}
  size(4);
  ins_encode( enc_ld(dst, mem) );
  ins_pipe(pipe_class_memory);
%}

// Load Long - aligned acquire.
instruct loadL_ac(iRegLdst dst, memoryAlg4 mem) %{
  match(Set dst (LoadL mem));
  ins_cost(3*MEMORY_REF_COST);

  format %{ "LD      $dst, $mem \t// long acquire\n\t"
            "TWI     $dst\n\t"
            "ISYNC" %}
  size(12);
  ins_encode( enc_ld_ac(dst, mem) );
  ins_pipe(pipe_class_memory);
%}

// Load Long - UNaligned
instruct loadL_unaligned(iRegLdst dst, memoryAlg4 mem) %{
  match(Set dst (LoadL_unaligned mem));
  // predicate(...) // Unaligned_ac is not needed (and wouldn't make sense).
  ins_cost(MEMORY_REF_COST);

  format %{ "LD      $dst, $mem \t// unaligned long" %}
  size(4);
  ins_encode( enc_ld(dst, mem) );
  ins_pipe(pipe_class_memory);
%}

// Load nodes for superwords

// Load Aligned Packed Byte
instruct loadV8(iRegLdst dst, memoryAlg4 mem) %{
  predicate(n->as_LoadVector()->memory_size() == 8);
  match(Set dst (LoadVector mem));
  ins_cost(MEMORY_REF_COST);

  format %{ "LD      $dst, $mem \t// load 8-byte Vector" %}
  size(4);
  ins_encode( enc_ld(dst, mem) );
  ins_pipe(pipe_class_memory);
%}

// Load Aligned Packed Byte
instruct loadV16(vecX dst, indirect mem) %{
  predicate(n->as_LoadVector()->memory_size() == 16);
  match(Set dst (LoadVector mem));
  ins_cost(MEMORY_REF_COST);

  format %{ "LXVD2X      $dst, $mem \t// load 16-byte Vector" %}
  size(4);
  ins_encode %{
    __ lxvd2x($dst$$VectorSRegister, $mem$$Register);
  %}
  ins_pipe(pipe_class_default);
%}

// Load Range, range = array length (=jint)
instruct loadRange(iRegIdst dst, memory mem) %{
  match(Set dst (LoadRange mem));
  ins_cost(MEMORY_REF_COST);

  format %{ "LWZ     $dst, $mem \t// range" %}
  size(4);
  ins_encode( enc_lwz(dst, mem) );
  ins_pipe(pipe_class_memory);
%}

// Load Compressed Pointer
instruct loadN(iRegNdst dst, memory mem) %{
  match(Set dst (LoadN mem));
  predicate(n->as_Load()->is_unordered() || followed_by_acquire(n));
  ins_cost(MEMORY_REF_COST);

  format %{ "LWZ     $dst, $mem \t// load compressed ptr" %}
  size(4);
  ins_encode( enc_lwz(dst, mem) );
  ins_pipe(pipe_class_memory);
%}

// Load Compressed Pointer acquire.
instruct loadN_ac(iRegNdst dst, memory mem) %{
  match(Set dst (LoadN mem));
  ins_cost(3*MEMORY_REF_COST);

  format %{ "LWZ     $dst, $mem \t// load acquire compressed ptr\n\t"
            "TWI     $dst\n\t"
            "ISYNC" %}
  size(12);
  ins_encode( enc_lwz_ac(dst, mem) );
  ins_pipe(pipe_class_memory);
%}

// Load Compressed Pointer and decode it if narrow_oop_shift == 0.
instruct loadN2P_unscaled(iRegPdst dst, memory mem) %{
  match(Set dst (DecodeN (LoadN mem)));
  predicate(_kids[0]->_leaf->as_Load()->is_unordered() && CompressedOops::shift() == 0);
  ins_cost(MEMORY_REF_COST);

  format %{ "LWZ     $dst, $mem \t// DecodeN (unscaled)" %}
  size(4);
  ins_encode( enc_lwz(dst, mem) );
  ins_pipe(pipe_class_memory);
%}

instruct loadN2P_klass_unscaled(iRegPdst dst, memory mem) %{
  match(Set dst (DecodeNKlass (LoadNKlass mem)));
  predicate(CompressedKlassPointers::base() == nullptr && CompressedKlassPointers::shift() == 0 &&
            _kids[0]->_leaf->as_Load()->is_unordered());
  ins_cost(MEMORY_REF_COST);

  format %{ "LWZ     $dst, $mem \t// DecodeN (unscaled)" %}
  size(4);
  ins_encode( enc_lwz(dst, mem) );
  ins_pipe(pipe_class_memory);
%}

// Load Pointer
instruct loadP(iRegPdst dst, memoryAlg4 mem) %{
  match(Set dst (LoadP mem));
  predicate((n->as_Load()->is_unordered() || followed_by_acquire(n)) && n->as_Load()->barrier_data() == 0);
  ins_cost(MEMORY_REF_COST);

  format %{ "LD      $dst, $mem \t// ptr" %}
  size(4);
  ins_encode( enc_ld(dst, mem) );
  ins_pipe(pipe_class_memory);
%}

// Load Pointer acquire.
instruct loadP_ac(iRegPdst dst, memoryAlg4 mem) %{
  match(Set dst (LoadP mem));
  ins_cost(3*MEMORY_REF_COST);

  predicate(n->as_Load()->barrier_data() == 0);

  format %{ "LD      $dst, $mem \t// ptr acquire\n\t"
            "TWI     $dst\n\t"
            "ISYNC" %}
  size(12);
  ins_encode( enc_ld_ac(dst, mem) );
  ins_pipe(pipe_class_memory);
%}

// LoadP + CastP2L
instruct loadP2X(iRegLdst dst, memoryAlg4 mem) %{
  match(Set dst (CastP2X (LoadP mem)));
  predicate(_kids[0]->_leaf->as_Load()->is_unordered() && _kids[0]->_leaf->as_Load()->barrier_data() == 0);
  ins_cost(MEMORY_REF_COST);

  format %{ "LD      $dst, $mem \t// ptr + p2x" %}
  size(4);
  ins_encode( enc_ld(dst, mem) );
  ins_pipe(pipe_class_memory);
%}

// Load compressed klass pointer.
instruct loadNKlass(iRegNdst dst, memory mem) %{
  match(Set dst (LoadNKlass mem));
  ins_cost(MEMORY_REF_COST);

  format %{ "LWZ     $dst, $mem \t// compressed klass ptr" %}
  size(4);
  ins_encode( enc_lwz(dst, mem) );
  ins_pipe(pipe_class_memory);
%}

// Load Klass Pointer
instruct loadKlass(iRegPdst dst, memoryAlg4 mem) %{
  match(Set dst (LoadKlass mem));
  ins_cost(MEMORY_REF_COST);

  format %{ "LD      $dst, $mem \t// klass ptr" %}
  size(4);
  ins_encode( enc_ld(dst, mem) );
  ins_pipe(pipe_class_memory);
%}

// Load Float
instruct loadF(regF dst, memory mem) %{
  match(Set dst (LoadF mem));
  predicate(n->as_Load()->is_unordered() || followed_by_acquire(n));
  ins_cost(MEMORY_REF_COST);

  format %{ "LFS     $dst, $mem" %}
  size(4);
  ins_encode %{
    int Idisp = $mem$$disp + frame_slots_bias($mem$$base, ra_);
    __ lfs($dst$$FloatRegister, Idisp, $mem$$base$$Register);
  %}
  ins_pipe(pipe_class_memory);
%}

// Load Float acquire.
instruct loadF_ac(regF dst, memory mem, flagsRegCR0 cr0) %{
  match(Set dst (LoadF mem));
  effect(TEMP cr0);
  ins_cost(3*MEMORY_REF_COST);

  format %{ "LFS     $dst, $mem \t// acquire\n\t"
            "FCMPU   cr0, $dst, $dst\n\t"
            "BNE     cr0, next\n"
            "next:\n\t"
            "ISYNC" %}
  size(16);
  ins_encode %{
    int Idisp = $mem$$disp + frame_slots_bias($mem$$base, ra_);
    Label next;
    __ lfs($dst$$FloatRegister, Idisp, $mem$$base$$Register);
    __ fcmpu(CCR0, $dst$$FloatRegister, $dst$$FloatRegister);
    __ bne(CCR0, next);
    __ bind(next);
    __ isync();
  %}
  ins_pipe(pipe_class_memory);
%}

// Load Double - aligned
instruct loadD(regD dst, memory mem) %{
  match(Set dst (LoadD mem));
  predicate(n->as_Load()->is_unordered() || followed_by_acquire(n));
  ins_cost(MEMORY_REF_COST);

  format %{ "LFD     $dst, $mem" %}
  size(4);
  ins_encode( enc_lfd(dst, mem) );
  ins_pipe(pipe_class_memory);
%}

// Load Double - aligned acquire.
instruct loadD_ac(regD dst, memory mem, flagsRegCR0 cr0) %{
  match(Set dst (LoadD mem));
  effect(TEMP cr0);
  ins_cost(3*MEMORY_REF_COST);

  format %{ "LFD     $dst, $mem \t// acquire\n\t"
            "FCMPU   cr0, $dst, $dst\n\t"
            "BNE     cr0, next\n"
            "next:\n\t"
            "ISYNC" %}
  size(16);
  ins_encode %{
    int Idisp = $mem$$disp + frame_slots_bias($mem$$base, ra_);
    Label next;
    __ lfd($dst$$FloatRegister, Idisp, $mem$$base$$Register);
    __ fcmpu(CCR0, $dst$$FloatRegister, $dst$$FloatRegister);
    __ bne(CCR0, next);
    __ bind(next);
    __ isync();
  %}
  ins_pipe(pipe_class_memory);
%}

// Load Double - UNaligned
instruct loadD_unaligned(regD dst, memory mem) %{
  match(Set dst (LoadD_unaligned mem));
  // predicate(...) // Unaligned_ac is not needed (and wouldn't make sense).
  ins_cost(MEMORY_REF_COST);

  format %{ "LFD     $dst, $mem" %}
  size(4);
  ins_encode( enc_lfd(dst, mem) );
  ins_pipe(pipe_class_memory);
%}

//----------Constants--------------------------------------------------------

// Load MachConstantTableBase: add hi offset to global toc.
// TODO: Handle hidden register r29 in bundler!
instruct loadToc_hi(iRegLdst dst) %{
  effect(DEF dst);
  ins_cost(DEFAULT_COST);

  format %{ "ADDIS   $dst, R29, DISP.hi \t// load TOC hi" %}
  size(4);
  ins_encode %{
    __ calculate_address_from_global_toc_hi16only($dst$$Register, __ method_toc());
  %}
  ins_pipe(pipe_class_default);
%}

// Load MachConstantTableBase: add lo offset to global toc.
instruct loadToc_lo(iRegLdst dst, iRegLdst src) %{
  effect(DEF dst, USE src);
  ins_cost(DEFAULT_COST);

  format %{ "ADDI    $dst, $src, DISP.lo \t// load TOC lo" %}
  size(4);
  ins_encode %{
    __ calculate_address_from_global_toc_lo16only($dst$$Register, __ method_toc());
  %}
  ins_pipe(pipe_class_default);
%}

// Load 16-bit integer constant 0xssss????
instruct loadConI16(iRegIdst dst, immI16 src) %{
  match(Set dst src);

  format %{ "LI      $dst, $src" %}
  size(4);
  ins_encode %{
    __ li($dst$$Register, (int)((short)($src$$constant & 0xFFFF)));
  %}
  ins_pipe(pipe_class_default);
%}

// Load integer constant 0x????0000
instruct loadConIhi16(iRegIdst dst, immIhi16 src) %{
  match(Set dst src);
  ins_cost(DEFAULT_COST);

  format %{ "LIS     $dst, $src.hi" %}
  size(4);
  ins_encode %{
    // Lis sign extends 16-bit src then shifts it 16 bit to the left.
    __ lis($dst$$Register, (int)((short)(($src$$constant & 0xFFFF0000) >> 16)));
  %}
  ins_pipe(pipe_class_default);
%}

// Part 2 of loading 32 bit constant: hi16 is is src1 (properly shifted
// and sign extended), this adds the low 16 bits.
instruct loadConI32_lo16(iRegIdst dst, iRegIsrc src1, immI16 src2) %{
  // no match-rule, false predicate
  effect(DEF dst, USE src1, USE src2);
  predicate(false);

  format %{ "ORI     $dst, $src1.hi, $src2.lo" %}
  size(4);
  ins_encode %{
    __ ori($dst$$Register, $src1$$Register, ($src2$$constant) & 0xFFFF);
  %}
  ins_pipe(pipe_class_default);
%}

instruct loadConI32(iRegIdst dst, immI32 src) %{
  match(Set dst src);
  // This macro is valid only in Power 10 and up, but adding the following predicate here
  // caused a build error, so we comment it out for now.
  // predicate(PowerArchitecturePPC64 >= 10);
  ins_cost(DEFAULT_COST+1);

  format %{ "PLI     $dst, $src" %}
  size(8);
  ins_encode %{
    assert( ((intptr_t)(__ pc()) & 0x3c) != 0x3c, "Bad alignment for prefixed instruction at " INTPTR_FORMAT, (intptr_t)(__ pc()));
    __ pli($dst$$Register, $src$$constant);
  %}
  ins_pipe(pipe_class_default);
  ins_alignment(2);
%}

instruct loadConI_Ex(iRegIdst dst, immI src) %{
  match(Set dst src);
  ins_cost(DEFAULT_COST*2);

  expand %{
    // Would like to use $src$$constant.
    immI16 srcLo %{ _opnds[1]->constant() %}
    // srcHi can be 0000 if srcLo sign-extends to a negative number.
    immIhi16 srcHi %{ _opnds[1]->constant() %}
    iRegIdst tmpI;
    loadConIhi16(tmpI, srcHi);
    loadConI32_lo16(dst, tmpI, srcLo);
  %}
%}

// No constant pool entries required.
instruct loadConL16(iRegLdst dst, immL16 src) %{
  match(Set dst src);

  format %{ "LI      $dst, $src \t// long" %}
  size(4);
  ins_encode %{
    __ li($dst$$Register, (int)((short) ($src$$constant & 0xFFFF)));
  %}
  ins_pipe(pipe_class_default);
%}

// Load long constant 0xssssssss????0000
instruct loadConL32hi16(iRegLdst dst, immL32hi16 src) %{
  match(Set dst src);
  ins_cost(DEFAULT_COST);

  format %{ "LIS     $dst, $src.hi \t// long" %}
  size(4);
  ins_encode %{
    __ lis($dst$$Register, (int)((short)(($src$$constant & 0xFFFF0000) >> 16)));
  %}
  ins_pipe(pipe_class_default);
%}

// To load a 32 bit constant: merge lower 16 bits into already loaded
// high 16 bits.
instruct loadConL32_lo16(iRegLdst dst, iRegLsrc src1, immL16 src2) %{
  // no match-rule, false predicate
  effect(DEF dst, USE src1, USE src2);
  predicate(false);

  format %{ "ORI     $dst, $src1, $src2.lo" %}
  size(4);
  ins_encode %{
    __ ori($dst$$Register, $src1$$Register, ($src2$$constant) & 0xFFFF);
  %}
  ins_pipe(pipe_class_default);
%}

// Load 32-bit long constant
instruct loadConL32_Ex(iRegLdst dst, immL32 src) %{
  match(Set dst src);
  ins_cost(DEFAULT_COST*2);

  expand %{
    // Would like to use $src$$constant.
    immL16     srcLo %{ _opnds[1]->constant() /*& 0x0000FFFFL */%}
    // srcHi can be 0000 if srcLo sign-extends to a negative number.
    immL32hi16 srcHi %{ _opnds[1]->constant() /*& 0xFFFF0000L */%}
    iRegLdst tmpL;
    loadConL32hi16(tmpL, srcHi);
    loadConL32_lo16(dst, tmpL, srcLo);
  %}
%}

// Load 34-bit long constant using prefixed addi. No constant pool entries required.
instruct loadConL34(iRegLdst dst, immL34 src) %{
  match(Set dst src);
  // This macro is valid only in Power 10 and up, but adding the following predicate here
  // caused a build error, so we comment it out for now.
  // predicate(PowerArchitecturePPC64 >= 10);
  ins_cost(DEFAULT_COST+1);

  format %{ "PLI     $dst, $src \t// long" %}
  size(8);
  ins_encode %{
    assert( ((intptr_t)(__ pc()) & 0x3c) != 0x3c, "Bad alignment for prefixed instruction at " INTPTR_FORMAT, (intptr_t)(__ pc()));
    __ pli($dst$$Register, $src$$constant);
  %}
  ins_pipe(pipe_class_default);
  ins_alignment(2);
%}

// Load long constant 0x????000000000000.
instruct loadConLhighest16_Ex(iRegLdst dst, immLhighest16 src) %{
  match(Set dst src);
  ins_cost(DEFAULT_COST);

  expand %{
    immL32hi16 srcHi %{ _opnds[1]->constant() >> 32 /*& 0xFFFF0000L */%}
    immI shift32 %{ 32 %}
    iRegLdst tmpL;
    loadConL32hi16(tmpL, srcHi);
    lshiftL_regL_immI(dst, tmpL, shift32);
  %}
%}

// Expand node for constant pool load: small offset.
instruct loadConL(iRegLdst dst, immL src, iRegLdst toc) %{
  effect(DEF dst, USE src, USE toc);
  ins_cost(MEMORY_REF_COST);

  ins_num_consts(1);
  // Needed so that CallDynamicJavaDirect can compute the address of this
  // instruction for relocation.
  ins_field_cbuf_insts_offset(int);

  format %{ "LD      $dst, offset, $toc \t// load long $src from TOC" %}
  size(4);
  ins_encode( enc_load_long_constL(dst, src, toc) );
  ins_pipe(pipe_class_memory);
%}

// Expand node for constant pool load: large offset.
instruct loadConL_hi(iRegLdst dst, immL src, iRegLdst toc) %{
  effect(DEF dst, USE src, USE toc);
  predicate(false);

  ins_num_consts(1);
  ins_field_const_toc_offset(int);
  // Needed so that CallDynamicJavaDirect can compute the address of this
  // instruction for relocation.
  ins_field_cbuf_insts_offset(int);

  format %{ "ADDIS   $dst, $toc, offset \t// load long $src from TOC (hi)" %}
  size(4);
  ins_encode( enc_load_long_constL_hi(dst, toc, src) );
  ins_pipe(pipe_class_default);
%}

// Expand node for constant pool load: large offset.
// No constant pool entries required.
instruct loadConL_lo(iRegLdst dst, immL src, iRegLdst base) %{
  effect(DEF dst, USE src, USE base);
  predicate(false);

  ins_field_const_toc_offset_hi_node(loadConL_hiNode*);

  format %{ "LD      $dst, offset, $base \t// load long $src from TOC (lo)" %}
  size(4);
  ins_encode %{
    int offset = ra_->C->output()->in_scratch_emit_size() ? 0 : _const_toc_offset_hi_node->_const_toc_offset;
    __ ld($dst$$Register, MacroAssembler::largeoffset_si16_si16_lo(offset), $base$$Register);
  %}
  ins_pipe(pipe_class_memory);
%}

// Load long constant from constant table. Expand in case of
// offset > 16 bit is needed.
// Adlc adds toc node MachConstantTableBase.
instruct loadConL_Ex(iRegLdst dst, immL src) %{
  match(Set dst src);
  ins_cost(MEMORY_REF_COST);

  format %{ "LD      $dst, offset, $constanttablebase\t// load long $src from table, postalloc expanded" %}
  // We can not inline the enc_class for the expand as that does not support constanttablebase.
  postalloc_expand( postalloc_expand_load_long_constant(dst, src, constanttablebase) );
%}

// Load nullptr as compressed oop.
instruct loadConN0(iRegNdst dst, immN_0 src) %{
  match(Set dst src);
  ins_cost(DEFAULT_COST);

  format %{ "LI      $dst, $src \t// compressed ptr" %}
  size(4);
  ins_encode %{
    __ li($dst$$Register, 0);
  %}
  ins_pipe(pipe_class_default);
%}

// Load hi part of compressed oop constant.
instruct loadConN_hi(iRegNdst dst, immN src) %{
  effect(DEF dst, USE src);
  ins_cost(DEFAULT_COST);

  format %{ "LIS     $dst, $src \t// narrow oop hi" %}
  size(4);
  ins_encode %{
    __ lis($dst$$Register, 0); // Will get patched.
  %}
  ins_pipe(pipe_class_default);
%}

// Add lo part of compressed oop constant to already loaded hi part.
instruct loadConN_lo(iRegNdst dst, iRegNsrc src1, immN src2) %{
  effect(DEF dst, USE src1, USE src2);
  ins_cost(DEFAULT_COST);

  format %{ "ORI     $dst, $src1, $src2 \t// narrow oop lo" %}
  size(4);
  ins_encode %{
    AddressLiteral addrlit = __ constant_oop_address((jobject)$src2$$constant);
    __ relocate(addrlit.rspec(), /*compressed format*/ 1);
    __ ori($dst$$Register, $src1$$Register, 0); // Will get patched.
  %}
  ins_pipe(pipe_class_default);
%}

instruct rldicl(iRegLdst dst, iRegLsrc src, immI16 shift, immI16 mask_begin) %{
  effect(DEF dst, USE src, USE shift, USE mask_begin);

  size(4);
  ins_encode %{
    __ rldicl($dst$$Register, $src$$Register, $shift$$constant, $mask_begin$$constant);
  %}
  ins_pipe(pipe_class_default);
%}

// Needed to postalloc expand loadConN: ConN is loaded as ConI
// leaving the upper 32 bits with sign-extension bits.
// This clears these bits: dst = src & 0xFFFFFFFF.
// TODO: Eventually call this maskN_regN_FFFFFFFF.
instruct clearMs32b(iRegNdst dst, iRegNsrc src) %{
  effect(DEF dst, USE src);
  predicate(false);

  format %{ "MASK    $dst, $src, 0xFFFFFFFF" %} // mask
  size(4);
  ins_encode %{
    __ clrldi($dst$$Register, $src$$Register, 0x20);
  %}
  ins_pipe(pipe_class_default);
%}

// Optimize DecodeN for disjoint base.
// Load base of compressed oops into a register
instruct loadBase(iRegLdst dst) %{
  effect(DEF dst);

  format %{ "LoadConst $dst, heapbase" %}
  ins_encode %{
    __ load_const_optimized($dst$$Register, CompressedOops::base(), R0);
  %}
  ins_pipe(pipe_class_default);
%}

// Loading ConN must be postalloc expanded so that edges between
// the nodes are safe. They may not interfere with a safepoint.
// GL TODO: This needs three instructions: better put this into the constant pool.
instruct loadConN_Ex(iRegNdst dst, immN src) %{
  match(Set dst src);
  ins_cost(DEFAULT_COST*2);

  format %{ "LoadN   $dst, $src \t// postalloc expanded" %} // mask
  postalloc_expand %{
    MachNode *m1 = new loadConN_hiNode();
    MachNode *m2 = new loadConN_loNode();
    MachNode *m3 = new clearMs32bNode();
    m1->add_req(nullptr);
    m2->add_req(nullptr, m1);
    m3->add_req(nullptr, m2);
    m1->_opnds[0] = op_dst;
    m1->_opnds[1] = op_src;
    m2->_opnds[0] = op_dst;
    m2->_opnds[1] = op_dst;
    m2->_opnds[2] = op_src;
    m3->_opnds[0] = op_dst;
    m3->_opnds[1] = op_dst;
    ra_->set_pair(m1->_idx, ra_->get_reg_second(this), ra_->get_reg_first(this));
    ra_->set_pair(m2->_idx, ra_->get_reg_second(this), ra_->get_reg_first(this));
    ra_->set_pair(m3->_idx, ra_->get_reg_second(this), ra_->get_reg_first(this));
    nodes->push(m1);
    nodes->push(m2);
    nodes->push(m3);
  %}
%}

// We have seen a safepoint between the hi and lo parts, and this node was handled
// as an oop. Therefore this needs a match rule so that build_oop_map knows this is
// not a narrow oop.
instruct loadConNKlass_hi(iRegNdst dst, immNKlass_NM src) %{
  match(Set dst src);
  effect(DEF dst, USE src);
  ins_cost(DEFAULT_COST);

  format %{ "LIS     $dst, $src \t// narrow klass hi" %}
  size(4);
  ins_encode %{
    intptr_t Csrc = CompressedKlassPointers::encode((Klass *)$src$$constant);
    __ lis($dst$$Register, (int)(short)((Csrc >> 16) & 0xffff));
  %}
  ins_pipe(pipe_class_default);
%}

// As loadConNKlass_hi this must be recognized as narrow klass, not oop!
instruct loadConNKlass_mask(iRegNdst dst, immNKlass_NM src1, iRegNsrc src2) %{
  match(Set dst src1);
  effect(TEMP src2);
  ins_cost(DEFAULT_COST);

  format %{ "MASK    $dst, $src2, 0xFFFFFFFF" %} // mask
  size(4);
  ins_encode %{
    __ clrldi($dst$$Register, $src2$$Register, 0x20);
  %}
  ins_pipe(pipe_class_default);
%}

// This needs a match rule so that build_oop_map knows this is
// not a narrow oop.
instruct loadConNKlass_lo(iRegNdst dst, immNKlass_NM src1, iRegNsrc src2) %{
  match(Set dst src1);
  effect(TEMP src2);
  ins_cost(DEFAULT_COST);

  format %{ "ORI     $dst, $src1, $src2 \t// narrow klass lo" %}
  size(4);
  ins_encode %{
    // Notify OOP recorder (don't need the relocation)
    AddressLiteral md = __ constant_metadata_address((Klass*)$src1$$constant);
    intptr_t Csrc = CompressedKlassPointers::encode((Klass*)md.value());
    __ ori($dst$$Register, $src2$$Register, Csrc & 0xffff);
  %}
  ins_pipe(pipe_class_default);
%}

// Loading ConNKlass must be postalloc expanded so that edges between
// the nodes are safe. They may not interfere with a safepoint.
instruct loadConNKlass_Ex(iRegNdst dst, immNKlass src) %{
  match(Set dst src);
  ins_cost(DEFAULT_COST*2);

  format %{ "LoadN   $dst, $src \t// postalloc expanded" %} // mask
  postalloc_expand %{
    // Load high bits into register. Sign extended.
    MachNode *m1 = new loadConNKlass_hiNode();
    m1->add_req(nullptr);
    m1->_opnds[0] = op_dst;
    m1->_opnds[1] = op_src;
    ra_->set_pair(m1->_idx, ra_->get_reg_second(this), ra_->get_reg_first(this));
    nodes->push(m1);

    MachNode *m2 = m1;
    if (!Assembler::is_uimm((jlong)CompressedKlassPointers::encode((Klass *)op_src->constant()), 31)) {
      // Value might be 1-extended. Mask out these bits.
      m2 = new loadConNKlass_maskNode();
      m2->add_req(nullptr, m1);
      m2->_opnds[0] = op_dst;
      m2->_opnds[1] = op_src;
      m2->_opnds[2] = op_dst;
      ra_->set_pair(m2->_idx, ra_->get_reg_second(this), ra_->get_reg_first(this));
      nodes->push(m2);
    }

    MachNode *m3 = new loadConNKlass_loNode();
    m3->add_req(nullptr, m2);
    m3->_opnds[0] = op_dst;
    m3->_opnds[1] = op_src;
    m3->_opnds[2] = op_dst;
    ra_->set_pair(m3->_idx, ra_->get_reg_second(this), ra_->get_reg_first(this));
    nodes->push(m3);
  %}
%}

// 0x1 is used in object initialization (initial object header).
// No constant pool entries required.
instruct loadConP0or1(iRegPdst dst, immP_0or1 src) %{
  match(Set dst src);

  format %{ "LI      $dst, $src \t// ptr" %}
  size(4);
  ins_encode %{
    __ li($dst$$Register, (int)((short)($src$$constant & 0xFFFF)));
  %}
  ins_pipe(pipe_class_default);
%}

// Expand node for constant pool load: small offset.
// The match rule is needed to generate the correct bottom_type(),
// however this node should never match. The use of predicate is not
// possible since ADLC forbids predicates for chain rules. The higher
// costs do not prevent matching in this case. For that reason the
// operand immP_NM with predicate(false) is used.
instruct loadConP(iRegPdst dst, immP_NM src, iRegLdst toc) %{
  match(Set dst src);
  effect(TEMP toc);

  ins_num_consts(1);

  format %{ "LD      $dst, offset, $toc \t// load ptr $src from TOC" %}
  size(4);
  ins_encode( enc_load_long_constP(dst, src, toc) );
  ins_pipe(pipe_class_memory);
%}

// Expand node for constant pool load: large offset.
instruct loadConP_hi(iRegPdst dst, immP_NM src, iRegLdst toc) %{
  effect(DEF dst, USE src, USE toc);
  predicate(false);

  ins_num_consts(1);
  ins_field_const_toc_offset(int);

  format %{ "ADDIS   $dst, $toc, offset \t// load ptr $src from TOC (hi)" %}
  size(4);
  ins_encode( enc_load_long_constP_hi(dst, src, toc) );
  ins_pipe(pipe_class_default);
%}

// Expand node for constant pool load: large offset.
instruct loadConP_lo(iRegPdst dst, immP_NM src, iRegLdst base) %{
  match(Set dst src);
  effect(TEMP base);

  ins_field_const_toc_offset_hi_node(loadConP_hiNode*);

  format %{ "LD      $dst, offset, $base \t// load ptr $src from TOC (lo)" %}
  size(4);
  ins_encode %{
    int offset = ra_->C->output()->in_scratch_emit_size() ? 0 : _const_toc_offset_hi_node->_const_toc_offset;
    __ ld($dst$$Register, MacroAssembler::largeoffset_si16_si16_lo(offset), $base$$Register);
  %}
  ins_pipe(pipe_class_memory);
%}

// Load pointer constant from constant table. Expand in case an
// offset > 16 bit is needed.
// Adlc adds toc node MachConstantTableBase.
instruct loadConP_Ex(iRegPdst dst, immP src) %{
  match(Set dst src);
  ins_cost(MEMORY_REF_COST);

  // This rule does not use "expand" because then
  // the result type is not known to be an Oop.  An ADLC
  // enhancement will be needed to make that work - not worth it!

  // If this instruction rematerializes, it prolongs the live range
  // of the toc node, causing illegal graphs.
  // assert(edge_from_to(_reg_node[reg_lo],def)) fails in verify_good_schedule().
  ins_cannot_rematerialize(true);

  format %{ "LD    $dst, offset, $constanttablebase \t//  load ptr $src from table, postalloc expanded" %}
  postalloc_expand( postalloc_expand_load_ptr_constant(dst, src, constanttablebase) );
%}

// Expand node for constant pool load: small offset.
instruct loadConF(regF dst, immF src, iRegLdst toc) %{
  effect(DEF dst, USE src, USE toc);
  ins_cost(MEMORY_REF_COST);

  ins_num_consts(1);

  format %{ "LFS     $dst, offset, $toc \t// load float $src from TOC" %}
  size(4);
  ins_encode %{
    address float_address = __ float_constant($src$$constant);
    if (float_address == nullptr) {
      ciEnv::current()->record_out_of_memory_failure();
      return;
    }
    __ lfs($dst$$FloatRegister, __ offset_to_method_toc(float_address), $toc$$Register);
  %}
  ins_pipe(pipe_class_memory);
%}

// Expand node for constant pool load: large offset.
instruct loadConFComp(regF dst, immF src, iRegLdst toc) %{
  effect(DEF dst, USE src, USE toc);
  ins_cost(MEMORY_REF_COST);

  ins_num_consts(1);

  format %{ "ADDIS   $toc, $toc, offset_hi\n\t"
            "LFS     $dst, offset_lo, $toc \t// load float $src from TOC (hi/lo)\n\t"
            "ADDIS   $toc, $toc, -offset_hi"%}
  size(12);
  ins_encode %{
    FloatRegister Rdst    = $dst$$FloatRegister;
    Register Rtoc         = $toc$$Register;
    address float_address = __ float_constant($src$$constant);
    if (float_address == nullptr) {
      ciEnv::current()->record_out_of_memory_failure();
      return;
    }
    int offset            = __ offset_to_method_toc(float_address);
    int hi = (offset + (1<<15))>>16;
    int lo = offset - hi * (1<<16);

    __ addis(Rtoc, Rtoc, hi);
    __ lfs(Rdst, lo, Rtoc);
    __ addis(Rtoc, Rtoc, -hi);
  %}
  ins_pipe(pipe_class_memory);
%}

// Adlc adds toc node MachConstantTableBase.
instruct loadConF_Ex(regF dst, immF src) %{
  match(Set dst src);
  ins_cost(MEMORY_REF_COST);

  // See loadConP.
  ins_cannot_rematerialize(true);

  format %{ "LFS     $dst, offset, $constanttablebase \t// load $src from table, postalloc expanded" %}
  postalloc_expand( postalloc_expand_load_float_constant(dst, src, constanttablebase) );
%}

// Expand node for constant pool load: small offset.
instruct loadConD(regD dst, immD src, iRegLdst toc) %{
  effect(DEF dst, USE src, USE toc);
  ins_cost(MEMORY_REF_COST);

  ins_num_consts(1);

  format %{ "LFD     $dst, offset, $toc \t// load double $src from TOC" %}
  size(4);
  ins_encode %{
    address float_address = __ double_constant($src$$constant);
    if (float_address == nullptr) {
      ciEnv::current()->record_out_of_memory_failure();
      return;
    }
    int offset =  __ offset_to_method_toc(float_address);
    __ lfd($dst$$FloatRegister, offset, $toc$$Register);
  %}
  ins_pipe(pipe_class_memory);
%}

// Expand node for constant pool load: large offset.
instruct loadConDComp(regD dst, immD src, iRegLdst toc) %{
  effect(DEF dst, USE src, USE toc);
  ins_cost(MEMORY_REF_COST);

  ins_num_consts(1);

  format %{ "ADDIS   $toc, $toc, offset_hi\n\t"
            "LFD     $dst, offset_lo, $toc \t// load double $src from TOC (hi/lo)\n\t"
            "ADDIS   $toc, $toc, -offset_hi" %}
  size(12);
  ins_encode %{
    FloatRegister Rdst    = $dst$$FloatRegister;
    Register      Rtoc    = $toc$$Register;
    address float_address = __ double_constant($src$$constant);
    if (float_address == nullptr) {
      ciEnv::current()->record_out_of_memory_failure();
      return;
    }
    int offset = __ offset_to_method_toc(float_address);
    int hi = (offset + (1<<15))>>16;
    int lo = offset - hi * (1<<16);

    __ addis(Rtoc, Rtoc, hi);
    __ lfd(Rdst, lo, Rtoc);
    __ addis(Rtoc, Rtoc, -hi);
  %}
  ins_pipe(pipe_class_memory);
%}

// Adlc adds toc node MachConstantTableBase.
instruct loadConD_Ex(regD dst, immD src) %{
  match(Set dst src);
  ins_cost(MEMORY_REF_COST);

  // See loadConP.
  ins_cannot_rematerialize(true);

  format %{ "ConD    $dst, offset, $constanttablebase \t// load $src from table, postalloc expanded" %}
  postalloc_expand( postalloc_expand_load_double_constant(dst, src, constanttablebase) );
%}

// Prefetch instructions.
// Must be safe to execute with invalid address (cannot fault).

// Special prefetch versions which use the dcbz instruction.
instruct prefetch_alloc_zero(indirectMemory mem, iRegLsrc src) %{
  match(PrefetchAllocation (AddP mem src));
  predicate(AllocatePrefetchStyle == 3);
  ins_cost(MEMORY_REF_COST);

  format %{ "PREFETCH $mem, 2, $src \t// Prefetch write-many with zero" %}
  size(4);
  ins_encode %{
    __ dcbz($src$$Register, $mem$$base$$Register);
  %}
  ins_pipe(pipe_class_memory);
%}

instruct prefetch_alloc_zero_no_offset(indirectMemory mem) %{
  match(PrefetchAllocation mem);
  predicate(AllocatePrefetchStyle == 3);
  ins_cost(MEMORY_REF_COST);

  format %{ "PREFETCH $mem, 2 \t// Prefetch write-many with zero" %}
  size(4);
  ins_encode %{
    __ dcbz($mem$$base$$Register);
  %}
  ins_pipe(pipe_class_memory);
%}

instruct prefetch_alloc(indirectMemory mem, iRegLsrc src) %{
  match(PrefetchAllocation (AddP mem src));
  predicate(AllocatePrefetchStyle != 3);
  ins_cost(MEMORY_REF_COST);

  format %{ "PREFETCH $mem, 2, $src \t// Prefetch write-many" %}
  size(4);
  ins_encode %{
    __ dcbtst($src$$Register, $mem$$base$$Register);
  %}
  ins_pipe(pipe_class_memory);
%}

instruct prefetch_alloc_no_offset(indirectMemory mem) %{
  match(PrefetchAllocation mem);
  predicate(AllocatePrefetchStyle != 3);
  ins_cost(MEMORY_REF_COST);

  format %{ "PREFETCH $mem, 2 \t// Prefetch write-many" %}
  size(4);
  ins_encode %{
    __ dcbtst($mem$$base$$Register);
  %}
  ins_pipe(pipe_class_memory);
%}

//----------Store Instructions-------------------------------------------------

// Store Byte
instruct storeB(memory mem, iRegIsrc src) %{
  match(Set mem (StoreB mem src));
  ins_cost(MEMORY_REF_COST);

  format %{ "STB     $src, $mem \t// byte" %}
  size(4);
  ins_encode %{
    int Idisp = $mem$$disp + frame_slots_bias($mem$$base, ra_);
    __ stb($src$$Register, Idisp, $mem$$base$$Register);
  %}
  ins_pipe(pipe_class_memory);
%}

// Store Char/Short
instruct storeC(memory mem, iRegIsrc src) %{
  match(Set mem (StoreC mem src));
  ins_cost(MEMORY_REF_COST);

  format %{ "STH     $src, $mem \t// short" %}
  size(4);
  ins_encode %{
    int Idisp = $mem$$disp + frame_slots_bias($mem$$base, ra_);
    __ sth($src$$Register, Idisp, $mem$$base$$Register);
  %}
  ins_pipe(pipe_class_memory);
%}

// Store Integer
instruct storeI(memory mem, iRegIsrc src) %{
  match(Set mem (StoreI mem src));
  ins_cost(MEMORY_REF_COST);

  format %{ "STW     $src, $mem" %}
  size(4);
  ins_encode( enc_stw(src, mem) );
  ins_pipe(pipe_class_memory);
%}

// ConvL2I + StoreI.
instruct storeI_convL2I(memory mem, iRegLsrc src) %{
  match(Set mem (StoreI mem (ConvL2I src)));
  ins_cost(MEMORY_REF_COST);

  format %{ "STW     l2i($src), $mem" %}
  size(4);
  ins_encode( enc_stw(src, mem) );
  ins_pipe(pipe_class_memory);
%}

// Store Long
instruct storeL(memoryAlg4 mem, iRegLsrc src) %{
  match(Set mem (StoreL mem src));
  ins_cost(MEMORY_REF_COST);

  format %{ "STD     $src, $mem \t// long" %}
  size(4);
  ins_encode( enc_std(src, mem) );
  ins_pipe(pipe_class_memory);
%}

// Store super word nodes.

// Store Aligned Packed Byte long register to memory
instruct storeA8B(memoryAlg4 mem, iRegLsrc src) %{
  predicate(n->as_StoreVector()->memory_size() == 8);
  match(Set mem (StoreVector mem src));
  ins_cost(MEMORY_REF_COST);

  format %{ "STD     $mem, $src \t// packed8B" %}
  size(4);
  ins_encode( enc_std(src, mem) );
  ins_pipe(pipe_class_memory);
%}

// Store Packed Byte long register to memory
instruct storeV16(indirect mem, vecX src) %{
  predicate(n->as_StoreVector()->memory_size() == 16);
  match(Set mem (StoreVector mem src));
  ins_cost(MEMORY_REF_COST);

  format %{ "STXVD2X     $mem, $src \t// store 16-byte Vector" %}
  size(4);
  ins_encode %{
    __ stxvd2x($src$$VectorSRegister, $mem$$Register);
  %}
  ins_pipe(pipe_class_default);
%}

// Reinterpret: only one vector size used: either L or X
instruct reinterpretL(iRegLdst dst) %{
  match(Set dst (VectorReinterpret dst));
  ins_cost(0);
  format %{ "reinterpret $dst" %}
  ins_encode( /*empty*/ );
  ins_pipe(pipe_class_empty);
%}

instruct reinterpretX(vecX dst) %{
  match(Set dst (VectorReinterpret dst));
  ins_cost(0);
  format %{ "reinterpret $dst" %}
  ins_encode( /*empty*/ );
  ins_pipe(pipe_class_empty);
%}

// Store Compressed Oop
instruct storeN(memory dst, iRegN_P2N src) %{
  match(Set dst (StoreN dst src));
  ins_cost(MEMORY_REF_COST);

  format %{ "STW     $src, $dst \t// compressed oop" %}
  size(4);
  ins_encode( enc_stw(src, dst) );
  ins_pipe(pipe_class_memory);
%}

// Store Compressed KLass
instruct storeNKlass(memory dst, iRegN_P2N src) %{
  match(Set dst (StoreNKlass dst src));
  ins_cost(MEMORY_REF_COST);

  format %{ "STW     $src, $dst \t// compressed klass" %}
  size(4);
  ins_encode( enc_stw(src, dst) );
  ins_pipe(pipe_class_memory);
%}

// Store Pointer
instruct storeP(memoryAlg4 dst, iRegPsrc src) %{
  match(Set dst (StoreP dst src));
  predicate(n->as_Store()->barrier_data() == 0);
  ins_cost(MEMORY_REF_COST);

  format %{ "STD     $src, $dst \t// ptr" %}
  size(4);
  ins_encode( enc_std(src, dst) );
  ins_pipe(pipe_class_memory);
%}

// Store Float
instruct storeF(memory mem, regF src) %{
  match(Set mem (StoreF mem src));
  ins_cost(MEMORY_REF_COST);

  format %{ "STFS    $src, $mem" %}
  size(4);
  ins_encode( enc_stfs(src, mem) );
  ins_pipe(pipe_class_memory);
%}

// Store Double
instruct storeD(memory mem, regD src) %{
  match(Set mem (StoreD mem src));
  ins_cost(MEMORY_REF_COST);

  format %{ "STFD    $src, $mem" %}
  size(4);
  ins_encode( enc_stfd(src, mem) );
  ins_pipe(pipe_class_memory);
%}

//----------Store Instructions With Zeros--------------------------------------

instruct storeCM(memory mem, immI_0 zero) %{
  match(Set mem (StoreCM mem zero));
  ins_cost(MEMORY_REF_COST);

  format %{ "STB     #0, $mem \t// CMS card-mark byte store" %}
  size(8);
  ins_encode %{
    __ li(R0, 0);
    // No release barrier: Oops are allowed to get visible after marking.
    guarantee($mem$$base$$Register != R1_SP, "use frame_slots_bias");
    __ stb(R0, $mem$$disp, $mem$$base$$Register);
  %}
  ins_pipe(pipe_class_memory);
%}

// Convert oop pointer into compressed form.

// Nodes for postalloc expand.

// Shift node for expand.
instruct encodeP_shift(iRegNdst dst, iRegNsrc src) %{
  // The match rule is needed to make it a 'MachTypeNode'!
  match(Set dst (EncodeP src));
  predicate(false);

  format %{ "SRDI    $dst, $src, 3 \t// encode" %}
  size(4);
  ins_encode %{
    __ srdi($dst$$Register, $src$$Register, CompressedOops::shift() & 0x3f);
  %}
  ins_pipe(pipe_class_default);
%}

// Add node for expand.
instruct encodeP_sub(iRegPdst dst, iRegPdst src) %{
  // The match rule is needed to make it a 'MachTypeNode'!
  match(Set dst (EncodeP src));
  predicate(false);

  format %{ "SUB     $dst, $src, oop_base \t// encode" %}
  ins_encode %{
    __ sub_const_optimized($dst$$Register, $src$$Register, CompressedOops::base(), R0);
  %}
  ins_pipe(pipe_class_default);
%}

// Conditional sub base.
instruct cond_sub_base(iRegNdst dst, flagsRegSrc crx, iRegPsrc src1) %{
  // The match rule is needed to make it a 'MachTypeNode'!
  match(Set dst (EncodeP (Binary crx src1)));
  predicate(false);

  format %{ "BEQ     $crx, done\n\t"
            "SUB     $dst, $src1, heapbase \t// encode: subtract base if != nullptr\n"
            "done:" %}
  ins_encode %{
    Label done;
    __ beq($crx$$CondRegister, done);
    __ sub_const_optimized($dst$$Register, $src1$$Register, CompressedOops::base(), R0);
    __ bind(done);
  %}
  ins_pipe(pipe_class_default);
%}

// Power 7 can use isel instruction
instruct cond_set_0_oop(iRegNdst dst, flagsRegSrc crx, iRegPsrc src1) %{
  // The match rule is needed to make it a 'MachTypeNode'!
  match(Set dst (EncodeP (Binary crx src1)));
  predicate(false);

  format %{ "CMOVE   $dst, $crx eq, 0, $src1 \t// encode: preserve 0" %}
  size(4);
  ins_encode %{
    // This is a Power7 instruction for which no machine description exists.
    __ isel_0($dst$$Register, $crx$$CondRegister, Assembler::equal, $src1$$Register);
  %}
  ins_pipe(pipe_class_default);
%}

// Disjoint narrow oop base.
instruct encodeP_Disjoint(iRegNdst dst, iRegPsrc src) %{
  match(Set dst (EncodeP src));
  predicate(CompressedOops::base_disjoint());

  format %{ "EXTRDI  $dst, $src, #32, #3 \t// encode with disjoint base" %}
  size(4);
  ins_encode %{
    __ rldicl($dst$$Register, $src$$Register, 64-CompressedOops::shift(), 32);
  %}
  ins_pipe(pipe_class_default);
%}

// shift != 0, base != 0
instruct encodeP_Ex(iRegNdst dst, flagsReg crx, iRegPsrc src) %{
  match(Set dst (EncodeP src));
  effect(TEMP crx);
  predicate(n->bottom_type()->make_ptr()->ptr() != TypePtr::NotNull &&
            CompressedOops::shift() != 0 &&
            CompressedOops::base_overlaps());

  format %{ "EncodeP $dst, $crx, $src \t// postalloc expanded" %}
  postalloc_expand( postalloc_expand_encode_oop(dst, src, crx));
%}

// shift != 0, base != 0
instruct encodeP_not_null_Ex(iRegNdst dst, iRegPsrc src) %{
  match(Set dst (EncodeP src));
  predicate(n->bottom_type()->make_ptr()->ptr() == TypePtr::NotNull &&
            CompressedOops::shift() != 0 &&
            CompressedOops::base_overlaps());

  format %{ "EncodeP $dst, $src\t// $src != Null, postalloc expanded" %}
  postalloc_expand( postalloc_expand_encode_oop_not_null(dst, src) );
%}

// shift != 0, base == 0
// TODO: This is the same as encodeP_shift. Merge!
instruct encodeP_not_null_base_null(iRegNdst dst, iRegPsrc src) %{
  match(Set dst (EncodeP src));
  predicate(CompressedOops::shift() != 0 &&
            CompressedOops::base() ==0);

  format %{ "SRDI    $dst, $src, #3 \t// encodeP, $src != nullptr" %}
  size(4);
  ins_encode %{
    __ srdi($dst$$Register, $src$$Register, CompressedOops::shift() & 0x3f);
  %}
  ins_pipe(pipe_class_default);
%}

// Compressed OOPs with narrow_oop_shift == 0.
// shift == 0, base == 0
instruct encodeP_narrow_oop_shift_0(iRegNdst dst, iRegPsrc src) %{
  match(Set dst (EncodeP src));
  predicate(CompressedOops::shift() == 0);

  format %{ "MR      $dst, $src \t// Ptr->Narrow" %}
  // variable size, 0 or 4.
  ins_encode %{
    __ mr_if_needed($dst$$Register, $src$$Register);
  %}
  ins_pipe(pipe_class_default);
%}

// Decode nodes.

// Shift node for expand.
instruct decodeN_shift(iRegPdst dst, iRegPsrc src) %{
  // The match rule is needed to make it a 'MachTypeNode'!
  match(Set dst (DecodeN src));
  predicate(false);

  format %{ "SLDI    $dst, $src, #3 \t// DecodeN" %}
  size(4);
  ins_encode %{
    __ sldi($dst$$Register, $src$$Register, CompressedOops::shift());
  %}
  ins_pipe(pipe_class_default);
%}

// Add node for expand.
instruct decodeN_add(iRegPdst dst, iRegPdst src) %{
  // The match rule is needed to make it a 'MachTypeNode'!
  match(Set dst (DecodeN src));
  predicate(false);

  format %{ "ADD     $dst, $src, heapbase \t// DecodeN, add oop base" %}
  ins_encode %{
    __ add_const_optimized($dst$$Register, $src$$Register, CompressedOops::base(), R0);
  %}
  ins_pipe(pipe_class_default);
%}

// conditianal add base for expand
instruct cond_add_base(iRegPdst dst, flagsRegSrc crx, iRegPsrc src) %{
  // The match rule is needed to make it a 'MachTypeNode'!
  // NOTICE that the rule is nonsense - we just have to make sure that:
  //  - _matrule->_rChild->_opType == "DecodeN" (see InstructForm::captures_bottom_type() in formssel.cpp)
  //  - we have to match 'crx' to avoid an "illegal USE of non-input: flagsReg crx" error in ADLC.
  match(Set dst (DecodeN (Binary crx src)));
  predicate(false);

  format %{ "BEQ     $crx, done\n\t"
            "ADD     $dst, $src, heapbase \t// DecodeN: add oop base if $src != nullptr\n"
            "done:" %}
  ins_encode %{
    Label done;
    __ beq($crx$$CondRegister, done);
    __ add_const_optimized($dst$$Register, $src$$Register, CompressedOops::base(), R0);
    __ bind(done);
  %}
  ins_pipe(pipe_class_default);
%}

instruct cond_set_0_ptr(iRegPdst dst, flagsRegSrc crx, iRegPsrc src1) %{
  // The match rule is needed to make it a 'MachTypeNode'!
  // NOTICE that the rule is nonsense - we just have to make sure that:
  //  - _matrule->_rChild->_opType == "DecodeN" (see InstructForm::captures_bottom_type() in formssel.cpp)
  //  - we have to match 'crx' to avoid an "illegal USE of non-input: flagsReg crx" error in ADLC.
  match(Set dst (DecodeN (Binary crx src1)));
  predicate(false);

  format %{ "CMOVE   $dst, $crx eq, 0, $src1 \t// decode: preserve 0" %}
  size(4);
  ins_encode %{
    // This is a Power7 instruction for which no machine description exists.
    __ isel_0($dst$$Register, $crx$$CondRegister, Assembler::equal, $src1$$Register);
  %}
  ins_pipe(pipe_class_default);
%}

//  shift != 0, base != 0
instruct decodeN_Ex(iRegPdst dst, iRegNsrc src, flagsReg crx) %{
  match(Set dst (DecodeN src));
  predicate((n->bottom_type()->is_oopptr()->ptr() != TypePtr::NotNull &&
             n->bottom_type()->is_oopptr()->ptr() != TypePtr::Constant) &&
            CompressedOops::shift() != 0 &&
            CompressedOops::base() != 0);
  ins_cost(4 * DEFAULT_COST); // Should be more expensive than decodeN_Disjoint_isel_Ex.
  effect(TEMP crx);

  format %{ "DecodeN $dst, $src \t// Kills $crx, postalloc expanded" %}
  postalloc_expand( postalloc_expand_decode_oop(dst, src, crx) );
%}

// shift != 0, base == 0
instruct decodeN_nullBase(iRegPdst dst, iRegNsrc src) %{
  match(Set dst (DecodeN src));
  predicate(CompressedOops::shift() != 0 &&
            CompressedOops::base() == 0);

  format %{ "SLDI    $dst, $src, #3 \t// DecodeN (zerobased)" %}
  size(4);
  ins_encode %{
    __ sldi($dst$$Register, $src$$Register, CompressedOops::shift());
  %}
  ins_pipe(pipe_class_default);
%}

// Optimize DecodeN for disjoint base.
// Shift narrow oop and or it into register that already contains the heap base.
// Base == dst must hold, and is assured by construction in postaloc_expand.
instruct decodeN_mergeDisjoint(iRegPdst dst, iRegNsrc src, iRegLsrc base) %{
  match(Set dst (DecodeN src));
  effect(TEMP base);
  predicate(false);

  format %{ "RLDIMI  $dst, $src, shift, 32-shift \t// DecodeN (disjoint base)" %}
  size(4);
  ins_encode %{
    __ rldimi($dst$$Register, $src$$Register, CompressedOops::shift(), 32-CompressedOops::shift());
  %}
  ins_pipe(pipe_class_default);
%}

// Optimize DecodeN for disjoint base.
// This node requires only one cycle on the critical path.
// We must postalloc_expand as we can not express use_def effects where
// the used register is L and the def'ed register P.
instruct decodeN_Disjoint_notNull_Ex(iRegPdst dst, iRegNsrc src) %{
  match(Set dst (DecodeN src));
  effect(TEMP_DEF dst);
  predicate((n->bottom_type()->is_oopptr()->ptr() == TypePtr::NotNull ||
             n->bottom_type()->is_oopptr()->ptr() == TypePtr::Constant) &&
            CompressedOops::base_disjoint());
  ins_cost(DEFAULT_COST);

  format %{ "MOV     $dst, heapbase \t\n"
            "RLDIMI  $dst, $src, shift, 32-shift \t// decode with disjoint base" %}
  postalloc_expand %{
    loadBaseNode *n1 = new loadBaseNode();
    n1->add_req(nullptr);
    n1->_opnds[0] = op_dst;

    decodeN_mergeDisjointNode *n2 = new decodeN_mergeDisjointNode();
    n2->add_req(n_region, n_src, n1);
    n2->_opnds[0] = op_dst;
    n2->_opnds[1] = op_src;
    n2->_opnds[2] = op_dst;
    n2->_bottom_type = _bottom_type;

    assert(ra_->is_oop(this) == true, "A decodeN node must produce an oop!");
    ra_->set_oop(n2, true);

    ra_->set_pair(n1->_idx, ra_->get_reg_second(this), ra_->get_reg_first(this));
    ra_->set_pair(n2->_idx, ra_->get_reg_second(this), ra_->get_reg_first(this));

    nodes->push(n1);
    nodes->push(n2);
  %}
%}

instruct decodeN_Disjoint_isel_Ex(iRegPdst dst, iRegNsrc src, flagsReg crx) %{
  match(Set dst (DecodeN src));
  effect(TEMP_DEF dst, TEMP crx);
  predicate((n->bottom_type()->is_oopptr()->ptr() != TypePtr::NotNull &&
             n->bottom_type()->is_oopptr()->ptr() != TypePtr::Constant) &&
            CompressedOops::base_disjoint() && VM_Version::has_isel());
  ins_cost(3 * DEFAULT_COST);

  format %{ "DecodeN  $dst, $src \t// decode with disjoint base using isel" %}
  postalloc_expand %{
    loadBaseNode *n1 = new loadBaseNode();
    n1->add_req(nullptr);
    n1->_opnds[0] = op_dst;

    cmpN_reg_imm0Node *n_compare  = new cmpN_reg_imm0Node();
    n_compare->add_req(n_region, n_src);
    n_compare->_opnds[0] = op_crx;
    n_compare->_opnds[1] = op_src;
    n_compare->_opnds[2] = new immN_0Oper(TypeNarrowOop::NULL_PTR);

    decodeN_mergeDisjointNode *n2 = new decodeN_mergeDisjointNode();
    n2->add_req(n_region, n_src, n1);
    n2->_opnds[0] = op_dst;
    n2->_opnds[1] = op_src;
    n2->_opnds[2] = op_dst;
    n2->_bottom_type = _bottom_type;

    cond_set_0_ptrNode *n_cond_set = new cond_set_0_ptrNode();
    n_cond_set->add_req(n_region, n_compare, n2);
    n_cond_set->_opnds[0] = op_dst;
    n_cond_set->_opnds[1] = op_crx;
    n_cond_set->_opnds[2] = op_dst;
    n_cond_set->_bottom_type = _bottom_type;

    assert(ra_->is_oop(this) == true, "A decodeN node must produce an oop!");
    ra_->set_oop(n_cond_set, true);

    ra_->set_pair(n1->_idx, ra_->get_reg_second(this), ra_->get_reg_first(this));
    ra_->set_pair(n_compare->_idx, ra_->get_reg_second(n_crx), ra_->get_reg_first(n_crx));
    ra_->set_pair(n2->_idx, ra_->get_reg_second(this), ra_->get_reg_first(this));
    ra_->set_pair(n_cond_set->_idx, ra_->get_reg_second(this), ra_->get_reg_first(this));

    nodes->push(n1);
    nodes->push(n_compare);
    nodes->push(n2);
    nodes->push(n_cond_set);
  %}
%}

// src != 0, shift != 0, base != 0
instruct decodeN_notNull_addBase_Ex(iRegPdst dst, iRegNsrc src) %{
  match(Set dst (DecodeN src));
  predicate((n->bottom_type()->is_oopptr()->ptr() == TypePtr::NotNull ||
             n->bottom_type()->is_oopptr()->ptr() == TypePtr::Constant) &&
            CompressedOops::shift() != 0 &&
            CompressedOops::base() != 0);
  ins_cost(2 * DEFAULT_COST);

  format %{ "DecodeN $dst, $src \t// $src != nullptr, postalloc expanded" %}
  postalloc_expand( postalloc_expand_decode_oop_not_null(dst, src));
%}

// Compressed OOPs with narrow_oop_shift == 0.
instruct decodeN_unscaled(iRegPdst dst, iRegNsrc src) %{
  match(Set dst (DecodeN src));
  predicate(CompressedOops::shift() == 0);
  ins_cost(DEFAULT_COST);

  format %{ "MR      $dst, $src \t// DecodeN (unscaled)" %}
  // variable size, 0 or 4.
  ins_encode %{
    __ mr_if_needed($dst$$Register, $src$$Register);
  %}
  ins_pipe(pipe_class_default);
%}

// Convert compressed oop into int for vectors alignment masking.
instruct decodeN2I_unscaled(iRegIdst dst, iRegNsrc src) %{
  match(Set dst (ConvL2I (CastP2X (DecodeN src))));
  predicate(CompressedOops::shift() == 0);
  ins_cost(DEFAULT_COST);

  format %{ "MR      $dst, $src \t// (int)DecodeN (unscaled)" %}
  // variable size, 0 or 4.
  ins_encode %{
    __ mr_if_needed($dst$$Register, $src$$Register);
  %}
  ins_pipe(pipe_class_default);
%}

// Convert klass pointer into compressed form.

// Nodes for postalloc expand.

// Shift node for expand.
instruct encodePKlass_shift(iRegNdst dst, iRegNsrc src) %{
  // The match rule is needed to make it a 'MachTypeNode'!
  match(Set dst (EncodePKlass src));
  predicate(false);

  format %{ "SRDI    $dst, $src, 3 \t// encode" %}
  size(4);
  ins_encode %{
    __ srdi($dst$$Register, $src$$Register, CompressedKlassPointers::shift());
  %}
  ins_pipe(pipe_class_default);
%}

// Add node for expand.
instruct encodePKlass_sub_base(iRegPdst dst, iRegLsrc base, iRegPdst src) %{
  // The match rule is needed to make it a 'MachTypeNode'!
  match(Set dst (EncodePKlass (Binary base src)));
  predicate(false);

  format %{ "SUB     $dst, $base, $src \t// encode" %}
  size(4);
  ins_encode %{
    __ subf($dst$$Register, $base$$Register, $src$$Register);
  %}
  ins_pipe(pipe_class_default);
%}

// Disjoint narrow oop base.
instruct encodePKlass_Disjoint(iRegNdst dst, iRegPsrc src) %{
  match(Set dst (EncodePKlass src));
  predicate(false /* TODO: PPC port CompressedKlassPointers::base_disjoint()*/);

  format %{ "EXTRDI  $dst, $src, #32, #3 \t// encode with disjoint base" %}
  size(4);
  ins_encode %{
    __ rldicl($dst$$Register, $src$$Register, 64-CompressedKlassPointers::shift(), 32);
  %}
  ins_pipe(pipe_class_default);
%}

// shift != 0, base != 0
instruct encodePKlass_not_null_Ex(iRegNdst dst, iRegLsrc base, iRegPsrc src) %{
  match(Set dst (EncodePKlass (Binary base src)));
  predicate(false);

  format %{ "EncodePKlass $dst, $src\t// $src != Null, postalloc expanded" %}
  postalloc_expand %{
    encodePKlass_sub_baseNode *n1 = new encodePKlass_sub_baseNode();
    n1->add_req(n_region, n_base, n_src);
    n1->_opnds[0] = op_dst;
    n1->_opnds[1] = op_base;
    n1->_opnds[2] = op_src;
    n1->_bottom_type = _bottom_type;

    encodePKlass_shiftNode *n2 = new encodePKlass_shiftNode();
    n2->add_req(n_region, n1);
    n2->_opnds[0] = op_dst;
    n2->_opnds[1] = op_dst;
    n2->_bottom_type = _bottom_type;
    ra_->set_pair(n1->_idx, ra_->get_reg_second(this), ra_->get_reg_first(this));
    ra_->set_pair(n2->_idx, ra_->get_reg_second(this), ra_->get_reg_first(this));

    nodes->push(n1);
    nodes->push(n2);
  %}
%}

// shift != 0, base != 0
instruct encodePKlass_not_null_ExEx(iRegNdst dst, iRegPsrc src) %{
  match(Set dst (EncodePKlass src));
  //predicate(CompressedKlassPointers::shift() != 0 &&
  //          true /* TODO: PPC port CompressedKlassPointers::base_overlaps()*/);

  //format %{ "EncodePKlass $dst, $src\t// $src != Null, postalloc expanded" %}
  ins_cost(DEFAULT_COST*2);  // Don't count constant.
  expand %{
    immL baseImm %{ (jlong)(intptr_t)CompressedKlassPointers::base() %}
    iRegLdst base;
    loadConL_Ex(base, baseImm);
    encodePKlass_not_null_Ex(dst, base, src);
  %}
%}

// Decode nodes.

// Shift node for expand.
instruct decodeNKlass_shift(iRegPdst dst, iRegPsrc src) %{
  // The match rule is needed to make it a 'MachTypeNode'!
  match(Set dst (DecodeNKlass src));
  predicate(false);

  format %{ "SLDI    $dst, $src, #3 \t// DecodeNKlass" %}
  size(4);
  ins_encode %{
    __ sldi($dst$$Register, $src$$Register, CompressedKlassPointers::shift());
  %}
  ins_pipe(pipe_class_default);
%}

// Add node for expand.

instruct decodeNKlass_add_base(iRegPdst dst, iRegLsrc base, iRegPdst src) %{
  // The match rule is needed to make it a 'MachTypeNode'!
  match(Set dst (DecodeNKlass (Binary base src)));
  predicate(false);

  format %{ "ADD     $dst, $base, $src \t// DecodeNKlass, add klass base" %}
  size(4);
  ins_encode %{
    __ add($dst$$Register, $base$$Register, $src$$Register);
  %}
  ins_pipe(pipe_class_default);
%}

// src != 0, shift != 0, base != 0
instruct decodeNKlass_notNull_addBase_Ex(iRegPdst dst, iRegLsrc base, iRegNsrc src) %{
  match(Set dst (DecodeNKlass (Binary base src)));
  //effect(kill src); // We need a register for the immediate result after shifting.
  predicate(false);

  format %{ "DecodeNKlass $dst =  $base + ($src << 3) \t// $src != nullptr, postalloc expanded" %}
  postalloc_expand %{
    decodeNKlass_add_baseNode *n1 = new decodeNKlass_add_baseNode();
    n1->add_req(n_region, n_base, n_src);
    n1->_opnds[0] = op_dst;
    n1->_opnds[1] = op_base;
    n1->_opnds[2] = op_src;
    n1->_bottom_type = _bottom_type;

    decodeNKlass_shiftNode *n2 = new decodeNKlass_shiftNode();
    n2->add_req(n_region, n1);
    n2->_opnds[0] = op_dst;
    n2->_opnds[1] = op_dst;
    n2->_bottom_type = _bottom_type;

    ra_->set_pair(n1->_idx, ra_->get_reg_second(this), ra_->get_reg_first(this));
    ra_->set_pair(n2->_idx, ra_->get_reg_second(this), ra_->get_reg_first(this));

    nodes->push(n1);
    nodes->push(n2);
  %}
%}

// src != 0, shift != 0, base != 0
instruct decodeNKlass_notNull_addBase_ExEx(iRegPdst dst, iRegNsrc src) %{
  match(Set dst (DecodeNKlass src));
  // predicate(CompressedKlassPointers::shift() != 0 &&
  //           CompressedKlassPointers::base() != 0);

  //format %{ "DecodeNKlass $dst, $src \t// $src != nullptr, expanded" %}

  ins_cost(DEFAULT_COST*2);  // Don't count constant.
  expand %{
    // We add first, then we shift. Like this, we can get along with one register less.
    // But we have to load the base pre-shifted.
    immL baseImm %{ (jlong)((intptr_t)CompressedKlassPointers::base() >> CompressedKlassPointers::shift()) %}
    iRegLdst base;
    loadConL_Ex(base, baseImm);
    decodeNKlass_notNull_addBase_Ex(dst, base, src);
  %}
%}

//----------MemBar Instructions-----------------------------------------------
// Memory barrier flavors

instruct membar_acquire() %{
  match(LoadFence);
  ins_cost(4*MEMORY_REF_COST);

  format %{ "MEMBAR-acquire" %}
  size(4);
  ins_encode %{
    __ acquire();
  %}
  ins_pipe(pipe_class_default);
%}

instruct unnecessary_membar_acquire() %{
  match(MemBarAcquire);
  ins_cost(0);

  format %{ " -- \t// redundant MEMBAR-acquire - empty" %}
  size(0);
  ins_encode( /*empty*/ );
  ins_pipe(pipe_class_default);
%}

instruct membar_acquire_lock() %{
  match(MemBarAcquireLock);
  ins_cost(0);

  format %{ " -- \t// redundant MEMBAR-acquire - empty (acquire as part of CAS in prior FastLock)" %}
  size(0);
  ins_encode( /*empty*/ );
  ins_pipe(pipe_class_default);
%}

instruct membar_release() %{
  match(MemBarRelease);
  match(StoreFence);
  ins_cost(4*MEMORY_REF_COST);

  format %{ "MEMBAR-release" %}
  size(4);
  ins_encode %{
    __ release();
  %}
  ins_pipe(pipe_class_default);
%}

instruct membar_storestore() %{
  match(MemBarStoreStore);
  match(StoreStoreFence);
  ins_cost(4*MEMORY_REF_COST);

  format %{ "MEMBAR-store-store" %}
  size(4);
  ins_encode %{
    __ membar(Assembler::StoreStore);
  %}
  ins_pipe(pipe_class_default);
%}

instruct membar_release_lock() %{
  match(MemBarReleaseLock);
  ins_cost(0);

  format %{ " -- \t// redundant MEMBAR-release - empty (release in FastUnlock)" %}
  size(0);
  ins_encode( /*empty*/ );
  ins_pipe(pipe_class_default);
%}

instruct membar_volatile() %{
  match(MemBarVolatile);
  ins_cost(4*MEMORY_REF_COST);

  format %{ "MEMBAR-volatile" %}
  size(4);
  ins_encode %{
    __ fence();
  %}
  ins_pipe(pipe_class_default);
%}

// This optimization is wrong on PPC. The following pattern is not supported:
//  MemBarVolatile
//   ^        ^
//   |        |
//  CtrlProj MemProj
//   ^        ^
//   |        |
//   |       Load
//   |
//  MemBarVolatile
//
//  The first MemBarVolatile could get optimized out! According to
//  Vladimir, this pattern can not occur on Oracle platforms.
//  However, it does occur on PPC64 (because of membars in
//  inline_unsafe_load_store).
//
// Add this node again if we found a good solution for inline_unsafe_load_store().
// Don't forget to look at the implementation of post_store_load_barrier again,
// we did other fixes in that method.
//instruct unnecessary_membar_volatile() %{
//  match(MemBarVolatile);
//  predicate(Matcher::post_store_load_barrier(n));
//  ins_cost(0);
//
//  format %{ " -- \t// redundant MEMBAR-volatile - empty" %}
//  size(0);
//  ins_encode( /*empty*/ );
//  ins_pipe(pipe_class_default);
//%}

instruct membar_CPUOrder() %{
  match(MemBarCPUOrder);
  ins_cost(0);

  format %{ " -- \t// MEMBAR-CPUOrder - empty: PPC64 processors are self-consistent." %}
  size(0);
  ins_encode( /*empty*/ );
  ins_pipe(pipe_class_default);
%}

//----------Conditional Move---------------------------------------------------

// Cmove using isel.
instruct cmovI_reg_isel(cmpOp cmp, flagsRegSrc crx, iRegIdst dst, iRegIsrc src) %{
  match(Set dst (CMoveI (Binary cmp crx) (Binary dst src)));
  predicate(VM_Version::has_isel());
  ins_cost(DEFAULT_COST);

  format %{ "CMOVE   $cmp, $crx, $dst, $src\n\t" %}
  size(4);
  ins_encode %{
    // This is a Power7 instruction for which no machine description
    // exists. Anyways, the scheduler should be off on Power7.
    int cc        = $cmp$$cmpcode;
    __ isel($dst$$Register, $crx$$CondRegister,
            (Assembler::Condition)(cc & 3), /*invert*/((~cc) & 8), $src$$Register);
  %}
  ins_pipe(pipe_class_default);
%}

instruct cmovI_reg(cmpOp cmp, flagsRegSrc crx, iRegIdst dst, iRegIsrc src) %{
  match(Set dst (CMoveI (Binary cmp crx) (Binary dst src)));
  predicate(!VM_Version::has_isel());
  ins_cost(DEFAULT_COST+BRANCH_COST);

  ins_variable_size_depending_on_alignment(true);

  format %{ "CMOVE   $cmp, $crx, $dst, $src\n\t" %}
  // Worst case is branch + move + stop, no stop without scheduler
  size(8);
  ins_encode( enc_cmove_reg(dst, crx, src, cmp) );
  ins_pipe(pipe_class_default);
%}

instruct cmovI_imm(cmpOp cmp, flagsRegSrc crx, iRegIdst dst, immI16 src) %{
  match(Set dst (CMoveI (Binary cmp crx) (Binary dst src)));
  ins_cost(DEFAULT_COST+BRANCH_COST);

  ins_variable_size_depending_on_alignment(true);

  format %{ "CMOVE   $cmp, $crx, $dst, $src\n\t" %}
  // Worst case is branch + move + stop, no stop without scheduler
  size(8);
  ins_encode( enc_cmove_imm(dst, crx, src, cmp) );
  ins_pipe(pipe_class_default);
%}

// Cmove using isel.
instruct cmovL_reg_isel(cmpOp cmp, flagsRegSrc crx, iRegLdst dst, iRegLsrc src) %{
  match(Set dst (CMoveL (Binary cmp crx) (Binary dst src)));
  predicate(VM_Version::has_isel());
  ins_cost(DEFAULT_COST);

  format %{ "CMOVE   $cmp, $crx, $dst, $src\n\t" %}
  size(4);
  ins_encode %{
    // This is a Power7 instruction for which no machine description
    // exists. Anyways, the scheduler should be off on Power7.
    int cc        = $cmp$$cmpcode;
    __ isel($dst$$Register, $crx$$CondRegister,
            (Assembler::Condition)(cc & 3), /*invert*/((~cc) & 8), $src$$Register);
  %}
  ins_pipe(pipe_class_default);
%}

instruct cmovL_reg(cmpOp cmp, flagsRegSrc crx, iRegLdst dst, iRegLsrc src) %{
  match(Set dst (CMoveL (Binary cmp crx) (Binary dst src)));
  predicate(!VM_Version::has_isel());
  ins_cost(DEFAULT_COST+BRANCH_COST);

  ins_variable_size_depending_on_alignment(true);

  format %{ "CMOVE   $cmp, $crx, $dst, $src\n\t" %}
  // Worst case is branch + move + stop, no stop without scheduler.
  size(8);
  ins_encode( enc_cmove_reg(dst, crx, src, cmp) );
  ins_pipe(pipe_class_default);
%}

instruct cmovL_imm(cmpOp cmp, flagsRegSrc crx, iRegLdst dst, immL16 src) %{
  match(Set dst (CMoveL (Binary cmp crx) (Binary dst src)));
  ins_cost(DEFAULT_COST+BRANCH_COST);

  ins_variable_size_depending_on_alignment(true);

  format %{ "CMOVE   $cmp, $crx, $dst, $src\n\t" %}
  // Worst case is branch + move + stop, no stop without scheduler.
  size(8);
  ins_encode( enc_cmove_imm(dst, crx, src, cmp) );
  ins_pipe(pipe_class_default);
%}

// Cmove using isel.
instruct cmovN_reg_isel(cmpOp cmp, flagsRegSrc crx, iRegNdst dst, iRegNsrc src) %{
  match(Set dst (CMoveN (Binary cmp crx) (Binary dst src)));
  predicate(VM_Version::has_isel());
  ins_cost(DEFAULT_COST);

  format %{ "CMOVE   $cmp, $crx, $dst, $src\n\t" %}
  size(4);
  ins_encode %{
    // This is a Power7 instruction for which no machine description
    // exists. Anyways, the scheduler should be off on Power7.
    int cc        = $cmp$$cmpcode;
    __ isel($dst$$Register, $crx$$CondRegister,
            (Assembler::Condition)(cc & 3), /*invert*/((~cc) & 8), $src$$Register);
  %}
  ins_pipe(pipe_class_default);
%}

// Conditional move for RegN. Only cmov(reg, reg).
instruct cmovN_reg(cmpOp cmp, flagsRegSrc crx, iRegNdst dst, iRegNsrc src) %{
  match(Set dst (CMoveN (Binary cmp crx) (Binary dst src)));
  predicate(!VM_Version::has_isel());
  ins_cost(DEFAULT_COST+BRANCH_COST);

  ins_variable_size_depending_on_alignment(true);

  format %{ "CMOVE   $cmp, $crx, $dst, $src\n\t" %}
  // Worst case is branch + move + stop, no stop without scheduler.
  size(8);
  ins_encode( enc_cmove_reg(dst, crx, src, cmp) );
  ins_pipe(pipe_class_default);
%}

instruct cmovN_imm(cmpOp cmp, flagsRegSrc crx, iRegNdst dst, immN_0 src) %{
  match(Set dst (CMoveN (Binary cmp crx) (Binary dst src)));
  ins_cost(DEFAULT_COST+BRANCH_COST);

  ins_variable_size_depending_on_alignment(true);

  format %{ "CMOVE   $cmp, $crx, $dst, $src\n\t" %}
  // Worst case is branch + move + stop, no stop without scheduler.
  size(8);
  ins_encode( enc_cmove_imm(dst, crx, src, cmp) );
  ins_pipe(pipe_class_default);
%}

// Cmove using isel.
instruct cmovP_reg_isel(cmpOp cmp, flagsRegSrc crx, iRegPdst dst, iRegPsrc src) %{
  match(Set dst (CMoveP (Binary cmp crx) (Binary dst src)));
  predicate(VM_Version::has_isel());
  ins_cost(DEFAULT_COST);

  format %{ "CMOVE   $cmp, $crx, $dst, $src\n\t" %}
  size(4);
  ins_encode %{
    // This is a Power7 instruction for which no machine description
    // exists. Anyways, the scheduler should be off on Power7.
    int cc        = $cmp$$cmpcode;
    __ isel($dst$$Register, $crx$$CondRegister,
            (Assembler::Condition)(cc & 3), /*invert*/((~cc) & 8), $src$$Register);
  %}
  ins_pipe(pipe_class_default);
%}

instruct cmovP_reg(cmpOp cmp, flagsRegSrc crx, iRegPdst dst, iRegP_N2P src) %{
  match(Set dst (CMoveP (Binary cmp crx) (Binary dst src)));
  predicate(!VM_Version::has_isel());
  ins_cost(DEFAULT_COST+BRANCH_COST);

  ins_variable_size_depending_on_alignment(true);

  format %{ "CMOVE   $cmp, $crx, $dst, $src\n\t" %}
  // Worst case is branch + move + stop, no stop without scheduler.
  size(8);
  ins_encode( enc_cmove_reg(dst, crx, src, cmp) );
  ins_pipe(pipe_class_default);
%}

instruct cmovP_imm(cmpOp cmp, flagsRegSrc crx, iRegPdst dst, immP_0 src) %{
  match(Set dst (CMoveP (Binary cmp crx) (Binary dst src)));
  ins_cost(DEFAULT_COST+BRANCH_COST);

  ins_variable_size_depending_on_alignment(true);

  format %{ "CMOVE   $cmp, $crx, $dst, $src\n\t" %}
  // Worst case is branch + move + stop, no stop without scheduler.
  size(8);
  ins_encode( enc_cmove_imm(dst, crx, src, cmp) );
  ins_pipe(pipe_class_default);
%}

instruct cmovF_reg(cmpOp cmp, flagsRegSrc crx, regF dst, regF src) %{
  match(Set dst (CMoveF (Binary cmp crx) (Binary dst src)));
  ins_cost(DEFAULT_COST+BRANCH_COST);

  ins_variable_size_depending_on_alignment(true);

  format %{ "CMOVEF  $cmp, $crx, $dst, $src\n\t" %}
  // Worst case is branch + move + stop, no stop without scheduler.
  size(8);
  ins_encode %{
    Label done;
    assert((Assembler::bcondCRbiIs1 & ~Assembler::bcondCRbiIs0) == 8, "check encoding");
    // Branch if not (cmp crx).
    __ bc(cc_to_inverse_boint($cmp$$cmpcode), cc_to_biint($cmp$$cmpcode, $crx$$reg), done);
    __ fmr($dst$$FloatRegister, $src$$FloatRegister);
    __ bind(done);
  %}
  ins_pipe(pipe_class_default);
%}

instruct cmovD_reg(cmpOp cmp, flagsRegSrc crx, regD dst, regD src) %{
  match(Set dst (CMoveD (Binary cmp crx) (Binary dst src)));
  ins_cost(DEFAULT_COST+BRANCH_COST);

  ins_variable_size_depending_on_alignment(true);

  format %{ "CMOVEF  $cmp, $crx, $dst, $src\n\t" %}
  // Worst case is branch + move + stop, no stop without scheduler.
  size(8);
  ins_encode %{
    Label done;
    assert((Assembler::bcondCRbiIs1 & ~Assembler::bcondCRbiIs0) == 8, "check encoding");
    // Branch if not (cmp crx).
    __ bc(cc_to_inverse_boint($cmp$$cmpcode), cc_to_biint($cmp$$cmpcode, $crx$$reg), done);
    __ fmr($dst$$FloatRegister, $src$$FloatRegister);
    __ bind(done);
  %}
  ins_pipe(pipe_class_default);
%}

//----------Compare-And-Swap---------------------------------------------------

// CompareAndSwap{P,I,L} have more than one output, therefore "CmpI
// (CompareAndSwap ...)" or "If (CmpI (CompareAndSwap ..))"  cannot be
// matched.

// Strong versions:

instruct compareAndSwapB_regP_regI_regI(iRegIdst res, iRegPdst mem_ptr, iRegIsrc src1, iRegIsrc src2, flagsRegCR0 cr0) %{
  match(Set res (CompareAndSwapB mem_ptr (Binary src1 src2)));
  predicate(VM_Version::has_lqarx());
  effect(TEMP_DEF res, TEMP cr0); // TEMP_DEF to avoid jump
  format %{ "CMPXCHGB $res, $mem_ptr, $src1, $src2; as bool" %}
  ins_encode %{
    // CmpxchgX sets CCR0 to cmpX(src1, src2) and Rres to 'true'/'false'.
    __ cmpxchgb(CCR0, R0, $src1$$Register, $src2$$Register, $mem_ptr$$Register, noreg, noreg,
                MacroAssembler::MemBarNone, MacroAssembler::cmpxchgx_hint_atomic_update(),
                $res$$Register, true);
    if (support_IRIW_for_not_multiple_copy_atomic_cpu) {
      __ isync();
    } else {
      __ sync();
    }
  %}
  ins_pipe(pipe_class_default);
%}

instruct compareAndSwapB4_regP_regI_regI(iRegIdst res, rarg3RegP mem_ptr, iRegIsrc src1, rarg4RegI src2, iRegIdst tmp1, iRegIdst tmp2, flagsRegCR0 cr0) %{
  match(Set res (CompareAndSwapB mem_ptr (Binary src1 src2)));
  predicate(!VM_Version::has_lqarx());
  effect(TEMP_DEF res, USE_KILL src2, USE_KILL mem_ptr, TEMP tmp1, TEMP tmp2, TEMP cr0); // TEMP_DEF to avoid jump
  format %{ "CMPXCHGB $res, $mem_ptr, $src1, $src2; as bool" %}
  ins_encode %{
    // CmpxchgX sets CCR0 to cmpX(src1, src2) and Rres to 'true'/'false'.
    __ cmpxchgb(CCR0, R0, $src1$$Register, $src2$$Register, $mem_ptr$$Register, $tmp1$$Register, $tmp2$$Register,
                MacroAssembler::MemBarNone, MacroAssembler::cmpxchgx_hint_atomic_update(),
                $res$$Register, true);
    if (support_IRIW_for_not_multiple_copy_atomic_cpu) {
      __ isync();
    } else {
      __ sync();
    }
  %}
  ins_pipe(pipe_class_default);
%}

instruct compareAndSwapS_regP_regI_regI(iRegIdst res, iRegPdst mem_ptr, iRegIsrc src1, iRegIsrc src2, flagsRegCR0 cr0) %{
  match(Set res (CompareAndSwapS mem_ptr (Binary src1 src2)));
  predicate(VM_Version::has_lqarx());
  effect(TEMP_DEF res, TEMP cr0); // TEMP_DEF to avoid jump
  format %{ "CMPXCHGH $res, $mem_ptr, $src1, $src2; as bool" %}
  ins_encode %{
    // CmpxchgX sets CCR0 to cmpX(src1, src2) and Rres to 'true'/'false'.
    __ cmpxchgh(CCR0, R0, $src1$$Register, $src2$$Register, $mem_ptr$$Register, noreg, noreg,
                MacroAssembler::MemBarNone, MacroAssembler::cmpxchgx_hint_atomic_update(),
                $res$$Register, true);
    if (support_IRIW_for_not_multiple_copy_atomic_cpu) {
      __ isync();
    } else {
      __ sync();
    }
  %}
  ins_pipe(pipe_class_default);
%}

instruct compareAndSwapS4_regP_regI_regI(iRegIdst res, rarg3RegP mem_ptr, iRegIsrc src1, rarg4RegI src2, iRegIdst tmp1, iRegIdst tmp2, flagsRegCR0 cr0) %{
  match(Set res (CompareAndSwapS mem_ptr (Binary src1 src2)));
  predicate(!VM_Version::has_lqarx());
  effect(TEMP_DEF res, USE_KILL src2, USE_KILL mem_ptr, TEMP tmp1, TEMP tmp2, TEMP cr0); // TEMP_DEF to avoid jump
  format %{ "CMPXCHGH $res, $mem_ptr, $src1, $src2; as bool" %}
  ins_encode %{
    // CmpxchgX sets CCR0 to cmpX(src1, src2) and Rres to 'true'/'false'.
    __ cmpxchgh(CCR0, R0, $src1$$Register, $src2$$Register, $mem_ptr$$Register, $tmp1$$Register, $tmp2$$Register,
                MacroAssembler::MemBarNone, MacroAssembler::cmpxchgx_hint_atomic_update(),
                $res$$Register, true);
    if (support_IRIW_for_not_multiple_copy_atomic_cpu) {
      __ isync();
    } else {
      __ sync();
    }
  %}
  ins_pipe(pipe_class_default);
%}

instruct compareAndSwapI_regP_regI_regI(iRegIdst res, iRegPdst mem_ptr, iRegIsrc src1, iRegIsrc src2, flagsRegCR0 cr0) %{
  match(Set res (CompareAndSwapI mem_ptr (Binary src1 src2)));
  effect(TEMP_DEF res, TEMP cr0); // TEMP_DEF to avoid jump
  format %{ "CMPXCHGW $res, $mem_ptr, $src1, $src2; as bool" %}
  ins_encode %{
    // CmpxchgX sets CCR0 to cmpX(src1, src2) and Rres to 'true'/'false'.
    __ cmpxchgw(CCR0, R0, $src1$$Register, $src2$$Register, $mem_ptr$$Register,
                MacroAssembler::MemBarNone, MacroAssembler::cmpxchgx_hint_atomic_update(),
                $res$$Register, true);
    if (support_IRIW_for_not_multiple_copy_atomic_cpu) {
      __ isync();
    } else {
      __ sync();
    }
  %}
  ins_pipe(pipe_class_default);
%}

instruct compareAndSwapN_regP_regN_regN(iRegIdst res, iRegPdst mem_ptr, iRegNsrc src1, iRegNsrc src2, flagsRegCR0 cr0) %{
  match(Set res (CompareAndSwapN mem_ptr (Binary src1 src2)));
  effect(TEMP_DEF res, TEMP cr0); // TEMP_DEF to avoid jump
  format %{ "CMPXCHGW $res, $mem_ptr, $src1, $src2; as bool" %}
  ins_encode %{
    // CmpxchgX sets CCR0 to cmpX(src1, src2) and Rres to 'true'/'false'.
    __ cmpxchgw(CCR0, R0, $src1$$Register, $src2$$Register, $mem_ptr$$Register,
                MacroAssembler::MemBarNone, MacroAssembler::cmpxchgx_hint_atomic_update(),
                $res$$Register, true);
    if (support_IRIW_for_not_multiple_copy_atomic_cpu) {
      __ isync();
    } else {
      __ sync();
    }
  %}
  ins_pipe(pipe_class_default);
%}

instruct compareAndSwapL_regP_regL_regL(iRegIdst res, iRegPdst mem_ptr, iRegLsrc src1, iRegLsrc src2, flagsRegCR0 cr0) %{
  match(Set res (CompareAndSwapL mem_ptr (Binary src1 src2)));
  effect(TEMP_DEF res, TEMP cr0); // TEMP_DEF to avoid jump
  format %{ "CMPXCHGD $res, $mem_ptr, $src1, $src2; as bool" %}
  ins_encode %{
    // CmpxchgX sets CCR0 to cmpX(src1, src2) and Rres to 'true'/'false'.
    __ cmpxchgd(CCR0, R0, $src1$$Register, $src2$$Register, $mem_ptr$$Register,
                MacroAssembler::MemBarNone, MacroAssembler::cmpxchgx_hint_atomic_update(),
                $res$$Register, nullptr, true);
    if (support_IRIW_for_not_multiple_copy_atomic_cpu) {
      __ isync();
    } else {
      __ sync();
    }
  %}
  ins_pipe(pipe_class_default);
%}

instruct compareAndSwapP_regP_regP_regP(iRegIdst res, iRegPdst mem_ptr, iRegPsrc src1, iRegPsrc src2, flagsRegCR0 cr0) %{
  match(Set res (CompareAndSwapP mem_ptr (Binary src1 src2)));
  effect(TEMP_DEF res, TEMP cr0); // TEMP_DEF to avoid jump
  predicate(n->as_LoadStore()->barrier_data() == 0);
  format %{ "CMPXCHGD $res, $mem_ptr, $src1, $src2; as bool; ptr" %}
  ins_encode %{
    // CmpxchgX sets CCR0 to cmpX(src1, src2) and Rres to 'true'/'false'.
    __ cmpxchgd(CCR0, R0, $src1$$Register, $src2$$Register, $mem_ptr$$Register,
                MacroAssembler::MemBarNone, MacroAssembler::cmpxchgx_hint_atomic_update(),
                $res$$Register, nullptr, true);
    if (support_IRIW_for_not_multiple_copy_atomic_cpu) {
      __ isync();
    } else {
      __ sync();
    }
  %}
  ins_pipe(pipe_class_default);
%}

// Weak versions:

instruct weakCompareAndSwapB_regP_regI_regI(iRegIdst res, iRegPdst mem_ptr, iRegIsrc src1, iRegIsrc src2, flagsRegCR0 cr0) %{
  match(Set res (WeakCompareAndSwapB mem_ptr (Binary src1 src2)));
  predicate(((CompareAndSwapNode*)n)->order() != MemNode::acquire && ((CompareAndSwapNode*)n)->order() != MemNode::seqcst && VM_Version::has_lqarx());
  effect(TEMP_DEF res, TEMP cr0); // TEMP_DEF to avoid jump
  format %{ "weak CMPXCHGB $res, $mem_ptr, $src1, $src2; as bool" %}
  ins_encode %{
    // CmpxchgX sets CCR0 to cmpX(src1, src2) and Rres to 'true'/'false'.
    __ cmpxchgb(CCR0, R0, $src1$$Register, $src2$$Register, $mem_ptr$$Register, noreg, noreg,
                MacroAssembler::MemBarNone,
                MacroAssembler::cmpxchgx_hint_atomic_update(), $res$$Register, true, /*weak*/ true);
  %}
  ins_pipe(pipe_class_default);
%}

instruct weakCompareAndSwapB4_regP_regI_regI(iRegIdst res, rarg3RegP mem_ptr, iRegIsrc src1, rarg4RegI src2, iRegIdst tmp1, iRegIdst tmp2, flagsRegCR0 cr0) %{
  match(Set res (WeakCompareAndSwapB mem_ptr (Binary src1 src2)));
  predicate(((CompareAndSwapNode*)n)->order() != MemNode::acquire && ((CompareAndSwapNode*)n)->order() != MemNode::seqcst && !VM_Version::has_lqarx());
  effect(TEMP_DEF res, USE_KILL src2, USE_KILL mem_ptr, TEMP tmp1, TEMP tmp2, TEMP cr0); // TEMP_DEF to avoid jump
  format %{ "weak CMPXCHGB $res, $mem_ptr, $src1, $src2; as bool" %}
  ins_encode %{
    // CmpxchgX sets CCR0 to cmpX(src1, src2) and Rres to 'true'/'false'.
    __ cmpxchgb(CCR0, R0, $src1$$Register, $src2$$Register, $mem_ptr$$Register, $tmp1$$Register, $tmp2$$Register,
                MacroAssembler::MemBarNone,
                MacroAssembler::cmpxchgx_hint_atomic_update(), $res$$Register, true, /*weak*/ true);
  %}
  ins_pipe(pipe_class_default);
%}

instruct weakCompareAndSwapB_acq_regP_regI_regI(iRegIdst res, iRegPdst mem_ptr, iRegIsrc src1, iRegIsrc src2, flagsRegCR0 cr0) %{
  match(Set res (WeakCompareAndSwapB mem_ptr (Binary src1 src2)));
  predicate((((CompareAndSwapNode*)n)->order() == MemNode::acquire || ((CompareAndSwapNode*)n)->order() == MemNode::seqcst) && VM_Version::has_lqarx());
  effect(TEMP_DEF res, TEMP cr0); // TEMP_DEF to avoid jump
  format %{ "weak CMPXCHGB acq $res, $mem_ptr, $src1, $src2; as bool" %}
  ins_encode %{
    // CmpxchgX sets CCR0 to cmpX(src1, src2) and Rres to 'true'/'false'.
    __ cmpxchgb(CCR0, R0, $src1$$Register, $src2$$Register, $mem_ptr$$Register, noreg, noreg,
                support_IRIW_for_not_multiple_copy_atomic_cpu ? MacroAssembler::MemBarAcq : MacroAssembler::MemBarFenceAfter,
                MacroAssembler::cmpxchgx_hint_atomic_update(), $res$$Register, true, /*weak*/ true);
  %}
  ins_pipe(pipe_class_default);
%}

instruct weakCompareAndSwapB4_acq_regP_regI_regI(iRegIdst res, rarg3RegP mem_ptr, iRegIsrc src1, rarg4RegI src2, iRegIdst tmp1, iRegIdst tmp2, flagsRegCR0 cr0) %{
  match(Set res (WeakCompareAndSwapB mem_ptr (Binary src1 src2)));
  predicate((((CompareAndSwapNode*)n)->order() == MemNode::acquire || ((CompareAndSwapNode*)n)->order() == MemNode::seqcst) && !VM_Version::has_lqarx());
  effect(TEMP_DEF res, USE_KILL src2, USE_KILL mem_ptr, TEMP tmp1, TEMP tmp2, TEMP cr0); // TEMP_DEF to avoid jump
  format %{ "weak CMPXCHGB acq $res, $mem_ptr, $src1, $src2; as bool" %}
  ins_encode %{
    // CmpxchgX sets CCR0 to cmpX(src1, src2) and Rres to 'true'/'false'.
    __ cmpxchgb(CCR0, R0, $src1$$Register, $src2$$Register, $mem_ptr$$Register, $tmp1$$Register, $tmp2$$Register,
                support_IRIW_for_not_multiple_copy_atomic_cpu ? MacroAssembler::MemBarAcq : MacroAssembler::MemBarFenceAfter,
                MacroAssembler::cmpxchgx_hint_atomic_update(), $res$$Register, true, /*weak*/ true);
  %}
  ins_pipe(pipe_class_default);
%}

instruct weakCompareAndSwapS_regP_regI_regI(iRegIdst res, iRegPdst mem_ptr, iRegIsrc src1, iRegIsrc src2, flagsRegCR0 cr0) %{
  match(Set res (WeakCompareAndSwapS mem_ptr (Binary src1 src2)));
  predicate(((CompareAndSwapNode*)n)->order() != MemNode::acquire && ((CompareAndSwapNode*)n)->order() != MemNode::seqcst && VM_Version::has_lqarx());
  effect(TEMP_DEF res, TEMP cr0); // TEMP_DEF to avoid jump
  format %{ "weak CMPXCHGH $res, $mem_ptr, $src1, $src2; as bool" %}
  ins_encode %{
    // CmpxchgX sets CCR0 to cmpX(src1, src2) and Rres to 'true'/'false'.
    __ cmpxchgh(CCR0, R0, $src1$$Register, $src2$$Register, $mem_ptr$$Register, noreg, noreg,
                MacroAssembler::MemBarNone,
                MacroAssembler::cmpxchgx_hint_atomic_update(), $res$$Register, true, /*weak*/ true);
  %}
  ins_pipe(pipe_class_default);
%}

instruct weakCompareAndSwapS4_regP_regI_regI(iRegIdst res, rarg3RegP mem_ptr, iRegIsrc src1, rarg4RegI src2, iRegIdst tmp1, iRegIdst tmp2, flagsRegCR0 cr0) %{
  match(Set res (WeakCompareAndSwapS mem_ptr (Binary src1 src2)));
  predicate(((CompareAndSwapNode*)n)->order() != MemNode::acquire && ((CompareAndSwapNode*)n)->order() != MemNode::seqcst && !VM_Version::has_lqarx());
  effect(TEMP_DEF res, USE_KILL src2, USE_KILL mem_ptr, TEMP tmp1, TEMP tmp2, TEMP cr0); // TEMP_DEF to avoid jump
  format %{ "weak CMPXCHGH $res, $mem_ptr, $src1, $src2; as bool" %}
  ins_encode %{
    // CmpxchgX sets CCR0 to cmpX(src1, src2) and Rres to 'true'/'false'.
    __ cmpxchgh(CCR0, R0, $src1$$Register, $src2$$Register, $mem_ptr$$Register, $tmp1$$Register, $tmp2$$Register,
                MacroAssembler::MemBarNone,
                MacroAssembler::cmpxchgx_hint_atomic_update(), $res$$Register, true, /*weak*/ true);
  %}
  ins_pipe(pipe_class_default);
%}

instruct weakCompareAndSwapS_acq_regP_regI_regI(iRegIdst res, iRegPdst mem_ptr, iRegIsrc src1, iRegIsrc src2, flagsRegCR0 cr0) %{
  match(Set res (WeakCompareAndSwapS mem_ptr (Binary src1 src2)));
  predicate((((CompareAndSwapNode*)n)->order() == MemNode::acquire || ((CompareAndSwapNode*)n)->order() == MemNode::seqcst) && VM_Version::has_lqarx());
  effect(TEMP_DEF res, TEMP cr0); // TEMP_DEF to avoid jump
  format %{ "weak CMPXCHGH acq $res, $mem_ptr, $src1, $src2; as bool" %}
  ins_encode %{
    // CmpxchgX sets CCR0 to cmpX(src1, src2) and Rres to 'true'/'false'.
    __ cmpxchgh(CCR0, R0, $src1$$Register, $src2$$Register, $mem_ptr$$Register, noreg, noreg,
                support_IRIW_for_not_multiple_copy_atomic_cpu ? MacroAssembler::MemBarAcq : MacroAssembler::MemBarFenceAfter,
                MacroAssembler::cmpxchgx_hint_atomic_update(), $res$$Register, true, /*weak*/ true);
  %}
  ins_pipe(pipe_class_default);
%}

instruct weakCompareAndSwapS4_acq_regP_regI_regI(iRegIdst res, rarg3RegP mem_ptr, iRegIsrc src1, rarg4RegI src2, iRegIdst tmp1, iRegIdst tmp2, flagsRegCR0 cr0) %{
  match(Set res (WeakCompareAndSwapS mem_ptr (Binary src1 src2)));
  predicate((((CompareAndSwapNode*)n)->order() == MemNode::acquire || ((CompareAndSwapNode*)n)->order() == MemNode::seqcst) && !VM_Version::has_lqarx());
  effect(TEMP_DEF res, USE_KILL src2, USE_KILL mem_ptr, TEMP tmp1, TEMP tmp2, TEMP cr0); // TEMP_DEF to avoid jump
  format %{ "weak CMPXCHGH acq $res, $mem_ptr, $src1, $src2; as bool" %}
  ins_encode %{
    // CmpxchgX sets CCR0 to cmpX(src1, src2) and Rres to 'true'/'false'.
    __ cmpxchgh(CCR0, R0, $src1$$Register, $src2$$Register, $mem_ptr$$Register, $tmp1$$Register, $tmp2$$Register,
                support_IRIW_for_not_multiple_copy_atomic_cpu ? MacroAssembler::MemBarAcq : MacroAssembler::MemBarFenceAfter,
                MacroAssembler::cmpxchgx_hint_atomic_update(), $res$$Register, true, /*weak*/ true);
  %}
  ins_pipe(pipe_class_default);
%}

instruct weakCompareAndSwapI_regP_regI_regI(iRegIdst res, iRegPdst mem_ptr, iRegIsrc src1, iRegIsrc src2, flagsRegCR0 cr0) %{
  match(Set res (WeakCompareAndSwapI mem_ptr (Binary src1 src2)));
  predicate(((CompareAndSwapNode*)n)->order() != MemNode::acquire && ((CompareAndSwapNode*)n)->order() != MemNode::seqcst);
  effect(TEMP_DEF res, TEMP cr0); // TEMP_DEF to avoid jump
  format %{ "weak CMPXCHGW $res, $mem_ptr, $src1, $src2; as bool" %}
  ins_encode %{
    // CmpxchgX sets CCR0 to cmpX(src1, src2) and Rres to 'true'/'false'.
    __ cmpxchgw(CCR0, R0, $src1$$Register, $src2$$Register, $mem_ptr$$Register,
                MacroAssembler::MemBarNone,
                MacroAssembler::cmpxchgx_hint_atomic_update(), $res$$Register, true, /*weak*/ true);
  %}
  ins_pipe(pipe_class_default);
%}

instruct weakCompareAndSwapI_acq_regP_regI_regI(iRegIdst res, iRegPdst mem_ptr, iRegIsrc src1, iRegIsrc src2, flagsRegCR0 cr0) %{
  match(Set res (WeakCompareAndSwapI mem_ptr (Binary src1 src2)));
  predicate(((CompareAndSwapNode*)n)->order() == MemNode::acquire || ((CompareAndSwapNode*)n)->order() == MemNode::seqcst);
  effect(TEMP_DEF res, TEMP cr0); // TEMP_DEF to avoid jump
  format %{ "weak CMPXCHGW acq $res, $mem_ptr, $src1, $src2; as bool" %}
  ins_encode %{
    // CmpxchgX sets CCR0 to cmpX(src1, src2) and Rres to 'true'/'false'.
    // Acquire only needed in successful case. Weak node is allowed to report unsuccessful in additional rare cases and
    // value is never passed to caller.
    __ cmpxchgw(CCR0, R0, $src1$$Register, $src2$$Register, $mem_ptr$$Register,
                support_IRIW_for_not_multiple_copy_atomic_cpu ? MacroAssembler::MemBarAcq : MacroAssembler::MemBarFenceAfter,
                MacroAssembler::cmpxchgx_hint_atomic_update(), $res$$Register, true, /*weak*/ true);
  %}
  ins_pipe(pipe_class_default);
%}

instruct weakCompareAndSwapN_regP_regN_regN(iRegIdst res, iRegPdst mem_ptr, iRegNsrc src1, iRegNsrc src2, flagsRegCR0 cr0) %{
  match(Set res (WeakCompareAndSwapN mem_ptr (Binary src1 src2)));
  predicate(((CompareAndSwapNode*)n)->order() != MemNode::acquire && ((CompareAndSwapNode*)n)->order() != MemNode::seqcst);
  effect(TEMP_DEF res, TEMP cr0); // TEMP_DEF to avoid jump
  format %{ "weak CMPXCHGW $res, $mem_ptr, $src1, $src2; as bool" %}
  ins_encode %{
    // CmpxchgX sets CCR0 to cmpX(src1, src2) and Rres to 'true'/'false'.
    __ cmpxchgw(CCR0, R0, $src1$$Register, $src2$$Register, $mem_ptr$$Register,
                MacroAssembler::MemBarNone,
                MacroAssembler::cmpxchgx_hint_atomic_update(), $res$$Register, true, /*weak*/ true);
  %}
  ins_pipe(pipe_class_default);
%}

instruct weakCompareAndSwapN_acq_regP_regN_regN(iRegIdst res, iRegPdst mem_ptr, iRegNsrc src1, iRegNsrc src2, flagsRegCR0 cr0) %{
  match(Set res (WeakCompareAndSwapN mem_ptr (Binary src1 src2)));
  predicate(((CompareAndSwapNode*)n)->order() == MemNode::acquire || ((CompareAndSwapNode*)n)->order() == MemNode::seqcst);
  effect(TEMP_DEF res, TEMP cr0); // TEMP_DEF to avoid jump
  format %{ "weak CMPXCHGW acq $res, $mem_ptr, $src1, $src2; as bool" %}
  ins_encode %{
    // CmpxchgX sets CCR0 to cmpX(src1, src2) and Rres to 'true'/'false'.
    // Acquire only needed in successful case. Weak node is allowed to report unsuccessful in additional rare cases and
    // value is never passed to caller.
    __ cmpxchgw(CCR0, R0, $src1$$Register, $src2$$Register, $mem_ptr$$Register,
                support_IRIW_for_not_multiple_copy_atomic_cpu ? MacroAssembler::MemBarAcq : MacroAssembler::MemBarFenceAfter,
                MacroAssembler::cmpxchgx_hint_atomic_update(), $res$$Register, true, /*weak*/ true);
  %}
  ins_pipe(pipe_class_default);
%}

instruct weakCompareAndSwapL_regP_regL_regL(iRegIdst res, iRegPdst mem_ptr, iRegLsrc src1, iRegLsrc src2, flagsRegCR0 cr0) %{
  match(Set res (WeakCompareAndSwapL mem_ptr (Binary src1 src2)));
  predicate(((CompareAndSwapNode*)n)->order() != MemNode::acquire && ((CompareAndSwapNode*)n)->order() != MemNode::seqcst);
  effect(TEMP_DEF res, TEMP cr0); // TEMP_DEF to avoid jump
  format %{ "weak CMPXCHGD $res, $mem_ptr, $src1, $src2; as bool" %}
  ins_encode %{
    // CmpxchgX sets CCR0 to cmpX(src1, src2) and Rres to 'true'/'false'.
    // value is never passed to caller.
    __ cmpxchgd(CCR0, R0, $src1$$Register, $src2$$Register, $mem_ptr$$Register,
                MacroAssembler::MemBarNone,
                MacroAssembler::cmpxchgx_hint_atomic_update(), $res$$Register, nullptr, true, /*weak*/ true);
  %}
  ins_pipe(pipe_class_default);
%}

instruct weakCompareAndSwapL_acq_regP_regL_regL(iRegIdst res, iRegPdst mem_ptr, iRegLsrc src1, iRegLsrc src2, flagsRegCR0 cr0) %{
  match(Set res (WeakCompareAndSwapL mem_ptr (Binary src1 src2)));
  predicate(((CompareAndSwapNode*)n)->order() == MemNode::acquire || ((CompareAndSwapNode*)n)->order() == MemNode::seqcst);
  effect(TEMP_DEF res, TEMP cr0); // TEMP_DEF to avoid jump
  format %{ "weak CMPXCHGD acq $res, $mem_ptr, $src1, $src2; as bool" %}
  ins_encode %{
    // CmpxchgX sets CCR0 to cmpX(src1, src2) and Rres to 'true'/'false'.
    // Acquire only needed in successful case. Weak node is allowed to report unsuccessful in additional rare cases and
    // value is never passed to caller.
    __ cmpxchgd(CCR0, R0, $src1$$Register, $src2$$Register, $mem_ptr$$Register,
                support_IRIW_for_not_multiple_copy_atomic_cpu ? MacroAssembler::MemBarAcq : MacroAssembler::MemBarFenceAfter,
                MacroAssembler::cmpxchgx_hint_atomic_update(), $res$$Register, nullptr, true, /*weak*/ true);
  %}
  ins_pipe(pipe_class_default);
%}

instruct weakCompareAndSwapP_regP_regP_regP(iRegIdst res, iRegPdst mem_ptr, iRegPsrc src1, iRegPsrc src2, flagsRegCR0 cr0) %{
  match(Set res (WeakCompareAndSwapP mem_ptr (Binary src1 src2)));
  predicate((((CompareAndSwapNode*)n)->order() != MemNode::acquire && ((CompareAndSwapNode*)n)->order() != MemNode::seqcst) && n->as_LoadStore()->barrier_data() == 0);
  effect(TEMP_DEF res, TEMP cr0); // TEMP_DEF to avoid jump
  format %{ "weak CMPXCHGD $res, $mem_ptr, $src1, $src2; as bool; ptr" %}
  ins_encode %{
    // CmpxchgX sets CCR0 to cmpX(src1, src2) and Rres to 'true'/'false'.
    __ cmpxchgd(CCR0, R0, $src1$$Register, $src2$$Register, $mem_ptr$$Register,
                MacroAssembler::MemBarNone,
                MacroAssembler::cmpxchgx_hint_atomic_update(), $res$$Register, nullptr, true, /*weak*/ true);
  %}
  ins_pipe(pipe_class_default);
%}

instruct weakCompareAndSwapP_acq_regP_regP_regP(iRegIdst res, iRegPdst mem_ptr, iRegPsrc src1, iRegPsrc src2, flagsRegCR0 cr0) %{
  match(Set res (WeakCompareAndSwapP mem_ptr (Binary src1 src2)));
  predicate((((CompareAndSwapNode*)n)->order() == MemNode::acquire || ((CompareAndSwapNode*)n)->order() == MemNode::seqcst) && n->as_LoadStore()->barrier_data() == 0);
  effect(TEMP_DEF res, TEMP cr0); // TEMP_DEF to avoid jump
  format %{ "weak CMPXCHGD acq $res, $mem_ptr, $src1, $src2; as bool; ptr" %}
  ins_encode %{
    // CmpxchgX sets CCR0 to cmpX(src1, src2) and Rres to 'true'/'false'.
    // Acquire only needed in successful case. Weak node is allowed to report unsuccessful in additional rare cases and
    // value is never passed to caller.
    __ cmpxchgd(CCR0, R0, $src1$$Register, $src2$$Register, $mem_ptr$$Register,
                support_IRIW_for_not_multiple_copy_atomic_cpu ? MacroAssembler::MemBarAcq : MacroAssembler::MemBarFenceAfter,
                MacroAssembler::cmpxchgx_hint_atomic_update(), $res$$Register, nullptr, true, /*weak*/ true);
  %}
  ins_pipe(pipe_class_default);
%}

// CompareAndExchange

instruct compareAndExchangeB_regP_regI_regI(iRegIdst res, iRegPdst mem_ptr, iRegIsrc src1, iRegIsrc src2, flagsRegCR0 cr0) %{
  match(Set res (CompareAndExchangeB mem_ptr (Binary src1 src2)));
  predicate(((CompareAndSwapNode*)n)->order() != MemNode::acquire && ((CompareAndSwapNode*)n)->order() != MemNode::seqcst && VM_Version::has_lqarx());
  effect(TEMP_DEF res, TEMP cr0);
  format %{ "CMPXCHGB $res, $mem_ptr, $src1, $src2; as int" %}
  ins_encode %{
    // CmpxchgX sets CCR0 to cmpX(src1, src2) and Rres to 'true'/'false'.
    __ cmpxchgb(CCR0, $res$$Register, $src1$$Register, $src2$$Register, $mem_ptr$$Register, noreg, noreg,
                MacroAssembler::MemBarNone, MacroAssembler::cmpxchgx_hint_atomic_update(),
                noreg, true);
  %}
  ins_pipe(pipe_class_default);
%}

instruct compareAndExchangeB4_regP_regI_regI(iRegIdst res, rarg3RegP mem_ptr, iRegIsrc src1, rarg4RegI src2, iRegIdst tmp1, flagsRegCR0 cr0) %{
  match(Set res (CompareAndExchangeB mem_ptr (Binary src1 src2)));
  predicate(((CompareAndSwapNode*)n)->order() != MemNode::acquire && ((CompareAndSwapNode*)n)->order() != MemNode::seqcst && !VM_Version::has_lqarx());
  effect(TEMP_DEF res, USE_KILL src2, USE_KILL mem_ptr, TEMP tmp1, TEMP cr0);
  format %{ "CMPXCHGB $res, $mem_ptr, $src1, $src2; as int" %}
  ins_encode %{
    // CmpxchgX sets CCR0 to cmpX(src1, src2) and Rres to 'true'/'false'.
    __ cmpxchgb(CCR0, $res$$Register, $src1$$Register, $src2$$Register, $mem_ptr$$Register, $tmp1$$Register, R0,
                MacroAssembler::MemBarNone, MacroAssembler::cmpxchgx_hint_atomic_update(),
                noreg, true);
  %}
  ins_pipe(pipe_class_default);
%}

instruct compareAndExchangeB_acq_regP_regI_regI(iRegIdst res, iRegPdst mem_ptr, iRegIsrc src1, iRegIsrc src2, flagsRegCR0 cr0) %{
  match(Set res (CompareAndExchangeB mem_ptr (Binary src1 src2)));
  predicate((((CompareAndSwapNode*)n)->order() == MemNode::acquire || ((CompareAndSwapNode*)n)->order() == MemNode::seqcst) && VM_Version::has_lqarx());
  effect(TEMP_DEF res, TEMP cr0);
  format %{ "CMPXCHGB acq $res, $mem_ptr, $src1, $src2; as int" %}
  ins_encode %{
    // CmpxchgX sets CCR0 to cmpX(src1, src2) and Rres to 'true'/'false'.
    __ cmpxchgb(CCR0, $res$$Register, $src1$$Register, $src2$$Register, $mem_ptr$$Register, noreg, noreg,
                MacroAssembler::MemBarNone, MacroAssembler::cmpxchgx_hint_atomic_update(),
                noreg, true);
    if (support_IRIW_for_not_multiple_copy_atomic_cpu) {
      __ isync();
    } else {
      // isync would be sufficient in case of CompareAndExchangeAcquire, but we currently don't optimize for that.
      __ sync();
    }
  %}
  ins_pipe(pipe_class_default);
%}

instruct compareAndExchangeB4_acq_regP_regI_regI(iRegIdst res, rarg3RegP mem_ptr, iRegIsrc src1, rarg4RegI src2, iRegIdst tmp1, flagsRegCR0 cr0) %{
  match(Set res (CompareAndExchangeB mem_ptr (Binary src1 src2)));
  predicate((((CompareAndSwapNode*)n)->order() == MemNode::acquire || ((CompareAndSwapNode*)n)->order() == MemNode::seqcst) && !VM_Version::has_lqarx());
  effect(TEMP_DEF res, USE_KILL src2, USE_KILL mem_ptr, TEMP tmp1, TEMP cr0);
  format %{ "CMPXCHGB acq $res, $mem_ptr, $src1, $src2; as int" %}
  ins_encode %{
    // CmpxchgX sets CCR0 to cmpX(src1, src2) and Rres to 'true'/'false'.
    __ cmpxchgb(CCR0, $res$$Register, $src1$$Register, $src2$$Register, $mem_ptr$$Register, $tmp1$$Register, R0,
                MacroAssembler::MemBarNone, MacroAssembler::cmpxchgx_hint_atomic_update(),
                noreg, true);
    if (support_IRIW_for_not_multiple_copy_atomic_cpu) {
      __ isync();
    } else {
      // isync would be sufficient in case of CompareAndExchangeAcquire, but we currently don't optimize for that.
      __ sync();
    }
  %}
  ins_pipe(pipe_class_default);
%}

instruct compareAndExchangeS_regP_regI_regI(iRegIdst res, iRegPdst mem_ptr, iRegIsrc src1, iRegIsrc src2, flagsRegCR0 cr0) %{
  match(Set res (CompareAndExchangeS mem_ptr (Binary src1 src2)));
  predicate(((CompareAndSwapNode*)n)->order() != MemNode::acquire && ((CompareAndSwapNode*)n)->order() != MemNode::seqcst && VM_Version::has_lqarx());
  effect(TEMP_DEF res, TEMP cr0);
  format %{ "CMPXCHGH $res, $mem_ptr, $src1, $src2; as int" %}
  ins_encode %{
    // CmpxchgX sets CCR0 to cmpX(src1, src2) and Rres to 'true'/'false'.
    __ cmpxchgh(CCR0, $res$$Register, $src1$$Register, $src2$$Register, $mem_ptr$$Register, noreg, noreg,
                MacroAssembler::MemBarNone, MacroAssembler::cmpxchgx_hint_atomic_update(),
                noreg, true);
  %}
  ins_pipe(pipe_class_default);
%}

instruct compareAndExchangeS4_regP_regI_regI(iRegIdst res, rarg3RegP mem_ptr, iRegIsrc src1, rarg4RegI src2, iRegIdst tmp1, flagsRegCR0 cr0) %{
  match(Set res (CompareAndExchangeS mem_ptr (Binary src1 src2)));
  predicate(((CompareAndSwapNode*)n)->order() != MemNode::acquire && ((CompareAndSwapNode*)n)->order() != MemNode::seqcst && !VM_Version::has_lqarx());
  effect(TEMP_DEF res, USE_KILL src2, USE_KILL mem_ptr, TEMP tmp1, TEMP cr0);
  format %{ "CMPXCHGH $res, $mem_ptr, $src1, $src2; as int" %}
  ins_encode %{
    // CmpxchgX sets CCR0 to cmpX(src1, src2) and Rres to 'true'/'false'.
    __ cmpxchgh(CCR0, $res$$Register, $src1$$Register, $src2$$Register, $mem_ptr$$Register, $tmp1$$Register, R0,
                MacroAssembler::MemBarNone, MacroAssembler::cmpxchgx_hint_atomic_update(),
                noreg, true);
  %}
  ins_pipe(pipe_class_default);
%}

instruct compareAndExchangeS_acq_regP_regI_regI(iRegIdst res, iRegPdst mem_ptr, iRegIsrc src1, iRegIsrc src2, flagsRegCR0 cr0) %{
  match(Set res (CompareAndExchangeS mem_ptr (Binary src1 src2)));
  predicate((((CompareAndSwapNode*)n)->order() == MemNode::acquire || ((CompareAndSwapNode*)n)->order() == MemNode::seqcst) && VM_Version::has_lqarx());
  effect(TEMP_DEF res, TEMP cr0);
  format %{ "CMPXCHGH acq $res, $mem_ptr, $src1, $src2; as int" %}
  ins_encode %{
    // CmpxchgX sets CCR0 to cmpX(src1, src2) and Rres to 'true'/'false'.
    __ cmpxchgh(CCR0, $res$$Register, $src1$$Register, $src2$$Register, $mem_ptr$$Register, noreg, noreg,
                MacroAssembler::MemBarNone, MacroAssembler::cmpxchgx_hint_atomic_update(),
                noreg, true);
    if (support_IRIW_for_not_multiple_copy_atomic_cpu) {
      __ isync();
    } else {
      // isync would be sufficient in case of CompareAndExchangeAcquire, but we currently don't optimize for that.
      __ sync();
    }
  %}
  ins_pipe(pipe_class_default);
%}

instruct compareAndExchangeS4_acq_regP_regI_regI(iRegIdst res, rarg3RegP mem_ptr, iRegIsrc src1, rarg4RegI src2, iRegIdst tmp1, flagsRegCR0 cr0) %{
  match(Set res (CompareAndExchangeS mem_ptr (Binary src1 src2)));
  predicate((((CompareAndSwapNode*)n)->order() == MemNode::acquire || ((CompareAndSwapNode*)n)->order() == MemNode::seqcst) && !VM_Version::has_lqarx());
  effect(TEMP_DEF res, USE_KILL src2, USE_KILL mem_ptr, TEMP tmp1, TEMP cr0);
  format %{ "CMPXCHGH acq $res, $mem_ptr, $src1, $src2; as int" %}
  ins_encode %{
    // CmpxchgX sets CCR0 to cmpX(src1, src2) and Rres to 'true'/'false'.
    __ cmpxchgh(CCR0, $res$$Register, $src1$$Register, $src2$$Register, $mem_ptr$$Register, $tmp1$$Register, R0,
                MacroAssembler::MemBarNone, MacroAssembler::cmpxchgx_hint_atomic_update(),
                noreg, true);
    if (support_IRIW_for_not_multiple_copy_atomic_cpu) {
      __ isync();
    } else {
      // isync would be sufficient in case of CompareAndExchangeAcquire, but we currently don't optimize for that.
      __ sync();
    }
  %}
  ins_pipe(pipe_class_default);
%}

instruct compareAndExchangeI_regP_regI_regI(iRegIdst res, iRegPdst mem_ptr, iRegIsrc src1, iRegIsrc src2, flagsRegCR0 cr0) %{
  match(Set res (CompareAndExchangeI mem_ptr (Binary src1 src2)));
  predicate(((CompareAndSwapNode*)n)->order() != MemNode::acquire && ((CompareAndSwapNode*)n)->order() != MemNode::seqcst);
  effect(TEMP_DEF res, TEMP cr0);
  format %{ "CMPXCHGW $res, $mem_ptr, $src1, $src2; as int" %}
  ins_encode %{
    // CmpxchgX sets CCR0 to cmpX(src1, src2) and Rres to 'true'/'false'.
    __ cmpxchgw(CCR0, $res$$Register, $src1$$Register, $src2$$Register, $mem_ptr$$Register,
                MacroAssembler::MemBarNone, MacroAssembler::cmpxchgx_hint_atomic_update(),
                noreg, true);
  %}
  ins_pipe(pipe_class_default);
%}

instruct compareAndExchangeI_acq_regP_regI_regI(iRegIdst res, iRegPdst mem_ptr, iRegIsrc src1, iRegIsrc src2, flagsRegCR0 cr0) %{
  match(Set res (CompareAndExchangeI mem_ptr (Binary src1 src2)));
  predicate(((CompareAndSwapNode*)n)->order() == MemNode::acquire || ((CompareAndSwapNode*)n)->order() == MemNode::seqcst);
  effect(TEMP_DEF res, TEMP cr0);
  format %{ "CMPXCHGW acq $res, $mem_ptr, $src1, $src2; as int" %}
  ins_encode %{
    // CmpxchgX sets CCR0 to cmpX(src1, src2) and Rres to 'true'/'false'.
    __ cmpxchgw(CCR0, $res$$Register, $src1$$Register, $src2$$Register, $mem_ptr$$Register,
                MacroAssembler::MemBarNone, MacroAssembler::cmpxchgx_hint_atomic_update(),
                noreg, true);
    if (support_IRIW_for_not_multiple_copy_atomic_cpu) {
      __ isync();
    } else {
      // isync would be sufficient in case of CompareAndExchangeAcquire, but we currently don't optimize for that.
      __ sync();
    }
  %}
  ins_pipe(pipe_class_default);
%}

instruct compareAndExchangeN_regP_regN_regN(iRegNdst res, iRegPdst mem_ptr, iRegNsrc src1, iRegNsrc src2, flagsRegCR0 cr0) %{
  match(Set res (CompareAndExchangeN mem_ptr (Binary src1 src2)));
  predicate(((CompareAndSwapNode*)n)->order() != MemNode::acquire && ((CompareAndSwapNode*)n)->order() != MemNode::seqcst);
  effect(TEMP_DEF res, TEMP cr0);
  format %{ "CMPXCHGW $res, $mem_ptr, $src1, $src2; as narrow oop" %}
  ins_encode %{
    // CmpxchgX sets CCR0 to cmpX(src1, src2) and Rres to 'true'/'false'.
    __ cmpxchgw(CCR0, $res$$Register, $src1$$Register, $src2$$Register, $mem_ptr$$Register,
                MacroAssembler::MemBarNone, MacroAssembler::cmpxchgx_hint_atomic_update(),
                noreg, true);
  %}
  ins_pipe(pipe_class_default);
%}

instruct compareAndExchangeN_acq_regP_regN_regN(iRegNdst res, iRegPdst mem_ptr, iRegNsrc src1, iRegNsrc src2, flagsRegCR0 cr0) %{
  match(Set res (CompareAndExchangeN mem_ptr (Binary src1 src2)));
  predicate(((CompareAndSwapNode*)n)->order() == MemNode::acquire || ((CompareAndSwapNode*)n)->order() == MemNode::seqcst);
  effect(TEMP_DEF res, TEMP cr0);
  format %{ "CMPXCHGW acq $res, $mem_ptr, $src1, $src2; as narrow oop" %}
  ins_encode %{
    // CmpxchgX sets CCR0 to cmpX(src1, src2) and Rres to 'true'/'false'.
    __ cmpxchgw(CCR0, $res$$Register, $src1$$Register, $src2$$Register, $mem_ptr$$Register,
                MacroAssembler::MemBarNone, MacroAssembler::cmpxchgx_hint_atomic_update(),
                noreg, true);
    if (support_IRIW_for_not_multiple_copy_atomic_cpu) {
      __ isync();
    } else {
      // isync would be sufficient in case of CompareAndExchangeAcquire, but we currently don't optimize for that.
      __ sync();
    }
  %}
  ins_pipe(pipe_class_default);
%}

instruct compareAndExchangeL_regP_regL_regL(iRegLdst res, iRegPdst mem_ptr, iRegLsrc src1, iRegLsrc src2, flagsRegCR0 cr0) %{
  match(Set res (CompareAndExchangeL mem_ptr (Binary src1 src2)));
  predicate(((CompareAndSwapNode*)n)->order() != MemNode::acquire && ((CompareAndSwapNode*)n)->order() != MemNode::seqcst);
  effect(TEMP_DEF res, TEMP cr0);
  format %{ "CMPXCHGD $res, $mem_ptr, $src1, $src2; as long" %}
  ins_encode %{
    // CmpxchgX sets CCR0 to cmpX(src1, src2) and Rres to 'true'/'false'.
    __ cmpxchgd(CCR0, $res$$Register, $src1$$Register, $src2$$Register, $mem_ptr$$Register,
                MacroAssembler::MemBarNone, MacroAssembler::cmpxchgx_hint_atomic_update(),
                noreg, nullptr, true);
  %}
  ins_pipe(pipe_class_default);
%}

instruct compareAndExchangeL_acq_regP_regL_regL(iRegLdst res, iRegPdst mem_ptr, iRegLsrc src1, iRegLsrc src2, flagsRegCR0 cr0) %{
  match(Set res (CompareAndExchangeL mem_ptr (Binary src1 src2)));
  predicate(((CompareAndSwapNode*)n)->order() == MemNode::acquire || ((CompareAndSwapNode*)n)->order() == MemNode::seqcst);
  effect(TEMP_DEF res, TEMP cr0);
  format %{ "CMPXCHGD acq $res, $mem_ptr, $src1, $src2; as long" %}
  ins_encode %{
    // CmpxchgX sets CCR0 to cmpX(src1, src2) and Rres to 'true'/'false'.
    __ cmpxchgd(CCR0, $res$$Register, $src1$$Register, $src2$$Register, $mem_ptr$$Register,
                MacroAssembler::MemBarNone, MacroAssembler::cmpxchgx_hint_atomic_update(),
                noreg, nullptr, true);
    if (support_IRIW_for_not_multiple_copy_atomic_cpu) {
      __ isync();
    } else {
      // isync would be sufficient in case of CompareAndExchangeAcquire, but we currently don't optimize for that.
      __ sync();
    }
  %}
  ins_pipe(pipe_class_default);
%}

instruct compareAndExchangeP_regP_regP_regP(iRegPdst res, iRegPdst mem_ptr, iRegPsrc src1, iRegPsrc src2, flagsRegCR0 cr0) %{
  match(Set res (CompareAndExchangeP mem_ptr (Binary src1 src2)));
  predicate((((CompareAndSwapNode*)n)->order() != MemNode::acquire && ((CompareAndSwapNode*)n)->order() != MemNode::seqcst)
            && n->as_LoadStore()->barrier_data() == 0);
  effect(TEMP_DEF res, TEMP cr0);
  format %{ "CMPXCHGD $res, $mem_ptr, $src1, $src2; as ptr; ptr" %}
  ins_encode %{
    // CmpxchgX sets CCR0 to cmpX(src1, src2) and Rres to 'true'/'false'.
    __ cmpxchgd(CCR0, $res$$Register, $src1$$Register, $src2$$Register, $mem_ptr$$Register,
                MacroAssembler::MemBarNone, MacroAssembler::cmpxchgx_hint_atomic_update(),
                noreg, nullptr, true);
  %}
  ins_pipe(pipe_class_default);
%}

instruct compareAndExchangeP_acq_regP_regP_regP(iRegPdst res, iRegPdst mem_ptr, iRegPsrc src1, iRegPsrc src2, flagsRegCR0 cr0) %{
  match(Set res (CompareAndExchangeP mem_ptr (Binary src1 src2)));
  predicate((((CompareAndSwapNode*)n)->order() == MemNode::acquire || ((CompareAndSwapNode*)n)->order() == MemNode::seqcst)
            && n->as_LoadStore()->barrier_data() == 0);
  effect(TEMP_DEF res, TEMP cr0);
  format %{ "CMPXCHGD acq $res, $mem_ptr, $src1, $src2; as ptr; ptr" %}
  ins_encode %{
    // CmpxchgX sets CCR0 to cmpX(src1, src2) and Rres to 'true'/'false'.
    __ cmpxchgd(CCR0, $res$$Register, $src1$$Register, $src2$$Register, $mem_ptr$$Register,
                MacroAssembler::MemBarNone, MacroAssembler::cmpxchgx_hint_atomic_update(),
                noreg, nullptr, true);
    if (support_IRIW_for_not_multiple_copy_atomic_cpu) {
      __ isync();
    } else {
      // isync would be sufficient in case of CompareAndExchangeAcquire, but we currently don't optimize for that.
      __ sync();
    }
  %}
  ins_pipe(pipe_class_default);
%}

// Special RMW

instruct getAndAddB(iRegIdst res, iRegPdst mem_ptr, iRegIsrc src, flagsRegCR0 cr0) %{
  match(Set res (GetAndAddB mem_ptr src));
  predicate(VM_Version::has_lqarx());
  effect(TEMP_DEF res, TEMP cr0);
  format %{ "GetAndAddB $res, $mem_ptr, $src" %}
  ins_encode %{
    __ getandaddb($res$$Register, $src$$Register, $mem_ptr$$Register,
                  R0, noreg, noreg, MacroAssembler::cmpxchgx_hint_atomic_update());
    if (support_IRIW_for_not_multiple_copy_atomic_cpu) {
      __ isync();
    } else {
      __ sync();
    }
  %}
  ins_pipe(pipe_class_default);
%}

instruct getAndAddB4(iRegIdst res, rarg3RegP mem_ptr, iRegIsrc src, iRegIsrc tmp1, iRegIsrc tmp2, flagsRegCR0 cr0) %{
  match(Set res (GetAndAddB mem_ptr src));
  predicate(!VM_Version::has_lqarx());
  effect(TEMP_DEF res, USE_KILL mem_ptr, TEMP tmp1, TEMP tmp2, TEMP cr0);
  format %{ "GetAndAddB $res, $mem_ptr, $src" %}
  ins_encode %{
    __ getandaddb($res$$Register, $src$$Register, $mem_ptr$$Register,
                  R0, $tmp1$$Register, $tmp2$$Register, MacroAssembler::cmpxchgx_hint_atomic_update());
    if (support_IRIW_for_not_multiple_copy_atomic_cpu) {
      __ isync();
    } else {
      __ sync();
    }
  %}
  ins_pipe(pipe_class_default);
%}

instruct getAndAddS(iRegIdst res, iRegPdst mem_ptr, iRegIsrc src, flagsRegCR0 cr0) %{
  match(Set res (GetAndAddS mem_ptr src));
  predicate(VM_Version::has_lqarx());
  effect(TEMP_DEF res, TEMP cr0);
  format %{ "GetAndAddS $res, $mem_ptr, $src" %}
  ins_encode %{
    __ getandaddh($res$$Register, $src$$Register, $mem_ptr$$Register,
                  R0, noreg, noreg, MacroAssembler::cmpxchgx_hint_atomic_update());
    if (support_IRIW_for_not_multiple_copy_atomic_cpu) {
      __ isync();
    } else {
      __ sync();
    }
  %}
  ins_pipe(pipe_class_default);
%}

instruct getAndAddS4(iRegIdst res, rarg3RegP mem_ptr, iRegIsrc src, iRegIsrc tmp1, iRegIsrc tmp2, flagsRegCR0 cr0) %{
  match(Set res (GetAndAddS mem_ptr src));
  predicate(!VM_Version::has_lqarx());
  effect(TEMP_DEF res, USE_KILL mem_ptr, TEMP tmp1, TEMP tmp2, TEMP cr0);
  format %{ "GetAndAddS $res, $mem_ptr, $src" %}
  ins_encode %{
    __ getandaddh($res$$Register, $src$$Register, $mem_ptr$$Register,
                  R0, $tmp1$$Register, $tmp2$$Register, MacroAssembler::cmpxchgx_hint_atomic_update());
    if (support_IRIW_for_not_multiple_copy_atomic_cpu) {
      __ isync();
    } else {
      __ sync();
    }
  %}
  ins_pipe(pipe_class_default);
%}

instruct getAndAddI(iRegIdst res, iRegPdst mem_ptr, iRegIsrc src, flagsRegCR0 cr0) %{
  match(Set res (GetAndAddI mem_ptr src));
  effect(TEMP_DEF res, TEMP cr0);
  format %{ "GetAndAddI $res, $mem_ptr, $src" %}
  ins_encode %{
    __ getandaddw($res$$Register, $src$$Register, $mem_ptr$$Register,
                  R0, MacroAssembler::cmpxchgx_hint_atomic_update());
    if (support_IRIW_for_not_multiple_copy_atomic_cpu) {
      __ isync();
    } else {
      __ sync();
    }
  %}
  ins_pipe(pipe_class_default);
%}

instruct getAndAddL(iRegLdst res, iRegPdst mem_ptr, iRegLsrc src, flagsRegCR0 cr0) %{
  match(Set res (GetAndAddL mem_ptr src));
  effect(TEMP_DEF res, TEMP cr0);
  format %{ "GetAndAddL $res, $mem_ptr, $src" %}
  ins_encode %{
    __ getandaddd($res$$Register, $src$$Register, $mem_ptr$$Register,
                  R0, MacroAssembler::cmpxchgx_hint_atomic_update());
    if (support_IRIW_for_not_multiple_copy_atomic_cpu) {
      __ isync();
    } else {
      __ sync();
    }
  %}
  ins_pipe(pipe_class_default);
%}

instruct getAndSetB(iRegIdst res, iRegPdst mem_ptr, iRegIsrc src, flagsRegCR0 cr0) %{
  match(Set res (GetAndSetB mem_ptr src));
  predicate(VM_Version::has_lqarx());
  effect(TEMP_DEF res, TEMP cr0);
  format %{ "GetAndSetB $res, $mem_ptr, $src" %}
  ins_encode %{
    __ getandsetb($res$$Register, $src$$Register, $mem_ptr$$Register,
                  noreg, noreg, noreg, MacroAssembler::cmpxchgx_hint_atomic_update());
    if (support_IRIW_for_not_multiple_copy_atomic_cpu) {
      __ isync();
    } else {
      __ sync();
    }
  %}
  ins_pipe(pipe_class_default);
%}

instruct getAndSetB4(iRegIdst res, rarg3RegP mem_ptr, iRegIsrc src, iRegIsrc tmp1, iRegIsrc tmp2, flagsRegCR0 cr0) %{
  match(Set res (GetAndSetB mem_ptr src));
  predicate(!VM_Version::has_lqarx());
  effect(TEMP_DEF res, USE_KILL mem_ptr, TEMP tmp1, TEMP tmp2, TEMP cr0);
  format %{ "GetAndSetB $res, $mem_ptr, $src" %}
  ins_encode %{
    __ getandsetb($res$$Register, $src$$Register, $mem_ptr$$Register,
                  R0, $tmp1$$Register, $tmp2$$Register, MacroAssembler::cmpxchgx_hint_atomic_update());
    if (support_IRIW_for_not_multiple_copy_atomic_cpu) {
      __ isync();
    } else {
      __ sync();
    }
  %}
  ins_pipe(pipe_class_default);
%}

instruct getAndSetS(iRegIdst res, iRegPdst mem_ptr, iRegIsrc src, flagsRegCR0 cr0) %{
  match(Set res (GetAndSetS mem_ptr src));
  predicate(VM_Version::has_lqarx());
  effect(TEMP_DEF res, TEMP cr0);
  format %{ "GetAndSetS $res, $mem_ptr, $src" %}
  ins_encode %{
    __ getandseth($res$$Register, $src$$Register, $mem_ptr$$Register,
                  noreg, noreg, noreg, MacroAssembler::cmpxchgx_hint_atomic_update());
    if (support_IRIW_for_not_multiple_copy_atomic_cpu) {
      __ isync();
    } else {
      __ sync();
    }
  %}
  ins_pipe(pipe_class_default);
%}

instruct getAndSetS4(iRegIdst res, rarg3RegP mem_ptr, iRegIsrc src, iRegIsrc tmp1, iRegIsrc tmp2, flagsRegCR0 cr0) %{
  match(Set res (GetAndSetS mem_ptr src));
  predicate(!VM_Version::has_lqarx());
  effect(TEMP_DEF res, USE_KILL mem_ptr, TEMP tmp1, TEMP tmp2, TEMP cr0);
  format %{ "GetAndSetS $res, $mem_ptr, $src" %}
  ins_encode %{
    __ getandseth($res$$Register, $src$$Register, $mem_ptr$$Register,
                  R0, $tmp1$$Register, $tmp2$$Register, MacroAssembler::cmpxchgx_hint_atomic_update());
    if (support_IRIW_for_not_multiple_copy_atomic_cpu) {
      __ isync();
    } else {
      __ sync();
    }
  %}
  ins_pipe(pipe_class_default);
%}

instruct getAndSetI(iRegIdst res, iRegPdst mem_ptr, iRegIsrc src, flagsRegCR0 cr0) %{
  match(Set res (GetAndSetI mem_ptr src));
  effect(TEMP_DEF res, TEMP cr0);
  format %{ "GetAndSetI $res, $mem_ptr, $src" %}
  ins_encode %{
    __ getandsetw($res$$Register, $src$$Register, $mem_ptr$$Register,
                  MacroAssembler::cmpxchgx_hint_atomic_update());
    if (support_IRIW_for_not_multiple_copy_atomic_cpu) {
      __ isync();
    } else {
      __ sync();
    }
  %}
  ins_pipe(pipe_class_default);
%}

instruct getAndSetL(iRegLdst res, iRegPdst mem_ptr, iRegLsrc src, flagsRegCR0 cr0) %{
  match(Set res (GetAndSetL mem_ptr src));
  effect(TEMP_DEF res, TEMP cr0);
  format %{ "GetAndSetL $res, $mem_ptr, $src" %}
  ins_encode %{
    __ getandsetd($res$$Register, $src$$Register, $mem_ptr$$Register,
                  MacroAssembler::cmpxchgx_hint_atomic_update());
    if (support_IRIW_for_not_multiple_copy_atomic_cpu) {
      __ isync();
    } else {
      __ sync();
    }
  %}
  ins_pipe(pipe_class_default);
%}

instruct getAndSetP(iRegPdst res, iRegPdst mem_ptr, iRegPsrc src, flagsRegCR0 cr0) %{
  match(Set res (GetAndSetP mem_ptr src));
  predicate(n->as_LoadStore()->barrier_data() == 0);
  effect(TEMP_DEF res, TEMP cr0);
  format %{ "GetAndSetP $res, $mem_ptr, $src" %}
  ins_encode %{
    __ getandsetd($res$$Register, $src$$Register, $mem_ptr$$Register,
                  MacroAssembler::cmpxchgx_hint_atomic_update());
    if (support_IRIW_for_not_multiple_copy_atomic_cpu) {
      __ isync();
    } else {
      __ sync();
    }
  %}
  ins_pipe(pipe_class_default);
%}

instruct getAndSetN(iRegNdst res, iRegPdst mem_ptr, iRegNsrc src, flagsRegCR0 cr0) %{
  match(Set res (GetAndSetN mem_ptr src));
  effect(TEMP_DEF res, TEMP cr0);
  format %{ "GetAndSetN $res, $mem_ptr, $src" %}
  ins_encode %{
    __ getandsetw($res$$Register, $src$$Register, $mem_ptr$$Register,
                  MacroAssembler::cmpxchgx_hint_atomic_update());
    if (support_IRIW_for_not_multiple_copy_atomic_cpu) {
      __ isync();
    } else {
      __ sync();
    }
  %}
  ins_pipe(pipe_class_default);
%}

//----------Arithmetic Instructions--------------------------------------------
// Addition Instructions

// Register Addition
instruct addI_reg_reg(iRegIdst dst, iRegIsrc_iRegL2Isrc src1, iRegIsrc_iRegL2Isrc src2) %{
  match(Set dst (AddI src1 src2));
  format %{ "ADD     $dst, $src1, $src2" %}
  size(4);
  ins_encode %{
    __ add($dst$$Register, $src1$$Register, $src2$$Register);
  %}
  ins_pipe(pipe_class_default);
%}

// Expand does not work with above instruct. (??)
instruct addI_reg_reg_2(iRegIdst dst, iRegIsrc src1, iRegIsrc src2) %{
  // no match-rule
  effect(DEF dst, USE src1, USE src2);
  format %{ "ADD     $dst, $src1, $src2" %}
  size(4);
  ins_encode %{
    __ add($dst$$Register, $src1$$Register, $src2$$Register);
  %}
  ins_pipe(pipe_class_default);
%}

instruct tree_addI_addI_addI_reg_reg_Ex(iRegIdst dst, iRegIsrc src1, iRegIsrc src2, iRegIsrc src3, iRegIsrc src4) %{
  match(Set dst (AddI (AddI (AddI src1 src2) src3) src4));
  ins_cost(DEFAULT_COST*3);

  expand %{
    // FIXME: we should do this in the ideal world.
    iRegIdst tmp1;
    iRegIdst tmp2;
    addI_reg_reg(tmp1, src1, src2);
    addI_reg_reg_2(tmp2, src3, src4); // Adlc complains about addI_reg_reg.
    addI_reg_reg(dst, tmp1, tmp2);
  %}
%}

// Immediate Addition
instruct addI_reg_imm16(iRegIdst dst, iRegIsrc src1, immI16 src2) %{
  match(Set dst (AddI src1 src2));
  format %{ "ADDI    $dst, $src1, $src2" %}
  size(4);
  ins_encode %{
    __ addi($dst$$Register, $src1$$Register, $src2$$constant);
  %}
  ins_pipe(pipe_class_default);
%}

// Immediate Addition with 16-bit shifted operand
instruct addI_reg_immhi16(iRegIdst dst, iRegIsrc src1, immIhi16 src2) %{
  match(Set dst (AddI src1 src2));
  format %{ "ADDIS   $dst, $src1, $src2" %}
  size(4);
  ins_encode %{
    __ addis($dst$$Register, $src1$$Register, ($src2$$constant)>>16);
  %}
  ins_pipe(pipe_class_default);
%}

// Immediate Addition using prefixed addi
instruct addI_reg_imm32(iRegIdst dst, iRegIsrc src1, immI32 src2) %{
  match(Set dst (AddI src1 src2));
  predicate(PowerArchitecturePPC64 >= 10);
  ins_cost(DEFAULT_COST+1);
  format %{ "PADDI   $dst, $src1, $src2" %}
  size(8);
  ins_encode %{
    assert( ((intptr_t)(__ pc()) & 0x3c) != 0x3c, "Bad alignment for prefixed instruction at " INTPTR_FORMAT, (intptr_t)(__ pc()));
    __ paddi($dst$$Register, $src1$$Register, $src2$$constant);
  %}
  ins_pipe(pipe_class_default);
  ins_alignment(2);
%}

// Long Addition
instruct addL_reg_reg(iRegLdst dst, iRegLsrc src1, iRegLsrc src2) %{
  match(Set dst (AddL src1 src2));
  format %{ "ADD     $dst, $src1, $src2 \t// long" %}
  size(4);
  ins_encode %{
    __ add($dst$$Register, $src1$$Register, $src2$$Register);
  %}
  ins_pipe(pipe_class_default);
%}

// Expand does not work with above instruct. (??)
instruct addL_reg_reg_2(iRegLdst dst, iRegLsrc src1, iRegLsrc src2) %{
  // no match-rule
  effect(DEF dst, USE src1, USE src2);
  format %{ "ADD     $dst, $src1, $src2 \t// long" %}
  size(4);
  ins_encode %{
    __ add($dst$$Register, $src1$$Register, $src2$$Register);
  %}
  ins_pipe(pipe_class_default);
%}

instruct tree_addL_addL_addL_reg_reg_Ex(iRegLdst dst, iRegLsrc src1, iRegLsrc src2, iRegLsrc src3, iRegLsrc src4) %{
  match(Set dst (AddL (AddL (AddL src1 src2) src3) src4));
  ins_cost(DEFAULT_COST*3);

  expand %{
    // FIXME: we should do this in the ideal world.
    iRegLdst tmp1;
    iRegLdst tmp2;
    addL_reg_reg(tmp1, src1, src2);
    addL_reg_reg_2(tmp2, src3, src4); // Adlc complains about orI_reg_reg.
    addL_reg_reg(dst, tmp1, tmp2);
  %}
%}

// AddL + ConvL2I.
instruct addI_regL_regL(iRegIdst dst, iRegLsrc src1, iRegLsrc src2) %{
  match(Set dst (ConvL2I (AddL src1 src2)));

  format %{ "ADD     $dst, $src1, $src2 \t// long + l2i" %}
  size(4);
  ins_encode %{
    __ add($dst$$Register, $src1$$Register, $src2$$Register);
  %}
  ins_pipe(pipe_class_default);
%}

// No constant pool entries required.
instruct addL_reg_imm16(iRegLdst dst, iRegLsrc src1, immL16 src2) %{
  match(Set dst (AddL src1 src2));

  format %{ "ADDI    $dst, $src1, $src2" %}
  size(4);
  ins_encode %{
    __ addi($dst$$Register, $src1$$Register, $src2$$constant);
  %}
  ins_pipe(pipe_class_default);
%}

// Long Immediate Addition with 16-bit shifted operand.
// No constant pool entries required.
instruct addL_reg_immhi16(iRegLdst dst, iRegLsrc src1, immL32hi16 src2) %{
  match(Set dst (AddL src1 src2));

  format %{ "ADDIS   $dst, $src1, $src2" %}
  size(4);
  ins_encode %{
    __ addis($dst$$Register, $src1$$Register, ($src2$$constant)>>16);
  %}
  ins_pipe(pipe_class_default);
%}

// Long Immediate Addition using prefixed addi
// No constant pool entries required.
instruct addL_reg_imm34(iRegLdst dst, iRegLsrc src1, immL34 src2) %{
  match(Set dst (AddL src1 src2));
  predicate(PowerArchitecturePPC64 >= 10);
  ins_cost(DEFAULT_COST+1);

  format %{ "PADDI   $dst, $src1, $src2" %}
  size(8);
  ins_encode %{
    assert( ((intptr_t)(__ pc()) & 0x3c) != 0x3c, "Bad alignment for prefixed instruction at " INTPTR_FORMAT, (intptr_t)(__ pc()));
    __ paddi($dst$$Register, $src1$$Register, $src2$$constant);
  %}
  ins_pipe(pipe_class_default);
  ins_alignment(2);
%}

// Pointer Register Addition
instruct addP_reg_reg(iRegPdst dst, iRegP_N2P src1, iRegLsrc src2) %{
  match(Set dst (AddP src1 src2));
  format %{ "ADD     $dst, $src1, $src2" %}
  size(4);
  ins_encode %{
    __ add($dst$$Register, $src1$$Register, $src2$$Register);
  %}
  ins_pipe(pipe_class_default);
%}

// Pointer Immediate Addition
// No constant pool entries required.
instruct addP_reg_imm16(iRegPdst dst, iRegP_N2P src1, immL16 src2) %{
  match(Set dst (AddP src1 src2));

  format %{ "ADDI    $dst, $src1, $src2" %}
  size(4);
  ins_encode %{
    __ addi($dst$$Register, $src1$$Register, $src2$$constant);
  %}
  ins_pipe(pipe_class_default);
%}

// Pointer Immediate Addition with 16-bit shifted operand.
// No constant pool entries required.
instruct addP_reg_immhi16(iRegPdst dst, iRegP_N2P src1, immL32hi16 src2) %{
  match(Set dst (AddP src1 src2));

  format %{ "ADDIS   $dst, $src1, $src2" %}
  size(4);
  ins_encode %{
    __ addis($dst$$Register, $src1$$Register, ($src2$$constant)>>16);
  %}
  ins_pipe(pipe_class_default);
%}

// Pointer Immediate Addition using prefixed addi
// No constant pool entries required.
instruct addP_reg_imm34(iRegPdst dst, iRegP_N2P src1, immL34 src2) %{
  match(Set dst (AddP src1 src2));
  predicate(PowerArchitecturePPC64 >= 10);
  ins_cost(DEFAULT_COST+1);

  format %{ "PADDI    $dst, $src1, $src2" %}
  size(8);
  ins_encode %{
    assert( ((intptr_t)(__ pc()) & 0x3c) != 0x3c, "Bad alignment for prefixed instruction at " INTPTR_FORMAT, (intptr_t)(__ pc()));
    __ paddi($dst$$Register, $src1$$Register, $src2$$constant);
  %}
  ins_pipe(pipe_class_default);
  ins_alignment(2);
%}

//---------------------
// Subtraction Instructions

// Register Subtraction
instruct subI_reg_reg(iRegIdst dst, iRegIsrc src1, iRegIsrc src2) %{
  match(Set dst (SubI src1 src2));
  format %{ "SUBF    $dst, $src2, $src1" %}
  size(4);
  ins_encode %{
    __ subf($dst$$Register, $src2$$Register, $src1$$Register);
  %}
  ins_pipe(pipe_class_default);
%}

// Immediate Subtraction
// Immediate Subtraction: The compiler converts "x-c0" into "x+ -c0" (see SubLNode::Ideal),
// Don't try to use addi with - $src2$$constant since it can overflow when $src2$$constant == minI16.

// SubI from constant (using subfic).
instruct subI_imm16_reg(iRegIdst dst, immI16 src1, iRegIsrc src2) %{
  match(Set dst (SubI src1 src2));
  format %{ "SUBI    $dst, $src1, $src2" %}

  size(4);
  ins_encode %{
    __ subfic($dst$$Register, $src2$$Register, $src1$$constant);
  %}
  ins_pipe(pipe_class_default);
%}

// Turn the sign-bit of an integer into a 32-bit mask, 0x0...0 for
// positive integers and 0xF...F for negative ones.
instruct signmask32I_regI(iRegIdst dst, iRegIsrc src) %{
  // no match-rule, false predicate
  effect(DEF dst, USE src);
  predicate(false);

  format %{ "SRAWI   $dst, $src, #31" %}
  size(4);
  ins_encode %{
    __ srawi($dst$$Register, $src$$Register, 0x1f);
  %}
  ins_pipe(pipe_class_default);
%}

instruct absI_reg_Ex(iRegIdst dst, iRegIsrc src) %{
  match(Set dst (AbsI src));
  ins_cost(DEFAULT_COST*3);

  expand %{
    iRegIdst tmp1;
    iRegIdst tmp2;
    signmask32I_regI(tmp1, src);
    xorI_reg_reg(tmp2, tmp1, src);
    subI_reg_reg(dst, tmp2, tmp1);
  %}
%}

instruct negI_regI(iRegIdst dst, immI_0 zero, iRegIsrc src2) %{
  match(Set dst (SubI zero src2));
  format %{ "NEG     $dst, $src2" %}
  size(4);
  ins_encode %{
    __ neg($dst$$Register, $src2$$Register);
  %}
  ins_pipe(pipe_class_default);
%}

// Long subtraction
instruct subL_reg_reg(iRegLdst dst, iRegLsrc src1, iRegLsrc src2) %{
  match(Set dst (SubL src1 src2));
  format %{ "SUBF    $dst, $src2, $src1 \t// long" %}
  size(4);
  ins_encode %{
    __ subf($dst$$Register, $src2$$Register, $src1$$Register);
  %}
  ins_pipe(pipe_class_default);
%}

// SubL + convL2I.
instruct subI_regL_regL(iRegIdst dst, iRegLsrc src1, iRegLsrc src2) %{
  match(Set dst (ConvL2I (SubL src1 src2)));

  format %{ "SUBF    $dst, $src2, $src1 \t// long + l2i" %}
  size(4);
  ins_encode %{
    __ subf($dst$$Register, $src2$$Register, $src1$$Register);
  %}
  ins_pipe(pipe_class_default);
%}

// Turn the sign-bit of a long into a 64-bit mask, 0x0...0 for
// positive longs and 0xF...F for negative ones.
instruct signmask64I_regL(iRegIdst dst, iRegLsrc src) %{
  // no match-rule, false predicate
  effect(DEF dst, USE src);
  predicate(false);

  format %{ "SRADI   $dst, $src, #63" %}
  size(4);
  ins_encode %{
    __ sradi($dst$$Register, $src$$Register, 0x3f);
  %}
  ins_pipe(pipe_class_default);
%}

// Turn the sign-bit of a long into a 64-bit mask, 0x0...0 for
// positive longs and 0xF...F for negative ones.
instruct signmask64L_regL(iRegLdst dst, iRegLsrc src) %{
  // no match-rule, false predicate
  effect(DEF dst, USE src);
  predicate(false);

  format %{ "SRADI   $dst, $src, #63" %}
  size(4);
  ins_encode %{
    __ sradi($dst$$Register, $src$$Register, 0x3f);
  %}
  ins_pipe(pipe_class_default);
%}

instruct absL_reg_Ex(iRegLdst dst, iRegLsrc src) %{
  match(Set dst (AbsL src));
  ins_cost(DEFAULT_COST*3);

  expand %{
    iRegLdst tmp1;
    iRegLdst tmp2;
    signmask64L_regL(tmp1, src);
    xorL_reg_reg(tmp2, tmp1, src);
    subL_reg_reg(dst, tmp2, tmp1);
  %}
%}

// Long negation
instruct negL_reg_reg(iRegLdst dst, immL_0 zero, iRegLsrc src2) %{
  match(Set dst (SubL zero src2));
  format %{ "NEG     $dst, $src2 \t// long" %}
  size(4);
  ins_encode %{
    __ neg($dst$$Register, $src2$$Register);
  %}
  ins_pipe(pipe_class_default);
%}

// NegL + ConvL2I.
instruct negI_con0_regL(iRegIdst dst, immL_0 zero, iRegLsrc src2) %{
  match(Set dst (ConvL2I (SubL zero src2)));

  format %{ "NEG     $dst, $src2 \t// long + l2i" %}
  size(4);
  ins_encode %{
    __ neg($dst$$Register, $src2$$Register);
  %}
  ins_pipe(pipe_class_default);
%}

// Multiplication Instructions
// Integer Multiplication

// Register Multiplication
instruct mulI_reg_reg(iRegIdst dst, iRegIsrc src1, iRegIsrc src2) %{
  match(Set dst (MulI src1 src2));
  ins_cost(DEFAULT_COST);

  format %{ "MULLW   $dst, $src1, $src2" %}
  size(4);
  ins_encode %{
    __ mullw($dst$$Register, $src1$$Register, $src2$$Register);
  %}
  ins_pipe(pipe_class_default);
%}

// Immediate Multiplication
instruct mulI_reg_imm16(iRegIdst dst, iRegIsrc src1, immI16 src2) %{
  match(Set dst (MulI src1 src2));
  ins_cost(DEFAULT_COST);

  format %{ "MULLI   $dst, $src1, $src2" %}
  size(4);
  ins_encode %{
    __ mulli($dst$$Register, $src1$$Register, $src2$$constant);
  %}
  ins_pipe(pipe_class_default);
%}

instruct mulL_reg_reg(iRegLdst dst, iRegLsrc src1, iRegLsrc src2) %{
  match(Set dst (MulL src1 src2));
  ins_cost(DEFAULT_COST);

  format %{ "MULLD   $dst $src1, $src2 \t// long" %}
  size(4);
  ins_encode %{
    __ mulld($dst$$Register, $src1$$Register, $src2$$Register);
  %}
  ins_pipe(pipe_class_default);
%}

// Multiply high for optimized long division by constant.
instruct mulHighL_reg_reg(iRegLdst dst, iRegLsrc src1, iRegLsrc src2) %{
  match(Set dst (MulHiL src1 src2));
  ins_cost(DEFAULT_COST);

  format %{ "MULHD   $dst $src1, $src2 \t// long" %}
  size(4);
  ins_encode %{
    __ mulhd($dst$$Register, $src1$$Register, $src2$$Register);
  %}
  ins_pipe(pipe_class_default);
%}

// Immediate Multiplication
instruct mulL_reg_imm16(iRegLdst dst, iRegLsrc src1, immL16 src2) %{
  match(Set dst (MulL src1 src2));
  ins_cost(DEFAULT_COST);

  format %{ "MULLI   $dst, $src1, $src2" %}
  size(4);
  ins_encode %{
    __ mulli($dst$$Register, $src1$$Register, $src2$$constant);
  %}
  ins_pipe(pipe_class_default);
%}

// Integer Division with Immediate -1: Negate.
instruct divI_reg_immIvalueMinus1(iRegIdst dst, iRegIsrc src1, immI_minus1 src2) %{
  match(Set dst (DivI src1 src2));
  ins_cost(DEFAULT_COST);

  format %{ "NEG     $dst, $src1 \t// /-1" %}
  size(4);
  ins_encode %{
    __ neg($dst$$Register, $src1$$Register);
  %}
  ins_pipe(pipe_class_default);
%}

// Integer Division with constant, but not -1.
// We should be able to improve this by checking the type of src2.
// It might well be that src2 is known to be positive.
instruct divI_reg_regnotMinus1(iRegIdst dst, iRegIsrc src1, iRegIsrc src2) %{
  match(Set dst (DivI src1 src2));
  predicate(n->in(2)->find_int_con(-1) != -1); // src2 is a constant, but not -1
  ins_cost(2*DEFAULT_COST);

  format %{ "DIVW    $dst, $src1, $src2 \t// /not-1" %}
  size(4);
  ins_encode %{
    __ divw($dst$$Register, $src1$$Register, $src2$$Register);
  %}
  ins_pipe(pipe_class_default);
%}

instruct cmovI_bne_negI_reg(iRegIdst dst, flagsRegSrc crx, iRegIsrc src1) %{
  effect(USE_DEF dst, USE src1, USE crx);
  predicate(false);

  ins_variable_size_depending_on_alignment(true);

  format %{ "CMOVE   $dst, neg($src1), $crx" %}
  // Worst case is branch + move + stop, no stop without scheduler.
  size(8);
  ins_encode %{
    Label done;
    __ bne($crx$$CondRegister, done);
    __ neg($dst$$Register, $src1$$Register);
    __ bind(done);
  %}
  ins_pipe(pipe_class_default);
%}

// Integer Division with Registers not containing constants.
instruct divI_reg_reg_Ex(iRegIdst dst, iRegIsrc src1, iRegIsrc src2) %{
  match(Set dst (DivI src1 src2));
  ins_cost(10*DEFAULT_COST);

  expand %{
    immI16 imm %{ (int)-1 %}
    flagsReg tmp1;
    cmpI_reg_imm16(tmp1, src2, imm);          // check src2 == -1
    divI_reg_regnotMinus1(dst, src1, src2);   // dst = src1 / src2
    cmovI_bne_negI_reg(dst, tmp1, src1);      // cmove dst = neg(src1) if src2 == -1
  %}
%}

// Long Division with Immediate -1: Negate.
instruct divL_reg_immLvalueMinus1(iRegLdst dst, iRegLsrc src1, immL_minus1 src2) %{
  match(Set dst (DivL src1 src2));
  ins_cost(DEFAULT_COST);

  format %{ "NEG     $dst, $src1 \t// /-1, long" %}
  size(4);
  ins_encode %{
    __ neg($dst$$Register, $src1$$Register);
  %}
  ins_pipe(pipe_class_default);
%}

// Long Division with constant, but not -1.
instruct divL_reg_regnotMinus1(iRegLdst dst, iRegLsrc src1, iRegLsrc src2) %{
  match(Set dst (DivL src1 src2));
  predicate(n->in(2)->find_long_con(-1L) != -1L); // Src2 is a constant, but not -1.
  ins_cost(2*DEFAULT_COST);

  format %{ "DIVD    $dst, $src1, $src2 \t// /not-1, long" %}
  size(4);
  ins_encode %{
    __ divd($dst$$Register, $src1$$Register, $src2$$Register);
  %}
  ins_pipe(pipe_class_default);
%}

instruct cmovL_bne_negL_reg(iRegLdst dst, flagsRegSrc crx, iRegLsrc src1) %{
  effect(USE_DEF dst, USE src1, USE crx);
  predicate(false);

  ins_variable_size_depending_on_alignment(true);

  format %{ "CMOVE   $dst, neg($src1), $crx" %}
  // Worst case is branch + move + stop, no stop without scheduler.
  size(8);
  ins_encode %{
    Label done;
    __ bne($crx$$CondRegister, done);
    __ neg($dst$$Register, $src1$$Register);
    __ bind(done);
  %}
  ins_pipe(pipe_class_default);
%}

// Long Division with Registers not containing constants.
instruct divL_reg_reg_Ex(iRegLdst dst, iRegLsrc src1, iRegLsrc src2) %{
  match(Set dst (DivL src1 src2));
  ins_cost(10*DEFAULT_COST);

  expand %{
    immL16 imm %{ (int)-1 %}
    flagsReg tmp1;
    cmpL_reg_imm16(tmp1, src2, imm);          // check src2 == -1
    divL_reg_regnotMinus1(dst, src1, src2);   // dst = src1 / src2
    cmovL_bne_negL_reg(dst, tmp1, src1);      // cmove dst = neg(src1) if src2 == -1
  %}
%}

// Integer Remainder with registers.
instruct modI_reg_reg_Ex(iRegIdst dst, iRegIsrc src1, iRegIsrc src2) %{
  match(Set dst (ModI src1 src2));
  ins_cost(10*DEFAULT_COST);

  expand %{
    immI16 imm %{ (int)-1 %}
    flagsReg tmp1;
    iRegIdst tmp2;
    iRegIdst tmp3;
    cmpI_reg_imm16(tmp1, src2, imm);           // check src2 == -1
    divI_reg_regnotMinus1(tmp2, src1, src2);   // tmp2 = src1 / src2
    cmovI_bne_negI_reg(tmp2, tmp1, src1);      // cmove tmp2 = neg(src1) if src2 == -1
    mulI_reg_reg(tmp3, src2, tmp2);            // tmp3 = src2 * tmp2
    subI_reg_reg(dst, src1, tmp3);             // dst = src1 - tmp3
  %}
%}

// Long Remainder with registers
instruct modL_reg_reg_Ex(iRegLdst dst, iRegLsrc src1, iRegLsrc src2) %{
  match(Set dst (ModL src1 src2));
  ins_cost(10*DEFAULT_COST);

  expand %{
    immL16 imm %{ (int)-1 %}
    flagsReg tmp1;
    iRegLdst tmp2;
    iRegLdst tmp3;
    cmpL_reg_imm16(tmp1, src2, imm);             // check src2 == -1
    divL_reg_regnotMinus1(tmp2, src1, src2);     // tmp2 = src1 / src2
    cmovL_bne_negL_reg(tmp2, tmp1, src1);        // cmove tmp2 = neg(src1) if src2 == -1
    mulL_reg_reg(tmp3, src2, tmp2);              // tmp3 = src2 * tmp2
    subL_reg_reg(dst, src1, tmp3);               // dst = src1 - tmp3
  %}
%}

instruct udivI_reg_reg(iRegIdst dst, iRegIsrc src1, iRegIsrc src2) %{
  match(Set dst (UDivI src1 src2));
  format %{ "DIVWU   $dst, $src1, $src2" %}
  size(4);
  ins_encode %{
    __ divwu($dst$$Register, $src1$$Register, $src2$$Register);
  %}
  ins_pipe(pipe_class_default);
%}

instruct umodI_reg_reg(iRegIdst dst, iRegIsrc src1, iRegIsrc src2) %{
  match(Set dst (UModI src1 src2));
  expand %{
    iRegIdst tmp1;
    iRegIdst tmp2;
    udivI_reg_reg(tmp1, src1, src2);
    // Compute lower 32 bit result using signed instructions as suggested by ISA.
    // Upper 32 bit will contain garbage.
    mulI_reg_reg(tmp2, src2, tmp1);
    subI_reg_reg(dst, src1, tmp2);
  %}
%}

instruct udivL_reg_reg(iRegLdst dst, iRegLsrc src1, iRegLsrc src2) %{
  match(Set dst (UDivL src1 src2));
  format %{ "DIVDU   $dst, $src1, $src2" %}
  size(4);
  ins_encode %{
    __ divdu($dst$$Register, $src1$$Register, $src2$$Register);
  %}
  ins_pipe(pipe_class_default);
%}

instruct umodL_reg_reg(iRegLdst dst, iRegLsrc src1, iRegLsrc src2) %{
  match(Set dst (UModL src1 src2));
  expand %{
    iRegLdst tmp1;
    iRegLdst tmp2;
    udivL_reg_reg(tmp1, src1, src2);
    mulL_reg_reg(tmp2, src2, tmp1);
    subL_reg_reg(dst, src1, tmp2);
  %}
%}

// Integer Shift Instructions

// Register Shift Left

// Clear all but the lowest #mask bits.
// Used to normalize shift amounts in registers.
instruct maskI_reg_imm(iRegIdst dst, iRegIsrc src, uimmI6 mask) %{
  // no match-rule, false predicate
  effect(DEF dst, USE src, USE mask);
  predicate(false);

  format %{ "MASK    $dst, $src, $mask \t// clear $mask upper bits" %}
  size(4);
  ins_encode %{
    __ clrldi($dst$$Register, $src$$Register, $mask$$constant);
  %}
  ins_pipe(pipe_class_default);
%}

instruct lShiftI_reg_reg(iRegIdst dst, iRegIsrc src1, iRegIsrc src2) %{
  // no match-rule, false predicate
  effect(DEF dst, USE src1, USE src2);
  predicate(false);

  format %{ "SLW     $dst, $src1, $src2" %}
  size(4);
  ins_encode %{
    __ slw($dst$$Register, $src1$$Register, $src2$$Register);
  %}
  ins_pipe(pipe_class_default);
%}

instruct lShiftI_reg_reg_Ex(iRegIdst dst, iRegIsrc src1, iRegIsrc src2) %{
  match(Set dst (LShiftI src1 src2));
  ins_cost(DEFAULT_COST*2);
  expand %{
    uimmI6 mask %{ 0x3b /* clear 59 bits, keep 5 */ %}
    iRegIdst tmpI;
    maskI_reg_imm(tmpI, src2, mask);
    lShiftI_reg_reg(dst, src1, tmpI);
  %}
%}

// Register Shift Left Immediate
instruct lShiftI_reg_imm(iRegIdst dst, iRegIsrc src1, immI src2) %{
  match(Set dst (LShiftI src1 src2));

  format %{ "SLWI    $dst, $src1, ($src2 & 0x1f)" %}
  size(4);
  ins_encode %{
    __ slwi($dst$$Register, $src1$$Register, ($src2$$constant) & 0x1f);
  %}
  ins_pipe(pipe_class_default);
%}

// AndI with negpow2-constant + LShiftI
instruct lShiftI_andI_immInegpow2_imm5(iRegIdst dst, iRegIsrc src1, immInegpow2 src2, uimmI5 src3) %{
  match(Set dst (LShiftI (AndI src1 src2) src3));
  predicate(UseRotateAndMaskInstructionsPPC64);

  format %{ "RLWINM  $dst, lShiftI(AndI($src1, $src2), $src3)" %}
  size(4);
  ins_encode %{
    long src3      = $src3$$constant;
    long maskbits  = src3 + log2i_exact(-(juint)$src2$$constant);
    if (maskbits >= 32) {
      __ li($dst$$Register, 0); // addi
    } else {
      __ rlwinm($dst$$Register, $src1$$Register, src3 & 0x1f, 0, (31-maskbits) & 0x1f);
    }
  %}
  ins_pipe(pipe_class_default);
%}

// RShiftI + AndI with negpow2-constant + LShiftI
instruct lShiftI_andI_immInegpow2_rShiftI_imm5(iRegIdst dst, iRegIsrc src1, immInegpow2 src2, uimmI5 src3) %{
  match(Set dst (LShiftI (AndI (RShiftI src1 src3) src2) src3));
  predicate(UseRotateAndMaskInstructionsPPC64);

  format %{ "RLWINM  $dst, lShiftI(AndI(RShiftI($src1, $src3), $src2), $src3)" %}
  size(4);
  ins_encode %{
    long src3      = $src3$$constant;
    long maskbits  = src3 + log2i_exact(-(juint)$src2$$constant);
    if (maskbits >= 32) {
      __ li($dst$$Register, 0); // addi
    } else {
      __ rlwinm($dst$$Register, $src1$$Register, 0, 0, (31-maskbits) & 0x1f);
    }
  %}
  ins_pipe(pipe_class_default);
%}

instruct lShiftL_regL_regI(iRegLdst dst, iRegLsrc src1, iRegIsrc src2) %{
  // no match-rule, false predicate
  effect(DEF dst, USE src1, USE src2);
  predicate(false);

  format %{ "SLD     $dst, $src1, $src2" %}
  size(4);
  ins_encode %{
    __ sld($dst$$Register, $src1$$Register, $src2$$Register);
  %}
  ins_pipe(pipe_class_default);
%}

// Register Shift Left
instruct lShiftL_regL_regI_Ex(iRegLdst dst, iRegLsrc src1, iRegIsrc src2) %{
  match(Set dst (LShiftL src1 src2));
  ins_cost(DEFAULT_COST*2);
  expand %{
    uimmI6 mask %{ 0x3a /* clear 58 bits, keep 6 */ %}
    iRegIdst tmpI;
    maskI_reg_imm(tmpI, src2, mask);
    lShiftL_regL_regI(dst, src1, tmpI);
  %}
%}

// Register Shift Left Immediate
instruct lshiftL_regL_immI(iRegLdst dst, iRegLsrc src1, immI src2) %{
  match(Set dst (LShiftL src1 src2));
  format %{ "SLDI    $dst, $src1, ($src2 & 0x3f)" %}
  size(4);
  ins_encode %{
    __ sldi($dst$$Register, $src1$$Register, ($src2$$constant) & 0x3f);
  %}
  ins_pipe(pipe_class_default);
%}

// If we shift more than 32 bits, we need not convert I2L.
instruct lShiftL_regI_immGE32(iRegLdst dst, iRegIsrc src1, uimmI6_ge32 src2) %{
  match(Set dst (LShiftL (ConvI2L src1) src2));
  ins_cost(DEFAULT_COST);

  size(4);
  format %{ "SLDI    $dst, i2l($src1), $src2" %}
  ins_encode %{
    __ sldi($dst$$Register, $src1$$Register, ($src2$$constant) & 0x3f);
  %}
  ins_pipe(pipe_class_default);
%}

// Shift a postivie int to the left.
// Clrlsldi clears the upper 32 bits and shifts.
instruct scaledPositiveI2L_lShiftL_convI2L_reg_imm6(iRegLdst dst, iRegIsrc src1, uimmI6 src2) %{
  match(Set dst (LShiftL (ConvI2L src1) src2));
  predicate(((ConvI2LNode*)(_kids[0]->_leaf))->type()->is_long()->is_positive_int());

  format %{ "SLDI    $dst, i2l(positive_int($src1)), $src2" %}
  size(4);
  ins_encode %{
    __ clrlsldi($dst$$Register, $src1$$Register, 0x20, $src2$$constant);
  %}
  ins_pipe(pipe_class_default);
%}

instruct arShiftI_reg_reg(iRegIdst dst, iRegIsrc src1, iRegIsrc src2) %{
  // no match-rule, false predicate
  effect(DEF dst, USE src1, USE src2);
  predicate(false);

  format %{ "SRAW    $dst, $src1, $src2" %}
  size(4);
  ins_encode %{
    __ sraw($dst$$Register, $src1$$Register, $src2$$Register);
  %}
  ins_pipe(pipe_class_default);
%}

// Register Arithmetic Shift Right
instruct arShiftI_reg_reg_Ex(iRegIdst dst, iRegIsrc src1, iRegIsrc src2) %{
  match(Set dst (RShiftI src1 src2));
  ins_cost(DEFAULT_COST*2);
  expand %{
    uimmI6 mask %{ 0x3b /* clear 59 bits, keep 5 */ %}
    iRegIdst tmpI;
    maskI_reg_imm(tmpI, src2, mask);
    arShiftI_reg_reg(dst, src1, tmpI);
  %}
%}

// Register Arithmetic Shift Right Immediate
instruct arShiftI_reg_imm(iRegIdst dst, iRegIsrc src1, immI src2) %{
  match(Set dst (RShiftI src1 src2));

  format %{ "SRAWI   $dst, $src1, ($src2 & 0x1f)" %}
  size(4);
  ins_encode %{
    __ srawi($dst$$Register, $src1$$Register, ($src2$$constant) & 0x1f);
  %}
  ins_pipe(pipe_class_default);
%}

instruct arShiftL_regL_regI(iRegLdst dst, iRegLsrc src1, iRegIsrc src2) %{
  // no match-rule, false predicate
  effect(DEF dst, USE src1, USE src2);
  predicate(false);

  format %{ "SRAD    $dst, $src1, $src2" %}
  size(4);
  ins_encode %{
    __ srad($dst$$Register, $src1$$Register, $src2$$Register);
  %}
  ins_pipe(pipe_class_default);
%}

// Register Shift Right Arithmetic Long
instruct arShiftL_regL_regI_Ex(iRegLdst dst, iRegLsrc src1, iRegIsrc src2) %{
  match(Set dst (RShiftL src1 src2));
  ins_cost(DEFAULT_COST*2);

  expand %{
    uimmI6 mask %{ 0x3a /* clear 58 bits, keep 6 */ %}
    iRegIdst tmpI;
    maskI_reg_imm(tmpI, src2, mask);
    arShiftL_regL_regI(dst, src1, tmpI);
  %}
%}

// Register Shift Right Immediate
instruct arShiftL_regL_immI(iRegLdst dst, iRegLsrc src1, immI src2) %{
  match(Set dst (RShiftL src1 src2));

  format %{ "SRADI   $dst, $src1, ($src2 & 0x3f)" %}
  size(4);
  ins_encode %{
    __ sradi($dst$$Register, $src1$$Register, ($src2$$constant) & 0x3f);
  %}
  ins_pipe(pipe_class_default);
%}

// RShiftL + ConvL2I
instruct convL2I_arShiftL_regL_immI(iRegIdst dst, iRegLsrc src1, immI src2) %{
  match(Set dst (ConvL2I (RShiftL src1 src2)));

  format %{ "SRADI   $dst, $src1, ($src2 & 0x3f) \t// long + l2i" %}
  size(4);
  ins_encode %{
    __ sradi($dst$$Register, $src1$$Register, ($src2$$constant) & 0x3f);
  %}
  ins_pipe(pipe_class_default);
%}

instruct urShiftI_reg_reg(iRegIdst dst, iRegIsrc src1, iRegIsrc src2) %{
  // no match-rule, false predicate
  effect(DEF dst, USE src1, USE src2);
  predicate(false);

  format %{ "SRW     $dst, $src1, $src2" %}
  size(4);
  ins_encode %{
    __ srw($dst$$Register, $src1$$Register, $src2$$Register);
  %}
  ins_pipe(pipe_class_default);
%}

// Register Shift Right
instruct urShiftI_reg_reg_Ex(iRegIdst dst, iRegIsrc src1, iRegIsrc src2) %{
  match(Set dst (URShiftI src1 src2));
  ins_cost(DEFAULT_COST*2);

  expand %{
    uimmI6 mask %{ 0x3b /* clear 59 bits, keep 5 */ %}
    iRegIdst tmpI;
    maskI_reg_imm(tmpI, src2, mask);
    urShiftI_reg_reg(dst, src1, tmpI);
  %}
%}

// Register Shift Right Immediate
instruct urShiftI_reg_imm(iRegIdst dst, iRegIsrc src1, immI src2) %{
  match(Set dst (URShiftI src1 src2));

  format %{ "SRWI    $dst, $src1, ($src2 & 0x1f)" %}
  size(4);
  ins_encode %{
    __ srwi($dst$$Register, $src1$$Register, ($src2$$constant) & 0x1f);
  %}
  ins_pipe(pipe_class_default);
%}

instruct urShiftL_regL_regI(iRegLdst dst, iRegLsrc src1, iRegIsrc src2) %{
  // no match-rule, false predicate
  effect(DEF dst, USE src1, USE src2);
  predicate(false);

  format %{ "SRD     $dst, $src1, $src2" %}
  size(4);
  ins_encode %{
    __ srd($dst$$Register, $src1$$Register, $src2$$Register);
  %}
  ins_pipe(pipe_class_default);
%}

// Register Shift Right
instruct urShiftL_regL_regI_Ex(iRegLdst dst, iRegLsrc src1, iRegIsrc src2) %{
  match(Set dst (URShiftL src1 src2));
  ins_cost(DEFAULT_COST*2);

  expand %{
    uimmI6 mask %{ 0x3a /* clear 58 bits, keep 6 */ %}
    iRegIdst tmpI;
    maskI_reg_imm(tmpI, src2, mask);
    urShiftL_regL_regI(dst, src1, tmpI);
  %}
%}

// Register Shift Right Immediate
instruct urShiftL_regL_immI(iRegLdst dst, iRegLsrc src1, immI src2) %{
  match(Set dst (URShiftL src1 src2));

  format %{ "SRDI    $dst, $src1, ($src2 & 0x3f)" %}
  size(4);
  ins_encode %{
    __ srdi($dst$$Register, $src1$$Register, ($src2$$constant) & 0x3f);
  %}
  ins_pipe(pipe_class_default);
%}

// URShiftL + ConvL2I.
instruct convL2I_urShiftL_regL_immI(iRegIdst dst, iRegLsrc src1, immI src2) %{
  match(Set dst (ConvL2I (URShiftL src1 src2)));

  format %{ "SRDI    $dst, $src1, ($src2 & 0x3f) \t// long + l2i" %}
  size(4);
  ins_encode %{
    __ srdi($dst$$Register, $src1$$Register, ($src2$$constant) & 0x3f);
  %}
  ins_pipe(pipe_class_default);
%}

// Register Shift Right Immediate with a CastP2X
instruct shrP_convP2X_reg_imm6(iRegLdst dst, iRegP_N2P src1, uimmI6 src2) %{
  match(Set dst (URShiftL (CastP2X src1) src2));

  format %{ "SRDI    $dst, $src1, $src2 \t// Cast ptr $src1 to long and shift" %}
  size(4);
  ins_encode %{
    __ srdi($dst$$Register, $src1$$Register, ($src2$$constant) & 0x3f);
  %}
  ins_pipe(pipe_class_default);
%}

// Bitfield Extract: URShiftI + AndI
instruct andI_urShiftI_regI_immI_immIpow2minus1(iRegIdst dst, iRegIsrc src1, immI src2, immIpow2minus1 src3) %{
  match(Set dst (AndI (URShiftI src1 src2) src3));

  format %{ "EXTRDI  $dst, $src1, shift=$src2, mask=$src3 \t// int bitfield extract" %}
  size(4);
  ins_encode %{
    int rshift = ($src2$$constant) & 0x1f;
    int length = log2i_exact((juint)$src3$$constant + 1u);
    if (rshift + length > 32) {
      // if necessary, adjust mask to omit rotated bits.
      length = 32 - rshift;
    }
    __ extrdi($dst$$Register, $src1$$Register, length, 64 - (rshift + length));
  %}
  ins_pipe(pipe_class_default);
%}

// Bitfield Extract: URShiftL + AndL
instruct andL_urShiftL_regL_immI_immLpow2minus1(iRegLdst dst, iRegLsrc src1, immI src2, immLpow2minus1 src3) %{
  match(Set dst (AndL (URShiftL src1 src2) src3));

  format %{ "EXTRDI  $dst, $src1, shift=$src2, mask=$src3 \t// long bitfield extract" %}
  size(4);
  ins_encode %{
    int rshift  = ($src2$$constant) & 0x3f;
    int length = log2i_exact((julong)$src3$$constant + 1ull);
    if (rshift + length > 64) {
      // if necessary, adjust mask to omit rotated bits.
      length = 64 - rshift;
    }
    __ extrdi($dst$$Register, $src1$$Register, length, 64 - (rshift + length));
  %}
  ins_pipe(pipe_class_default);
%}

instruct sxtI_reg(iRegIdst dst, iRegIsrc src) %{
  match(Set dst (ConvL2I (ConvI2L src)));

  format %{ "EXTSW   $dst, $src \t// int->int" %}
  size(4);
  ins_encode %{
    __ extsw($dst$$Register, $src$$Register);
  %}
  ins_pipe(pipe_class_default);
%}

//----------Rotate Instructions------------------------------------------------

// Rotate Left by 8-bit immediate
instruct rotlI_reg_immi8(iRegIdst dst, iRegIsrc src, immI8 lshift, immI8 rshift) %{
  match(Set dst (OrI (LShiftI src lshift) (URShiftI src rshift)));
  predicate(0 == ((n->in(1)->in(2)->get_int() + n->in(2)->in(2)->get_int()) & 0x1f));

  format %{ "ROTLWI  $dst, $src, $lshift" %}
  size(4);
  ins_encode %{
    __ rotlwi($dst$$Register, $src$$Register, $lshift$$constant);
  %}
  ins_pipe(pipe_class_default);
%}

// Rotate Right by 8-bit immediate
instruct rotrI_reg_immi8(iRegIdst dst, iRegIsrc src, immI8 rshift, immI8 lshift) %{
  match(Set dst (OrI (URShiftI src rshift) (LShiftI src lshift)));
  predicate(0 == ((n->in(1)->in(2)->get_int() + n->in(2)->in(2)->get_int()) & 0x1f));

  format %{ "ROTRWI  $dst, $rshift" %}
  size(4);
  ins_encode %{
    __ rotrwi($dst$$Register, $src$$Register, $rshift$$constant);
  %}
  ins_pipe(pipe_class_default);
%}

//----------Floating Point Arithmetic Instructions-----------------------------

// Add float single precision
instruct addF_reg_reg(regF dst, regF src1, regF src2) %{
  match(Set dst (AddF src1 src2));

  format %{ "FADDS   $dst, $src1, $src2" %}
  size(4);
  ins_encode %{
    __ fadds($dst$$FloatRegister, $src1$$FloatRegister, $src2$$FloatRegister);
  %}
  ins_pipe(pipe_class_default);
%}

// Add float double precision
instruct addD_reg_reg(regD dst, regD src1, regD src2) %{
  match(Set dst (AddD src1 src2));

  format %{ "FADD    $dst, $src1, $src2" %}
  size(4);
  ins_encode %{
    __ fadd($dst$$FloatRegister, $src1$$FloatRegister, $src2$$FloatRegister);
  %}
  ins_pipe(pipe_class_default);
%}

// Sub float single precision
instruct subF_reg_reg(regF dst, regF src1, regF src2) %{
  match(Set dst (SubF src1 src2));

  format %{ "FSUBS   $dst, $src1, $src2" %}
  size(4);
  ins_encode %{
    __ fsubs($dst$$FloatRegister, $src1$$FloatRegister, $src2$$FloatRegister);
  %}
  ins_pipe(pipe_class_default);
%}

// Sub float double precision
instruct subD_reg_reg(regD dst, regD src1, regD src2) %{
  match(Set dst (SubD src1 src2));
  format %{ "FSUB    $dst, $src1, $src2" %}
  size(4);
  ins_encode %{
    __ fsub($dst$$FloatRegister, $src1$$FloatRegister, $src2$$FloatRegister);
  %}
  ins_pipe(pipe_class_default);
%}

// Mul float single precision
instruct mulF_reg_reg(regF dst, regF src1, regF src2) %{
  match(Set dst (MulF src1 src2));
  format %{ "FMULS   $dst, $src1, $src2" %}
  size(4);
  ins_encode %{
    __ fmuls($dst$$FloatRegister, $src1$$FloatRegister, $src2$$FloatRegister);
  %}
  ins_pipe(pipe_class_default);
%}

// Mul float double precision
instruct mulD_reg_reg(regD dst, regD src1, regD src2) %{
  match(Set dst (MulD src1 src2));
  format %{ "FMUL    $dst, $src1, $src2" %}
  size(4);
  ins_encode %{
    __ fmul($dst$$FloatRegister, $src1$$FloatRegister, $src2$$FloatRegister);
  %}
  ins_pipe(pipe_class_default);
%}

// Div float single precision
instruct divF_reg_reg(regF dst, regF src1, regF src2) %{
  match(Set dst (DivF src1 src2));
  format %{ "FDIVS   $dst, $src1, $src2" %}
  size(4);
  ins_encode %{
    __ fdivs($dst$$FloatRegister, $src1$$FloatRegister, $src2$$FloatRegister);
  %}
  ins_pipe(pipe_class_default);
%}

// Div float double precision
instruct divD_reg_reg(regD dst, regD src1, regD src2) %{
  match(Set dst (DivD src1 src2));
  format %{ "FDIV    $dst, $src1, $src2" %}
  size(4);
  ins_encode %{
    __ fdiv($dst$$FloatRegister, $src1$$FloatRegister, $src2$$FloatRegister);
  %}
  ins_pipe(pipe_class_default);
%}

// Absolute float single precision
instruct absF_reg(regF dst, regF src) %{
  match(Set dst (AbsF src));
  format %{ "FABS    $dst, $src \t// float" %}
  size(4);
  ins_encode %{
    __ fabs($dst$$FloatRegister, $src$$FloatRegister);
  %}
  ins_pipe(pipe_class_default);
%}

// Absolute float double precision
instruct absD_reg(regD dst, regD src) %{
  match(Set dst (AbsD src));
  format %{ "FABS    $dst, $src \t// double" %}
  size(4);
  ins_encode %{
    __ fabs($dst$$FloatRegister, $src$$FloatRegister);
  %}
  ins_pipe(pipe_class_default);
%}

instruct negF_reg(regF dst, regF src) %{
  match(Set dst (NegF src));
  format %{ "FNEG    $dst, $src \t// float" %}
  size(4);
  ins_encode %{
    __ fneg($dst$$FloatRegister, $src$$FloatRegister);
  %}
  ins_pipe(pipe_class_default);
%}

instruct negD_reg(regD dst, regD src) %{
  match(Set dst (NegD src));
  format %{ "FNEG    $dst, $src \t// double" %}
  size(4);
  ins_encode %{
    __ fneg($dst$$FloatRegister, $src$$FloatRegister);
  %}
  ins_pipe(pipe_class_default);
%}

// AbsF + NegF.
instruct negF_absF_reg(regF dst, regF src) %{
  match(Set dst (NegF (AbsF src)));
  format %{ "FNABS   $dst, $src \t// float" %}
  size(4);
  ins_encode %{
    __ fnabs($dst$$FloatRegister, $src$$FloatRegister);
  %}
  ins_pipe(pipe_class_default);
%}

// AbsD + NegD.
instruct negD_absD_reg(regD dst, regD src) %{
  match(Set dst (NegD (AbsD src)));
  format %{ "FNABS   $dst, $src \t// double" %}
  size(4);
  ins_encode %{
    __ fnabs($dst$$FloatRegister, $src$$FloatRegister);
  %}
  ins_pipe(pipe_class_default);
%}

// VM_Version::has_fsqrt() decides if this node will be used.
// Sqrt float double precision
instruct sqrtD_reg(regD dst, regD src) %{
  match(Set dst (SqrtD src));
  format %{ "FSQRT   $dst, $src" %}
  size(4);
  ins_encode %{
    __ fsqrt($dst$$FloatRegister, $src$$FloatRegister);
  %}
  ins_pipe(pipe_class_default);
%}

// Single-precision sqrt.
instruct sqrtF_reg(regF dst, regF src) %{
  match(Set dst (SqrtF src));
  predicate(VM_Version::has_fsqrts());
  ins_cost(DEFAULT_COST);

  format %{ "FSQRTS  $dst, $src" %}
  size(4);
  ins_encode %{
    __ fsqrts($dst$$FloatRegister, $src$$FloatRegister);
  %}
  ins_pipe(pipe_class_default);
%}

instruct roundDouble_nop(regD dst) %{
  match(Set dst (RoundDouble dst));
  ins_cost(0);

  format %{ " -- \t// RoundDouble not needed - empty" %}
  size(0);
  // PPC results are already "rounded" (i.e., normal-format IEEE).
  ins_encode( /*empty*/ );
  ins_pipe(pipe_class_default);
%}

instruct roundFloat_nop(regF dst) %{
  match(Set dst (RoundFloat dst));
  ins_cost(0);

  format %{ " -- \t// RoundFloat not needed - empty" %}
  size(0);
  // PPC results are already "rounded" (i.e., normal-format IEEE).
  ins_encode( /*empty*/ );
  ins_pipe(pipe_class_default);
%}


// Multiply-Accumulate
// src1 * src2 + src3
instruct maddF_reg_reg(regF dst, regF src1, regF src2, regF src3) %{
  match(Set dst (FmaF src3 (Binary src1 src2)));

  format %{ "FMADDS  $dst, $src1, $src2, $src3" %}
  size(4);
  ins_encode %{
    assert(UseFMA, "Needs FMA instructions support.");
    __ fmadds($dst$$FloatRegister, $src1$$FloatRegister, $src2$$FloatRegister, $src3$$FloatRegister);
  %}
  ins_pipe(pipe_class_default);
%}

// src1 * src2 + src3
instruct maddD_reg_reg(regD dst, regD src1, regD src2, regD src3) %{
  match(Set dst (FmaD src3 (Binary src1 src2)));

  format %{ "FMADD   $dst, $src1, $src2, $src3" %}
  size(4);
  ins_encode %{
    assert(UseFMA, "Needs FMA instructions support.");
    __ fmadd($dst$$FloatRegister, $src1$$FloatRegister, $src2$$FloatRegister, $src3$$FloatRegister);
  %}
  ins_pipe(pipe_class_default);
%}

// src1 * (-src2) + src3 = -(src1*src2-src3)
// "(-src1) * src2 + src3" has been idealized to "src2 * (-src1) + src3"
instruct mnsubF_reg_reg(regF dst, regF src1, regF src2, regF src3) %{
  match(Set dst (FmaF src3 (Binary src1 (NegF src2))));

  format %{ "FNMSUBS $dst, $src1, $src2, $src3" %}
  size(4);
  ins_encode %{
    assert(UseFMA, "Needs FMA instructions support.");
    __ fnmsubs($dst$$FloatRegister, $src1$$FloatRegister, $src2$$FloatRegister, $src3$$FloatRegister);
  %}
  ins_pipe(pipe_class_default);
%}

// src1 * (-src2) + src3 = -(src1*src2-src3)
// "(-src1) * src2 + src3" has been idealized to "src2 * (-src1) + src3"
instruct mnsubD_reg_reg(regD dst, regD src1, regD src2, regD src3) %{
  match(Set dst (FmaD src3 (Binary src1 (NegD src2))));

  format %{ "FNMSUB  $dst, $src1, $src2, $src3" %}
  size(4);
  ins_encode %{
    assert(UseFMA, "Needs FMA instructions support.");
    __ fnmsub($dst$$FloatRegister, $src1$$FloatRegister, $src2$$FloatRegister, $src3$$FloatRegister);
  %}
  ins_pipe(pipe_class_default);
%}

// src1 * (-src2) - src3 = -(src1*src2+src3)
// "(-src1) * src2 - src3" has been idealized to "src2 * (-src1) - src3"
instruct mnaddF_reg_reg(regF dst, regF src1, regF src2, regF src3) %{
  match(Set dst (FmaF (NegF src3) (Binary src1 (NegF src2))));

  format %{ "FNMADDS $dst, $src1, $src2, $src3" %}
  size(4);
  ins_encode %{
    assert(UseFMA, "Needs FMA instructions support.");
    __ fnmadds($dst$$FloatRegister, $src1$$FloatRegister, $src2$$FloatRegister, $src3$$FloatRegister);
  %}
  ins_pipe(pipe_class_default);
%}

// src1 * (-src2) - src3 = -(src1*src2+src3)
// "(-src1) * src2 - src3" has been idealized to "src2 * (-src1) - src3"
instruct mnaddD_reg_reg(regD dst, regD src1, regD src2, regD src3) %{
  match(Set dst (FmaD (NegD src3) (Binary src1 (NegD src2))));

  format %{ "FNMADD  $dst, $src1, $src2, $src3" %}
  size(4);
  ins_encode %{
    assert(UseFMA, "Needs FMA instructions support.");
    __ fnmadd($dst$$FloatRegister, $src1$$FloatRegister, $src2$$FloatRegister, $src3$$FloatRegister);
  %}
  ins_pipe(pipe_class_default);
%}

// src1 * src2 - src3
instruct msubF_reg_reg(regF dst, regF src1, regF src2, regF src3) %{
  match(Set dst (FmaF (NegF src3) (Binary src1 src2)));

  format %{ "FMSUBS  $dst, $src1, $src2, $src3" %}
  size(4);
  ins_encode %{
    assert(UseFMA, "Needs FMA instructions support.");
    __ fmsubs($dst$$FloatRegister, $src1$$FloatRegister, $src2$$FloatRegister, $src3$$FloatRegister);
  %}
  ins_pipe(pipe_class_default);
%}

// src1 * src2 - src3
instruct msubD_reg_reg(regD dst, regD src1, regD src2, regD src3) %{
  match(Set dst (FmaD (NegD src3) (Binary src1 src2)));

  format %{ "FMSUB   $dst, $src1, $src2, $src3" %}
  size(4);
  ins_encode %{
    assert(UseFMA, "Needs FMA instructions support.");
    __ fmsub($dst$$FloatRegister, $src1$$FloatRegister, $src2$$FloatRegister, $src3$$FloatRegister);
  %}
  ins_pipe(pipe_class_default);
%}


//----------Logical Instructions-----------------------------------------------

// And Instructions

// Register And
instruct andI_reg_reg(iRegIdst dst, iRegIsrc src1, iRegIsrc src2) %{
  match(Set dst (AndI src1 src2));
  format %{ "AND     $dst, $src1, $src2" %}
  size(4);
  ins_encode %{
    __ andr($dst$$Register, $src1$$Register, $src2$$Register);
  %}
  ins_pipe(pipe_class_default);
%}

// Left shifted Immediate And
instruct andI_reg_immIhi16(iRegIdst dst, iRegIsrc src1, immIhi16  src2, flagsRegCR0 cr0) %{
  match(Set dst (AndI src1 src2));
  effect(KILL cr0);
  format %{ "ANDIS   $dst, $src1, $src2.hi" %}
  size(4);
  ins_encode %{
    __ andis_($dst$$Register, $src1$$Register, (int)((unsigned short)(($src2$$constant & 0xFFFF0000) >> 16)));
  %}
  ins_pipe(pipe_class_default);
%}

// Immediate And
instruct andI_reg_uimm16(iRegIdst dst, iRegIsrc src1, uimmI16 src2, flagsRegCR0 cr0) %{
  match(Set dst (AndI src1 src2));
  effect(KILL cr0);

  format %{ "ANDI    $dst, $src1, $src2" %}
  size(4);
  ins_encode %{
    // FIXME: avoid andi_ ?
    __ andi_($dst$$Register, $src1$$Register, $src2$$constant);
  %}
  ins_pipe(pipe_class_default);
%}

// Immediate And where the immediate is a negative power of 2.
instruct andI_reg_immInegpow2(iRegIdst dst, iRegIsrc src1, immInegpow2 src2) %{
  match(Set dst (AndI src1 src2));
  format %{ "ANDWI   $dst, $src1, $src2" %}
  size(4);
  ins_encode %{
    __ clrrdi($dst$$Register, $src1$$Register, log2i_exact(-(juint)$src2$$constant));
  %}
  ins_pipe(pipe_class_default);
%}

instruct andI_reg_immIpow2minus1(iRegIdst dst, iRegIsrc src1, immIpow2minus1 src2) %{
  match(Set dst (AndI src1 src2));
  format %{ "ANDWI   $dst, $src1, $src2" %}
  size(4);
  ins_encode %{
    __ clrldi($dst$$Register, $src1$$Register, 64 - log2i_exact((juint)$src2$$constant + 1u));
  %}
  ins_pipe(pipe_class_default);
%}

instruct andI_reg_immIpowerOf2(iRegIdst dst, iRegIsrc src1, immIpowerOf2 src2) %{
  match(Set dst (AndI src1 src2));
  predicate(UseRotateAndMaskInstructionsPPC64);
  format %{ "ANDWI   $dst, $src1, $src2" %}
  size(4);
  ins_encode %{
    int bitpos = 31 - log2i_exact((juint)$src2$$constant);
    __ rlwinm($dst$$Register, $src1$$Register, 0, bitpos, bitpos);
  %}
  ins_pipe(pipe_class_default);
%}

// Register And Long
instruct andL_reg_reg(iRegLdst dst, iRegLsrc src1, iRegLsrc src2) %{
  match(Set dst (AndL src1 src2));
  ins_cost(DEFAULT_COST);

  format %{ "AND     $dst, $src1, $src2 \t// long" %}
  size(4);
  ins_encode %{
    __ andr($dst$$Register, $src1$$Register, $src2$$Register);
  %}
  ins_pipe(pipe_class_default);
%}

// Immediate And long
instruct andL_reg_uimm16(iRegLdst dst, iRegLsrc src1, uimmL16 src2, flagsRegCR0 cr0) %{
  match(Set dst (AndL src1 src2));
  effect(KILL cr0);

  format %{ "ANDI    $dst, $src1, $src2 \t// long" %}
  size(4);
  ins_encode %{
    // FIXME: avoid andi_ ?
    __ andi_($dst$$Register, $src1$$Register, $src2$$constant);
  %}
  ins_pipe(pipe_class_default);
%}

// Immediate And Long where the immediate is a negative power of 2.
instruct andL_reg_immLnegpow2(iRegLdst dst, iRegLsrc src1, immLnegpow2 src2) %{
  match(Set dst (AndL src1 src2));
  format %{ "ANDDI   $dst, $src1, $src2" %}
  size(4);
  ins_encode %{
    __ clrrdi($dst$$Register, $src1$$Register, log2i_exact(-(julong)$src2$$constant));
  %}
  ins_pipe(pipe_class_default);
%}

instruct andL_reg_immLpow2minus1(iRegLdst dst, iRegLsrc src1, immLpow2minus1 src2) %{
  match(Set dst (AndL src1 src2));
  format %{ "ANDDI   $dst, $src1, $src2" %}
  size(4);
  ins_encode %{
    __ clrldi($dst$$Register, $src1$$Register, 64 - log2i_exact((julong)$src2$$constant + 1ull));
  %}
  ins_pipe(pipe_class_default);
%}

// AndL + ConvL2I.
instruct convL2I_andL_reg_immLpow2minus1(iRegIdst dst, iRegLsrc src1, immLpow2minus1 src2) %{
  match(Set dst (ConvL2I (AndL src1 src2)));
  ins_cost(DEFAULT_COST);

  format %{ "ANDDI   $dst, $src1, $src2 \t// long + l2i" %}
  size(4);
  ins_encode %{
    __ clrldi($dst$$Register, $src1$$Register, 64 - log2i_exact((julong)$src2$$constant + 1ull));
  %}
  ins_pipe(pipe_class_default);
%}

// Or Instructions

// Register Or
instruct orI_reg_reg(iRegIdst dst, iRegIsrc src1, iRegIsrc src2) %{
  match(Set dst (OrI src1 src2));
  format %{ "OR      $dst, $src1, $src2" %}
  size(4);
  ins_encode %{
    __ or_unchecked($dst$$Register, $src1$$Register, $src2$$Register);
  %}
  ins_pipe(pipe_class_default);
%}

// Expand does not work with above instruct. (??)
instruct orI_reg_reg_2(iRegIdst dst, iRegIsrc src1, iRegIsrc src2) %{
  // no match-rule
  effect(DEF dst, USE src1, USE src2);
  format %{ "OR      $dst, $src1, $src2" %}
  size(4);
  ins_encode %{
    __ or_unchecked($dst$$Register, $src1$$Register, $src2$$Register);
  %}
  ins_pipe(pipe_class_default);
%}

instruct tree_orI_orI_orI_reg_reg_Ex(iRegIdst dst, iRegIsrc src1, iRegIsrc src2, iRegIsrc src3, iRegIsrc src4) %{
  match(Set dst (OrI (OrI (OrI src1 src2) src3) src4));
  ins_cost(DEFAULT_COST*3);

  expand %{
    // FIXME: we should do this in the ideal world.
    iRegIdst tmp1;
    iRegIdst tmp2;
    orI_reg_reg(tmp1, src1, src2);
    orI_reg_reg_2(tmp2, src3, src4); // Adlc complains about orI_reg_reg.
    orI_reg_reg(dst, tmp1, tmp2);
  %}
%}

// Immediate Or
instruct orI_reg_uimm16(iRegIdst dst, iRegIsrc src1, uimmI16 src2) %{
  match(Set dst (OrI src1 src2));
  format %{ "ORI     $dst, $src1, $src2" %}
  size(4);
  ins_encode %{
    __ ori($dst$$Register, $src1$$Register, ($src2$$constant) & 0xFFFF);
  %}
  ins_pipe(pipe_class_default);
%}

// Register Or Long
instruct orL_reg_reg(iRegLdst dst, iRegLsrc src1, iRegLsrc src2) %{
  match(Set dst (OrL src1 src2));
  ins_cost(DEFAULT_COST);

  size(4);
  format %{ "OR      $dst, $src1, $src2 \t// long" %}
  ins_encode %{
    __ or_unchecked($dst$$Register, $src1$$Register, $src2$$Register);
  %}
  ins_pipe(pipe_class_default);
%}

// OrL + ConvL2I.
instruct orI_regL_regL(iRegIdst dst, iRegLsrc src1, iRegLsrc src2) %{
  match(Set dst (ConvL2I (OrL src1 src2)));
  ins_cost(DEFAULT_COST);

  format %{ "OR      $dst, $src1, $src2 \t// long + l2i" %}
  size(4);
  ins_encode %{
    __ or_unchecked($dst$$Register, $src1$$Register, $src2$$Register);
  %}
  ins_pipe(pipe_class_default);
%}

// Immediate Or long
instruct orL_reg_uimm16(iRegLdst dst, iRegLsrc src1, uimmL16 con) %{
  match(Set dst (OrL src1 con));
  ins_cost(DEFAULT_COST);

  format %{ "ORI     $dst, $src1, $con \t// long" %}
  size(4);
  ins_encode %{
    __ ori($dst$$Register, $src1$$Register, ($con$$constant) & 0xFFFF);
  %}
  ins_pipe(pipe_class_default);
%}

// Xor Instructions

// Register Xor
instruct xorI_reg_reg(iRegIdst dst, iRegIsrc src1, iRegIsrc src2) %{
  match(Set dst (XorI src1 src2));
  format %{ "XOR     $dst, $src1, $src2" %}
  size(4);
  ins_encode %{
    __ xorr($dst$$Register, $src1$$Register, $src2$$Register);
  %}
  ins_pipe(pipe_class_default);
%}

// Expand does not work with above instruct. (??)
instruct xorI_reg_reg_2(iRegIdst dst, iRegIsrc src1, iRegIsrc src2) %{
  // no match-rule
  effect(DEF dst, USE src1, USE src2);
  format %{ "XOR     $dst, $src1, $src2" %}
  size(4);
  ins_encode %{
    __ xorr($dst$$Register, $src1$$Register, $src2$$Register);
  %}
  ins_pipe(pipe_class_default);
%}

instruct tree_xorI_xorI_xorI_reg_reg_Ex(iRegIdst dst, iRegIsrc src1, iRegIsrc src2, iRegIsrc src3, iRegIsrc src4) %{
  match(Set dst (XorI (XorI (XorI src1 src2) src3) src4));
  ins_cost(DEFAULT_COST*3);

  expand %{
    // FIXME: we should do this in the ideal world.
    iRegIdst tmp1;
    iRegIdst tmp2;
    xorI_reg_reg(tmp1, src1, src2);
    xorI_reg_reg_2(tmp2, src3, src4); // Adlc complains about xorI_reg_reg.
    xorI_reg_reg(dst, tmp1, tmp2);
  %}
%}

// Immediate Xor
instruct xorI_reg_uimm16(iRegIdst dst, iRegIsrc src1, uimmI16 src2) %{
  match(Set dst (XorI src1 src2));
  format %{ "XORI    $dst, $src1, $src2" %}
  size(4);
  ins_encode %{
    __ xori($dst$$Register, $src1$$Register, $src2$$constant);
  %}
  ins_pipe(pipe_class_default);
%}

// Register Xor Long
instruct xorL_reg_reg(iRegLdst dst, iRegLsrc src1, iRegLsrc src2) %{
  match(Set dst (XorL src1 src2));
  ins_cost(DEFAULT_COST);

  format %{ "XOR     $dst, $src1, $src2 \t// long" %}
  size(4);
  ins_encode %{
    __ xorr($dst$$Register, $src1$$Register, $src2$$Register);
  %}
  ins_pipe(pipe_class_default);
%}

// XorL + ConvL2I.
instruct xorI_regL_regL(iRegIdst dst, iRegLsrc src1, iRegLsrc src2) %{
  match(Set dst (ConvL2I (XorL src1 src2)));
  ins_cost(DEFAULT_COST);

  format %{ "XOR     $dst, $src1, $src2 \t// long + l2i" %}
  size(4);
  ins_encode %{
    __ xorr($dst$$Register, $src1$$Register, $src2$$Register);
  %}
  ins_pipe(pipe_class_default);
%}

// Immediate Xor Long
instruct xorL_reg_uimm16(iRegLdst dst, iRegLsrc src1, uimmL16 src2) %{
  match(Set dst (XorL src1 src2));
  ins_cost(DEFAULT_COST);

  format %{ "XORI    $dst, $src1, $src2 \t// long" %}
  size(4);
  ins_encode %{
    __ xori($dst$$Register, $src1$$Register, $src2$$constant);
  %}
  ins_pipe(pipe_class_default);
%}

instruct notI_reg(iRegIdst dst, iRegIsrc src1, immI_minus1 src2) %{
  match(Set dst (XorI src1 src2));
  ins_cost(DEFAULT_COST);

  format %{ "NOT     $dst, $src1 ($src2)" %}
  size(4);
  ins_encode %{
    __ nor($dst$$Register, $src1$$Register, $src1$$Register);
  %}
  ins_pipe(pipe_class_default);
%}

instruct notL_reg(iRegLdst dst, iRegLsrc src1, immL_minus1 src2) %{
  match(Set dst (XorL src1 src2));
  ins_cost(DEFAULT_COST);

  format %{ "NOT     $dst, $src1 ($src2) \t// long" %}
  size(4);
  ins_encode %{
    __ nor($dst$$Register, $src1$$Register, $src1$$Register);
  %}
  ins_pipe(pipe_class_default);
%}

// And-complement
instruct andcI_reg_reg(iRegIdst dst, iRegIsrc src1, immI_minus1 src2, iRegIsrc src3) %{
  match(Set dst (AndI (XorI src1 src2) src3));
  ins_cost(DEFAULT_COST);

  format %{ "ANDW    $dst, xori($src1, $src2), $src3" %}
  size(4);
  ins_encode( enc_andc(dst, src3, src1) );
  ins_pipe(pipe_class_default);
%}

// And-complement
instruct andcL_reg_reg(iRegLdst dst, iRegLsrc src1, iRegLsrc src2) %{
  // no match-rule, false predicate
  effect(DEF dst, USE src1, USE src2);
  predicate(false);

  format %{ "ANDC    $dst, $src1, $src2" %}
  size(4);
  ins_encode %{
    __ andc($dst$$Register, $src1$$Register, $src2$$Register);
  %}
  ins_pipe(pipe_class_default);
%}

//----------Moves between int/long and float/double----------------------------
//
// The following rules move values from int/long registers/stack-locations
// to float/double registers/stack-locations and vice versa, without doing any
// conversions. These rules are used to implement the bit-conversion methods
// of java.lang.Float etc., e.g.
//   int   floatToIntBits(float value)
//   float intBitsToFloat(int bits)
//
// Notes on the implementation on ppc64:
// For Power7 and earlier, the rules are limited to those which move between a
// register and a stack-location, because we always have to go through memory
// when moving between a float register and an integer register.
// This restriction is removed in Power8 with the introduction of the mtfprd
// and mffprd instructions.

instruct moveL2D_reg(regD dst, iRegLsrc src) %{
  match(Set dst (MoveL2D src));
  predicate(VM_Version::has_mtfprd());

  format %{ "MTFPRD  $dst, $src" %}
  size(4);
  ins_encode %{
    __ mtfprd($dst$$FloatRegister, $src$$Register);
  %}
  ins_pipe(pipe_class_default);
%}

instruct moveI2D_reg(regD dst, iRegIsrc src) %{
  // no match-rule, false predicate
  effect(DEF dst, USE src);
  predicate(false);

  format %{ "MTFPRWA $dst, $src" %}
  size(4);
  ins_encode %{
    __ mtfprwa($dst$$FloatRegister, $src$$Register);
  %}
  ins_pipe(pipe_class_default);
%}

//---------- Chain stack slots between similar types --------

// These are needed so that the rules below can match.

// Load integer from stack slot
instruct stkI_to_regI(iRegIdst dst, stackSlotI src) %{
  match(Set dst src);
  ins_cost(MEMORY_REF_COST);

  format %{ "LWZ     $dst, $src" %}
  size(4);
  ins_encode( enc_lwz(dst, src) );
  ins_pipe(pipe_class_memory);
%}

// Store integer to stack slot
instruct regI_to_stkI(stackSlotI dst, iRegIsrc src) %{
  match(Set dst src);
  ins_cost(MEMORY_REF_COST);

  format %{ "STW     $src, $dst \t// stk" %}
  size(4);
  ins_encode( enc_stw(src, dst) ); // rs=rt
  ins_pipe(pipe_class_memory);
%}

// Load long from stack slot
instruct stkL_to_regL(iRegLdst dst, stackSlotL src) %{
  match(Set dst src);
  ins_cost(MEMORY_REF_COST);

  format %{ "LD      $dst, $src \t// long" %}
  size(4);
  ins_encode( enc_ld(dst, src) );
  ins_pipe(pipe_class_memory);
%}

// Store long to stack slot
instruct regL_to_stkL(stackSlotL dst, iRegLsrc src) %{
  match(Set dst src);
  ins_cost(MEMORY_REF_COST);

  format %{ "STD     $src, $dst \t// long" %}
  size(4);
  ins_encode( enc_std(src, dst) ); // rs=rt
  ins_pipe(pipe_class_memory);
%}

//----------Moves between int and float

// Move float value from float stack-location to integer register.
instruct moveF2I_stack_reg(iRegIdst dst, stackSlotF src) %{
  match(Set dst (MoveF2I src));
  ins_cost(MEMORY_REF_COST);

  format %{ "LWZ     $dst, $src \t// MoveF2I" %}
  size(4);
  ins_encode( enc_lwz(dst, src) );
  ins_pipe(pipe_class_memory);
%}

// Move float value from float register to integer stack-location.
instruct moveF2I_reg_stack(stackSlotI dst, regF src) %{
  match(Set dst (MoveF2I src));
  ins_cost(MEMORY_REF_COST);

  format %{ "STFS    $src, $dst \t// MoveF2I" %}
  size(4);
  ins_encode( enc_stfs(src, dst) );
  ins_pipe(pipe_class_memory);
%}

// Move integer value from integer stack-location to float register.
instruct moveI2F_stack_reg(regF dst, stackSlotI src) %{
  match(Set dst (MoveI2F src));
  ins_cost(MEMORY_REF_COST);

  format %{ "LFS     $dst, $src \t// MoveI2F" %}
  size(4);
  ins_encode %{
    int Idisp = $src$$disp + frame_slots_bias($src$$base, ra_);
    __ lfs($dst$$FloatRegister, Idisp, $src$$base$$Register);
  %}
  ins_pipe(pipe_class_memory);
%}

// Move integer value from integer register to float stack-location.
instruct moveI2F_reg_stack(stackSlotF dst, iRegIsrc src) %{
  match(Set dst (MoveI2F src));
  ins_cost(MEMORY_REF_COST);

  format %{ "STW     $src, $dst \t// MoveI2F" %}
  size(4);
  ins_encode( enc_stw(src, dst) );
  ins_pipe(pipe_class_memory);
%}

//----------Moves between long and float

instruct moveF2L_reg_stack(stackSlotL dst, regF src) %{
  // no match-rule, false predicate
  effect(DEF dst, USE src);
  predicate(false);

  format %{ "storeD  $src, $dst \t// STACK" %}
  size(4);
  ins_encode( enc_stfd(src, dst) );
  ins_pipe(pipe_class_default);
%}

//----------Moves between long and double

// Move double value from double stack-location to long register.
instruct moveD2L_stack_reg(iRegLdst dst, stackSlotD src) %{
  match(Set dst (MoveD2L src));
  ins_cost(MEMORY_REF_COST);
  size(4);
  format %{ "LD      $dst, $src \t// MoveD2L" %}
  ins_encode( enc_ld(dst, src) );
  ins_pipe(pipe_class_memory);
%}

// Move double value from double register to long stack-location.
instruct moveD2L_reg_stack(stackSlotL dst, regD src) %{
  match(Set dst (MoveD2L src));
  effect(DEF dst, USE src);
  ins_cost(MEMORY_REF_COST);

  format %{ "STFD    $src, $dst \t// MoveD2L" %}
  size(4);
  ins_encode( enc_stfd(src, dst) );
  ins_pipe(pipe_class_memory);
%}

// Move long value from long stack-location to double register.
instruct moveL2D_stack_reg(regD dst, stackSlotL src) %{
  match(Set dst (MoveL2D src));
  ins_cost(MEMORY_REF_COST);

  format %{ "LFD     $dst, $src \t// MoveL2D" %}
  size(4);
  ins_encode( enc_lfd(dst, src) );
  ins_pipe(pipe_class_memory);
%}

// Move long value from long register to double stack-location.
instruct moveL2D_reg_stack(stackSlotD dst, iRegLsrc src) %{
  match(Set dst (MoveL2D src));
  ins_cost(MEMORY_REF_COST);

  format %{ "STD     $src, $dst \t// MoveL2D" %}
  size(4);
  ins_encode( enc_std(src, dst) );
  ins_pipe(pipe_class_memory);
%}

//----------Register Move Instructions-----------------------------------------

// Replicate for Superword

instruct moveReg(iRegLdst dst, iRegIsrc src) %{
  predicate(false);
  effect(DEF dst, USE src);

  format %{ "MR      $dst, $src \t// replicate " %}
  // variable size, 0 or 4.
  ins_encode %{
    __ mr_if_needed($dst$$Register, $src$$Register);
  %}
  ins_pipe(pipe_class_default);
%}

//----------Cast instructions (Java-level type cast)---------------------------

// Cast Long to Pointer for unsafe natives.
instruct castX2P(iRegPdst dst, iRegLsrc src) %{
  match(Set dst (CastX2P src));

  format %{ "MR      $dst, $src \t// Long->Ptr" %}
  // variable size, 0 or 4.
  ins_encode %{
    __ mr_if_needed($dst$$Register, $src$$Register);
  %}
 ins_pipe(pipe_class_default);
%}

// Cast Pointer to Long for unsafe natives.
instruct castP2X(iRegLdst dst, iRegP_N2P src) %{
  match(Set dst (CastP2X src));

  format %{ "MR      $dst, $src \t// Ptr->Long" %}
  // variable size, 0 or 4.
  ins_encode %{
    __ mr_if_needed($dst$$Register, $src$$Register);
  %}
  ins_pipe(pipe_class_default);
%}

instruct castPP(iRegPdst dst) %{
  match(Set dst (CastPP dst));
  format %{ " -- \t// castPP of $dst" %}
  size(0);
  ins_encode( /*empty*/ );
  ins_pipe(pipe_class_default);
%}

instruct castII(iRegIdst dst) %{
  match(Set dst (CastII dst));
  format %{ " -- \t// castII of $dst" %}
  size(0);
  ins_encode( /*empty*/ );
  ins_pipe(pipe_class_default);
%}

instruct castLL(iRegLdst dst) %{
  match(Set dst (CastLL dst));
  format %{ " -- \t// castLL of $dst" %}
  size(0);
  ins_encode( /*empty*/ );
  ins_pipe(pipe_class_default);
%}

instruct castFF(regF dst) %{
  match(Set dst (CastFF dst));
  format %{ " -- \t// castFF of $dst" %}
  size(0);
  ins_encode( /*empty*/ );
  ins_pipe(pipe_class_default);
%}

instruct castDD(regD dst) %{
  match(Set dst (CastDD dst));
  format %{ " -- \t// castDD of $dst" %}
  size(0);
  ins_encode( /*empty*/ );
  ins_pipe(pipe_class_default);
%}

instruct castVV8(iRegLdst dst) %{
  match(Set dst (CastVV dst));
  format %{ " -- \t// castVV of $dst" %}
  size(0);
  ins_encode( /*empty*/ );
  ins_pipe(pipe_class_default);
%}

instruct castVV16(vecX dst) %{
  match(Set dst (CastVV dst));
  format %{ " -- \t// castVV of $dst" %}
  size(0);
  ins_encode( /*empty*/ );
  ins_pipe(pipe_class_default);
%}

instruct checkCastPP(iRegPdst dst) %{
  match(Set dst (CheckCastPP dst));
  format %{ " -- \t// checkcastPP of $dst" %}
  size(0);
  ins_encode( /*empty*/ );
  ins_pipe(pipe_class_default);
%}

//----------Convert instructions-----------------------------------------------

// Convert to boolean.

// int_to_bool(src) : { 1   if src != 0
//                    { 0   else
//
// strategy:
// 1) Count leading zeros of 32 bit-value src,
//    this returns 32 (0b10.0000) iff src == 0 and <32 otherwise.
// 2) Shift 5 bits to the right, result is 0b1 iff src == 0, 0b0 otherwise.
// 3) Xori the result to get 0b1 if src != 0 and 0b0 if src == 0.

// convI2Bool
instruct convI2Bool_reg__cntlz_Ex(iRegIdst dst, iRegIsrc src) %{
  match(Set dst (Conv2B src));
  predicate(UseCountLeadingZerosInstructionsPPC64);
  ins_cost(DEFAULT_COST);

  expand %{
    immI shiftAmount %{ 0x5 %}
    uimmI16 mask %{ 0x1 %}
    iRegIdst tmp1;
    iRegIdst tmp2;
    countLeadingZerosI(tmp1, src);
    urShiftI_reg_imm(tmp2, tmp1, shiftAmount);
    xorI_reg_uimm16(dst, tmp2, mask);
  %}
%}

instruct convI2Bool_reg__cmove(iRegIdst dst, iRegIsrc src, flagsReg crx) %{
  match(Set dst (Conv2B src));
  effect(TEMP crx);
  predicate(!UseCountLeadingZerosInstructionsPPC64);
  ins_cost(DEFAULT_COST);

  format %{ "CMPWI   $crx, $src, #0 \t// convI2B"
            "LI      $dst, #0\n\t"
            "BEQ     $crx, done\n\t"
            "LI      $dst, #1\n"
            "done:" %}
  size(16);
  ins_encode( enc_convI2B_regI__cmove(dst, src, crx, 0x0, 0x1) );
  ins_pipe(pipe_class_compare);
%}

// ConvI2B + XorI
instruct xorI_convI2Bool_reg_immIvalue1__cntlz_Ex(iRegIdst dst, iRegIsrc src, immI_1 mask) %{
  match(Set dst (XorI (Conv2B src) mask));
  predicate(UseCountLeadingZerosInstructionsPPC64);
  ins_cost(DEFAULT_COST);

  expand %{
    immI shiftAmount %{ 0x5 %}
    iRegIdst tmp1;
    countLeadingZerosI(tmp1, src);
    urShiftI_reg_imm(dst, tmp1, shiftAmount);
  %}
%}

instruct xorI_convI2Bool_reg_immIvalue1__cmove(iRegIdst dst, iRegIsrc src, flagsReg crx, immI_1 mask) %{
  match(Set dst (XorI (Conv2B src) mask));
  effect(TEMP crx);
  predicate(!UseCountLeadingZerosInstructionsPPC64);
  ins_cost(DEFAULT_COST);

  format %{ "CMPWI   $crx, $src, #0 \t// Xor(convI2B($src), $mask)"
            "LI      $dst, #1\n\t"
            "BEQ     $crx, done\n\t"
            "LI      $dst, #0\n"
            "done:" %}
  size(16);
  ins_encode( enc_convI2B_regI__cmove(dst, src, crx, 0x1, 0x0) );
  ins_pipe(pipe_class_compare);
%}

// AndI 0b0..010..0 + ConvI2B
instruct convI2Bool_andI_reg_immIpowerOf2(iRegIdst dst, iRegIsrc src, immIpowerOf2 mask) %{
  match(Set dst (Conv2B (AndI src mask)));
  predicate(UseRotateAndMaskInstructionsPPC64);
  ins_cost(DEFAULT_COST);

  format %{ "RLWINM  $dst, $src, $mask \t// convI2B(AndI($src, $mask))" %}
  size(4);
  ins_encode %{
    __ rlwinm($dst$$Register, $src$$Register, 32 - log2i_exact((juint)($mask$$constant)), 31, 31);
  %}
  ins_pipe(pipe_class_default);
%}

// Convert pointer to boolean.
//
// ptr_to_bool(src) : { 1   if src != 0
//                    { 0   else
//
// strategy:
// 1) Count leading zeros of 64 bit-value src,
//    this returns 64 (0b100.0000) iff src == 0 and <64 otherwise.
// 2) Shift 6 bits to the right, result is 0b1 iff src == 0, 0b0 otherwise.
// 3) Xori the result to get 0b1 if src != 0 and 0b0 if src == 0.

// ConvP2B
instruct convP2Bool_reg__cntlz_Ex(iRegIdst dst, iRegP_N2P src) %{
  match(Set dst (Conv2B src));
  predicate(UseCountLeadingZerosInstructionsPPC64);
  ins_cost(DEFAULT_COST);

  expand %{
    immI shiftAmount %{ 0x6 %}
    uimmI16 mask %{ 0x1 %}
    iRegIdst tmp1;
    iRegIdst tmp2;
    countLeadingZerosP(tmp1, src);
    urShiftI_reg_imm(tmp2, tmp1, shiftAmount);
    xorI_reg_uimm16(dst, tmp2, mask);
  %}
%}

instruct convP2Bool_reg__cmove(iRegIdst dst, iRegP_N2P src, flagsReg crx) %{
  match(Set dst (Conv2B src));
  effect(TEMP crx);
  predicate(!UseCountLeadingZerosInstructionsPPC64);
  ins_cost(DEFAULT_COST);

  format %{ "CMPDI   $crx, $src, #0 \t// convP2B"
            "LI      $dst, #0\n\t"
            "BEQ     $crx, done\n\t"
            "LI      $dst, #1\n"
            "done:" %}
  size(16);
  ins_encode( enc_convP2B_regP__cmove(dst, src, crx, 0x0, 0x1) );
  ins_pipe(pipe_class_compare);
%}

// ConvP2B + XorI
instruct xorI_convP2Bool_reg__cntlz_Ex(iRegIdst dst, iRegP_N2P src, immI_1 mask) %{
  match(Set dst (XorI (Conv2B src) mask));
  predicate(UseCountLeadingZerosInstructionsPPC64);
  ins_cost(DEFAULT_COST);

  expand %{
    immI shiftAmount %{ 0x6 %}
    iRegIdst tmp1;
    countLeadingZerosP(tmp1, src);
    urShiftI_reg_imm(dst, tmp1, shiftAmount);
  %}
%}

instruct xorI_convP2Bool_reg_immIvalue1__cmove(iRegIdst dst, iRegP_N2P src, flagsReg crx, immI_1 mask) %{
  match(Set dst (XorI (Conv2B src) mask));
  effect(TEMP crx);
  predicate(!UseCountLeadingZerosInstructionsPPC64);
  ins_cost(DEFAULT_COST);

  format %{ "CMPDI   $crx, $src, #0 \t// XorI(convP2B($src), $mask)"
            "LI      $dst, #1\n\t"
            "BEQ     $crx, done\n\t"
            "LI      $dst, #0\n"
            "done:" %}
  size(16);
  ins_encode( enc_convP2B_regP__cmove(dst, src, crx, 0x1, 0x0) );
  ins_pipe(pipe_class_compare);
%}

// if src1 < src2, return -1 else return 0
instruct cmpLTMask_reg_reg_Ex(iRegIdst dst, iRegIsrc src1, iRegIsrc src2) %{
  match(Set dst (CmpLTMask src1 src2));
  ins_cost(DEFAULT_COST*4);

  expand %{
    iRegLdst src1s;
    iRegLdst src2s;
    iRegLdst diff;
    convI2L_reg(src1s, src1); // Ensure proper sign extension.
    convI2L_reg(src2s, src2); // Ensure proper sign extension.
    subL_reg_reg(diff, src1s, src2s);
    // Need to consider >=33 bit result, therefore we need signmaskL.
    signmask64I_regL(dst, diff);
  %}
%}

instruct cmpLTMask_reg_immI0(iRegIdst dst, iRegIsrc src1, immI_0 src2) %{
  match(Set dst (CmpLTMask src1 src2)); // if src1 < src2, return -1 else return 0
  format %{ "SRAWI   $dst, $src1, $src2 \t// CmpLTMask" %}
  size(4);
  ins_encode %{
    __ srawi($dst$$Register, $src1$$Register, 0x1f);
  %}
  ins_pipe(pipe_class_default);
%}

//----------Arithmetic Conversion Instructions---------------------------------

// Convert to Byte  -- nop
// Convert to Short -- nop

// Convert to Int

instruct convB2I_reg(iRegIdst dst, iRegIsrc src, immI_24 amount) %{
  match(Set dst (RShiftI (LShiftI src amount) amount));
  format %{ "EXTSB   $dst, $src \t// byte->int" %}
  size(4);
  ins_encode %{
    __ extsb($dst$$Register, $src$$Register);
  %}
  ins_pipe(pipe_class_default);
%}

instruct extsh(iRegIdst dst, iRegIsrc src) %{
  effect(DEF dst, USE src);

  size(4);
  ins_encode %{
    __ extsh($dst$$Register, $src$$Register);
  %}
  ins_pipe(pipe_class_default);
%}

// LShiftI 16 + RShiftI 16 converts short to int.
instruct convS2I_reg(iRegIdst dst, iRegIsrc src, immI_16 amount) %{
  match(Set dst (RShiftI (LShiftI src amount) amount));
  format %{ "EXTSH   $dst, $src \t// short->int" %}
  size(4);
  ins_encode %{
    __ extsh($dst$$Register, $src$$Register);
  %}
  ins_pipe(pipe_class_default);
%}

// ConvL2I + ConvI2L: Sign extend int in long register.
instruct sxtI_L2L_reg(iRegLdst dst, iRegLsrc src) %{
  match(Set dst (ConvI2L (ConvL2I src)));

  format %{ "EXTSW   $dst, $src \t// long->long" %}
  size(4);
  ins_encode %{
    __ extsw($dst$$Register, $src$$Register);
  %}
  ins_pipe(pipe_class_default);
%}

instruct convL2I_reg(iRegIdst dst, iRegLsrc src) %{
  match(Set dst (ConvL2I src));
  format %{ "MR      $dst, $src \t// long->int" %}
  // variable size, 0 or 4
  ins_encode %{
    __ mr_if_needed($dst$$Register, $src$$Register);
  %}
  ins_pipe(pipe_class_default);
%}

instruct convD2IRaw_regD(regD dst, regD src) %{
  // no match-rule, false predicate
  effect(DEF dst, USE src);
  predicate(false);

  format %{ "FCTIWZ $dst, $src \t// convD2I, $src != NaN" %}
  size(4);
  ins_encode %{
    __ fctiwz($dst$$FloatRegister, $src$$FloatRegister);
  %}
  ins_pipe(pipe_class_default);
%}

instruct cmovI_bso_stackSlotL(iRegIdst dst, flagsRegSrc crx, stackSlotL src) %{
  // no match-rule, false predicate
  effect(DEF dst, USE crx, USE src);
  predicate(false);

  ins_variable_size_depending_on_alignment(true);

  format %{ "cmovI   $crx, $dst, $src" %}
  // Worst case is branch + move + stop, no stop without scheduler.
  size(8);
  ins_encode( enc_cmove_bso_stackSlotL(dst, crx, src) );
  ins_pipe(pipe_class_default);
%}

instruct cmovI_bso_reg(iRegIdst dst, flagsRegSrc crx, regD src) %{
  // no match-rule, false predicate
  effect(DEF dst, USE crx, USE src);
  predicate(false);

  ins_variable_size_depending_on_alignment(true);

  format %{ "cmovI   $crx, $dst, $src" %}
  // Worst case is branch + move + stop, no stop without scheduler.
  size(8);
  ins_encode( enc_cmove_bso_reg(dst, crx, src) );
  ins_pipe(pipe_class_default);
%}

instruct cmovI_bso_stackSlotL_conLvalue0_Ex(iRegIdst dst, flagsRegSrc crx, stackSlotL mem) %{
  // no match-rule, false predicate
  effect(DEF dst, USE crx, USE mem);
  predicate(false);

  format %{ "CmovI   $dst, $crx, $mem \t// postalloc expanded" %}
  postalloc_expand %{
    //
    // replaces
    //
    //   region  dst  crx  mem
    //    \       |    |   /
    //     dst=cmovI_bso_stackSlotL_conLvalue0
    //
    // with
    //
    //   region  dst
    //    \       /
    //     dst=loadConI16(0)
    //      |
    //      ^  region  dst  crx  mem
    //      |   \       |    |    /
    //      dst=cmovI_bso_stackSlotL
    //

    // Create new nodes.
    MachNode *m1 = new loadConI16Node();
    MachNode *m2 = new cmovI_bso_stackSlotLNode();

    // inputs for new nodes
    m1->add_req(n_region);
    m2->add_req(n_region, n_crx, n_mem);

    // precedences for new nodes
    m2->add_prec(m1);

    // operands for new nodes
    m1->_opnds[0] = op_dst;
    m1->_opnds[1] = new immI16Oper(0);

    m2->_opnds[0] = op_dst;
    m2->_opnds[1] = op_crx;
    m2->_opnds[2] = op_mem;

    // registers for new nodes
    ra_->set_pair(m1->_idx, ra_->get_reg_second(this), ra_->get_reg_first(this)); // dst
    ra_->set_pair(m2->_idx, ra_->get_reg_second(this), ra_->get_reg_first(this)); // dst

    // Insert new nodes.
    nodes->push(m1);
    nodes->push(m2);
  %}
%}

instruct cmovI_bso_reg_conLvalue0_Ex(iRegIdst dst, flagsRegSrc crx, regD src) %{
  // no match-rule, false predicate
  effect(DEF dst, USE crx, USE src);
  predicate(false);

  format %{ "CmovI   $dst, $crx, $src \t// postalloc expanded" %}
  postalloc_expand %{
    //
    // replaces
    //
    //   region  dst  crx  src
    //    \       |    |   /
    //     dst=cmovI_bso_reg_conLvalue0
    //
    // with
    //
    //   region  dst
    //    \       /
    //     dst=loadConI16(0)
    //      |
    //      ^  region  dst  crx  src
    //      |   \       |    |    /
    //      dst=cmovI_bso_reg
    //

    // Create new nodes.
    MachNode *m1 = new loadConI16Node();
    MachNode *m2 = new cmovI_bso_regNode();

    // inputs for new nodes
    m1->add_req(n_region);
    m2->add_req(n_region, n_crx, n_src);

    // precedences for new nodes
    m2->add_prec(m1);

    // operands for new nodes
    m1->_opnds[0] = op_dst;
    m1->_opnds[1] = new immI16Oper(0);

    m2->_opnds[0] = op_dst;
    m2->_opnds[1] = op_crx;
    m2->_opnds[2] = op_src;

    // registers for new nodes
    ra_->set_pair(m1->_idx, ra_->get_reg_second(this), ra_->get_reg_first(this)); // dst
    ra_->set_pair(m2->_idx, ra_->get_reg_second(this), ra_->get_reg_first(this)); // dst

    // Insert new nodes.
    nodes->push(m1);
    nodes->push(m2);
  %}
%}

// Double to Int conversion, NaN is mapped to 0.
instruct convD2I_reg_ExEx(iRegIdst dst, regD src) %{
  match(Set dst (ConvD2I src));
  predicate(!VM_Version::has_mtfprd());
  ins_cost(DEFAULT_COST);

  expand %{
    regD tmpD;
    stackSlotL tmpS;
    flagsReg crx;
    cmpDUnordered_reg_reg(crx, src, src);               // Check whether src is NaN.
    convD2IRaw_regD(tmpD, src);                         // Convert float to int (speculated).
    moveD2L_reg_stack(tmpS, tmpD);                      // Store float to stack (speculated).
    cmovI_bso_stackSlotL_conLvalue0_Ex(dst, crx, tmpS); // Cmove based on NaN check.
  %}
%}

// Double to Int conversion, NaN is mapped to 0. Special version for Power8.
instruct convD2I_reg_mffprd_ExEx(iRegIdst dst, regD src) %{
  match(Set dst (ConvD2I src));
  predicate(VM_Version::has_mtfprd());
  ins_cost(DEFAULT_COST);

  expand %{
    regD tmpD;
    flagsReg crx;
    cmpDUnordered_reg_reg(crx, src, src);               // Check whether src is NaN.
    convD2IRaw_regD(tmpD, src);                         // Convert float to int (speculated).
    cmovI_bso_reg_conLvalue0_Ex(dst, crx, tmpD);        // Cmove based on NaN check.
  %}
%}

instruct convF2IRaw_regF(regF dst, regF src) %{
  // no match-rule, false predicate
  effect(DEF dst, USE src);
  predicate(false);

  format %{ "FCTIWZ $dst, $src \t// convF2I, $src != NaN" %}
  size(4);
  ins_encode %{
    __ fctiwz($dst$$FloatRegister, $src$$FloatRegister);
  %}
  ins_pipe(pipe_class_default);
%}

// Float to Int conversion, NaN is mapped to 0.
instruct convF2I_regF_ExEx(iRegIdst dst, regF src) %{
  match(Set dst (ConvF2I src));
  predicate(!VM_Version::has_mtfprd());
  ins_cost(DEFAULT_COST);

  expand %{
    regF tmpF;
    stackSlotL tmpS;
    flagsReg crx;
    cmpFUnordered_reg_reg(crx, src, src);               // Check whether src is NaN.
    convF2IRaw_regF(tmpF, src);                         // Convert float to int (speculated).
    moveF2L_reg_stack(tmpS, tmpF);                      // Store float to stack (speculated).
    cmovI_bso_stackSlotL_conLvalue0_Ex(dst, crx, tmpS); // Cmove based on NaN check.
  %}
%}

// Float to Int conversion, NaN is mapped to 0. Special version for Power8.
instruct convF2I_regF_mffprd_ExEx(iRegIdst dst, regF src) %{
  match(Set dst (ConvF2I src));
  predicate(VM_Version::has_mtfprd());
  ins_cost(DEFAULT_COST);

  expand %{
    regF tmpF;
    flagsReg crx;
    cmpFUnordered_reg_reg(crx, src, src);               // Check whether src is NaN.
    convF2IRaw_regF(tmpF, src);                         // Convert float to int (speculated).
    cmovI_bso_reg_conLvalue0_Ex(dst, crx, tmpF);        // Cmove based on NaN check.
  %}
%}

// Convert to Long

instruct convI2L_reg(iRegLdst dst, iRegIsrc src) %{
  match(Set dst (ConvI2L src));
  format %{ "EXTSW   $dst, $src \t// int->long" %}
  size(4);
  ins_encode %{
    __ extsw($dst$$Register, $src$$Register);
  %}
  ins_pipe(pipe_class_default);
%}

// Zero-extend: convert unsigned int to long (convUI2L).
instruct zeroExtendL_regI(iRegLdst dst, iRegIsrc src, immL_32bits mask) %{
  match(Set dst (AndL (ConvI2L src) mask));
  ins_cost(DEFAULT_COST);

  format %{ "CLRLDI  $dst, $src, #32 \t// zero-extend int to long" %}
  size(4);
  ins_encode %{
    __ clrldi($dst$$Register, $src$$Register, 32);
  %}
  ins_pipe(pipe_class_default);
%}

// Zero-extend: convert unsigned int to long in long register.
instruct zeroExtendL_regL(iRegLdst dst, iRegLsrc src, immL_32bits mask) %{
  match(Set dst (AndL src mask));
  ins_cost(DEFAULT_COST);

  format %{ "CLRLDI  $dst, $src, #32 \t// zero-extend int to long" %}
  size(4);
  ins_encode %{
    __ clrldi($dst$$Register, $src$$Register, 32);
  %}
  ins_pipe(pipe_class_default);
%}

instruct convF2LRaw_regF(regF dst, regF src) %{
  // no match-rule, false predicate
  effect(DEF dst, USE src);
  predicate(false);

  format %{ "FCTIDZ $dst, $src \t// convF2L, $src != NaN" %}
  size(4);
  ins_encode %{
    __ fctidz($dst$$FloatRegister, $src$$FloatRegister);
  %}
  ins_pipe(pipe_class_default);
%}

instruct cmovL_bso_stackSlotL(iRegLdst dst, flagsRegSrc crx, stackSlotL src) %{
  // no match-rule, false predicate
  effect(DEF dst, USE crx, USE src);
  predicate(false);

  ins_variable_size_depending_on_alignment(true);

  format %{ "cmovL   $crx, $dst, $src" %}
  // Worst case is branch + move + stop, no stop without scheduler.
  size(8);
  ins_encode( enc_cmove_bso_stackSlotL(dst, crx, src) );
  ins_pipe(pipe_class_default);
%}

instruct cmovL_bso_reg(iRegLdst dst, flagsRegSrc crx, regD src) %{
  // no match-rule, false predicate
  effect(DEF dst, USE crx, USE src);
  predicate(false);

  ins_variable_size_depending_on_alignment(true);

  format %{ "cmovL   $crx, $dst, $src" %}
  // Worst case is branch + move + stop, no stop without scheduler.
  size(8);
  ins_encode( enc_cmove_bso_reg(dst, crx, src) );
  ins_pipe(pipe_class_default);
%}

instruct cmovL_bso_stackSlotL_conLvalue0_Ex(iRegLdst dst, flagsRegSrc crx, stackSlotL mem) %{
  // no match-rule, false predicate
  effect(DEF dst, USE crx, USE mem);
  predicate(false);

  format %{ "CmovL   $dst, $crx, $mem \t// postalloc expanded" %}
  postalloc_expand %{
    //
    // replaces
    //
    //   region  dst  crx  mem
    //    \       |    |   /
    //     dst=cmovL_bso_stackSlotL_conLvalue0
    //
    // with
    //
    //   region  dst
    //    \       /
    //     dst=loadConL16(0)
    //      |
    //      ^  region  dst  crx  mem
    //      |   \       |    |    /
    //      dst=cmovL_bso_stackSlotL
    //

    // Create new nodes.
    MachNode *m1 = new loadConL16Node();
    MachNode *m2 = new cmovL_bso_stackSlotLNode();

    // inputs for new nodes
    m1->add_req(n_region);
    m2->add_req(n_region, n_crx, n_mem);
    m2->add_prec(m1);

    // operands for new nodes
    m1->_opnds[0] = op_dst;
    m1->_opnds[1] = new immL16Oper(0);
    m2->_opnds[0] = op_dst;
    m2->_opnds[1] = op_crx;
    m2->_opnds[2] = op_mem;

    // registers for new nodes
    ra_->set_pair(m1->_idx, ra_->get_reg_second(this), ra_->get_reg_first(this)); // dst
    ra_->set_pair(m2->_idx, ra_->get_reg_second(this), ra_->get_reg_first(this)); // dst

    // Insert new nodes.
    nodes->push(m1);
    nodes->push(m2);
  %}
%}

instruct cmovL_bso_reg_conLvalue0_Ex(iRegLdst dst, flagsRegSrc crx, regD src) %{
  // no match-rule, false predicate
  effect(DEF dst, USE crx, USE src);
  predicate(false);

  format %{ "CmovL   $dst, $crx, $src \t// postalloc expanded" %}
  postalloc_expand %{
    //
    // replaces
    //
    //   region  dst  crx  src
    //    \       |    |   /
    //     dst=cmovL_bso_reg_conLvalue0
    //
    // with
    //
    //   region  dst
    //    \       /
    //     dst=loadConL16(0)
    //      |
    //      ^  region  dst  crx  src
    //      |   \       |    |    /
    //      dst=cmovL_bso_reg
    //

    // Create new nodes.
    MachNode *m1 = new loadConL16Node();
    MachNode *m2 = new cmovL_bso_regNode();

    // inputs for new nodes
    m1->add_req(n_region);
    m2->add_req(n_region, n_crx, n_src);
    m2->add_prec(m1);

    // operands for new nodes
    m1->_opnds[0] = op_dst;
    m1->_opnds[1] = new immL16Oper(0);
    m2->_opnds[0] = op_dst;
    m2->_opnds[1] = op_crx;
    m2->_opnds[2] = op_src;

    // registers for new nodes
    ra_->set_pair(m1->_idx, ra_->get_reg_second(this), ra_->get_reg_first(this)); // dst
    ra_->set_pair(m2->_idx, ra_->get_reg_second(this), ra_->get_reg_first(this)); // dst

    // Insert new nodes.
    nodes->push(m1);
    nodes->push(m2);
  %}
%}

// Float to Long conversion, NaN is mapped to 0.
instruct convF2L_reg_ExEx(iRegLdst dst, regF src) %{
  match(Set dst (ConvF2L src));
  predicate(!VM_Version::has_mtfprd());
  ins_cost(DEFAULT_COST);

  expand %{
    regF tmpF;
    stackSlotL tmpS;
    flagsReg crx;
    cmpFUnordered_reg_reg(crx, src, src);               // Check whether src is NaN.
    convF2LRaw_regF(tmpF, src);                         // Convert float to long (speculated).
    moveF2L_reg_stack(tmpS, tmpF);                      // Store float to stack (speculated).
    cmovL_bso_stackSlotL_conLvalue0_Ex(dst, crx, tmpS); // Cmove based on NaN check.
  %}
%}

// Float to Long conversion, NaN is mapped to 0. Special version for Power8.
instruct convF2L_reg_mffprd_ExEx(iRegLdst dst, regF src) %{
  match(Set dst (ConvF2L src));
  predicate(VM_Version::has_mtfprd());
  ins_cost(DEFAULT_COST);

  expand %{
    regF tmpF;
    flagsReg crx;
    cmpFUnordered_reg_reg(crx, src, src);               // Check whether src is NaN.
    convF2LRaw_regF(tmpF, src);                         // Convert float to long (speculated).
    cmovL_bso_reg_conLvalue0_Ex(dst, crx, tmpF);        // Cmove based on NaN check.
  %}
%}

instruct convD2LRaw_regD(regD dst, regD src) %{
  // no match-rule, false predicate
  effect(DEF dst, USE src);
  predicate(false);

  format %{ "FCTIDZ $dst, $src \t// convD2L $src != NaN" %}
  size(4);
  ins_encode %{
    __ fctidz($dst$$FloatRegister, $src$$FloatRegister);
  %}
  ins_pipe(pipe_class_default);
%}

// Double to Long conversion, NaN is mapped to 0.
instruct convD2L_reg_ExEx(iRegLdst dst, regD src) %{
  match(Set dst (ConvD2L src));
  predicate(!VM_Version::has_mtfprd());
  ins_cost(DEFAULT_COST);

  expand %{
    regD tmpD;
    stackSlotL tmpS;
    flagsReg crx;
    cmpDUnordered_reg_reg(crx, src, src);               // Check whether src is NaN.
    convD2LRaw_regD(tmpD, src);                         // Convert float to long (speculated).
    moveD2L_reg_stack(tmpS, tmpD);                      // Store float to stack (speculated).
    cmovL_bso_stackSlotL_conLvalue0_Ex(dst, crx, tmpS); // Cmove based on NaN check.
  %}
%}

// Double to Long conversion, NaN is mapped to 0. Special version for Power8.
instruct convD2L_reg_mffprd_ExEx(iRegLdst dst, regD src) %{
  match(Set dst (ConvD2L src));
  predicate(VM_Version::has_mtfprd());
  ins_cost(DEFAULT_COST);

  expand %{
    regD tmpD;
    flagsReg crx;
    cmpDUnordered_reg_reg(crx, src, src);               // Check whether src is NaN.
    convD2LRaw_regD(tmpD, src);                         // Convert float to long (speculated).
    cmovL_bso_reg_conLvalue0_Ex(dst, crx, tmpD);        // Cmove based on NaN check.
  %}
%}

// Convert to Float

// Placed here as needed in expand.
instruct convL2DRaw_regD(regD dst, regD src) %{
  // no match-rule, false predicate
  effect(DEF dst, USE src);
  predicate(false);

  format %{ "FCFID $dst, $src \t// convL2D" %}
  size(4);
  ins_encode %{
    __ fcfid($dst$$FloatRegister, $src$$FloatRegister);
  %}
  ins_pipe(pipe_class_default);
%}

// Placed here as needed in expand.
instruct convD2F_reg(regF dst, regD src) %{
  match(Set dst (ConvD2F src));
  format %{ "FRSP    $dst, $src \t// convD2F" %}
  size(4);
  ins_encode %{
    __ frsp($dst$$FloatRegister, $src$$FloatRegister);
  %}
  ins_pipe(pipe_class_default);
%}

// Integer to Float conversion.
instruct convI2F_ireg_Ex(regF dst, iRegIsrc src) %{
  match(Set dst (ConvI2F src));
  predicate(!VM_Version::has_fcfids());
  ins_cost(DEFAULT_COST);

  expand %{
    iRegLdst tmpL;
    stackSlotL tmpS;
    regD tmpD;
    regD tmpD2;
    convI2L_reg(tmpL, src);              // Sign-extension int to long.
    regL_to_stkL(tmpS, tmpL);            // Store long to stack.
    moveL2D_stack_reg(tmpD, tmpS);       // Load long into double register.
    convL2DRaw_regD(tmpD2, tmpD);        // Convert to double.
    convD2F_reg(dst, tmpD2);             // Convert double to float.
  %}
%}

instruct convL2FRaw_regF(regF dst, regD src) %{
  // no match-rule, false predicate
  effect(DEF dst, USE src);
  predicate(false);

  format %{ "FCFIDS $dst, $src \t// convL2F" %}
  size(4);
  ins_encode %{
    __ fcfids($dst$$FloatRegister, $src$$FloatRegister);
  %}
  ins_pipe(pipe_class_default);
%}

// Integer to Float conversion. Special version for Power7.
instruct convI2F_ireg_fcfids_Ex(regF dst, iRegIsrc src) %{
  match(Set dst (ConvI2F src));
  predicate(VM_Version::has_fcfids() && !VM_Version::has_mtfprd());
  ins_cost(DEFAULT_COST);

  expand %{
    iRegLdst tmpL;
    stackSlotL tmpS;
    regD tmpD;
    convI2L_reg(tmpL, src);              // Sign-extension int to long.
    regL_to_stkL(tmpS, tmpL);            // Store long to stack.
    moveL2D_stack_reg(tmpD, tmpS);       // Load long into double register.
    convL2FRaw_regF(dst, tmpD);          // Convert to float.
  %}
%}

// Integer to Float conversion. Special version for Power8.
instruct convI2F_ireg_mtfprd_Ex(regF dst, iRegIsrc src) %{
  match(Set dst (ConvI2F src));
  predicate(VM_Version::has_fcfids() && VM_Version::has_mtfprd());
  ins_cost(DEFAULT_COST);

  expand %{
    regD tmpD;
    moveI2D_reg(tmpD, src);
    convL2FRaw_regF(dst, tmpD);          // Convert to float.
  %}
%}

// L2F to avoid runtime call.
instruct convL2F_ireg_fcfids_Ex(regF dst, iRegLsrc src) %{
  match(Set dst (ConvL2F src));
  predicate(VM_Version::has_fcfids() && !VM_Version::has_mtfprd());
  ins_cost(DEFAULT_COST);

  expand %{
    stackSlotL tmpS;
    regD tmpD;
    regL_to_stkL(tmpS, src);             // Store long to stack.
    moveL2D_stack_reg(tmpD, tmpS);       // Load long into double register.
    convL2FRaw_regF(dst, tmpD);          // Convert to float.
  %}
%}

// L2F to avoid runtime call.  Special version for Power8.
instruct convL2F_ireg_mtfprd_Ex(regF dst, iRegLsrc src) %{
  match(Set dst (ConvL2F src));
  predicate(VM_Version::has_fcfids() && VM_Version::has_mtfprd());
  ins_cost(DEFAULT_COST);

  expand %{
    regD tmpD;
    moveL2D_reg(tmpD, src);
    convL2FRaw_regF(dst, tmpD);          // Convert to float.
  %}
%}

// Moved up as used in expand.
//instruct convD2F_reg(regF dst, regD src) %{%}

// Convert to Double

// Integer to Double conversion.
instruct convI2D_reg_Ex(regD dst, iRegIsrc src) %{
  match(Set dst (ConvI2D src));
  predicate(!VM_Version::has_mtfprd());
  ins_cost(DEFAULT_COST);

  expand %{
    iRegLdst tmpL;
    stackSlotL tmpS;
    regD tmpD;
    convI2L_reg(tmpL, src);              // Sign-extension int to long.
    regL_to_stkL(tmpS, tmpL);            // Store long to stack.
    moveL2D_stack_reg(tmpD, tmpS);       // Load long into double register.
    convL2DRaw_regD(dst, tmpD);          // Convert to double.
  %}
%}

// Integer to Double conversion. Special version for Power8.
instruct convI2D_reg_mtfprd_Ex(regD dst, iRegIsrc src) %{
  match(Set dst (ConvI2D src));
  predicate(VM_Version::has_mtfprd());
  ins_cost(DEFAULT_COST);

  expand %{
    regD tmpD;
    moveI2D_reg(tmpD, src);
    convL2DRaw_regD(dst, tmpD);          // Convert to double.
  %}
%}

// Long to Double conversion
instruct convL2D_reg_Ex(regD dst, stackSlotL src) %{
  match(Set dst (ConvL2D src));
  ins_cost(DEFAULT_COST + MEMORY_REF_COST);

  expand %{
    regD tmpD;
    moveL2D_stack_reg(tmpD, src);
    convL2DRaw_regD(dst, tmpD);
  %}
%}

// Long to Double conversion. Special version for Power8.
instruct convL2D_reg_mtfprd_Ex(regD dst, iRegLsrc src) %{
  match(Set dst (ConvL2D src));
  predicate(VM_Version::has_mtfprd());
  ins_cost(DEFAULT_COST);

  expand %{
    regD tmpD;
    moveL2D_reg(tmpD, src);
    convL2DRaw_regD(dst, tmpD);          // Convert to double.
  %}
%}

instruct convF2D_reg(regD dst, regF src) %{
  match(Set dst (ConvF2D src));
  format %{ "FMR     $dst, $src \t// float->double" %}
  // variable size, 0 or 4
  ins_encode %{
    __ fmr_if_needed($dst$$FloatRegister, $src$$FloatRegister);
  %}
  ins_pipe(pipe_class_default);
%}

//----------Control Flow Instructions------------------------------------------
// Compare Instructions

// Compare Integers
instruct cmpI_reg_reg(flagsReg crx, iRegIsrc src1, iRegIsrc src2) %{
  match(Set crx (CmpI src1 src2));
  size(4);
  format %{ "CMPW    $crx, $src1, $src2" %}
  ins_encode %{
    __ cmpw($crx$$CondRegister, $src1$$Register, $src2$$Register);
  %}
  ins_pipe(pipe_class_compare);
%}

instruct cmpI_reg_imm16(flagsReg crx, iRegIsrc src1, immI16 src2) %{
  match(Set crx (CmpI src1 src2));
  format %{ "CMPWI   $crx, $src1, $src2" %}
  size(4);
  ins_encode %{
    __ cmpwi($crx$$CondRegister, $src1$$Register, $src2$$constant);
  %}
  ins_pipe(pipe_class_compare);
%}

// (src1 & src2) == 0?
instruct testI_reg_imm(flagsRegCR0 cr0, iRegIsrc src1, uimmI16 src2, immI_0 zero) %{
  match(Set cr0 (CmpI (AndI src1 src2) zero));
  // r0 is killed
  format %{ "ANDI    R0, $src1, $src2 \t// BTST int" %}
  size(4);
  ins_encode %{
    __ andi_(R0, $src1$$Register, $src2$$constant);
  %}
  ins_pipe(pipe_class_compare);
%}

instruct cmpL_reg_reg(flagsReg crx, iRegLsrc src1, iRegLsrc src2) %{
  match(Set crx (CmpL src1 src2));
  format %{ "CMPD    $crx, $src1, $src2" %}
  size(4);
  ins_encode %{
    __ cmpd($crx$$CondRegister, $src1$$Register, $src2$$Register);
  %}
  ins_pipe(pipe_class_compare);
%}

instruct cmpL_reg_imm16(flagsReg crx, iRegLsrc src1, immL16 src2) %{
  match(Set crx (CmpL src1 src2));
  format %{ "CMPDI   $crx, $src1, $src2" %}
  size(4);
  ins_encode %{
    __ cmpdi($crx$$CondRegister, $src1$$Register, $src2$$constant);
  %}
  ins_pipe(pipe_class_compare);
%}

// Added CmpUL for LoopPredicate.
instruct cmpUL_reg_reg(flagsReg crx, iRegLsrc src1, iRegLsrc src2) %{
  match(Set crx (CmpUL src1 src2));
  format %{ "CMPLD   $crx, $src1, $src2" %}
  size(4);
  ins_encode %{
    __ cmpld($crx$$CondRegister, $src1$$Register, $src2$$Register);
  %}
  ins_pipe(pipe_class_compare);
%}

instruct cmpUL_reg_imm16(flagsReg crx, iRegLsrc src1, uimmL16 src2) %{
  match(Set crx (CmpUL src1 src2));
  format %{ "CMPLDI  $crx, $src1, $src2" %}
  size(4);
  ins_encode %{
    __ cmpldi($crx$$CondRegister, $src1$$Register, $src2$$constant);
  %}
  ins_pipe(pipe_class_compare);
%}

instruct testL_reg_reg(flagsRegCR0 cr0, iRegLsrc src1, iRegLsrc src2, immL_0 zero) %{
  match(Set cr0 (CmpL (AndL src1 src2) zero));
  // r0 is killed
  format %{ "AND     R0, $src1, $src2 \t// BTST long" %}
  size(4);
  ins_encode %{
    __ and_(R0, $src1$$Register, $src2$$Register);
  %}
  ins_pipe(pipe_class_compare);
%}

instruct testL_reg_imm(flagsRegCR0 cr0, iRegLsrc src1, uimmL16 src2, immL_0 zero) %{
  match(Set cr0 (CmpL (AndL src1 src2) zero));
  // r0 is killed
  format %{ "ANDI    R0, $src1, $src2 \t// BTST long" %}
  size(4);
  ins_encode %{
    __ andi_(R0, $src1$$Register, $src2$$constant);
  %}
  ins_pipe(pipe_class_compare);
%}

// Manifest a CmpL3 result in an integer register.
instruct cmpL3_reg_reg(iRegIdst dst, iRegLsrc src1, iRegLsrc src2, flagsRegCR0 cr0) %{
  match(Set dst (CmpL3 src1 src2));
  effect(KILL cr0);
  ins_cost(DEFAULT_COST * 5);
  size((VM_Version::has_brw() ? 16 : 20));

  format %{ "cmpL3_reg_reg $dst, $src1, $src2" %}

  ins_encode %{
    __ cmpd(CCR0, $src1$$Register, $src2$$Register);
    __ set_cmp3($dst$$Register);
  %}
  ins_pipe(pipe_class_default);
%}

// Implicit range checks.
// A range check in the ideal world has one of the following shapes:
//  - (If le (CmpU length index)), (IfTrue  throw exception)
//  - (If lt (CmpU index length)), (IfFalse throw exception)
//
// Match range check 'If le (CmpU length index)'.
instruct rangeCheck_iReg_uimm15(cmpOp cmp, iRegIsrc src_length, uimmI15 index, label labl) %{
  match(If cmp (CmpU src_length index));
  effect(USE labl);
  predicate(TrapBasedRangeChecks &&
            _kids[0]->_leaf->as_Bool()->_test._test == BoolTest::le &&
            PROB_UNLIKELY(_leaf->as_If()->_prob) >= PROB_ALWAYS &&
            (Matcher::branches_to_uncommon_trap(_leaf)));

  ins_is_TrapBasedCheckNode(true);

  format %{ "TWI     $index $cmp $src_length \t// RangeCheck => trap $labl" %}
  size(4);
  ins_encode %{
    if ($cmp$$cmpcode == 0x1 /* less_equal */) {
      __ trap_range_check_le($src_length$$Register, $index$$constant);
    } else {
      // Both successors are uncommon traps, probability is 0.
      // Node got flipped during fixup flow.
      assert($cmp$$cmpcode == 0x9, "must be greater");
      __ trap_range_check_g($src_length$$Register, $index$$constant);
    }
  %}
  ins_pipe(pipe_class_trap);
%}

// Match range check 'If lt (CmpU index length)'.
instruct rangeCheck_iReg_iReg(cmpOp cmp, iRegIsrc src_index, iRegIsrc src_length, label labl) %{
  match(If cmp (CmpU src_index src_length));
  effect(USE labl);
  predicate(TrapBasedRangeChecks &&
            _kids[0]->_leaf->as_Bool()->_test._test == BoolTest::lt &&
            _leaf->as_If()->_prob >= PROB_ALWAYS &&
            (Matcher::branches_to_uncommon_trap(_leaf)));

  ins_is_TrapBasedCheckNode(true);

  format %{ "TW      $src_index $cmp $src_length \t// RangeCheck => trap $labl" %}
  size(4);
  ins_encode %{
    if ($cmp$$cmpcode == 0x0 /* greater_equal */) {
      __ trap_range_check_ge($src_index$$Register, $src_length$$Register);
    } else {
      // Both successors are uncommon traps, probability is 0.
      // Node got flipped during fixup flow.
      assert($cmp$$cmpcode == 0x8, "must be less");
      __ trap_range_check_l($src_index$$Register, $src_length$$Register);
    }
  %}
  ins_pipe(pipe_class_trap);
%}

// Match range check 'If lt (CmpU index length)'.
instruct rangeCheck_uimm15_iReg(cmpOp cmp, iRegIsrc src_index, uimmI15 length, label labl) %{
  match(If cmp (CmpU src_index length));
  effect(USE labl);
  predicate(TrapBasedRangeChecks &&
            _kids[0]->_leaf->as_Bool()->_test._test == BoolTest::lt &&
            _leaf->as_If()->_prob >= PROB_ALWAYS &&
            (Matcher::branches_to_uncommon_trap(_leaf)));

  ins_is_TrapBasedCheckNode(true);

  format %{ "TWI     $src_index $cmp $length \t// RangeCheck => trap $labl" %}
  size(4);
  ins_encode %{
    if ($cmp$$cmpcode == 0x0 /* greater_equal */) {
      __ trap_range_check_ge($src_index$$Register, $length$$constant);
    } else {
      // Both successors are uncommon traps, probability is 0.
      // Node got flipped during fixup flow.
      assert($cmp$$cmpcode == 0x8, "must be less");
      __ trap_range_check_l($src_index$$Register, $length$$constant);
    }
  %}
  ins_pipe(pipe_class_trap);
%}

instruct compU_reg_reg(flagsReg crx, iRegIsrc src1, iRegIsrc src2) %{
  match(Set crx (CmpU src1 src2));
  format %{ "CMPLW   $crx, $src1, $src2 \t// unsigned" %}
  size(4);
  ins_encode %{
    __ cmplw($crx$$CondRegister, $src1$$Register, $src2$$Register);
  %}
  ins_pipe(pipe_class_compare);
%}

instruct compU_reg_uimm16(flagsReg crx, iRegIsrc src1, uimmI16 src2) %{
  match(Set crx (CmpU src1 src2));
  size(4);
  format %{ "CMPLWI  $crx, $src1, $src2" %}
  ins_encode %{
    __ cmplwi($crx$$CondRegister, $src1$$Register, $src2$$constant);
  %}
  ins_pipe(pipe_class_compare);
%}

// Implicit zero checks (more implicit null checks).
// No constant pool entries required.
instruct zeroCheckN_iReg_imm0(cmpOp cmp, iRegNsrc value, immN_0 zero, label labl) %{
  match(If cmp (CmpN value zero));
  effect(USE labl);
  predicate(TrapBasedNullChecks &&
            _kids[0]->_leaf->as_Bool()->_test._test == BoolTest::ne &&
            _leaf->as_If()->_prob >= PROB_LIKELY_MAG(4) &&
            Matcher::branches_to_uncommon_trap(_leaf));
  ins_cost(1);

  ins_is_TrapBasedCheckNode(true);

  format %{ "TDI     $value $cmp $zero \t// ZeroCheckN => trap $labl" %}
  size(4);
  ins_encode %{
    if ($cmp$$cmpcode == 0xA) {
      __ trap_null_check($value$$Register);
    } else {
      // Both successors are uncommon traps, probability is 0.
      // Node got flipped during fixup flow.
      assert($cmp$$cmpcode == 0x2 , "must be equal(0xA) or notEqual(0x2)");
      __ trap_null_check($value$$Register, Assembler::traptoGreaterThanUnsigned);
    }
  %}
  ins_pipe(pipe_class_trap);
%}

// Compare narrow oops.
instruct cmpN_reg_reg(flagsReg crx, iRegNsrc src1, iRegNsrc src2) %{
  match(Set crx (CmpN src1 src2));

  size(4);
  ins_cost(2);
  format %{ "CMPLW   $crx, $src1, $src2 \t// compressed ptr" %}
  ins_encode %{
    __ cmplw($crx$$CondRegister, $src1$$Register, $src2$$Register);
  %}
  ins_pipe(pipe_class_compare);
%}

instruct cmpN_reg_imm0(flagsReg crx, iRegNsrc src1, immN_0 src2) %{
  match(Set crx (CmpN src1 src2));
  // Make this more expensive than zeroCheckN_iReg_imm0.
  ins_cost(2);

  format %{ "CMPLWI  $crx, $src1, $src2 \t// compressed ptr" %}
  size(4);
  ins_encode %{
    __ cmplwi($crx$$CondRegister, $src1$$Register, $src2$$constant);
  %}
  ins_pipe(pipe_class_compare);
%}

// Implicit zero checks (more implicit null checks).
// No constant pool entries required.
instruct zeroCheckP_reg_imm0(cmpOp cmp, iRegP_N2P value, immP_0 zero, label labl) %{
  match(If cmp (CmpP value zero));
  effect(USE labl);
  predicate(TrapBasedNullChecks &&
            _kids[0]->_leaf->as_Bool()->_test._test == BoolTest::ne &&
            _leaf->as_If()->_prob >= PROB_LIKELY_MAG(4) &&
            Matcher::branches_to_uncommon_trap(_leaf));
  ins_cost(1); // Should not be cheaper than zeroCheckN.

  ins_is_TrapBasedCheckNode(true);

  format %{ "TDI     $value $cmp $zero \t// ZeroCheckP => trap $labl" %}
  size(4);
  ins_encode %{
    if ($cmp$$cmpcode == 0xA) {
      __ trap_null_check($value$$Register);
    } else {
      // Both successors are uncommon traps, probability is 0.
      // Node got flipped during fixup flow.
      assert($cmp$$cmpcode == 0x2 , "must be equal(0xA) or notEqual(0x2)");
      __ trap_null_check($value$$Register, Assembler::traptoGreaterThanUnsigned);
    }
  %}
  ins_pipe(pipe_class_trap);
%}

// Compare Pointers
instruct cmpP_reg_reg(flagsReg crx, iRegP_N2P src1, iRegP_N2P src2) %{
  match(Set crx (CmpP src1 src2));
  format %{ "CMPLD   $crx, $src1, $src2 \t// ptr" %}
  size(4);
  ins_encode %{
    __ cmpld($crx$$CondRegister, $src1$$Register, $src2$$Register);
  %}
  ins_pipe(pipe_class_compare);
%}

instruct cmpP_reg_null(flagsReg crx, iRegP_N2P src1, immP_0or1 src2) %{
  match(Set crx (CmpP src1 src2));
  format %{ "CMPLDI   $crx, $src1, $src2 \t// ptr" %}
  size(4);
  ins_encode %{
    __ cmpldi($crx$$CondRegister, $src1$$Register, (int)((short)($src2$$constant & 0xFFFF)));
  %}
  ins_pipe(pipe_class_compare);
%}

// Used in postalloc expand.
instruct cmpP_reg_imm16(flagsReg crx, iRegPsrc src1, immL16 src2) %{
  // This match rule prevents reordering of node before a safepoint.
  // This only makes sense if this instructions is used exclusively
  // for the expansion of EncodeP!
  match(Set crx (CmpP src1 src2));
  predicate(false);

  format %{ "CMPDI   $crx, $src1, $src2" %}
  size(4);
  ins_encode %{
    __ cmpdi($crx$$CondRegister, $src1$$Register, $src2$$constant);
  %}
  ins_pipe(pipe_class_compare);
%}

//----------Float Compares----------------------------------------------------

instruct cmpFUnordered_reg_reg(flagsReg crx, regF src1, regF src2) %{
  // Needs matchrule, see cmpDUnordered.
  match(Set crx (CmpF src1 src2));
  // no match-rule, false predicate
  predicate(false);

  format %{ "cmpFUrd $crx, $src1, $src2" %}
  size(4);
  ins_encode %{
    __ fcmpu($crx$$CondRegister, $src1$$FloatRegister, $src2$$FloatRegister);
  %}
  ins_pipe(pipe_class_default);
%}

instruct cmov_bns_less(flagsReg crx) %{
  // no match-rule, false predicate
  effect(DEF crx);
  predicate(false);

  ins_variable_size_depending_on_alignment(true);

  format %{ "cmov    $crx" %}
  // Worst case is branch + move + stop, no stop without scheduler.
  size(12);
  ins_encode %{
    Label done;
    __ bns($crx$$CondRegister, done);        // not unordered -> keep crx
    __ li(R0, 0);
    __ cmpwi($crx$$CondRegister, R0, 1);     // unordered -> set crx to 'less'
    __ bind(done);
  %}
  ins_pipe(pipe_class_default);
%}

// Compare floating, generate condition code.
instruct cmpF_reg_reg_Ex(flagsReg crx, regF src1, regF src2) %{
  // FIXME: should we match 'If cmp (CmpF src1 src2))' ??
  //
  // The following code sequence occurs a lot in mpegaudio:
  //
  // block BXX:
  // 0: instruct cmpFUnordered_reg_reg (cmpF_reg_reg-0):
  //    cmpFUrd CCR6, F11, F9
  // 4: instruct cmov_bns_less (cmpF_reg_reg-1):
  //    cmov CCR6
  // 8: instruct branchConSched:
  //    B_FARle CCR6, B56  P=0.500000 C=-1.000000
  match(Set crx (CmpF src1 src2));
  ins_cost(DEFAULT_COST+BRANCH_COST);

  format %{ "CmpF    $crx, $src1, $src2 \t// postalloc expanded" %}
  postalloc_expand %{
    //
    // replaces
    //
    //   region  src1  src2
    //    \       |     |
    //     crx=cmpF_reg_reg
    //
    // with
    //
    //   region  src1  src2
    //    \       |     |
    //     crx=cmpFUnordered_reg_reg
    //      |
    //      ^  region
    //      |   \
    //      crx=cmov_bns_less
    //

    // Create new nodes.
    MachNode *m1 = new cmpFUnordered_reg_regNode();
    MachNode *m2 = new cmov_bns_lessNode();

    // inputs for new nodes
    m1->add_req(n_region, n_src1, n_src2);
    m2->add_req(n_region);
    m2->add_prec(m1);

    // operands for new nodes
    m1->_opnds[0] = op_crx;
    m1->_opnds[1] = op_src1;
    m1->_opnds[2] = op_src2;
    m2->_opnds[0] = op_crx;

    // registers for new nodes
    ra_->set_pair(m1->_idx, ra_->get_reg_second(this), ra_->get_reg_first(this)); // crx
    ra_->set_pair(m2->_idx, ra_->get_reg_second(this), ra_->get_reg_first(this)); // crx

    // Insert new nodes.
    nodes->push(m1);
    nodes->push(m2);
  %}
%}

// Compare float, generate -1,0,1
instruct cmpF3_reg_reg(iRegIdst dst, regF src1, regF src2, flagsRegCR0 cr0) %{
  match(Set dst (CmpF3 src1 src2));
  effect(KILL cr0);
  ins_cost(DEFAULT_COST * 6);
  size((VM_Version::has_brw() ? 20 : 24));

  format %{ "cmpF3_reg_reg $dst, $src1, $src2" %}

  ins_encode %{
    __ fcmpu(CCR0, $src1$$FloatRegister, $src2$$FloatRegister);
    __ set_cmpu3($dst$$Register, true); // C2 requires unordered to get treated like less
  %}
  ins_pipe(pipe_class_default);
%}

instruct cmpDUnordered_reg_reg(flagsReg crx, regD src1, regD src2) %{
  // Needs matchrule so that ideal opcode is Cmp. This causes that gcm places the
  // node right before the conditional move using it.
  // In jck test api/java_awt/geom/QuadCurve2DFloat/index.html#SetCurveTesttestCase7,
  // compilation of java.awt.geom.RectangularShape::getBounds()Ljava/awt/Rectangle
  // crashed in register allocation where the flags Reg between cmpDUnoredered and a
  // conditional move was supposed to be spilled.
  match(Set crx (CmpD src1 src2));
  // False predicate, shall not be matched.
  predicate(false);

  format %{ "cmpFUrd $crx, $src1, $src2" %}
  size(4);
  ins_encode %{
    __ fcmpu($crx$$CondRegister, $src1$$FloatRegister, $src2$$FloatRegister);
  %}
  ins_pipe(pipe_class_default);
%}

instruct cmpD_reg_reg_Ex(flagsReg crx, regD src1, regD src2) %{
  match(Set crx (CmpD src1 src2));
  ins_cost(DEFAULT_COST+BRANCH_COST);

  format %{ "CmpD    $crx, $src1, $src2 \t// postalloc expanded" %}
  postalloc_expand %{
    //
    // replaces
    //
    //   region  src1  src2
    //    \       |     |
    //     crx=cmpD_reg_reg
    //
    // with
    //
    //   region  src1  src2
    //    \       |     |
    //     crx=cmpDUnordered_reg_reg
    //      |
    //      ^  region
    //      |   \
    //      crx=cmov_bns_less
    //

    // create new nodes
    MachNode *m1 = new cmpDUnordered_reg_regNode();
    MachNode *m2 = new cmov_bns_lessNode();

    // inputs for new nodes
    m1->add_req(n_region, n_src1, n_src2);
    m2->add_req(n_region);
    m2->add_prec(m1);

    // operands for new nodes
    m1->_opnds[0] = op_crx;
    m1->_opnds[1] = op_src1;
    m1->_opnds[2] = op_src2;
    m2->_opnds[0] = op_crx;

    // registers for new nodes
    ra_->set_pair(m1->_idx, ra_->get_reg_second(this), ra_->get_reg_first(this)); // crx
    ra_->set_pair(m2->_idx, ra_->get_reg_second(this), ra_->get_reg_first(this)); // crx

    // Insert new nodes.
    nodes->push(m1);
    nodes->push(m2);
  %}
%}

// Compare double, generate -1,0,1
instruct cmpD3_reg_reg(iRegIdst dst, regD src1, regD src2, flagsRegCR0 cr0) %{
  match(Set dst (CmpD3 src1 src2));
  effect(KILL cr0);
  ins_cost(DEFAULT_COST * 6);
  size((VM_Version::has_brw() ? 20 : 24));

  format %{ "cmpD3_reg_reg $dst, $src1, $src2" %}

  ins_encode %{
    __ fcmpu(CCR0, $src1$$FloatRegister, $src2$$FloatRegister);
    __ set_cmpu3($dst$$Register, true); // C2 requires unordered to get treated like less
  %}
  ins_pipe(pipe_class_default);
%}

// Compare char
instruct cmprb_Digit_reg_reg(iRegIdst dst, iRegIsrc src1, iRegIsrc src2, flagsReg crx) %{
  match(Set dst (Digit src1));
  effect(TEMP src2, TEMP crx);
  ins_cost(3 * DEFAULT_COST);

  format %{ "LI      $src2, 0x3930\n\t"
            "CMPRB   $crx, 0, $src1, $src2\n\t"
            "SETB    $dst, $crx" %}
  size(12);
  ins_encode %{
    // 0x30: 0, 0x39: 9
    __ li($src2$$Register, 0x3930);
    // compare src1 with ranges 0x30 to 0x39
    __ cmprb($crx$$CondRegister, 0, $src1$$Register, $src2$$Register);
    __ setb($dst$$Register, $crx$$CondRegister);
  %}
  ins_pipe(pipe_class_default);
%}

instruct cmprb_LowerCase_reg_reg(iRegIdst dst, iRegIsrc src1, iRegIsrc src2, flagsReg crx) %{
  match(Set dst (LowerCase src1));
  effect(TEMP src2, TEMP crx);
  ins_cost(12 * DEFAULT_COST);

  format %{ "LI      $src2, 0x7A61\n\t"
            "CMPRB   $crx, 0, $src1, $src2\n\t"
            "BGT     $crx, done\n\t"
            "LIS     $src2, (signed short)0xF6DF\n\t"
            "ORI     $src2, $src2, 0xFFF8\n\t"
            "CMPRB   $crx, 1, $src1, $src2\n\t"
            "BGT     $crx, done\n\t"
            "LIS     $src2, (signed short)0xAAB5\n\t"
            "ORI     $src2, $src2, 0xBABA\n\t"
            "INSRDI  $src2, $src2, 32, 0\n\t"
            "CMPEQB  $crx, 1, $src1, $src2\n"
            "done:\n\t"
            "SETB    $dst, $crx" %}

  size(48);
  ins_encode %{
    Label done;
    // 0x61: a, 0x7A: z
    __ li($src2$$Register, 0x7A61);
    // compare src1 with ranges 0x61 to 0x7A
    __ cmprb($crx$$CondRegister, 0, $src1$$Register, $src2$$Register);
    __ bgt($crx$$CondRegister, done);

    // 0xDF: sharp s, 0xFF: y with diaeresis, 0xF7 is not the lower case
    __ lis($src2$$Register, (signed short)0xF6DF);
    __ ori($src2$$Register, $src2$$Register, 0xFFF8);
    // compare src1 with ranges 0xDF to 0xF6 and 0xF8 to 0xFF
    __ cmprb($crx$$CondRegister, 1, $src1$$Register, $src2$$Register);
    __ bgt($crx$$CondRegister, done);

    // 0xAA: feminine ordinal indicator
    // 0xB5: micro sign
    // 0xBA: masculine ordinal indicator
    __ lis($src2$$Register, (signed short)0xAAB5);
    __ ori($src2$$Register, $src2$$Register, 0xBABA);
    __ insrdi($src2$$Register, $src2$$Register, 32, 0);
    // compare src1 with 0xAA, 0xB5, and 0xBA
    __ cmpeqb($crx$$CondRegister, $src1$$Register, $src2$$Register);

    __ bind(done);
    __ setb($dst$$Register, $crx$$CondRegister);
  %}
  ins_pipe(pipe_class_default);
%}

instruct cmprb_UpperCase_reg_reg(iRegIdst dst, iRegIsrc src1, iRegIsrc src2, flagsReg crx) %{
  match(Set dst (UpperCase src1));
  effect(TEMP src2, TEMP crx);
  ins_cost(7 * DEFAULT_COST);

  format %{ "LI      $src2, 0x5A41\n\t"
            "CMPRB   $crx, 0, $src1, $src2\n\t"
            "BGT     $crx, done\n\t"
            "LIS     $src2, (signed short)0xD6C0\n\t"
            "ORI     $src2, $src2, 0xDED8\n\t"
            "CMPRB   $crx, 1, $src1, $src2\n"
            "done:\n\t"
            "SETB    $dst, $crx" %}

  size(28);
  ins_encode %{
    Label done;
    // 0x41: A, 0x5A: Z
    __ li($src2$$Register, 0x5A41);
    // compare src1 with a range 0x41 to 0x5A
    __ cmprb($crx$$CondRegister, 0, $src1$$Register, $src2$$Register);
    __ bgt($crx$$CondRegister, done);

    // 0xC0: a with grave, 0xDE: thorn, 0xD7 is not the upper case
    __ lis($src2$$Register, (signed short)0xD6C0);
    __ ori($src2$$Register, $src2$$Register, 0xDED8);
    // compare src1 with ranges 0xC0 to 0xD6 and 0xD8 to 0xDE
    __ cmprb($crx$$CondRegister, 1, $src1$$Register, $src2$$Register);

    __ bind(done);
    __ setb($dst$$Register, $crx$$CondRegister);
  %}
  ins_pipe(pipe_class_default);
%}

instruct cmprb_Whitespace_reg_reg(iRegIdst dst, iRegIsrc src1, iRegIsrc src2, flagsReg crx) %{
  match(Set dst (Whitespace src1));
  predicate(PowerArchitecturePPC64 <= 9);
  effect(TEMP src2, TEMP crx);
  ins_cost(4 * DEFAULT_COST);

  format %{ "LI      $src2, 0x0D09\n\t"
            "ADDIS   $src2, 0x201C\n\t"
            "CMPRB   $crx, 1, $src1, $src2\n\t"
            "SETB    $dst, $crx" %}
  size(16);
  ins_encode %{
    // 0x09 to 0x0D, 0x1C to 0x20
    __ li($src2$$Register, 0x0D09);
    __ addis($src2$$Register, $src2$$Register, 0x0201C);
    // compare src with ranges 0x09 to 0x0D and 0x1C to 0x20
    __ cmprb($crx$$CondRegister, 1, $src1$$Register, $src2$$Register);
    __ setb($dst$$Register, $crx$$CondRegister);
  %}
  ins_pipe(pipe_class_default);
%}

// Power 10 version, using prefixed addi to load 32-bit constant
instruct cmprb_Whitespace_reg_reg_prefixed(iRegIdst dst, iRegIsrc src1, iRegIsrc src2, flagsReg crx) %{
  match(Set dst (Whitespace src1));
  predicate(PowerArchitecturePPC64 >= 10);
  effect(TEMP src2, TEMP crx);
  ins_cost(3 * DEFAULT_COST);

  format %{ "PLI     $src2, 0x201C0D09\n\t"
            "CMPRB   $crx, 1, $src1, $src2\n\t"
            "SETB    $dst, $crx" %}
  size(16);
  ins_encode %{
    // 0x09 to 0x0D, 0x1C to 0x20
    assert( ((intptr_t)(__ pc()) & 0x3c) != 0x3c, "Bad alignment for prefixed instruction at " INTPTR_FORMAT, (intptr_t)(__ pc()));
    __ pli($src2$$Register, 0x201C0D09);
    // compare src with ranges 0x09 to 0x0D and 0x1C to 0x20
    __ cmprb($crx$$CondRegister, 1, $src1$$Register, $src2$$Register);
    __ setb($dst$$Register, $crx$$CondRegister);
  %}
  ins_pipe(pipe_class_default);
  ins_alignment(2);
%}

//----------Branches---------------------------------------------------------
// Jump

// Direct Branch.
instruct branch(label labl) %{
  match(Goto);
  effect(USE labl);
  ins_cost(BRANCH_COST);

  format %{ "B       $labl" %}
  size(4);
  ins_encode %{
     Label d;    // dummy
     __ bind(d);
     Label* p = $labl$$label;
     // `p' is `nullptr' when this encoding class is used only to
     // determine the size of the encoded instruction.
     Label& l = (nullptr == p)? d : *(p);
     __ b(l);
  %}
  ins_pipe(pipe_class_default);
%}

// Conditional Near Branch
instruct branchCon(cmpOp cmp, flagsRegSrc crx, label lbl) %{
  // Same match rule as `branchConFar'.
  match(If cmp crx);
  effect(USE lbl);
  ins_cost(BRANCH_COST);

  // If set to 1 this indicates that the current instruction is a
  // short variant of a long branch. This avoids using this
  // instruction in first-pass matching. It will then only be used in
  // the `Shorten_branches' pass.
  ins_short_branch(1);

  format %{ "B$cmp     $crx, $lbl" %}
  size(4);
  ins_encode( enc_bc(crx, cmp, lbl) );
  ins_pipe(pipe_class_default);
%}

// This is for cases when the ppc64 `bc' instruction does not
// reach far enough. So we emit a far branch here, which is more
// expensive.
//
// Conditional Far Branch
instruct branchConFar(cmpOp cmp, flagsRegSrc crx, label lbl) %{
  // Same match rule as `branchCon'.
  match(If cmp crx);
  effect(USE crx, USE lbl);
  // Higher cost than `branchCon'.
  ins_cost(5*BRANCH_COST);

  // This is not a short variant of a branch, but the long variant.
  ins_short_branch(0);

  format %{ "B_FAR$cmp $crx, $lbl" %}
  size(8);
  ins_encode( enc_bc_far(crx, cmp, lbl) );
  ins_pipe(pipe_class_default);
%}

instruct branchLoopEnd(cmpOp cmp, flagsRegSrc crx, label labl) %{
  match(CountedLoopEnd cmp crx);
  effect(USE labl);
  ins_cost(BRANCH_COST);

  // short variant.
  ins_short_branch(1);

  format %{ "B$cmp     $crx, $labl \t// counted loop end" %}
  size(4);
  ins_encode( enc_bc(crx, cmp, labl) );
  ins_pipe(pipe_class_default);
%}

instruct branchLoopEndFar(cmpOp cmp, flagsRegSrc crx, label labl) %{
  match(CountedLoopEnd cmp crx);
  effect(USE labl);
  ins_cost(BRANCH_COST);

  // Long variant.
  ins_short_branch(0);

  format %{ "B_FAR$cmp $crx, $labl \t// counted loop end" %}
  size(8);
  ins_encode( enc_bc_far(crx, cmp, labl) );
  ins_pipe(pipe_class_default);
%}

// ============================================================================
// Java runtime operations, intrinsics and other complex operations.

// The 2nd slow-half of a subtype check. Scan the subklass's 2ndary superklass
// array for an instance of the superklass. Set a hidden internal cache on a
// hit (cache is checked with exposed code in gen_subtype_check()). Return
// not zero for a miss or zero for a hit. The encoding ALSO sets flags.
//
// GL TODO: Improve this.
// - result should not be a TEMP
// - Add match rule as on sparc avoiding additional Cmp.
instruct partialSubtypeCheck(iRegPdst result, iRegP_N2P subklass, iRegP_N2P superklass,
                             iRegPdst tmp_klass, iRegPdst tmp_arrayptr) %{
  match(Set result (PartialSubtypeCheck subklass superklass));
  effect(TEMP_DEF result, TEMP tmp_klass, TEMP tmp_arrayptr);
  ins_cost(DEFAULT_COST*10);

  format %{ "PartialSubtypeCheck $result = ($subklass instanceOf $superklass) tmp: $tmp_klass, $tmp_arrayptr" %}
  ins_encode %{
    __ check_klass_subtype_slow_path($subklass$$Register, $superklass$$Register, $tmp_arrayptr$$Register,
                                     $tmp_klass$$Register, nullptr, $result$$Register);
  %}
  ins_pipe(pipe_class_default);
%}

// inlined locking and unlocking

instruct cmpFastLock(flagsRegCR0 crx, iRegPdst oop, iRegPdst box, iRegPdst tmp1, iRegPdst tmp2) %{
  match(Set crx (FastLock oop box));
  effect(TEMP tmp1, TEMP tmp2);

  format %{ "FASTLOCK  $oop, $box, $tmp1, $tmp2" %}
  ins_encode %{
    __ compiler_fast_lock_object($crx$$CondRegister, $oop$$Register, $box$$Register,
                                 $tmp1$$Register, $tmp2$$Register, /*tmp3*/ R0);
    // If locking was successful, crx should indicate 'EQ'.
    // The compiler generates a branch to the runtime call to
    // _complete_monitor_locking_Java for the case where crx is 'NE'.
  %}
  ins_pipe(pipe_class_compare);
%}

instruct cmpFastUnlock(flagsRegCR0 crx, iRegPdst oop, iRegPdst box, iRegPdst tmp1, iRegPdst tmp2, iRegPdst tmp3) %{
  match(Set crx (FastUnlock oop box));
  effect(TEMP tmp1, TEMP tmp2, TEMP tmp3);

  format %{ "FASTUNLOCK  $oop, $box, $tmp1, $tmp2" %}
  ins_encode %{
    __ compiler_fast_unlock_object($crx$$CondRegister, $oop$$Register, $box$$Register,
                                   $tmp1$$Register, $tmp2$$Register, $tmp3$$Register);
    // If unlocking was successful, crx should indicate 'EQ'.
    // The compiler generates a branch to the runtime call to
    // _complete_monitor_unlocking_Java for the case where crx is 'NE'.
  %}
  ins_pipe(pipe_class_compare);
%}

// Align address.
instruct align_addr(iRegPdst dst, iRegPsrc src, immLnegpow2 mask) %{
  match(Set dst (CastX2P (AndL (CastP2X src) mask)));

  format %{ "ANDDI   $dst, $src, $mask \t// next aligned address" %}
  size(4);
  ins_encode %{
    __ clrrdi($dst$$Register, $src$$Register, log2i_exact(-(julong)$mask$$constant));
  %}
  ins_pipe(pipe_class_default);
%}

// Array size computation.
instruct array_size(iRegLdst dst, iRegPsrc end, iRegPsrc start) %{
  match(Set dst (SubL (CastP2X end) (CastP2X start)));

  format %{ "SUB     $dst, $end, $start \t// array size in bytes" %}
  size(4);
  ins_encode %{
    __ subf($dst$$Register, $start$$Register, $end$$Register);
  %}
  ins_pipe(pipe_class_default);
%}

// Clear-array with constant short array length. The versions below can use dcbz with cnt > 30.
instruct inlineCallClearArrayShort(immLmax30 cnt, rarg2RegP base, Universe dummy, regCTR ctr) %{
  match(Set dummy (ClearArray cnt base));
  effect(USE_KILL base, KILL ctr);
  ins_cost(2 * MEMORY_REF_COST);

  format %{ "ClearArray $cnt, $base" %}
  ins_encode %{
    __ clear_memory_constlen($base$$Register, $cnt$$constant, R0); // kills base, R0
  %}
  ins_pipe(pipe_class_default);
%}

// Clear-array with constant large array length.
instruct inlineCallClearArrayLarge(immL cnt, rarg2RegP base, Universe dummy, iRegLdst tmp, regCTR ctr) %{
  match(Set dummy (ClearArray cnt base));
  effect(USE_KILL base, TEMP tmp, KILL ctr);
  ins_cost(3 * MEMORY_REF_COST);

  format %{ "ClearArray $cnt, $base \t// KILL $tmp" %}
  ins_encode %{
    __ clear_memory_doubleword($base$$Register, $tmp$$Register, R0, $cnt$$constant); // kills base, R0
  %}
  ins_pipe(pipe_class_default);
%}

// Clear-array with dynamic array length.
instruct inlineCallClearArray(rarg1RegL cnt, rarg2RegP base, Universe dummy, regCTR ctr) %{
  match(Set dummy (ClearArray cnt base));
  effect(USE_KILL cnt, USE_KILL base, KILL ctr);
  ins_cost(4 * MEMORY_REF_COST);

  format %{ "ClearArray $cnt, $base" %}
  ins_encode %{
    __ clear_memory_doubleword($base$$Register, $cnt$$Register, R0); // kills cnt, base, R0
  %}
  ins_pipe(pipe_class_default);
%}

instruct string_compareL(rarg1RegP str1, rarg2RegP str2, rarg3RegI cnt1, rarg4RegI cnt2, iRegIdst result,
                         iRegIdst tmp, regCTR ctr, flagsRegCR0 cr0) %{
  predicate(((StrCompNode*)n)->encoding() == StrIntrinsicNode::LL);
  match(Set result (StrComp (Binary str1 cnt1) (Binary str2 cnt2)));
  effect(TEMP_DEF result, USE_KILL str1, USE_KILL str2, USE_KILL cnt1, USE_KILL cnt2, KILL ctr, KILL cr0, TEMP tmp);
  ins_cost(300);
  format %{ "String Compare byte[] $str1,$cnt1,$str2,$cnt2 -> $result \t// KILL $tmp" %}
  ins_encode %{
    __ string_compare($str1$$Register, $str2$$Register,
                      $cnt1$$Register, $cnt2$$Register,
                      $tmp$$Register,
                      $result$$Register, StrIntrinsicNode::LL);
  %}
  ins_pipe(pipe_class_default);
%}

instruct string_compareU(rarg1RegP str1, rarg2RegP str2, rarg3RegI cnt1, rarg4RegI cnt2, iRegIdst result,
                         iRegIdst tmp, regCTR ctr, flagsRegCR0 cr0) %{
  predicate(((StrCompNode*)n)->encoding() == StrIntrinsicNode::UU);
  match(Set result (StrComp (Binary str1 cnt1) (Binary str2 cnt2)));
  effect(TEMP_DEF result, USE_KILL str1, USE_KILL str2, USE_KILL cnt1, USE_KILL cnt2, KILL ctr, KILL cr0, TEMP tmp);
  ins_cost(300);
  format %{ "String Compare char[] $str1,$cnt1,$str2,$cnt2 -> $result \t// KILL $tmp" %}
  ins_encode %{
    __ string_compare($str1$$Register, $str2$$Register,
                      $cnt1$$Register, $cnt2$$Register,
                      $tmp$$Register,
                      $result$$Register, StrIntrinsicNode::UU);
  %}
  ins_pipe(pipe_class_default);
%}

instruct string_compareLU(rarg1RegP str1, rarg2RegP str2, rarg3RegI cnt1, rarg4RegI cnt2, iRegIdst result,
                          iRegIdst tmp, regCTR ctr, flagsRegCR0 cr0) %{
  predicate(((StrCompNode*)n)->encoding() == StrIntrinsicNode::LU);
  match(Set result (StrComp (Binary str1 cnt1) (Binary str2 cnt2)));
  effect(TEMP_DEF result, USE_KILL str1, USE_KILL str2, USE_KILL cnt1, USE_KILL cnt2, KILL ctr, KILL cr0, TEMP tmp);
  ins_cost(300);
  format %{ "String Compare byte[] $str1,$cnt1,$str2,$cnt2 -> $result \t// KILL $tmp" %}
  ins_encode %{
    __ string_compare($str1$$Register, $str2$$Register,
                      $cnt1$$Register, $cnt2$$Register,
                      $tmp$$Register,
                      $result$$Register, StrIntrinsicNode::LU);
  %}
  ins_pipe(pipe_class_default);
%}

instruct string_compareUL(rarg1RegP str1, rarg2RegP str2, rarg3RegI cnt1, rarg4RegI cnt2, iRegIdst result,
                          iRegIdst tmp, regCTR ctr, flagsRegCR0 cr0) %{
  predicate(((StrCompNode*)n)->encoding() == StrIntrinsicNode::UL);
  match(Set result (StrComp (Binary str1 cnt1) (Binary str2 cnt2)));
  effect(TEMP_DEF result, USE_KILL str1, USE_KILL str2, USE_KILL cnt1, USE_KILL cnt2, KILL ctr, KILL cr0, TEMP tmp);
  ins_cost(300);
  format %{ "String Compare byte[] $str1,$cnt1,$str2,$cnt2 -> $result \t// KILL $tmp" %}
  ins_encode %{
    __ string_compare($str2$$Register, $str1$$Register,
                      $cnt2$$Register, $cnt1$$Register,
                      $tmp$$Register,
                      $result$$Register, StrIntrinsicNode::UL);
  %}
  ins_pipe(pipe_class_default);
%}

instruct string_equalsL(rarg1RegP str1, rarg2RegP str2, rarg3RegI cnt, iRegIdst result,
                        iRegIdst tmp, regCTR ctr, flagsRegCR0 cr0) %{
  predicate(((StrEqualsNode*)n)->encoding() == StrIntrinsicNode::LL);
  match(Set result (StrEquals (Binary str1 str2) cnt));
  effect(TEMP_DEF result, USE_KILL str1, USE_KILL str2, USE_KILL cnt, TEMP tmp, KILL ctr, KILL cr0);
  ins_cost(300);
  format %{ "String Equals byte[] $str1,$str2,$cnt -> $result \t// KILL $tmp" %}
  ins_encode %{
    __ array_equals(false, $str1$$Register, $str2$$Register,
                    $cnt$$Register, $tmp$$Register,
                    $result$$Register, true /* byte */);
  %}
  ins_pipe(pipe_class_default);
%}

instruct array_equalsB(rarg1RegP ary1, rarg2RegP ary2, iRegIdst result,
                       iRegIdst tmp1, iRegIdst tmp2, regCTR ctr, flagsRegCR0 cr0, flagsRegCR0 cr1) %{
  predicate(((AryEqNode*)n)->encoding() == StrIntrinsicNode::LL);
  match(Set result (AryEq ary1 ary2));
  effect(TEMP_DEF result, USE_KILL ary1, USE_KILL ary2, TEMP tmp1, TEMP tmp2, KILL ctr, KILL cr0, KILL cr1);
  ins_cost(300);
  format %{ "Array Equals $ary1,$ary2 -> $result \t// KILL $tmp1,$tmp2" %}
  ins_encode %{
    __ array_equals(true, $ary1$$Register, $ary2$$Register,
                    $tmp1$$Register, $tmp2$$Register,
                    $result$$Register, true /* byte */);
  %}
  ins_pipe(pipe_class_default);
%}

instruct array_equalsC(rarg1RegP ary1, rarg2RegP ary2, iRegIdst result,
                       iRegIdst tmp1, iRegIdst tmp2, regCTR ctr, flagsRegCR0 cr0, flagsRegCR0 cr1) %{
  predicate(((AryEqNode*)n)->encoding() == StrIntrinsicNode::UU);
  match(Set result (AryEq ary1 ary2));
  effect(TEMP_DEF result, USE_KILL ary1, USE_KILL ary2, TEMP tmp1, TEMP tmp2, KILL ctr, KILL cr0, KILL cr1);
  ins_cost(300);
  format %{ "Array Equals $ary1,$ary2 -> $result \t// KILL $tmp1,$tmp2" %}
  ins_encode %{
    __ array_equals(true, $ary1$$Register, $ary2$$Register,
                    $tmp1$$Register, $tmp2$$Register,
                    $result$$Register, false /* byte */);
  %}
  ins_pipe(pipe_class_default);
%}

instruct indexOf_imm1_char_U(iRegIdst result, iRegPsrc haystack, iRegIsrc haycnt,
                             immP needleImm, immL offsetImm, immI_1 needlecntImm,
                             iRegIdst tmp1, iRegIdst tmp2,
                             flagsRegCR0 cr0, flagsRegCR1 cr1, regCTR ctr) %{
  match(Set result (StrIndexOf (Binary haystack haycnt) (Binary (AddP needleImm offsetImm) needlecntImm)));
  effect(TEMP tmp1, TEMP tmp2, KILL cr0, KILL cr1, KILL ctr);
  // Required for EA: check if it is still a type_array.
  predicate(((StrIndexOfNode*)n)->encoding() == StrIntrinsicNode::UU);
  ins_cost(150);

  format %{ "String IndexOf CSCL1 $haystack[0..$haycnt], $needleImm+$offsetImm[0..$needlecntImm]"
            "-> $result \t// KILL $haycnt, $tmp1, $tmp2, $cr0, $cr1" %}

  ins_encode %{
    immPOper *needleOper = (immPOper *)$needleImm;
    const TypeOopPtr *t = needleOper->type()->isa_oopptr();
    ciTypeArray* needle_values = t->const_oop()->as_type_array();  // Pointer to live char *
    jchar chr;
#ifdef VM_LITTLE_ENDIAN
    chr = (((jchar)(unsigned char)needle_values->element_value(1).as_byte()) << 8) |
           ((jchar)(unsigned char)needle_values->element_value(0).as_byte());
#else
    chr = (((jchar)(unsigned char)needle_values->element_value(0).as_byte()) << 8) |
           ((jchar)(unsigned char)needle_values->element_value(1).as_byte());
#endif
    __ string_indexof_char($result$$Register,
                           $haystack$$Register, $haycnt$$Register,
                           R0, chr,
                           $tmp1$$Register, $tmp2$$Register, false /*is_byte*/);
  %}
  ins_pipe(pipe_class_compare);
%}

instruct indexOf_imm1_char_L(iRegIdst result, iRegPsrc haystack, iRegIsrc haycnt,
                             immP needleImm, immL offsetImm, immI_1 needlecntImm,
                             iRegIdst tmp1, iRegIdst tmp2,
                             flagsRegCR0 cr0, flagsRegCR1 cr1, regCTR ctr) %{
  match(Set result (StrIndexOf (Binary haystack haycnt) (Binary (AddP needleImm offsetImm) needlecntImm)));
  effect(TEMP tmp1, TEMP tmp2, KILL cr0, KILL cr1, KILL ctr);
  // Required for EA: check if it is still a type_array.
  predicate(((StrIndexOfNode*)n)->encoding() == StrIntrinsicNode::LL);
  ins_cost(150);

  format %{ "String IndexOf CSCL1 $haystack[0..$haycnt], $needleImm+$offsetImm[0..$needlecntImm]"
            "-> $result \t// KILL $haycnt, $tmp1, $tmp2, $cr0, $cr1" %}

  ins_encode %{
    immPOper *needleOper = (immPOper *)$needleImm;
    const TypeOopPtr *t = needleOper->type()->isa_oopptr();
    ciTypeArray* needle_values = t->const_oop()->as_type_array();  // Pointer to live char *
    jchar chr = (jchar)needle_values->element_value(0).as_byte();
    __ string_indexof_char($result$$Register,
                           $haystack$$Register, $haycnt$$Register,
                           R0, chr,
                           $tmp1$$Register, $tmp2$$Register, true /*is_byte*/);
  %}
  ins_pipe(pipe_class_compare);
%}

instruct indexOf_imm1_char_UL(iRegIdst result, iRegPsrc haystack, iRegIsrc haycnt,
                              immP needleImm, immL offsetImm, immI_1 needlecntImm,
                              iRegIdst tmp1, iRegIdst tmp2,
                              flagsRegCR0 cr0, flagsRegCR1 cr1, regCTR ctr) %{
  match(Set result (StrIndexOf (Binary haystack haycnt) (Binary (AddP needleImm offsetImm) needlecntImm)));
  effect(TEMP tmp1, TEMP tmp2, KILL cr0, KILL cr1, KILL ctr);
  // Required for EA: check if it is still a type_array.
  predicate(((StrIndexOfNode*)n)->encoding() == StrIntrinsicNode::UL);
  ins_cost(150);

  format %{ "String IndexOf CSCL1 $haystack[0..$haycnt], $needleImm+$offsetImm[0..$needlecntImm]"
            "-> $result \t// KILL $haycnt, $tmp1, $tmp2, $cr0, $cr1" %}

  ins_encode %{
    immPOper *needleOper = (immPOper *)$needleImm;
    const TypeOopPtr *t = needleOper->type()->isa_oopptr();
    ciTypeArray* needle_values = t->const_oop()->as_type_array();  // Pointer to live char *
    jchar chr = (jchar)needle_values->element_value(0).as_byte();
    __ string_indexof_char($result$$Register,
                           $haystack$$Register, $haycnt$$Register,
                           R0, chr,
                           $tmp1$$Register, $tmp2$$Register, false /*is_byte*/);
  %}
  ins_pipe(pipe_class_compare);
%}

instruct indexOf_imm1_U(iRegIdst result, iRegPsrc haystack, iRegIsrc haycnt,
                        rscratch2RegP needle, immI_1 needlecntImm,
                        iRegIdst tmp1, iRegIdst tmp2,
                        flagsRegCR0 cr0, flagsRegCR1 cr1, regCTR ctr) %{
  match(Set result (StrIndexOf (Binary haystack haycnt) (Binary needle needlecntImm)));
  effect(USE_KILL needle, TEMP tmp1, TEMP tmp2, KILL cr0, KILL cr1, KILL ctr);
  // Required for EA: check if it is still a type_array.
  predicate(((StrIndexOfNode*)n)->encoding() == StrIntrinsicNode::UU &&
            n->in(3)->in(1)->bottom_type()->is_aryptr()->const_oop() &&
            n->in(3)->in(1)->bottom_type()->is_aryptr()->const_oop()->is_type_array());
  ins_cost(180);

  format %{ "String IndexOf SCL1 $haystack[0..$haycnt], $needle[0..$needlecntImm]"
            " -> $result \t// KILL $haycnt, $needle, $tmp1, $tmp2, $cr0, $cr1" %}
  ins_encode %{
    Node *ndl = in(operand_index($needle));  // The node that defines needle.
    ciTypeArray* needle_values = ndl->bottom_type()->is_aryptr()->const_oop()->as_type_array();
    guarantee(needle_values, "sanity");
    jchar chr;
#ifdef VM_LITTLE_ENDIAN
    chr = (((jchar)(unsigned char)needle_values->element_value(1).as_byte()) << 8) |
           ((jchar)(unsigned char)needle_values->element_value(0).as_byte());
#else
    chr = (((jchar)(unsigned char)needle_values->element_value(0).as_byte()) << 8) |
           ((jchar)(unsigned char)needle_values->element_value(1).as_byte());
#endif
    __ string_indexof_char($result$$Register,
                           $haystack$$Register, $haycnt$$Register,
                           R0, chr,
                           $tmp1$$Register, $tmp2$$Register, false /*is_byte*/);
  %}
  ins_pipe(pipe_class_compare);
%}

instruct indexOf_imm1_L(iRegIdst result, iRegPsrc haystack, iRegIsrc haycnt,
                        rscratch2RegP needle, immI_1 needlecntImm,
                        iRegIdst tmp1, iRegIdst tmp2,
                        flagsRegCR0 cr0, flagsRegCR1 cr1, regCTR ctr) %{
  match(Set result (StrIndexOf (Binary haystack haycnt) (Binary needle needlecntImm)));
  effect(USE_KILL needle, TEMP tmp1, TEMP tmp2, KILL cr0, KILL cr1, KILL ctr);
  // Required for EA: check if it is still a type_array.
  predicate(((StrIndexOfNode*)n)->encoding() == StrIntrinsicNode::LL &&
            n->in(3)->in(1)->bottom_type()->is_aryptr()->const_oop() &&
            n->in(3)->in(1)->bottom_type()->is_aryptr()->const_oop()->is_type_array());
  ins_cost(180);

  format %{ "String IndexOf SCL1 $haystack[0..$haycnt], $needle[0..$needlecntImm]"
            " -> $result \t// KILL $haycnt, $needle, $tmp1, $tmp2, $cr0, $cr1" %}
  ins_encode %{
    Node *ndl = in(operand_index($needle));  // The node that defines needle.
    ciTypeArray* needle_values = ndl->bottom_type()->is_aryptr()->const_oop()->as_type_array();
    guarantee(needle_values, "sanity");
    jchar chr = (jchar)needle_values->element_value(0).as_byte();
    __ string_indexof_char($result$$Register,
                           $haystack$$Register, $haycnt$$Register,
                           R0, chr,
                           $tmp1$$Register, $tmp2$$Register, true /*is_byte*/);
  %}
  ins_pipe(pipe_class_compare);
%}

instruct indexOf_imm1_UL(iRegIdst result, iRegPsrc haystack, iRegIsrc haycnt,
                         rscratch2RegP needle, immI_1 needlecntImm,
                         iRegIdst tmp1, iRegIdst tmp2,
                         flagsRegCR0 cr0, flagsRegCR1 cr1, regCTR ctr) %{
  match(Set result (StrIndexOf (Binary haystack haycnt) (Binary needle needlecntImm)));
  effect(USE_KILL needle, TEMP tmp1, TEMP tmp2, KILL cr0, KILL cr1, KILL ctr);
  // Required for EA: check if it is still a type_array.
  predicate(((StrIndexOfNode*)n)->encoding() == StrIntrinsicNode::UL &&
            n->in(3)->in(1)->bottom_type()->is_aryptr()->const_oop() &&
            n->in(3)->in(1)->bottom_type()->is_aryptr()->const_oop()->is_type_array());
  ins_cost(180);

  format %{ "String IndexOf SCL1 $haystack[0..$haycnt], $needle[0..$needlecntImm]"
            " -> $result \t// KILL $haycnt, $needle, $tmp1, $tmp2, $cr0, $cr1" %}
  ins_encode %{
    Node *ndl = in(operand_index($needle));  // The node that defines needle.
    ciTypeArray* needle_values = ndl->bottom_type()->is_aryptr()->const_oop()->as_type_array();
    guarantee(needle_values, "sanity");
    jchar chr = (jchar)needle_values->element_value(0).as_byte();
    __ string_indexof_char($result$$Register,
                           $haystack$$Register, $haycnt$$Register,
                           R0, chr,
                           $tmp1$$Register, $tmp2$$Register, false /*is_byte*/);
  %}
  ins_pipe(pipe_class_compare);
%}

instruct indexOfChar_U(iRegIdst result, iRegPsrc haystack, iRegIsrc haycnt,
                       iRegIsrc ch, iRegIdst tmp1, iRegIdst tmp2,
                       flagsRegCR0 cr0, flagsRegCR1 cr1, regCTR ctr) %{
  match(Set result (StrIndexOfChar (Binary haystack haycnt) ch));
  effect(TEMP tmp1, TEMP tmp2, KILL cr0, KILL cr1, KILL ctr);
  predicate(((StrIndexOfCharNode*)n)->encoding() == StrIntrinsicNode::U);
  ins_cost(180);

  format %{ "StringUTF16 IndexOfChar $haystack[0..$haycnt], $ch"
            " -> $result \t// KILL $haycnt, $tmp1, $tmp2, $cr0, $cr1" %}
  ins_encode %{
    __ string_indexof_char($result$$Register,
                           $haystack$$Register, $haycnt$$Register,
                           $ch$$Register, 0 /* this is not used if the character is already in a register */,
                           $tmp1$$Register, $tmp2$$Register, false /*is_byte*/);
  %}
  ins_pipe(pipe_class_compare);
%}

instruct indexOfChar_L(iRegIdst result, iRegPsrc haystack, iRegIsrc haycnt,
                       iRegIsrc ch, iRegIdst tmp1, iRegIdst tmp2,
                       flagsRegCR0 cr0, flagsRegCR1 cr1, regCTR ctr) %{
  match(Set result (StrIndexOfChar (Binary haystack haycnt) ch));
  effect(TEMP tmp1, TEMP tmp2, KILL cr0, KILL cr1, KILL ctr);
  predicate(((StrIndexOfCharNode*)n)->encoding() == StrIntrinsicNode::L);
  ins_cost(180);

  format %{ "StringLatin1 IndexOfChar $haystack[0..$haycnt], $ch"
            " -> $result \t// KILL $haycnt, $tmp1, $tmp2, $cr0, $cr1" %}
  ins_encode %{
    __ string_indexof_char($result$$Register,
                           $haystack$$Register, $haycnt$$Register,
                           $ch$$Register, 0 /* this is not used if the character is already in a register */,
                           $tmp1$$Register, $tmp2$$Register, true /*is_byte*/);
  %}
  ins_pipe(pipe_class_compare);
%}

instruct indexOf_imm_U(iRegIdst result, iRegPsrc haystack, rscratch1RegI haycnt,
                       iRegPsrc needle, uimmI15 needlecntImm,
                       iRegIdst tmp1, iRegIdst tmp2, iRegIdst tmp3, iRegIdst tmp4, iRegIdst tmp5,
                       flagsRegCR0 cr0, flagsRegCR1 cr1, flagsRegCR6 cr6, regCTR ctr) %{
  match(Set result (StrIndexOf (Binary haystack haycnt) (Binary needle needlecntImm)));
  effect(USE_KILL haycnt, /* better: TDEF haycnt, */ TEMP_DEF result,
         TEMP tmp1, TEMP tmp2, TEMP tmp3, TEMP tmp4, TEMP tmp5, KILL cr0, KILL cr1, KILL cr6, KILL ctr);
  // Required for EA: check if it is still a type_array.
  predicate(((StrIndexOfNode*)n)->encoding() == StrIntrinsicNode::UU &&
            n->in(3)->in(1)->bottom_type()->is_aryptr()->const_oop() &&
            n->in(3)->in(1)->bottom_type()->is_aryptr()->const_oop()->is_type_array());
  ins_cost(250);

  format %{ "String IndexOf SCL $haystack[0..$haycnt], $needle[0..$needlecntImm]"
            " -> $result \t// KILL $haycnt, $tmp1, $tmp2, $tmp3, $tmp4, $tmp5, $cr0, $cr1" %}
  ins_encode %{
    Node *ndl = in(operand_index($needle));  // The node that defines needle.
    ciTypeArray* needle_values = ndl->bottom_type()->is_aryptr()->const_oop()->as_type_array();

    __ string_indexof($result$$Register,
                      $haystack$$Register, $haycnt$$Register,
                      $needle$$Register, needle_values, $tmp5$$Register, $needlecntImm$$constant,
                      $tmp1$$Register, $tmp2$$Register, $tmp3$$Register, $tmp4$$Register, StrIntrinsicNode::UU);
  %}
  ins_pipe(pipe_class_compare);
%}

instruct indexOf_imm_L(iRegIdst result, iRegPsrc haystack, rscratch1RegI haycnt,
                       iRegPsrc needle, uimmI15 needlecntImm,
                       iRegIdst tmp1, iRegIdst tmp2, iRegIdst tmp3, iRegIdst tmp4, iRegIdst tmp5,
                       flagsRegCR0 cr0, flagsRegCR1 cr1, flagsRegCR6 cr6, regCTR ctr) %{
  match(Set result (StrIndexOf (Binary haystack haycnt) (Binary needle needlecntImm)));
  effect(USE_KILL haycnt, /* better: TDEF haycnt, */ TEMP_DEF result,
         TEMP tmp1, TEMP tmp2, TEMP tmp3, TEMP tmp4, TEMP tmp5, KILL cr0, KILL cr1, KILL cr6, KILL ctr);
  // Required for EA: check if it is still a type_array.
  predicate(((StrIndexOfNode*)n)->encoding() == StrIntrinsicNode::LL &&
            n->in(3)->in(1)->bottom_type()->is_aryptr()->const_oop() &&
            n->in(3)->in(1)->bottom_type()->is_aryptr()->const_oop()->is_type_array());
  ins_cost(250);

  format %{ "String IndexOf SCL $haystack[0..$haycnt], $needle[0..$needlecntImm]"
            " -> $result \t// KILL $haycnt, $tmp1, $tmp2, $tmp3, $tmp4, $tmp5, $cr0, $cr1" %}
  ins_encode %{
    Node *ndl = in(operand_index($needle));  // The node that defines needle.
    ciTypeArray* needle_values = ndl->bottom_type()->is_aryptr()->const_oop()->as_type_array();

    __ string_indexof($result$$Register,
                      $haystack$$Register, $haycnt$$Register,
                      $needle$$Register, needle_values, $tmp5$$Register, $needlecntImm$$constant,
                      $tmp1$$Register, $tmp2$$Register, $tmp3$$Register, $tmp4$$Register, StrIntrinsicNode::LL);
  %}
  ins_pipe(pipe_class_compare);
%}

instruct indexOf_imm_UL(iRegIdst result, iRegPsrc haystack, rscratch1RegI haycnt,
                        iRegPsrc needle, uimmI15 needlecntImm,
                        iRegIdst tmp1, iRegIdst tmp2, iRegIdst tmp3, iRegIdst tmp4, iRegIdst tmp5,
                        flagsRegCR0 cr0, flagsRegCR1 cr1, flagsRegCR6 cr6, regCTR ctr) %{
  match(Set result (StrIndexOf (Binary haystack haycnt) (Binary needle needlecntImm)));
  effect(USE_KILL haycnt, /* better: TDEF haycnt, */ TEMP_DEF result,
         TEMP tmp1, TEMP tmp2, TEMP tmp3, TEMP tmp4, TEMP tmp5, KILL cr0, KILL cr1, KILL cr6, KILL ctr);
  // Required for EA: check if it is still a type_array.
  predicate(((StrIndexOfNode*)n)->encoding() == StrIntrinsicNode::UL &&
            n->in(3)->in(1)->bottom_type()->is_aryptr()->const_oop() &&
            n->in(3)->in(1)->bottom_type()->is_aryptr()->const_oop()->is_type_array());
  ins_cost(250);

  format %{ "String IndexOf SCL $haystack[0..$haycnt], $needle[0..$needlecntImm]"
            " -> $result \t// KILL $haycnt, $tmp1, $tmp2, $tmp3, $tmp4, $tmp5, $cr0, $cr1" %}
  ins_encode %{
    Node *ndl = in(operand_index($needle));  // The node that defines needle.
    ciTypeArray* needle_values = ndl->bottom_type()->is_aryptr()->const_oop()->as_type_array();

    __ string_indexof($result$$Register,
                      $haystack$$Register, $haycnt$$Register,
                      $needle$$Register, needle_values, $tmp5$$Register, $needlecntImm$$constant,
                      $tmp1$$Register, $tmp2$$Register, $tmp3$$Register, $tmp4$$Register, StrIntrinsicNode::UL);
  %}
  ins_pipe(pipe_class_compare);
%}

instruct indexOf_U(iRegIdst result, iRegPsrc haystack, rscratch1RegI haycnt, iRegPsrc needle, rscratch2RegI needlecnt,
                   iRegLdst tmp1, iRegLdst tmp2, iRegLdst tmp3, iRegLdst tmp4,
                   flagsRegCR0 cr0, flagsRegCR1 cr1, flagsRegCR6 cr6, regCTR ctr) %{
  match(Set result (StrIndexOf (Binary haystack haycnt) (Binary needle needlecnt)));
  effect(USE_KILL haycnt, USE_KILL needlecnt, /*better: TDEF haycnt, TDEF needlecnt,*/
         TEMP_DEF result,
         TEMP tmp1, TEMP tmp2, TEMP tmp3, TEMP tmp4, KILL cr0, KILL cr1, KILL cr6, KILL ctr);
  predicate(((StrIndexOfNode*)n)->encoding() == StrIntrinsicNode::UU);
  ins_cost(300);

  format %{ "String IndexOf $haystack[0..$haycnt], $needle[0..$needlecnt]"
             " -> $result \t// KILL $haycnt, $needlecnt, $tmp1, $tmp2, $tmp3, $tmp4, $cr0, $cr1" %}
  ins_encode %{
    __ string_indexof($result$$Register,
                      $haystack$$Register, $haycnt$$Register,
                      $needle$$Register, nullptr, $needlecnt$$Register, 0,  // needlecnt not constant.
                      $tmp1$$Register, $tmp2$$Register, $tmp3$$Register, $tmp4$$Register, StrIntrinsicNode::UU);
  %}
  ins_pipe(pipe_class_compare);
%}

instruct indexOf_L(iRegIdst result, iRegPsrc haystack, rscratch1RegI haycnt, iRegPsrc needle, rscratch2RegI needlecnt,
                   iRegLdst tmp1, iRegLdst tmp2, iRegLdst tmp3, iRegLdst tmp4,
                   flagsRegCR0 cr0, flagsRegCR1 cr1, flagsRegCR6 cr6, regCTR ctr) %{
  match(Set result (StrIndexOf (Binary haystack haycnt) (Binary needle needlecnt)));
  effect(USE_KILL haycnt, USE_KILL needlecnt, /*better: TDEF haycnt, TDEF needlecnt,*/
         TEMP_DEF result,
         TEMP tmp1, TEMP tmp2, TEMP tmp3, TEMP tmp4, KILL cr0, KILL cr1, KILL cr6, KILL ctr);
  predicate(((StrIndexOfNode*)n)->encoding() == StrIntrinsicNode::LL);
  ins_cost(300);

  format %{ "String IndexOf $haystack[0..$haycnt], $needle[0..$needlecnt]"
             " -> $result \t// KILL $haycnt, $needlecnt, $tmp1, $tmp2, $tmp3, $tmp4, $cr0, $cr1" %}
  ins_encode %{
    __ string_indexof($result$$Register,
                      $haystack$$Register, $haycnt$$Register,
                      $needle$$Register, nullptr, $needlecnt$$Register, 0,  // needlecnt not constant.
                      $tmp1$$Register, $tmp2$$Register, $tmp3$$Register, $tmp4$$Register, StrIntrinsicNode::LL);
  %}
  ins_pipe(pipe_class_compare);
%}

instruct indexOf_UL(iRegIdst result, iRegPsrc haystack, rscratch1RegI haycnt, iRegPsrc needle, rscratch2RegI needlecnt,
                    iRegLdst tmp1, iRegLdst tmp2, iRegLdst tmp3, iRegLdst tmp4,
                    flagsRegCR0 cr0, flagsRegCR1 cr1, flagsRegCR6 cr6, regCTR ctr) %{
  match(Set result (StrIndexOf (Binary haystack haycnt) (Binary needle needlecnt)));
  effect(USE_KILL haycnt, USE_KILL needlecnt, /*better: TDEF haycnt, TDEF needlecnt,*/
         TEMP_DEF result,
         TEMP tmp1, TEMP tmp2, TEMP tmp3, TEMP tmp4, KILL cr0, KILL cr1, KILL cr6, KILL ctr);
  predicate(((StrIndexOfNode*)n)->encoding() == StrIntrinsicNode::UL);
  ins_cost(300);

  format %{ "String IndexOf $haystack[0..$haycnt], $needle[0..$needlecnt]"
             " -> $result \t// KILL $haycnt, $needlecnt, $tmp1, $tmp2, $tmp3, $tmp4, $cr0, $cr1" %}
  ins_encode %{
    __ string_indexof($result$$Register,
                      $haystack$$Register, $haycnt$$Register,
                      $needle$$Register, nullptr, $needlecnt$$Register, 0,  // needlecnt not constant.
                      $tmp1$$Register, $tmp2$$Register, $tmp3$$Register, $tmp4$$Register, StrIntrinsicNode::UL);
  %}
  ins_pipe(pipe_class_compare);
%}

// char[] to byte[] compression
instruct string_compress(rarg1RegP src, rarg2RegP dst, iRegIsrc len, iRegIdst result, iRegLdst tmp1,
                         iRegLdst tmp2, iRegLdst tmp3, iRegLdst tmp4, iRegLdst tmp5, regCTR ctr, flagsRegCR0 cr0) %{
  match(Set result (StrCompressedCopy src (Binary dst len)));
  effect(TEMP_DEF result, TEMP tmp1, TEMP tmp2, TEMP tmp3, TEMP tmp4, TEMP tmp5,
         USE_KILL src, USE_KILL dst, KILL ctr, KILL cr0);
  ins_cost(300);
  format %{ "String Compress $src,$dst,$len -> $result \t// KILL $tmp1, $tmp2, $tmp3, $tmp4, $tmp5" %}
  ins_encode %{
    __ encode_iso_array($src$$Register, $dst$$Register, $len$$Register, $tmp1$$Register, $tmp2$$Register,
                        $tmp3$$Register, $tmp4$$Register, $tmp5$$Register, $result$$Register, false);
  %}
  ins_pipe(pipe_class_default);
%}

// byte[] to char[] inflation
instruct string_inflate(Universe dummy, rarg1RegP src, rarg2RegP dst, iRegIsrc len, iRegLdst tmp1,
                        iRegLdst tmp2, iRegLdst tmp3, iRegLdst tmp4, iRegLdst tmp5, regCTR ctr, flagsRegCR0 cr0) %{
  match(Set dummy (StrInflatedCopy src (Binary dst len)));
  effect(TEMP tmp1, TEMP tmp2, TEMP tmp3, TEMP tmp4, TEMP tmp5, USE_KILL src, USE_KILL dst, KILL ctr, KILL cr0);
  ins_cost(300);
  format %{ "String Inflate $src,$dst,$len \t// KILL $tmp1, $tmp2, $tmp3, $tmp4, $tmp5" %}
  ins_encode %{
    Label Ldone;
    __ string_inflate_16($src$$Register, $dst$$Register, $len$$Register, $tmp1$$Register,
                         $tmp2$$Register, $tmp3$$Register, $tmp4$$Register, $tmp5$$Register);
    __ rldicl_($tmp1$$Register, $len$$Register, 0, 64-3); // Remaining characters.
    __ beq(CCR0, Ldone);
    __ string_inflate($src$$Register, $dst$$Register, $tmp1$$Register, $tmp2$$Register);
    __ bind(Ldone);
  %}
  ins_pipe(pipe_class_default);
%}

// StringCoding.java intrinsics
instruct count_positives(iRegPsrc ary1, iRegIsrc len, iRegIdst result, iRegLdst tmp1, iRegLdst tmp2,
                         regCTR ctr, flagsRegCR0 cr0)
%{
  match(Set result (CountPositives ary1 len));
  effect(TEMP_DEF result, TEMP tmp1, TEMP tmp2, KILL ctr, KILL cr0);
  ins_cost(300);
  format %{ "count positives byte[] $ary1,$len -> $result \t// KILL $tmp1, $tmp2" %}
  ins_encode %{
    __ count_positives($ary1$$Register, $len$$Register, $result$$Register,
                       $tmp1$$Register, $tmp2$$Register);
  %}
  ins_pipe(pipe_class_default);
%}

// encode char[] to byte[] in ISO_8859_1
instruct encode_iso_array(rarg1RegP src, rarg2RegP dst, iRegIsrc len, iRegIdst result, iRegLdst tmp1,
                          iRegLdst tmp2, iRegLdst tmp3, iRegLdst tmp4, iRegLdst tmp5, regCTR ctr, flagsRegCR0 cr0) %{
  predicate(!((EncodeISOArrayNode*)n)->is_ascii());
  match(Set result (EncodeISOArray src (Binary dst len)));
  effect(TEMP_DEF result, TEMP tmp1, TEMP tmp2, TEMP tmp3, TEMP tmp4, TEMP tmp5,
         USE_KILL src, USE_KILL dst, KILL ctr, KILL cr0);
  ins_cost(300);
  format %{ "Encode iso array $src,$dst,$len -> $result \t// KILL $tmp1, $tmp2, $tmp3, $tmp4, $tmp5" %}
  ins_encode %{
    __ encode_iso_array($src$$Register, $dst$$Register, $len$$Register, $tmp1$$Register, $tmp2$$Register,
                        $tmp3$$Register, $tmp4$$Register, $tmp5$$Register, $result$$Register, false);
  %}
  ins_pipe(pipe_class_default);
%}

// encode char[] to byte[] in ASCII
instruct encode_ascii_array(rarg1RegP src, rarg2RegP dst, iRegIsrc len, iRegIdst result, iRegLdst tmp1,
                          iRegLdst tmp2, iRegLdst tmp3, iRegLdst tmp4, iRegLdst tmp5, regCTR ctr, flagsRegCR0 cr0) %{
  predicate(((EncodeISOArrayNode*)n)->is_ascii());
  match(Set result (EncodeISOArray src (Binary dst len)));
  effect(TEMP_DEF result, TEMP tmp1, TEMP tmp2, TEMP tmp3, TEMP tmp4, TEMP tmp5,
         USE_KILL src, USE_KILL dst, KILL ctr, KILL cr0);
  ins_cost(300);
  format %{ "Encode ascii array $src,$dst,$len -> $result \t// KILL $tmp1, $tmp2, $tmp3, $tmp4, $tmp5" %}
  ins_encode %{
    __ encode_iso_array($src$$Register, $dst$$Register, $len$$Register, $tmp1$$Register, $tmp2$$Register,
                        $tmp3$$Register, $tmp4$$Register, $tmp5$$Register, $result$$Register, true);
  %}
  ins_pipe(pipe_class_default);
%}


//---------- Min/Max Instructions ---------------------------------------------

instruct minI_reg_reg_Ex(iRegIdst dst, iRegIsrc src1, iRegIsrc src2) %{
  match(Set dst (MinI src1 src2));
  ins_cost(DEFAULT_COST*6);

  expand %{
    iRegLdst src1s;
    iRegLdst src2s;
    iRegLdst diff;
    iRegLdst sm;
    iRegLdst doz; // difference or zero
    convI2L_reg(src1s, src1); // Ensure proper sign extension.
    convI2L_reg(src2s, src2); // Ensure proper sign extension.
    subL_reg_reg(diff, src2s, src1s);
    // Need to consider >=33 bit result, therefore we need signmaskL.
    signmask64L_regL(sm, diff);
    andL_reg_reg(doz, diff, sm); // <=0
    addI_regL_regL(dst, doz, src1s);
  %}
%}

instruct minI_reg_reg_isel(iRegIdst dst, iRegIsrc src1, iRegIsrc src2, flagsRegCR0 cr0) %{
  match(Set dst (MinI src1 src2));
  effect(KILL cr0);
  predicate(VM_Version::has_isel());
  ins_cost(DEFAULT_COST*2);

  ins_encode %{
    __ cmpw(CCR0, $src1$$Register, $src2$$Register);
    __ isel($dst$$Register, CCR0, Assembler::less, /*invert*/false, $src1$$Register, $src2$$Register);
  %}
  ins_pipe(pipe_class_default);
%}

instruct maxI_reg_reg_Ex(iRegIdst dst, iRegIsrc src1, iRegIsrc src2) %{
  match(Set dst (MaxI src1 src2));
  ins_cost(DEFAULT_COST*6);

  expand %{
    iRegLdst src1s;
    iRegLdst src2s;
    iRegLdst diff;
    iRegLdst sm;
    iRegLdst doz; // difference or zero
    convI2L_reg(src1s, src1); // Ensure proper sign extension.
    convI2L_reg(src2s, src2); // Ensure proper sign extension.
    subL_reg_reg(diff, src2s, src1s);
    // Need to consider >=33 bit result, therefore we need signmaskL.
    signmask64L_regL(sm, diff);
    andcL_reg_reg(doz, diff, sm); // >=0
    addI_regL_regL(dst, doz, src1s);
  %}
%}

instruct maxI_reg_reg_isel(iRegIdst dst, iRegIsrc src1, iRegIsrc src2, flagsRegCR0 cr0) %{
  match(Set dst (MaxI src1 src2));
  effect(KILL cr0);
  predicate(VM_Version::has_isel());
  ins_cost(DEFAULT_COST*2);

  ins_encode %{
    __ cmpw(CCR0, $src1$$Register, $src2$$Register);
    __ isel($dst$$Register, CCR0, Assembler::greater, /*invert*/false, $src1$$Register, $src2$$Register);
  %}
  ins_pipe(pipe_class_default);
%}

//---------- Population Count Instructions ------------------------------------

// Popcnt for Power7.
instruct popCountI(iRegIdst dst, iRegIsrc src) %{
  match(Set dst (PopCountI src));
  predicate(UsePopCountInstruction && VM_Version::has_popcntw());
  ins_cost(DEFAULT_COST);

  format %{ "POPCNTW $dst, $src" %}
  size(4);
  ins_encode %{
    __ popcntw($dst$$Register, $src$$Register);
  %}
  ins_pipe(pipe_class_default);
%}

// Popcnt for Power7.
instruct popCountL(iRegIdst dst, iRegLsrc src) %{
  predicate(UsePopCountInstruction && VM_Version::has_popcntw());
  match(Set dst (PopCountL src));
  ins_cost(DEFAULT_COST);

  format %{ "POPCNTD $dst, $src" %}
  size(4);
  ins_encode %{
    __ popcntd($dst$$Register, $src$$Register);
  %}
  ins_pipe(pipe_class_default);
%}

instruct countLeadingZerosI(iRegIdst dst, iRegIsrc src) %{
  match(Set dst (CountLeadingZerosI src));
  predicate(UseCountLeadingZerosInstructionsPPC64);  // See Matcher::match_rule_supported.
  ins_cost(DEFAULT_COST);

  format %{ "CNTLZW  $dst, $src" %}
  size(4);
  ins_encode %{
    __ cntlzw($dst$$Register, $src$$Register);
  %}
  ins_pipe(pipe_class_default);
%}

instruct countLeadingZerosL(iRegIdst dst, iRegLsrc src) %{
  match(Set dst (CountLeadingZerosL src));
  predicate(UseCountLeadingZerosInstructionsPPC64);  // See Matcher::match_rule_supported.
  ins_cost(DEFAULT_COST);

  format %{ "CNTLZD  $dst, $src" %}
  size(4);
  ins_encode %{
    __ cntlzd($dst$$Register, $src$$Register);
  %}
  ins_pipe(pipe_class_default);
%}

instruct countLeadingZerosP(iRegIdst dst, iRegPsrc src) %{
  // no match-rule, false predicate
  effect(DEF dst, USE src);
  predicate(false);

  format %{ "CNTLZD  $dst, $src" %}
  size(4);
  ins_encode %{
    __ cntlzd($dst$$Register, $src$$Register);
  %}
  ins_pipe(pipe_class_default);
%}

instruct countTrailingZerosI_Ex(iRegIdst dst, iRegIsrc src) %{
  match(Set dst (CountTrailingZerosI src));
  predicate(UseCountLeadingZerosInstructionsPPC64 && !UseCountTrailingZerosInstructionsPPC64);
  ins_cost(DEFAULT_COST);

  expand %{
    immI16 imm1 %{ (int)-1 %}
    immI16 imm2 %{ (int)32 %}
    immI_minus1 m1 %{ -1 %}
    iRegIdst tmpI1;
    iRegIdst tmpI2;
    iRegIdst tmpI3;
    addI_reg_imm16(tmpI1, src, imm1);
    andcI_reg_reg(tmpI2, src, m1, tmpI1);
    countLeadingZerosI(tmpI3, tmpI2);
    subI_imm16_reg(dst, imm2, tmpI3);
  %}
%}

instruct countTrailingZerosI_cnttzw(iRegIdst dst, iRegIsrc src) %{
  match(Set dst (CountTrailingZerosI src));
  predicate(UseCountTrailingZerosInstructionsPPC64);
  ins_cost(DEFAULT_COST);

  format %{ "CNTTZW  $dst, $src" %}
  size(4);
  ins_encode %{
    __ cnttzw($dst$$Register, $src$$Register);
  %}
  ins_pipe(pipe_class_default);
%}

instruct countTrailingZerosL_Ex(iRegIdst dst, iRegLsrc src) %{
  match(Set dst (CountTrailingZerosL src));
  predicate(UseCountLeadingZerosInstructionsPPC64 && !UseCountTrailingZerosInstructionsPPC64);
  ins_cost(DEFAULT_COST);

  expand %{
    immL16 imm1 %{ (long)-1 %}
    immI16 imm2 %{ (int)64 %}
    iRegLdst tmpL1;
    iRegLdst tmpL2;
    iRegIdst tmpL3;
    addL_reg_imm16(tmpL1, src, imm1);
    andcL_reg_reg(tmpL2, tmpL1, src);
    countLeadingZerosL(tmpL3, tmpL2);
    subI_imm16_reg(dst, imm2, tmpL3);
 %}
%}

instruct countTrailingZerosL_cnttzd(iRegIdst dst, iRegLsrc src) %{
  match(Set dst (CountTrailingZerosL src));
  predicate(UseCountTrailingZerosInstructionsPPC64);
  ins_cost(DEFAULT_COST);

  format %{ "CNTTZD  $dst, $src" %}
  size(4);
  ins_encode %{
    __ cnttzd($dst$$Register, $src$$Register);
  %}
  ins_pipe(pipe_class_default);
%}

// Expand nodes for byte_reverse_int.
instruct insrwi_a(iRegIdst dst, iRegIsrc src, immI16 pos, immI16 shift) %{
  effect(DEF dst, USE src, USE pos, USE shift);
  predicate(false);

  format %{ "INSRWI  $dst, $src, $pos, $shift" %}
  size(4);
  ins_encode %{
    __ insrwi($dst$$Register, $src$$Register, $shift$$constant, $pos$$constant);
  %}
  ins_pipe(pipe_class_default);
%}

// As insrwi_a, but with USE_DEF.
instruct insrwi(iRegIdst dst, iRegIsrc src, immI16 pos, immI16 shift) %{
  effect(USE_DEF dst, USE src, USE pos, USE shift);
  predicate(false);

  format %{ "INSRWI  $dst, $src, $pos, $shift" %}
  size(4);
  ins_encode %{
    __ insrwi($dst$$Register, $src$$Register, $shift$$constant, $pos$$constant);
  %}
  ins_pipe(pipe_class_default);
%}

// Just slightly faster than java implementation.
instruct bytes_reverse_int_Ex(iRegIdst dst, iRegIsrc src) %{
  match(Set dst (ReverseBytesI src));
  predicate(!UseByteReverseInstructions);
  ins_cost(7*DEFAULT_COST);

  expand %{
    immI16 imm24 %{ (int) 24 %}
    immI16 imm16 %{ (int) 16 %}
    immI16  imm8 %{ (int)  8 %}
    immI16  imm4 %{ (int)  4 %}
    immI16  imm0 %{ (int)  0 %}
    iRegLdst tmpI1;
    iRegLdst tmpI2;
    iRegLdst tmpI3;

    urShiftI_reg_imm(tmpI1, src, imm24);
    insrwi_a(dst, tmpI1, imm24, imm8);
    urShiftI_reg_imm(tmpI2, src, imm16);
    insrwi(dst, tmpI2, imm8, imm16);
    urShiftI_reg_imm(tmpI3, src, imm8);
    insrwi(dst, tmpI3, imm8, imm8);
    insrwi(dst, src, imm0, imm8);
  %}
%}

instruct bytes_reverse_int_vec(iRegIdst dst, iRegIsrc src, vecX tmpV) %{
  match(Set dst (ReverseBytesI src));
  predicate(UseVectorByteReverseInstructionsPPC64);
  effect(TEMP tmpV);
  ins_cost(DEFAULT_COST*3);
  size(12);
  format %{ "MTVSRWZ $tmpV, $src\n"
            "\tXXBRW   $tmpV, $tmpV\n"
            "\tMFVSRWZ $dst, $tmpV" %}

  ins_encode %{
    __ mtvsrwz($tmpV$$VectorSRegister, $src$$Register);
    __ xxbrw($tmpV$$VectorSRegister, $tmpV$$VectorSRegister);
    __ mfvsrwz($dst$$Register, $tmpV$$VectorSRegister);
  %}
  ins_pipe(pipe_class_default);
%}

instruct bytes_reverse_int(iRegIdst dst, iRegIsrc src) %{
  match(Set dst (ReverseBytesI src));
  predicate(UseByteReverseInstructions);
  ins_cost(DEFAULT_COST);
  size(4);

  format %{ "BRW  $dst, $src" %}

  ins_encode %{
    __ brw($dst$$Register, $src$$Register);
  %}
  ins_pipe(pipe_class_default);
%}

instruct bytes_reverse_long_Ex(iRegLdst dst, iRegLsrc src) %{
  match(Set dst (ReverseBytesL src));
  predicate(!UseByteReverseInstructions);
  ins_cost(15*DEFAULT_COST);

  expand %{
    immI16 imm56 %{ (int) 56 %}
    immI16 imm48 %{ (int) 48 %}
    immI16 imm40 %{ (int) 40 %}
    immI16 imm32 %{ (int) 32 %}
    immI16 imm24 %{ (int) 24 %}
    immI16 imm16 %{ (int) 16 %}
    immI16  imm8 %{ (int)  8 %}
    immI16  imm0 %{ (int)  0 %}
    iRegLdst tmpL1;
    iRegLdst tmpL2;
    iRegLdst tmpL3;
    iRegLdst tmpL4;
    iRegLdst tmpL5;
    iRegLdst tmpL6;

                                        // src   : |a|b|c|d|e|f|g|h|
    rldicl(tmpL1, src, imm8, imm24);    // tmpL1 : | | | |e|f|g|h|a|
    rldicl(tmpL2, tmpL1, imm32, imm24); // tmpL2 : | | | |a| | | |e|
    rldicl(tmpL3, tmpL2, imm32, imm0);  // tmpL3 : | | | |e| | | |a|
    rldicl(tmpL1, src, imm16, imm24);   // tmpL1 : | | | |f|g|h|a|b|
    rldicl(tmpL2, tmpL1, imm32, imm24); // tmpL2 : | | | |b| | | |f|
    rldicl(tmpL4, tmpL2, imm40, imm0);  // tmpL4 : | | |f| | | |b| |
    orL_reg_reg(tmpL5, tmpL3, tmpL4);   // tmpL5 : | | |f|e| | |b|a|
    rldicl(tmpL1, src, imm24, imm24);   // tmpL1 : | | | |g|h|a|b|c|
    rldicl(tmpL2, tmpL1, imm32, imm24); // tmpL2 : | | | |c| | | |g|
    rldicl(tmpL3, tmpL2, imm48, imm0);  // tmpL3 : | |g| | | |c| | |
    rldicl(tmpL1, src, imm32, imm24);   // tmpL1 : | | | |h|a|b|c|d|
    rldicl(tmpL2, tmpL1, imm32, imm24); // tmpL2 : | | | |d| | | |h|
    rldicl(tmpL4, tmpL2, imm56, imm0);  // tmpL4 : |h| | | |d| | | |
    orL_reg_reg(tmpL6, tmpL3, tmpL4);   // tmpL6 : |h|g| | |d|c| | |
    orL_reg_reg(dst, tmpL5, tmpL6);     // dst   : |h|g|f|e|d|c|b|a|
  %}
%}

instruct bytes_reverse_long_vec(iRegLdst dst, iRegLsrc src, vecX tmpV) %{
  match(Set dst (ReverseBytesL src));
  predicate(UseVectorByteReverseInstructionsPPC64);
  effect(TEMP tmpV);
  ins_cost(DEFAULT_COST*3);
  size(12);
  format %{ "MTVSRD  $tmpV, $src\n"
            "\tXXBRD   $tmpV, $tmpV\n"
            "\tMFVSRD  $dst, $tmpV" %}

  ins_encode %{
    __ mtvsrd($tmpV$$VectorSRegister, $src$$Register);
    __ xxbrd($tmpV$$VectorSRegister, $tmpV$$VectorSRegister);
    __ mfvsrd($dst$$Register, $tmpV$$VectorSRegister);
  %}
  ins_pipe(pipe_class_default);
%}

instruct bytes_reverse_long(iRegLdst dst, iRegLsrc src) %{
  match(Set dst (ReverseBytesL src));
  predicate(UseByteReverseInstructions);
  ins_cost(DEFAULT_COST);
  size(4);

  format %{ "BRD  $dst, $src" %}

  ins_encode %{
    __ brd($dst$$Register, $src$$Register);
  %}
  ins_pipe(pipe_class_default);
%}

instruct bytes_reverse_ushort_Ex(iRegIdst dst, iRegIsrc src) %{
  match(Set dst (ReverseBytesUS src));
  predicate(!UseByteReverseInstructions);
  ins_cost(2*DEFAULT_COST);

  expand %{
    immI16  imm16 %{ (int) 16 %}
    immI16   imm8 %{ (int)  8 %}

    urShiftI_reg_imm(dst, src, imm8);
    insrwi(dst, src, imm16, imm8);
  %}
%}

instruct bytes_reverse_ushort(iRegIdst dst, iRegIsrc src) %{
  match(Set dst (ReverseBytesUS src));
  predicate(UseByteReverseInstructions);
  ins_cost(DEFAULT_COST);
  size(4);

  format %{ "BRH  $dst, $src" %}

  ins_encode %{
    __ brh($dst$$Register, $src$$Register);
  %}
  ins_pipe(pipe_class_default);
%}

instruct bytes_reverse_short_Ex(iRegIdst dst, iRegIsrc src) %{
  match(Set dst (ReverseBytesS src));
  predicate(!UseByteReverseInstructions);
  ins_cost(3*DEFAULT_COST);

  expand %{
    immI16  imm16 %{ (int) 16 %}
    immI16   imm8 %{ (int)  8 %}
    iRegLdst tmpI1;

    urShiftI_reg_imm(tmpI1, src, imm8);
    insrwi(tmpI1, src, imm16, imm8);
    extsh(dst, tmpI1);
  %}
%}

instruct bytes_reverse_short(iRegIdst dst, iRegIsrc src) %{
  match(Set dst (ReverseBytesS src));
  predicate(UseByteReverseInstructions);
  ins_cost(DEFAULT_COST);
  size(8);

  format %{ "BRH   $dst, $src\n\t"
            "EXTSH $dst, $dst" %}

  ins_encode %{
    __ brh($dst$$Register, $src$$Register);
    __ extsh($dst$$Register, $dst$$Register);
  %}
  ins_pipe(pipe_class_default);
%}

// Load Integer reversed byte order
instruct loadI_reversed(iRegIdst dst, indirect mem) %{
  match(Set dst (ReverseBytesI (LoadI mem)));
  predicate(n->in(1)->as_Load()->is_unordered() || followed_by_acquire(n->in(1)));
  ins_cost(MEMORY_REF_COST);

  size(4);
  ins_encode %{
    __ lwbrx($dst$$Register, $mem$$Register);
  %}
  ins_pipe(pipe_class_default);
%}

instruct loadI_reversed_acquire(iRegIdst dst, indirect mem) %{
  match(Set dst (ReverseBytesI (LoadI mem)));
  ins_cost(2 * MEMORY_REF_COST);

  size(12);
  ins_encode %{
    __ lwbrx($dst$$Register, $mem$$Register);
    __ twi_0($dst$$Register);
    __ isync();
  %}
  ins_pipe(pipe_class_default);
%}

// Load Long - aligned and reversed
instruct loadL_reversed(iRegLdst dst, indirect mem) %{
  match(Set dst (ReverseBytesL (LoadL mem)));
  predicate(VM_Version::has_ldbrx() && (n->in(1)->as_Load()->is_unordered() || followed_by_acquire(n->in(1))));
  ins_cost(MEMORY_REF_COST);

  size(4);
  ins_encode %{
    __ ldbrx($dst$$Register, $mem$$Register);
  %}
  ins_pipe(pipe_class_default);
%}

instruct loadL_reversed_acquire(iRegLdst dst, indirect mem) %{
  match(Set dst (ReverseBytesL (LoadL mem)));
  predicate(VM_Version::has_ldbrx());
  ins_cost(2 * MEMORY_REF_COST);

  size(12);
  ins_encode %{
    __ ldbrx($dst$$Register, $mem$$Register);
    __ twi_0($dst$$Register);
    __ isync();
  %}
  ins_pipe(pipe_class_default);
%}

// Load unsigned short / char reversed byte order
instruct loadUS_reversed(iRegIdst dst, indirect mem) %{
  match(Set dst (ReverseBytesUS (LoadUS mem)));
  predicate(n->in(1)->as_Load()->is_unordered() || followed_by_acquire(n->in(1)));
  ins_cost(MEMORY_REF_COST);

  size(4);
  ins_encode %{
    __ lhbrx($dst$$Register, $mem$$Register);
  %}
  ins_pipe(pipe_class_default);
%}

instruct loadUS_reversed_acquire(iRegIdst dst, indirect mem) %{
  match(Set dst (ReverseBytesUS (LoadUS mem)));
  ins_cost(2 * MEMORY_REF_COST);

  size(12);
  ins_encode %{
    __ lhbrx($dst$$Register, $mem$$Register);
    __ twi_0($dst$$Register);
    __ isync();
  %}
  ins_pipe(pipe_class_default);
%}

// Load short reversed byte order
instruct loadS_reversed(iRegIdst dst, indirect mem) %{
  match(Set dst (ReverseBytesS (LoadS mem)));
  predicate(n->in(1)->as_Load()->is_unordered() || followed_by_acquire(n->in(1)));
  ins_cost(MEMORY_REF_COST + DEFAULT_COST);

  size(8);
  ins_encode %{
    __ lhbrx($dst$$Register, $mem$$Register);
    __ extsh($dst$$Register, $dst$$Register);
  %}
  ins_pipe(pipe_class_default);
%}

instruct loadS_reversed_acquire(iRegIdst dst, indirect mem) %{
  match(Set dst (ReverseBytesS (LoadS mem)));
  ins_cost(2 * MEMORY_REF_COST + DEFAULT_COST);

  size(16);
  ins_encode %{
    __ lhbrx($dst$$Register, $mem$$Register);
    __ twi_0($dst$$Register);
    __ extsh($dst$$Register, $dst$$Register);
    __ isync();
  %}
  ins_pipe(pipe_class_default);
%}

// Store Integer reversed byte order
instruct storeI_reversed(iRegIsrc src, indirect mem) %{
  match(Set mem (StoreI mem (ReverseBytesI src)));
  ins_cost(MEMORY_REF_COST);

  size(4);
  ins_encode %{
    __ stwbrx($src$$Register, $mem$$Register);
  %}
  ins_pipe(pipe_class_default);
%}

// Store Long reversed byte order
instruct storeL_reversed(iRegLsrc src, indirect mem) %{
  match(Set mem (StoreL mem (ReverseBytesL src)));
  predicate(VM_Version::has_stdbrx());
  ins_cost(MEMORY_REF_COST);

  size(4);
  ins_encode %{
    __ stdbrx($src$$Register, $mem$$Register);
  %}
  ins_pipe(pipe_class_default);
%}

// Store unsigned short / char reversed byte order
instruct storeUS_reversed(iRegIsrc src, indirect mem) %{
  match(Set mem (StoreC mem (ReverseBytesUS src)));
  ins_cost(MEMORY_REF_COST);

  size(4);
  ins_encode %{
    __ sthbrx($src$$Register, $mem$$Register);
  %}
  ins_pipe(pipe_class_default);
%}

// Store short reversed byte order
instruct storeS_reversed(iRegIsrc src, indirect mem) %{
  match(Set mem (StoreC mem (ReverseBytesS src)));
  ins_cost(MEMORY_REF_COST);

  size(4);
  ins_encode %{
    __ sthbrx($src$$Register, $mem$$Register);
  %}
  ins_pipe(pipe_class_default);
%}

instruct mtvsrwz(vecX temp1, iRegIsrc src) %{
  effect(DEF temp1, USE src);

  format %{ "MTVSRWZ $temp1, $src \t// Move to 16-byte register" %}
  size(4);
  ins_encode %{
    __ mtvsrwz($temp1$$VectorSRegister, $src$$Register);
  %}
  ins_pipe(pipe_class_default);
%}

instruct xxspltw(vecX dst, vecX src, immI8 imm1) %{
  effect(DEF dst, USE src, USE imm1);

  format %{ "XXSPLTW $dst, $src, $imm1 \t// Splat word" %}
  size(4);
  ins_encode %{
    __ xxspltw($dst$$VectorSRegister, $src$$VectorSRegister, $imm1$$constant);
  %}
  ins_pipe(pipe_class_default);
%}

instruct xscvdpspn_regF(vecX dst, regF src) %{
  effect(DEF dst, USE src);

  format %{ "XSCVDPSPN $dst, $src \t// Convert scalar single precision to vector single precision" %}
  size(4);
  ins_encode %{
    __ xscvdpspn($dst$$VectorSRegister, $src$$FloatRegister->to_vsr());
  %}
  ins_pipe(pipe_class_default);
%}

//---------- Replicate Vector Instructions ------------------------------------

// Insrdi does replicate if src == dst.
instruct repl32(iRegLdst dst) %{
  predicate(false);
  effect(USE_DEF dst);

  format %{ "INSRDI  $dst, #0, $dst, #32 \t// replicate" %}
  size(4);
  ins_encode %{
    __ insrdi($dst$$Register, $dst$$Register, 32, 0);
  %}
  ins_pipe(pipe_class_default);
%}

// Insrdi does replicate if src == dst.
instruct repl48(iRegLdst dst) %{
  predicate(false);
  effect(USE_DEF dst);

  format %{ "INSRDI  $dst, #0, $dst, #48 \t// replicate" %}
  size(4);
  ins_encode %{
    __ insrdi($dst$$Register, $dst$$Register, 48, 0);
  %}
  ins_pipe(pipe_class_default);
%}

// Insrdi does replicate if src == dst.
instruct repl56(iRegLdst dst) %{
  predicate(false);
  effect(USE_DEF dst);

  format %{ "INSRDI  $dst, #0, $dst, #56 \t// replicate" %}
  size(4);
  ins_encode %{
    __ insrdi($dst$$Register, $dst$$Register, 56, 0);
  %}
  ins_pipe(pipe_class_default);
%}

instruct repl8B_reg_Ex(iRegLdst dst, iRegIsrc src) %{
  match(Set dst (Replicate src));
  predicate(n->as_Vector()->length() == 8 &&
            Matcher::vector_element_basic_type(n) == T_BYTE);
  expand %{
    moveReg(dst, src);
    repl56(dst);
    repl48(dst);
    repl32(dst);
  %}
%}

instruct repl8B_immI0(iRegLdst dst, immI_0 zero) %{
  match(Set dst (Replicate zero));
  predicate(n->as_Vector()->length() == 8 &&
            Matcher::vector_element_basic_type(n) == T_BYTE);
  format %{ "LI      $dst, #0 \t// replicate8B" %}
  size(4);
  ins_encode %{
    __ li($dst$$Register, (int)((short)($zero$$constant & 0xFFFF)));
  %}
  ins_pipe(pipe_class_default);
%}

instruct repl8B_immIminus1(iRegLdst dst, immI_minus1 src) %{
  match(Set dst (Replicate src));
  predicate(n->as_Vector()->length() == 8 &&
            Matcher::vector_element_basic_type(n) == T_BYTE);
  format %{ "LI      $dst, #-1 \t// replicate8B" %}
  size(4);
  ins_encode %{
    __ li($dst$$Register, (int)((short)($src$$constant & 0xFFFF)));
  %}
  ins_pipe(pipe_class_default);
%}

instruct repl16B_reg_Ex(vecX dst, iRegIsrc src) %{
  match(Set dst (Replicate src));
  predicate(n->as_Vector()->length() == 16 &&
            Matcher::vector_element_basic_type(n) == T_BYTE);

  expand %{
    iRegLdst tmpL;
    vecX tmpV;
    immI8  imm1 %{ (int)  1 %}
    moveReg(tmpL, src);
    repl56(tmpL);
    repl48(tmpL);
    mtvsrwz(tmpV, tmpL);
    xxspltw(dst, tmpV, imm1);
  %}
%}

instruct repl16B_immI0(vecX dst, immI_0 zero) %{
  match(Set dst (Replicate zero));
  predicate(n->as_Vector()->length() == 16 &&
            Matcher::vector_element_basic_type(n) == T_BYTE);

  format %{ "XXLXOR      $dst, $zero \t// replicate16B" %}
  size(4);
  ins_encode %{
    __ xxlxor($dst$$VectorSRegister, $dst$$VectorSRegister, $dst$$VectorSRegister);
  %}
  ins_pipe(pipe_class_default);
%}

instruct repl16B_immIminus1(vecX dst, immI_minus1 src) %{
  match(Set dst (Replicate src));
  predicate(n->as_Vector()->length() == 16 &&
            Matcher::vector_element_basic_type(n) == T_BYTE);

  format %{ "XXLEQV      $dst, $src \t// replicate16B" %}
  size(4);
  ins_encode %{
    __ xxleqv($dst$$VectorSRegister, $dst$$VectorSRegister, $dst$$VectorSRegister);
  %}
  ins_pipe(pipe_class_default);
%}

instruct repl4S_reg_Ex(iRegLdst dst, iRegIsrc src) %{
  match(Set dst (Replicate src));
  predicate(n->as_Vector()->length() == 4 &&
            Matcher::vector_element_basic_type(n) == T_SHORT);
  expand %{
    moveReg(dst, src);
    repl48(dst);
    repl32(dst);
  %}
%}

instruct repl4S_immI0(iRegLdst dst, immI_0 zero) %{
  match(Set dst (Replicate zero));
  predicate(n->as_Vector()->length() == 4 &&
            Matcher::vector_element_basic_type(n) == T_SHORT);
  format %{ "LI      $dst, #0 \t// replicate4S" %}
  size(4);
  ins_encode %{
    __ li($dst$$Register, (int)((short)($zero$$constant & 0xFFFF)));
  %}
  ins_pipe(pipe_class_default);
%}

instruct repl4S_immIminus1(iRegLdst dst, immI_minus1 src) %{
  match(Set dst (Replicate src));
  predicate(n->as_Vector()->length() == 4 &&
            Matcher::vector_element_basic_type(n) == T_SHORT);
  format %{ "LI      $dst, -1 \t// replicate4S" %}
  size(4);
  ins_encode %{
    __ li($dst$$Register, (int)((short)($src$$constant & 0xFFFF)));
  %}
  ins_pipe(pipe_class_default);
%}

instruct repl8S_reg_Ex(vecX dst, iRegIsrc src) %{
  match(Set dst (Replicate src));
  predicate(n->as_Vector()->length() == 8 &&
            Matcher::vector_element_basic_type(n) == T_SHORT);

  expand %{
    iRegLdst tmpL;
    vecX tmpV;
    immI8  zero %{ (int)  0 %}
    moveReg(tmpL, src);
    repl48(tmpL);
    repl32(tmpL);
    mtvsrd(tmpV, tmpL);
    xxpermdi(dst, tmpV, tmpV, zero);
  %}
%}

instruct repl8S_immI0(vecX dst, immI_0 zero) %{
  match(Set dst (Replicate zero));
  predicate(n->as_Vector()->length() == 8 &&
            Matcher::vector_element_basic_type(n) == T_SHORT);

  format %{ "XXLXOR      $dst, $zero \t// replicate8S" %}
  size(4);
  ins_encode %{
    __ xxlxor($dst$$VectorSRegister, $dst$$VectorSRegister, $dst$$VectorSRegister);
  %}
  ins_pipe(pipe_class_default);
%}

instruct repl8S_immIminus1(vecX dst, immI_minus1 src) %{
  match(Set dst (Replicate src));
  predicate(n->as_Vector()->length() == 8 &&
            Matcher::vector_element_basic_type(n) == T_SHORT);

  format %{ "XXLEQV      $dst, $src \t// replicate8S" %}
  size(4);
  ins_encode %{
    __ xxleqv($dst$$VectorSRegister, $dst$$VectorSRegister, $dst$$VectorSRegister);
  %}
  ins_pipe(pipe_class_default);
%}

instruct repl2I_reg_Ex(iRegLdst dst, iRegIsrc src) %{
  match(Set dst (Replicate src));
  predicate(n->as_Vector()->length() == 2 &&
            Matcher::vector_element_basic_type(n) == T_INT);
  ins_cost(2 * DEFAULT_COST);
  expand %{
    moveReg(dst, src);
    repl32(dst);
  %}
%}

instruct repl2I_immI0(iRegLdst dst, immI_0 zero) %{
  match(Set dst (Replicate zero));
  predicate(n->as_Vector()->length() == 2 &&
            Matcher::vector_element_basic_type(n) == T_INT);
  format %{ "LI      $dst, #0 \t// replicate2I" %}
  size(4);
  ins_encode %{
    __ li($dst$$Register, (int)((short)($zero$$constant & 0xFFFF)));
  %}
  ins_pipe(pipe_class_default);
%}

instruct repl2I_immIminus1(iRegLdst dst, immI_minus1 src) %{
  match(Set dst (Replicate src));
  predicate(n->as_Vector()->length() == 2 &&
            Matcher::vector_element_basic_type(n) == T_INT);
  format %{ "LI      $dst, -1 \t// replicate2I" %}
  size(4);
  ins_encode %{
    __ li($dst$$Register, (int)((short)($src$$constant & 0xFFFF)));
  %}
  ins_pipe(pipe_class_default);
%}

instruct repl4I_reg_Ex(vecX dst, iRegIsrc src) %{
  match(Set dst (Replicate src));
  predicate(n->as_Vector()->length() == 4 &&
            Matcher::vector_element_basic_type(n) == T_INT);
  ins_cost(2 * DEFAULT_COST);

  expand %{
    iRegLdst tmpL;
    vecX tmpV;
    immI8  zero %{ (int)  0 %}
    moveReg(tmpL, src);
    repl32(tmpL);
    mtvsrd(tmpV, tmpL);
    xxpermdi(dst, tmpV, tmpV, zero);
  %}
%}

instruct repl4I_immI0(vecX dst, immI_0 zero) %{
  match(Set dst (Replicate zero));
  predicate(n->as_Vector()->length() == 4 &&
            Matcher::vector_element_basic_type(n) == T_INT);

  format %{ "XXLXOR      $dst, $zero \t// replicate4I" %}
  size(4);
  ins_encode %{
    __ xxlxor($dst$$VectorSRegister, $dst$$VectorSRegister, $dst$$VectorSRegister);
  %}
  ins_pipe(pipe_class_default);
%}

instruct repl4I_immIminus1(vecX dst, immI_minus1 src) %{
  match(Set dst (Replicate src));
  predicate(n->as_Vector()->length() == 4 &&
            Matcher::vector_element_basic_type(n) == T_INT);

  format %{ "XXLEQV      $dst, $dst, $dst \t// replicate4I" %}
  size(4);
  ins_encode %{
    __ xxleqv($dst$$VectorSRegister, $dst$$VectorSRegister, $dst$$VectorSRegister);
  %}
  ins_pipe(pipe_class_default);
%}

// Move float to int register via stack, replicate.
instruct repl2F_reg_Ex(iRegLdst dst, regF src) %{
  match(Set dst (Replicate src));
  predicate(n->as_Vector()->length() == 2 &&
            Matcher::vector_element_basic_type(n) == T_FLOAT);
  ins_cost(2 * MEMORY_REF_COST + DEFAULT_COST);
  expand %{
    stackSlotL tmpS;
    iRegIdst tmpI;
    moveF2I_reg_stack(tmpS, src);   // Move float to stack.
    moveF2I_stack_reg(tmpI, tmpS);  // Move stack to int reg.
    moveReg(dst, tmpI);             // Move int to long reg.
    repl32(dst);                    // Replicate bitpattern.
  %}
%}

// Replicate scalar constant to packed float values in Double register
instruct repl2F_immF_Ex(iRegLdst dst, immF src) %{
  match(Set dst (Replicate src));
  predicate(n->as_Vector()->length() == 2 &&
            Matcher::vector_element_basic_type(n) == T_FLOAT);
  ins_cost(5 * DEFAULT_COST);

  format %{ "LD      $dst, offset, $constanttablebase\t// load replicated float $src $src from table, postalloc expanded" %}
  postalloc_expand( postalloc_expand_load_replF_constant(dst, src, constanttablebase) );
%}

// Replicate scalar zero constant to packed float values in Double register
instruct repl2F_immF0(iRegLdst dst, immF_0 zero) %{
  match(Set dst (Replicate zero));
  predicate(n->as_Vector()->length() == 2 &&
            Matcher::vector_element_basic_type(n) == T_FLOAT);

  format %{ "LI      $dst, #0 \t// replicate2F" %}
  ins_encode %{
    __ li($dst$$Register, 0x0);
  %}
  ins_pipe(pipe_class_default);
%}


//----------Vector Arithmetic Instructions--------------------------------------

// Vector Addition Instructions

instruct vadd16B_reg(vecX dst, vecX src1, vecX src2) %{
  match(Set dst (AddVB src1 src2));
  predicate(n->as_Vector()->length() == 16);
  format %{ "VADDUBM  $dst,$src1,$src2\t// add packed16B" %}
  size(4);
  ins_encode %{
    __ vaddubm($dst$$VectorSRegister->to_vr(), $src1$$VectorSRegister->to_vr(), $src2$$VectorSRegister->to_vr());
  %}
  ins_pipe(pipe_class_default);
%}

instruct vadd8S_reg(vecX dst, vecX src1, vecX src2) %{
  match(Set dst (AddVS src1 src2));
  predicate(n->as_Vector()->length() == 8);
  format %{ "VADDUHM  $dst,$src1,$src2\t// add packed8S" %}
  size(4);
  ins_encode %{
    __ vadduhm($dst$$VectorSRegister->to_vr(), $src1$$VectorSRegister->to_vr(), $src2$$VectorSRegister->to_vr());
  %}
  ins_pipe(pipe_class_default);
%}

instruct vadd4I_reg(vecX dst, vecX src1, vecX src2) %{
  match(Set dst (AddVI src1 src2));
  predicate(n->as_Vector()->length() == 4);
  format %{ "VADDUWM  $dst,$src1,$src2\t// add packed4I" %}
  size(4);
  ins_encode %{
    __ vadduwm($dst$$VectorSRegister->to_vr(), $src1$$VectorSRegister->to_vr(), $src2$$VectorSRegister->to_vr());
  %}
  ins_pipe(pipe_class_default);
%}

instruct vadd4F_reg(vecX dst, vecX src1, vecX src2) %{
  match(Set dst (AddVF src1 src2));
  predicate(n->as_Vector()->length() == 4);
  format %{ "VADDFP  $dst,$src1,$src2\t// add packed4F" %}
  size(4);
  ins_encode %{
    __ vaddfp($dst$$VectorSRegister->to_vr(), $src1$$VectorSRegister->to_vr(), $src2$$VectorSRegister->to_vr());
  %}
  ins_pipe(pipe_class_default);
%}

instruct vadd2L_reg(vecX dst, vecX src1, vecX src2) %{
  match(Set dst (AddVL src1 src2));
  predicate(n->as_Vector()->length() == 2);
  format %{ "VADDUDM  $dst,$src1,$src2\t// add packed2L" %}
  size(4);
  ins_encode %{
    __ vaddudm($dst$$VectorSRegister->to_vr(), $src1$$VectorSRegister->to_vr(), $src2$$VectorSRegister->to_vr());
  %}
  ins_pipe(pipe_class_default);
%}

instruct vadd2D_reg(vecX dst, vecX src1, vecX src2) %{
  match(Set dst (AddVD src1 src2));
  predicate(n->as_Vector()->length() == 2);
  format %{ "XVADDDP  $dst,$src1,$src2\t// add packed2D" %}
  size(4);
  ins_encode %{
    __ xvadddp($dst$$VectorSRegister, $src1$$VectorSRegister, $src2$$VectorSRegister);
  %}
  ins_pipe(pipe_class_default);
%}

// Vector Subtraction Instructions

instruct vsub16B_reg(vecX dst, vecX src1, vecX src2) %{
  match(Set dst (SubVB src1 src2));
  predicate(n->as_Vector()->length() == 16);
  format %{ "VSUBUBM  $dst,$src1,$src2\t// sub packed16B" %}
  size(4);
  ins_encode %{
    __ vsububm($dst$$VectorSRegister->to_vr(), $src1$$VectorSRegister->to_vr(), $src2$$VectorSRegister->to_vr());
  %}
  ins_pipe(pipe_class_default);
%}

instruct vsub8S_reg(vecX dst, vecX src1, vecX src2) %{
  match(Set dst (SubVS src1 src2));
  predicate(n->as_Vector()->length() == 8);
  format %{ "VSUBUHM  $dst,$src1,$src2\t// sub packed8S" %}
  size(4);
  ins_encode %{
    __ vsubuhm($dst$$VectorSRegister->to_vr(), $src1$$VectorSRegister->to_vr(), $src2$$VectorSRegister->to_vr());
  %}
  ins_pipe(pipe_class_default);
%}

instruct vsub4I_reg(vecX dst, vecX src1, vecX src2) %{
  match(Set dst (SubVI src1 src2));
  predicate(n->as_Vector()->length() == 4);
  format %{ "VSUBUWM  $dst,$src1,$src2\t// sub packed4I" %}
  size(4);
  ins_encode %{
    __ vsubuwm($dst$$VectorSRegister->to_vr(), $src1$$VectorSRegister->to_vr(), $src2$$VectorSRegister->to_vr());
  %}
  ins_pipe(pipe_class_default);
%}

instruct vsub4F_reg(vecX dst, vecX src1, vecX src2) %{
  match(Set dst (SubVF src1 src2));
  predicate(n->as_Vector()->length() == 4);
  format %{ "VSUBFP  $dst,$src1,$src2\t// sub packed4F" %}
  size(4);
  ins_encode %{
    __ vsubfp($dst$$VectorSRegister->to_vr(), $src1$$VectorSRegister->to_vr(), $src2$$VectorSRegister->to_vr());
  %}
  ins_pipe(pipe_class_default);
%}

instruct vsub2L_reg(vecX dst, vecX src1, vecX src2) %{
  match(Set dst (SubVL src1 src2));
  predicate(n->as_Vector()->length() == 2);
  format %{ "VSUBUDM  $dst,$src1,$src2\t// sub packed2L" %}
  size(4);
  ins_encode %{
    __ vsubudm($dst$$VectorSRegister->to_vr(), $src1$$VectorSRegister->to_vr(), $src2$$VectorSRegister->to_vr());
  %}
  ins_pipe(pipe_class_default);
%}

instruct vsub2D_reg(vecX dst, vecX src1, vecX src2) %{
  match(Set dst (SubVD src1 src2));
  predicate(n->as_Vector()->length() == 2);
  format %{ "XVSUBDP  $dst,$src1,$src2\t// sub packed2D" %}
  size(4);
  ins_encode %{
    __ xvsubdp($dst$$VectorSRegister, $src1$$VectorSRegister, $src2$$VectorSRegister);
  %}
  ins_pipe(pipe_class_default);
%}

// Vector Multiplication Instructions

instruct vmul8S_reg(vecX dst, vecX src1, vecX src2, vecX tmp) %{
  match(Set dst (MulVS src1 src2));
  predicate(n->as_Vector()->length() == 8);
  effect(TEMP tmp);
  format %{ "VSPLTISH  $tmp,0\t// mul packed8S" %}
  format %{ "VMLADDUHM  $dst,$src1,$src2\t// mul packed8S" %}
  size(8);
  ins_encode %{
    __ vspltish($tmp$$VectorSRegister->to_vr(), 0);
    __ vmladduhm($dst$$VectorSRegister->to_vr(), $src1$$VectorSRegister->to_vr(), $src2$$VectorSRegister->to_vr(), $tmp$$VectorSRegister->to_vr());
  %}
  ins_pipe(pipe_class_default);
%}

instruct vmul4I_reg(vecX dst, vecX src1, vecX src2) %{
  match(Set dst (MulVI src1 src2));
  predicate(n->as_Vector()->length() == 4);
  format %{ "VMULUWM  $dst,$src1,$src2\t// mul packed4I" %}
  size(4);
  ins_encode %{
    __ vmuluwm($dst$$VectorSRegister->to_vr(), $src1$$VectorSRegister->to_vr(), $src2$$VectorSRegister->to_vr());
  %}
  ins_pipe(pipe_class_default);
%}

instruct vmul4F_reg(vecX dst, vecX src1, vecX src2) %{
  match(Set dst (MulVF src1 src2));
  predicate(n->as_Vector()->length() == 4);
  format %{ "XVMULSP  $dst,$src1,$src2\t// mul packed4F" %}
  size(4);
  ins_encode %{
    __ xvmulsp($dst$$VectorSRegister, $src1$$VectorSRegister, $src2$$VectorSRegister);
  %}
  ins_pipe(pipe_class_default);
%}

instruct vmul2D_reg(vecX dst, vecX src1, vecX src2) %{
  match(Set dst (MulVD src1 src2));
  predicate(n->as_Vector()->length() == 2);
  format %{ "XVMULDP  $dst,$src1,$src2\t// mul packed2D" %}
  size(4);
  ins_encode %{
    __ xvmuldp($dst$$VectorSRegister, $src1$$VectorSRegister, $src2$$VectorSRegister);
  %}
  ins_pipe(pipe_class_default);
%}

// Vector Division Instructions

instruct vdiv4F_reg(vecX dst, vecX src1, vecX src2) %{
  match(Set dst (DivVF src1 src2));
  predicate(n->as_Vector()->length() == 4);
  format %{ "XVDIVSP  $dst,$src1,$src2\t// div packed4F" %}
  size(4);
  ins_encode %{
    __ xvdivsp($dst$$VectorSRegister, $src1$$VectorSRegister, $src2$$VectorSRegister);
  %}
  ins_pipe(pipe_class_default);
%}

instruct vdiv2D_reg(vecX dst, vecX src1, vecX src2) %{
  match(Set dst (DivVD src1 src2));
  predicate(n->as_Vector()->length() == 2);
  format %{ "XVDIVDP  $dst,$src1,$src2\t// div packed2D" %}
  size(4);
  ins_encode %{
    __ xvdivdp($dst$$VectorSRegister, $src1$$VectorSRegister, $src2$$VectorSRegister);
  %}
  ins_pipe(pipe_class_default);
%}

// Vector Absolute Instructions

instruct vabs4F_reg(vecX dst, vecX src) %{
  match(Set dst (AbsVF src));
  predicate(n->as_Vector()->length() == 4);
  format %{ "XVABSSP $dst,$src\t// absolute packed4F" %}
  size(4);
  ins_encode %{
    __ xvabssp($dst$$VectorSRegister, $src$$VectorSRegister);
  %}
  ins_pipe(pipe_class_default);
%}

instruct vabs2D_reg(vecX dst, vecX src) %{
  match(Set dst (AbsVD src));
  predicate(n->as_Vector()->length() == 2);
  format %{ "XVABSDP $dst,$src\t// absolute packed2D" %}
  size(4);
  ins_encode %{
    __ xvabsdp($dst$$VectorSRegister, $src$$VectorSRegister);
  %}
  ins_pipe(pipe_class_default);
%}

// Round Instructions
instruct roundD_reg(regD dst, regD src, immI8 rmode) %{
  match(Set dst (RoundDoubleMode src rmode));
  format %{ "RoundDoubleMode $src,$rmode" %}
  size(4);
  ins_encode %{
    switch ($rmode$$constant) {
      case RoundDoubleModeNode::rmode_rint:
        __ xvrdpic($dst$$FloatRegister->to_vsr(), $src$$FloatRegister->to_vsr());
        break;
      case RoundDoubleModeNode::rmode_floor:
        __ frim($dst$$FloatRegister, $src$$FloatRegister);
        break;
      case RoundDoubleModeNode::rmode_ceil:
        __ frip($dst$$FloatRegister, $src$$FloatRegister);
        break;
      default:
        ShouldNotReachHere();
    }
  %}
  ins_pipe(pipe_class_default);
%}

// Vector Round Instructions
instruct vround2D_reg(vecX dst, vecX src, immI8 rmode) %{
  match(Set dst (RoundDoubleModeV src rmode));
  predicate(n->as_Vector()->length() == 2);
  format %{ "RoundDoubleModeV $src,$rmode" %}
  size(4);
  ins_encode %{
    switch ($rmode$$constant) {
      case RoundDoubleModeNode::rmode_rint:
        __ xvrdpic($dst$$VectorSRegister, $src$$VectorSRegister);
        break;
      case RoundDoubleModeNode::rmode_floor:
        __ xvrdpim($dst$$VectorSRegister, $src$$VectorSRegister);
        break;
      case RoundDoubleModeNode::rmode_ceil:
        __ xvrdpip($dst$$VectorSRegister, $src$$VectorSRegister);
        break;
      default:
        ShouldNotReachHere();
    }
  %}
  ins_pipe(pipe_class_default);
%}

// Vector Negate Instructions

instruct vneg4F_reg(vecX dst, vecX src) %{
  match(Set dst (NegVF src));
  predicate(n->as_Vector()->length() == 4);
  format %{ "XVNEGSP $dst,$src\t// negate packed4F" %}
  size(4);
  ins_encode %{
    __ xvnegsp($dst$$VectorSRegister, $src$$VectorSRegister);
  %}
  ins_pipe(pipe_class_default);
%}

instruct vneg2D_reg(vecX dst, vecX src) %{
  match(Set dst (NegVD src));
  predicate(n->as_Vector()->length() == 2);
  format %{ "XVNEGDP $dst,$src\t// negate packed2D" %}
  size(4);
  ins_encode %{
    __ xvnegdp($dst$$VectorSRegister, $src$$VectorSRegister);
  %}
  ins_pipe(pipe_class_default);
%}

// Vector Square Root Instructions

instruct vsqrt4F_reg(vecX dst, vecX src) %{
  match(Set dst (SqrtVF src));
  predicate(n->as_Vector()->length() == 4);
  format %{ "XVSQRTSP $dst,$src\t// sqrt packed4F" %}
  size(4);
  ins_encode %{
    __ xvsqrtsp($dst$$VectorSRegister, $src$$VectorSRegister);
  %}
  ins_pipe(pipe_class_default);
%}

instruct vsqrt2D_reg(vecX dst, vecX src) %{
  match(Set dst (SqrtVD src));
  predicate(n->as_Vector()->length() == 2);
  format %{ "XVSQRTDP  $dst,$src\t// sqrt packed2D" %}
  size(4);
  ins_encode %{
    __ xvsqrtdp($dst$$VectorSRegister, $src$$VectorSRegister);
  %}
  ins_pipe(pipe_class_default);
%}

// Vector Population Count Instructions

instruct vpopcnt_reg(vecX dst, vecX src) %{
  match(Set dst (PopCountVI src));
  format %{ "VPOPCNT $dst,$src\t// pop count packed" %}
  size(4);
  ins_encode %{
    BasicType bt = Matcher::vector_element_basic_type(this);
    switch (bt) {
      case T_BYTE:
        __ vpopcntb($dst$$VectorSRegister->to_vr(), $src$$VectorSRegister->to_vr());
        break;
      case T_SHORT:
        __ vpopcnth($dst$$VectorSRegister->to_vr(), $src$$VectorSRegister->to_vr());
        break;
      case T_INT:
        __ vpopcntw($dst$$VectorSRegister->to_vr(), $src$$VectorSRegister->to_vr());
        break;
      case T_LONG:
        __ vpopcntd($dst$$VectorSRegister->to_vr(), $src$$VectorSRegister->to_vr());
        break;
      default:
        ShouldNotReachHere();
    }
  %}
  ins_pipe(pipe_class_default);
%}

// --------------------------------- FMA --------------------------------------
// src1 * src2 + dst
instruct vfma4F(vecX dst, vecX src1, vecX src2) %{
  match(Set dst (FmaVF dst (Binary src1 src2)));
  predicate(n->as_Vector()->length() == 4);

  format %{ "XVMADDASP   $dst, $src1, $src2" %}

  size(4);
  ins_encode %{
    assert(UseFMA, "Needs FMA instructions support.");
    __ xvmaddasp($dst$$VectorSRegister, $src1$$VectorSRegister, $src2$$VectorSRegister);
  %}
  ins_pipe(pipe_class_default);
%}

// src1 * (-src2) + dst
// "(-src1) * src2 + dst" has been idealized to "src2 * (-src1) + dst"
instruct vfma4F_neg1(vecX dst, vecX src1, vecX src2) %{
  match(Set dst (FmaVF dst (Binary src1 (NegVF src2))));
  predicate(n->as_Vector()->length() == 4);

  format %{ "XVNMSUBASP   $dst, $src1, $src2" %}

  size(4);
  ins_encode %{
    assert(UseFMA, "Needs FMA instructions support.");
    __ xvnmsubasp($dst$$VectorSRegister, $src1$$VectorSRegister, $src2$$VectorSRegister);
  %}
  ins_pipe(pipe_class_default);
%}

// src1 * src2 - dst
instruct vfma4F_neg2(vecX dst, vecX src1, vecX src2) %{
  match(Set dst (FmaVF (NegVF dst) (Binary src1 src2)));
  predicate(n->as_Vector()->length() == 4);

  format %{ "XVMSUBASP   $dst, $src1, $src2" %}

  size(4);
  ins_encode %{
    assert(UseFMA, "Needs FMA instructions support.");
    __ xvmsubasp($dst$$VectorSRegister, $src1$$VectorSRegister, $src2$$VectorSRegister);
  %}
  ins_pipe(pipe_class_default);
%}

// src1 * src2 + dst
instruct vfma2D(vecX dst, vecX src1, vecX src2) %{
  match(Set dst (FmaVD  dst (Binary src1 src2)));
  predicate(n->as_Vector()->length() == 2);

  format %{ "XVMADDADP   $dst, $src1, $src2" %}

  size(4);
  ins_encode %{
    assert(UseFMA, "Needs FMA instructions support.");
    __ xvmaddadp($dst$$VectorSRegister, $src1$$VectorSRegister, $src2$$VectorSRegister);
  %}
  ins_pipe(pipe_class_default);
%}

// src1 * (-src2) + dst
// "(-src1) * src2 + dst" has been idealized to "src2 * (-src1) + dst"
instruct vfma2D_neg1(vecX dst, vecX src1, vecX src2) %{
  match(Set dst (FmaVD  dst (Binary src1 (NegVD src2))));
  predicate(n->as_Vector()->length() == 2);

  format %{ "XVNMSUBADP   $dst, $src1, $src2" %}

  size(4);
  ins_encode %{
    assert(UseFMA, "Needs FMA instructions support.");
    __ xvnmsubadp($dst$$VectorSRegister, $src1$$VectorSRegister, $src2$$VectorSRegister);
  %}
  ins_pipe(pipe_class_default);
%}

// src1 * src2 - dst
instruct vfma2D_neg2(vecX dst, vecX src1, vecX src2) %{
  match(Set dst (FmaVD (NegVD dst) (Binary src1 src2)));
  predicate(n->as_Vector()->length() == 2);

  format %{ "XVMSUBADP   $dst, $src1, $src2" %}

  size(4);
  ins_encode %{
    assert(UseFMA, "Needs FMA instructions support.");
    __ xvmsubadp($dst$$VectorSRegister, $src1$$VectorSRegister, $src2$$VectorSRegister);
  %}
  ins_pipe(pipe_class_default);
%}

//----------Overflow Math Instructions-----------------------------------------

// Note that we have to make sure that XER.SO is reset before using overflow instructions.
// Simple Overflow operations can be matched by very few instructions (e.g. addExact: xor, and_, bc).
// Seems like only Long intrinsincs have an advantage. (The only expensive one is OverflowMulL.)

instruct overflowAddL_reg_reg(flagsRegCR0 cr0, iRegLsrc op1, iRegLsrc op2) %{
  match(Set cr0 (OverflowAddL op1 op2));

  format %{ "add_    $op1, $op2\t# overflow check long" %}
  ins_encode %{
    __ li(R0, 0);
    __ mtxer(R0); // clear XER.SO
    __ addo_(R0, $op1$$Register, $op2$$Register);
  %}
  ins_pipe(pipe_class_default);
%}

instruct overflowSubL_reg_reg(flagsRegCR0 cr0, iRegLsrc op1, iRegLsrc op2) %{
  match(Set cr0 (OverflowSubL op1 op2));

  format %{ "subfo_  R0, $op2, $op1\t# overflow check long" %}
  ins_encode %{
    __ li(R0, 0);
    __ mtxer(R0); // clear XER.SO
    __ subfo_(R0, $op2$$Register, $op1$$Register);
  %}
  ins_pipe(pipe_class_default);
%}

instruct overflowNegL_reg(flagsRegCR0 cr0, immL_0 zero, iRegLsrc op2) %{
  match(Set cr0 (OverflowSubL zero op2));

  format %{ "nego_   R0, $op2\t# overflow check long" %}
  ins_encode %{
    __ li(R0, 0);
    __ mtxer(R0); // clear XER.SO
    __ nego_(R0, $op2$$Register);
  %}
  ins_pipe(pipe_class_default);
%}

instruct overflowMulL_reg_reg(flagsRegCR0 cr0, iRegLsrc op1, iRegLsrc op2) %{
  match(Set cr0 (OverflowMulL op1 op2));

  format %{ "mulldo_ R0, $op1, $op2\t# overflow check long" %}
  ins_encode %{
    __ li(R0, 0);
    __ mtxer(R0); // clear XER.SO
    __ mulldo_(R0, $op1$$Register, $op2$$Register);
  %}
  ins_pipe(pipe_class_default);
%}

instruct repl4F_reg_Ex(vecX dst, regF src) %{
  match(Set dst (Replicate src));
  predicate(n->as_Vector()->length() == 4 &&
            Matcher::vector_element_basic_type(n) == T_FLOAT);
  ins_cost(DEFAULT_COST);
  expand %{
    vecX tmpV;
    immI8  zero %{ (int)  0 %}

    xscvdpspn_regF(tmpV, src);
    xxspltw(dst, tmpV, zero);
  %}
%}

instruct repl4F_immF_Ex(vecX dst, immF src, iRegLdst tmp) %{
  match(Set dst (Replicate src));
  predicate(n->as_Vector()->length() == 4 &&
            Matcher::vector_element_basic_type(n) == T_FLOAT);
  effect(TEMP tmp);
  ins_cost(10 * DEFAULT_COST);

  postalloc_expand( postalloc_expand_load_replF_constant_vsx(dst, src, constanttablebase, tmp) );
%}

instruct repl4F_immF0(vecX dst, immF_0 zero) %{
  match(Set dst (Replicate zero));
  predicate(n->as_Vector()->length() == 4 &&
            Matcher::vector_element_basic_type(n) == T_FLOAT);

  format %{ "XXLXOR      $dst, $zero \t// replicate4F" %}
  ins_encode %{
    __ xxlxor($dst$$VectorSRegister, $dst$$VectorSRegister, $dst$$VectorSRegister);
  %}
  ins_pipe(pipe_class_default);
%}

instruct repl2D_reg_Ex(vecX dst, regD src) %{
  match(Set dst (Replicate src));
  predicate(n->as_Vector()->length() == 2 &&
            Matcher::vector_element_basic_type(n) == T_DOUBLE);

  format %{ "XXPERMDI      $dst, $src, $src, 0 \t// Splat doubleword" %}
  size(4);
  ins_encode %{
    __ xxpermdi($dst$$VectorSRegister, $src$$FloatRegister->to_vsr(), $src$$FloatRegister->to_vsr(), 0);
  %}
  ins_pipe(pipe_class_default);
%}

instruct repl2D_immD0(vecX dst, immD_0 zero) %{
  match(Set dst (Replicate zero));
  predicate(n->as_Vector()->length() == 2 &&
            Matcher::vector_element_basic_type(n) == T_DOUBLE);

  format %{ "XXLXOR      $dst, $zero \t// replicate2D" %}
  size(4);
  ins_encode %{
    __ xxlxor($dst$$VectorSRegister, $dst$$VectorSRegister, $dst$$VectorSRegister);
  %}
  ins_pipe(pipe_class_default);
%}

instruct mtvsrd(vecX dst, iRegLsrc src) %{
  predicate(false);
  effect(DEF dst, USE src);

  format %{ "MTVSRD      $dst, $src \t// Move to 16-byte register" %}
  size(4);
  ins_encode %{
    __ mtvsrd($dst$$VectorSRegister, $src$$Register);
  %}
  ins_pipe(pipe_class_default);
%}

instruct xxspltd(vecX dst, vecX src, immI8 zero) %{
  effect(DEF dst, USE src, USE zero);

  format %{ "XXSPLATD      $dst, $src, $zero \t// Splat doubleword" %}
  size(4);
  ins_encode %{
    __ xxpermdi($dst$$VectorSRegister, $src$$VectorSRegister, $src$$VectorSRegister, $zero$$constant);
  %}
  ins_pipe(pipe_class_default);
%}

instruct xxpermdi(vecX dst, vecX src1, vecX src2, immI8 zero) %{
  effect(DEF dst, USE src1, USE src2, USE zero);

  format %{ "XXPERMDI      $dst, $src1, $src2, $zero \t// Splat doubleword" %}
  size(4);
  ins_encode %{
    __ xxpermdi($dst$$VectorSRegister, $src1$$VectorSRegister, $src2$$VectorSRegister, $zero$$constant);
  %}
  ins_pipe(pipe_class_default);
%}

instruct repl2L_reg_Ex(vecX dst, iRegLsrc src) %{
  predicate(Matcher::vector_element_basic_type(n) == T_LONG);
  match(Set dst (Replicate src));
  predicate(n->as_Vector()->length() == 2);
  expand %{
    vecX tmpV;
    immI8  zero %{ (int)  0 %}
    mtvsrd(tmpV, src);
    xxpermdi(dst, tmpV, tmpV, zero);
  %}
%}

instruct repl2L_immI0(vecX dst, immI_0 zero) %{
  match(Set dst (Replicate zero));
  predicate(n->as_Vector()->length() == 2 &&
            Matcher::vector_element_basic_type(n) == T_LONG);

  format %{ "XXLXOR      $dst, $zero \t// replicate2L" %}
  size(4);
  ins_encode %{
    __ xxlxor($dst$$VectorSRegister, $dst$$VectorSRegister, $dst$$VectorSRegister);
  %}
  ins_pipe(pipe_class_default);
%}

instruct repl2L_immIminus1(vecX dst, immI_minus1 src) %{
  match(Set dst (Replicate src));
  predicate(n->as_Vector()->length() == 2 &&
            Matcher::vector_element_basic_type(n) == T_LONG);

  format %{ "XXLEQV      $dst, $src \t// replicate2L" %}
  size(4);
  ins_encode %{
    __ xxleqv($dst$$VectorSRegister, $dst$$VectorSRegister, $dst$$VectorSRegister);
  %}
  ins_pipe(pipe_class_default);
%}

// ============================================================================
// Safepoint Instruction

instruct safePoint_poll(iRegPdst poll) %{
  match(SafePoint poll);

  // It caused problems to add the effect that r0 is killed, but this
  // effect no longer needs to be mentioned, since r0 is not contained
  // in a reg_class.

  format %{ "LD      R0, #0, $poll \t// Safepoint poll for GC" %}
  size(4);
  ins_encode( enc_poll(0x0, poll) );
  ins_pipe(pipe_class_default);
%}

// ============================================================================
// Call Instructions

// Call Java Static Instruction

source %{

#include "runtime/continuation.hpp"

%}

// Schedulable version of call static node.
instruct CallStaticJavaDirect(method meth) %{
  match(CallStaticJava);
  effect(USE meth);
  ins_cost(CALL_COST);

  ins_num_consts(3 /* up to 3 patchable constants: inline cache, 2 call targets. */);

  format %{ "CALL,static $meth \t// ==> " %}
  size((Continuations::enabled() ? 8 : 4));
  ins_encode( enc_java_static_call(meth) );
  ins_pipe(pipe_class_call);
%}

// Call Java Dynamic Instruction

// Used by postalloc expand of CallDynamicJavaDirectSchedEx (actual call).
// Loading of IC was postalloc expanded. The nodes loading the IC are reachable
// via fields ins_field_load_ic_hi_node and ins_field_load_ic_node.
// The call destination must still be placed in the constant pool.
instruct CallDynamicJavaDirectSched(method meth) %{
  match(CallDynamicJava); // To get all the data fields we need ...
  effect(USE meth);
  predicate(false);       // ... but never match.

  ins_field_load_ic_hi_node(loadConL_hiNode*);
  ins_field_load_ic_node(loadConLNode*);
  ins_num_consts(1 /* 1 patchable constant: call destination */);

  format %{ "BL        \t// dynamic $meth ==> " %}
  size((Continuations::enabled() ? 8 : 4));
  ins_encode( enc_java_dynamic_call_sched(meth) );
  ins_pipe(pipe_class_call);
%}

// Schedulable (i.e. postalloc expanded) version of call dynamic java.
// We use postalloc expanded calls if we use inline caches
// and do not update method data.
//
// This instruction has two constants: inline cache (IC) and call destination.
// Loading the inline cache will be postalloc expanded, thus leaving a call with
// one constant.
instruct CallDynamicJavaDirectSched_Ex(method meth) %{
  match(CallDynamicJava);
  effect(USE meth);
  predicate(UseInlineCaches);
  ins_cost(CALL_COST);

  ins_num_consts(2 /* 2 patchable constants: inline cache, call destination. */);

  format %{ "CALL,dynamic $meth \t// postalloc expanded" %}
  postalloc_expand( postalloc_expand_java_dynamic_call_sched(meth, constanttablebase) );
%}

// Compound version of call dynamic java
// We use postalloc expanded calls if we use inline caches
// and do not update method data.
instruct CallDynamicJavaDirect(method meth) %{
  match(CallDynamicJava);
  effect(USE meth);
  predicate(!UseInlineCaches);
  ins_cost(CALL_COST);

  // Enc_java_to_runtime_call needs up to 4 constants (method data oop).
  ins_num_consts(4);

  format %{ "CALL,dynamic $meth \t// ==> " %}
  ins_encode( enc_java_dynamic_call(meth, constanttablebase) );
  ins_pipe(pipe_class_call);
%}

// Call Runtime Instruction

instruct CallRuntimeDirect(method meth) %{
  match(CallRuntime);
  effect(USE meth);
  ins_cost(CALL_COST);

  // Enc_java_to_runtime_call needs up to 3 constants: call target,
  // env for callee, C-toc.
  ins_num_consts(3);

  format %{ "CALL,runtime" %}
  ins_encode( enc_java_to_runtime_call(meth) );
  ins_pipe(pipe_class_call);
%}

// Call Leaf

// Used by postalloc expand of CallLeafDirect_Ex (mtctr).
instruct CallLeafDirect_mtctr(iRegLdst dst, iRegLsrc src) %{
  effect(DEF dst, USE src);

  ins_num_consts(1);

  format %{ "MTCTR   $src" %}
  size(4);
  ins_encode( enc_leaf_call_mtctr(src) );
  ins_pipe(pipe_class_default);
%}

// Used by postalloc expand of CallLeafDirect_Ex (actual call).
instruct CallLeafDirect(method meth) %{
  match(CallLeaf);   // To get the data all the data fields we need ...
  effect(USE meth);
  predicate(false);  // but never match.

  format %{ "BCTRL     \t// leaf call $meth ==> " %}
  size((Continuations::enabled() ? 8 : 4));
  ins_encode %{
    __ bctrl();
    __ post_call_nop();
  %}
  ins_pipe(pipe_class_call);
%}

// postalloc expand of CallLeafDirect.
// Load address to call from TOC, then bl to it.
instruct CallLeafDirect_Ex(method meth) %{
  match(CallLeaf);
  effect(USE meth);
  ins_cost(CALL_COST);

  // Postalloc_expand_java_to_runtime_call needs up to 3 constants: call target,
  // env for callee, C-toc.
  ins_num_consts(3);

  format %{ "CALL,runtime leaf $meth \t// postalloc expanded" %}
  postalloc_expand( postalloc_expand_java_to_runtime_call(meth, constanttablebase) );
%}

// Call runtime without safepoint - same as CallLeaf.
// postalloc expand of CallLeafNoFPDirect.
// Load address to call from TOC, then bl to it.
instruct CallLeafNoFPDirect_Ex(method meth) %{
  match(CallLeafNoFP);
  effect(USE meth);
  ins_cost(CALL_COST);

  // Enc_java_to_runtime_call needs up to 3 constants: call target,
  // env for callee, C-toc.
  ins_num_consts(3);

  format %{ "CALL,runtime leaf nofp $meth \t// postalloc expanded" %}
  postalloc_expand( postalloc_expand_java_to_runtime_call(meth, constanttablebase) );
%}

// Tail Call; Jump from runtime stub to Java code.
// Also known as an 'interprocedural jump'.
// Target of jump will eventually return to caller.
// TailJump below removes the return address.
instruct TailCalljmpInd(iRegPdstNoScratch jump_target, inline_cache_regP method_ptr) %{
  match(TailCall jump_target method_ptr);
  ins_cost(CALL_COST);

  format %{ "MTCTR   $jump_target \t// $method_ptr holds method\n\t"
            "BCTR         \t// tail call" %}
  size(8);
  ins_encode %{
    __ mtctr($jump_target$$Register);
    __ bctr();
  %}
  ins_pipe(pipe_class_call);
%}

// Return Instruction
instruct Ret() %{
  match(Return);
  format %{ "BLR      \t// branch to link register" %}
  size(4);
  ins_encode %{
    // LR is restored in MachEpilogNode. Just do the RET here.
    __ blr();
  %}
  ins_pipe(pipe_class_default);
%}

// Tail Jump; remove the return address; jump to target.
// TailCall above leaves the return address around.
// TailJump is used in only one place, the rethrow_Java stub (fancy_jump=2).
// ex_oop (Exception Oop) is needed in %o0 at the jump. As there would be a
// "restore" before this instruction (in Epilogue), we need to materialize it
// in %i0.
instruct tailjmpInd(iRegPdstNoScratch jump_target, rarg1RegP ex_oop) %{
  match(TailJump jump_target ex_oop);
  ins_cost(CALL_COST);

  format %{ "LD      R4_ARG2 = LR\n\t"
            "MTCTR   $jump_target\n\t"
            "BCTR     \t// TailJump, exception oop: $ex_oop" %}
  size(12);
  ins_encode %{
    __ ld(R4_ARG2/* issuing pc */, _abi0(lr), R1_SP);
    __ mtctr($jump_target$$Register);
    __ bctr();
  %}
  ins_pipe(pipe_class_call);
%}

// Create exception oop: created by stack-crawling runtime code.
// Created exception is now available to this handler, and is setup
// just prior to jumping to this handler. No code emitted.
instruct CreateException(rarg1RegP ex_oop) %{
  match(Set ex_oop (CreateEx));
  ins_cost(0);

  format %{ " -- \t// exception oop; no code emitted" %}
  size(0);
  ins_encode( /*empty*/ );
  ins_pipe(pipe_class_default);
%}

// Rethrow exception: The exception oop will come in the first
// argument position. Then JUMP (not call) to the rethrow stub code.
instruct RethrowException() %{
  match(Rethrow);
  ins_cost(CALL_COST);

  format %{ "Jmp     rethrow_stub" %}
  ins_encode %{
    cbuf.set_insts_mark();
    __ b64_patchable((address)OptoRuntime::rethrow_stub(), relocInfo::runtime_call_type);
  %}
  ins_pipe(pipe_class_call);
%}

// Die now.
instruct ShouldNotReachHere() %{
  match(Halt);
  ins_cost(CALL_COST);

  format %{ "ShouldNotReachHere" %}
  ins_encode %{
    if (is_reachable()) {
      __ stop(_halt_reason);
    }
  %}
  ins_pipe(pipe_class_default);
%}

// This name is KNOWN by the ADLC and cannot be changed.  The ADLC
// forces a 'TypeRawPtr::BOTTOM' output type for this guy.
// Get a DEF on threadRegP, no costs, no encoding, use
// 'ins_should_rematerialize(true)' to avoid spilling.
instruct tlsLoadP(threadRegP dst) %{
  match(Set dst (ThreadLocal));
  ins_cost(0);

  ins_should_rematerialize(true);

  format %{ " -- \t// $dst=Thread::current(), empty" %}
  size(0);
  ins_encode( /*empty*/ );
  ins_pipe(pipe_class_empty);
%}

//---Some PPC specific nodes---------------------------------------------------

// Stop a group.
instruct endGroup() %{
  ins_cost(0);

  ins_is_nop(true);

  format %{ "End Bundle (ori r1, r1, 0)" %}
  size(4);
  ins_encode %{
    __ endgroup();
  %}
  ins_pipe(pipe_class_default);
%}

// Nop instructions

instruct fxNop() %{
  ins_cost(0);

  ins_is_nop(true);

  format %{ "fxNop" %}
  size(4);
  ins_encode %{
    __ nop();
  %}
  ins_pipe(pipe_class_default);
%}

instruct fpNop0() %{
  ins_cost(0);

  ins_is_nop(true);

  format %{ "fpNop0" %}
  size(4);
  ins_encode %{
    __ fpnop0();
  %}
  ins_pipe(pipe_class_default);
%}

instruct fpNop1() %{
  ins_cost(0);

  ins_is_nop(true);

  format %{ "fpNop1" %}
  size(4);
  ins_encode %{
    __ fpnop1();
  %}
  ins_pipe(pipe_class_default);
%}

instruct brNop0() %{
  ins_cost(0);
  size(4);
  format %{ "brNop0" %}
  ins_encode %{
    __ brnop0();
  %}
  ins_is_nop(true);
  ins_pipe(pipe_class_default);
%}

instruct brNop1() %{
  ins_cost(0);

  ins_is_nop(true);

  format %{ "brNop1" %}
  size(4);
  ins_encode %{
    __ brnop1();
  %}
  ins_pipe(pipe_class_default);
%}

instruct brNop2() %{
  ins_cost(0);

  ins_is_nop(true);

  format %{ "brNop2" %}
  size(4);
  ins_encode %{
    __ brnop2();
  %}
  ins_pipe(pipe_class_default);
%}

instruct cacheWB(indirect addr)
%{
  match(CacheWB addr);

  ins_cost(100);
  format %{ "cache writeback, address = $addr" %}
  ins_encode %{
    assert($addr->index_position() < 0, "should be");
    assert($addr$$disp == 0, "should be");
    __ cache_wb(Address($addr$$base$$Register));
  %}
  ins_pipe(pipe_class_default);
%}

instruct cacheWBPreSync()
%{
  match(CacheWBPreSync);

  ins_cost(0);
  format %{ "cache writeback presync" %}
  ins_encode %{
    __ cache_wbsync(true);
  %}
  ins_pipe(pipe_class_default);
%}

instruct cacheWBPostSync()
%{
  match(CacheWBPostSync);

  ins_cost(100);
  format %{ "cache writeback postsync" %}
  ins_encode %{
    __ cache_wbsync(false);
  %}
  ins_pipe(pipe_class_default);
%}

//----------PEEPHOLE RULES-----------------------------------------------------
// These must follow all instruction definitions as they use the names
// defined in the instructions definitions.
//
// peepmatch ( root_instr_name [preceeding_instruction]* );
//
// peepconstraint %{
// (instruction_number.operand_name relational_op instruction_number.operand_name
//  [, ...] );
// // instruction numbers are zero-based using left to right order in peepmatch
//
// peepreplace ( instr_name ( [instruction_number.operand_name]* ) );
// // provide an instruction_number.operand_name for each operand that appears
// // in the replacement instruction's match rule
//
// ---------VM FLAGS---------------------------------------------------------
//
// All peephole optimizations can be turned off using -XX:-OptoPeephole
//
// Each peephole rule is given an identifying number starting with zero and
// increasing by one in the order seen by the parser. An individual peephole
// can be enabled, and all others disabled, by using -XX:OptoPeepholeAt=#
// on the command-line.
//
// ---------CURRENT LIMITATIONS----------------------------------------------
//
// Only match adjacent instructions in same basic block
// Only equality constraints
// Only constraints between operands, not (0.dest_reg == EAX_enc)
// Only one replacement instruction
//
// ---------EXAMPLE----------------------------------------------------------
//
// // pertinent parts of existing instructions in architecture description
// instruct movI(eRegI dst, eRegI src) %{
//   match(Set dst (CopyI src));
// %}
//
// instruct incI_eReg(eRegI dst, immI1 src, eFlagsReg cr) %{
//   match(Set dst (AddI dst src));
//   effect(KILL cr);
// %}
//
// // Change (inc mov) to lea
// peephole %{
//   // increment preceded by register-register move
//   peepmatch ( incI_eReg movI );
//   // require that the destination register of the increment
//   // match the destination register of the move
//   peepconstraint ( 0.dst == 1.dst );
//   // construct a replacement instruction that sets
//   // the destination to ( move's source register + one )
//   peepreplace ( leaI_eReg_immI( 0.dst 1.src 0.src ) );
// %}
//
// Implementation no longer uses movX instructions since
// machine-independent system no longer uses CopyX nodes.
//
// peephole %{
//   peepmatch ( incI_eReg movI );
//   peepconstraint ( 0.dst == 1.dst );
//   peepreplace ( leaI_eReg_immI( 0.dst 1.src 0.src ) );
// %}
//
// peephole %{
//   peepmatch ( decI_eReg movI );
//   peepconstraint ( 0.dst == 1.dst );
//   peepreplace ( leaI_eReg_immI( 0.dst 1.src 0.src ) );
// %}
//
// peephole %{
//   peepmatch ( addI_eReg_imm movI );
//   peepconstraint ( 0.dst == 1.dst );
//   peepreplace ( leaI_eReg_immI( 0.dst 1.src 0.src ) );
// %}
//
// peephole %{
//   peepmatch ( addP_eReg_imm movP );
//   peepconstraint ( 0.dst == 1.dst );
//   peepreplace ( leaP_eReg_immI( 0.dst 1.src 0.src ) );
// %}

// // Change load of spilled value to only a spill
// instruct storeI(memory mem, eRegI src) %{
//   match(Set mem (StoreI mem src));
// %}
//
// instruct loadI(eRegI dst, memory mem) %{
//   match(Set dst (LoadI mem));
// %}
//
peephole %{
  peepmatch ( loadI storeI );
  peepconstraint ( 1.src == 0.dst, 1.mem == 0.mem );
  peepreplace ( storeI( 1.mem 1.mem 1.src ) );
%}

peephole %{
  peepmatch ( loadL storeL );
  peepconstraint ( 1.src == 0.dst, 1.mem == 0.mem );
  peepreplace ( storeL( 1.mem 1.mem 1.src ) );
%}

peephole %{
  peepmatch ( loadP storeP );
  peepconstraint ( 1.src == 0.dst, 1.dst == 0.mem );
  peepreplace ( storeP( 1.dst 1.dst 1.src ) );
%}

//----------SMARTSPILL RULES---------------------------------------------------
// These must follow all instruction definitions as they use the names
// defined in the instructions definitions.<|MERGE_RESOLUTION|>--- conflicted
+++ resolved
@@ -1978,46 +1978,7 @@
   // This is the unverified entry point.
   C2_MacroAssembler _masm(&cbuf);
 
-<<<<<<< HEAD
   __ ic_check(CodeEntryAlignment);
-=======
-  // Inline_cache contains a klass.
-  Register ic_klass       = as_Register(Matcher::inline_cache_reg_encode());
-  Register receiver_klass = R12_scratch2;  // tmp
-
-  assert_different_registers(ic_klass, receiver_klass, R11_scratch1, R3_ARG1);
-  assert(R11_scratch1 == R11, "need prologue scratch register");
-
-  // Check for nullptr argument if we don't have implicit null checks.
-  if (!ImplicitNullChecks || !os::zero_page_read_protected()) {
-    if (TrapBasedNullChecks) {
-      __ trap_null_check(R3_ARG1);
-    } else {
-      Label valid;
-      __ cmpdi(CCR0, R3_ARG1, 0);
-      __ bne_predict_taken(CCR0, valid);
-      // We have a null argument, branch to ic_miss_stub.
-      __ b64_patchable((address)SharedRuntime::get_ic_miss_stub(),
-                           relocInfo::runtime_call_type);
-      __ bind(valid);
-    }
-  }
-  // Assume argument is not nullptr, load klass from receiver.
-  __ load_klass(receiver_klass, R3_ARG1);
-
-  if (TrapBasedICMissChecks) {
-    __ trap_ic_miss_check(receiver_klass, ic_klass);
-  } else {
-    Label valid;
-    __ cmpd(CCR0, receiver_klass, ic_klass);
-    __ beq_predict_taken(CCR0, valid);
-    // We have an unexpected klass, branch to ic_miss_stub.
-    __ b64_patchable((address)SharedRuntime::get_ic_miss_stub(),
-                         relocInfo::runtime_call_type);
-    __ bind(valid);
-  }
-
->>>>>>> 62a4be03
   // Argument is valid and klass is as expected, continue.
 }
 
@@ -3456,13 +3417,8 @@
       __ bl(__ pc());  // Emits a relocation.
 
       // The stub for call to interpreter.
-<<<<<<< HEAD
       address stub = CompiledDirectCall::emit_to_interp_stub(cbuf);
-      if (stub == NULL) {
-=======
-      address stub = CompiledStaticCall::emit_to_interp_stub(cbuf);
       if (stub == nullptr) {
->>>>>>> 62a4be03
         ciEnv::current()->record_failure("CodeCache is full");
         return;
       }
