/*
 * Copyright (c) 1997, 2020, Oracle and/or its affiliates. All rights reserved.
 * Copyright (c) 2012, 2018 SAP SE. All rights reserved.
 * DO NOT ALTER OR REMOVE COPYRIGHT NOTICES OR THIS FILE HEADER.
 *
 * This code is free software; you can redistribute it and/or modify it
 * under the terms of the GNU General Public License version 2 only, as
 * published by the Free Software Foundation.
 *
 * This code is distributed in the hope that it will be useful, but WITHOUT
 * ANY WARRANTY; without even the implied warranty of MERCHANTABILITY or
 * FITNESS FOR A PARTICULAR PURPOSE.  See the GNU General Public License
 * version 2 for more details (a copy is included in the LICENSE file that
 * accompanied this code).
 *
 * You should have received a copy of the GNU General Public License version
 * 2 along with this work; if not, write to the Free Software Foundation,
 * Inc., 51 Franklin St, Fifth Floor, Boston, MA 02110-1301 USA.
 *
 * Please contact Oracle, 500 Oracle Parkway, Redwood Shores, CA 94065 USA
 * or visit www.oracle.com if you need additional information or have any
 * questions.
 *
 */

// no precompiled headers
#include "jvm.h"
#include "asm/assembler.inline.hpp"
#include "classfile/classLoader.hpp"
#include "classfile/systemDictionary.hpp"
#include "classfile/vmSymbols.hpp"
#include "code/codeCache.hpp"
#include "code/icBuffer.hpp"
#include "code/vtableStubs.hpp"
#include "interpreter/interpreter.hpp"
#include "memory/allocation.inline.hpp"
#include "nativeInst_ppc.hpp"
#include "os_share_aix.hpp"
#include "prims/jniFastGetField.hpp"
#include "prims/jvm_misc.hpp"
#include "porting_aix.hpp"
#include "runtime/arguments.hpp"
#include "runtime/frame.inline.hpp"
#include "runtime/interfaceSupport.inline.hpp"
#include "runtime/java.hpp"
#include "runtime/javaCalls.hpp"
#include "runtime/mutexLocker.hpp"
#include "runtime/osThread.hpp"
#include "runtime/safepointMechanism.hpp"
#include "runtime/sharedRuntime.hpp"
#include "runtime/stubRoutines.hpp"
#include "runtime/thread.inline.hpp"
#include "runtime/timer.hpp"
#include "signals_posix.hpp"
#include "utilities/events.hpp"
#include "utilities/vmError.hpp"
#ifdef COMPILER1
#include "c1/c1_Runtime1.hpp"
#endif
#ifdef COMPILER2
#include "opto/runtime.hpp"
#endif

// put OS-includes here
# include <ucontext.h>

address os::current_stack_pointer() {
  address csp;

#if !defined(USE_XLC_BUILTINS)
  // inline assembly for `mr regno(csp), R1_SP':
  __asm__ __volatile__ ("mr %0, 1":"=r"(csp):);
#else
  csp = (address) __builtin_frame_address(0);
#endif

  return csp;
}

char* os::non_memory_address_word() {
  // Must never look like an address returned by reserve_memory,
  // even in its subfields (as defined by the CPU immediate fields,
  // if the CPU splits constants across multiple instructions).

  return (char*) -1;
}

// Frame information (pc, sp, fp) retrieved via ucontext
// always looks like a C-frame according to the frame
// conventions in frame_ppc.hpp.

address os::Posix::ucontext_get_pc(const ucontext_t * uc) {
  return (address)uc->uc_mcontext.jmp_context.iar;
}

intptr_t* os::Posix::ucontext_get_sp(const ucontext_t * uc) {
  // gpr1 holds the stack pointer on aix
  return (intptr_t*)uc->uc_mcontext.jmp_context.gpr[1/*REG_SP*/];
}

intptr_t* os::Aix::ucontext_get_fp(const ucontext_t * uc) {
  return NULL;
}

void os::Posix::ucontext_set_pc(ucontext_t* uc, address new_pc) {
  uc->uc_mcontext.jmp_context.iar = (uint64_t) new_pc;
}

static address ucontext_get_lr(const ucontext_t * uc) {
  return (address)uc->uc_mcontext.jmp_context.lr;
}

address os::fetch_frame_from_context(const void* ucVoid,
                                     intptr_t** ret_sp, intptr_t** ret_fp) {

  address epc;
  const ucontext_t* uc = (const ucontext_t*)ucVoid;

  if (uc != NULL) {
    epc = os::Posix::ucontext_get_pc(uc);
    if (ret_sp) *ret_sp = os::Aix::ucontext_get_sp(uc);
    if (ret_fp) *ret_fp = os::Aix::ucontext_get_fp(uc);
  } else {
    epc = NULL;
    if (ret_sp) *ret_sp = (intptr_t *)NULL;
    if (ret_fp) *ret_fp = (intptr_t *)NULL;
  }

  return epc;
}

frame os::fetch_frame_from_context(const void* ucVoid) {
  intptr_t* sp;
  intptr_t* fp;
  address epc = fetch_frame_from_context(ucVoid, &sp, &fp);
  // Avoid crash during crash if pc broken.
  if (epc) {
    frame fr(sp, epc);
    return fr;
  }
  frame fr(sp);
  return fr;
}

<<<<<<< HEAD
bool os::Aix::get_frame_at_stack_banging_point(JavaThread* thread, ucontext_t* uc, frame* fr) {
  address pc = (address) os::Posix::ucontext_get_pc(uc);
  if (Interpreter::contains(pc)) {
    // Interpreter performs stack banging after the fixed frame header has
    // been generated while the compilers perform it before. To maintain
    // semantic consistency between interpreted and compiled frames, the
    // method returns the Java sender of the current frame.
    *fr = os::fetch_frame_from_context(uc);
    if (!fr->is_first_java_frame()) {
      assert(fr->safe_for_sender(thread), "Safety check");
      *fr = fr->java_sender();
    }
  } else {
    // More complex code with compiled code.
    assert(!Interpreter::contains(pc), "Interpreted methods should have been handled above");
    CodeBlob* cb = CodeCache::find_blob(pc);
    if (cb == NULL || !cb->is_nmethod() || cb->is_frame_complete_at(pc)) {
      // Not sure where the pc points to, fallback to default
      // stack overflow handling. In compiled code, we bang before
      // the frame is complete.
      return false;
    } else {
      intptr_t* sp = os::Aix::ucontext_get_sp(uc);
      address lr = ucontext_get_lr(uc);
      *fr = frame(sp, lr);
      if (!fr->is_java_frame()) {
        assert(fr->safe_for_sender(thread), "Safety check");
        assert(!fr->is_first_frame(), "Safety check");
        *fr = fr->java_sender();
      }
    }
  }
  assert(fr->is_java_frame(), "Safety check");
  return true;
=======
frame os::fetch_compiled_frame_from_context(const void* ucVoid) {
  const ucontext_t* uc = (const ucontext_t*)ucVoid;
  intptr_t* sp = os::Aix::ucontext_get_sp(uc);
  address lr = ucontext_get_lr(uc);
  return frame(sp, lr);
>>>>>>> 17f04fc9
}

frame os::get_sender_for_C_frame(frame* fr) {
  if (*fr->sp() == NULL) {
    // fr is the last C frame
    return frame(NULL, NULL);
  }
  return frame(fr->sender_sp(), fr->sender_pc());
}


frame os::current_frame() {
  intptr_t* csp = (intptr_t*) *((intptr_t*) os::current_stack_pointer());
  // hack.
  frame topframe(csp, (address)0x8);
  // Return sender of sender of current topframe which hopefully
  // both have pc != NULL.
  frame tmp = os::get_sender_for_C_frame(&topframe);
  return os::get_sender_for_C_frame(&tmp);
}

bool PosixSignals::pd_hotspot_signal_handler(int sig, siginfo_t* info,
                                             ucontext_t* uc, JavaThread* thread) {

  // Decide if this trap can be handled by a stub.
  address stub = NULL;

  // retrieve program counter
  address const pc = uc ? os::Posix::ucontext_get_pc(uc) : NULL;

  // retrieve crash address
  address const addr = info ? (const address) info->si_addr : NULL;

  // SafeFetch 32 handling:
  // - make it work if _thread is null
  // - make it use the standard os::...::ucontext_get/set_pc APIs
  if (uc) {
    address const pc = os::Posix::ucontext_get_pc(uc);
    if (pc && StubRoutines::is_safefetch_fault(pc)) {
      os::Posix::ucontext_set_pc(uc, StubRoutines::continuation_for_safefetch_fault(pc));
      return true;
    }
  }

  if (info == NULL || uc == NULL) {
    return false; // Fatal error
  }

  // If we are a java thread...
  if (thread != NULL) {

    // Handle ALL stack overflow variations here
    if (sig == SIGSEGV && thread->is_in_full_stack(addr)) {
      // stack overflow
      if (os::Posix::handle_stack_overflow(thread, addr, pc, uc, &stub)) {
        return true; // continue
      } else if (stub != NULL) {
        goto run_stub;
      } else {
        return false; // Fatal error
      }
    } // end handle SIGSEGV inside stack boundaries

    if (thread->thread_state() == _thread_in_Java) {
      // Java thread running in Java code

      // The following signals are used for communicating VM events:
      //
      // SIGILL: the compiler generates illegal opcodes
      //   at places where it wishes to interrupt the VM:
      //   Safepoints, Unreachable Code, Entry points of Zombie methods,
      //    This results in a SIGILL with (*pc) == inserted illegal instruction.
      //
      //   (so, SIGILLs with a pc inside the zero page are real errors)
      //
      // SIGTRAP:
      //   The ppc trap instruction raises a SIGTRAP and is very efficient if it
      //   does not trap. It is used for conditional branches that are expected
      //   to be never taken. These are:
      //     - zombie methods
      //     - IC (inline cache) misses.
      //     - null checks leading to UncommonTraps.
      //     - range checks leading to Uncommon Traps.
      //   On Aix, these are especially null checks, as the ImplicitNullCheck
      //   optimization works only in rare cases, as the page at address 0 is only
      //   write protected.      //
      //   Note: !UseSIGTRAP is used to prevent SIGTRAPS altogether, to facilitate debugging.
      //
      // SIGSEGV:
      //   used for safe point polling:
      //     To notify all threads that they have to reach a safe point, safe point polling is used:
      //     All threads poll a certain mapped memory page. Normally, this page has read access.
      //     If the VM wants to inform the threads about impending safe points, it puts this
      //     page to read only ("poisens" the page), and the threads then reach a safe point.
      //   used for null checks:
      //     If the compiler finds a store it uses it for a null check. Unfortunately this
      //     happens rarely.  In heap based and disjoint base compressd oop modes also loads
      //     are used for null checks.

      int stop_type = -1;
      // Handle signal from NativeJump::patch_verified_entry().
      if (sig == SIGILL && nativeInstruction_at(pc)->is_sigill_zombie_not_entrant()) {
        if (TraceTraps) {
          tty->print_cr("trap: zombie_not_entrant");
        }
        stub = SharedRuntime::get_handle_wrong_method_stub();
        goto run_stub;
      }

      else if (USE_POLL_BIT_ONLY
               ? (sig == SIGTRAP && ((NativeInstruction*)pc)->is_safepoint_poll())
               : (sig == SIGSEGV && SafepointMechanism::is_poll_address(addr))) {
        if (TraceTraps) {
          tty->print_cr("trap: safepoint_poll at " INTPTR_FORMAT " (%s)", p2i(pc),
                        USE_POLL_BIT_ONLY ? "SIGTRAP" : "SIGSEGV");
        }
        stub = SharedRuntime::get_poll_stub(pc);
        goto run_stub;
      }

      // SIGTRAP-based ic miss check in compiled code.
      else if (sig == SIGTRAP && TrapBasedICMissChecks &&
               nativeInstruction_at(pc)->is_sigtrap_ic_miss_check()) {
        if (TraceTraps) {
          tty->print_cr("trap: ic_miss_check at " INTPTR_FORMAT " (SIGTRAP)", pc);
        }
        stub = SharedRuntime::get_ic_miss_stub();
        goto run_stub;
      }

      // SIGTRAP-based implicit null check in compiled code.
      else if (sig == SIGTRAP && TrapBasedNullChecks &&
               nativeInstruction_at(pc)->is_sigtrap_null_check()) {
        if (TraceTraps) {
          tty->print_cr("trap: null_check at " INTPTR_FORMAT " (SIGTRAP)", pc);
        }
        stub = SharedRuntime::continuation_for_implicit_exception(thread, pc, SharedRuntime::IMPLICIT_NULL);
        goto run_stub;
      }

      // SIGSEGV-based implicit null check in compiled code.
      else if (sig == SIGSEGV && ImplicitNullChecks &&
               CodeCache::contains((void*) pc) &&
               MacroAssembler::uses_implicit_null_check(info->si_addr)) {
        if (TraceTraps) {
          tty->print_cr("trap: null_check at " INTPTR_FORMAT " (SIGSEGV)", pc);
        }
        stub = SharedRuntime::continuation_for_implicit_exception(thread, pc, SharedRuntime::IMPLICIT_NULL);
      }

#ifdef COMPILER2
      // SIGTRAP-based implicit range check in compiled code.
      else if (sig == SIGTRAP && TrapBasedRangeChecks &&
               nativeInstruction_at(pc)->is_sigtrap_range_check()) {
        if (TraceTraps) {
          tty->print_cr("trap: range_check at " INTPTR_FORMAT " (SIGTRAP)", pc);
        }
        stub = SharedRuntime::continuation_for_implicit_exception(thread, pc, SharedRuntime::IMPLICIT_NULL);
        goto run_stub;
      }
#endif

      else if (sig == SIGFPE /* && info->si_code == FPE_INTDIV */) {
        if (TraceTraps) {
          tty->print_raw_cr("Fix SIGFPE handler, trying divide by zero handler.");
        }
        stub = SharedRuntime::continuation_for_implicit_exception(thread, pc, SharedRuntime::IMPLICIT_DIVIDE_BY_ZERO);
        goto run_stub;
      }

      // stop on request
      else if (sig == SIGTRAP && (stop_type = nativeInstruction_at(pc)->get_stop_type()) != -1) {
        bool msg_present = (stop_type & MacroAssembler::stop_msg_present);
        stop_type = (stop_type &~ MacroAssembler::stop_msg_present);

        const char *msg = NULL;
        switch (stop_type) {
          case MacroAssembler::stop_stop              : msg = "stop"; break;
          case MacroAssembler::stop_untested          : msg = "untested"; break;
          case MacroAssembler::stop_unimplemented     : msg = "unimplemented"; break;
          case MacroAssembler::stop_shouldnotreachhere: msg = "shouldnotreachhere"; break;
          default: msg = "unknown"; break;
        }

        const char **detail_msg_ptr = (const char**)(pc + 4);
        const char *detail_msg = msg_present ? *detail_msg_ptr : "no details provided";

        if (TraceTraps) {
          tty->print_cr("trap: %s: %s (SIGTRAP, stop type %d)", msg, detail_msg, stop_type);
        }

        return false; // Fatal error
      }

      else if (sig == SIGBUS) {
        // BugId 4454115: A read from a MappedByteBuffer can fault here if the
        // underlying file has been truncated. Do not crash the VM in such a case.
        CodeBlob* cb = CodeCache::find_blob_unsafe(pc);
        CompiledMethod* nm = cb->as_compiled_method_or_null();
        bool is_unsafe_arraycopy = (thread->doing_unsafe_access() && UnsafeCopyMemory::contains_pc(pc));
        if ((nm != NULL && nm->has_unsafe_access()) || is_unsafe_arraycopy) {
          address next_pc = pc + 4;
          if (is_unsafe_arraycopy) {
            next_pc = UnsafeCopyMemory::page_error_continue_pc(pc);
          }
          next_pc = SharedRuntime::handle_unsafe_access(thread, next_pc);
<<<<<<< HEAD
          os::Posix::ucontext_set_pc(uc, next_pc);
          return 1;
=======
          os::Aix::ucontext_set_pc(uc, next_pc);
          return true;
>>>>>>> 17f04fc9
        }
      }
    }

    else { // thread->thread_state() != _thread_in_Java
      // Detect CPU features. This is only done at the very start of the VM. Later, the
      // VM_Version::is_determine_features_test_running() flag should be false.

      if (sig == SIGILL && VM_Version::is_determine_features_test_running()) {
        // SIGILL must be caused by VM_Version::determine_features().
        *(int *)pc = 0; // patch instruction to 0 to indicate that it causes a SIGILL,
                        // flushing of icache is not necessary.
        stub = pc + 4;  // continue with next instruction.
        goto run_stub;
      }
      else if ((thread->thread_state() == _thread_in_vm ||
                thread->thread_state() == _thread_in_native) &&
               sig == SIGBUS && thread->doing_unsafe_access()) {
        address next_pc = pc + 4;
        if (UnsafeCopyMemory::contains_pc(pc)) {
          next_pc = UnsafeCopyMemory::page_error_continue_pc(pc);
        }
        next_pc = SharedRuntime::handle_unsafe_access(thread, next_pc);
<<<<<<< HEAD
        os::Posix::ucontext_set_pc(uc, next_pc);
        return 1;
=======
        os::Aix::ucontext_set_pc(uc, next_pc);
        return true;
>>>>>>> 17f04fc9
      }
    }

    // jni_fast_Get<Primitive>Field can trap at certain pc's if a GC kicks in
    // and the heap gets shrunk before the field access.
    if ((sig == SIGSEGV) || (sig == SIGBUS)) {
      address addr = JNI_FastGetField::find_slowcase_pc(pc);
      if (addr != (address)-1) {
        stub = addr;
      }
    }
  }

run_stub:

  // One of the above code blocks ininitalized the stub, so we want to
  // delegate control to that stub.
  if (stub != NULL) {
    // Save all thread context in case we need to restore it.
    if (thread != NULL) thread->set_saved_exception_pc(pc);
<<<<<<< HEAD
    os::Posix::ucontext_set_pc(uc, stub);
    return 1;
=======
    os::Aix::ucontext_set_pc(uc, stub);
    return true;
>>>>>>> 17f04fc9
  }

  return false; // Fatal error
}

void os::Aix::init_thread_fpu_state(void) {
#if !defined(USE_XLC_BUILTINS)
  // Disable FP exceptions.
  __asm__ __volatile__ ("mtfsfi 6,0");
#else
  __mtfsfi(6, 0);
#endif
}

////////////////////////////////////////////////////////////////////////////////
// thread stack

// Minimum usable stack sizes required to get to user code. Space for
// HotSpot guard pages is added later.
size_t os::Posix::_compiler_thread_min_stack_allowed = 192 * K;
size_t os::Posix::_java_thread_min_stack_allowed = 64 * K;
size_t os::Posix::_vm_internal_thread_min_stack_allowed = 64 * K;

// Return default stack size for thr_type.
size_t os::Posix::default_stack_size(os::ThreadType thr_type) {
  // Default stack size (compiler thread needs larger stack).
  size_t s = (thr_type == os::compiler_thread ? 4 * M : 1 * M);
  return s;
}

/////////////////////////////////////////////////////////////////////////////
// helper functions for fatal error handler

void os::print_context(outputStream *st, const void *context) {
  if (context == NULL) return;

  const ucontext_t* uc = (const ucontext_t*)context;

  st->print_cr("Registers:");
  st->print("pc =" INTPTR_FORMAT "  ", uc->uc_mcontext.jmp_context.iar);
  st->print("lr =" INTPTR_FORMAT "  ", uc->uc_mcontext.jmp_context.lr);
  st->print("ctr=" INTPTR_FORMAT "  ", uc->uc_mcontext.jmp_context.ctr);
  st->cr();
  for (int i = 0; i < 32; i++) {
    st->print("r%-2d=" INTPTR_FORMAT "  ", i, uc->uc_mcontext.jmp_context.gpr[i]);
    if (i % 3 == 2) st->cr();
  }
  st->cr();
  st->cr();

  intptr_t *sp = (intptr_t *)os::Aix::ucontext_get_sp(uc);
  st->print_cr("Top of Stack: (sp=" PTR_FORMAT ")", sp);
  print_hex_dump(st, (address)sp, (address)(sp + 128), sizeof(intptr_t));
  st->cr();

  // Note: it may be unsafe to inspect memory near pc. For example, pc may
  // point to garbage if entry point in an nmethod is corrupted. Leave
  // this at the end, and hope for the best.
  address pc = os::Posix::ucontext_get_pc(uc);
  print_instructions(st, pc, /*instrsize=*/4);
  st->cr();

  // Try to decode the instructions.
  st->print_cr("Decoded instructions: (pc=" PTR_FORMAT ")", pc);
  st->print("<TODO: PPC port - print_context>");
  // TODO: PPC port Disassembler::decode(pc, 16, 16, st);
  st->cr();
}

void os::print_register_info(outputStream *st, const void *context) {
  if (context == NULL) return;

  ucontext_t *uc = (ucontext_t*)context;

  st->print_cr("Register to memory mapping:");
  st->cr();

  st->print("pc ="); print_location(st, (intptr_t)uc->uc_mcontext.jmp_context.iar);
  st->print("lr ="); print_location(st, (intptr_t)uc->uc_mcontext.jmp_context.lr);
  st->print("sp ="); print_location(st, (intptr_t)os::Aix::ucontext_get_sp(uc));
  for (int i = 0; i < 32; i++) {
    st->print("r%-2d=", i);
    print_location(st, (intptr_t)uc->uc_mcontext.jmp_context.gpr[i]);
  }

  st->cr();
}

extern "C" {
  int SpinPause() {
    return 0;
  }
}

#ifndef PRODUCT
void os::verify_stack_alignment() {
  assert(((intptr_t)os::current_stack_pointer() & (StackAlignmentInBytes-1)) == 0, "incorrect stack alignment");
}
#endif

int os::extra_bang_size_in_bytes() {
  // PPC does not require the additional stack bang.
  return 0;
}

bool os::platform_print_native_stack(outputStream* st, void* context, char *buf, int buf_size) {
  AixNativeCallstack::print_callstack_for_context(st, (const ucontext_t*)context, true, buf, (size_t) buf_size);
  return true;
}<|MERGE_RESOLUTION|>--- conflicted
+++ resolved
@@ -93,7 +93,7 @@
   return (address)uc->uc_mcontext.jmp_context.iar;
 }
 
-intptr_t* os::Posix::ucontext_get_sp(const ucontext_t * uc) {
+intptr_t* os::Aix::ucontext_get_sp(const ucontext_t * uc) {
   // gpr1 holds the stack pointer on aix
   return (intptr_t*)uc->uc_mcontext.jmp_context.gpr[1/*REG_SP*/];
 }
@@ -142,48 +142,11 @@
   return fr;
 }
 
-<<<<<<< HEAD
-bool os::Aix::get_frame_at_stack_banging_point(JavaThread* thread, ucontext_t* uc, frame* fr) {
-  address pc = (address) os::Posix::ucontext_get_pc(uc);
-  if (Interpreter::contains(pc)) {
-    // Interpreter performs stack banging after the fixed frame header has
-    // been generated while the compilers perform it before. To maintain
-    // semantic consistency between interpreted and compiled frames, the
-    // method returns the Java sender of the current frame.
-    *fr = os::fetch_frame_from_context(uc);
-    if (!fr->is_first_java_frame()) {
-      assert(fr->safe_for_sender(thread), "Safety check");
-      *fr = fr->java_sender();
-    }
-  } else {
-    // More complex code with compiled code.
-    assert(!Interpreter::contains(pc), "Interpreted methods should have been handled above");
-    CodeBlob* cb = CodeCache::find_blob(pc);
-    if (cb == NULL || !cb->is_nmethod() || cb->is_frame_complete_at(pc)) {
-      // Not sure where the pc points to, fallback to default
-      // stack overflow handling. In compiled code, we bang before
-      // the frame is complete.
-      return false;
-    } else {
-      intptr_t* sp = os::Aix::ucontext_get_sp(uc);
-      address lr = ucontext_get_lr(uc);
-      *fr = frame(sp, lr);
-      if (!fr->is_java_frame()) {
-        assert(fr->safe_for_sender(thread), "Safety check");
-        assert(!fr->is_first_frame(), "Safety check");
-        *fr = fr->java_sender();
-      }
-    }
-  }
-  assert(fr->is_java_frame(), "Safety check");
-  return true;
-=======
 frame os::fetch_compiled_frame_from_context(const void* ucVoid) {
   const ucontext_t* uc = (const ucontext_t*)ucVoid;
   intptr_t* sp = os::Aix::ucontext_get_sp(uc);
   address lr = ucontext_get_lr(uc);
   return frame(sp, lr);
->>>>>>> 17f04fc9
 }
 
 frame os::get_sender_for_C_frame(frame* fr) {
@@ -390,13 +353,8 @@
             next_pc = UnsafeCopyMemory::page_error_continue_pc(pc);
           }
           next_pc = SharedRuntime::handle_unsafe_access(thread, next_pc);
-<<<<<<< HEAD
           os::Posix::ucontext_set_pc(uc, next_pc);
-          return 1;
-=======
-          os::Aix::ucontext_set_pc(uc, next_pc);
           return true;
->>>>>>> 17f04fc9
         }
       }
     }
@@ -420,13 +378,8 @@
           next_pc = UnsafeCopyMemory::page_error_continue_pc(pc);
         }
         next_pc = SharedRuntime::handle_unsafe_access(thread, next_pc);
-<<<<<<< HEAD
         os::Posix::ucontext_set_pc(uc, next_pc);
-        return 1;
-=======
-        os::Aix::ucontext_set_pc(uc, next_pc);
         return true;
->>>>>>> 17f04fc9
       }
     }
 
@@ -447,13 +400,8 @@
   if (stub != NULL) {
     // Save all thread context in case we need to restore it.
     if (thread != NULL) thread->set_saved_exception_pc(pc);
-<<<<<<< HEAD
     os::Posix::ucontext_set_pc(uc, stub);
-    return 1;
-=======
-    os::Aix::ucontext_set_pc(uc, stub);
     return true;
->>>>>>> 17f04fc9
   }
 
   return false; // Fatal error
