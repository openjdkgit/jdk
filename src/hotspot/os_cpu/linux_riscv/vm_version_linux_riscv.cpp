--- conflicted
+++ resolved
@@ -240,13 +240,9 @@
   ext_Zbb.enable_feature();
   ext_Zbs.enable_feature();
 
-<<<<<<< HEAD
-  ext_Zvfh.enable_feature();
-=======
   ext_Zcb.enable_feature();
 
   ext_Zfh.enable_feature();
->>>>>>> b3634722
 
   ext_Zicsr.enable_feature();
   ext_Zifencei.enable_feature();
@@ -254,6 +250,8 @@
   ext_Ztso.enable_feature();
   ext_Zihintpause.enable_feature();
 
+  ext_Zvfh.enable_feature();
+
   unaligned_access.enable_feature(MISALIGNED_FAST);
   satp_mode.enable_feature(VM_SV48);
 
