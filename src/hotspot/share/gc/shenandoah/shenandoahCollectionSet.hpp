--- conflicted
+++ resolved
@@ -65,14 +65,11 @@
   // for inclusion in collection set. This field is only valid during brief
   // spans of time while collection set is being constructed.
   bool*                 _preselected_regions;
-<<<<<<< HEAD
-=======
 
   // When a region having memory available to be allocated is added to the collection set, the region's available memory
   // should be subtracted from what's available.
   size_t                _young_available_bytes_collected;
   size_t                _old_available_bytes_collected;
->>>>>>> 57fdc186
 
   shenandoah_padding(0);
   volatile size_t       _current_index;
@@ -119,13 +116,10 @@
 
   inline size_t get_young_bytes_to_be_promoted();
 
-<<<<<<< HEAD
-=======
   size_t get_young_available_bytes_collected() { return _young_available_bytes_collected; }
 
   size_t get_old_available_bytes_collected() { return _old_available_bytes_collected; }
 
->>>>>>> 57fdc186
   inline size_t get_old_region_count();
   inline size_t get_young_region_count();
 
