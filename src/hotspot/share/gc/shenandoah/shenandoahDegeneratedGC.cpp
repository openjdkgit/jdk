/*
 * Copyright (c) 2021, Red Hat, Inc. All rights reserved.
 * DO NOT ALTER OR REMOVE COPYRIGHT NOTICES OR THIS FILE HEADER.
 *
 * This code is free software; you can redistribute it and/or modify it
 * under the terms of the GNU General Public License version 2 only, as
 * published by the Free Software Foundation.
 *
 * This code is distributed in the hope that it will be useful, but WITHOUT
 * ANY WARRANTY; without even the implied warranty of MERCHANTABILITY or
 * FITNESS FOR A PARTICULAR PURPOSE.  See the GNU General Public License
 * version 2 for more details (a copy is included in the LICENSE file that
 * accompanied this code).
 *
 * You should have received a copy of the GNU General Public License version
 * 2 along with this work; if not, write to the Free Software Foundation,
 * Inc., 51 Franklin St, Fifth Floor, Boston, MA 02110-1301 USA.
 *
 * Please contact Oracle, 500 Oracle Parkway, Redwood Shores, CA 94065 USA
 * or visit www.oracle.com if you need additional information or have any
 * questions.
 *
 */

#include "precompiled.hpp"

#include "gc/shared/collectorCounters.hpp"

#include "gc/shenandoah/heuristics/shenandoahHeuristics.hpp"
#include "gc/shenandoah/shenandoahCollectorPolicy.hpp"
#include "gc/shenandoah/shenandoahConcurrentMark.hpp"
#include "gc/shenandoah/shenandoahDegeneratedGC.hpp"
#include "gc/shenandoah/shenandoahHeap.inline.hpp"
#include "gc/shenandoah/shenandoahMarkCompact.hpp"
#include "gc/shenandoah/shenandoahMetrics.hpp"
#include "gc/shenandoah/shenandoahMonitoringSupport.hpp"
#include "gc/shenandoah/shenandoahOopClosures.inline.hpp"
#include "gc/shenandoah/shenandoahRootProcessor.inline.hpp"
#include "gc/shenandoah/shenandoahSTWMark.hpp"
#include "gc/shenandoah/shenandoahUtils.hpp"
#include "gc/shenandoah/shenandoahVerifier.hpp"
#include "gc/shenandoah/shenandoahWorkerPolicy.hpp"
#include "gc/shenandoah/shenandoahVMOperations.hpp"

#include "runtime/vmThread.hpp"
#include "utilities/events.hpp"

ShenandoahDegenGC::ShenandoahDegenGC(ShenandoahDegenPoint degen_point) :
  ShenandoahGC(),
  _degen_point(degen_point) {
}

bool ShenandoahDegenGC::collect(GCCause::Cause cause) {
  vmop_degenerated();
  return true;
}

void ShenandoahDegenGC::vmop_degenerated() {
  TraceCollectorStats tcs(ShenandoahHeap::heap()->monitoring_support()->full_stw_collection_counters());
  ShenandoahTimingsTracker timing(ShenandoahPhaseTimings::degen_gc_gross);
  VM_ShenandoahDegeneratedGC degenerated_gc(this);
  VMThread::execute(&degenerated_gc);
}

void ShenandoahDegenGC::entry_degenerated() {
  const char* msg = degen_event_message(_degen_point);
  ShenandoahPausePhase gc_phase(msg, ShenandoahPhaseTimings::degen_gc, true /* log_heap_usage */);
  EventMark em("%s", msg);
  ShenandoahHeap* const heap = ShenandoahHeap::heap();

  ShenandoahWorkerScope scope(heap->workers(),
                              ShenandoahWorkerPolicy::calc_workers_for_stw_degenerated(),
                              "stw degenerated gc");

  heap->set_degenerated_gc_in_progress(true);
  op_degenerated();
  heap->set_degenerated_gc_in_progress(false);
}

void ShenandoahDegenGC::op_degenerated() {
  ShenandoahHeap* const heap = ShenandoahHeap::heap();
  // Degenerated GC is STW, but it can also fail. Current mechanics communicates
  // GC failure via cancelled_concgc() flag. So, if we detect the failure after
  // some phase, we have to upgrade the Degenerate GC to Full GC.
  heap->clear_cancelled_gc();

  ShenandoahMetricsSnapshot metrics;
  metrics.snap_before();

  switch (_degen_point) {
    // The cases below form the Duff's-like device: it describes the actual GC cycle,
    // but enters it at different points, depending on which concurrent phase had
    // degenerated.

    case _degenerated_outside_cycle:
      // We have degenerated from outside the cycle, which means something is bad with
      // the heap, most probably heavy humongous fragmentation, or we are very low on free
      // space. It makes little sense to wait for Full GC to reclaim as much as it can, when
      // we can do the most aggressive degen cycle, which includes processing references and
      // class unloading, unless those features are explicitly disabled.
      //

      // Degenerated from concurrent root mark, reset the flag for STW mark
      if (heap->is_concurrent_mark_in_progress()) {
        ShenandoahConcurrentMark::cancel();
        heap->set_concurrent_mark_in_progress(false);
      }

      // Note that we can only do this for "outside-cycle" degens, otherwise we would risk
      // changing the cycle parameters mid-cycle during concurrent -> degenerated handover.
      heap->set_unload_classes(heap->heuristics()->can_unload_classes());

      op_reset();

      // STW mark
      op_mark();
    case _degenerated_mark:
      // No fallthrough. Continue mark, handed over from concurrent mark
      if (_degen_point == ShenandoahDegenPoint::_degenerated_mark) {
        op_finish_mark();
      }
      assert(!heap->cancelled_gc(), "STW mark can not OOM");

      /* Degen select Collection Set. etc. */
      op_prepare_evacuation();

      op_cleanup_early();

    case _degenerated_evac:
      // If heuristics thinks we should do the cycle, this flag would be set,
      // and we can do evacuation. Otherwise, it would be the shortcut cycle.
      if (heap->is_evacuation_in_progress()) {

        // Degeneration under oom-evac protocol might have left some objects in
        // collection set un-evacuated. Restart evacuation from the beginning to
        // capture all objects. For all the objects that are already evacuated,
        // it would be a simple check, which is supposed to be fast. This is also
        // safe to do even without degeneration, as CSet iterator is at beginning
        // in preparation for evacuation anyway.
        //
        // Before doing that, we need to make sure we never had any cset-pinned
        // regions. This may happen if allocation failure happened when evacuating
        // the about-to-be-pinned object, oom-evac protocol left the object in
        // the collection set, and then the pin reached the cset region. If we continue
        // the cycle here, we would trash the cset and alive objects in it. To avoid
        // it, we fail degeneration right away and slide into Full GC to recover.

        {
          heap->sync_pinned_region_status();
          heap->collection_set()->clear_current_index();

          ShenandoahHeapRegion* r;
          while ((r = heap->collection_set()->next()) != NULL) {
            if (r->is_pinned()) {
              heap->cancel_gc(GCCause::_shenandoah_upgrade_to_full_gc);
              op_degenerated_fail();
              return;
            }
          }

          heap->collection_set()->clear_current_index();
        }
        op_evacuate();
        if (heap->cancelled_gc()) {
          op_degenerated_fail();
          return;
        }
      }

      // If heuristics thinks we should do the cycle, this flag would be set,
      // and we need to do update-refs. Otherwise, it would be the shortcut cycle.
      if (heap->has_forwarded_objects()) {
        op_init_updaterefs();
        assert(!heap->cancelled_gc(), "STW reference update can not OOM");
      }

    case _degenerated_updaterefs:
      if (heap->has_forwarded_objects()) {
        op_updaterefs();
        op_update_roots();
        assert(!heap->cancelled_gc(), "STW reference update can not OOM");
      }

      if (ShenandoahConcurrentRoots::can_do_concurrent_class_unloading()) {
         // Disarm nmethods that armed in concurrent cycle.
         // In above case, update roots should disarm them
         ShenandoahCodeRoots::disarm_nmethods();
      }

      op_cleanup_complete();
      break;
    default:
      ShouldNotReachHere();
  }

  if (ShenandoahVerify) {
    heap->verifier()->verify_after_degenerated();
  }

  if (VerifyAfterGC) {
    Universe::verify();
  }

  metrics.snap_after();

  // Check for futility and fail. There is no reason to do several back-to-back Degenerated cycles,
  // because that probably means the heap is overloaded and/or fragmented.
  if (!metrics.is_good_progress()) {
    heap->notify_gc_no_progress();
    heap->cancel_gc(GCCause::_shenandoah_upgrade_to_full_gc);
    op_degenerated_futile();
  } else {
    heap->notify_gc_progress();
  }
}

void ShenandoahDegenGC::op_reset() {
  ShenandoahHeap::heap()->prepare_gc();
}

void ShenandoahDegenGC::op_mark() {
  assert(!ShenandoahHeap::heap()->is_concurrent_mark_in_progress(), "Should be reset");
  ShenandoahGCPhase phase(ShenandoahPhaseTimings::degen_gc_stw_mark);
  ShenandoahSTWMark mark(false /*full gc*/);
  mark.clear();
  mark.mark();
}

void ShenandoahDegenGC::op_finish_mark() {
  ShenandoahConcurrentMark mark;
  mark.finish_mark();
}

void ShenandoahDegenGC::op_prepare_evacuation() {
  ShenandoahHeap* const heap = ShenandoahHeap::heap();
  if (ShenandoahVerify) {
    heap->verifier()->verify_roots_no_forwarded();
  }

  // STW cleanup weak roots and unload classes
  heap->parallel_cleaning(false /*full gc*/);
  // Prepare regions and collection set
  heap->prepare_regions_and_collection_set(false /*concurrent*/);

<<<<<<< HEAD
  // Retire the TLABs, which will force threads to reacquire their TLABs after the pause.
  // This is needed for two reasons. Strong one: new allocations would be with new freeset,
  // which would be outside the collection set, so no cset writes would happen there.
  // Weaker one: new allocations would happen past update watermark, and so less work would
  // be needed for reference updates (would update the large filler instead).
  if (UseTLAB) {
    ShenandoahGCPhase phase(ShenandoahPhaseTimings::degen_gc_final_manage_labs);
    heap()->tlabs_retire(false);
  }

  if (!heap()->collection_set()->is_empty()) {
    heap()->set_evacuation_in_progress(true);
    heap()->set_has_forwarded_objects(true);
=======
  if (!heap->collection_set()->is_empty()) {
    heap->set_evacuation_in_progress(true);
    heap->set_has_forwarded_objects(true);
>>>>>>> d9805040

    if(ShenandoahVerify) {
      heap->verifier()->verify_during_evacuation();
    }
  } else {
    if (ShenandoahVerify) {
      heap->verifier()->verify_after_concmark();
    }

    if (VerifyAfterGC) {
      Universe::verify();
    }
  }
}

void ShenandoahDegenGC::op_cleanup_early() {
  ShenandoahHeap::heap()->recycle_trash();
}

void ShenandoahDegenGC::op_evacuate() {
  ShenandoahGCPhase phase(ShenandoahPhaseTimings::degen_gc_stw_evac);
  ShenandoahHeap::heap()->evacuate_collection_set(false /* concurrent*/);
}

void ShenandoahDegenGC::op_init_updaterefs() {
  // Evacuation has completed
  ShenandoahHeap* const heap = ShenandoahHeap::heap();
  heap->set_evacuation_in_progress(false);
  heap->set_concurrent_weak_root_in_progress(false);
  heap->set_concurrent_strong_root_in_progress(false);

<<<<<<< HEAD
  heap()->prepare_update_heap_references(false /*concurrent*/);

  heap()->set_update_refs_in_progress(true);
=======
  heap->prepare_update_heap_references(false /*concurrent*/);
  heap->set_update_refs_in_progress(true);
>>>>>>> d9805040
}

void ShenandoahDegenGC::op_updaterefs() {
  ShenandoahHeap* const heap = ShenandoahHeap::heap();
  ShenandoahGCPhase phase(ShenandoahPhaseTimings::degen_gc_updaterefs);
  // Handed over from concurrent update references phase
  heap->update_heap_references(false /*concurrent*/);

  heap->set_update_refs_in_progress(false);
  heap->set_has_forwarded_objects(false);
}

void ShenandoahDegenGC::op_update_roots() {
  ShenandoahHeap* const heap = ShenandoahHeap::heap();

  update_roots(false /*full_gc*/);

  heap->update_heap_region_states(false /*concurrent*/);

  if (ShenandoahVerify) {
    heap->verifier()->verify_after_updaterefs();
  }

  if (VerifyAfterGC) {
    Universe::verify();
  }
<<<<<<< HEAD
=======

  heap->rebuild_free_set(false /*concurrent*/);
>>>>>>> d9805040
}

void ShenandoahDegenGC::op_cleanup_complete() {
  ShenandoahGCPhase phase(ShenandoahPhaseTimings::degen_gc_cleanup_complete);
  ShenandoahHeap::heap()->recycle_trash();
}

void ShenandoahDegenGC::op_degenerated_fail() {
  log_info(gc)("Cannot finish degeneration, upgrading to Full GC");
  ShenandoahHeap::heap()->shenandoah_policy()->record_degenerated_upgrade_to_full();

  ShenandoahMarkCompact full_gc;
  full_gc.op_full(GCCause::_shenandoah_upgrade_to_full_gc);
}

void ShenandoahDegenGC::op_degenerated_futile() {
  ShenandoahHeap::heap()->shenandoah_policy()->record_degenerated_upgrade_to_full();
  ShenandoahMarkCompact full_gc;
  full_gc.op_full(GCCause::_shenandoah_upgrade_to_full_gc);
}

const char* ShenandoahDegenGC::degen_event_message(ShenandoahDegenPoint point) const {
  switch (point) {
    case _degenerated_unset:
      return "Pause Degenerated GC (<UNSET>)";
    case _degenerated_outside_cycle:
      return "Pause Degenerated GC (Outside of Cycle)";
    case _degenerated_mark:
      return "Pause Degenerated GC (Mark)";
    case _degenerated_evac:
      return "Pause Degenerated GC (Evacuation)";
    case _degenerated_updaterefs:
      return "Pause Degenerated GC (Update Refs)";
    default:
      ShouldNotReachHere();
      return "ERROR";
  }
}<|MERGE_RESOLUTION|>--- conflicted
+++ resolved
@@ -242,7 +242,6 @@
   // Prepare regions and collection set
   heap->prepare_regions_and_collection_set(false /*concurrent*/);
 
-<<<<<<< HEAD
   // Retire the TLABs, which will force threads to reacquire their TLABs after the pause.
   // This is needed for two reasons. Strong one: new allocations would be with new freeset,
   // which would be outside the collection set, so no cset writes would happen there.
@@ -250,17 +249,12 @@
   // be needed for reference updates (would update the large filler instead).
   if (UseTLAB) {
     ShenandoahGCPhase phase(ShenandoahPhaseTimings::degen_gc_final_manage_labs);
-    heap()->tlabs_retire(false);
-  }
-
-  if (!heap()->collection_set()->is_empty()) {
-    heap()->set_evacuation_in_progress(true);
-    heap()->set_has_forwarded_objects(true);
-=======
+    heap->tlabs_retire(false);
+  }
+
   if (!heap->collection_set()->is_empty()) {
     heap->set_evacuation_in_progress(true);
     heap->set_has_forwarded_objects(true);
->>>>>>> d9805040
 
     if(ShenandoahVerify) {
       heap->verifier()->verify_during_evacuation();
@@ -292,14 +286,8 @@
   heap->set_concurrent_weak_root_in_progress(false);
   heap->set_concurrent_strong_root_in_progress(false);
 
-<<<<<<< HEAD
-  heap()->prepare_update_heap_references(false /*concurrent*/);
-
-  heap()->set_update_refs_in_progress(true);
-=======
   heap->prepare_update_heap_references(false /*concurrent*/);
   heap->set_update_refs_in_progress(true);
->>>>>>> d9805040
 }
 
 void ShenandoahDegenGC::op_updaterefs() {
@@ -326,11 +314,8 @@
   if (VerifyAfterGC) {
     Universe::verify();
   }
-<<<<<<< HEAD
-=======
 
   heap->rebuild_free_set(false /*concurrent*/);
->>>>>>> d9805040
 }
 
 void ShenandoahDegenGC::op_cleanup_complete() {
