--- conflicted
+++ resolved
@@ -257,11 +257,7 @@
         ShenandoahGenerationalHeap::heap()->promote_regions_in_place(false /* concurrent*/);
       }
 
-<<<<<<< HEAD
-      // Update collector state regardless of whether or not there are forwarded objects
-=======
       // Update collector state regardless of whether there are forwarded objects
->>>>>>> fdd5ed99
       heap->set_evacuation_in_progress(false);
       heap->set_concurrent_weak_root_in_progress(false);
       heap->set_concurrent_strong_root_in_progress(false);
@@ -357,16 +353,13 @@
     heap->tlabs_retire(false);
   }
 
-  if (!heap->collection_set()->is_empty() || has_in_place_promotions(heap)) {
-    // Even if the collection set is empty, we need to do evacuation if there are regions to be promoted in place.
-    // Degenerated evacuation takes responsibility for registering objects and setting the remembered set cards to dirty.
-
+  if (!heap->collection_set()->is_empty()) {
     if (ShenandoahVerify) {
       heap->verifier()->verify_before_evacuation();
     }
 
     heap->set_evacuation_in_progress(true);
-    heap->set_has_forwarded_objects(!heap->collection_set()->is_empty());
+    heap->set_has_forwarded_objects(true);
   } else {
     if (ShenandoahVerify) {
       if (has_in_place_promotions(heap)) {
