/*
 * Copyright (c) 2013, 2021, Red Hat, Inc. All rights reserved.
 * DO NOT ALTER OR REMOVE COPYRIGHT NOTICES OR THIS FILE HEADER.
 *
 * This code is free software; you can redistribute it and/or modify it
 * under the terms of the GNU General Public License version 2 only, as
 * published by the Free Software Foundation.
 *
 * This code is distributed in the hope that it will be useful, but WITHOUT
 * ANY WARRANTY; without even the implied warranty of MERCHANTABILITY or
 * FITNESS FOR A PARTICULAR PURPOSE.  See the GNU General Public License
 * version 2 for more details (a copy is included in the LICENSE file that
 * accompanied this code).
 *
 * You should have received a copy of the GNU General Public License version
 * 2 along with this work; if not, write to the Free Software Foundation,
 * Inc., 51 Franklin St, Fifth Floor, Boston, MA 02110-1301 USA.
 *
 * Please contact Oracle, 500 Oracle Parkway, Redwood Shores, CA 94065 USA
 * or visit www.oracle.com if you need additional information or have any
 * questions.
 *
 */

#ifndef SHARE_GC_SHENANDOAH_SHENANDOAHHEAP_HPP
#define SHARE_GC_SHENANDOAH_SHENANDOAHHEAP_HPP

#include "gc/shared/markBitMap.hpp"
#include "gc/shared/softRefPolicy.hpp"
#include "gc/shared/collectedHeap.hpp"
#include "gc/shenandoah/mode/shenandoahGenerationalMode.hpp"
#include "gc/shenandoah/shenandoahAsserts.hpp"
#include "gc/shenandoah/shenandoahAllocRequest.hpp"
#include "gc/shenandoah/shenandoahLock.hpp"
#include "gc/shenandoah/shenandoahEvacOOMHandler.hpp"
#include "gc/shenandoah/shenandoahPadding.hpp"
#include "gc/shenandoah/shenandoahSharedVariables.hpp"
#include "gc/shenandoah/shenandoahUnload.hpp"
#include "gc/shenandoah/shenandoahScanRemembered.hpp"
#include "memory/metaspace.hpp"
#include "services/memoryManager.hpp"
#include "utilities/globalDefinitions.hpp"
#include "utilities/stack.hpp"

class ConcurrentGCTimer;
class ObjectIterateScanRootClosure;
class PLAB;
class ShenandoahCollectorPolicy;
class ShenandoahControlThread;
class ShenandoahRegulatorThread;
class ShenandoahGCSession;
class ShenandoahGCStateResetter;
class ShenandoahGeneration;
class ShenandoahYoungGeneration;
class ShenandoahHeuristics;
class ShenandoahOldHeuristics;
class ShenandoahMarkingContext;
class ShenandoahPhaseTimings;
class ShenandoahHeap;
class ShenandoahHeapRegion;
class ShenandoahHeapRegionClosure;
class ShenandoahCollectionSet;
class ShenandoahFreeSet;
class ShenandoahConcurrentMark;
class ShenandoahFullGC;
class ShenandoahMonitoringSupport;
class ShenandoahPacer;
class ShenandoahReferenceProcessor;
class ShenandoahVerifier;
class ShenandoahWorkerThreads;
class VMStructs;

// Used for buffering per-region liveness data.
// Needed since ShenandoahHeapRegion uses atomics to update liveness.
// The ShenandoahHeap array has max-workers elements, each of which is an array of
// uint16_t * max_regions. The choice of uint16_t is not accidental:
// there is a tradeoff between static/dynamic footprint that translates
// into cache pressure (which is already high during marking), and
// too many atomic updates. uint32_t is too large, uint8_t is too small.
typedef uint16_t ShenandoahLiveData;
#define SHENANDOAH_LIVEDATA_MAX ((ShenandoahLiveData)-1)

class ShenandoahRegionIterator : public StackObj {
private:
  ShenandoahHeap* _heap;

  shenandoah_padding(0);
  volatile size_t _index;
  shenandoah_padding(1);

  // No implicit copying: iterators should be passed by reference to capture the state
  NONCOPYABLE(ShenandoahRegionIterator);

public:
  ShenandoahRegionIterator();
  ShenandoahRegionIterator(ShenandoahHeap* heap);

  // Reset iterator to default state
  void reset();

  // Returns next region, or NULL if there are no more regions.
  // This is multi-thread-safe.
  inline ShenandoahHeapRegion* next();

  // This is *not* MT safe. However, in the absence of multithreaded access, it
  // can be used to determine if there is more work to do.
  bool has_next() const;
};

class ShenandoahHeapRegionClosure : public StackObj {
public:
  virtual void heap_region_do(ShenandoahHeapRegion* r) = 0;
  virtual bool is_thread_safe() { return false; }
};

template<GenerationMode GENERATION>
class ShenandoahGenerationRegionClosure : public ShenandoahHeapRegionClosure {
 public:
  explicit ShenandoahGenerationRegionClosure(ShenandoahHeapRegionClosure* cl) : _cl(cl) {}
  void heap_region_do(ShenandoahHeapRegion* r);
  virtual bool is_thread_safe() { return _cl->is_thread_safe(); }
 private:
  ShenandoahHeapRegionClosure* _cl;
};

typedef ShenandoahLock    ShenandoahHeapLock;
typedef ShenandoahLocker  ShenandoahHeapLocker;
typedef Stack<oop, mtGC>  ShenandoahScanObjectStack;

// Shenandoah GC is low-pause concurrent GC that uses Brooks forwarding pointers
// to encode forwarding data. See BrooksPointer for details on forwarding data encoding.
// See ShenandoahControlThread for GC cycle structure.
//
class ShenandoahHeap : public CollectedHeap {
  friend class ShenandoahAsserts;
  friend class VMStructs;
  friend class ShenandoahGCSession;
  friend class ShenandoahGCStateResetter;
  friend class ShenandoahParallelObjectIterator;
  friend class ShenandoahSafepoint;
  // Supported GC
  friend class ShenandoahConcurrentGC;
  friend class ShenandoahOldGC;
  friend class ShenandoahDegenGC;
  friend class ShenandoahFullGC;
  friend class ShenandoahUnload;

// ---------- Locks that guard important data structures in Heap
//
private:
  ShenandoahHeapLock _lock;
  ShenandoahGeneration* _gc_generation;

  bool _prep_for_mixed_evac_in_progress; // true iff we are concurrently coalescing and filling old-gen HeapRegions

public:
  ShenandoahHeapLock* lock() {
    return &_lock;
  }

  ShenandoahGeneration* active_generation() const {
    // last or latest generation might be a better name here.
    return _gc_generation;
  }

  void set_gc_generation(ShenandoahGeneration* generation) {
    _gc_generation = generation;
  }

  ShenandoahOldHeuristics* old_heuristics();

  bool doing_mixed_evacuations();

  bool is_gc_generation_young() const;

// ---------- Initialization, termination, identification, printing routines
//
public:
  static ShenandoahHeap* heap();

  const char* name()          const { return "Shenandoah"; }
  ShenandoahHeap::Name kind() const { return CollectedHeap::Shenandoah; }

  ShenandoahHeap(ShenandoahCollectorPolicy* policy);
  jint initialize();
  void post_initialize();
  void initialize_mode();
  void initialize_heuristics();
  void initialize_generations();

  void initialize_serviceability();

  void print_on(outputStream* st)              const;
  void print_extended_on(outputStream *st)     const;
  void print_tracing_info()                    const;
  void print_heap_regions_on(outputStream* st) const;

  void stop();

  void prepare_for_verify();
  void verify(VerifyOption vo);
  void verify_rem_set_at_mark();
  void verify_rem_set_at_update_ref();
  void verify_rem_set_after_full_gc();

// WhiteBox testing support.
  bool supports_concurrent_gc_breakpoints() const {
    return true;
  }

// ---------- Heap counters and metrics
//
private:
           size_t _initial_size;
           size_t _minimum_size;
  volatile size_t _soft_max_size;
  shenandoah_padding(0);
  volatile size_t _used;
  volatile size_t _committed;
  shenandoah_padding(1);

  static size_t young_generation_capacity(size_t total_capacity);
  void help_verify_region_rem_set(ShenandoahHeapRegion* r, ShenandoahMarkingContext* ctx,
                                  HeapWord* from, HeapWord* top, HeapWord* update_watermark, const char* message);

public:
  void increase_used(size_t bytes);
  void decrease_used(size_t bytes);
  void set_used(size_t bytes);

  void increase_committed(size_t bytes);
  void decrease_committed(size_t bytes);

  void reset_bytes_allocated_since_gc_start();

  size_t min_capacity()      const;
  size_t max_capacity()      const;
  size_t soft_max_capacity() const;
  size_t initial_capacity()  const;
  size_t capacity()          const;
  size_t used()              const;
  size_t committed()         const;

  void set_soft_max_capacity(size_t v);

// ---------- Workers handling
//
private:
  uint _max_workers;
  ShenandoahWorkerThreads* _workers;
  ShenandoahWorkerThreads* _safepoint_workers;

public:
  uint max_workers();
  void assert_gc_workers(uint nworker) NOT_DEBUG_RETURN;

  WorkerThreads* workers() const;
  WorkerThreads* safepoint_workers();

  void gc_threads_do(ThreadClosure* tcl) const;

// ---------- Heap regions handling machinery
//
private:
  MemRegion _heap_region;
  bool      _heap_region_special;
  size_t    _num_regions;
  ShenandoahHeapRegion** _regions;
  ShenandoahRegionIterator _update_refs_iterator;

public:

  inline HeapWord* base() const { return _heap_region.start(); }

  inline size_t num_regions() const { return _num_regions; }
  inline bool is_heap_region_special() { return _heap_region_special; }

  inline ShenandoahHeapRegion* const heap_region_containing(const void* addr) const;
  inline size_t heap_region_index_containing(const void* addr) const;

  inline ShenandoahHeapRegion* const get_region(size_t region_idx) const;

  void heap_region_iterate(ShenandoahHeapRegionClosure* blk) const;
  void parallel_heap_region_iterate(ShenandoahHeapRegionClosure* blk) const;

// ---------- GC state machinery
//
// GC state describes the important parts of collector state, that may be
// used to make barrier selection decisions in the native and generated code.
// Multiple bits can be set at once.
//
// Important invariant: when GC state is zero, the heap is stable, and no barriers
// are required.
//
public:
  enum GCStateBitPos {
    // Heap has forwarded objects: needs LRB barriers.
    HAS_FORWARDED_BITPOS   = 0,

    // Young regions are under marking: needs SATB barriers.
    YOUNG_MARKING_BITPOS    = 1,

    // Heap is under evacuation: needs LRB barriers. (Set together with HAS_FORWARDED)
    EVACUATION_BITPOS = 2,

    // Heap is under updating: needs no additional barriers.
    UPDATEREFS_BITPOS = 3,

    // Heap is under weak-reference/roots processing: needs weak-LRB barriers.
    WEAK_ROOTS_BITPOS  = 4,

    // Old regions are under marking, still need SATB barriers.
    OLD_MARKING_BITPOS = 5
  };

  enum GCState {
    STABLE        = 0,
    HAS_FORWARDED = 1 << HAS_FORWARDED_BITPOS,
    YOUNG_MARKING = 1 << YOUNG_MARKING_BITPOS,
    EVACUATION    = 1 << EVACUATION_BITPOS,
    UPDATEREFS    = 1 << UPDATEREFS_BITPOS,
    WEAK_ROOTS    = 1 << WEAK_ROOTS_BITPOS,
    OLD_MARKING   = 1 << OLD_MARKING_BITPOS
  };

private:
  ShenandoahSharedBitmap _gc_state;
  ShenandoahSharedFlag   _degenerated_gc_in_progress;
  ShenandoahSharedFlag   _full_gc_in_progress;
  ShenandoahSharedFlag   _full_gc_move_in_progress;
  ShenandoahSharedFlag   _progress_last_gc;
  ShenandoahSharedFlag   _concurrent_strong_root_in_progress;

  // _alloc_supplement_reserve is a supplemental budget for new_memory allocations.  During evacuation and update-references,
  // mutator allocation requests are "authorized" iff young_gen->available() plus _alloc_supplement_reserve minus
  // _young_evac_reserve is greater than request size.  The values of _alloc_supplement_reserve and _young_evac_reserve
  // are zero except during evacuation and update-reference phases of GC.  Both of these values are established at
  // the start of evacuation, and they remain constant throughout the duration of these two phases of GC.  Since these
  // two values are constant throughout each GC phases, we introduce a new service into ShenandoahGeneration.  This service
  // provides adjusted_available() based on an adjusted capacity.  At the start of evacuation, we adjust young capacity by
  // adding the amount to be borrowed from old-gen and subtracting the _young_evac_reserve, we adjust old capacity by
  // subtracting the amount to be loaned to young-gen.
  //
  // We always use adjusted capacities to determine permission to allocate within young and to promote into old.  Note
  // that adjusted capacities equal traditional capacities except during evacuation and update refs.
  //
  // During evacuation, we assure that _old_evac_expended does not exceed _old_evac_reserve.
  //
  // At the end of update references, we perform the following bookkeeping activities:
  //
  // 1. Unadjust the capacity within young-gen and old-gen to undo the effects of borrowing memory from old-gen.  Note that
  //    the entirety of the collection set is now available, so allocation capacity naturally increase at this time.
  // 2. Clear (reset to zero) _alloc_supplement_reserve, _young_evac_reserve, _old_evac_reserve, and _promoted_reserve
  //
  // _young_evac_reserve and _old_evac_reserve are only non-zero during evacuation and update-references.
  //
  // Allocation of old GCLABs assures that _old_evac_expended + request-size < _old_evac_reserved.  If the allocation
  //  is authorized, increment _old_evac_expended by request size.  This allocation ignores old_gen->available().
  //
  // Note that the typical total expenditure on evacuation is less than the associated evacuation reserve because we generally
  // reserve ShenandoahEvacWaste (> 1.0) times the anticipated evacuation need.  In the case that there is an excessive amount
  // of waste, it may be that one thread fails to grab a new GCLAB, this does not necessarily doom the associated evacuation
  // effort.  If this happens, the requesting thread blocks until some other thread manages to evacuate the offending object.
  // Only after "all" threads fail to evacuate an object do we consider the evacuation effort to have failed.

  intptr_t _alloc_supplement_reserve;  // Bytes reserved for young allocations during evac and update refs
  size_t _promoted_reserve;            // Bytes reserved within old-gen to hold the results of promotion
  volatile size_t _promoted_expended;  // Bytes of old-gen memory expended on promotions

  size_t _old_evac_reserve;            // Bytes reserved within old-gen to hold evacuated objects from old-gen collection set
  volatile size_t _old_evac_expended;  // Bytes of old-gen memory expended on old-gen evacuations

  size_t _young_evac_reserve;          // Bytes reserved within young-gen to hold evacuated objects from young-gen collection set

  size_t _captured_old_usage;          // What was old usage (bytes) when last captured?

  size_t _previous_promotion;          // Bytes promoted during previous evacuation

  bool _upgraded_to_full;

  void set_gc_state_all_threads(char state);
  void set_gc_state_mask(uint mask, bool value);



public:
  char gc_state() const;
  static address gc_state_addr();

  void set_concurrent_young_mark_in_progress(bool in_progress);
  void set_concurrent_old_mark_in_progress(bool in_progress);
  void set_evacuation_in_progress(bool in_progress);
  void set_update_refs_in_progress(bool in_progress);
  void set_degenerated_gc_in_progress(bool in_progress);
  void set_full_gc_in_progress(bool in_progress);
  void set_full_gc_move_in_progress(bool in_progress);
  void set_has_forwarded_objects(bool cond);
  void set_concurrent_strong_root_in_progress(bool cond);
  void set_concurrent_weak_root_in_progress(bool cond);
  void set_concurrent_prep_for_mixed_evacuation_in_progress(bool cond);
  void set_aging_cycle(bool cond);

  inline bool is_stable() const;
  inline bool is_idle() const;
  inline bool is_concurrent_mark_in_progress() const;
  inline bool is_concurrent_young_mark_in_progress() const;
  inline bool is_concurrent_old_mark_in_progress() const;
  inline bool is_update_refs_in_progress() const;
  inline bool is_evacuation_in_progress() const;
  inline bool is_degenerated_gc_in_progress() const;
  inline bool is_full_gc_in_progress() const;
  inline bool is_full_gc_move_in_progress() const;
  inline bool has_forwarded_objects() const;
  inline bool is_gc_in_progress_mask(uint mask) const;
  inline bool is_stw_gc_in_progress() const;
  inline bool is_concurrent_strong_root_in_progress() const;
  inline bool is_concurrent_weak_root_in_progress() const;
  bool is_concurrent_prep_for_mixed_evacuation_in_progress();
  inline bool is_aging_cycle() const;
  inline bool upgraded_to_full() { return _upgraded_to_full; }
  inline void start_conc_gc() { _upgraded_to_full = false; }
  inline void record_upgrade_to_full() { _upgraded_to_full = true; }

  inline size_t capture_old_usage(size_t usage);
  inline void set_previous_promotion(size_t promoted_bytes);
  inline size_t get_previous_promotion() const;

  // Returns previous value
  inline size_t set_promoted_reserve(size_t new_val);
  inline size_t get_promoted_reserve() const;

  inline void reset_promoted_expended();
  inline size_t expend_promoted(size_t increment);
  inline size_t unexpend_promoted(size_t decrement);
  inline size_t get_promoted_expended();

  // Returns previous value
  inline size_t set_old_evac_reserve(size_t new_val);
  inline size_t get_old_evac_reserve() const;

  inline void reset_old_evac_expended();
  inline size_t expend_old_evac(size_t increment);
  inline size_t get_old_evac_expended();

  // Returns previous value
  inline size_t set_young_evac_reserve(size_t new_val);
  inline size_t get_young_evac_reserve() const;

  // Returns previous value.  This is a signed value because it is the amount borrowed minus the amount reserved for
  // young-gen evacuation.  In case we cannot borrow much, this value might be negative.
  inline intptr_t set_alloc_supplement_reserve(intptr_t new_val);
  inline intptr_t get_alloc_supplement_reserve() const;

private:
  void manage_satb_barrier(bool active);

  enum CancelState {
    // Normal state. GC has not been cancelled and is open for cancellation.
    // Worker threads can suspend for safepoint.
    CANCELLABLE,

    // GC has been cancelled. Worker threads can not suspend for
    // safepoint but must finish their work as soon as possible.
    CANCELLED,

    // GC has not been cancelled and must not be cancelled. At least
    // one worker thread checks for pending safepoint and may suspend
    // if a safepoint is pending.
    NOT_CANCELLED
  };

  double _cancel_requested_time;
  ShenandoahSharedEnumFlag<CancelState> _cancelled_gc;

  // Returns true if cancel request was successfully communicated.
  // Returns false if some other thread already communicated cancel
  // request.  A true return value does not mean GC has been
  // cancelled, only that the process of cancelling GC has begun.
  bool try_cancel_gc();

public:
  inline bool cancelled_gc() const;
  inline bool check_cancelled_gc_and_yield(bool sts_active = true);

  inline void clear_cancelled_gc(bool clear_oom_handler = true);

  void cancel_concurrent_mark();
  void cancel_gc(GCCause::Cause cause);

public:
  // Elastic heap support
  void entry_uncommit(double shrink_before, size_t shrink_until);
  void op_uncommit(double shrink_before, size_t shrink_until);

private:
  // GC support
  // Evacuation
  void evacuate_collection_set(bool concurrent);
  // Concurrent root processing
  void prepare_concurrent_roots();
  void finish_concurrent_roots();
  // Concurrent class unloading support
  void do_class_unloading();
  // Reference updating
  void prepare_update_heap_references(bool concurrent);
  void update_heap_references(bool concurrent);
  // Final update region states
  void update_heap_region_states(bool concurrent);
  void rebuild_free_set(bool concurrent);

  void rendezvous_threads();
  void recycle_trash();
public:
  void notify_gc_progress()    { _progress_last_gc.set();   }
  void notify_gc_no_progress() { _progress_last_gc.unset(); }

//
// Mark support
private:
  ShenandoahYoungGeneration* _young_generation;
  ShenandoahGeneration*      _global_generation;
  ShenandoahGeneration*      _old_generation;

  ShenandoahControlThread*   _control_thread;
  ShenandoahRegulatorThread* _regulator_thread;
  ShenandoahCollectorPolicy* _shenandoah_policy;
  ShenandoahMode*            _gc_mode;
  ShenandoahFreeSet*         _free_set;
  ShenandoahPacer*           _pacer;
  ShenandoahVerifier*        _verifier;

  ShenandoahPhaseTimings*    _phase_timings;

  ShenandoahControlThread*   control_thread()          { return _control_thread;    }
  ShenandoahRegulatorThread* regulator_thread()        { return _regulator_thread;  }

public:
  ShenandoahYoungGeneration* young_generation()  const { return _young_generation;  }
  ShenandoahGeneration*      global_generation() const { return _global_generation; }
  ShenandoahGeneration*      old_generation()    const { return _old_generation;    }
  ShenandoahGeneration*      generation_for(ShenandoahRegionAffiliation affiliation) const;

  ShenandoahCollectorPolicy* shenandoah_policy() const { return _shenandoah_policy; }
  ShenandoahMode*            mode()              const { return _gc_mode;           }
  ShenandoahFreeSet*         free_set()          const { return _free_set;          }
  ShenandoahPacer*           pacer()             const { return _pacer;             }

  ShenandoahPhaseTimings*    phase_timings()     const { return _phase_timings;     }

  ShenandoahVerifier*        verifier();

// ---------- VM subsystem bindings
//
private:
  ShenandoahMonitoringSupport* _monitoring_support;
  MemoryPool*                  _memory_pool;
  MemoryPool*                  _young_gen_memory_pool;
  MemoryPool*                  _old_gen_memory_pool;

  GCMemoryManager              _stw_memory_manager;
  GCMemoryManager              _cycle_memory_manager;
  ConcurrentGCTimer*           _gc_timer;
  SoftRefPolicy                _soft_ref_policy;

  // For exporting to SA
  int                          _log_min_obj_alignment_in_bytes;
public:
  ShenandoahMonitoringSupport* monitoring_support() { return _monitoring_support;    }
  GCMemoryManager* cycle_memory_manager()           { return &_cycle_memory_manager; }
  GCMemoryManager* stw_memory_manager()             { return &_stw_memory_manager;   }
  SoftRefPolicy* soft_ref_policy()                  { return &_soft_ref_policy;      }

  GrowableArray<GCMemoryManager*> memory_managers();
  GrowableArray<MemoryPool*> memory_pools();
  MemoryUsage memory_usage();
  GCTracer* tracer();
  ConcurrentGCTimer* gc_timer() const;

// ---------- Class Unloading
//
private:
  ShenandoahSharedFlag  _is_aging_cycle;
  ShenandoahSharedFlag _unload_classes;
  ShenandoahUnload     _unloader;

public:
  void set_unload_classes(bool uc);
  bool unload_classes() const;

  // Perform STW class unloading and weak root cleaning
  void parallel_cleaning(bool full_gc);

private:
  void stw_unload_classes(bool full_gc);
  void stw_process_weak_roots(bool full_gc);
  void stw_weak_refs(bool full_gc);

  // Heap iteration support
  void scan_roots_for_iteration(ShenandoahScanObjectStack* oop_stack, ObjectIterateScanRootClosure* oops);
  bool prepare_aux_bitmap_for_iteration();
  void reclaim_aux_bitmap_for_iteration();

// ---------- Generic interface hooks
// Minor things that super-interface expects us to implement to play nice with
// the rest of runtime. Some of the things here are not required to be implemented,
// and can be stubbed out.
//
public:
  AdaptiveSizePolicy* size_policy() shenandoah_not_implemented_return(NULL);
  bool is_maximal_no_gc() const shenandoah_not_implemented_return(false);

  bool is_in(const void* p) const;

<<<<<<< HEAD
  bool is_in_active_generation(oop obj) const;
  bool is_in_young(const void* p) const;
  bool is_in_old(const void* p) const;
  inline bool is_old(oop pobj) const;
=======
  bool requires_barriers(stackChunkOop obj) const;
>>>>>>> dc74ea21

  MemRegion reserved_region() const { return _reserved; }
  bool is_in_reserved(const void* addr) const { return _reserved.contains(addr); }

  void collect(GCCause::Cause cause);
  void do_full_collection(bool clear_all_soft_refs);

  // Used for parsing heap during error printing
  HeapWord* block_start(const void* addr) const;
  bool block_is_obj(const HeapWord* addr) const;
  bool print_location(outputStream* st, void* addr) const;

  // Used for native heap walkers: heap dumpers, mostly
  void object_iterate(ObjectClosure* cl);
  // Parallel heap iteration support
  virtual ParallelObjectIteratorImpl* parallel_object_iterator(uint workers);

  // Keep alive an object that was loaded with AS_NO_KEEPALIVE.
  void keep_alive(oop obj);

// ---------- Safepoint interface hooks
//
public:
  void safepoint_synchronize_begin();
  void safepoint_synchronize_end();

// ---------- Code roots handling hooks
//
public:
  void register_nmethod(nmethod* nm);
  void unregister_nmethod(nmethod* nm);
  void flush_nmethod(nmethod* nm);
  void verify_nmethod(nmethod* nm) {}

// ---------- Pinning hooks
//
public:
  // Shenandoah supports per-object (per-region) pinning
  bool supports_object_pinning() const { return true; }

  oop pin_object(JavaThread* thread, oop obj);
  void unpin_object(JavaThread* thread, oop obj);

  void sync_pinned_region_status();
  void assert_pinned_region_status() NOT_DEBUG_RETURN;

// ---------- Concurrent Stack Processing support
//
public:
  bool uses_stack_watermark_barrier() const { return true; }

// ---------- Allocation support
//
private:
  HeapWord* allocate_memory_under_lock(ShenandoahAllocRequest& request, bool& in_new_region, bool is_promotion);

  inline HeapWord* allocate_from_gclab(Thread* thread, size_t size);
  HeapWord* allocate_from_gclab_slow(Thread* thread, size_t size);
  HeapWord* allocate_new_gclab(size_t min_size, size_t word_size, size_t* actual_size);

  inline HeapWord* allocate_from_plab(Thread* thread, size_t size, bool is_promotion);
  HeapWord* allocate_from_plab_slow(Thread* thread, size_t size, bool is_promotion);
  HeapWord* allocate_new_plab(size_t min_size, size_t word_size, size_t* actual_size);

public:
  HeapWord* allocate_memory(ShenandoahAllocRequest& request, bool is_promotion);
  HeapWord* mem_allocate(size_t size, bool* what);
  MetaWord* satisfy_failed_metadata_allocation(ClassLoaderData* loader_data,
                                               size_t size,
                                               Metaspace::MetadataType mdtype);

  void notify_mutator_alloc_words(size_t words, bool waste);

  HeapWord* allocate_new_tlab(size_t min_size, size_t requested_size, size_t* actual_size);
  size_t tlab_capacity(Thread *thr) const;
  size_t unsafe_max_tlab_alloc(Thread *thread) const;
  size_t max_tlab_size() const;
  size_t tlab_used(Thread* ignored) const;

  void ensure_parsability(bool retire_labs);

  void labs_make_parsable();
  void tlabs_retire(bool resize);
  void gclabs_retire(bool resize);

  void set_young_lab_region_flags();

// ---------- Marking support
//
private:
  ShenandoahMarkingContext* _marking_context;
  MemRegion  _bitmap_region;
  MemRegion  _aux_bitmap_region;
  MarkBitMap _verification_bit_map;
  MarkBitMap _aux_bit_map;

  size_t _bitmap_size;
  size_t _bitmap_regions_per_slice;
  size_t _bitmap_bytes_per_slice;

  size_t _pretouch_heap_page_size;
  size_t _pretouch_bitmap_page_size;

  bool _bitmap_region_special;
  bool _aux_bitmap_region_special;

  ShenandoahLiveData** _liveness_cache;

public:
  inline ShenandoahMarkingContext* complete_marking_context() const;
  inline ShenandoahMarkingContext* marking_context() const;

  template<class T>
  inline void marked_object_iterate(ShenandoahHeapRegion* region, T* cl);

  template<class T>
  inline void marked_object_iterate(ShenandoahHeapRegion* region, T* cl, HeapWord* limit);

  template<class T>
  inline void marked_object_oop_iterate(ShenandoahHeapRegion* region, T* cl, HeapWord* limit);

  // SATB barriers hooks
  inline bool requires_marking(const void* entry) const;

  // Support for bitmap uncommits
  bool commit_bitmap_slice(ShenandoahHeapRegion *r);
  bool uncommit_bitmap_slice(ShenandoahHeapRegion *r);
  bool is_bitmap_slice_committed(ShenandoahHeapRegion* r, bool skip_self = false);

  // Liveness caching support
  ShenandoahLiveData* get_liveness_cache(uint worker_id);
  void flush_liveness_cache(uint worker_id);

  size_t pretouch_heap_page_size() { return _pretouch_heap_page_size; }

// ---------- Evacuation support
//
private:
  ShenandoahCollectionSet* _collection_set;
  ShenandoahEvacOOMHandler _oom_evac_handler;
  ShenandoahSharedFlag _old_gen_oom_evac;

  inline oop try_evacuate_object(oop src, Thread* thread, ShenandoahHeapRegion* from_region, ShenandoahRegionAffiliation target_gen);
  void handle_old_evacuation(HeapWord* obj, size_t words, bool promotion);
  void handle_old_evacuation_failure();
  void handle_promotion_failure();

public:
  static address in_cset_fast_test_addr();

  ShenandoahCollectionSet* collection_set() const { return _collection_set; }

  // Checks if object is in the collection set.
  inline bool in_collection_set(oop obj) const;

  // Checks if location is in the collection set. Can be interior pointer, not the oop itself.
  inline bool in_collection_set_loc(void* loc) const;

  // Evacuates or promotes object src. Returns the evacuated object, either evacuated
  // by this thread, or by some other thread.
  inline oop evacuate_object(oop src, Thread* thread);

  // Call before/after evacuation.
  inline void enter_evacuation(Thread* t);
  inline void leave_evacuation(Thread* t);

  inline bool clear_old_evacuation_failure();

// ---------- Generational support
//
private:
  RememberedScanner* _card_scan;

public:
  inline RememberedScanner* card_scan() { return _card_scan; }
  void clear_cards_for(ShenandoahHeapRegion* region);
  void dirty_cards(HeapWord* start, HeapWord* end);
  void clear_cards(HeapWord* start, HeapWord* end);
  void mark_card_as_dirty(void* location);
  void retire_plab(PLAB* plab);
  void retire_plab(PLAB* plab, Thread* thread);
  void cancel_old_gc();
  bool is_old_gc_active();
  void coalesce_and_fill_old_regions();

// ---------- Helper functions
//
public:
  template <class T>
  inline void conc_update_with_forwarded(T* p);

  template <class T>
  inline void update_with_forwarded(T* p);

  static inline void atomic_update_oop(oop update,       oop* addr,       oop compare);
  static inline void atomic_update_oop(oop update, narrowOop* addr,       oop compare);
  static inline void atomic_update_oop(oop update, narrowOop* addr, narrowOop compare);

  static inline bool atomic_update_oop_check(oop update,       oop* addr,       oop compare);
  static inline bool atomic_update_oop_check(oop update, narrowOop* addr,       oop compare);
  static inline bool atomic_update_oop_check(oop update, narrowOop* addr, narrowOop compare);

  static inline void atomic_clear_oop(      oop* addr,       oop compare);
  static inline void atomic_clear_oop(narrowOop* addr,       oop compare);
  static inline void atomic_clear_oop(narrowOop* addr, narrowOop compare);

  size_t trash_humongous_region_at(ShenandoahHeapRegion *r);

  static inline void increase_object_age(oop obj, uint additional_age);

  void transfer_old_pointers_from_satb();
private:
  void trash_cset_regions();

// ---------- Testing helpers functions
//
private:
  ShenandoahSharedFlag _inject_alloc_failure;

  void try_inject_alloc_failure();
  bool should_inject_alloc_failure();
};

#endif // SHARE_GC_SHENANDOAH_SHENANDOAHHEAP_HPP<|MERGE_RESOLUTION|>--- conflicted
+++ resolved
@@ -611,14 +611,12 @@
 
   bool is_in(const void* p) const;
 
-<<<<<<< HEAD
   bool is_in_active_generation(oop obj) const;
   bool is_in_young(const void* p) const;
   bool is_in_old(const void* p) const;
   inline bool is_old(oop pobj) const;
-=======
+
   bool requires_barriers(stackChunkOop obj) const;
->>>>>>> dc74ea21
 
   MemRegion reserved_region() const { return _reserved; }
   bool is_in_reserved(const void* addr) const { return _reserved.contains(addr); }
