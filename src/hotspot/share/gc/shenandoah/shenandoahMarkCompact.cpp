--- conflicted
+++ resolved
@@ -131,18 +131,14 @@
     assert(heap->marking_context()->is_bitmap_clear(), "sanity");
     assert(!heap->marking_context()->is_complete(), "sanity");
 
-<<<<<<< HEAD
-    // e. Set back forwarded objects bit back, in case some steps above dropped it.
-=======
     // e. Abandon reference discovery and clear all discovered references.
     ShenandoahReferenceProcessor* rp = heap->ref_processor();
     rp->abandon_partial_discovery();
 
     // f. Set back forwarded objects bit back, in case some steps above dropped it.
->>>>>>> 2668d232
     heap->set_has_forwarded_objects(has_forwarded_objects);
 
-    // f. Sync pinned region status from the CP marks
+    // g. Sync pinned region status from the CP marks
     heap->sync_pinned_region_status();
 
     // The rest of prologue:
@@ -244,22 +240,15 @@
   ShenandoahPrepareForMarkClosure cl;
   heap->heap_region_iterate(&cl);
 
-<<<<<<< HEAD
-  heap->set_process_references(heap->heuristics()->can_process_references());
-  heap->set_unload_classes(heap->heuristics()->can_unload_classes());
-
-  ShenandoahSTWMark mark(true /*full_gc*/);
-  mark.mark();
-=======
-  ShenandoahConcurrentMark* cm = heap->concurrent_mark();
-
   heap->set_unload_classes(heap->heuristics()->can_unload_classes());
 
   ShenandoahReferenceProcessor* rp = heap->ref_processor();
   // enable ("weak") refs discovery
   rp->set_soft_reference_policy(true); // forcefully purge all soft references
->>>>>>> 2668d232
-
+
+
+  ShenandoahSTWMark mark(true /*full_gc*/);
+  mark.mark();
   heap->mark_complete_marking_context();
   rp->process_references(heap->workers(), false /* concurrent */);
   heap->parallel_cleaning(true /* full_gc */);
