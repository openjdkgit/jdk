--- conflicted
+++ resolved
@@ -60,20 +60,12 @@
                                                                                        \
   f(final_mark_gross,                               "Pause Final Mark (G)")            \
   f(final_mark,                                     "Pause Final Mark (N)")            \
-<<<<<<< HEAD
-  SHENANDOAH_PAR_PHASE_DO(update_,                  "    U: ", f)                      \
-  f(finish_mark,                                    "  Finish Mark")                   \
-  SHENANDOAH_PAR_PHASE_DO(finish_mark_p_,           "    FM: ", f)                     \
-  f(weakrefs,                                       "  Weak References")               \
-  f(weakrefs_process,                               "    Process")                     \
-=======
   f(finish_mark,                                    "  Finish Mark")                   \
   SHENANDOAH_PAR_PHASE_DO(finish_mark_,             "    FM: ", f)                     \
   f(purge,                                          "  System Purge")                  \
   SHENANDOAH_PAR_PHASE_DO(purge_cu_par_,            "      CU: ", f)                   \
   f(purge_weak_par,                                 "    Weak Roots")                  \
   SHENANDOAH_PAR_PHASE_DO(purge_weak_par_,          "      WR: ", f)                   \
->>>>>>> 3aabbd72
   f(final_update_region_states,                     "  Update Region States")          \
   f(final_manage_labs,                              "  Manage GC/TLABs")               \
   f(choose_cset,                                    "  Choose Collection Set")         \
@@ -125,18 +117,6 @@
                                                                                        \
   f(degen_gc_gross,                                 "Pause Degenerated GC (G)")        \
   f(degen_gc,                                       "Pause Degenerated GC (N)")        \
-<<<<<<< HEAD
-  f(degen_gc_scan_conc_roots,                       "  Degen Mark Roots")              \
-  SHENANDOAH_PAR_PHASE_DO(degen_gc_conc_mark_,      "    DM: ", f)                     \
-  f(degen_gc_purge,                                 "  System Purge")                  \
-  f(degen_gc_weakrefs,                              "    Weak References")             \
-  SHENANDOAH_PAR_PHASE_DO(degen_gc_weakrefs_p_,     "      WRP: ", f)                  \
-  f(degen_gc_purge_class_unload,                    "    Unload Classes")              \
-  SHENANDOAH_PAR_PHASE_DO(degen_gc_purge_cu_par_,   "      DCU: ", f)                  \
-  f(degen_gc_purge_weak_par,                        "    Weak Roots")                  \
-  SHENANDOAH_PAR_PHASE_DO(degen_gc_purge_weak_p_,   "      DWR: ", f)                  \
-  f(degen_gc_purge_cldg,                            "    CLDG")                        \
-=======
   f(degen_gc_stw_mark,                              "  Degen STW Mark")                \
   SHENANDOAH_PAR_PHASE_DO(degen_gc_stw_mark_,       "    DSM: ", f)                    \
   f(degen_gc_mark,                                  "  Degen Mark")                    \
@@ -146,9 +126,9 @@
   f(degen_gc_purge,                                 "    System Purge")                \
   f(degen_gc_purge_class_unload,                    "      Unload Classes")            \
   SHENANDOAH_PAR_PHASE_DO(degen_gc_purge_cu_par_,   "        DCU: ", f)                \
-  f(degen_gc_purge_weak_par,                        "     Weak Roots")                 \
-  SHENANDOAH_PAR_PHASE_DO(degen_gc_purge_weak_p_,   "       DWR: ", f)                 \
-  f(degen_gc_purge_cldg,                            "     CLDG")                       \
+  f(degen_gc_purge_weak_par,                        "      Weak Roots")                \
+  SHENANDOAH_PAR_PHASE_DO(degen_gc_purge_weak_p_,   "        DWR: ", f)                \
+  f(degen_gc_purge_cldg,                            "      CLDG")                      \
   f(degen_gc_final_update_region_states,            "  Update Region States")          \
   f(degen_gc_final_manage_labs,                     "  Manage GC/TLABs")               \
   f(degen_gc_choose_cset,                           "  Choose Collection Set")         \
@@ -160,7 +140,6 @@
   f(degen_gc_final_update_refs_update_region_states,"  Update Region States")          \
   f(degen_gc_final_update_refs_trash_cset,          "  Trash Collection Set")          \
   f(degen_gc_final_update_refs_rebuild_freeset,     "  Rebuild Free Set")              \
->>>>>>> 3aabbd72
   f(degen_gc_update_roots,                          "  Degen Update Roots")            \
   SHENANDOAH_PAR_PHASE_DO(degen_gc_update_,         "    DU: ", f)                     \
   f(degen_gc_cleanup_complete,                      "  Cleanup")                       \
@@ -172,20 +151,15 @@
   f(full_gc_update_roots,                           "    Update Roots")                \
   SHENANDOAH_PAR_PHASE_DO(full_gc_update_roots_,    "      FU: ", f)                   \
   f(full_gc_mark,                                   "  Mark")                          \
-<<<<<<< HEAD
-  f(full_gc_finish_mark,                            "    Finish Mark")                 \
-  SHENANDOAH_PAR_PHASE_DO(full_gc_finish_mark_p_,   "      FM: ", f)                   \
-  f(full_gc_purge,                                  "  System Purge")                  \
-=======
   SHENANDOAH_PAR_PHASE_DO(full_gc_mark_,            "    FM: ", f)                     \
->>>>>>> 3aabbd72
   f(full_gc_weakrefs,                               "    Weak References")             \
   SHENANDOAH_PAR_PHASE_DO(full_gc_weakrefs_p_,      "      WRP: ", f)                  \
-  f(full_gc_purge_class_unload,                     "    Unload Classes")              \
-  SHENANDOAH_PAR_PHASE_DO(full_gc_purge_cu_par_,    "      CU: ", f)                   \
-  f(full_gc_purge_weak_par,                         "    Weak Roots")                  \
-  SHENANDOAH_PAR_PHASE_DO(full_gc_purge_weak_p_,    "      WR: ", f)                   \
-  f(full_gc_purge_cldg,                             "    CLDG")                        \
+  f(full_gc_purge,                                  "    System Purge")                \
+  f(full_gc_purge_class_unload,                     "      Unload Classes")            \
+  SHENANDOAH_PAR_PHASE_DO(full_gc_purge_cu_par_,    "        CU: ", f)                 \
+  f(full_gc_purge_weak_par,                         "      Weak Roots")                \
+  SHENANDOAH_PAR_PHASE_DO(full_gc_purge_weak_p_,    "        WR: ", f)                 \
+  f(full_gc_purge_cldg,                             "      CLDG")                      \
   f(full_gc_calculate_addresses,                    "  Calculate Addresses")           \
   f(full_gc_calculate_addresses_regular,            "    Regular Objects")             \
   f(full_gc_calculate_addresses_humong,             "    Humongous Objects")           \
