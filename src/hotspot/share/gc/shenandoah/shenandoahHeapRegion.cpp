/*
 * Copyright (c) 2023, 2024, Oracle and/or its affiliates. All rights reserved.
 * Copyright (c) 2013, 2020, Red Hat, Inc. All rights reserved.
 * Copyright Amazon.com Inc. or its affiliates. All Rights Reserved.
 * DO NOT ALTER OR REMOVE COPYRIGHT NOTICES OR THIS FILE HEADER.
 *
 * This code is free software; you can redistribute it and/or modify it
 * under the terms of the GNU General Public License version 2 only, as
 * published by the Free Software Foundation.
 *
 * This code is distributed in the hope that it will be useful, but WITHOUT
 * ANY WARRANTY; without even the implied warranty of MERCHANTABILITY or
 * FITNESS FOR A PARTICULAR PURPOSE.  See the GNU General Public License
 * version 2 for more details (a copy is included in the LICENSE file that
 * accompanied this code).
 *
 * You should have received a copy of the GNU General Public License version
 * 2 along with this work; if not, write to the Free Software Foundation,
 * Inc., 51 Franklin St, Fifth Floor, Boston, MA 02110-1301 USA.
 *
 * Please contact Oracle, 500 Oracle Parkway, Redwood Shores, CA 94065 USA
 * or visit www.oracle.com if you need additional information or have any
 * questions.
 *
 */

#include "precompiled.hpp"
#include "gc/shared/cardTable.hpp"
#include "gc/shared/space.hpp"
#include "gc/shared/tlab_globals.hpp"
#include "gc/shenandoah/shenandoahCardTable.hpp"
#include "gc/shenandoah/shenandoahFreeSet.hpp"
#include "gc/shenandoah/shenandoahHeapRegionSet.inline.hpp"
#include "gc/shenandoah/shenandoahHeap.inline.hpp"
#include "gc/shenandoah/shenandoahHeapRegion.hpp"
#include "gc/shenandoah/shenandoahMarkingContext.inline.hpp"
#include "gc/shenandoah/shenandoahOldGeneration.hpp"
#include "gc/shenandoah/shenandoahGeneration.hpp"
#include "gc/shenandoah/shenandoahYoungGeneration.hpp"
#include "gc/shenandoah/shenandoahScanRemembered.inline.hpp"
#include "jfr/jfrEvents.hpp"
#include "memory/allocation.hpp"
#include "memory/iterator.inline.hpp"
#include "memory/resourceArea.hpp"
#include "memory/universe.hpp"
#include "oops/oop.inline.hpp"
#include "runtime/atomic.hpp"
#include "runtime/globals_extension.hpp"
#include "runtime/java.hpp"
#include "runtime/mutexLocker.hpp"
#include "runtime/os.hpp"
#include "runtime/safepoint.hpp"
#include "utilities/powerOfTwo.hpp"


size_t ShenandoahHeapRegion::RegionCount = 0;
size_t ShenandoahHeapRegion::RegionSizeBytes = 0;
size_t ShenandoahHeapRegion::RegionSizeWords = 0;
size_t ShenandoahHeapRegion::RegionSizeBytesShift = 0;
size_t ShenandoahHeapRegion::RegionSizeWordsShift = 0;
size_t ShenandoahHeapRegion::RegionSizeBytesMask = 0;
size_t ShenandoahHeapRegion::RegionSizeWordsMask = 0;
size_t ShenandoahHeapRegion::MaxTLABSizeBytes = 0;
size_t ShenandoahHeapRegion::MaxTLABSizeWords = 0;

ShenandoahHeapRegion::ShenandoahHeapRegion(HeapWord* start, size_t index, bool committed) :
  _index(index),
  _bottom(start),
  _end(start + RegionSizeWords),
  _new_top(nullptr),
  _empty_time(os::elapsedTime()),
  _top_before_promoted(nullptr),
  _state(committed ? _empty_committed : _empty_uncommitted),
  _top(start),
  _tlab_allocs(0),
  _gclab_allocs(0),
  _plab_allocs(0),
  _live_data(0),
  _critical_pins(0),
  _update_watermark(start),
  _age(0)
#ifdef SHENANDOAH_CENSUS_NOISE
  , _youth(0)
#endif // SHENANDOAH_CENSUS_NOISE
  {

  assert(Universe::on_page_boundary(_bottom) && Universe::on_page_boundary(_end),
         "invalid space boundaries");
  if (ZapUnusedHeapArea && committed) {
    SpaceMangler::mangle_region(MemRegion(_bottom, _end));
  }
}

void ShenandoahHeapRegion::report_illegal_transition(const char *method) {
  stringStream ss;
  ss.print("Illegal region state transition from \"%s\", at %s\n  ", region_state_to_string(_state), method);
  print_on(&ss);
  fatal("%s", ss.freeze());
}

void ShenandoahHeapRegion::make_regular_allocation(ShenandoahAffiliation affiliation) {
  shenandoah_assert_heaplocked();
  reset_age();
  switch (_state) {
    case _empty_uncommitted:
      do_commit();
    case _empty_committed:
      assert(this->affiliation() == affiliation, "Region affiliation should already be established");
      set_state(_regular);
    case _regular:
    case _pinned:
      return;
    default:
      report_illegal_transition("regular allocation");
  }
}

// Change affiliation to YOUNG_GENERATION if _state is not _pinned_cset, _regular, or _pinned.  This implements
// behavior previously performed as a side effect of make_regular_bypass().  This is used by Full GC in non-generational
// modes to transition regions from FREE. Note that all non-free regions in single-generational modes are young.
void ShenandoahHeapRegion::make_affiliated_maybe() {
  shenandoah_assert_heaplocked();
  assert(!ShenandoahHeap::heap()->mode()->is_generational(), "Only call if non-generational");
  switch (_state) {
   case _empty_uncommitted:
   case _empty_committed:
   case _cset:
   case _humongous_start:
   case _humongous_cont:
     if (affiliation() != YOUNG_GENERATION) {
       set_affiliation(YOUNG_GENERATION);
     }
     return;
   case _pinned_cset:
   case _regular:
   case _pinned:
     return;
   default:
     assert(false, "Unexpected _state in make_affiliated_maybe");
  }
}

void ShenandoahHeapRegion::make_regular_bypass() {
  shenandoah_assert_heaplocked();
<<<<<<< HEAD
  assert (ShenandoahHeap::heap()->is_full_gc_in_progress() || ShenandoahHeap::heap()->is_degenerated_gc_in_progress(),
          "only for full or degen GC");
  reset_age();
=======
  assert (!Universe::is_fully_initialized() ||
          ShenandoahHeap::heap()->is_full_gc_in_progress() ||
          ShenandoahHeap::heap()->is_degenerated_gc_in_progress(),
          "Only for STW GC or when Universe is initializing (CDS)");

>>>>>>> 3c40afa5
  switch (_state) {
    case _empty_uncommitted:
      do_commit();
    case _empty_committed:
    case _cset:
    case _humongous_start:
    case _humongous_cont:
      set_state(_regular);
      return;
    case _pinned_cset:
      set_state(_pinned);
      return;
    case _regular:
    case _pinned:
      return;
    default:
      report_illegal_transition("regular bypass");
  }
}

void ShenandoahHeapRegion::make_humongous_start() {
  shenandoah_assert_heaplocked();
  reset_age();
  switch (_state) {
    case _empty_uncommitted:
      do_commit();
    case _empty_committed:
      set_state(_humongous_start);
      return;
    default:
      report_illegal_transition("humongous start allocation");
  }
}

void ShenandoahHeapRegion::make_humongous_start_bypass(ShenandoahAffiliation affiliation) {
  shenandoah_assert_heaplocked();
  assert (ShenandoahHeap::heap()->is_full_gc_in_progress(), "only for full GC");
  // Don't bother to account for affiliated regions during Full GC.  We recompute totals at end.
  set_affiliation(affiliation);
  reset_age();
  switch (_state) {
    case _empty_committed:
    case _regular:
    case _humongous_start:
    case _humongous_cont:
      set_state(_humongous_start);
      return;
    default:
      report_illegal_transition("humongous start bypass");
  }
}

void ShenandoahHeapRegion::make_humongous_cont() {
  shenandoah_assert_heaplocked();
  reset_age();
  switch (_state) {
    case _empty_uncommitted:
      do_commit();
    case _empty_committed:
     set_state(_humongous_cont);
      return;
    default:
      report_illegal_transition("humongous continuation allocation");
  }
}

void ShenandoahHeapRegion::make_humongous_cont_bypass(ShenandoahAffiliation affiliation) {
  shenandoah_assert_heaplocked();
  assert (ShenandoahHeap::heap()->is_full_gc_in_progress(), "only for full GC");
  set_affiliation(affiliation);
  // Don't bother to account for affiliated regions during Full GC.  We recompute totals at end.
  reset_age();
  switch (_state) {
    case _empty_committed:
    case _regular:
    case _humongous_start:
    case _humongous_cont:
      set_state(_humongous_cont);
      return;
    default:
      report_illegal_transition("humongous continuation bypass");
  }
}

void ShenandoahHeapRegion::make_pinned() {
  shenandoah_assert_heaplocked();
  assert(pin_count() > 0, "Should have pins: " SIZE_FORMAT, pin_count());

  switch (_state) {
    case _regular:
      set_state(_pinned);
    case _pinned_cset:
    case _pinned:
      return;
    case _humongous_start:
      set_state(_pinned_humongous_start);
    case _pinned_humongous_start:
      return;
    case _cset:
      _state = _pinned_cset;
      return;
    default:
      report_illegal_transition("pinning");
  }
}

void ShenandoahHeapRegion::make_unpinned() {
  shenandoah_assert_heaplocked();
  assert(pin_count() == 0, "Should not have pins: " SIZE_FORMAT, pin_count());

  switch (_state) {
    case _pinned:
      assert(is_affiliated(), "Pinned region should be affiliated");
      set_state(_regular);
      return;
    case _regular:
    case _humongous_start:
      return;
    case _pinned_cset:
      set_state(_cset);
      return;
    case _pinned_humongous_start:
      set_state(_humongous_start);
      return;
    default:
      report_illegal_transition("unpinning");
  }
}

void ShenandoahHeapRegion::make_cset() {
  shenandoah_assert_heaplocked();
  // Leave age untouched.  We need to consult the age when we are deciding whether to promote evacuated objects.
  switch (_state) {
    case _regular:
      set_state(_cset);
    case _cset:
      return;
    default:
      report_illegal_transition("cset");
  }
}

void ShenandoahHeapRegion::make_trash() {
  shenandoah_assert_heaplocked();
  reset_age();
  switch (_state) {
    case _humongous_start:
    case _humongous_cont:
    {
      // Reclaiming humongous regions and reclaim humongous waste.  When this region is eventually recycled, we'll reclaim
      // its used memory.  At recycle time, we no longer recognize this as a humongous region.
      decrement_humongous_waste();
    }
    case _cset:
      // Reclaiming cset regions
    case _regular:
      // Immediate region reclaim
      set_state(_trash);
      return;
    default:
      report_illegal_transition("trashing");
  }
}

void ShenandoahHeapRegion::make_trash_immediate() {
  make_trash();

  // On this path, we know there are no marked objects in the region,
  // tell marking context about it to bypass bitmap resets.
  assert(ShenandoahHeap::heap()->gc_generation()->is_mark_complete(), "Marking should be complete here.");
  shenandoah_assert_generations_reconciled();
  ShenandoahHeap::heap()->marking_context()->reset_top_bitmap(this);
}

void ShenandoahHeapRegion::make_empty() {
  shenandoah_assert_heaplocked();
  reset_age();
  CENSUS_NOISE(clear_youth();)
  switch (_state) {
    case _trash:
      set_state(_empty_committed);
      _empty_time = os::elapsedTime();
      return;
    default:
      report_illegal_transition("emptying");
  }
}

void ShenandoahHeapRegion::make_uncommitted() {
  shenandoah_assert_heaplocked();
  switch (_state) {
    case _empty_committed:
      do_uncommit();
      set_state(_empty_uncommitted);
      return;
    default:
      report_illegal_transition("uncommiting");
  }
}

void ShenandoahHeapRegion::make_committed_bypass() {
  shenandoah_assert_heaplocked();
  assert (ShenandoahHeap::heap()->is_full_gc_in_progress(), "only for full GC");

  switch (_state) {
    case _empty_uncommitted:
      do_commit();
      set_state(_empty_committed);
      return;
    default:
      report_illegal_transition("commit bypass");
  }
}

void ShenandoahHeapRegion::reset_alloc_metadata() {
  _tlab_allocs = 0;
  _gclab_allocs = 0;
  _plab_allocs = 0;
}

size_t ShenandoahHeapRegion::get_shared_allocs() const {
  return used() - (_tlab_allocs + _gclab_allocs + _plab_allocs) * HeapWordSize;
}

size_t ShenandoahHeapRegion::get_tlab_allocs() const {
  return _tlab_allocs * HeapWordSize;
}

size_t ShenandoahHeapRegion::get_gclab_allocs() const {
  return _gclab_allocs * HeapWordSize;
}

size_t ShenandoahHeapRegion::get_plab_allocs() const {
  return _plab_allocs * HeapWordSize;
}

void ShenandoahHeapRegion::set_live_data(size_t s) {
  assert(Thread::current()->is_VM_thread(), "by VM thread");
  _live_data = (s >> LogHeapWordSize);
}

void ShenandoahHeapRegion::print_on(outputStream* st) const {
  st->print("|");
  st->print(SIZE_FORMAT_W(5), this->_index);

  switch (_state) {
    case _empty_uncommitted:
      st->print("|EU ");
      break;
    case _empty_committed:
      st->print("|EC ");
      break;
    case _regular:
      st->print("|R  ");
      break;
    case _humongous_start:
      st->print("|H  ");
      break;
    case _pinned_humongous_start:
      st->print("|HP ");
      break;
    case _humongous_cont:
      st->print("|HC ");
      break;
    case _cset:
      st->print("|CS ");
      break;
    case _trash:
      st->print("|TR ");
      break;
    case _pinned:
      st->print("|P  ");
      break;
    case _pinned_cset:
      st->print("|CSP");
      break;
    default:
      ShouldNotReachHere();
  }

  st->print("|%s", shenandoah_affiliation_code(affiliation()));

#define SHR_PTR_FORMAT "%12" PRIxPTR

  st->print("|BTE " SHR_PTR_FORMAT  ", " SHR_PTR_FORMAT ", " SHR_PTR_FORMAT,
            p2i(bottom()), p2i(top()), p2i(end()));
  st->print("|TAMS " SHR_PTR_FORMAT,
            p2i(ShenandoahHeap::heap()->marking_context()->top_at_mark_start(const_cast<ShenandoahHeapRegion*>(this))));
  st->print("|UWM " SHR_PTR_FORMAT,
            p2i(_update_watermark));
  st->print("|U " SIZE_FORMAT_W(5) "%1s", byte_size_in_proper_unit(used()),                proper_unit_for_byte_size(used()));
  st->print("|T " SIZE_FORMAT_W(5) "%1s", byte_size_in_proper_unit(get_tlab_allocs()),     proper_unit_for_byte_size(get_tlab_allocs()));
  st->print("|G " SIZE_FORMAT_W(5) "%1s", byte_size_in_proper_unit(get_gclab_allocs()),    proper_unit_for_byte_size(get_gclab_allocs()));
  if (ShenandoahHeap::heap()->mode()->is_generational()) {
    st->print("|P " SIZE_FORMAT_W(5) "%1s", byte_size_in_proper_unit(get_plab_allocs()),   proper_unit_for_byte_size(get_plab_allocs()));
  }
  st->print("|S " SIZE_FORMAT_W(5) "%1s", byte_size_in_proper_unit(get_shared_allocs()),   proper_unit_for_byte_size(get_shared_allocs()));
  st->print("|L " SIZE_FORMAT_W(5) "%1s", byte_size_in_proper_unit(get_live_data_bytes()), proper_unit_for_byte_size(get_live_data_bytes()));
  st->print("|CP " SIZE_FORMAT_W(3), pin_count());
  st->cr();

#undef SHR_PTR_FORMAT
}

// oop_iterate without closure, return true if completed without cancellation
bool ShenandoahHeapRegion::oop_coalesce_and_fill(bool cancellable) {

  assert(!is_humongous(), "No need to fill or coalesce humongous regions");
  if (!is_active()) {
    end_preemptible_coalesce_and_fill();
    return true;
  }

  ShenandoahGenerationalHeap* heap = ShenandoahGenerationalHeap::heap();
  ShenandoahMarkingContext* marking_context = heap->marking_context();

  // Expect marking to be completed before these threads invoke this service.
  assert(heap->gc_generation()->is_mark_complete(), "sanity");
  shenandoah_assert_generations_reconciled();

  // All objects above TAMS are considered live even though their mark bits will not be set.  Note that young-
  // gen evacuations that interrupt a long-running old-gen concurrent mark may promote objects into old-gen
  // while the old-gen concurrent marking is ongoing.  These newly promoted objects will reside above TAMS
  // and will be treated as live during the current old-gen marking pass, even though they will not be
  // explicitly marked.
  HeapWord* t = marking_context->top_at_mark_start(this);

  // Resume coalesce and fill from this address
  HeapWord* obj_addr = resume_coalesce_and_fill();

  while (obj_addr < t) {
    oop obj = cast_to_oop(obj_addr);
    if (marking_context->is_marked(obj)) {
      assert(obj->klass() != nullptr, "klass should not be nullptr");
      obj_addr += obj->size();
    } else {
      // Object is not marked.  Coalesce and fill dead object with dead neighbors.
      HeapWord* next_marked_obj = marking_context->get_next_marked_addr(obj_addr, t);
      assert(next_marked_obj <= t, "next marked object cannot exceed top");
      size_t fill_size = next_marked_obj - obj_addr;
      assert(fill_size >= ShenandoahHeap::min_fill_size(), "previously allocated object known to be larger than min_size");
      ShenandoahHeap::fill_with_object(obj_addr, fill_size);
      heap->old_generation()->card_scan()->coalesce_objects(obj_addr, fill_size);
      obj_addr = next_marked_obj;
    }
    if (cancellable && heap->cancelled_gc()) {
      suspend_coalesce_and_fill(obj_addr);
      return false;
    }
  }
  // Mark that this region has been coalesced and filled
  end_preemptible_coalesce_and_fill();
  return true;
}

size_t get_card_count(size_t words) {
  assert(words % CardTable::card_size_in_words() == 0, "Humongous iteration must span whole number of cards");
  assert(CardTable::card_size_in_words() * (words / CardTable::card_size_in_words()) == words,
         "slice must be integral number of cards");
  return words / CardTable::card_size_in_words();
}

void ShenandoahHeapRegion::oop_iterate_humongous_slice_dirty(OopIterateClosure* blk,
                                                             HeapWord* start, size_t words, bool write_table) const {
  assert(is_humongous(), "only humongous region here");

  ShenandoahHeapRegion* r = humongous_start_region();
  oop obj = cast_to_oop(r->bottom());
  size_t num_cards = get_card_count(words);

  ShenandoahGenerationalHeap* heap = ShenandoahGenerationalHeap::heap();
  ShenandoahScanRemembered* scanner = heap->old_generation()->card_scan();
  size_t card_index = scanner->card_index_for_addr(start);
  if (write_table) {
    while (num_cards-- > 0) {
      if (scanner->is_write_card_dirty(card_index++)) {
        obj->oop_iterate(blk, MemRegion(start, start + CardTable::card_size_in_words()));
      }
      start += CardTable::card_size_in_words();
    }
  } else {
    while (num_cards-- > 0) {
      if (scanner->is_card_dirty(card_index++)) {
        obj->oop_iterate(blk, MemRegion(start, start + CardTable::card_size_in_words()));
      }
      start += CardTable::card_size_in_words();
    }
  }
}

void ShenandoahHeapRegion::oop_iterate_humongous_slice_all(OopIterateClosure* cl, HeapWord* start, size_t words) const {
  assert(is_humongous(), "only humongous region here");

  ShenandoahHeapRegion* r = humongous_start_region();
  oop obj = cast_to_oop(r->bottom());

  // Scan all data, regardless of whether cards are dirty
  obj->oop_iterate(cl, MemRegion(start, start + words));
}

ShenandoahHeapRegion* ShenandoahHeapRegion::humongous_start_region() const {
  ShenandoahHeap* heap = ShenandoahHeap::heap();
  assert(is_humongous(), "Must be a part of the humongous region");
  size_t i = index();
  ShenandoahHeapRegion* r = const_cast<ShenandoahHeapRegion*>(this);
  while (!r->is_humongous_start()) {
    assert(i > 0, "Sanity");
    i--;
    r = heap->get_region(i);
    assert(r->is_humongous(), "Must be a part of the humongous region");
  }
  assert(r->is_humongous_start(), "Must be");
  return r;
}

void ShenandoahHeapRegion::recycle() {
  shenandoah_assert_heaplocked();
  ShenandoahHeap* heap = ShenandoahHeap::heap();
  ShenandoahGeneration* generation = heap->generation_for(affiliation());

  heap->decrease_used(generation, used());
  generation->decrement_affiliated_region_count();

  set_top(bottom());
  clear_live_data();

  reset_alloc_metadata();

  heap->marking_context()->reset_top_at_mark_start(this);
  if (heap->is_bitmap_slice_committed(this)) {
    heap->marking_context()->clear_bitmap(this);
  }

  set_update_watermark(bottom());

  make_empty();

  set_affiliation(FREE);
  if (ZapUnusedHeapArea) {
    SpaceMangler::mangle_region(MemRegion(bottom(), end()));
  }
}

HeapWord* ShenandoahHeapRegion::block_start(const void* p) const {
  assert(MemRegion(bottom(), end()).contains(p),
         "p (" PTR_FORMAT ") not in space [" PTR_FORMAT ", " PTR_FORMAT ")",
         p2i(p), p2i(bottom()), p2i(end()));
  if (p >= top()) {
    return top();
  } else {
    HeapWord* last = bottom();
    HeapWord* cur = last;
    while (cur <= p) {
      last = cur;
      cur += cast_to_oop(cur)->size();
    }
    shenandoah_assert_correct(nullptr, cast_to_oop(last));
    return last;
  }
}

size_t ShenandoahHeapRegion::block_size(const HeapWord* p) const {
  assert(MemRegion(bottom(), end()).contains(p),
         "p (" PTR_FORMAT ") not in space [" PTR_FORMAT ", " PTR_FORMAT ")",
         p2i(p), p2i(bottom()), p2i(end()));
  if (p < top()) {
    return cast_to_oop(p)->size();
  } else {
    assert(p == top(), "just checking");
    return pointer_delta(end(), (HeapWord*) p);
  }
}

size_t ShenandoahHeapRegion::setup_sizes(size_t max_heap_size) {
  // Absolute minimums we should not ever break.
  static const size_t MIN_REGION_SIZE = 256*K;

  if (FLAG_IS_DEFAULT(ShenandoahMinRegionSize)) {
    FLAG_SET_DEFAULT(ShenandoahMinRegionSize, MIN_REGION_SIZE);
  }

  // Generational Shenandoah needs this alignment for card tables.
  if (strcmp(ShenandoahGCMode, "generational") == 0) {
    max_heap_size = align_up(max_heap_size , CardTable::ct_max_alignment_constraint());
  }

  size_t region_size;
  if (FLAG_IS_DEFAULT(ShenandoahRegionSize)) {
    if (ShenandoahMinRegionSize > max_heap_size / MIN_NUM_REGIONS) {
      err_msg message("Max heap size (" SIZE_FORMAT "%s) is too low to afford the minimum number "
                      "of regions (" SIZE_FORMAT ") of minimum region size (" SIZE_FORMAT "%s).",
                      byte_size_in_proper_unit(max_heap_size), proper_unit_for_byte_size(max_heap_size),
                      MIN_NUM_REGIONS,
                      byte_size_in_proper_unit(ShenandoahMinRegionSize), proper_unit_for_byte_size(ShenandoahMinRegionSize));
      vm_exit_during_initialization("Invalid -XX:ShenandoahMinRegionSize option", message);
    }
    if (ShenandoahMinRegionSize < MIN_REGION_SIZE) {
      err_msg message("" SIZE_FORMAT "%s should not be lower than minimum region size (" SIZE_FORMAT "%s).",
                      byte_size_in_proper_unit(ShenandoahMinRegionSize), proper_unit_for_byte_size(ShenandoahMinRegionSize),
                      byte_size_in_proper_unit(MIN_REGION_SIZE),         proper_unit_for_byte_size(MIN_REGION_SIZE));
      vm_exit_during_initialization("Invalid -XX:ShenandoahMinRegionSize option", message);
    }
    if (ShenandoahMinRegionSize < MinTLABSize) {
      err_msg message("" SIZE_FORMAT "%s should not be lower than TLAB size size (" SIZE_FORMAT "%s).",
                      byte_size_in_proper_unit(ShenandoahMinRegionSize), proper_unit_for_byte_size(ShenandoahMinRegionSize),
                      byte_size_in_proper_unit(MinTLABSize),             proper_unit_for_byte_size(MinTLABSize));
      vm_exit_during_initialization("Invalid -XX:ShenandoahMinRegionSize option", message);
    }
    if (ShenandoahMaxRegionSize < MIN_REGION_SIZE) {
      err_msg message("" SIZE_FORMAT "%s should not be lower than min region size (" SIZE_FORMAT "%s).",
                      byte_size_in_proper_unit(ShenandoahMaxRegionSize), proper_unit_for_byte_size(ShenandoahMaxRegionSize),
                      byte_size_in_proper_unit(MIN_REGION_SIZE),         proper_unit_for_byte_size(MIN_REGION_SIZE));
      vm_exit_during_initialization("Invalid -XX:ShenandoahMaxRegionSize option", message);
    }
    if (ShenandoahMinRegionSize > ShenandoahMaxRegionSize) {
      err_msg message("Minimum (" SIZE_FORMAT "%s) should be larger than maximum (" SIZE_FORMAT "%s).",
                      byte_size_in_proper_unit(ShenandoahMinRegionSize), proper_unit_for_byte_size(ShenandoahMinRegionSize),
                      byte_size_in_proper_unit(ShenandoahMaxRegionSize), proper_unit_for_byte_size(ShenandoahMaxRegionSize));
      vm_exit_during_initialization("Invalid -XX:ShenandoahMinRegionSize or -XX:ShenandoahMaxRegionSize", message);
    }

    // We rapidly expand to max_heap_size in most scenarios, so that is the measure
    // for usual heap sizes. Do not depend on initial_heap_size here.
    region_size = max_heap_size / ShenandoahTargetNumRegions;

    // Now make sure that we don't go over or under our limits.
    region_size = MAX2(ShenandoahMinRegionSize, region_size);
    region_size = MIN2(ShenandoahMaxRegionSize, region_size);

  } else {
    if (ShenandoahRegionSize > max_heap_size / MIN_NUM_REGIONS) {
      err_msg message("Max heap size (" SIZE_FORMAT "%s) is too low to afford the minimum number "
                              "of regions (" SIZE_FORMAT ") of requested size (" SIZE_FORMAT "%s).",
                      byte_size_in_proper_unit(max_heap_size), proper_unit_for_byte_size(max_heap_size),
                      MIN_NUM_REGIONS,
                      byte_size_in_proper_unit(ShenandoahRegionSize), proper_unit_for_byte_size(ShenandoahRegionSize));
      vm_exit_during_initialization("Invalid -XX:ShenandoahRegionSize option", message);
    }
    if (ShenandoahRegionSize < ShenandoahMinRegionSize) {
      err_msg message("Heap region size (" SIZE_FORMAT "%s) should be larger than min region size (" SIZE_FORMAT "%s).",
                      byte_size_in_proper_unit(ShenandoahRegionSize), proper_unit_for_byte_size(ShenandoahRegionSize),
                      byte_size_in_proper_unit(ShenandoahMinRegionSize),  proper_unit_for_byte_size(ShenandoahMinRegionSize));
      vm_exit_during_initialization("Invalid -XX:ShenandoahRegionSize option", message);
    }
    if (ShenandoahRegionSize > ShenandoahMaxRegionSize) {
      err_msg message("Heap region size (" SIZE_FORMAT "%s) should be lower than max region size (" SIZE_FORMAT "%s).",
                      byte_size_in_proper_unit(ShenandoahRegionSize), proper_unit_for_byte_size(ShenandoahRegionSize),
                      byte_size_in_proper_unit(ShenandoahMaxRegionSize),  proper_unit_for_byte_size(ShenandoahMaxRegionSize));
      vm_exit_during_initialization("Invalid -XX:ShenandoahRegionSize option", message);
    }
    region_size = ShenandoahRegionSize;
  }

  // Make sure region size and heap size are page aligned.
  // If large pages are used, we ensure that region size is aligned to large page size if
  // heap size is large enough to accommodate minimal number of regions. Otherwise, we align
  // region size to regular page size.

  // Figure out page size to use, and aligns up heap to page size
  size_t page_size = os::vm_page_size();
  if (UseLargePages) {
    size_t large_page_size = os::large_page_size();
    max_heap_size = align_up(max_heap_size, large_page_size);
    if ((max_heap_size / align_up(region_size, large_page_size)) >= MIN_NUM_REGIONS) {
      page_size = large_page_size;
    } else {
      // Should have been checked during argument initialization
      assert(!ShenandoahUncommit, "Uncommit requires region size aligns to large page size");
    }
  } else {
    max_heap_size = align_up(max_heap_size, page_size);
  }

  // Align region size to page size
  region_size = align_up(region_size, page_size);

  int region_size_log = log2i(region_size);
  // Recalculate the region size to make sure it's a power of
  // 2. This means that region_size is the largest power of 2 that's
  // <= what we've calculated so far.
  region_size = size_t(1) << region_size_log;

  // Now, set up the globals.
  guarantee(RegionSizeBytesShift == 0, "we should only set it once");
  RegionSizeBytesShift = (size_t)region_size_log;

  guarantee(RegionSizeWordsShift == 0, "we should only set it once");
  RegionSizeWordsShift = RegionSizeBytesShift - LogHeapWordSize;

  guarantee(RegionSizeBytes == 0, "we should only set it once");
  RegionSizeBytes = region_size;
  RegionSizeWords = RegionSizeBytes >> LogHeapWordSize;
  assert (RegionSizeWords*HeapWordSize == RegionSizeBytes, "sanity");

  guarantee(RegionSizeWordsMask == 0, "we should only set it once");
  RegionSizeWordsMask = RegionSizeWords - 1;

  guarantee(RegionSizeBytesMask == 0, "we should only set it once");
  RegionSizeBytesMask = RegionSizeBytes - 1;

  guarantee(RegionCount == 0, "we should only set it once");
  RegionCount = align_up(max_heap_size, RegionSizeBytes) / RegionSizeBytes;
  guarantee(RegionCount >= MIN_NUM_REGIONS, "Should have at least minimum regions");

  guarantee(MaxTLABSizeWords == 0, "we should only set it once");
  MaxTLABSizeWords = align_down(RegionSizeWords, MinObjAlignment);

  guarantee(MaxTLABSizeBytes == 0, "we should only set it once");
  MaxTLABSizeBytes = MaxTLABSizeWords * HeapWordSize;
  assert (MaxTLABSizeBytes > MinTLABSize, "should be larger");

  return max_heap_size;
}

void ShenandoahHeapRegion::do_commit() {
  ShenandoahHeap* heap = ShenandoahHeap::heap();
  if (!heap->is_heap_region_special() && !os::commit_memory((char *) bottom(), RegionSizeBytes, false)) {
    report_java_out_of_memory("Unable to commit region");
  }
  if (!heap->commit_bitmap_slice(this)) {
    report_java_out_of_memory("Unable to commit bitmaps for region");
  }
  if (AlwaysPreTouch) {
    os::pretouch_memory(bottom(), end(), heap->pretouch_heap_page_size());
  }
  heap->increase_committed(ShenandoahHeapRegion::region_size_bytes());
}

void ShenandoahHeapRegion::do_uncommit() {
  ShenandoahHeap* heap = ShenandoahHeap::heap();
  if (!heap->is_heap_region_special() && !os::uncommit_memory((char *) bottom(), RegionSizeBytes)) {
    report_java_out_of_memory("Unable to uncommit region");
  }
  if (!heap->uncommit_bitmap_slice(this)) {
    report_java_out_of_memory("Unable to uncommit bitmaps for region");
  }
  heap->decrease_committed(ShenandoahHeapRegion::region_size_bytes());
}

void ShenandoahHeapRegion::set_state(RegionState to) {
  EventShenandoahHeapRegionStateChange evt;
  if (evt.should_commit()){
    evt.set_index((unsigned) index());
    evt.set_start((uintptr_t)bottom());
    evt.set_used(used());
    evt.set_from(_state);
    evt.set_to(to);
    evt.commit();
  }
  _state = to;
}

void ShenandoahHeapRegion::record_pin() {
  Atomic::add(&_critical_pins, (size_t)1);
}

void ShenandoahHeapRegion::record_unpin() {
  assert(pin_count() > 0, "Region " SIZE_FORMAT " should have non-zero pins", index());
  Atomic::sub(&_critical_pins, (size_t)1);
}

size_t ShenandoahHeapRegion::pin_count() const {
  return Atomic::load(&_critical_pins);
}

void ShenandoahHeapRegion::set_affiliation(ShenandoahAffiliation new_affiliation) {
  ShenandoahHeap* heap = ShenandoahHeap::heap();

  ShenandoahAffiliation region_affiliation = heap->region_affiliation(this);
  {
    ShenandoahMarkingContext* const ctx = heap->complete_marking_context();
    log_debug(gc)("Setting affiliation of Region " SIZE_FORMAT " from %s to %s, top: " PTR_FORMAT ", TAMS: " PTR_FORMAT
                  ", watermark: " PTR_FORMAT ", top_bitmap: " PTR_FORMAT,
                  index(), shenandoah_affiliation_name(region_affiliation), shenandoah_affiliation_name(new_affiliation),
                  p2i(top()), p2i(ctx->top_at_mark_start(this)), p2i(_update_watermark), p2i(ctx->top_bitmap(this)));
  }

#ifdef ASSERT
  {
    // During full gc, heap->complete_marking_context() is not valid, may equal nullptr.
    ShenandoahMarkingContext* const ctx = heap->complete_marking_context();
    size_t idx = this->index();
    HeapWord* top_bitmap = ctx->top_bitmap(this);

    assert(ctx->is_bitmap_clear_range(top_bitmap, _end),
           "Region " SIZE_FORMAT ", bitmap should be clear between top_bitmap: " PTR_FORMAT " and end: " PTR_FORMAT, idx,
           p2i(top_bitmap), p2i(_end));
  }
#endif

  if (region_affiliation == new_affiliation) {
    return;
  }

  if (!heap->mode()->is_generational()) {
    log_trace(gc)("Changing affiliation of region %zu from %s to %s",
                  index(), affiliation_name(), shenandoah_affiliation_name(new_affiliation));
    heap->set_affiliation(this, new_affiliation);
    return;
  }

  switch (new_affiliation) {
    case FREE:
      assert(!has_live(), "Free region should not have live data");
      break;
    case YOUNG_GENERATION:
      reset_age();
      break;
    case OLD_GENERATION:
      break;
    default:
      ShouldNotReachHere();
      return;
  }
  heap->set_affiliation(this, new_affiliation);
}

void ShenandoahHeapRegion::decrement_humongous_waste() const {
  assert(is_humongous(), "Should only use this for humongous regions");
  size_t waste_bytes = free();
  if (waste_bytes > 0) {
    ShenandoahHeap* heap = ShenandoahHeap::heap();
    ShenandoahGeneration* generation = heap->generation_for(affiliation());
    heap->decrease_humongous_waste(generation, waste_bytes);
  }
}<|MERGE_RESOLUTION|>--- conflicted
+++ resolved
@@ -52,7 +52,6 @@
 #include "runtime/safepoint.hpp"
 #include "utilities/powerOfTwo.hpp"
 
-
 size_t ShenandoahHeapRegion::RegionCount = 0;
 size_t ShenandoahHeapRegion::RegionSizeBytes = 0;
 size_t ShenandoahHeapRegion::RegionSizeWords = 0;
@@ -142,17 +141,11 @@
 
 void ShenandoahHeapRegion::make_regular_bypass() {
   shenandoah_assert_heaplocked();
-<<<<<<< HEAD
-  assert (ShenandoahHeap::heap()->is_full_gc_in_progress() || ShenandoahHeap::heap()->is_degenerated_gc_in_progress(),
-          "only for full or degen GC");
-  reset_age();
-=======
   assert (!Universe::is_fully_initialized() ||
           ShenandoahHeap::heap()->is_full_gc_in_progress() ||
           ShenandoahHeap::heap()->is_degenerated_gc_in_progress(),
           "Only for STW GC or when Universe is initializing (CDS)");
-
->>>>>>> 3c40afa5
+  reset_age();
   switch (_state) {
     case _empty_uncommitted:
       do_commit();
@@ -160,6 +153,14 @@
     case _cset:
     case _humongous_start:
     case _humongous_cont:
+      if (_state == _humongous_start || _state == _humongous_cont) {
+        // CDS allocates chunks of the heap to fill with regular objects. The allocator
+        // will dutifully track any waste in the unused portion of the last region. Once
+        // CDS has finished initializing the objects, it will convert these regions to
+        // regular regions. The 'waste' in the last region is no longer wasted at this point,
+        // so we must stop treating it as such.
+        decrement_humongous_waste();
+      }
       set_state(_regular);
       return;
     case _pinned_cset:
@@ -578,6 +579,7 @@
 
   set_top(bottom());
   clear_live_data();
+  heap->marking_context()->clear_bitmap(this);
 
   reset_alloc_metadata();
 
