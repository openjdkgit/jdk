/*
 * Copyright (c) 2018, 2021, Red Hat, Inc. All rights reserved.
 * DO NOT ALTER OR REMOVE COPYRIGHT NOTICES OR THIS FILE HEADER.
 *
 * This code is free software; you can redistribute it and/or modify it
 * under the terms of the GNU General Public License version 2 only, as
 * published by the Free Software Foundation.
 *
 * This code is distributed in the hope that it will be useful, but WITHOUT
 * ANY WARRANTY; without even the implied warranty of MERCHANTABILITY or
 * FITNESS FOR A PARTICULAR PURPOSE.  See the GNU General Public License
 * version 2 for more details (a copy is included in the LICENSE file that
 * accompanied this code).
 *
 * You should have received a copy of the GNU General Public License version
 * 2 along with this work; if not, write to the Free Software Foundation,
 * Inc., 51 Franklin St, Fifth Floor, Boston, MA 02110-1301 USA.
 *
 * Please contact Oracle, 500 Oracle Parkway, Redwood Shores, CA 94065 USA
 * or visit www.oracle.com if you need additional information or have any
 * questions.
 *
 */

#include "precompiled.hpp"
#include "classfile/javaClasses.hpp"
#include "gc/shared/barrierSet.hpp"
#include "gc/shenandoah/shenandoahBarrierSet.hpp"
#include "gc/shenandoah/shenandoahForwarding.hpp"
#include "gc/shenandoah/shenandoahHeap.hpp"
#include "gc/shenandoah/shenandoahRuntime.hpp"
#include "gc/shenandoah/shenandoahThreadLocalData.hpp"
#include "gc/shenandoah/c2/shenandoahBarrierSetC2.hpp"
#include "gc/shenandoah/c2/shenandoahSupport.hpp"
#include "gc/shenandoah/heuristics/shenandoahHeuristics.hpp"
#include "opto/arraycopynode.hpp"
#include "opto/escape.hpp"
#include "opto/graphKit.hpp"
#include "opto/idealKit.hpp"
#include "opto/macro.hpp"
#include "opto/movenode.hpp"
#include "opto/narrowptrnode.hpp"
#include "opto/rootnode.hpp"
#include "opto/runtime.hpp"

ShenandoahBarrierSetC2* ShenandoahBarrierSetC2::bsc2() {
  return reinterpret_cast<ShenandoahBarrierSetC2*>(BarrierSet::barrier_set()->barrier_set_c2());
}

ShenandoahBarrierSetC2State::ShenandoahBarrierSetC2State(Arena* comp_arena)
  : _iu_barriers(new (comp_arena) GrowableArray<ShenandoahIUBarrierNode*>(comp_arena, 8,  0, nullptr)),
    _load_reference_barriers(new (comp_arena) GrowableArray<ShenandoahLoadReferenceBarrierNode*>(comp_arena, 8,  0, nullptr)) {
}

int ShenandoahBarrierSetC2State::iu_barriers_count() const {
  return _iu_barriers->length();
}

ShenandoahIUBarrierNode* ShenandoahBarrierSetC2State::iu_barrier(int idx) const {
  return _iu_barriers->at(idx);
}

void ShenandoahBarrierSetC2State::add_iu_barrier(ShenandoahIUBarrierNode* n) {
  assert(!_iu_barriers->contains(n), "duplicate entry in barrier list");
  _iu_barriers->append(n);
}

void ShenandoahBarrierSetC2State::remove_iu_barrier(ShenandoahIUBarrierNode* n) {
  _iu_barriers->remove_if_existing(n);
}

int ShenandoahBarrierSetC2State::load_reference_barriers_count() const {
  return _load_reference_barriers->length();
}

ShenandoahLoadReferenceBarrierNode* ShenandoahBarrierSetC2State::load_reference_barrier(int idx) const {
  return _load_reference_barriers->at(idx);
}

void ShenandoahBarrierSetC2State::add_load_reference_barrier(ShenandoahLoadReferenceBarrierNode * n) {
  assert(!_load_reference_barriers->contains(n), "duplicate entry in barrier list");
  _load_reference_barriers->append(n);
}

void ShenandoahBarrierSetC2State::remove_load_reference_barrier(ShenandoahLoadReferenceBarrierNode * n) {
  if (_load_reference_barriers->contains(n)) {
    _load_reference_barriers->remove(n);
  }
}

Node* ShenandoahBarrierSetC2::shenandoah_iu_barrier(GraphKit* kit, Node* obj) const {
  if (ShenandoahIUBarrier) {
    return kit->gvn().transform(new ShenandoahIUBarrierNode(obj));
  }
  return obj;
}

#define __ kit->

bool ShenandoahBarrierSetC2::satb_can_remove_pre_barrier(GraphKit* kit, PhaseTransform* phase, Node* adr,
                                                         BasicType bt, uint adr_idx) const {
  intptr_t offset = 0;
  Node* base = AddPNode::Ideal_base_and_offset(adr, phase, offset);
  AllocateNode* alloc = AllocateNode::Ideal_allocation(base, phase);

  if (offset == Type::OffsetBot) {
    return false; // cannot unalias unless there are precise offsets
  }

  if (alloc == nullptr) {
    return false; // No allocation found
  }

  intptr_t size_in_bytes = type2aelembytes(bt);

  Node* mem = __ memory(adr_idx); // start searching here...

  for (int cnt = 0; cnt < 50; cnt++) {

    if (mem->is_Store()) {

      Node* st_adr = mem->in(MemNode::Address);
      intptr_t st_offset = 0;
      Node* st_base = AddPNode::Ideal_base_and_offset(st_adr, phase, st_offset);

      if (st_base == nullptr) {
        break; // inscrutable pointer
      }

      // Break we have found a store with same base and offset as ours so break
      if (st_base == base && st_offset == offset) {
        break;
      }

      if (st_offset != offset && st_offset != Type::OffsetBot) {
        const int MAX_STORE = BytesPerLong;
        if (st_offset >= offset + size_in_bytes ||
            st_offset <= offset - MAX_STORE ||
            st_offset <= offset - mem->as_Store()->memory_size()) {
          // Success:  The offsets are provably independent.
          // (You may ask, why not just test st_offset != offset and be done?
          // The answer is that stores of different sizes can co-exist
          // in the same sequence of RawMem effects.  We sometimes initialize
          // a whole 'tile' of array elements with a single jint or jlong.)
          mem = mem->in(MemNode::Memory);
          continue; // advance through independent store memory
        }
      }

      if (st_base != base
          && MemNode::detect_ptr_independence(base, alloc, st_base,
                                              AllocateNode::Ideal_allocation(st_base, phase),
                                              phase)) {
        // Success:  The bases are provably independent.
        mem = mem->in(MemNode::Memory);
        continue; // advance through independent store memory
      }
    } else if (mem->is_Proj() && mem->in(0)->is_Initialize()) {

      InitializeNode* st_init = mem->in(0)->as_Initialize();
      AllocateNode* st_alloc = st_init->allocation();

      // Make sure that we are looking at the same allocation site.
      // The alloc variable is guaranteed to not be null here from earlier check.
      if (alloc == st_alloc) {
        // Check that the initialization is storing null so that no previous store
        // has been moved up and directly write a reference
        Node* captured_store = st_init->find_captured_store(offset,
                                                            type2aelembytes(T_OBJECT),
                                                            phase);
        if (captured_store == nullptr || captured_store == st_init->zero_memory()) {
          return true;
        }
      }
    }

    // Unless there is an explicit 'continue', we must bail out here,
    // because 'mem' is an inscrutable memory state (e.g., a call).
    break;
  }

  return false;
}

#undef __
#define __ ideal.

void ShenandoahBarrierSetC2::satb_write_barrier_pre(GraphKit* kit,
                                                    bool do_load,
                                                    Node* obj,
                                                    Node* adr,
                                                    uint alias_idx,
                                                    Node* val,
                                                    const TypeOopPtr* val_type,
                                                    Node* pre_val,
                                                    BasicType bt) const {
  // Some sanity checks
  // Note: val is unused in this routine.

  if (do_load) {
    // We need to generate the load of the previous value
<<<<<<< HEAD
    assert(obj != nullptr, "must have a base");
    assert(adr != nullptr, "where are loading from?");
    assert(pre_val == nullptr, "loaded already?");
    assert(val_type != nullptr, "need a type");
=======
    assert(adr != NULL, "where are loading from?");
    assert(pre_val == NULL, "loaded already?");
    assert(val_type != NULL, "need a type");
>>>>>>> 1c7b09bc

    if (ReduceInitialCardMarks
        && satb_can_remove_pre_barrier(kit, &kit->gvn(), adr, bt, alias_idx)) {
      return;
    }

  } else {
    // In this case both val_type and alias_idx are unused.
    assert(pre_val != nullptr, "must be loaded already");
    // Nothing to be done if pre_val is null.
    if (pre_val->bottom_type() == TypePtr::NULL_PTR) return;
    assert(pre_val->bottom_type()->basic_type() == T_OBJECT, "or we shouldn't be here");
  }
  assert(bt == T_OBJECT, "or we shouldn't be here");

  IdealKit ideal(kit, true);

  Node* tls = __ thread(); // ThreadLocalStorage

  Node* no_base = __ top();
  Node* zero  = __ ConI(0);
  Node* zeroX = __ ConX(0);

  float likely  = PROB_LIKELY(0.999);
  float unlikely  = PROB_UNLIKELY(0.999);

  // Offsets into the thread
  const int index_offset   = in_bytes(ShenandoahThreadLocalData::satb_mark_queue_index_offset());
  const int buffer_offset  = in_bytes(ShenandoahThreadLocalData::satb_mark_queue_buffer_offset());

  // Now the actual pointers into the thread
  Node* buffer_adr  = __ AddP(no_base, tls, __ ConX(buffer_offset));
  Node* index_adr   = __ AddP(no_base, tls, __ ConX(index_offset));

  // Now some of the values
  Node* marking;
  Node* gc_state = __ AddP(no_base, tls, __ ConX(in_bytes(ShenandoahThreadLocalData::gc_state_offset())));
  Node* ld = __ load(__ ctrl(), gc_state, TypeInt::BYTE, T_BYTE, Compile::AliasIdxRaw);
  marking = __ AndI(ld, __ ConI(ShenandoahHeap::MARKING));
  assert(ShenandoahBarrierC2Support::is_gc_state_load(ld), "Should match the shape");

  // if (!marking)
  __ if_then(marking, BoolTest::ne, zero, unlikely); {
    BasicType index_bt = TypeX_X->basic_type();
    assert(sizeof(size_t) == type2aelembytes(index_bt), "Loading Shenandoah SATBMarkQueue::_index with wrong size.");
    Node* index   = __ load(__ ctrl(), index_adr, TypeX_X, index_bt, Compile::AliasIdxRaw);

    if (do_load) {
      // load original value
      // alias_idx correct??
      pre_val = __ load(__ ctrl(), adr, val_type, bt, alias_idx);
    }

    // if (pre_val != nullptr)
    __ if_then(pre_val, BoolTest::ne, kit->null()); {
      Node* buffer  = __ load(__ ctrl(), buffer_adr, TypeRawPtr::NOTNULL, T_ADDRESS, Compile::AliasIdxRaw);

      // is the queue for this thread full?
      __ if_then(index, BoolTest::ne, zeroX, likely); {

        // decrement the index
        Node* next_index = kit->gvn().transform(new SubXNode(index, __ ConX(sizeof(intptr_t))));

        // Now get the buffer location we will log the previous value into and store it
        Node *log_addr = __ AddP(no_base, buffer, next_index);
        __ store(__ ctrl(), log_addr, pre_val, T_OBJECT, Compile::AliasIdxRaw, MemNode::unordered);
        // update the index
        __ store(__ ctrl(), index_adr, next_index, index_bt, Compile::AliasIdxRaw, MemNode::unordered);

      } __ else_(); {

        // logging buffer is full, call the runtime
        const TypeFunc *tf = ShenandoahBarrierSetC2::write_ref_field_pre_entry_Type();
        __ make_leaf_call(tf, CAST_FROM_FN_PTR(address, ShenandoahRuntime::write_ref_field_pre_entry), "shenandoah_wb_pre", pre_val, tls);
      } __ end_if();  // (!index)
    } __ end_if();  // (pre_val != nullptr)
  } __ end_if();  // (!marking)

  // Final sync IdealKit and GraphKit.
  kit->final_sync(ideal);

  if (ShenandoahSATBBarrier && adr != nullptr) {
    Node* c = kit->control();
    Node* call = c->in(1)->in(1)->in(1)->in(0);
    assert(is_shenandoah_wb_pre_call(call), "shenandoah_wb_pre call expected");
    call->add_req(adr);
  }
}

bool ShenandoahBarrierSetC2::is_shenandoah_wb_pre_call(Node* call) {
  return call->is_CallLeaf() &&
         call->as_CallLeaf()->entry_point() == CAST_FROM_FN_PTR(address, ShenandoahRuntime::write_ref_field_pre_entry);
}

bool ShenandoahBarrierSetC2::is_shenandoah_lrb_call(Node* call) {
  if (!call->is_CallLeaf()) {
    return false;
  }

  address entry_point = call->as_CallLeaf()->entry_point();
  return (entry_point == CAST_FROM_FN_PTR(address, ShenandoahRuntime::load_reference_barrier_strong)) ||
         (entry_point == CAST_FROM_FN_PTR(address, ShenandoahRuntime::load_reference_barrier_strong_narrow)) ||
         (entry_point == CAST_FROM_FN_PTR(address, ShenandoahRuntime::load_reference_barrier_weak)) ||
         (entry_point == CAST_FROM_FN_PTR(address, ShenandoahRuntime::load_reference_barrier_weak_narrow)) ||
         (entry_point == CAST_FROM_FN_PTR(address, ShenandoahRuntime::load_reference_barrier_phantom));
}

bool ShenandoahBarrierSetC2::is_shenandoah_marking_if(PhaseTransform *phase, Node* n) {
  if (n->Opcode() != Op_If) {
    return false;
  }

  Node* bol = n->in(1);
  assert(bol->is_Bool(), "");
  Node* cmpx = bol->in(1);
  if (bol->as_Bool()->_test._test == BoolTest::ne &&
      cmpx->is_Cmp() && cmpx->in(2) == phase->intcon(0) &&
      is_shenandoah_state_load(cmpx->in(1)->in(1)) &&
      cmpx->in(1)->in(2)->is_Con() &&
      cmpx->in(1)->in(2) == phase->intcon(ShenandoahHeap::MARKING)) {
    return true;
  }

  return false;
}

bool ShenandoahBarrierSetC2::is_shenandoah_state_load(Node* n) {
  if (!n->is_Load()) return false;
  const int state_offset = in_bytes(ShenandoahThreadLocalData::gc_state_offset());
  return n->in(2)->is_AddP() && n->in(2)->in(2)->Opcode() == Op_ThreadLocal
         && n->in(2)->in(3)->is_Con()
         && n->in(2)->in(3)->bottom_type()->is_intptr_t()->get_con() == state_offset;
}

void ShenandoahBarrierSetC2::shenandoah_write_barrier_pre(GraphKit* kit,
                                                          bool do_load,
                                                          Node* obj,
                                                          Node* adr,
                                                          uint alias_idx,
                                                          Node* val,
                                                          const TypeOopPtr* val_type,
                                                          Node* pre_val,
                                                          BasicType bt) const {
  if (ShenandoahSATBBarrier) {
    IdealKit ideal(kit);
    kit->sync_kit(ideal);

    satb_write_barrier_pre(kit, do_load, obj, adr, alias_idx, val, val_type, pre_val, bt);

    ideal.sync_kit(kit);
    kit->final_sync(ideal);
  }
}

// Helper that guards and inserts a pre-barrier.
void ShenandoahBarrierSetC2::insert_pre_barrier(GraphKit* kit, Node* base_oop, Node* offset,
                                                Node* pre_val, bool need_mem_bar) const {
  // We could be accessing the referent field of a reference object. If so, when Shenandoah
  // is enabled, we need to log the value in the referent field in an SATB buffer.
  // This routine performs some compile time filters and generates suitable
  // runtime filters that guard the pre-barrier code.
  // Also add memory barrier for non volatile load from the referent field
  // to prevent commoning of loads across safepoint.

  // Some compile time checks.

  // If offset is a constant, is it java_lang_ref_Reference::_reference_offset?
  const TypeX* otype = offset->find_intptr_t_type();
  if (otype != nullptr && otype->is_con() &&
      otype->get_con() != java_lang_ref_Reference::referent_offset()) {
    // Constant offset but not the reference_offset so just return
    return;
  }

  // We only need to generate the runtime guards for instances.
  const TypeOopPtr* btype = base_oop->bottom_type()->isa_oopptr();
  if (btype != nullptr) {
    if (btype->isa_aryptr()) {
      // Array type so nothing to do
      return;
    }

    const TypeInstPtr* itype = btype->isa_instptr();
    if (itype != nullptr) {
      // Can the klass of base_oop be statically determined to be
      // _not_ a sub-class of Reference and _not_ Object?
      ciKlass* klass = itype->instance_klass();
      if (klass->is_loaded() &&
          !klass->is_subtype_of(kit->env()->Reference_klass()) &&
          !kit->env()->Object_klass()->is_subtype_of(klass)) {
        return;
      }
    }
  }

  // The compile time filters did not reject base_oop/offset so
  // we need to generate the following runtime filters
  //
  // if (offset == java_lang_ref_Reference::_reference_offset) {
  //   if (instance_of(base, java.lang.ref.Reference)) {
  //     pre_barrier(_, pre_val, ...);
  //   }
  // }

  float likely   = PROB_LIKELY(  0.999);
  float unlikely = PROB_UNLIKELY(0.999);

  IdealKit ideal(kit);

  Node* referent_off = __ ConX(java_lang_ref_Reference::referent_offset());

  __ if_then(offset, BoolTest::eq, referent_off, unlikely); {
      // Update graphKit memory and control from IdealKit.
      kit->sync_kit(ideal);

      Node* ref_klass_con = kit->makecon(TypeKlassPtr::make(kit->env()->Reference_klass()));
      Node* is_instof = kit->gen_instanceof(base_oop, ref_klass_con);

      // Update IdealKit memory and control from graphKit.
      __ sync_kit(kit);

      Node* one = __ ConI(1);
      // is_instof == 0 if base_oop == nullptr
      __ if_then(is_instof, BoolTest::eq, one, unlikely); {

        // Update graphKit from IdeakKit.
        kit->sync_kit(ideal);

        // Use the pre-barrier to record the value in the referent field
        satb_write_barrier_pre(kit, false /* do_load */,
                               nullptr /* obj */, nullptr /* adr */, max_juint /* alias_idx */, nullptr /* val */, nullptr /* val_type */,
                               pre_val /* pre_val */,
                               T_OBJECT);
        if (need_mem_bar) {
          // Add memory barrier to prevent commoning reads from this field
          // across safepoint since GC can change its value.
          kit->insert_mem_bar(Op_MemBarCPUOrder);
        }
        // Update IdealKit from graphKit.
        __ sync_kit(kit);

      } __ end_if(); // _ref_type != ref_none
  } __ end_if(); // offset == referent_offset

  // Final sync IdealKit and GraphKit.
  kit->final_sync(ideal);
}

#undef __

const TypeFunc* ShenandoahBarrierSetC2::write_ref_field_pre_entry_Type() {
  const Type **fields = TypeTuple::fields(2);
  fields[TypeFunc::Parms+0] = TypeInstPtr::NOTNULL; // original field value
  fields[TypeFunc::Parms+1] = TypeRawPtr::NOTNULL; // thread
  const TypeTuple *domain = TypeTuple::make(TypeFunc::Parms+2, fields);

  // create result type (range)
  fields = TypeTuple::fields(0);
  const TypeTuple *range = TypeTuple::make(TypeFunc::Parms+0, fields);

  return TypeFunc::make(domain, range);
}

const TypeFunc* ShenandoahBarrierSetC2::shenandoah_clone_barrier_Type() {
  const Type **fields = TypeTuple::fields(1);
  fields[TypeFunc::Parms+0] = TypeOopPtr::NOTNULL; // src oop
  const TypeTuple *domain = TypeTuple::make(TypeFunc::Parms+1, fields);

  // create result type (range)
  fields = TypeTuple::fields(0);
  const TypeTuple *range = TypeTuple::make(TypeFunc::Parms+0, fields);

  return TypeFunc::make(domain, range);
}

const TypeFunc* ShenandoahBarrierSetC2::shenandoah_load_reference_barrier_Type() {
  const Type **fields = TypeTuple::fields(2);
  fields[TypeFunc::Parms+0] = TypeOopPtr::BOTTOM; // original field value
  fields[TypeFunc::Parms+1] = TypeRawPtr::BOTTOM; // original load address

  const TypeTuple *domain = TypeTuple::make(TypeFunc::Parms+2, fields);

  // create result type (range)
  fields = TypeTuple::fields(1);
  fields[TypeFunc::Parms+0] = TypeOopPtr::BOTTOM;
  const TypeTuple *range = TypeTuple::make(TypeFunc::Parms+1, fields);

  return TypeFunc::make(domain, range);
}

Node* ShenandoahBarrierSetC2::store_at_resolved(C2Access& access, C2AccessValue& val) const {
  DecoratorSet decorators = access.decorators();

  const TypePtr* adr_type = access.addr().type();
  Node* adr = access.addr().node();

  if (!access.is_oop()) {
    return BarrierSetC2::store_at_resolved(access, val);
  }

  if (access.is_parse_access()) {
    C2ParseAccess& parse_access = static_cast<C2ParseAccess&>(access);
    GraphKit* kit = parse_access.kit();

    uint adr_idx = kit->C->get_alias_index(adr_type);
    assert(adr_idx != Compile::AliasIdxTop, "use other store_to_memory factory" );
    Node* value = val.node();
    value = shenandoah_iu_barrier(kit, value);
    val.set_node(value);
    shenandoah_write_barrier_pre(kit, true /* do_load */, /*kit->control(),*/ access.base(), adr, adr_idx, val.node(),
                                 static_cast<const TypeOopPtr*>(val.type()), nullptr /* pre_val */, access.type());
  } else {
    assert(access.is_opt_access(), "only for optimization passes");
    assert(((decorators & C2_TIGHTLY_COUPLED_ALLOC) != 0 || !ShenandoahSATBBarrier) && (decorators & C2_ARRAY_COPY) != 0, "unexpected caller of this code");
    C2OptAccess& opt_access = static_cast<C2OptAccess&>(access);
    PhaseGVN& gvn =  opt_access.gvn();

    if (ShenandoahIUBarrier) {
      Node* enqueue = gvn.transform(new ShenandoahIUBarrierNode(val.node()));
      val.set_node(enqueue);
    }
  }
  return BarrierSetC2::store_at_resolved(access, val);
}

Node* ShenandoahBarrierSetC2::load_at_resolved(C2Access& access, const Type* val_type) const {
  // 1: non-reference load, no additional barrier is needed
  if (!access.is_oop()) {
    return BarrierSetC2::load_at_resolved(access, val_type);;
  }

  Node* load = BarrierSetC2::load_at_resolved(access, val_type);
  DecoratorSet decorators = access.decorators();
  BasicType type = access.type();

  // 2: apply LRB if needed
  if (ShenandoahBarrierSet::need_load_reference_barrier(decorators, type)) {
    load = new ShenandoahLoadReferenceBarrierNode(nullptr, load, decorators);
    if (access.is_parse_access()) {
      load = static_cast<C2ParseAccess &>(access).kit()->gvn().transform(load);
    } else {
      load = static_cast<C2OptAccess &>(access).gvn().transform(load);
    }
  }

  // 3: apply keep-alive barrier for java.lang.ref.Reference if needed
  if (ShenandoahBarrierSet::need_keep_alive_barrier(decorators, type)) {
    Node* top = Compile::current()->top();
    Node* adr = access.addr().node();
    Node* offset = adr->is_AddP() ? adr->in(AddPNode::Offset) : top;
    Node* obj = access.base();

    bool unknown = (decorators & ON_UNKNOWN_OOP_REF) != 0;
    bool on_weak_ref = (decorators & (ON_WEAK_OOP_REF | ON_PHANTOM_OOP_REF)) != 0;
    bool keep_alive = (decorators & AS_NO_KEEPALIVE) == 0;

    // If we are reading the value of the referent field of a Reference
    // object (either by using Unsafe directly or through reflection)
    // then, if SATB is enabled, we need to record the referent in an
    // SATB log buffer using the pre-barrier mechanism.
    // Also we need to add memory barrier to prevent commoning reads
    // from this field across safepoint since GC can change its value.
    if (!on_weak_ref || (unknown && (offset == top || obj == top)) || !keep_alive) {
      return load;
    }

    assert(access.is_parse_access(), "entry not supported at optimization time");
    C2ParseAccess& parse_access = static_cast<C2ParseAccess&>(access);
    GraphKit* kit = parse_access.kit();
    bool mismatched = (decorators & C2_MISMATCHED) != 0;
    bool is_unordered = (decorators & MO_UNORDERED) != 0;
    bool in_native = (decorators & IN_NATIVE) != 0;
    bool need_cpu_mem_bar = !is_unordered || mismatched || in_native;

    if (on_weak_ref) {
      // Use the pre-barrier to record the value in the referent field
      satb_write_barrier_pre(kit, false /* do_load */,
                             nullptr /* obj */, nullptr /* adr */, max_juint /* alias_idx */, nullptr /* val */, nullptr /* val_type */,
                             load /* pre_val */, T_OBJECT);
      // Add memory barrier to prevent commoning reads from this field
      // across safepoint since GC can change its value.
      kit->insert_mem_bar(Op_MemBarCPUOrder);
    } else if (unknown) {
      // We do not require a mem bar inside pre_barrier if need_mem_bar
      // is set: the barriers would be emitted by us.
      insert_pre_barrier(kit, obj, offset, load, !need_cpu_mem_bar);
    }
  }

  return load;
}

Node* ShenandoahBarrierSetC2::atomic_cmpxchg_val_at_resolved(C2AtomicParseAccess& access, Node* expected_val,
                                                   Node* new_val, const Type* value_type) const {
  GraphKit* kit = access.kit();
  if (access.is_oop()) {
    new_val = shenandoah_iu_barrier(kit, new_val);
    shenandoah_write_barrier_pre(kit, false /* do_load */,
                                 nullptr, nullptr, max_juint, nullptr, nullptr,
                                 expected_val /* pre_val */, T_OBJECT);

    MemNode::MemOrd mo = access.mem_node_mo();
    Node* mem = access.memory();
    Node* adr = access.addr().node();
    const TypePtr* adr_type = access.addr().type();
    Node* load_store = nullptr;

#ifdef _LP64
    if (adr->bottom_type()->is_ptr_to_narrowoop()) {
      Node *newval_enc = kit->gvn().transform(new EncodePNode(new_val, new_val->bottom_type()->make_narrowoop()));
      Node *oldval_enc = kit->gvn().transform(new EncodePNode(expected_val, expected_val->bottom_type()->make_narrowoop()));
      if (ShenandoahCASBarrier) {
        load_store = kit->gvn().transform(new ShenandoahCompareAndExchangeNNode(kit->control(), mem, adr, newval_enc, oldval_enc, adr_type, value_type->make_narrowoop(), mo));
      } else {
        load_store = kit->gvn().transform(new CompareAndExchangeNNode(kit->control(), mem, adr, newval_enc, oldval_enc, adr_type, value_type->make_narrowoop(), mo));
      }
    } else
#endif
    {
      if (ShenandoahCASBarrier) {
        load_store = kit->gvn().transform(new ShenandoahCompareAndExchangePNode(kit->control(), mem, adr, new_val, expected_val, adr_type, value_type->is_oopptr(), mo));
      } else {
        load_store = kit->gvn().transform(new CompareAndExchangePNode(kit->control(), mem, adr, new_val, expected_val, adr_type, value_type->is_oopptr(), mo));
      }
    }

    access.set_raw_access(load_store);
    pin_atomic_op(access);

#ifdef _LP64
    if (adr->bottom_type()->is_ptr_to_narrowoop()) {
      load_store = kit->gvn().transform(new DecodeNNode(load_store, load_store->get_ptr_type()));
    }
#endif
    load_store = kit->gvn().transform(new ShenandoahLoadReferenceBarrierNode(nullptr, load_store, access.decorators()));
    return load_store;
  }
  return BarrierSetC2::atomic_cmpxchg_val_at_resolved(access, expected_val, new_val, value_type);
}

Node* ShenandoahBarrierSetC2::atomic_cmpxchg_bool_at_resolved(C2AtomicParseAccess& access, Node* expected_val,
                                                              Node* new_val, const Type* value_type) const {
  GraphKit* kit = access.kit();
  if (access.is_oop()) {
    new_val = shenandoah_iu_barrier(kit, new_val);
    shenandoah_write_barrier_pre(kit, false /* do_load */,
                                 nullptr, nullptr, max_juint, nullptr, nullptr,
                                 expected_val /* pre_val */, T_OBJECT);
    DecoratorSet decorators = access.decorators();
    MemNode::MemOrd mo = access.mem_node_mo();
    Node* mem = access.memory();
    bool is_weak_cas = (decorators & C2_WEAK_CMPXCHG) != 0;
    Node* load_store = nullptr;
    Node* adr = access.addr().node();
#ifdef _LP64
    if (adr->bottom_type()->is_ptr_to_narrowoop()) {
      Node *newval_enc = kit->gvn().transform(new EncodePNode(new_val, new_val->bottom_type()->make_narrowoop()));
      Node *oldval_enc = kit->gvn().transform(new EncodePNode(expected_val, expected_val->bottom_type()->make_narrowoop()));
      if (ShenandoahCASBarrier) {
        if (is_weak_cas) {
          load_store = kit->gvn().transform(new ShenandoahWeakCompareAndSwapNNode(kit->control(), mem, adr, newval_enc, oldval_enc, mo));
        } else {
          load_store = kit->gvn().transform(new ShenandoahCompareAndSwapNNode(kit->control(), mem, adr, newval_enc, oldval_enc, mo));
        }
      } else {
        if (is_weak_cas) {
          load_store = kit->gvn().transform(new WeakCompareAndSwapNNode(kit->control(), mem, adr, newval_enc, oldval_enc, mo));
        } else {
          load_store = kit->gvn().transform(new CompareAndSwapNNode(kit->control(), mem, adr, newval_enc, oldval_enc, mo));
        }
      }
    } else
#endif
    {
      if (ShenandoahCASBarrier) {
        if (is_weak_cas) {
          load_store = kit->gvn().transform(new ShenandoahWeakCompareAndSwapPNode(kit->control(), mem, adr, new_val, expected_val, mo));
        } else {
          load_store = kit->gvn().transform(new ShenandoahCompareAndSwapPNode(kit->control(), mem, adr, new_val, expected_val, mo));
        }
      } else {
        if (is_weak_cas) {
          load_store = kit->gvn().transform(new WeakCompareAndSwapPNode(kit->control(), mem, adr, new_val, expected_val, mo));
        } else {
          load_store = kit->gvn().transform(new CompareAndSwapPNode(kit->control(), mem, adr, new_val, expected_val, mo));
        }
      }
    }
    access.set_raw_access(load_store);
    pin_atomic_op(access);
    return load_store;
  }
  return BarrierSetC2::atomic_cmpxchg_bool_at_resolved(access, expected_val, new_val, value_type);
}

Node* ShenandoahBarrierSetC2::atomic_xchg_at_resolved(C2AtomicParseAccess& access, Node* val, const Type* value_type) const {
  GraphKit* kit = access.kit();
  if (access.is_oop()) {
    val = shenandoah_iu_barrier(kit, val);
  }
  Node* result = BarrierSetC2::atomic_xchg_at_resolved(access, val, value_type);
  if (access.is_oop()) {
    result = kit->gvn().transform(new ShenandoahLoadReferenceBarrierNode(nullptr, result, access.decorators()));
    shenandoah_write_barrier_pre(kit, false /* do_load */,
                                 nullptr, nullptr, max_juint, nullptr, nullptr,
                                 result /* pre_val */, T_OBJECT);
  }
  return result;
}


bool ShenandoahBarrierSetC2::is_gc_pre_barrier_node(Node* node) const {
  return is_shenandoah_wb_pre_call(node);
}

// Support for GC barriers emitted during parsing
bool ShenandoahBarrierSetC2::is_gc_barrier_node(Node* node) const {
  if (node->Opcode() == Op_ShenandoahLoadReferenceBarrier || node->Opcode() == Op_ShenandoahIUBarrier) return true;
  if (node->Opcode() != Op_CallLeaf && node->Opcode() != Op_CallLeafNoFP) {
    return false;
  }
  CallLeafNode *call = node->as_CallLeaf();
  if (call->_name == nullptr) {
    return false;
  }

  return strcmp(call->_name, "shenandoah_clone_barrier") == 0 ||
         strcmp(call->_name, "shenandoah_cas_obj") == 0 ||
         strcmp(call->_name, "shenandoah_wb_pre") == 0;
}

Node* ShenandoahBarrierSetC2::step_over_gc_barrier(Node* c) const {
  if (c == nullptr) {
    return c;
  }
  if (c->Opcode() == Op_ShenandoahLoadReferenceBarrier) {
    return c->in(ShenandoahLoadReferenceBarrierNode::ValueIn);
  }
  if (c->Opcode() == Op_ShenandoahIUBarrier) {
    c = c->in(1);
  }
  return c;
}

bool ShenandoahBarrierSetC2::expand_barriers(Compile* C, PhaseIterGVN& igvn) const {
  return !ShenandoahBarrierC2Support::expand(C, igvn);
}

bool ShenandoahBarrierSetC2::optimize_loops(PhaseIdealLoop* phase, LoopOptsMode mode, VectorSet& visited, Node_Stack& nstack, Node_List& worklist) const {
  if (mode == LoopOptsShenandoahExpand) {
    assert(UseShenandoahGC, "only for shenandoah");
    ShenandoahBarrierC2Support::pin_and_expand(phase);
    return true;
  } else if (mode == LoopOptsShenandoahPostExpand) {
    assert(UseShenandoahGC, "only for shenandoah");
    visited.clear();
    ShenandoahBarrierC2Support::optimize_after_expansion(visited, nstack, worklist, phase);
    return true;
  }
  return false;
}

bool ShenandoahBarrierSetC2::array_copy_requires_gc_barriers(bool tightly_coupled_alloc, BasicType type, bool is_clone, bool is_clone_instance, ArrayCopyPhase phase) const {
  bool is_oop = is_reference_type(type);
  if (!is_oop) {
    return false;
  }
  if (ShenandoahSATBBarrier && tightly_coupled_alloc) {
    if (phase == Optimization) {
      return false;
    }
    return !is_clone;
  }
  if (phase == Optimization) {
    return !ShenandoahIUBarrier;
  }
  return true;
}

bool ShenandoahBarrierSetC2::clone_needs_barrier(Node* src, PhaseGVN& gvn) {
  const TypeOopPtr* src_type = gvn.type(src)->is_oopptr();
  if (src_type->isa_instptr() != nullptr) {
    ciInstanceKlass* ik = src_type->is_instptr()->instance_klass();
    if ((src_type->klass_is_exact() || !ik->has_subklass()) && !ik->has_injected_fields()) {
      if (ik->has_object_fields()) {
        return true;
      } else {
        if (!src_type->klass_is_exact()) {
          Compile::current()->dependencies()->assert_leaf_type(ik);
        }
      }
    } else {
      return true;
        }
  } else if (src_type->isa_aryptr()) {
    BasicType src_elem = src_type->isa_aryptr()->elem()->array_element_basic_type();
    if (is_reference_type(src_elem, true)) {
      return true;
    }
  } else {
    return true;
  }
  return false;
}

void ShenandoahBarrierSetC2::clone_at_expansion(PhaseMacroExpand* phase, ArrayCopyNode* ac) const {
  Node* ctrl = ac->in(TypeFunc::Control);
  Node* mem = ac->in(TypeFunc::Memory);
  Node* src_base = ac->in(ArrayCopyNode::Src);
  Node* src_offset = ac->in(ArrayCopyNode::SrcPos);
  Node* dest_base = ac->in(ArrayCopyNode::Dest);
  Node* dest_offset = ac->in(ArrayCopyNode::DestPos);
  Node* length = ac->in(ArrayCopyNode::Length);

  Node* src = phase->basic_plus_adr(src_base, src_offset);
  Node* dest = phase->basic_plus_adr(dest_base, dest_offset);

  if (ShenandoahCloneBarrier && clone_needs_barrier(src, phase->igvn())) {
    // Check if heap is has forwarded objects. If it does, we need to call into the special
    // routine that would fix up source references before we can continue.

    enum { _heap_stable = 1, _heap_unstable, PATH_LIMIT };
    Node* region = new RegionNode(PATH_LIMIT);
    Node* mem_phi = new PhiNode(region, Type::MEMORY, TypeRawPtr::BOTTOM);

    Node* thread = phase->transform_later(new ThreadLocalNode());
    Node* offset = phase->igvn().MakeConX(in_bytes(ShenandoahThreadLocalData::gc_state_offset()));
    Node* gc_state_addr = phase->transform_later(new AddPNode(phase->C->top(), thread, offset));

    uint gc_state_idx = Compile::AliasIdxRaw;
    const TypePtr* gc_state_adr_type = nullptr; // debug-mode-only argument
    debug_only(gc_state_adr_type = phase->C->get_adr_type(gc_state_idx));

    Node* gc_state    = phase->transform_later(new LoadBNode(ctrl, mem, gc_state_addr, gc_state_adr_type, TypeInt::BYTE, MemNode::unordered));
    int flags = ShenandoahHeap::HAS_FORWARDED;
    if (ShenandoahIUBarrier) {
      flags |= ShenandoahHeap::MARKING;
    }
    Node* stable_and  = phase->transform_later(new AndINode(gc_state, phase->igvn().intcon(flags)));
    Node* stable_cmp  = phase->transform_later(new CmpINode(stable_and, phase->igvn().zerocon(T_INT)));
    Node* stable_test = phase->transform_later(new BoolNode(stable_cmp, BoolTest::ne));

    IfNode* stable_iff  = phase->transform_later(new IfNode(ctrl, stable_test, PROB_UNLIKELY(0.999), COUNT_UNKNOWN))->as_If();
    Node* stable_ctrl   = phase->transform_later(new IfFalseNode(stable_iff));
    Node* unstable_ctrl = phase->transform_later(new IfTrueNode(stable_iff));

    // Heap is stable, no need to do anything additional
    region->init_req(_heap_stable, stable_ctrl);
    mem_phi->init_req(_heap_stable, mem);

    // Heap is unstable, call into clone barrier stub
    Node* call = phase->make_leaf_call(unstable_ctrl, mem,
                    ShenandoahBarrierSetC2::shenandoah_clone_barrier_Type(),
                    CAST_FROM_FN_PTR(address, ShenandoahRuntime::shenandoah_clone_barrier),
                    "shenandoah_clone",
                    TypeRawPtr::BOTTOM,
                    src_base);
    call = phase->transform_later(call);

    ctrl = phase->transform_later(new ProjNode(call, TypeFunc::Control));
    mem = phase->transform_later(new ProjNode(call, TypeFunc::Memory));
    region->init_req(_heap_unstable, ctrl);
    mem_phi->init_req(_heap_unstable, mem);

    // Wire up the actual arraycopy stub now
    ctrl = phase->transform_later(region);
    mem = phase->transform_later(mem_phi);

    const char* name = "arraycopy";
    call = phase->make_leaf_call(ctrl, mem,
                                 OptoRuntime::fast_arraycopy_Type(),
                                 phase->basictype2arraycopy(T_LONG, nullptr, nullptr, true, name, true),
                                 name, TypeRawPtr::BOTTOM,
                                 src, dest, length
                                 LP64_ONLY(COMMA phase->top()));
    call = phase->transform_later(call);

    // Hook up the whole thing into the graph
    phase->igvn().replace_node(ac, call);
  } else {
    BarrierSetC2::clone_at_expansion(phase, ac);
  }
}


// Support for macro expanded GC barriers
void ShenandoahBarrierSetC2::register_potential_barrier_node(Node* node) const {
  if (node->Opcode() == Op_ShenandoahIUBarrier) {
    state()->add_iu_barrier((ShenandoahIUBarrierNode*) node);
  }
  if (node->Opcode() == Op_ShenandoahLoadReferenceBarrier) {
    state()->add_load_reference_barrier((ShenandoahLoadReferenceBarrierNode*) node);
  }
}

void ShenandoahBarrierSetC2::unregister_potential_barrier_node(Node* node) const {
  if (node->Opcode() == Op_ShenandoahIUBarrier) {
    state()->remove_iu_barrier((ShenandoahIUBarrierNode*) node);
  }
  if (node->Opcode() == Op_ShenandoahLoadReferenceBarrier) {
    state()->remove_load_reference_barrier((ShenandoahLoadReferenceBarrierNode*) node);
  }
}

void ShenandoahBarrierSetC2::eliminate_gc_barrier(PhaseMacroExpand* macro, Node* n) const {
  if (is_shenandoah_wb_pre_call(n)) {
    shenandoah_eliminate_wb_pre(n, &macro->igvn());
  }
}

void ShenandoahBarrierSetC2::shenandoah_eliminate_wb_pre(Node* call, PhaseIterGVN* igvn) const {
  assert(UseShenandoahGC && is_shenandoah_wb_pre_call(call), "");
  Node* c = call->as_Call()->proj_out(TypeFunc::Control);
  c = c->unique_ctrl_out();
  assert(c->is_Region() && c->req() == 3, "where's the pre barrier control flow?");
  c = c->unique_ctrl_out();
  assert(c->is_Region() && c->req() == 3, "where's the pre barrier control flow?");
  Node* iff = c->in(1)->is_IfProj() ? c->in(1)->in(0) : c->in(2)->in(0);
  assert(iff->is_If(), "expect test");
  if (!is_shenandoah_marking_if(igvn, iff)) {
    c = c->unique_ctrl_out();
    assert(c->is_Region() && c->req() == 3, "where's the pre barrier control flow?");
    iff = c->in(1)->is_IfProj() ? c->in(1)->in(0) : c->in(2)->in(0);
    assert(is_shenandoah_marking_if(igvn, iff), "expect marking test");
  }
  Node* cmpx = iff->in(1)->in(1);
  igvn->replace_node(cmpx, igvn->makecon(TypeInt::CC_EQ));
  igvn->rehash_node_delayed(call);
  call->del_req(call->req()-1);
}

void ShenandoahBarrierSetC2::enqueue_useful_gc_barrier(PhaseIterGVN* igvn, Node* node) const {
  if (node->Opcode() == Op_AddP && ShenandoahBarrierSetC2::has_only_shenandoah_wb_pre_uses(node)) {
    igvn->add_users_to_worklist(node);
  }
}

void ShenandoahBarrierSetC2::eliminate_useless_gc_barriers(Unique_Node_List &useful, Compile* C) const {
  for (uint i = 0; i < useful.size(); i++) {
    Node* n = useful.at(i);
    if (n->Opcode() == Op_AddP && ShenandoahBarrierSetC2::has_only_shenandoah_wb_pre_uses(n)) {
      for (DUIterator_Fast imax, i = n->fast_outs(imax); i < imax; i++) {
        C->record_for_igvn(n->fast_out(i));
      }
    }
  }
  for (int i = state()->iu_barriers_count() - 1; i >= 0; i--) {
    ShenandoahIUBarrierNode* n = state()->iu_barrier(i);
    if (!useful.member(n)) {
      state()->remove_iu_barrier(n);
    }
  }
  for (int i = state()->load_reference_barriers_count() - 1; i >= 0; i--) {
    ShenandoahLoadReferenceBarrierNode* n = state()->load_reference_barrier(i);
    if (!useful.member(n)) {
      state()->remove_load_reference_barrier(n);
    }
  }
}

void* ShenandoahBarrierSetC2::create_barrier_state(Arena* comp_arena) const {
  return new(comp_arena) ShenandoahBarrierSetC2State(comp_arena);
}

ShenandoahBarrierSetC2State* ShenandoahBarrierSetC2::state() const {
  return reinterpret_cast<ShenandoahBarrierSetC2State*>(Compile::current()->barrier_set_state());
}

// If the BarrierSetC2 state has kept macro nodes in its compilation unit state to be
// expanded later, then now is the time to do so.
bool ShenandoahBarrierSetC2::expand_macro_nodes(PhaseMacroExpand* macro) const { return false; }

#ifdef ASSERT
void ShenandoahBarrierSetC2::verify_gc_barriers(Compile* compile, CompilePhase phase) const {
  if (ShenandoahVerifyOptoBarriers && phase == BarrierSetC2::BeforeMacroExpand) {
    ShenandoahBarrierC2Support::verify(Compile::current()->root());
  } else if (phase == BarrierSetC2::BeforeCodeGen) {
    // Verify Shenandoah pre-barriers
    const int marking_offset = in_bytes(ShenandoahThreadLocalData::satb_mark_queue_active_offset());

    Unique_Node_List visited;
    Node_List worklist;
    // We're going to walk control flow backwards starting from the Root
    worklist.push(compile->root());
    while (worklist.size() > 0) {
      Node *x = worklist.pop();
      if (x == nullptr || x == compile->top()) continue;
      if (visited.member(x)) {
        continue;
      } else {
        visited.push(x);
      }

      if (x->is_Region()) {
        for (uint i = 1; i < x->req(); i++) {
          worklist.push(x->in(i));
        }
      } else {
        worklist.push(x->in(0));
        // We are looking for the pattern:
        //                            /->ThreadLocal
        // If->Bool->CmpI->LoadB->AddP->ConL(marking_offset)
        //              \->ConI(0)
        // We want to verify that the If and the LoadB have the same control
        // See GraphKit::g1_write_barrier_pre()
        if (x->is_If()) {
          IfNode *iff = x->as_If();
          if (iff->in(1)->is_Bool() && iff->in(1)->in(1)->is_Cmp()) {
            CmpNode *cmp = iff->in(1)->in(1)->as_Cmp();
            if (cmp->Opcode() == Op_CmpI && cmp->in(2)->is_Con() && cmp->in(2)->bottom_type()->is_int()->get_con() == 0
                && cmp->in(1)->is_Load()) {
              LoadNode *load = cmp->in(1)->as_Load();
              if (load->Opcode() == Op_LoadB && load->in(2)->is_AddP() && load->in(2)->in(2)->Opcode() == Op_ThreadLocal
                  && load->in(2)->in(3)->is_Con()
                  && load->in(2)->in(3)->bottom_type()->is_intptr_t()->get_con() == marking_offset) {

                Node *if_ctrl = iff->in(0);
                Node *load_ctrl = load->in(0);

                if (if_ctrl != load_ctrl) {
                  // Skip possible CProj->NeverBranch in infinite loops
                  if ((if_ctrl->is_Proj() && if_ctrl->Opcode() == Op_CProj)
                      && if_ctrl->in(0)->is_NeverBranch()) {
                    if_ctrl = if_ctrl->in(0)->in(0);
                  }
                }
                assert(load_ctrl != nullptr && if_ctrl == load_ctrl, "controls must match");
              }
            }
          }
        }
      }
    }
  }
}
#endif

Node* ShenandoahBarrierSetC2::ideal_node(PhaseGVN* phase, Node* n, bool can_reshape) const {
  if (is_shenandoah_wb_pre_call(n)) {
    uint cnt = ShenandoahBarrierSetC2::write_ref_field_pre_entry_Type()->domain()->cnt();
    if (n->req() > cnt) {
      Node* addp = n->in(cnt);
      if (has_only_shenandoah_wb_pre_uses(addp)) {
        n->del_req(cnt);
        if (can_reshape) {
          phase->is_IterGVN()->_worklist.push(addp);
        }
        return n;
      }
    }
  }
  if (n->Opcode() == Op_CmpP) {
    Node* in1 = n->in(1);
    Node* in2 = n->in(2);

    // If one input is null, then step over the strong LRB barriers on the other input
    if (in1->bottom_type() == TypePtr::NULL_PTR &&
        !((in2->Opcode() == Op_ShenandoahLoadReferenceBarrier) &&
          !ShenandoahBarrierSet::is_strong_access(((ShenandoahLoadReferenceBarrierNode*)in2)->decorators()))) {
      in2 = step_over_gc_barrier(in2);
    }
    if (in2->bottom_type() == TypePtr::NULL_PTR &&
        !((in1->Opcode() == Op_ShenandoahLoadReferenceBarrier) &&
          !ShenandoahBarrierSet::is_strong_access(((ShenandoahLoadReferenceBarrierNode*)in1)->decorators()))) {
      in1 = step_over_gc_barrier(in1);
    }

    if (in1 != n->in(1)) {
      n->set_req_X(1, in1, phase);
      assert(in2 == n->in(2), "only one change");
      return n;
    }
    if (in2 != n->in(2)) {
      n->set_req_X(2, in2, phase);
      return n;
    }
  } else if (can_reshape &&
             n->Opcode() == Op_If &&
             ShenandoahBarrierC2Support::is_heap_stable_test(n) &&
             n->in(0) != nullptr &&
             n->outcnt() == 2) {
    Node* dom = n->in(0);
    Node* prev_dom = n;
    int op = n->Opcode();
    int dist = 16;
    // Search up the dominator tree for another heap stable test
    while (dom->Opcode() != op    ||  // Not same opcode?
           !ShenandoahBarrierC2Support::is_heap_stable_test(dom) ||  // Not same input 1?
           prev_dom->in(0) != dom) {  // One path of test does not dominate?
      if (dist < 0) return nullptr;

      dist--;
      prev_dom = dom;
      dom = IfNode::up_one_dom(dom);
      if (!dom) return nullptr;
    }

    // Check that we did not follow a loop back to ourselves
    if (n == dom) {
      return nullptr;
    }

    return n->as_If()->dominated_by(prev_dom, phase->is_IterGVN());
  }

  return nullptr;
}

bool ShenandoahBarrierSetC2::has_only_shenandoah_wb_pre_uses(Node* n) {
  for (DUIterator_Fast imax, i = n->fast_outs(imax); i < imax; i++) {
    Node* u = n->fast_out(i);
    if (!is_shenandoah_wb_pre_call(u)) {
      return false;
    }
  }
  return n->outcnt() > 0;
}

bool ShenandoahBarrierSetC2::final_graph_reshaping(Compile* compile, Node* n, uint opcode, Unique_Node_List& dead_nodes) const {
  switch (opcode) {
    case Op_CallLeaf:
    case Op_CallLeafNoFP: {
      assert (n->is_Call(), "");
      CallNode *call = n->as_Call();
      if (ShenandoahBarrierSetC2::is_shenandoah_wb_pre_call(call)) {
        uint cnt = ShenandoahBarrierSetC2::write_ref_field_pre_entry_Type()->domain()->cnt();
        if (call->req() > cnt) {
          assert(call->req() == cnt + 1, "only one extra input");
          Node *addp = call->in(cnt);
          assert(!ShenandoahBarrierSetC2::has_only_shenandoah_wb_pre_uses(addp), "useless address computation?");
          call->del_req(cnt);
        }
      }
      return false;
    }
    case Op_ShenandoahCompareAndSwapP:
    case Op_ShenandoahCompareAndSwapN:
    case Op_ShenandoahWeakCompareAndSwapN:
    case Op_ShenandoahWeakCompareAndSwapP:
    case Op_ShenandoahCompareAndExchangeP:
    case Op_ShenandoahCompareAndExchangeN:
      return true;
    case Op_ShenandoahLoadReferenceBarrier:
      assert(false, "should have been expanded already");
      return true;
    default:
      return false;
  }
}

bool ShenandoahBarrierSetC2::escape_add_to_con_graph(ConnectionGraph* conn_graph, PhaseGVN* gvn, Unique_Node_List* delayed_worklist, Node* n, uint opcode) const {
  switch (opcode) {
    case Op_ShenandoahCompareAndExchangeP:
    case Op_ShenandoahCompareAndExchangeN:
      conn_graph->add_objload_to_connection_graph(n, delayed_worklist);
      // fallthrough
    case Op_ShenandoahWeakCompareAndSwapP:
    case Op_ShenandoahWeakCompareAndSwapN:
    case Op_ShenandoahCompareAndSwapP:
    case Op_ShenandoahCompareAndSwapN:
      conn_graph->add_to_congraph_unsafe_access(n, opcode, delayed_worklist);
      return true;
    case Op_StoreP: {
      Node* adr = n->in(MemNode::Address);
      const Type* adr_type = gvn->type(adr);
      // Pointer stores in Shenandoah barriers looks like unsafe access.
      // Ignore such stores to be able scalar replace non-escaping
      // allocations.
      if (adr_type->isa_rawptr() && adr->is_AddP()) {
        Node* base = conn_graph->get_addp_base(adr);
        if (base->Opcode() == Op_LoadP &&
          base->in(MemNode::Address)->is_AddP()) {
          adr = base->in(MemNode::Address);
          Node* tls = conn_graph->get_addp_base(adr);
          if (tls->Opcode() == Op_ThreadLocal) {
             int offs = (int) gvn->find_intptr_t_con(adr->in(AddPNode::Offset), Type::OffsetBot);
             const int buf_offset = in_bytes(ShenandoahThreadLocalData::satb_mark_queue_buffer_offset());
             if (offs == buf_offset) {
               return true; // Pre barrier previous oop value store.
             }
          }
        }
      }
      return false;
    }
    case Op_ShenandoahIUBarrier:
      conn_graph->add_local_var_and_edge(n, PointsToNode::NoEscape, n->in(1), delayed_worklist);
      break;
    case Op_ShenandoahLoadReferenceBarrier:
      conn_graph->add_local_var_and_edge(n, PointsToNode::NoEscape, n->in(ShenandoahLoadReferenceBarrierNode::ValueIn), delayed_worklist);
      return true;
    default:
      // Nothing
      break;
  }
  return false;
}

bool ShenandoahBarrierSetC2::escape_add_final_edges(ConnectionGraph* conn_graph, PhaseGVN* gvn, Node* n, uint opcode) const {
  switch (opcode) {
    case Op_ShenandoahCompareAndExchangeP:
    case Op_ShenandoahCompareAndExchangeN: {
      Node *adr = n->in(MemNode::Address);
      conn_graph->add_local_var_and_edge(n, PointsToNode::NoEscape, adr, nullptr);
      // fallthrough
    }
    case Op_ShenandoahCompareAndSwapP:
    case Op_ShenandoahCompareAndSwapN:
    case Op_ShenandoahWeakCompareAndSwapP:
    case Op_ShenandoahWeakCompareAndSwapN:
      return conn_graph->add_final_edges_unsafe_access(n, opcode);
    case Op_ShenandoahIUBarrier:
      conn_graph->add_local_var_and_edge(n, PointsToNode::NoEscape, n->in(1), nullptr);
      return true;
    case Op_ShenandoahLoadReferenceBarrier:
      conn_graph->add_local_var_and_edge(n, PointsToNode::NoEscape, n->in(ShenandoahLoadReferenceBarrierNode::ValueIn), nullptr);
      return true;
    default:
      // Nothing
      break;
  }
  return false;
}

bool ShenandoahBarrierSetC2::escape_has_out_with_unsafe_object(Node* n) const {
  return n->has_out_with(Op_ShenandoahCompareAndExchangeP) || n->has_out_with(Op_ShenandoahCompareAndExchangeN) ||
         n->has_out_with(Op_ShenandoahCompareAndSwapP, Op_ShenandoahCompareAndSwapN, Op_ShenandoahWeakCompareAndSwapP, Op_ShenandoahWeakCompareAndSwapN);

}

bool ShenandoahBarrierSetC2::matcher_find_shared_post_visit(Matcher* matcher, Node* n, uint opcode) const {
  switch (opcode) {
    case Op_ShenandoahCompareAndExchangeP:
    case Op_ShenandoahCompareAndExchangeN:
    case Op_ShenandoahWeakCompareAndSwapP:
    case Op_ShenandoahWeakCompareAndSwapN:
    case Op_ShenandoahCompareAndSwapP:
    case Op_ShenandoahCompareAndSwapN: {   // Convert trinary to binary-tree
      Node* newval = n->in(MemNode::ValueIn);
      Node* oldval = n->in(LoadStoreConditionalNode::ExpectedIn);
      Node* pair = new BinaryNode(oldval, newval);
      n->set_req(MemNode::ValueIn,pair);
      n->del_req(LoadStoreConditionalNode::ExpectedIn);
      return true;
    }
    default:
      break;
  }
  return false;
}

bool ShenandoahBarrierSetC2::matcher_is_store_load_barrier(Node* x, uint xop) const {
  return xop == Op_ShenandoahCompareAndExchangeP ||
         xop == Op_ShenandoahCompareAndExchangeN ||
         xop == Op_ShenandoahWeakCompareAndSwapP ||
         xop == Op_ShenandoahWeakCompareAndSwapN ||
         xop == Op_ShenandoahCompareAndSwapN ||
         xop == Op_ShenandoahCompareAndSwapP;
}<|MERGE_RESOLUTION|>--- conflicted
+++ resolved
@@ -199,16 +199,9 @@
 
   if (do_load) {
     // We need to generate the load of the previous value
-<<<<<<< HEAD
-    assert(obj != nullptr, "must have a base");
     assert(adr != nullptr, "where are loading from?");
     assert(pre_val == nullptr, "loaded already?");
     assert(val_type != nullptr, "need a type");
-=======
-    assert(adr != NULL, "where are loading from?");
-    assert(pre_val == NULL, "loaded already?");
-    assert(val_type != NULL, "need a type");
->>>>>>> 1c7b09bc
 
     if (ReduceInitialCardMarks
         && satb_can_remove_pre_barrier(kit, &kit->gvn(), adr, bt, alias_idx)) {
