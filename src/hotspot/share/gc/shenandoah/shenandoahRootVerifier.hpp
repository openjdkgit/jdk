/*
 * Copyright (c) 2019, 2021, Red Hat, Inc. All rights reserved.
 * DO NOT ALTER OR REMOVE COPYRIGHT NOTICES OR THIS FILE HEADER.
 *
 * This code is free software; you can redistribute it and/or modify it
 * under the terms of the GNU General Public License version 2 only, as
 * published by the Free Software Foundation.
 *
 * This code is distributed in the hope that it will be useful, but WITHOUT
 * ANY WARRANTY; without even the implied warranty of MERCHANTABILITY or
 * FITNESS FOR A PARTICULAR PURPOSE.  See the GNU General Public License
 * version 2 for more details (a copy is included in the LICENSE file that
 * accompanied this code).
 *
 * You should have received a copy of the GNU General Public License version
 * 2 along with this work; if not, write to the Free Software Foundation,
 * Inc., 51 Franklin St, Fifth Floor, Boston, MA 02110-1301 USA.
 *
 * Please contact Oracle, 500 Oracle Parkway, Redwood Shores, CA 94065 USA
 * or visit www.oracle.com if you need additional information or have any
 * questions.
 *
 */

#ifndef SHARE_GC_SHENANDOAH_SHENANDOAHROOTVERIFIER_HPP
#define SHARE_GC_SHENANDOAH_SHENANDOAHROOTVERIFIER_HPP

#include "memory/allocation.hpp"
#include "memory/iterator.hpp"

class ShenandoahGCStateResetter : public StackObj {
private:
  ShenandoahHeap* const _heap;
  const char _gc_state;

public:
  ShenandoahGCStateResetter();
  ~ShenandoahGCStateResetter();
};

class ShenandoahRootVerifier : public AllStatic {
public:
<<<<<<< HEAD
  enum RootTypes {
    None                = 0,
    SerialRoots         = 1 << 0,
    ThreadRoots         = 1 << 1,
    CodeRoots           = 1 << 2,
    CLDGRoots           = 1 << 3,
    WeakRoots           = 1 << 4,
    StringDedupRoots    = 1 << 5,
    JNIHandleRoots      = 1 << 6,
    RememberedSetRoots  = 1 << 7,
    AllRoots            = (SerialRoots | ThreadRoots | CodeRoots | CLDGRoots | WeakRoots | StringDedupRoots | JNIHandleRoots | RememberedSetRoots)
  };

private:
  RootTypes _types;

public:
  ShenandoahRootVerifier(RootTypes types = AllRoots);

  void excludes(RootTypes types);
  void oops_do(OopClosure* cl);

  // Used to seed ShenandoahVerifier, do not honor root type filter
  void roots_do(OopIterateClosure* cl);
  void strong_roots_do(OopIterateClosure* cl);

  static RootTypes combine(RootTypes t1, RootTypes t2);
private:
  bool verify(RootTypes type) const;

  void weak_roots_do(OopClosure* cl);
=======
  // Used to seed ShenandoahVerifier, do not honor root type filter
  static void roots_do(OopClosure* cl);
  static void strong_roots_do(OopClosure* cl);
>>>>>>> df05b4d1
};

#endif // SHARE_GC_SHENANDOAH_SHENANDOAHROOTVERIFIER_HPP<|MERGE_RESOLUTION|>--- conflicted
+++ resolved
@@ -40,43 +40,9 @@
 
 class ShenandoahRootVerifier : public AllStatic {
 public:
-<<<<<<< HEAD
-  enum RootTypes {
-    None                = 0,
-    SerialRoots         = 1 << 0,
-    ThreadRoots         = 1 << 1,
-    CodeRoots           = 1 << 2,
-    CLDGRoots           = 1 << 3,
-    WeakRoots           = 1 << 4,
-    StringDedupRoots    = 1 << 5,
-    JNIHandleRoots      = 1 << 6,
-    RememberedSetRoots  = 1 << 7,
-    AllRoots            = (SerialRoots | ThreadRoots | CodeRoots | CLDGRoots | WeakRoots | StringDedupRoots | JNIHandleRoots | RememberedSetRoots)
-  };
-
-private:
-  RootTypes _types;
-
-public:
-  ShenandoahRootVerifier(RootTypes types = AllRoots);
-
-  void excludes(RootTypes types);
-  void oops_do(OopClosure* cl);
-
-  // Used to seed ShenandoahVerifier, do not honor root type filter
-  void roots_do(OopIterateClosure* cl);
-  void strong_roots_do(OopIterateClosure* cl);
-
-  static RootTypes combine(RootTypes t1, RootTypes t2);
-private:
-  bool verify(RootTypes type) const;
-
-  void weak_roots_do(OopClosure* cl);
-=======
   // Used to seed ShenandoahVerifier, do not honor root type filter
   static void roots_do(OopClosure* cl);
   static void strong_roots_do(OopClosure* cl);
->>>>>>> df05b4d1
 };
 
 #endif // SHARE_GC_SHENANDOAH_SHENANDOAHROOTVERIFIER_HPP