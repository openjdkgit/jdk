/*
 * Copyright (c) 2016, 2019, Red Hat, Inc. All rights reserved.
 * Copyright Amazon.com Inc. or its affiliates. All Rights Reserved.
 * DO NOT ALTER OR REMOVE COPYRIGHT NOTICES OR THIS FILE HEADER.
 *
 * This code is free software; you can redistribute it and/or modify it
 * under the terms of the GNU General Public License version 2 only, as
 * published by the Free Software Foundation.
 *
 * This code is distributed in the hope that it will be useful, but WITHOUT
 * ANY WARRANTY; without even the implied warranty of MERCHANTABILITY or
 * FITNESS FOR A PARTICULAR PURPOSE.  See the GNU General Public License
 * version 2 for more details (a copy is included in the LICENSE file that
 * accompanied this code).
 *
 * You should have received a copy of the GNU General Public License version
 * 2 along with this work; if not, write to the Free Software Foundation,
 * Inc., 51 Franklin St, Fifth Floor, Boston, MA 02110-1301 USA.
 *
 * Please contact Oracle, 500 Oracle Parkway, Redwood Shores, CA 94065 USA
 * or visit www.oracle.com if you need additional information or have any
 * questions.
 *
 */

#ifndef SHARE_GC_SHENANDOAH_SHENANDOAHFREESET_HPP
#define SHARE_GC_SHENANDOAH_SHENANDOAHFREESET_HPP

#include "gc/shenandoah/shenandoahHeapRegionSet.hpp"
#include "gc/shenandoah/shenandoahHeap.hpp"

enum ShenandoahFreeMemoryType : uint8_t {
  NotFree,
  Mutator,
  Collector,
  OldCollector,
  NumFreeSets
};

class ShenandoahSetsOfFree {

private:
  size_t _max;                  // The maximum number of heap regions
  ShenandoahFreeSet* _free_set;
  size_t _region_size_bytes;
  ShenandoahFreeMemoryType* _membership;
  size_t _leftmosts[NumFreeSets];
  size_t _rightmosts[NumFreeSets];
  size_t _leftmosts_empty[NumFreeSets];
  size_t _rightmosts_empty[NumFreeSets];
  size_t _capacity_of[NumFreeSets];
  size_t _used_by[NumFreeSets];
  bool _left_to_right_bias[NumFreeSets];
  size_t _region_counts[NumFreeSets];

  inline void shrink_bounds_if_touched(ShenandoahFreeMemoryType set, size_t idx);
  inline void expand_bounds_maybe(ShenandoahFreeMemoryType set, size_t idx, size_t capacity);

  // Restore all state variables to initial default state.
  void clear_internal();

public:
  ShenandoahSetsOfFree(size_t max_regions, ShenandoahFreeSet* free_set);
  ~ShenandoahSetsOfFree();

  // Make all regions NotFree and reset all bounds
  void clear_all();

  // Remove or retire region idx from all free sets.  Requires that idx is in a free set.  This does not affect capacity.
  void remove_from_free_sets(size_t idx);

  // Place region idx into free set which_set.  Requires that idx is currently NotFree.
  void make_free(size_t idx, ShenandoahFreeMemoryType which_set, size_t region_capacity);

<<<<<<< HEAD
  // Place region idx into free set new_set.  Requires that idx is currently not NotFRee.
=======
  // Place region idx into free set new_set.  Requires that idx is currently not NotFree.
>>>>>>> 57fdc186
  void move_to_set(size_t idx, ShenandoahFreeMemoryType new_set, size_t region_capacity);

  // Returns the ShenandoahFreeMemoryType affiliation of region idx, or NotFree if this region is not currently free.  This does
  // not enforce that free_set membership implies allocation capacity.
  inline ShenandoahFreeMemoryType membership(size_t idx) const;

  // Returns true iff region idx is in the test_set free_set.  Before returning true, asserts that the free
  // set is not empty.  Requires that test_set != NotFree or NumFreeSets.
  inline bool in_free_set(size_t idx, ShenandoahFreeMemoryType which_set) const;

  // The following four methods return the left-most and right-most bounds on ranges of regions representing
  // the requested set.  The _empty variants represent bounds on the range that holds completely empty
  // regions, which are required for humongous allocations and desired for "very large" allocations.  A
  // return value of -1 from leftmost() or leftmost_empty() denotes that the corresponding set is empty.
  // In other words:
  //   if the requested which_set is empty:
  //     leftmost() and leftmost_empty() return _max, rightmost() and rightmost_empty() return 0
  //   otherwise, expect the following:
  //     0 <= leftmost <= leftmost_empty <= rightmost_empty <= rightmost < _max
  inline size_t leftmost(ShenandoahFreeMemoryType which_set) const;
  inline size_t rightmost(ShenandoahFreeMemoryType which_set) const;
  size_t leftmost_empty(ShenandoahFreeMemoryType which_set);
  size_t rightmost_empty(ShenandoahFreeMemoryType which_set);

  inline void increase_used(ShenandoahFreeMemoryType which_set, size_t bytes);

  inline size_t capacity_of(ShenandoahFreeMemoryType which_set) const {
    assert (which_set > NotFree && which_set < NumFreeSets, "selected free set must be valid");
    return _capacity_of[which_set];
  }

  inline size_t used_by(ShenandoahFreeMemoryType which_set) const {
    assert (which_set > NotFree && which_set < NumFreeSets, "selected free set must be valid");
    return _used_by[which_set];
  }

  inline size_t max() const { return _max; }

  inline size_t count(ShenandoahFreeMemoryType which_set) const { return _region_counts[which_set]; }

  // Return true iff regions for allocation from this set should be peformed left to right.  Otherwise, allocate
  // from right to left.
  inline bool alloc_from_left_bias(ShenandoahFreeMemoryType which_set);

  // Determine whether we prefer to allocate from left to right or from right to left for this free-set.
  void establish_alloc_bias(ShenandoahFreeMemoryType which_set);

  // Assure leftmost, rightmost, leftmost_empty, and rightmost_empty bounds are valid for all free sets.
  // Valid bounds honor all of the following (where max is the number of heap regions):
  //   if the set is empty, leftmost equals max and rightmost equals 0
  //   Otherwise (the set is not empty):
  //     0 <= leftmost < max and 0 <= rightmost < max
  //     the region at leftmost is in the set
  //     the region at rightmost is in the set
  //     rightmost >= leftmost
  //     for every idx that is in the set {
  //       idx >= leftmost &&
  //       idx <= rightmost
  //     }
  //   if the set has no empty regions, leftmost_empty equals max and rightmost_empty equals 0
  //   Otherwise (the region has empty regions):
  //     0 <= lefmost_empty < max and 0 <= rightmost_empty < max
  //     rightmost_empty >= leftmost_empty
  //     for every idx that is in the set and is empty {
  //       idx >= leftmost &&
  //       idx <= rightmost
  //     }
  void assert_bounds() NOT_DEBUG_RETURN;
};

class ShenandoahFreeSet : public CHeapObj<mtGC> {
private:
  ShenandoahHeap* const _heap;
  ShenandoahSetsOfFree _free_sets;

  HeapWord* try_allocate_in(ShenandoahHeapRegion* region, ShenandoahAllocRequest& req, bool& in_new_region);

  HeapWord* allocate_aligned_plab(size_t size, ShenandoahAllocRequest& req, ShenandoahHeapRegion* r);

  // Satisfy young-generation or single-generation collector allocation request req by finding memory that matches
  // affiliation, which either equals req.affiliation or FREE.  We know req.is_young().
  HeapWord* allocate_with_affiliation(ShenandoahAffiliation affiliation, ShenandoahAllocRequest& req, bool& in_new_region);

  // Satisfy allocation request req by finding memory that matches affiliation, which either equals req.affiliation
  // or FREE. We know req.is_old().
  HeapWord* allocate_old_with_affiliation(ShenandoahAffiliation affiliation, ShenandoahAllocRequest& req, bool& in_new_region);

  // While holding the heap lock, allocate memory for a single object which is to be entirely contained
  // within a single HeapRegion as characterized by req.  The req.size() value is known to be less than or
  // equal to ShenandoahHeapRegion::humongous_threshold_words().  The caller of allocate_single is responsible
  // for registering the resulting object and setting the remembered set card values as appropriate.  The
  // most common case is that we are allocating a PLAB in which case object registering and card dirtying
  // is managed after the PLAB is divided into individual objects.
  HeapWord* allocate_single(ShenandoahAllocRequest& req, bool& in_new_region);
  HeapWord* allocate_contiguous(ShenandoahAllocRequest& req);

  void flip_to_gc(ShenandoahHeapRegion* r);
  void flip_to_old_gc(ShenandoahHeapRegion* r);
<<<<<<< HEAD

=======

  void adjust_bounds_for_additional_old_collector_free_region(size_t idx);

  void recompute_bounds();
  void adjust_bounds();
  bool touches_bounds(size_t num) const;

  // Used of free set represents the amount of is_mutator_free set that has been consumed since most recent rebuild.
  void increase_used(size_t amount);
>>>>>>> 57fdc186
  void clear_internal();

  void try_recycle_trashed(ShenandoahHeapRegion *r);

  bool can_allocate_from(ShenandoahHeapRegion *r) const;
<<<<<<< HEAD
=======
  bool can_allocate_from(size_t idx) const;
>>>>>>> 57fdc186
  bool has_alloc_capacity(size_t idx) const;
  bool has_alloc_capacity(ShenandoahHeapRegion *r) const;
  bool has_no_alloc_capacity(ShenandoahHeapRegion *r) const;

public:
  ShenandoahFreeSet(ShenandoahHeap* heap, size_t max_regions);

  size_t alloc_capacity(ShenandoahHeapRegion *r) const;
  size_t alloc_capacity(size_t idx) const;

  void clear();
  void prepare_to_rebuild(size_t &young_cset_regions, size_t &old_cset_regions);
  void rebuild(size_t young_cset_regions, size_t old_cset_regions);
  void move_collector_sets_to_mutator(size_t cset_regions);

  void add_old_collector_free_region(ShenandoahHeapRegion* region);

  void recycle_trash();

  void log_status();

  inline size_t capacity()  const { return _free_sets.capacity_of(Mutator); }
  inline size_t used()      const { return _free_sets.used_by(Mutator);     }
  inline size_t available() const {
    assert(used() <= capacity(), "must use less than capacity");
    return capacity() - used();
  }

  HeapWord* allocate(ShenandoahAllocRequest& req, bool& in_new_region);
  size_t unsafe_peek_free() const;

  double internal_fragmentation();
  double external_fragmentation();

  void print_on(outputStream* out) const;

<<<<<<< HEAD
  void find_regions_with_alloc_capacity();
=======
  void find_regions_with_alloc_capacity(size_t &young_cset_regions, size_t &old_cset_regions);
>>>>>>> 57fdc186
  void reserve_regions(size_t young_reserve, size_t old_reserve);
};

#endif // SHARE_GC_SHENANDOAH_SHENANDOAHFREESET_HPP<|MERGE_RESOLUTION|>--- conflicted
+++ resolved
@@ -72,11 +72,7 @@
   // Place region idx into free set which_set.  Requires that idx is currently NotFree.
   void make_free(size_t idx, ShenandoahFreeMemoryType which_set, size_t region_capacity);
 
-<<<<<<< HEAD
-  // Place region idx into free set new_set.  Requires that idx is currently not NotFRee.
-=======
   // Place region idx into free set new_set.  Requires that idx is currently not NotFree.
->>>>>>> 57fdc186
   void move_to_set(size_t idx, ShenandoahFreeMemoryType new_set, size_t region_capacity);
 
   // Returns the ShenandoahFreeMemoryType affiliation of region idx, or NotFree if this region is not currently free.  This does
@@ -175,9 +171,6 @@
 
   void flip_to_gc(ShenandoahHeapRegion* r);
   void flip_to_old_gc(ShenandoahHeapRegion* r);
-<<<<<<< HEAD
-
-=======
 
   void adjust_bounds_for_additional_old_collector_free_region(size_t idx);
 
@@ -187,16 +180,12 @@
 
   // Used of free set represents the amount of is_mutator_free set that has been consumed since most recent rebuild.
   void increase_used(size_t amount);
->>>>>>> 57fdc186
   void clear_internal();
 
   void try_recycle_trashed(ShenandoahHeapRegion *r);
 
   bool can_allocate_from(ShenandoahHeapRegion *r) const;
-<<<<<<< HEAD
-=======
   bool can_allocate_from(size_t idx) const;
->>>>>>> 57fdc186
   bool has_alloc_capacity(size_t idx) const;
   bool has_alloc_capacity(ShenandoahHeapRegion *r) const;
   bool has_no_alloc_capacity(ShenandoahHeapRegion *r) const;
@@ -233,11 +222,7 @@
 
   void print_on(outputStream* out) const;
 
-<<<<<<< HEAD
-  void find_regions_with_alloc_capacity();
-=======
   void find_regions_with_alloc_capacity(size_t &young_cset_regions, size_t &old_cset_regions);
->>>>>>> 57fdc186
   void reserve_regions(size_t young_reserve, size_t old_reserve);
 };
 
