--- conflicted
+++ resolved
@@ -109,8 +109,6 @@
 
   static int compare_by_garbage(RegionData a, RegionData b);
 
-<<<<<<< HEAD
-=======
   // Compare by live is used to prioritize compaction of old-gen regions.  With old-gen compaction, the goal is
   // to tightly pack long-lived objects into available regions.  In most cases, there has not been an accumulation
   // of garbage within old-gen regions.  The more likely opportunity will be to combine multiple sparsely populated
@@ -119,7 +117,6 @@
   // humongous allocation failure) due to fragmentation of the available old-gen allocation pool
   static int compare_by_live(RegionData a, RegionData b);
 
->>>>>>> 57fdc186
   // TODO: We need to enhance this API to give visibility to accompanying old-gen evacuation effort.
   // In the case that the old-gen evacuation effort is small or zero, the young-gen heuristics
   // should feel free to dedicate increased efforts to young-gen evacuation.
@@ -170,11 +167,7 @@
 
   virtual void reset_gc_learning();
 
-<<<<<<< HEAD
-  virtual size_t select_aged_regions(size_t old_available, size_t num_regions, bool* preselected_regions);
-=======
   virtual size_t select_aged_regions(size_t old_available, size_t num_regions, bool candidate_regions_for_promotion_by_copy[]);
->>>>>>> 57fdc186
 
   virtual void choose_collection_set(ShenandoahCollectionSet* collection_set, ShenandoahOldHeuristics* old_heuristics);
 
@@ -187,11 +180,8 @@
   virtual bool is_experimental() = 0;
   virtual void initialize();
 
-<<<<<<< HEAD
-=======
   virtual size_t bytes_of_allocation_runway_before_gc_trigger(size_t region_to_be_recycled);
 
->>>>>>> 57fdc186
   double elapsed_cycle_time() const;
 };
 
