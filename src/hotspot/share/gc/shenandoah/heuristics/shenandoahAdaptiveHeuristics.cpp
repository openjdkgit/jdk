--- conflicted
+++ resolved
@@ -279,19 +279,14 @@
 
   double avg_cycle_time = _gc_cycle_time_history->davg() + (_margin_of_error_sd * _gc_cycle_time_history->dsd());
   double avg_alloc_rate = _allocation_rate.upper_bound(_margin_of_error_sd);
-<<<<<<< HEAD
+
   log_debug(gc)("%s: average GC time: %.2f ms, allocation rate: %.0f %s/s",
                 _space_info->name(),
           avg_cycle_time * 1000, byte_size_in_proper_unit(avg_alloc_rate), proper_unit_for_byte_size(avg_alloc_rate));
-  if (avg_cycle_time > allocation_headroom / avg_alloc_rate) {
+  if (avg_cycle_time * avg_alloc_rate > allocation_headroom) {
     log_info(gc)("Trigger (%s): Average GC time (%.2f ms) is above the time for average allocation rate (%.0f %sB/s)"
                  " to deplete free headroom (" SIZE_FORMAT "%s) (margin of error = %.2f)",
                  _space_info->name(), avg_cycle_time * 1000,
-=======
-  if (avg_cycle_time * avg_alloc_rate > allocation_headroom) {
-    log_info(gc)("Trigger: Average GC time (%.2f ms) is above the time for average allocation rate (%.0f %sB/s) to deplete free headroom (" SIZE_FORMAT "%s) (margin of error = %.2f)",
-                 avg_cycle_time * 1000,
->>>>>>> 0898ab7f
                  byte_size_in_proper_unit(avg_alloc_rate), proper_unit_for_byte_size(avg_alloc_rate),
                  byte_size_in_proper_unit(allocation_headroom), proper_unit_for_byte_size(allocation_headroom),
                  _margin_of_error_sd);
