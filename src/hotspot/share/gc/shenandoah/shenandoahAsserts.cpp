--- conflicted
+++ resolved
@@ -283,13 +283,9 @@
   }
 
   size_t alloc_size = obj->size();
-<<<<<<< HEAD
   HeapWord* obj_end = cast_from_oop<HeapWord*>(obj) + alloc_size;
 
-  if (alloc_size > ShenandoahHeapRegion::humongous_threshold_words()) {
-=======
   if (ShenandoahHeapRegion::requires_humongous(alloc_size)) {
->>>>>>> f308b2d5
     size_t idx = r->index();
     size_t end_idx = heap->heap_region_index_containing(obj_end - 1);
     for (size_t i = idx; i < end_idx; i++) {
