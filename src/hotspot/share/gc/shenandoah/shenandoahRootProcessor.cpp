--- conflicted
+++ resolved
@@ -172,30 +172,9 @@
   roots_do(worker_id, oops, &blobs_cl);
 }
 
-<<<<<<< HEAD
 void ShenandoahRootScanner::roots_do(uint worker_id, OopClosure* oops, CodeBlobClosure* code, ThreadClosure *tc) {
   assert(ShenandoahSafepoint::is_at_shenandoah_safepoint(), "Must be at a safepoint");
-=======
-void ShenandoahRootScanner::strong_roots_do(uint worker_id, OopClosure* oops) {
-  CLDToOopClosure clds_cl(oops, ClassLoaderData::_claim_strong);
-  MarkingCodeBlobClosure blobs_cl(oops, !CodeBlobToOopClosure::FixRelocations);
-  strong_roots_do(worker_id, oops, &clds_cl, &blobs_cl);
-}
-
-void ShenandoahRootScanner::roots_do(uint worker_id, OopClosure* oops, CLDClosure* clds, CodeBlobClosure* code, ThreadClosure *tc) {
-  assert(!ShenandoahSafepoint::is_at_shenandoah_safepoint() ||
-         !ShenandoahHeap::heap()->unload_classes(),
-          "Expect class unloading when Shenandoah cycle is running");
-  assert(clds != NULL, "Only possible with CLD closure");
-
-  ShenandoahParallelOopsDoThreadClosure tc_cl(oops, code, tc);
-  ResourceMark rm;
-  _thread_roots.threads_do(&tc_cl, worker_id);
-}
-
-void ShenandoahRootScanner::strong_roots_do(uint worker_id, OopClosure* oops, CLDClosure* clds, CodeBlobClosure* code, ThreadClosure* tc) {
-  assert(ShenandoahHeap::heap()->unload_classes(), "Should be used during class unloading");
->>>>>>> 8c02bdbf
+
   ShenandoahParallelOopsDoThreadClosure tc_cl(oops, code, tc);
   ResourceMark rm;
   _thread_roots.threads_do(&tc_cl, worker_id);
