/*
 * Copyright (c) 2013, 2021, Red Hat, Inc. All rights reserved.
 * DO NOT ALTER OR REMOVE COPYRIGHT NOTICES OR THIS FILE HEADER.
 *
 * This code is free software; you can redistribute it and/or modify it
 * under the terms of the GNU General Public License version 2 only, as
 * published by the Free Software Foundation.
 *
 * This code is distributed in the hope that it will be useful, but WITHOUT
 * ANY WARRANTY; without even the implied warranty of MERCHANTABILITY or
 * FITNESS FOR A PARTICULAR PURPOSE.  See the GNU General Public License
 * version 2 for more details (a copy is included in the LICENSE file that
 * accompanied this code).
 *
 * You should have received a copy of the GNU General Public License version
 * 2 along with this work; if not, write to the Free Software Foundation,
 * Inc., 51 Franklin St, Fifth Floor, Boston, MA 02110-1301 USA.
 *
 * Please contact Oracle, 500 Oracle Parkway, Redwood Shores, CA 94065 USA
 * or visit www.oracle.com if you need additional information or have any
 * questions.
 *
 */

#include "precompiled.hpp"
#include "memory/allocation.hpp"
#include "memory/universe.hpp"

#include "gc/shared/gcArguments.hpp"
#include "gc/shared/gcTimer.hpp"
#include "gc/shared/gcTraceTime.inline.hpp"
#include "gc/shared/locationPrinter.inline.hpp"
#include "gc/shared/memAllocator.hpp"
#include "gc/shared/plab.hpp"

#include "gc/shenandoah/shenandoahBarrierSet.hpp"
#include "gc/shenandoah/shenandoahClosures.inline.hpp"
#include "gc/shenandoah/shenandoahCollectionSet.hpp"
#include "gc/shenandoah/shenandoahCollectorPolicy.hpp"
#include "gc/shenandoah/shenandoahConcurrentMark.hpp"
#include "gc/shenandoah/shenandoahConcurrentRoots.hpp"
#include "gc/shenandoah/shenandoahControlThread.hpp"
#include "gc/shenandoah/shenandoahFreeSet.hpp"
#include "gc/shenandoah/shenandoahPhaseTimings.hpp"
#include "gc/shenandoah/shenandoahHeap.inline.hpp"
#include "gc/shenandoah/shenandoahHeapRegion.inline.hpp"
#include "gc/shenandoah/shenandoahHeapRegionSet.hpp"
#include "gc/shenandoah/shenandoahInitLogger.hpp"
#include "gc/shenandoah/shenandoahMarkCompact.hpp"
#include "gc/shenandoah/shenandoahMarkingContext.inline.hpp"
#include "gc/shenandoah/shenandoahMemoryPool.hpp"
#include "gc/shenandoah/shenandoahMetrics.hpp"
#include "gc/shenandoah/shenandoahMonitoringSupport.hpp"
#include "gc/shenandoah/shenandoahOopClosures.inline.hpp"
#include "gc/shenandoah/shenandoahPacer.inline.hpp"
#include "gc/shenandoah/shenandoahPadding.hpp"
#include "gc/shenandoah/shenandoahParallelCleaning.inline.hpp"
#include "gc/shenandoah/shenandoahReferenceProcessor.hpp"
#include "gc/shenandoah/shenandoahRootProcessor.inline.hpp"
#include "gc/shenandoah/shenandoahStringDedup.hpp"
#include "gc/shenandoah/shenandoahSTWMark.hpp"
#include "gc/shenandoah/shenandoahUtils.hpp"
#include "gc/shenandoah/shenandoahVerifier.hpp"
#include "gc/shenandoah/shenandoahCodeRoots.hpp"
#include "gc/shenandoah/shenandoahVMOperations.hpp"
#include "gc/shenandoah/shenandoahWorkGroup.hpp"
#include "gc/shenandoah/shenandoahWorkerPolicy.hpp"
#include "gc/shenandoah/mode/shenandoahIUMode.hpp"
#include "gc/shenandoah/mode/shenandoahPassiveMode.hpp"
#include "gc/shenandoah/mode/shenandoahSATBMode.hpp"
#if INCLUDE_JFR
#include "gc/shenandoah/shenandoahJfrSupport.hpp"
#endif

#include "memory/classLoaderMetaspace.hpp"
#include "oops/compressedOops.inline.hpp"
#include "prims/jvmtiTagMap.hpp"
#include "runtime/atomic.hpp"
#include "runtime/globals.hpp"
#include "runtime/interfaceSupport.inline.hpp"
#include "runtime/java.hpp"
#include "runtime/orderAccess.hpp"
#include "runtime/safepointMechanism.hpp"
#include "runtime/vmThread.hpp"
#include "services/mallocTracker.hpp"
#include "services/memTracker.hpp"
#include "utilities/powerOfTwo.hpp"

class ShenandoahPretouchHeapTask : public AbstractGangTask {
private:
  ShenandoahRegionIterator _regions;
  const size_t _page_size;
public:
  ShenandoahPretouchHeapTask(size_t page_size) :
    AbstractGangTask("Shenandoah Pretouch Heap"),
    _page_size(page_size) {}

  virtual void work(uint worker_id) {
    ShenandoahHeapRegion* r = _regions.next();
    while (r != NULL) {
      if (r->is_committed()) {
        os::pretouch_memory(r->bottom(), r->end(), _page_size);
      }
      r = _regions.next();
    }
  }
};

class ShenandoahPretouchBitmapTask : public AbstractGangTask {
private:
  ShenandoahRegionIterator _regions;
  char* _bitmap_base;
  const size_t _bitmap_size;
  const size_t _page_size;
public:
  ShenandoahPretouchBitmapTask(char* bitmap_base, size_t bitmap_size, size_t page_size) :
    AbstractGangTask("Shenandoah Pretouch Bitmap"),
    _bitmap_base(bitmap_base),
    _bitmap_size(bitmap_size),
    _page_size(page_size) {}

  virtual void work(uint worker_id) {
    ShenandoahHeapRegion* r = _regions.next();
    while (r != NULL) {
      size_t start = r->index()       * ShenandoahHeapRegion::region_size_bytes() / MarkBitMap::heap_map_factor();
      size_t end   = (r->index() + 1) * ShenandoahHeapRegion::region_size_bytes() / MarkBitMap::heap_map_factor();
      assert (end <= _bitmap_size, "end is sane: " SIZE_FORMAT " < " SIZE_FORMAT, end, _bitmap_size);

      if (r->is_committed()) {
        os::pretouch_memory(_bitmap_base + start, _bitmap_base + end, _page_size);
      }

      r = _regions.next();
    }
  }
};

jint ShenandoahHeap::initialize() {
  //
  // Figure out heap sizing
  //

  size_t init_byte_size = InitialHeapSize;
  size_t min_byte_size  = MinHeapSize;
  size_t max_byte_size  = MaxHeapSize;
  size_t heap_alignment = HeapAlignment;

  size_t reg_size_bytes = ShenandoahHeapRegion::region_size_bytes();

  Universe::check_alignment(max_byte_size,  reg_size_bytes, "Shenandoah heap");
  Universe::check_alignment(init_byte_size, reg_size_bytes, "Shenandoah heap");

  _num_regions = ShenandoahHeapRegion::region_count();

  // Now we know the number of regions, initialize the heuristics.
  initialize_heuristics();

  size_t num_committed_regions = init_byte_size / reg_size_bytes;
  num_committed_regions = MIN2(num_committed_regions, _num_regions);
  assert(num_committed_regions <= _num_regions, "sanity");
  _initial_size = num_committed_regions * reg_size_bytes;

  size_t num_min_regions = min_byte_size / reg_size_bytes;
  num_min_regions = MIN2(num_min_regions, _num_regions);
  assert(num_min_regions <= _num_regions, "sanity");
  _minimum_size = num_min_regions * reg_size_bytes;

  // Default to max heap size.
  _soft_max_size = _num_regions * reg_size_bytes;

  _committed = _initial_size;

  size_t heap_page_size   = UseLargePages ? (size_t)os::large_page_size() : (size_t)os::vm_page_size();
  size_t bitmap_page_size = UseLargePages ? (size_t)os::large_page_size() : (size_t)os::vm_page_size();
  size_t region_page_size = UseLargePages ? (size_t)os::large_page_size() : (size_t)os::vm_page_size();

  //
  // Reserve and commit memory for heap
  //

  ReservedHeapSpace heap_rs = Universe::reserve_heap(max_byte_size, heap_alignment);
  initialize_reserved_region(heap_rs);
  _heap_region = MemRegion((HeapWord*)heap_rs.base(), heap_rs.size() / HeapWordSize);
  _heap_region_special = heap_rs.special();

  assert((((size_t) base()) & ShenandoahHeapRegion::region_size_bytes_mask()) == 0,
         "Misaligned heap: " PTR_FORMAT, p2i(base()));

#if SHENANDOAH_OPTIMIZED_MARKTASK
  // The optimized ShenandoahMarkTask takes some bits away from the full object bits.
  // Fail if we ever attempt to address more than we can.
  if ((uintptr_t)heap_rs.end() >= ShenandoahMarkTask::max_addressable()) {
    FormatBuffer<512> buf("Shenandoah reserved [" PTR_FORMAT ", " PTR_FORMAT") for the heap, \n"
                          "but max object address is " PTR_FORMAT ". Try to reduce heap size, or try other \n"
                          "VM options that allocate heap at lower addresses (HeapBaseMinAddress, AllocateHeapAt, etc).",
                p2i(heap_rs.base()), p2i(heap_rs.end()), ShenandoahMarkTask::max_addressable());
    vm_exit_during_initialization("Fatal Error", buf);
  }
#endif

  ReservedSpace sh_rs = heap_rs.first_part(max_byte_size);
  if (!_heap_region_special) {
    os::commit_memory_or_exit(sh_rs.base(), _initial_size, heap_alignment, false,
                              "Cannot commit heap memory");
  }

  //
  // Reserve and commit memory for bitmap(s)
  //

  _bitmap_size = ShenandoahMarkBitMap::compute_size(heap_rs.size());
  _bitmap_size = align_up(_bitmap_size, bitmap_page_size);

  size_t bitmap_bytes_per_region = reg_size_bytes / ShenandoahMarkBitMap::heap_map_factor();

  guarantee(bitmap_bytes_per_region != 0,
            "Bitmap bytes per region should not be zero");
  guarantee(is_power_of_2(bitmap_bytes_per_region),
            "Bitmap bytes per region should be power of two: " SIZE_FORMAT, bitmap_bytes_per_region);

  if (bitmap_page_size > bitmap_bytes_per_region) {
    _bitmap_regions_per_slice = bitmap_page_size / bitmap_bytes_per_region;
    _bitmap_bytes_per_slice = bitmap_page_size;
  } else {
    _bitmap_regions_per_slice = 1;
    _bitmap_bytes_per_slice = bitmap_bytes_per_region;
  }

  guarantee(_bitmap_regions_per_slice >= 1,
            "Should have at least one region per slice: " SIZE_FORMAT,
            _bitmap_regions_per_slice);

  guarantee(((_bitmap_bytes_per_slice) % bitmap_page_size) == 0,
            "Bitmap slices should be page-granular: bps = " SIZE_FORMAT ", page size = " SIZE_FORMAT,
            _bitmap_bytes_per_slice, bitmap_page_size);

  ReservedSpace bitmap(_bitmap_size, bitmap_page_size);
  MemTracker::record_virtual_memory_type(bitmap.base(), mtGC);
  _bitmap_region = MemRegion((HeapWord*) bitmap.base(), bitmap.size() / HeapWordSize);
  _bitmap_region_special = bitmap.special();

  size_t bitmap_init_commit = _bitmap_bytes_per_slice *
                              align_up(num_committed_regions, _bitmap_regions_per_slice) / _bitmap_regions_per_slice;
  bitmap_init_commit = MIN2(_bitmap_size, bitmap_init_commit);
  if (!_bitmap_region_special) {
    os::commit_memory_or_exit((char *) _bitmap_region.start(), bitmap_init_commit, bitmap_page_size, false,
                              "Cannot commit bitmap memory");
  }

  _marking_context = new ShenandoahMarkingContext(_heap_region, _bitmap_region, _num_regions, MAX2(_max_workers, 1U));

  if (ShenandoahVerify) {
    ReservedSpace verify_bitmap(_bitmap_size, bitmap_page_size);
    if (!verify_bitmap.special()) {
      os::commit_memory_or_exit(verify_bitmap.base(), verify_bitmap.size(), bitmap_page_size, false,
                                "Cannot commit verification bitmap memory");
    }
    MemTracker::record_virtual_memory_type(verify_bitmap.base(), mtGC);
    MemRegion verify_bitmap_region = MemRegion((HeapWord *) verify_bitmap.base(), verify_bitmap.size() / HeapWordSize);
    _verification_bit_map.initialize(_heap_region, verify_bitmap_region);
    _verifier = new ShenandoahVerifier(this, &_verification_bit_map);
  }

  // Reserve aux bitmap for use in object_iterate(). We don't commit it here.
  ReservedSpace aux_bitmap(_bitmap_size, bitmap_page_size);
  MemTracker::record_virtual_memory_type(aux_bitmap.base(), mtGC);
  _aux_bitmap_region = MemRegion((HeapWord*) aux_bitmap.base(), aux_bitmap.size() / HeapWordSize);
  _aux_bitmap_region_special = aux_bitmap.special();
  _aux_bit_map.initialize(_heap_region, _aux_bitmap_region);

  //
  // Create regions and region sets
  //
  size_t region_align = align_up(sizeof(ShenandoahHeapRegion), SHENANDOAH_CACHE_LINE_SIZE);
  size_t region_storage_size = align_up(region_align * _num_regions, region_page_size);
  region_storage_size = align_up(region_storage_size, os::vm_allocation_granularity());

  ReservedSpace region_storage(region_storage_size, region_page_size);
  MemTracker::record_virtual_memory_type(region_storage.base(), mtGC);
  if (!region_storage.special()) {
    os::commit_memory_or_exit(region_storage.base(), region_storage_size, region_page_size, false,
                              "Cannot commit region memory");
  }

  // Try to fit the collection set bitmap at lower addresses. This optimizes code generation for cset checks.
  // Go up until a sensible limit (subject to encoding constraints) and try to reserve the space there.
  // If not successful, bite a bullet and allocate at whatever address.
  {
    size_t cset_align = MAX2<size_t>(os::vm_page_size(), os::vm_allocation_granularity());
    size_t cset_size = align_up(((size_t) sh_rs.base() + sh_rs.size()) >> ShenandoahHeapRegion::region_size_bytes_shift(), cset_align);

    uintptr_t min = round_up_power_of_2(cset_align);
    uintptr_t max = (1u << 30u);

    for (uintptr_t addr = min; addr <= max; addr <<= 1u) {
      char* req_addr = (char*)addr;
      assert(is_aligned(req_addr, cset_align), "Should be aligned");
      ReservedSpace cset_rs(cset_size, cset_align, false, req_addr);
      if (cset_rs.is_reserved()) {
        assert(cset_rs.base() == req_addr, "Allocated where requested: " PTR_FORMAT ", " PTR_FORMAT, p2i(cset_rs.base()), addr);
        _collection_set = new ShenandoahCollectionSet(this, cset_rs, sh_rs.base());
        break;
      }
    }

    if (_collection_set == NULL) {
      ReservedSpace cset_rs(cset_size, cset_align, false);
      _collection_set = new ShenandoahCollectionSet(this, cset_rs, sh_rs.base());
    }
  }

  _regions = NEW_C_HEAP_ARRAY(ShenandoahHeapRegion*, _num_regions, mtGC);
  _free_set = new ShenandoahFreeSet(this, _num_regions);

  {
    ShenandoahHeapLocker locker(lock());

    for (size_t i = 0; i < _num_regions; i++) {
      HeapWord* start = (HeapWord*)sh_rs.base() + ShenandoahHeapRegion::region_size_words() * i;
      bool is_committed = i < num_committed_regions;
      void* loc = region_storage.base() + i * region_align;

      ShenandoahHeapRegion* r = new (loc) ShenandoahHeapRegion(start, i, is_committed);
      assert(is_aligned(r, SHENANDOAH_CACHE_LINE_SIZE), "Sanity");

      _marking_context->initialize_top_at_mark_start(r);
      _regions[i] = r;
      assert(!collection_set()->is_in(i), "New region should not be in collection set");
    }

    // Initialize to complete
    _marking_context->mark_complete();

    _free_set->rebuild();
  }

  if (AlwaysPreTouch) {
    // For NUMA, it is important to pre-touch the storage under bitmaps with worker threads,
    // before initialize() below zeroes it with initializing thread. For any given region,
    // we touch the region and the corresponding bitmaps from the same thread.
    ShenandoahPushWorkerScope scope(workers(), _max_workers, false);

    _pretouch_heap_page_size = heap_page_size;
    _pretouch_bitmap_page_size = bitmap_page_size;

#ifdef LINUX
    // UseTransparentHugePages would madvise that backing memory can be coalesced into huge
    // pages. But, the kernel needs to know that every small page is used, in order to coalesce
    // them into huge one. Therefore, we need to pretouch with smaller pages.
    if (UseTransparentHugePages) {
      _pretouch_heap_page_size = (size_t)os::vm_page_size();
      _pretouch_bitmap_page_size = (size_t)os::vm_page_size();
    }
#endif

    // OS memory managers may want to coalesce back-to-back pages. Make their jobs
    // simpler by pre-touching continuous spaces (heap and bitmap) separately.

    ShenandoahPretouchBitmapTask bcl(bitmap.base(), _bitmap_size, _pretouch_bitmap_page_size);
    _workers->run_task(&bcl);

    ShenandoahPretouchHeapTask hcl(_pretouch_heap_page_size);
    _workers->run_task(&hcl);
  }

  //
  // Initialize the rest of GC subsystems
  //

  _liveness_cache = NEW_C_HEAP_ARRAY(ShenandoahLiveData*, _max_workers, mtGC);
  for (uint worker = 0; worker < _max_workers; worker++) {
    _liveness_cache[worker] = NEW_C_HEAP_ARRAY(ShenandoahLiveData, _num_regions, mtGC);
    Copy::fill_to_bytes(_liveness_cache[worker], _num_regions * sizeof(ShenandoahLiveData));
  }

  // There should probably be Shenandoah-specific options for these,
  // just as there are G1-specific options.
  {
    ShenandoahSATBMarkQueueSet& satbqs = ShenandoahBarrierSet::satb_mark_queue_set();
    satbqs.set_process_completed_buffers_threshold(20); // G1SATBProcessCompletedThreshold
    satbqs.set_buffer_enqueue_threshold_percentage(60); // G1SATBBufferEnqueueingThresholdPercent
  }

  _monitoring_support = new ShenandoahMonitoringSupport(this);
  _phase_timings = new ShenandoahPhaseTimings(max_workers());
  ShenandoahStringDedup::initialize();
  ShenandoahCodeRoots::initialize();

  if (ShenandoahPacing) {
    _pacer = new ShenandoahPacer(this);
    _pacer->setup_for_idle();
  } else {
    _pacer = NULL;
  }

  _control_thread = new ShenandoahControlThread();

  ShenandoahInitLogger::print();

  return JNI_OK;
}

void ShenandoahHeap::initialize_heuristics() {
  if (ShenandoahGCMode != NULL) {
    if (strcmp(ShenandoahGCMode, "satb") == 0) {
      _gc_mode = new ShenandoahSATBMode();
    } else if (strcmp(ShenandoahGCMode, "iu") == 0) {
      _gc_mode = new ShenandoahIUMode();
    } else if (strcmp(ShenandoahGCMode, "passive") == 0) {
      _gc_mode = new ShenandoahPassiveMode();
    } else {
      vm_exit_during_initialization("Unknown -XX:ShenandoahGCMode option");
    }
  } else {
    ShouldNotReachHere();
  }
  _gc_mode->initialize_flags();
  if (_gc_mode->is_diagnostic() && !UnlockDiagnosticVMOptions) {
    vm_exit_during_initialization(
            err_msg("GC mode \"%s\" is diagnostic, and must be enabled via -XX:+UnlockDiagnosticVMOptions.",
                    _gc_mode->name()));
  }
  if (_gc_mode->is_experimental() && !UnlockExperimentalVMOptions) {
    vm_exit_during_initialization(
            err_msg("GC mode \"%s\" is experimental, and must be enabled via -XX:+UnlockExperimentalVMOptions.",
                    _gc_mode->name()));
  }

  _heuristics = _gc_mode->initialize_heuristics();

  if (_heuristics->is_diagnostic() && !UnlockDiagnosticVMOptions) {
    vm_exit_during_initialization(
            err_msg("Heuristics \"%s\" is diagnostic, and must be enabled via -XX:+UnlockDiagnosticVMOptions.",
                    _heuristics->name()));
  }
  if (_heuristics->is_experimental() && !UnlockExperimentalVMOptions) {
    vm_exit_during_initialization(
            err_msg("Heuristics \"%s\" is experimental, and must be enabled via -XX:+UnlockExperimentalVMOptions.",
                    _heuristics->name()));
  }
}

#ifdef _MSC_VER
#pragma warning( push )
#pragma warning( disable:4355 ) // 'this' : used in base member initializer list
#endif

ShenandoahHeap::ShenandoahHeap(ShenandoahCollectorPolicy* policy) :
  CollectedHeap(),
  _initial_size(0),
  _used(0),
  _committed(0),
  _bytes_allocated_since_gc_start(0),
  _max_workers(MAX2(ConcGCThreads, ParallelGCThreads)),
  _workers(NULL),
  _safepoint_workers(NULL),
  _heap_region_special(false),
  _num_regions(0),
  _regions(NULL),
  _update_refs_iterator(this),
  _control_thread(NULL),
  _shenandoah_policy(policy),
  _heuristics(NULL),
  _free_set(NULL),
  _pacer(NULL),
  _verifier(NULL),
  _phase_timings(NULL),
  _monitoring_support(NULL),
  _memory_pool(NULL),
  _stw_memory_manager("Shenandoah Pauses", "end of GC pause"),
  _cycle_memory_manager("Shenandoah Cycles", "end of GC cycle"),
  _gc_timer(new (ResourceObj::C_HEAP, mtGC) ConcurrentGCTimer()),
  _soft_ref_policy(),
  _log_min_obj_alignment_in_bytes(LogMinObjAlignmentInBytes),
  _ref_processor(new ShenandoahReferenceProcessor(MAX2(_max_workers, 1U))),
  _marking_context(NULL),
  _bitmap_size(0),
  _bitmap_regions_per_slice(0),
  _bitmap_bytes_per_slice(0),
  _bitmap_region_special(false),
  _aux_bitmap_region_special(false),
  _liveness_cache(NULL),
  _collection_set(NULL)
{
  BarrierSet::set_barrier_set(new ShenandoahBarrierSet(this));

  _max_workers = MAX2(_max_workers, 1U);
  _workers = new ShenandoahWorkGang("Shenandoah GC Threads", _max_workers,
                            /* are_GC_task_threads */ true,
                            /* are_ConcurrentGC_threads */ true);
  if (_workers == NULL) {
    vm_exit_during_initialization("Failed necessary allocation.");
  } else {
    _workers->initialize_workers();
  }

  if (ParallelGCThreads > 1) {
    _safepoint_workers = new ShenandoahWorkGang("Safepoint Cleanup Thread",
                                                ParallelGCThreads,
                      /* are_GC_task_threads */ false,
                 /* are_ConcurrentGC_threads */ false);
    _safepoint_workers->initialize_workers();
  }
}

#ifdef _MSC_VER
#pragma warning( pop )
#endif

class ShenandoahResetBitmapTask : public AbstractGangTask {
private:
  ShenandoahRegionIterator _regions;

public:
  ShenandoahResetBitmapTask() :
    AbstractGangTask("Shenandoah Reset Bitmap") {}

  void work(uint worker_id) {
    ShenandoahHeapRegion* region = _regions.next();
    ShenandoahHeap* heap = ShenandoahHeap::heap();
    ShenandoahMarkingContext* const ctx = heap->marking_context();
    while (region != NULL) {
      if (heap->is_bitmap_slice_committed(region)) {
        ctx->clear_bitmap(region);
      }
      region = _regions.next();
    }
  }
};

void ShenandoahHeap::reset_mark_bitmap() {
  assert_gc_workers(_workers->active_workers());
  mark_incomplete_marking_context();

  ShenandoahResetBitmapTask task;
  _workers->run_task(&task);
}

void ShenandoahHeap::print_on(outputStream* st) const {
  st->print_cr("Shenandoah Heap");
  st->print_cr(" " SIZE_FORMAT "%s max, " SIZE_FORMAT "%s soft max, " SIZE_FORMAT "%s committed, " SIZE_FORMAT "%s used",
               byte_size_in_proper_unit(max_capacity()), proper_unit_for_byte_size(max_capacity()),
               byte_size_in_proper_unit(soft_max_capacity()), proper_unit_for_byte_size(soft_max_capacity()),
               byte_size_in_proper_unit(committed()),    proper_unit_for_byte_size(committed()),
               byte_size_in_proper_unit(used()),         proper_unit_for_byte_size(used()));
  st->print_cr(" " SIZE_FORMAT " x " SIZE_FORMAT"%s regions",
               num_regions(),
               byte_size_in_proper_unit(ShenandoahHeapRegion::region_size_bytes()),
               proper_unit_for_byte_size(ShenandoahHeapRegion::region_size_bytes()));

  st->print("Status: ");
  if (has_forwarded_objects())                 st->print("has forwarded objects, ");
  if (is_concurrent_mark_in_progress())        st->print("marking, ");
  if (is_evacuation_in_progress())             st->print("evacuating, ");
  if (is_update_refs_in_progress())            st->print("updating refs, ");
  if (is_degenerated_gc_in_progress())         st->print("degenerated gc, ");
  if (is_full_gc_in_progress())                st->print("full gc, ");
  if (is_full_gc_move_in_progress())           st->print("full gc move, ");
  if (is_concurrent_weak_root_in_progress())   st->print("concurrent weak roots, ");
  if (is_concurrent_strong_root_in_progress() &&
      !is_concurrent_weak_root_in_progress())  st->print("concurrent strong roots, ");

  if (cancelled_gc()) {
    st->print("cancelled");
  } else {
    st->print("not cancelled");
  }
  st->cr();

  st->print_cr("Reserved region:");
  st->print_cr(" - [" PTR_FORMAT ", " PTR_FORMAT ") ",
               p2i(reserved_region().start()),
               p2i(reserved_region().end()));

  ShenandoahCollectionSet* cset = collection_set();
  st->print_cr("Collection set:");
  if (cset != NULL) {
    st->print_cr(" - map (vanilla): " PTR_FORMAT, p2i(cset->map_address()));
    st->print_cr(" - map (biased):  " PTR_FORMAT, p2i(cset->biased_map_address()));
  } else {
    st->print_cr(" (NULL)");
  }

  st->cr();
  MetaspaceUtils::print_on(st);

  if (Verbose) {
    print_heap_regions_on(st);
  }
}

class ShenandoahInitWorkerGCLABClosure : public ThreadClosure {
public:
  void do_thread(Thread* thread) {
    assert(thread != NULL, "Sanity");
    assert(thread->is_Worker_thread(), "Only worker thread expected");
    ShenandoahThreadLocalData::initialize_gclab(thread);
  }
};

void ShenandoahHeap::post_initialize() {
  CollectedHeap::post_initialize();
  MutexLocker ml(Threads_lock);

  ShenandoahInitWorkerGCLABClosure init_gclabs;
  _workers->threads_do(&init_gclabs);

  // gclab can not be initialized early during VM startup, as it can not determinate its max_size.
  // Now, we will let WorkGang to initialize gclab when new worker is created.
  _workers->set_initialize_gclab();

  _heuristics->initialize();

  JFR_ONLY(ShenandoahJFRSupport::register_jfr_type_serializers());
}

size_t ShenandoahHeap::used() const {
  return Atomic::load_acquire(&_used);
}

size_t ShenandoahHeap::committed() const {
  OrderAccess::acquire();
  return _committed;
}

void ShenandoahHeap::increase_committed(size_t bytes) {
  shenandoah_assert_heaplocked_or_safepoint();
  _committed += bytes;
}

void ShenandoahHeap::decrease_committed(size_t bytes) {
  shenandoah_assert_heaplocked_or_safepoint();
  _committed -= bytes;
}

void ShenandoahHeap::increase_used(size_t bytes) {
  Atomic::add(&_used, bytes);
}

void ShenandoahHeap::set_used(size_t bytes) {
  Atomic::release_store_fence(&_used, bytes);
}

void ShenandoahHeap::decrease_used(size_t bytes) {
  assert(used() >= bytes, "never decrease heap size by more than we've left");
  Atomic::sub(&_used, bytes);
}

void ShenandoahHeap::increase_allocated(size_t bytes) {
  Atomic::add(&_bytes_allocated_since_gc_start, bytes);
}

void ShenandoahHeap::notify_mutator_alloc_words(size_t words, bool waste) {
  size_t bytes = words * HeapWordSize;
  if (!waste) {
    increase_used(bytes);
  }
  increase_allocated(bytes);
  if (ShenandoahPacing) {
    control_thread()->pacing_notify_alloc(words);
    if (waste) {
      pacer()->claim_for_alloc(words, true);
    }
  }
}

size_t ShenandoahHeap::capacity() const {
  return committed();
}

size_t ShenandoahHeap::max_capacity() const {
  return _num_regions * ShenandoahHeapRegion::region_size_bytes();
}

size_t ShenandoahHeap::soft_max_capacity() const {
  size_t v = Atomic::load(&_soft_max_size);
  assert(min_capacity() <= v && v <= max_capacity(),
         "Should be in bounds: " SIZE_FORMAT " <= " SIZE_FORMAT " <= " SIZE_FORMAT,
         min_capacity(), v, max_capacity());
  return v;
}

void ShenandoahHeap::set_soft_max_capacity(size_t v) {
  assert(min_capacity() <= v && v <= max_capacity(),
         "Should be in bounds: " SIZE_FORMAT " <= " SIZE_FORMAT " <= " SIZE_FORMAT,
         min_capacity(), v, max_capacity());
  Atomic::store(&_soft_max_size, v);
}

size_t ShenandoahHeap::min_capacity() const {
  return _minimum_size;
}

size_t ShenandoahHeap::initial_capacity() const {
  return _initial_size;
}

bool ShenandoahHeap::is_in(const void* p) const {
  HeapWord* heap_base = (HeapWord*) base();
  HeapWord* last_region_end = heap_base + ShenandoahHeapRegion::region_size_words() * num_regions();
  return p >= heap_base && p < last_region_end;
}

void ShenandoahHeap::op_uncommit(double shrink_before, size_t shrink_until) {
  assert (ShenandoahUncommit, "should be enabled");

  // Application allocates from the beginning of the heap, and GC allocates at
  // the end of it. It is more efficient to uncommit from the end, so that applications
  // could enjoy the near committed regions. GC allocations are much less frequent,
  // and therefore can accept the committing costs.

  size_t count = 0;
  for (size_t i = num_regions(); i > 0; i--) { // care about size_t underflow
    ShenandoahHeapRegion* r = get_region(i - 1);
    if (r->is_empty_committed() && (r->empty_time() < shrink_before)) {
      ShenandoahHeapLocker locker(lock());
      if (r->is_empty_committed()) {
        if (committed() < shrink_until + ShenandoahHeapRegion::region_size_bytes()) {
          break;
        }

        r->make_uncommitted();
        count++;
      }
    }
    SpinPause(); // allow allocators to take the lock
  }

  if (count > 0) {
    control_thread()->notify_heap_changed();
  }
}

HeapWord* ShenandoahHeap::allocate_from_gclab_slow(Thread* thread, size_t size) {
  // New object should fit the GCLAB size
  size_t min_size = MAX2(size, PLAB::min_size());

  // Figure out size of new GCLAB, looking back at heuristics. Expand aggressively.
  size_t new_size = ShenandoahThreadLocalData::gclab_size(thread) * 2;
  new_size = MIN2(new_size, PLAB::max_size());
  new_size = MAX2(new_size, PLAB::min_size());

  // Record new heuristic value even if we take any shortcut. This captures
  // the case when moderately-sized objects always take a shortcut. At some point,
  // heuristics should catch up with them.
  ShenandoahThreadLocalData::set_gclab_size(thread, new_size);

  if (new_size < size) {
    // New size still does not fit the object. Fall back to shared allocation.
    // This avoids retiring perfectly good GCLABs, when we encounter a large object.
    return NULL;
  }

  // Retire current GCLAB, and allocate a new one.
  PLAB* gclab = ShenandoahThreadLocalData::gclab(thread);
  gclab->retire();

  size_t actual_size = 0;
  HeapWord* gclab_buf = allocate_new_gclab(min_size, new_size, &actual_size);
  if (gclab_buf == NULL) {
    return NULL;
  }

  assert (size <= actual_size, "allocation should fit");

  if (ZeroTLAB) {
    // ..and clear it.
    Copy::zero_to_words(gclab_buf, actual_size);
  } else {
    // ...and zap just allocated object.
#ifdef ASSERT
    // Skip mangling the space corresponding to the object header to
    // ensure that the returned space is not considered parsable by
    // any concurrent GC thread.
    size_t hdr_size = oopDesc::header_size();
    Copy::fill_to_words(gclab_buf + hdr_size, actual_size - hdr_size, badHeapWordVal);
#endif // ASSERT
  }
  gclab->set_buf(gclab_buf, actual_size);
  return gclab->allocate(size);
}

HeapWord* ShenandoahHeap::allocate_new_tlab(size_t min_size,
                                            size_t requested_size,
                                            size_t* actual_size) {
  ShenandoahAllocRequest req = ShenandoahAllocRequest::for_tlab(min_size, requested_size);
  HeapWord* res = allocate_memory(req);
  if (res != NULL) {
    *actual_size = req.actual_size();
  } else {
    *actual_size = 0;
  }
  return res;
}

HeapWord* ShenandoahHeap::allocate_new_gclab(size_t min_size,
                                             size_t word_size,
                                             size_t* actual_size) {
  ShenandoahAllocRequest req = ShenandoahAllocRequest::for_gclab(min_size, word_size);
  HeapWord* res = allocate_memory(req);
  if (res != NULL) {
    *actual_size = req.actual_size();
  } else {
    *actual_size = 0;
  }
  return res;
}

HeapWord* ShenandoahHeap::allocate_memory(ShenandoahAllocRequest& req) {
  intptr_t pacer_epoch = 0;
  bool in_new_region = false;
  HeapWord* result = NULL;

  if (req.is_mutator_alloc()) {
    if (ShenandoahPacing) {
      pacer()->pace_for_alloc(req.size());
      pacer_epoch = pacer()->epoch();
    }

    if (!ShenandoahAllocFailureALot || !should_inject_alloc_failure()) {
      result = allocate_memory_under_lock(req, in_new_region);
    }

    // Allocation failed, block until control thread reacted, then retry allocation.
    //
    // It might happen that one of the threads requesting allocation would unblock
    // way later after GC happened, only to fail the second allocation, because
    // other threads have already depleted the free storage. In this case, a better
    // strategy is to try again, as long as GC makes progress.
    //
    // Then, we need to make sure the allocation was retried after at least one
    // Full GC, which means we want to try more than ShenandoahFullGCThreshold times.

    size_t tries = 0;

    while (result == NULL && _progress_last_gc.is_set()) {
      tries++;
      control_thread()->handle_alloc_failure(req);
      result = allocate_memory_under_lock(req, in_new_region);
    }

    while (result == NULL && tries <= ShenandoahFullGCThreshold) {
      tries++;
      control_thread()->handle_alloc_failure(req);
      result = allocate_memory_under_lock(req, in_new_region);
    }

  } else {
    assert(req.is_gc_alloc(), "Can only accept GC allocs here");
    result = allocate_memory_under_lock(req, in_new_region);
    // Do not call handle_alloc_failure() here, because we cannot block.
    // The allocation failure would be handled by the LRB slowpath with handle_alloc_failure_evac().
  }

  if (in_new_region) {
    control_thread()->notify_heap_changed();
  }

  if (result != NULL) {
    size_t requested = req.size();
    size_t actual = req.actual_size();

    assert (req.is_lab_alloc() || (requested == actual),
            "Only LAB allocations are elastic: %s, requested = " SIZE_FORMAT ", actual = " SIZE_FORMAT,
            ShenandoahAllocRequest::alloc_type_to_string(req.type()), requested, actual);

    if (req.is_mutator_alloc()) {
      notify_mutator_alloc_words(actual, false);

      // If we requested more than we were granted, give the rest back to pacer.
      // This only matters if we are in the same pacing epoch: do not try to unpace
      // over the budget for the other phase.
      if (ShenandoahPacing && (pacer_epoch > 0) && (requested > actual)) {
        pacer()->unpace_for_alloc(pacer_epoch, requested - actual);
      }
    } else {
      increase_used(actual*HeapWordSize);
    }
  }

  return result;
}

HeapWord* ShenandoahHeap::allocate_memory_under_lock(ShenandoahAllocRequest& req, bool& in_new_region) {
  ShenandoahHeapLocker locker(lock());
  return _free_set->allocate(req, in_new_region);
}

HeapWord* ShenandoahHeap::mem_allocate(size_t size,
                                        bool*  gc_overhead_limit_was_exceeded) {
  ShenandoahAllocRequest req = ShenandoahAllocRequest::for_shared(size);
  return allocate_memory(req);
}

MetaWord* ShenandoahHeap::satisfy_failed_metadata_allocation(ClassLoaderData* loader_data,
                                                             size_t size,
                                                             Metaspace::MetadataType mdtype) {
  MetaWord* result;

  // Inform metaspace OOM to GC heuristics if class unloading is possible.
  if (heuristics()->can_unload_classes()) {
    ShenandoahHeuristics* h = heuristics();
    h->record_metaspace_oom();
  }

  // Expand and retry allocation
  result = loader_data->metaspace_non_null()->expand_and_allocate(size, mdtype);
  if (result != NULL) {
    return result;
  }

  // Start full GC
  collect(GCCause::_metadata_GC_clear_soft_refs);

  // Retry allocation
  result = loader_data->metaspace_non_null()->allocate(size, mdtype);
  if (result != NULL) {
    return result;
  }

  // Expand and retry allocation
  result = loader_data->metaspace_non_null()->expand_and_allocate(size, mdtype);
  if (result != NULL) {
    return result;
  }

  // Out of memory
  return NULL;
}

class ShenandoahConcurrentEvacuateRegionObjectClosure : public ObjectClosure {
private:
  ShenandoahHeap* const _heap;
  Thread* const _thread;
public:
  ShenandoahConcurrentEvacuateRegionObjectClosure(ShenandoahHeap* heap) :
    _heap(heap), _thread(Thread::current()) {}

  void do_object(oop p) {
    shenandoah_assert_marked(NULL, p);
    if (!p->is_forwarded()) {
      _heap->evacuate_object(p, _thread);
    }
  }
};

class ShenandoahEvacuationTask : public AbstractGangTask {
private:
  ShenandoahHeap* const _sh;
  ShenandoahCollectionSet* const _cs;
  bool _concurrent;
public:
  ShenandoahEvacuationTask(ShenandoahHeap* sh,
                           ShenandoahCollectionSet* cs,
                           bool concurrent) :
    AbstractGangTask("Shenandoah Evacuation"),
    _sh(sh),
    _cs(cs),
    _concurrent(concurrent)
  {}

  void work(uint worker_id) {
    if (_concurrent) {
      ShenandoahConcurrentWorkerSession worker_session(worker_id);
      ShenandoahSuspendibleThreadSetJoiner stsj(ShenandoahSuspendibleWorkers);
      ShenandoahEvacOOMScope oom_evac_scope;
      do_work();
    } else {
      ShenandoahParallelWorkerSession worker_session(worker_id);
      ShenandoahEvacOOMScope oom_evac_scope;
      do_work();
    }
  }

private:
  void do_work() {
    ShenandoahConcurrentEvacuateRegionObjectClosure cl(_sh);
    ShenandoahHeapRegion* r;
    while ((r =_cs->claim_next()) != NULL) {
      assert(r->has_live(), "Region " SIZE_FORMAT " should have been reclaimed early", r->index());
      _sh->marked_object_iterate(r, &cl);

      if (ShenandoahPacing) {
        _sh->pacer()->report_evac(r->used() >> LogHeapWordSize);
      }

      if (_sh->check_cancelled_gc_and_yield(_concurrent)) {
        break;
      }
    }
  }
};

void ShenandoahHeap::evacuate_collection_set(bool concurrent) {
  ShenandoahEvacuationTask task(this, _collection_set, concurrent);
  workers()->run_task(&task);
}

void ShenandoahHeap::trash_cset_regions() {
  ShenandoahHeapLocker locker(lock());

  ShenandoahCollectionSet* set = collection_set();
  ShenandoahHeapRegion* r;
  set->clear_current_index();
  while ((r = set->next()) != NULL) {
    r->make_trash();
  }
  collection_set()->clear();
}

void ShenandoahHeap::print_heap_regions_on(outputStream* st) const {
  st->print_cr("Heap Regions:");
  st->print_cr("EU=empty-uncommitted, EC=empty-committed, R=regular, H=humongous start, HC=humongous continuation, CS=collection set, T=trash, P=pinned");
  st->print_cr("BTE=bottom/top/end, U=used, T=TLAB allocs, G=GCLAB allocs, S=shared allocs, L=live data");
  st->print_cr("R=root, CP=critical pins, TAMS=top-at-mark-start, UWM=update watermark");
  st->print_cr("SN=alloc sequence number");

  for (size_t i = 0; i < num_regions(); i++) {
    get_region(i)->print_on(st);
  }
}

void ShenandoahHeap::trash_humongous_region_at(ShenandoahHeapRegion* start) {
  assert(start->is_humongous_start(), "reclaim regions starting with the first one");

  oop humongous_obj = oop(start->bottom());
  size_t size = humongous_obj->size();
  size_t required_regions = ShenandoahHeapRegion::required_regions(size * HeapWordSize);
  size_t index = start->index() + required_regions - 1;

  assert(!start->has_live(), "liveness must be zero");

  for(size_t i = 0; i < required_regions; i++) {
    // Reclaim from tail. Otherwise, assertion fails when printing region to trace log,
    // as it expects that every region belongs to a humongous region starting with a humongous start region.
    ShenandoahHeapRegion* region = get_region(index --);

    assert(region->is_humongous(), "expect correct humongous start or continuation");
    assert(!region->is_cset(), "Humongous region should not be in collection set");

    region->make_trash_immediate();
  }
}

class ShenandoahCheckCleanGCLABClosure : public ThreadClosure {
public:
  ShenandoahCheckCleanGCLABClosure() {}
  void do_thread(Thread* thread) {
    PLAB* gclab = ShenandoahThreadLocalData::gclab(thread);
    assert(gclab != NULL, "GCLAB should be initialized for %s", thread->name());
    assert(gclab->words_remaining() == 0, "GCLAB should not need retirement");
  }
};

class ShenandoahRetireGCLABClosure : public ThreadClosure {
private:
  bool const _resize;
public:
  ShenandoahRetireGCLABClosure(bool resize) : _resize(resize) {}
  void do_thread(Thread* thread) {
    PLAB* gclab = ShenandoahThreadLocalData::gclab(thread);
    assert(gclab != NULL, "GCLAB should be initialized for %s", thread->name());
    gclab->retire();
    if (_resize && ShenandoahThreadLocalData::gclab_size(thread) > 0) {
      ShenandoahThreadLocalData::set_gclab_size(thread, 0);
    }
  }
};

void ShenandoahHeap::labs_make_parsable() {
  assert(UseTLAB, "Only call with UseTLAB");

  ShenandoahRetireGCLABClosure cl(false);

  for (JavaThreadIteratorWithHandle jtiwh; JavaThread *t = jtiwh.next(); ) {
    ThreadLocalAllocBuffer& tlab = t->tlab();
    tlab.make_parsable();
    cl.do_thread(t);
  }

  workers()->threads_do(&cl);
}

void ShenandoahHeap::tlabs_retire(bool resize) {
  assert(UseTLAB, "Only call with UseTLAB");
  assert(!resize || ResizeTLAB, "Only call for resize when ResizeTLAB is enabled");

  ThreadLocalAllocStats stats;

  for (JavaThreadIteratorWithHandle jtiwh; JavaThread *t = jtiwh.next(); ) {
    ThreadLocalAllocBuffer& tlab = t->tlab();
    tlab.retire(&stats);
    if (resize) {
      tlab.resize();
    }
  }

  stats.publish();

#ifdef ASSERT
  ShenandoahCheckCleanGCLABClosure cl;
  for (JavaThreadIteratorWithHandle jtiwh; JavaThread *t = jtiwh.next(); ) {
    cl.do_thread(t);
  }
  workers()->threads_do(&cl);
#endif
}

void ShenandoahHeap::gclabs_retire(bool resize) {
  assert(UseTLAB, "Only call with UseTLAB");
  assert(!resize || ResizeTLAB, "Only call for resize when ResizeTLAB is enabled");

  ShenandoahRetireGCLABClosure cl(resize);
  for (JavaThreadIteratorWithHandle jtiwh; JavaThread *t = jtiwh.next(); ) {
    cl.do_thread(t);
  }
  workers()->threads_do(&cl);
}

class ShenandoahEvacuateUpdateRootsTask : public AbstractGangTask {
private:
  ShenandoahRootEvacuator* _rp;

public:
  ShenandoahEvacuateUpdateRootsTask(ShenandoahRootEvacuator* rp) :
    AbstractGangTask("Shenandoah Evacuate/Update Roots"),
    _rp(rp) {}

  void work(uint worker_id) {
    ShenandoahParallelWorkerSession worker_session(worker_id);
    ShenandoahEvacOOMScope oom_evac_scope;
    ShenandoahEvacuateUpdateRootsClosure<> cl;
    MarkingCodeBlobClosure blobsCl(&cl, CodeBlobToOopClosure::FixRelocations);
    _rp->roots_do(worker_id, &cl);
  }
};

void ShenandoahHeap::evacuate_and_update_roots() {
#if COMPILER2_OR_JVMCI
  DerivedPointerTable::clear();
#endif
  assert(ShenandoahSafepoint::is_at_shenandoah_safepoint(), "Only iterate roots while world is stopped");
  {
    // Include concurrent roots if current cycle can not process those roots concurrently
    ShenandoahRootEvacuator rp(workers()->active_workers(),
                               ShenandoahPhaseTimings::init_evac);
    ShenandoahEvacuateUpdateRootsTask roots_task(&rp);
    workers()->run_task(&roots_task);
  }

#if COMPILER2_OR_JVMCI
  DerivedPointerTable::update_pointers();
#endif
}

// Returns size in bytes
size_t ShenandoahHeap::unsafe_max_tlab_alloc(Thread *thread) const {
  if (ShenandoahElasticTLAB) {
    // With Elastic TLABs, return the max allowed size, and let the allocation path
    // figure out the safe size for current allocation.
    return ShenandoahHeapRegion::max_tlab_size_bytes();
  } else {
    return MIN2(_free_set->unsafe_peek_free(), ShenandoahHeapRegion::max_tlab_size_bytes());
  }
}

size_t ShenandoahHeap::max_tlab_size() const {
  // Returns size in words
  return ShenandoahHeapRegion::max_tlab_size_words();
}

void ShenandoahHeap::collect(GCCause::Cause cause) {
  control_thread()->request_gc(cause);
}

void ShenandoahHeap::do_full_collection(bool clear_all_soft_refs) {
  //assert(false, "Shouldn't need to do full collections");
}

HeapWord* ShenandoahHeap::block_start(const void* addr) const {
  ShenandoahHeapRegion* r = heap_region_containing(addr);
  if (r != NULL) {
    return r->block_start(addr);
  }
  return NULL;
}

bool ShenandoahHeap::block_is_obj(const HeapWord* addr) const {
  ShenandoahHeapRegion* r = heap_region_containing(addr);
  return r->block_is_obj(addr);
}

bool ShenandoahHeap::print_location(outputStream* st, void* addr) const {
  return BlockLocationPrinter<ShenandoahHeap>::print_location(st, addr);
}

void ShenandoahHeap::prepare_for_verify() {
  if (SafepointSynchronize::is_at_safepoint() && UseTLAB) {
    labs_make_parsable();
  }
}

void ShenandoahHeap::gc_threads_do(ThreadClosure* tcl) const {
  workers()->threads_do(tcl);
  if (_safepoint_workers != NULL) {
    _safepoint_workers->threads_do(tcl);
  }
  if (ShenandoahStringDedup::is_enabled()) {
    ShenandoahStringDedup::threads_do(tcl);
  }
}

void ShenandoahHeap::print_tracing_info() const {
  LogTarget(Info, gc, stats) lt;
  if (lt.is_enabled()) {
    ResourceMark rm;
    LogStream ls(lt);

    phase_timings()->print_global_on(&ls);

    ls.cr();
    ls.cr();

    shenandoah_policy()->print_gc_stats(&ls);

    ls.cr();
    ls.cr();
  }
}

void ShenandoahHeap::verify(VerifyOption vo) {
  if (ShenandoahSafepoint::is_at_shenandoah_safepoint()) {
    if (ShenandoahVerify) {
      verifier()->verify_generic(vo);
    } else {
      // TODO: Consider allocating verification bitmaps on demand,
      // and turn this on unconditionally.
    }
  }
}
size_t ShenandoahHeap::tlab_capacity(Thread *thr) const {
  return _free_set->capacity();
}

class ObjectIterateScanRootClosure : public BasicOopIterateClosure {
private:
  MarkBitMap* _bitmap;
  ShenandoahScanObjectStack* _oop_stack;
  ShenandoahHeap* const _heap;
  ShenandoahMarkingContext* const _marking_context;

  template <class T>
  void do_oop_work(T* p) {
    T o = RawAccess<>::oop_load(p);
    if (!CompressedOops::is_null(o)) {
      oop obj = CompressedOops::decode_not_null(o);
      if (_heap->is_concurrent_weak_root_in_progress() && !_marking_context->is_marked(obj)) {
        // There may be dead oops in weak roots in concurrent root phase, do not touch them.
        return;
      }
      obj = ShenandoahBarrierSet::resolve_forwarded_not_null(obj);

      assert(oopDesc::is_oop(obj), "must be a valid oop");
      if (!_bitmap->is_marked(obj)) {
        _bitmap->mark(obj);
        _oop_stack->push(obj);
      }
    }
  }
public:
  ObjectIterateScanRootClosure(MarkBitMap* bitmap, ShenandoahScanObjectStack* oop_stack) :
    _bitmap(bitmap), _oop_stack(oop_stack), _heap(ShenandoahHeap::heap()),
    _marking_context(_heap->marking_context()) {}
  void do_oop(oop* p)       { do_oop_work(p); }
  void do_oop(narrowOop* p) { do_oop_work(p); }
};

/*
 * This is public API, used in preparation of object_iterate().
 * Since we don't do linear scan of heap in object_iterate() (see comment below), we don't
 * need to make the heap parsable. For Shenandoah-internal linear heap scans that we can
 * control, we call SH::tlabs_retire, SH::gclabs_retire.
 */
void ShenandoahHeap::ensure_parsability(bool retire_tlabs) {
  // No-op.
}

/*
 * Iterates objects in the heap. This is public API, used for, e.g., heap dumping.
 *
 * We cannot safely iterate objects by doing a linear scan at random points in time. Linear
 * scanning needs to deal with dead objects, which may have dead Klass* pointers (e.g.
 * calling oopDesc::size() would crash) or dangling reference fields (crashes) etc. Linear
 * scanning therefore depends on having a valid marking bitmap to support it. However, we only
 * have a valid marking bitmap after successful marking. In particular, we *don't* have a valid
 * marking bitmap during marking, after aborted marking or during/after cleanup (when we just
 * wiped the bitmap in preparation for next marking).
 *
 * For all those reasons, we implement object iteration as a single marking traversal, reporting
 * objects as we mark+traverse through the heap, starting from GC roots. JVMTI IterateThroughHeap
 * is allowed to report dead objects, but is not required to do so.
 */
void ShenandoahHeap::object_iterate(ObjectClosure* cl) {
  // Reset bitmap
  if (!prepare_aux_bitmap_for_iteration())
    return;

  ShenandoahScanObjectStack oop_stack;
  ObjectIterateScanRootClosure oops(&_aux_bit_map, &oop_stack);
  // Seed the stack with root scan
  scan_roots_for_iteration(&oop_stack, &oops);

  // Work through the oop stack to traverse heap
  while (! oop_stack.is_empty()) {
    oop obj = oop_stack.pop();
    assert(oopDesc::is_oop(obj), "must be a valid oop");
    cl->do_object(obj);
    obj->oop_iterate(&oops);
  }

  assert(oop_stack.is_empty(), "should be empty");
  // Reclaim bitmap
  reclaim_aux_bitmap_for_iteration();
}

bool ShenandoahHeap::prepare_aux_bitmap_for_iteration() {
  assert(SafepointSynchronize::is_at_safepoint(), "safe iteration is only available during safepoints");

  if (!_aux_bitmap_region_special && !os::commit_memory((char*)_aux_bitmap_region.start(), _aux_bitmap_region.byte_size(), false)) {
    log_warning(gc)("Could not commit native memory for auxiliary marking bitmap for heap iteration");
    return false;
  }
  // Reset bitmap
  _aux_bit_map.clear();
  return true;
}

void ShenandoahHeap::scan_roots_for_iteration(ShenandoahScanObjectStack* oop_stack, ObjectIterateScanRootClosure* oops) {
  // Process GC roots according to current GC cycle
  // This populates the work stack with initial objects
  // It is important to relinquish the associated locks before diving
  // into heap dumper
  ShenandoahHeapIterationRootScanner rp;
  rp.roots_do(oops);
}

void ShenandoahHeap::reclaim_aux_bitmap_for_iteration() {
  if (!_aux_bitmap_region_special && !os::uncommit_memory((char*)_aux_bitmap_region.start(), _aux_bitmap_region.byte_size())) {
    log_warning(gc)("Could not uncommit native memory for auxiliary marking bitmap for heap iteration");
  }
}

// Closure for parallelly iterate objects
class ShenandoahObjectIterateParScanClosure : public BasicOopIterateClosure {
private:
  MarkBitMap* _bitmap;
  ShenandoahObjToScanQueue* _queue;
  ShenandoahHeap* const _heap;
  ShenandoahMarkingContext* const _marking_context;

  template <class T>
  void do_oop_work(T* p) {
    T o = RawAccess<>::oop_load(p);
    if (!CompressedOops::is_null(o)) {
      oop obj = CompressedOops::decode_not_null(o);
      if (_heap->is_concurrent_weak_root_in_progress() && !_marking_context->is_marked(obj)) {
        // There may be dead oops in weak roots in concurrent root phase, do not touch them.
        return;
      }
      obj = ShenandoahBarrierSet::resolve_forwarded_not_null(obj);

      assert(oopDesc::is_oop(obj), "Must be a valid oop");
      if (_bitmap->par_mark(obj)) {
        _queue->push(ShenandoahMarkTask(obj));
      }
    }
  }
public:
  ShenandoahObjectIterateParScanClosure(MarkBitMap* bitmap, ShenandoahObjToScanQueue* q) :
    _bitmap(bitmap), _queue(q), _heap(ShenandoahHeap::heap()),
    _marking_context(_heap->marking_context()) {}
  void do_oop(oop* p)       { do_oop_work(p); }
  void do_oop(narrowOop* p) { do_oop_work(p); }
};

// Object iterator for parallel heap iteraion.
// The root scanning phase happenes in construction as a preparation of
// parallel marking queues.
// Every worker processes it's own marking queue. work-stealing is used
// to balance workload.
class ShenandoahParallelObjectIterator : public ParallelObjectIterator {
private:
  uint                         _num_workers;
  bool                         _init_ready;
  MarkBitMap*                  _aux_bit_map;
  ShenandoahHeap*              _heap;
  ShenandoahScanObjectStack    _roots_stack; // global roots stack
  ShenandoahObjToScanQueueSet* _task_queues;
public:
  ShenandoahParallelObjectIterator(uint num_workers, MarkBitMap* bitmap) :
        _num_workers(num_workers),
        _init_ready(false),
        _aux_bit_map(bitmap),
        _heap(ShenandoahHeap::heap()) {
    // Initialize bitmap
    _init_ready = _heap->prepare_aux_bitmap_for_iteration();
    if (!_init_ready) {
      return;
    }

    ObjectIterateScanRootClosure oops(_aux_bit_map, &_roots_stack);
    _heap->scan_roots_for_iteration(&_roots_stack, &oops);

    _init_ready = prepare_worker_queues();
  }

  ~ShenandoahParallelObjectIterator() {
    // Reclaim bitmap
    _heap->reclaim_aux_bitmap_for_iteration();
    // Reclaim queue for workers
    if (_task_queues!= NULL) {
      for (uint i = 0; i < _num_workers; ++i) {
        ShenandoahObjToScanQueue* q = _task_queues->queue(i);
        if (q != NULL) {
          delete q;
          _task_queues->register_queue(i, NULL);
        }
      }
      delete _task_queues;
      _task_queues = NULL;
    }
  }

  virtual void object_iterate(ObjectClosure* cl, uint worker_id) {
    if (_init_ready) {
      object_iterate_parallel(cl, worker_id, _task_queues);
    }
  }

private:
  // Divide global root_stack into worker queues
  bool prepare_worker_queues() {
    _task_queues = new ShenandoahObjToScanQueueSet((int) _num_workers);
    // Initialize queues for every workers
    for (uint i = 0; i < _num_workers; ++i) {
      ShenandoahObjToScanQueue* task_queue = new ShenandoahObjToScanQueue();
      task_queue->initialize();
      _task_queues->register_queue(i, task_queue);
    }
    // Divide roots among the workers. Assume that object referencing distribution
    // is related with root kind, use round-robin to make every worker have same chance
    // to process every kind of roots
    size_t roots_num = _roots_stack.size();
    if (roots_num == 0) {
      // No work to do
      return false;
    }

    for (uint j = 0; j < roots_num; j++) {
      uint stack_id = j % _num_workers;
      oop obj = _roots_stack.pop();
      _task_queues->queue(stack_id)->push(ShenandoahMarkTask(obj));
    }
    return true;
  }

  void object_iterate_parallel(ObjectClosure* cl,
                               uint worker_id,
                               ShenandoahObjToScanQueueSet* queue_set) {
    assert(SafepointSynchronize::is_at_safepoint(), "safe iteration is only available during safepoints");
    assert(queue_set != NULL, "task queue must not be NULL");

    ShenandoahObjToScanQueue* q = queue_set->queue(worker_id);
    assert(q != NULL, "object iterate queue must not be NULL");

    ShenandoahMarkTask t;
    ShenandoahObjectIterateParScanClosure oops(_aux_bit_map, q);

    // Work through the queue to traverse heap.
    // Steal when there is no task in queue.
    while (q->pop(t) || queue_set->steal(worker_id, t)) {
      oop obj = t.obj();
      assert(oopDesc::is_oop(obj), "must be a valid oop");
      cl->do_object(obj);
      obj->oop_iterate(&oops);
    }
    assert(q->is_empty(), "should be empty");
  }
};

ParallelObjectIterator* ShenandoahHeap::parallel_object_iterator(uint workers) {
  return new ShenandoahParallelObjectIterator(workers, &_aux_bit_map);
}

// Keep alive an object that was loaded with AS_NO_KEEPALIVE.
void ShenandoahHeap::keep_alive(oop obj) {
  if (is_concurrent_mark_in_progress() && (obj != NULL)) {
    ShenandoahBarrierSet::barrier_set()->enqueue(obj);
  }
}

void ShenandoahHeap::heap_region_iterate(ShenandoahHeapRegionClosure* blk) const {
  for (size_t i = 0; i < num_regions(); i++) {
    ShenandoahHeapRegion* current = get_region(i);
    blk->heap_region_do(current);
  }
}

class ShenandoahParallelHeapRegionTask : public AbstractGangTask {
private:
  ShenandoahHeap* const _heap;
  ShenandoahHeapRegionClosure* const _blk;

  shenandoah_padding(0);
  volatile size_t _index;
  shenandoah_padding(1);

public:
  ShenandoahParallelHeapRegionTask(ShenandoahHeapRegionClosure* blk) :
          AbstractGangTask("Shenandoah Parallel Region Operation"),
          _heap(ShenandoahHeap::heap()), _blk(blk), _index(0) {}

  void work(uint worker_id) {
    ShenandoahParallelWorkerSession worker_session(worker_id);
    size_t stride = ShenandoahParallelRegionStride;

    size_t max = _heap->num_regions();
    while (_index < max) {
      size_t cur = Atomic::fetch_and_add(&_index, stride);
      size_t start = cur;
      size_t end = MIN2(cur + stride, max);
      if (start >= max) break;

      for (size_t i = cur; i < end; i++) {
        ShenandoahHeapRegion* current = _heap->get_region(i);
        _blk->heap_region_do(current);
      }
    }
  }
};

void ShenandoahHeap::parallel_heap_region_iterate(ShenandoahHeapRegionClosure* blk) const {
  assert(blk->is_thread_safe(), "Only thread-safe closures here");
  if (num_regions() > ShenandoahParallelRegionStride) {
    ShenandoahParallelHeapRegionTask task(blk);
    workers()->run_task(&task);
  } else {
    heap_region_iterate(blk);
  }
}

class ShenandoahInitMarkUpdateRegionStateClosure : public ShenandoahHeapRegionClosure {
private:
  ShenandoahMarkingContext* const _ctx;
public:
  ShenandoahInitMarkUpdateRegionStateClosure() : _ctx(ShenandoahHeap::heap()->marking_context()) {}

  void heap_region_do(ShenandoahHeapRegion* r) {
    assert(!r->has_live(), "Region " SIZE_FORMAT " should have no live data", r->index());
    if (r->is_active()) {
      // Check if region needs updating its TAMS. We have updated it already during concurrent
      // reset, so it is very likely we don't need to do another write here.
      if (_ctx->top_at_mark_start(r) != r->top()) {
        _ctx->capture_top_at_mark_start(r);
      }
    } else {
      assert(_ctx->top_at_mark_start(r) == r->top(),
             "Region " SIZE_FORMAT " should already have correct TAMS", r->index());
    }
  }

  bool is_thread_safe() { return true; }
};

void ShenandoahHeap::prepare_concurrent_roots() {
  assert(SafepointSynchronize::is_at_safepoint(), "Must be at a safepoint");
  assert(!is_stw_gc_in_progress(), "Only concurrent GC");
  set_concurrent_strong_root_in_progress(!collection_set()->is_empty());
  set_concurrent_weak_root_in_progress(true);
  if (ShenandoahConcurrentRoots::should_do_concurrent_class_unloading()) {
    _unloader.prepare();
  }
}

void ShenandoahHeap::finish_concurrent_roots() {
  assert(SafepointSynchronize::is_at_safepoint(), "Must be at a safepoint");
  assert(!is_stw_gc_in_progress(), "Only concurrent GC");
  if (ShenandoahConcurrentRoots::should_do_concurrent_class_unloading()) {
    _unloader.finish();
  }
}

void ShenandoahHeap::rendezvous_threads() {
  ShenandoahRendezvousClosure cl;
  Handshake::execute(&cl);
}

void ShenandoahHeap::recycle_trash() {
  free_set()->recycle_trash();
}

class ShenandoahResetUpdateRegionStateClosure : public ShenandoahHeapRegionClosure {
private:
  ShenandoahMarkingContext* const _ctx;
public:
  ShenandoahResetUpdateRegionStateClosure() : _ctx(ShenandoahHeap::heap()->marking_context()) {}

  void heap_region_do(ShenandoahHeapRegion* r) {
    if (r->is_active()) {
      // Reset live data and set TAMS optimistically. We would recheck these under the pause
      // anyway to capture any updates that happened since now.
      r->clear_live_data();
      _ctx->capture_top_at_mark_start(r);
    }
  }

  bool is_thread_safe() { return true; }
};

void ShenandoahHeap::prepare_gc() {
  reset_mark_bitmap();

  ShenandoahResetUpdateRegionStateClosure cl;
  parallel_heap_region_iterate(&cl);
}

class ShenandoahFinalMarkUpdateRegionStateClosure : public ShenandoahHeapRegionClosure {
private:
  ShenandoahMarkingContext* const _ctx;
  ShenandoahHeapLock* const _lock;

public:
  ShenandoahFinalMarkUpdateRegionStateClosure() :
    _ctx(ShenandoahHeap::heap()->complete_marking_context()), _lock(ShenandoahHeap::heap()->lock()) {}

  void heap_region_do(ShenandoahHeapRegion* r) {
    if (r->is_active()) {
      // All allocations past TAMS are implicitly live, adjust the region data.
      // Bitmaps/TAMS are swapped at this point, so we need to poll complete bitmap.
      HeapWord *tams = _ctx->top_at_mark_start(r);
      HeapWord *top = r->top();
      if (top > tams) {
        r->increase_live_data_alloc_words(pointer_delta(top, tams));
      }

      // We are about to select the collection set, make sure it knows about
      // current pinning status. Also, this allows trashing more regions that
      // now have their pinning status dropped.
      if (r->is_pinned()) {
        if (r->pin_count() == 0) {
          ShenandoahHeapLocker locker(_lock);
          r->make_unpinned();
        }
      } else {
        if (r->pin_count() > 0) {
          ShenandoahHeapLocker locker(_lock);
          r->make_pinned();
        }
      }

      // Remember limit for updating refs. It's guaranteed that we get no
      // from-space-refs written from here on.
      r->set_update_watermark_at_safepoint(r->top());
    } else {
      assert(!r->has_live(), "Region " SIZE_FORMAT " should have no live data", r->index());
      assert(_ctx->top_at_mark_start(r) == r->top(),
             "Region " SIZE_FORMAT " should have correct TAMS", r->index());
    }
  }

  bool is_thread_safe() { return true; }
};

void ShenandoahHeap::prepare_regions_and_collection_set(bool concurrent) {
  assert(!is_full_gc_in_progress(), "Only for concurrent and degenerated GC");
  {
    ShenandoahGCPhase phase(concurrent ? ShenandoahPhaseTimings::final_update_region_states :
                                         ShenandoahPhaseTimings::degen_gc_final_update_region_states);
    ShenandoahFinalMarkUpdateRegionStateClosure cl;
    parallel_heap_region_iterate(&cl);

    assert_pinned_region_status();
  }

  // Retire the TLABs, which will force threads to reacquire their TLABs after the pause.
  // This is needed for two reasons. Strong one: new allocations would be with new freeset,
  // which would be outside the collection set, so no cset writes would happen there.
  // Weaker one: new allocations would happen past update watermark, and so less work would
  // be needed for reference updates (would update the large filler instead).
  if (UseTLAB) {
    ShenandoahGCPhase phase(concurrent ? ShenandoahPhaseTimings::final_manage_labs :
                                         ShenandoahPhaseTimings::degen_gc_final_manage_labs);
    tlabs_retire(false);
  }

  {
    ShenandoahGCPhase phase(concurrent ? ShenandoahPhaseTimings::choose_cset :
                                         ShenandoahPhaseTimings::degen_gc_choose_cset);
    ShenandoahHeapLocker locker(lock());
    _collection_set->clear();
    heuristics()->choose_collection_set(_collection_set);
  }

  {
    ShenandoahGCPhase phase(concurrent ? ShenandoahPhaseTimings::final_rebuild_freeset :
                                         ShenandoahPhaseTimings::degen_gc_final_rebuild_freeset);
    ShenandoahHeapLocker locker(lock());
    _free_set->rebuild();
  }
}

<<<<<<< HEAD
void ShenandoahHeap::do_class_unloading() {
=======
class ShenandoahIsCLDAliveClosure : public CLDClosure {
public:
  void do_cld(ClassLoaderData* cld) {
    cld->is_alive();
  }
};

class ShenandoahIsNMethodAliveClosure: public NMethodClosure {
public:
  void do_nmethod(nmethod* n) {
    n->is_unloading();
  }
};

// This task not only evacuates/updates marked weak roots, but also "NULL"
// dead weak roots.
class ShenandoahConcurrentWeakRootsEvacUpdateTask : public AbstractGangTask {
private:
  ShenandoahVMWeakRoots<true /*concurrent*/> _vm_roots;

  // Roots related to concurrent class unloading
  ShenandoahClassLoaderDataRoots<true /* concurrent */, true /* single thread*/>
                                             _cld_roots;
  ShenandoahConcurrentNMethodIterator        _nmethod_itr;
  ShenandoahConcurrentStringDedupRoots       _dedup_roots;
  bool                                       _concurrent_class_unloading;

public:
  ShenandoahConcurrentWeakRootsEvacUpdateTask(ShenandoahPhaseTimings::Phase phase) :
    AbstractGangTask("Shenandoah Evacuate/Update Concurrent Weak Roots"),
    _vm_roots(phase),
    _cld_roots(phase, ShenandoahHeap::heap()->workers()->active_workers()),
    _nmethod_itr(ShenandoahCodeRoots::table()),
    _dedup_roots(phase),
    _concurrent_class_unloading(ShenandoahConcurrentRoots::should_do_concurrent_class_unloading()) {
    if (_concurrent_class_unloading) {
      MutexLocker mu(CodeCache_lock, Mutex::_no_safepoint_check_flag);
      _nmethod_itr.nmethods_do_begin();
    }

    _dedup_roots.prologue();
  }

  ~ShenandoahConcurrentWeakRootsEvacUpdateTask() {
    _dedup_roots.epilogue();

    if (_concurrent_class_unloading) {
      MutexLocker mu(CodeCache_lock, Mutex::_no_safepoint_check_flag);
      _nmethod_itr.nmethods_do_end();
    }
    // Notify runtime data structures of potentially dead oops
    _vm_roots.report_num_dead();
  }

  void work(uint worker_id) {
    ShenandoahConcurrentWorkerSession worker_session(worker_id);
    {
      ShenandoahEvacOOMScope oom;
      // jni_roots and weak_roots are OopStorage backed roots, concurrent iteration
      // may race against OopStorage::release() calls.
      ShenandoahEvacUpdateCleanupOopStorageRootsClosure cl;
      _vm_roots.oops_do(&cl, worker_id);

      // String dedup weak roots
      ShenandoahForwardedIsAliveClosure is_alive;
      ShenandoahEvacuateUpdateRootsClosure<MO_RELEASE> keep_alive;
      _dedup_roots.oops_do(&is_alive, &keep_alive, worker_id);
    }

    // If we are going to perform concurrent class unloading later on, we need to
    // cleanup the weak oops in CLD and determinate nmethod's unloading state, so that we
    // can cleanup immediate garbage sooner.
    if (_concurrent_class_unloading) {
      // Applies ShenandoahIsCLDAlive closure to CLDs, native barrier will either NULL the
      // CLD's holder or evacuate it.
      ShenandoahIsCLDAliveClosure is_cld_alive;
      _cld_roots.cld_do(&is_cld_alive, worker_id);

      // Applies ShenandoahIsNMethodAliveClosure to registered nmethods.
      // The closure calls nmethod->is_unloading(). The is_unloading
      // state is cached, therefore, during concurrent class unloading phase,
      // we will not touch the metadata of unloading nmethods
      ShenandoahIsNMethodAliveClosure is_nmethod_alive;
      _nmethod_itr.nmethods_do(&is_nmethod_alive);
    }
  }
};

void ShenandoahHeap::op_weak_refs() {
  // Concurrent weak refs processing
  {
    ShenandoahTimingsTracker t(ShenandoahPhaseTimings::conc_weak_refs_work);
    ShenandoahGCWorkerPhase worker_phase(ShenandoahPhaseTimings::conc_weak_refs_work);
    ref_processor()->process_references(workers(), true /* concurrent */);
  }
}

void ShenandoahHeap::stw_weak_refs(bool full_gc) {
  // Weak refs processing
  ShenandoahTimingsTracker t(full_gc ? ShenandoahPhaseTimings::full_gc_weakrefs_process
                                     : ShenandoahPhaseTimings::degen_gc_weakrefs_process);
  ShenandoahGCWorkerPhase worker_phase(full_gc ? ShenandoahPhaseTimings::full_gc_weakrefs_process
                                               : ShenandoahPhaseTimings::degen_gc_weakrefs_process);
  ref_processor()->process_references(workers(), false /* concurrent */);
}

void ShenandoahHeap::op_weak_roots() {
  if (is_concurrent_weak_root_in_progress()) {
    // Concurrent weak root processing
    {
      ShenandoahTimingsTracker t(ShenandoahPhaseTimings::conc_weak_roots_work);
      ShenandoahGCWorkerPhase worker_phase(ShenandoahPhaseTimings::conc_weak_roots_work);
      ShenandoahConcurrentWeakRootsEvacUpdateTask task(ShenandoahPhaseTimings::conc_weak_roots_work);
      workers()->run_task(&task);
    }

    // Perform handshake to flush out dead oops
    {
      ShenandoahTimingsTracker t(ShenandoahPhaseTimings::conc_weak_roots_rendezvous);
      rendezvous_threads();
    }

    if (!ShenandoahConcurrentRoots::should_do_concurrent_class_unloading()) {
      set_concurrent_weak_root_in_progress(false);
    }
  }
}

void ShenandoahHeap::op_class_unloading() {
  assert (is_concurrent_weak_root_in_progress() &&
          ShenandoahConcurrentRoots::should_do_concurrent_class_unloading(),
          "Checked by caller");
>>>>>>> 9a771c38
  _unloader.unload();
  set_concurrent_weak_root_in_progress(false);
}

<<<<<<< HEAD
void ShenandoahHeap::prepare_update_heap_references(bool concurrent) {
  assert(ShenandoahSafepoint::is_at_shenandoah_safepoint(), "must be at safepoint");
=======
void ShenandoahHeap::op_strong_roots() {
  assert(is_concurrent_strong_root_in_progress(), "Checked by caller");
  ShenandoahConcurrentRootsEvacUpdateTask task(ShenandoahPhaseTimings::conc_strong_roots);
  workers()->run_task(&task);
  set_concurrent_strong_root_in_progress(false);
}

void ShenandoahHeap::op_rendezvous_roots() {
  rendezvous_threads();
}

void ShenandoahHeap::rendezvous_threads() {
  ShenandoahRendezvousClosure cl;
  Handshake::execute(&cl);
}

class ShenandoahResetUpdateRegionStateClosure : public ShenandoahHeapRegionClosure {
private:
  ShenandoahMarkingContext* const _ctx;
public:
  ShenandoahResetUpdateRegionStateClosure() : _ctx(ShenandoahHeap::heap()->marking_context()) {}

  void heap_region_do(ShenandoahHeapRegion* r) {
    if (r->is_active()) {
      // Reset live data and set TAMS optimistically. We would recheck these under the pause
      // anyway to capture any updates that happened since now.
      r->clear_live_data();
      _ctx->capture_top_at_mark_start(r);
    }
  }

  bool is_thread_safe() { return true; }
};

void ShenandoahHeap::op_reset() {
  if (ShenandoahPacing) {
    pacer()->setup_for_reset();
  }
  reset_mark_bitmap();

  ShenandoahResetUpdateRegionStateClosure cl;
  parallel_heap_region_iterate(&cl);
}

void ShenandoahHeap::op_full(GCCause::Cause cause) {
  ShenandoahMetricsSnapshot metrics;
  metrics.snap_before();

  ShenandoahMarkCompact full_gc;
  full_gc.initialize(_gc_timer);
  full_gc.do_it(cause);

  metrics.snap_after();

  if (metrics.is_good_progress()) {
    _progress_last_gc.set();
  } else {
    // Nothing to do. Tell the allocation path that we have failed to make
    // progress, and it can finally fail.
    _progress_last_gc.unset();
  }
}

void ShenandoahHeap::op_degenerated(ShenandoahDegenPoint point) {
  // Degenerated GC is STW, but it can also fail. Current mechanics communicates
  // GC failure via cancelled_concgc() flag. So, if we detect the failure after
  // some phase, we have to upgrade the Degenerate GC to Full GC.

  clear_cancelled_gc();

  ShenandoahMetricsSnapshot metrics;
  metrics.snap_before();

  switch (point) {
    // The cases below form the Duff's-like device: it describes the actual GC cycle,
    // but enters it at different points, depending on which concurrent phase had
    // degenerated.

    case _degenerated_outside_cycle:
      // We have degenerated from outside the cycle, which means something is bad with
      // the heap, most probably heavy humongous fragmentation, or we are very low on free
      // space. It makes little sense to wait for Full GC to reclaim as much as it can, when
      // we can do the most aggressive degen cycle, which includes processing references and
      // class unloading, unless those features are explicitly disabled.
      //
      // Note that we can only do this for "outside-cycle" degens, otherwise we would risk
      // changing the cycle parameters mid-cycle during concurrent -> degenerated handover.

      // Degenerated from concurrent mark roots, reset for STW mark
      if (is_concurrent_mark_in_progress()) {
        ShenandoahConcurrentMark::cancel();
        set_concurrent_mark_in_progress(false);
      }

      set_unload_classes(heuristics()->can_unload_classes());

      op_reset();

      // STW root scan
      {
        assert(!has_forwarded_objects(), "Should not have forwarded heap");
        ShenandoahSTWMark mark(false /*full_gc*/);
        mark.mark();
        assert(!cancelled_gc(), "STW mark can not OOM");
      }
    case _degenerated_mark:
      if (point == _degenerated_mark) {
        finish_mark();
      }
      prepare_evacuation();

      if (cancelled_gc()) {
        op_degenerated_fail();
        return;
      }

      if (!has_forwarded_objects() && ShenandoahConcurrentRoots::can_do_concurrent_class_unloading()) {
        // Disarm nmethods that armed for concurrent mark. On normal cycle, it would
        // be disarmed while conc-roots phase is running.
        // TODO: Call op_conc_roots() here instead
        ShenandoahCodeRoots::disarm_nmethods();
      }

      op_cleanup_early();

    case _degenerated_evac:
      // If heuristics thinks we should do the cycle, this flag would be set,
      // and we can do evacuation. Otherwise, it would be the shortcut cycle.
      if (is_evacuation_in_progress()) {

        // Degeneration under oom-evac protocol might have left some objects in
        // collection set un-evacuated. Restart evacuation from the beginning to
        // capture all objects. For all the objects that are already evacuated,
        // it would be a simple check, which is supposed to be fast. This is also
        // safe to do even without degeneration, as CSet iterator is at beginning
        // in preparation for evacuation anyway.
        //
        // Before doing that, we need to make sure we never had any cset-pinned
        // regions. This may happen if allocation failure happened when evacuating
        // the about-to-be-pinned object, oom-evac protocol left the object in
        // the collection set, and then the pin reached the cset region. If we continue
        // the cycle here, we would trash the cset and alive objects in it. To avoid
        // it, we fail degeneration right away and slide into Full GC to recover.

        {
          sync_pinned_region_status();
          collection_set()->clear_current_index();

          ShenandoahHeapRegion* r;
          while ((r = collection_set()->next()) != NULL) {
            if (r->is_pinned()) {
              cancel_gc(GCCause::_shenandoah_upgrade_to_full_gc);
              op_degenerated_fail();
              return;
            }
          }

          collection_set()->clear_current_index();
        }

        op_stw_evac();
        if (cancelled_gc()) {
          op_degenerated_fail();
          return;
        }
      }

      // If heuristics thinks we should do the cycle, this flag would be set,
      // and we need to do update-refs. Otherwise, it would be the shortcut cycle.
      if (has_forwarded_objects()) {
        op_init_updaterefs();
        if (cancelled_gc()) {
          op_degenerated_fail();
          return;
        }
      }

    case _degenerated_updaterefs:
      if (has_forwarded_objects()) {
        op_final_updaterefs();
        if (cancelled_gc()) {
          op_degenerated_fail();
          return;
        }
      }

      op_cleanup_complete();
      break;

    default:
      ShouldNotReachHere();
  }

  if (ShenandoahVerify) {
    verifier()->verify_after_degenerated();
  }

  if (VerifyAfterGC) {
    Universe::verify();
  }

  metrics.snap_after();
>>>>>>> 9a771c38

  // Evacuation is over, no GCLABs are needed anymore. GCLABs are under URWM, so we need to
  // make them parsable for update code to work correctly. Plus, we can compute new sizes
  // for future GCLABs here.
  if (UseTLAB) {
    ShenandoahGCPhase phase(concurrent ?
                            ShenandoahPhaseTimings::init_update_refs_manage_gclabs :
                            ShenandoahPhaseTimings::degen_gc_init_update_refs_manage_gclabs);
    gclabs_retire(ResizeTLAB);
  }

  _update_refs_iterator.reset();
}

void ShenandoahHeap::force_satb_flush_all_threads() {
  if (!is_concurrent_mark_in_progress()) {
    // No need to flush SATBs
    return;
  }

  for (JavaThreadIteratorWithHandle jtiwh; JavaThread *t = jtiwh.next(); ) {
    ShenandoahThreadLocalData::set_force_satb_flush(t, true);
  }
  // The threads are not "acquiring" their thread-local data, but it does not
  // hurt to "release" the updates here anyway.
  OrderAccess::fence();
}

void ShenandoahHeap::set_gc_state_all_threads(char state) {
  for (JavaThreadIteratorWithHandle jtiwh; JavaThread *t = jtiwh.next(); ) {
    ShenandoahThreadLocalData::set_gc_state(t, state);
  }
}

void ShenandoahHeap::set_gc_state_mask(uint mask, bool value) {
  assert(ShenandoahSafepoint::is_at_shenandoah_safepoint(), "Should really be Shenandoah safepoint");
  _gc_state.set_cond(mask, value);
  set_gc_state_all_threads(_gc_state.raw_value());
}

void ShenandoahHeap::set_concurrent_mark_in_progress(bool in_progress) {
  if (has_forwarded_objects()) {
    set_gc_state_mask(MARKING | UPDATEREFS, in_progress);
  } else {
    set_gc_state_mask(MARKING, in_progress);
  }
  ShenandoahBarrierSet::satb_mark_queue_set().set_active_all_threads(in_progress, !in_progress);
}

void ShenandoahHeap::set_evacuation_in_progress(bool in_progress) {
  assert(ShenandoahSafepoint::is_at_shenandoah_safepoint(), "Only call this at safepoint");
  set_gc_state_mask(EVACUATION, in_progress);
}

void ShenandoahHeap::set_concurrent_strong_root_in_progress(bool in_progress) {
  assert(ShenandoahConcurrentRoots::can_do_concurrent_roots(), "Why set the flag?");
  if (in_progress) {
    _concurrent_strong_root_in_progress.set();
  } else {
    _concurrent_strong_root_in_progress.unset();
  }
}

void ShenandoahHeap::set_concurrent_weak_root_in_progress(bool in_progress) {
  assert(ShenandoahConcurrentRoots::can_do_concurrent_roots(), "Why set the flag?");
  if (in_progress) {
    _concurrent_weak_root_in_progress.set();
  } else {
    _concurrent_weak_root_in_progress.unset();
  }
}

GCTracer* ShenandoahHeap::tracer() {
  return shenandoah_policy()->tracer();
}

size_t ShenandoahHeap::tlab_used(Thread* thread) const {
  return _free_set->used();
}

bool ShenandoahHeap::try_cancel_gc() {
  while (true) {
    jbyte prev = _cancelled_gc.cmpxchg(CANCELLED, CANCELLABLE);
    if (prev == CANCELLABLE) return true;
    else if (prev == CANCELLED) return false;
    assert(ShenandoahSuspendibleWorkers, "should not get here when not using suspendible workers");
    assert(prev == NOT_CANCELLED, "must be NOT_CANCELLED");
    Thread* thread = Thread::current();
    if (thread->is_Java_thread()) {
      // We need to provide a safepoint here, otherwise we might
      // spin forever if a SP is pending.
      ThreadBlockInVM sp(thread->as_Java_thread());
      SpinPause();
    }
  }
}

void ShenandoahHeap::cancel_gc(GCCause::Cause cause) {
  if (try_cancel_gc()) {
    FormatBuffer<> msg("Cancelling GC: %s", GCCause::to_string(cause));
    log_info(gc)("%s", msg.buffer());
    Events::log(Thread::current(), "%s", msg.buffer());
  }
}

uint ShenandoahHeap::max_workers() {
  return _max_workers;
}

void ShenandoahHeap::stop() {
  // The shutdown sequence should be able to terminate when GC is running.

  // Step 0. Notify policy to disable event recording.
  _shenandoah_policy->record_shutdown();

  // Step 1. Notify control thread that we are in shutdown.
  // Note that we cannot do that with stop(), because stop() is blocking and waits for the actual shutdown.
  // Doing stop() here would wait for the normal GC cycle to complete, never falling through to cancel below.
  control_thread()->prepare_for_graceful_shutdown();

  // Step 2. Notify GC workers that we are cancelling GC.
  cancel_gc(GCCause::_shenandoah_stop_vm);

  // Step 3. Wait until GC worker exits normally.
  control_thread()->stop();

  // Step 4. Stop String Dedup thread if it is active
  if (ShenandoahStringDedup::is_enabled()) {
    ShenandoahStringDedup::stop();
  }
}

void ShenandoahHeap::stw_unload_classes(bool full_gc) {
  if (!unload_classes()) return;
  // Unload classes and purge SystemDictionary.
  {
    ShenandoahGCPhase phase(full_gc ?
                            ShenandoahPhaseTimings::full_gc_purge_class_unload :
                            ShenandoahPhaseTimings::degen_gc_purge_class_unload);
    bool purged_class = SystemDictionary::do_unloading(gc_timer());

    ShenandoahIsAliveSelector is_alive;
    uint num_workers = _workers->active_workers();
    ShenandoahClassUnloadingTask unlink_task(is_alive.is_alive_closure(), num_workers, purged_class);
    _workers->run_task(&unlink_task);
  }

  {
    ShenandoahGCPhase phase(full_gc ?
                            ShenandoahPhaseTimings::full_gc_purge_cldg :
                            ShenandoahPhaseTimings::degen_gc_purge_cldg);
    ClassLoaderDataGraph::purge(/*at_safepoint*/true);
  }
  // Resize and verify metaspace
  MetaspaceGC::compute_new_size();
  DEBUG_ONLY(MetaspaceUtils::verify();)
}

// Weak roots are either pre-evacuated (final mark) or updated (final updaterefs),
// so they should not have forwarded oops.
// However, we do need to "null" dead oops in the roots, if can not be done
// in concurrent cycles.
void ShenandoahHeap::stw_process_weak_roots(bool full_gc) {
  ShenandoahGCPhase root_phase(full_gc ?
                               ShenandoahPhaseTimings::full_gc_purge :
                               ShenandoahPhaseTimings::degen_gc_purge);
  uint num_workers = _workers->active_workers();
  ShenandoahPhaseTimings::Phase timing_phase = full_gc ?
                                               ShenandoahPhaseTimings::full_gc_purge_weak_par :
                                               ShenandoahPhaseTimings::degen_gc_purge_weak_par;
  ShenandoahGCPhase phase(timing_phase);
  ShenandoahGCWorkerPhase worker_phase(timing_phase);

  // Cleanup weak roots
  if (has_forwarded_objects()) {
    ShenandoahForwardedIsAliveClosure is_alive;
    ShenandoahUpdateRefsClosure keep_alive;
    ShenandoahParallelWeakRootsCleaningTask<ShenandoahForwardedIsAliveClosure, ShenandoahUpdateRefsClosure>
      cleaning_task(timing_phase, &is_alive, &keep_alive, num_workers);
    _workers->run_task(&cleaning_task);
  } else {
    ShenandoahIsAliveClosure is_alive;
#ifdef ASSERT
    ShenandoahAssertNotForwardedClosure verify_cl;
    ShenandoahParallelWeakRootsCleaningTask<ShenandoahIsAliveClosure, ShenandoahAssertNotForwardedClosure>
      cleaning_task(timing_phase, &is_alive, &verify_cl, num_workers);
#else
    ShenandoahParallelWeakRootsCleaningTask<ShenandoahIsAliveClosure, DoNothingClosure>
      cleaning_task(timing_phase, &is_alive, &do_nothing_cl, num_workers);
#endif
    _workers->run_task(&cleaning_task);
  }
}

void ShenandoahHeap::parallel_cleaning(bool full_gc) {
  assert(SafepointSynchronize::is_at_safepoint(), "Must be at a safepoint");
  assert(is_stw_gc_in_progress(), "Only for Degenerated and Full GC");
  stw_weak_refs(full_gc);
  stw_process_weak_roots(full_gc);
  stw_unload_classes(full_gc);
}

void ShenandoahHeap::set_has_forwarded_objects(bool cond) {
  set_gc_state_mask(HAS_FORWARDED, cond);
}

void ShenandoahHeap::set_unload_classes(bool uc) {
  _unload_classes.set_cond(uc);
}

bool ShenandoahHeap::unload_classes() const {
  return _unload_classes.is_set();
}

address ShenandoahHeap::in_cset_fast_test_addr() {
  ShenandoahHeap* heap = ShenandoahHeap::heap();
  assert(heap->collection_set() != NULL, "Sanity");
  return (address) heap->collection_set()->biased_map_address();
}

address ShenandoahHeap::cancelled_gc_addr() {
  return (address) ShenandoahHeap::heap()->_cancelled_gc.addr_of();
}

address ShenandoahHeap::gc_state_addr() {
  return (address) ShenandoahHeap::heap()->_gc_state.addr_of();
}

size_t ShenandoahHeap::bytes_allocated_since_gc_start() {
  return Atomic::load_acquire(&_bytes_allocated_since_gc_start);
}

void ShenandoahHeap::reset_bytes_allocated_since_gc_start() {
  Atomic::release_store_fence(&_bytes_allocated_since_gc_start, (size_t)0);
}

void ShenandoahHeap::set_degenerated_gc_in_progress(bool in_progress) {
  _degenerated_gc_in_progress.set_cond(in_progress);
}

void ShenandoahHeap::set_full_gc_in_progress(bool in_progress) {
  _full_gc_in_progress.set_cond(in_progress);
}

void ShenandoahHeap::set_full_gc_move_in_progress(bool in_progress) {
  assert (is_full_gc_in_progress(), "should be");
  _full_gc_move_in_progress.set_cond(in_progress);
}

void ShenandoahHeap::set_update_refs_in_progress(bool in_progress) {
  set_gc_state_mask(UPDATEREFS, in_progress);
}

void ShenandoahHeap::register_nmethod(nmethod* nm) {
  ShenandoahCodeRoots::register_nmethod(nm);
}

void ShenandoahHeap::unregister_nmethod(nmethod* nm) {
  ShenandoahCodeRoots::unregister_nmethod(nm);
}

void ShenandoahHeap::flush_nmethod(nmethod* nm) {
  ShenandoahCodeRoots::flush_nmethod(nm);
}

oop ShenandoahHeap::pin_object(JavaThread* thr, oop o) {
  heap_region_containing(o)->record_pin();
  return o;
}

void ShenandoahHeap::unpin_object(JavaThread* thr, oop o) {
  heap_region_containing(o)->record_unpin();
}

void ShenandoahHeap::sync_pinned_region_status() {
  ShenandoahHeapLocker locker(lock());

  for (size_t i = 0; i < num_regions(); i++) {
    ShenandoahHeapRegion *r = get_region(i);
    if (r->is_active()) {
      if (r->is_pinned()) {
        if (r->pin_count() == 0) {
          r->make_unpinned();
        }
      } else {
        if (r->pin_count() > 0) {
          r->make_pinned();
        }
      }
    }
  }

  assert_pinned_region_status();
}

#ifdef ASSERT
void ShenandoahHeap::assert_pinned_region_status() {
  for (size_t i = 0; i < num_regions(); i++) {
    ShenandoahHeapRegion* r = get_region(i);
    assert((r->is_pinned() && r->pin_count() > 0) || (!r->is_pinned() && r->pin_count() == 0),
           "Region " SIZE_FORMAT " pinning status is inconsistent", i);
  }
}
#endif

ConcurrentGCTimer* ShenandoahHeap::gc_timer() const {
  return _gc_timer;
}

#ifdef ASSERT
void ShenandoahHeap::assert_gc_workers(uint nworkers) {
  assert(nworkers > 0 && nworkers <= max_workers(), "Sanity");

  if (ShenandoahSafepoint::is_at_shenandoah_safepoint()) {
    if (UseDynamicNumberOfGCThreads) {
      assert(nworkers <= ParallelGCThreads, "Cannot use more than it has");
    } else {
      // Use ParallelGCThreads inside safepoints
      assert(nworkers == ParallelGCThreads, "Use ParallelGCThreads within safepoints");
    }
  } else {
    if (UseDynamicNumberOfGCThreads) {
      assert(nworkers <= ConcGCThreads, "Cannot use more than it has");
    } else {
      // Use ConcGCThreads outside safepoints
      assert(nworkers == ConcGCThreads, "Use ConcGCThreads outside safepoints");
    }
  }
}
#endif

ShenandoahVerifier* ShenandoahHeap::verifier() {
  guarantee(ShenandoahVerify, "Should be enabled");
  assert (_verifier != NULL, "sanity");
  return _verifier;
}

template<class T>
class ShenandoahUpdateHeapRefsTask : public AbstractGangTask {
private:
  T cl;
  ShenandoahHeap* _heap;
  ShenandoahRegionIterator* _regions;
  bool _concurrent;
public:
  ShenandoahUpdateHeapRefsTask(ShenandoahRegionIterator* regions, bool concurrent) :
    AbstractGangTask("Shenandoah Update References"),
    cl(T()),
    _heap(ShenandoahHeap::heap()),
    _regions(regions),
    _concurrent(concurrent) {
  }

  void work(uint worker_id) {
    if (_concurrent) {
      ShenandoahConcurrentWorkerSession worker_session(worker_id);
      ShenandoahSuspendibleThreadSetJoiner stsj(ShenandoahSuspendibleWorkers);
      do_work();
    } else {
      ShenandoahParallelWorkerSession worker_session(worker_id);
      do_work();
    }
  }

private:
  void do_work() {
    ShenandoahHeapRegion* r = _regions->next();
    ShenandoahMarkingContext* const ctx = _heap->complete_marking_context();
    while (r != NULL) {
      HeapWord* update_watermark = r->get_update_watermark();
      assert (update_watermark >= r->bottom(), "sanity");
      if (r->is_active() && !r->is_cset()) {
        _heap->marked_object_oop_iterate(r, &cl, update_watermark);
      }
      if (ShenandoahPacing) {
        _heap->pacer()->report_updaterefs(pointer_delta(update_watermark, r->bottom()));
      }
      if (_heap->check_cancelled_gc_and_yield(_concurrent)) {
        return;
      }
      r = _regions->next();
    }
  }
};

void ShenandoahHeap::update_heap_references(bool concurrent) {
  assert(!is_full_gc_in_progress(), "Only for concurrent and degenerated GC");

  ShenandoahUpdateHeapRefsTask<ShenandoahUpdateHeapRefsClosure> task(&_update_refs_iterator, concurrent);
  workers()->run_task(&task);
}


class ShenandoahFinalUpdateRefsUpdateRegionStateClosure : public ShenandoahHeapRegionClosure {
private:
  ShenandoahHeapLock* const _lock;

public:
  ShenandoahFinalUpdateRefsUpdateRegionStateClosure() : _lock(ShenandoahHeap::heap()->lock()) {}

  void heap_region_do(ShenandoahHeapRegion* r) {
    // Drop unnecessary "pinned" state from regions that does not have CP marks
    // anymore, as this would allow trashing them.

    if (r->is_active()) {
      if (r->is_pinned()) {
        if (r->pin_count() == 0) {
          ShenandoahHeapLocker locker(_lock);
          r->make_unpinned();
        }
      } else {
        if (r->pin_count() > 0) {
          ShenandoahHeapLocker locker(_lock);
          r->make_pinned();
        }
      }
    }
  }

  bool is_thread_safe() { return true; }
};

void ShenandoahHeap::update_heap_region_states(bool concurrent) {
  assert(SafepointSynchronize::is_at_safepoint(), "Must be at a safepoint");
  assert(!is_full_gc_in_progress(), "Only for concurrent and degenerated GC");

  {
    ShenandoahGCPhase phase(concurrent ?
                            ShenandoahPhaseTimings::final_update_refs_update_region_states :
                            ShenandoahPhaseTimings::degen_gc_final_update_refs_update_region_states);
    ShenandoahFinalUpdateRefsUpdateRegionStateClosure cl;
    parallel_heap_region_iterate(&cl);

    assert_pinned_region_status();
  }

  {
    ShenandoahGCPhase phase(concurrent ?
                            ShenandoahPhaseTimings::final_update_refs_trash_cset :
                            ShenandoahPhaseTimings::degen_gc_final_update_refs_trash_cset);
    trash_cset_regions();
  }
}

void ShenandoahHeap::rebuild_free_set(bool concurrent) {
  {
    ShenandoahGCPhase phase(concurrent ?
                            ShenandoahPhaseTimings::final_update_refs_rebuild_freeset :
                            ShenandoahPhaseTimings::degen_gc_final_update_refs_rebuild_freeset);
    ShenandoahHeapLocker locker(lock());
    _free_set->rebuild();
  }
}

void ShenandoahHeap::print_extended_on(outputStream *st) const {
  print_on(st);
  print_heap_regions_on(st);
}

bool ShenandoahHeap::is_bitmap_slice_committed(ShenandoahHeapRegion* r, bool skip_self) {
  size_t slice = r->index() / _bitmap_regions_per_slice;

  size_t regions_from = _bitmap_regions_per_slice * slice;
  size_t regions_to   = MIN2(num_regions(), _bitmap_regions_per_slice * (slice + 1));
  for (size_t g = regions_from; g < regions_to; g++) {
    assert (g / _bitmap_regions_per_slice == slice, "same slice");
    if (skip_self && g == r->index()) continue;
    if (get_region(g)->is_committed()) {
      return true;
    }
  }
  return false;
}

bool ShenandoahHeap::commit_bitmap_slice(ShenandoahHeapRegion* r) {
  shenandoah_assert_heaplocked();

  // Bitmaps in special regions do not need commits
  if (_bitmap_region_special) {
    return true;
  }

  if (is_bitmap_slice_committed(r, true)) {
    // Some other region from the group is already committed, meaning the bitmap
    // slice is already committed, we exit right away.
    return true;
  }

  // Commit the bitmap slice:
  size_t slice = r->index() / _bitmap_regions_per_slice;
  size_t off = _bitmap_bytes_per_slice * slice;
  size_t len = _bitmap_bytes_per_slice;
  char* start = (char*) _bitmap_region.start() + off;

  if (!os::commit_memory(start, len, false)) {
    return false;
  }

  if (AlwaysPreTouch) {
    os::pretouch_memory(start, start + len, _pretouch_bitmap_page_size);
  }

  return true;
}

bool ShenandoahHeap::uncommit_bitmap_slice(ShenandoahHeapRegion *r) {
  shenandoah_assert_heaplocked();

  // Bitmaps in special regions do not need uncommits
  if (_bitmap_region_special) {
    return true;
  }

  if (is_bitmap_slice_committed(r, true)) {
    // Some other region from the group is still committed, meaning the bitmap
    // slice is should stay committed, exit right away.
    return true;
  }

  // Uncommit the bitmap slice:
  size_t slice = r->index() / _bitmap_regions_per_slice;
  size_t off = _bitmap_bytes_per_slice * slice;
  size_t len = _bitmap_bytes_per_slice;
  if (!os::uncommit_memory((char*)_bitmap_region.start() + off, len)) {
    return false;
  }
  return true;
}

void ShenandoahHeap::safepoint_synchronize_begin() {
  if (ShenandoahSuspendibleWorkers || UseStringDeduplication) {
    SuspendibleThreadSet::synchronize();
  }
}

void ShenandoahHeap::safepoint_synchronize_end() {
  if (ShenandoahSuspendibleWorkers || UseStringDeduplication) {
    SuspendibleThreadSet::desynchronize();
  }
}

void ShenandoahHeap::entry_uncommit(double shrink_before, size_t shrink_until) {
  static const char *msg = "Concurrent uncommit";
  ShenandoahConcurrentPhase gc_phase(msg, ShenandoahPhaseTimings::conc_uncommit, true /* log_heap_usage */);
  EventMark em("%s", msg);

  op_uncommit(shrink_before, shrink_until);
}

void ShenandoahHeap::try_inject_alloc_failure() {
  if (ShenandoahAllocFailureALot && !cancelled_gc() && ((os::random() % 1000) > 950)) {
    _inject_alloc_failure.set();
    os::naked_short_sleep(1);
    if (cancelled_gc()) {
      log_info(gc)("Allocation failure was successfully injected");
    }
  }
}

bool ShenandoahHeap::should_inject_alloc_failure() {
  return _inject_alloc_failure.is_set() && _inject_alloc_failure.try_unset();
}

void ShenandoahHeap::initialize_serviceability() {
  _memory_pool = new ShenandoahMemoryPool(this);
  _cycle_memory_manager.add_pool(_memory_pool);
  _stw_memory_manager.add_pool(_memory_pool);
}

GrowableArray<GCMemoryManager*> ShenandoahHeap::memory_managers() {
  GrowableArray<GCMemoryManager*> memory_managers(2);
  memory_managers.append(&_cycle_memory_manager);
  memory_managers.append(&_stw_memory_manager);
  return memory_managers;
}

GrowableArray<MemoryPool*> ShenandoahHeap::memory_pools() {
  GrowableArray<MemoryPool*> memory_pools(1);
  memory_pools.append(_memory_pool);
  return memory_pools;
}

MemoryUsage ShenandoahHeap::memory_usage() {
  return _memory_pool->get_memory_usage();
}

ShenandoahRegionIterator::ShenandoahRegionIterator() :
  _heap(ShenandoahHeap::heap()),
  _index(0) {}

ShenandoahRegionIterator::ShenandoahRegionIterator(ShenandoahHeap* heap) :
  _heap(heap),
  _index(0) {}

void ShenandoahRegionIterator::reset() {
  _index = 0;
}

bool ShenandoahRegionIterator::has_next() const {
  return _index < _heap->num_regions();
}

char ShenandoahHeap::gc_state() const {
  return _gc_state.raw_value();
}

void ShenandoahHeap::deduplicate_string(oop str) {
  assert(java_lang_String::is_instance(str), "invariant");

  if (ShenandoahStringDedup::is_enabled()) {
    ShenandoahStringDedup::deduplicate(str);
  }
}

ShenandoahLiveData* ShenandoahHeap::get_liveness_cache(uint worker_id) {
#ifdef ASSERT
  assert(_liveness_cache != NULL, "sanity");
  assert(worker_id < _max_workers, "sanity");
  for (uint i = 0; i < num_regions(); i++) {
    assert(_liveness_cache[worker_id][i] == 0, "liveness cache should be empty");
  }
#endif
  return _liveness_cache[worker_id];
}

void ShenandoahHeap::flush_liveness_cache(uint worker_id) {
  assert(worker_id < _max_workers, "sanity");
  assert(_liveness_cache != NULL, "sanity");
  ShenandoahLiveData* ld = _liveness_cache[worker_id];
  for (uint i = 0; i < num_regions(); i++) {
    ShenandoahLiveData live = ld[i];
    if (live > 0) {
      ShenandoahHeapRegion* r = get_region(i);
      r->increase_live_data_gc_words(live);
      ld[i] = 0;
    }
  }
}<|MERGE_RESOLUTION|>--- conflicted
+++ resolved
@@ -1709,104 +1709,9 @@
   }
 }
 
-<<<<<<< HEAD
 void ShenandoahHeap::do_class_unloading() {
-=======
-class ShenandoahIsCLDAliveClosure : public CLDClosure {
-public:
-  void do_cld(ClassLoaderData* cld) {
-    cld->is_alive();
-  }
-};
-
-class ShenandoahIsNMethodAliveClosure: public NMethodClosure {
-public:
-  void do_nmethod(nmethod* n) {
-    n->is_unloading();
-  }
-};
-
-// This task not only evacuates/updates marked weak roots, but also "NULL"
-// dead weak roots.
-class ShenandoahConcurrentWeakRootsEvacUpdateTask : public AbstractGangTask {
-private:
-  ShenandoahVMWeakRoots<true /*concurrent*/> _vm_roots;
-
-  // Roots related to concurrent class unloading
-  ShenandoahClassLoaderDataRoots<true /* concurrent */, true /* single thread*/>
-                                             _cld_roots;
-  ShenandoahConcurrentNMethodIterator        _nmethod_itr;
-  ShenandoahConcurrentStringDedupRoots       _dedup_roots;
-  bool                                       _concurrent_class_unloading;
-
-public:
-  ShenandoahConcurrentWeakRootsEvacUpdateTask(ShenandoahPhaseTimings::Phase phase) :
-    AbstractGangTask("Shenandoah Evacuate/Update Concurrent Weak Roots"),
-    _vm_roots(phase),
-    _cld_roots(phase, ShenandoahHeap::heap()->workers()->active_workers()),
-    _nmethod_itr(ShenandoahCodeRoots::table()),
-    _dedup_roots(phase),
-    _concurrent_class_unloading(ShenandoahConcurrentRoots::should_do_concurrent_class_unloading()) {
-    if (_concurrent_class_unloading) {
-      MutexLocker mu(CodeCache_lock, Mutex::_no_safepoint_check_flag);
-      _nmethod_itr.nmethods_do_begin();
-    }
-
-    _dedup_roots.prologue();
-  }
-
-  ~ShenandoahConcurrentWeakRootsEvacUpdateTask() {
-    _dedup_roots.epilogue();
-
-    if (_concurrent_class_unloading) {
-      MutexLocker mu(CodeCache_lock, Mutex::_no_safepoint_check_flag);
-      _nmethod_itr.nmethods_do_end();
-    }
-    // Notify runtime data structures of potentially dead oops
-    _vm_roots.report_num_dead();
-  }
-
-  void work(uint worker_id) {
-    ShenandoahConcurrentWorkerSession worker_session(worker_id);
-    {
-      ShenandoahEvacOOMScope oom;
-      // jni_roots and weak_roots are OopStorage backed roots, concurrent iteration
-      // may race against OopStorage::release() calls.
-      ShenandoahEvacUpdateCleanupOopStorageRootsClosure cl;
-      _vm_roots.oops_do(&cl, worker_id);
-
-      // String dedup weak roots
-      ShenandoahForwardedIsAliveClosure is_alive;
-      ShenandoahEvacuateUpdateRootsClosure<MO_RELEASE> keep_alive;
-      _dedup_roots.oops_do(&is_alive, &keep_alive, worker_id);
-    }
-
-    // If we are going to perform concurrent class unloading later on, we need to
-    // cleanup the weak oops in CLD and determinate nmethod's unloading state, so that we
-    // can cleanup immediate garbage sooner.
-    if (_concurrent_class_unloading) {
-      // Applies ShenandoahIsCLDAlive closure to CLDs, native barrier will either NULL the
-      // CLD's holder or evacuate it.
-      ShenandoahIsCLDAliveClosure is_cld_alive;
-      _cld_roots.cld_do(&is_cld_alive, worker_id);
-
-      // Applies ShenandoahIsNMethodAliveClosure to registered nmethods.
-      // The closure calls nmethod->is_unloading(). The is_unloading
-      // state is cached, therefore, during concurrent class unloading phase,
-      // we will not touch the metadata of unloading nmethods
-      ShenandoahIsNMethodAliveClosure is_nmethod_alive;
-      _nmethod_itr.nmethods_do(&is_nmethod_alive);
-    }
-  }
-};
-
-void ShenandoahHeap::op_weak_refs() {
-  // Concurrent weak refs processing
-  {
-    ShenandoahTimingsTracker t(ShenandoahPhaseTimings::conc_weak_refs_work);
-    ShenandoahGCWorkerPhase worker_phase(ShenandoahPhaseTimings::conc_weak_refs_work);
-    ref_processor()->process_references(workers(), true /* concurrent */);
-  }
+  _unloader.unload();
+  set_concurrent_weak_root_in_progress(false);
 }
 
 void ShenandoahHeap::stw_weak_refs(bool full_gc) {
@@ -1818,244 +1723,8 @@
   ref_processor()->process_references(workers(), false /* concurrent */);
 }
 
-void ShenandoahHeap::op_weak_roots() {
-  if (is_concurrent_weak_root_in_progress()) {
-    // Concurrent weak root processing
-    {
-      ShenandoahTimingsTracker t(ShenandoahPhaseTimings::conc_weak_roots_work);
-      ShenandoahGCWorkerPhase worker_phase(ShenandoahPhaseTimings::conc_weak_roots_work);
-      ShenandoahConcurrentWeakRootsEvacUpdateTask task(ShenandoahPhaseTimings::conc_weak_roots_work);
-      workers()->run_task(&task);
-    }
-
-    // Perform handshake to flush out dead oops
-    {
-      ShenandoahTimingsTracker t(ShenandoahPhaseTimings::conc_weak_roots_rendezvous);
-      rendezvous_threads();
-    }
-
-    if (!ShenandoahConcurrentRoots::should_do_concurrent_class_unloading()) {
-      set_concurrent_weak_root_in_progress(false);
-    }
-  }
-}
-
-void ShenandoahHeap::op_class_unloading() {
-  assert (is_concurrent_weak_root_in_progress() &&
-          ShenandoahConcurrentRoots::should_do_concurrent_class_unloading(),
-          "Checked by caller");
->>>>>>> 9a771c38
-  _unloader.unload();
-  set_concurrent_weak_root_in_progress(false);
-}
-
-<<<<<<< HEAD
 void ShenandoahHeap::prepare_update_heap_references(bool concurrent) {
   assert(ShenandoahSafepoint::is_at_shenandoah_safepoint(), "must be at safepoint");
-=======
-void ShenandoahHeap::op_strong_roots() {
-  assert(is_concurrent_strong_root_in_progress(), "Checked by caller");
-  ShenandoahConcurrentRootsEvacUpdateTask task(ShenandoahPhaseTimings::conc_strong_roots);
-  workers()->run_task(&task);
-  set_concurrent_strong_root_in_progress(false);
-}
-
-void ShenandoahHeap::op_rendezvous_roots() {
-  rendezvous_threads();
-}
-
-void ShenandoahHeap::rendezvous_threads() {
-  ShenandoahRendezvousClosure cl;
-  Handshake::execute(&cl);
-}
-
-class ShenandoahResetUpdateRegionStateClosure : public ShenandoahHeapRegionClosure {
-private:
-  ShenandoahMarkingContext* const _ctx;
-public:
-  ShenandoahResetUpdateRegionStateClosure() : _ctx(ShenandoahHeap::heap()->marking_context()) {}
-
-  void heap_region_do(ShenandoahHeapRegion* r) {
-    if (r->is_active()) {
-      // Reset live data and set TAMS optimistically. We would recheck these under the pause
-      // anyway to capture any updates that happened since now.
-      r->clear_live_data();
-      _ctx->capture_top_at_mark_start(r);
-    }
-  }
-
-  bool is_thread_safe() { return true; }
-};
-
-void ShenandoahHeap::op_reset() {
-  if (ShenandoahPacing) {
-    pacer()->setup_for_reset();
-  }
-  reset_mark_bitmap();
-
-  ShenandoahResetUpdateRegionStateClosure cl;
-  parallel_heap_region_iterate(&cl);
-}
-
-void ShenandoahHeap::op_full(GCCause::Cause cause) {
-  ShenandoahMetricsSnapshot metrics;
-  metrics.snap_before();
-
-  ShenandoahMarkCompact full_gc;
-  full_gc.initialize(_gc_timer);
-  full_gc.do_it(cause);
-
-  metrics.snap_after();
-
-  if (metrics.is_good_progress()) {
-    _progress_last_gc.set();
-  } else {
-    // Nothing to do. Tell the allocation path that we have failed to make
-    // progress, and it can finally fail.
-    _progress_last_gc.unset();
-  }
-}
-
-void ShenandoahHeap::op_degenerated(ShenandoahDegenPoint point) {
-  // Degenerated GC is STW, but it can also fail. Current mechanics communicates
-  // GC failure via cancelled_concgc() flag. So, if we detect the failure after
-  // some phase, we have to upgrade the Degenerate GC to Full GC.
-
-  clear_cancelled_gc();
-
-  ShenandoahMetricsSnapshot metrics;
-  metrics.snap_before();
-
-  switch (point) {
-    // The cases below form the Duff's-like device: it describes the actual GC cycle,
-    // but enters it at different points, depending on which concurrent phase had
-    // degenerated.
-
-    case _degenerated_outside_cycle:
-      // We have degenerated from outside the cycle, which means something is bad with
-      // the heap, most probably heavy humongous fragmentation, or we are very low on free
-      // space. It makes little sense to wait for Full GC to reclaim as much as it can, when
-      // we can do the most aggressive degen cycle, which includes processing references and
-      // class unloading, unless those features are explicitly disabled.
-      //
-      // Note that we can only do this for "outside-cycle" degens, otherwise we would risk
-      // changing the cycle parameters mid-cycle during concurrent -> degenerated handover.
-
-      // Degenerated from concurrent mark roots, reset for STW mark
-      if (is_concurrent_mark_in_progress()) {
-        ShenandoahConcurrentMark::cancel();
-        set_concurrent_mark_in_progress(false);
-      }
-
-      set_unload_classes(heuristics()->can_unload_classes());
-
-      op_reset();
-
-      // STW root scan
-      {
-        assert(!has_forwarded_objects(), "Should not have forwarded heap");
-        ShenandoahSTWMark mark(false /*full_gc*/);
-        mark.mark();
-        assert(!cancelled_gc(), "STW mark can not OOM");
-      }
-    case _degenerated_mark:
-      if (point == _degenerated_mark) {
-        finish_mark();
-      }
-      prepare_evacuation();
-
-      if (cancelled_gc()) {
-        op_degenerated_fail();
-        return;
-      }
-
-      if (!has_forwarded_objects() && ShenandoahConcurrentRoots::can_do_concurrent_class_unloading()) {
-        // Disarm nmethods that armed for concurrent mark. On normal cycle, it would
-        // be disarmed while conc-roots phase is running.
-        // TODO: Call op_conc_roots() here instead
-        ShenandoahCodeRoots::disarm_nmethods();
-      }
-
-      op_cleanup_early();
-
-    case _degenerated_evac:
-      // If heuristics thinks we should do the cycle, this flag would be set,
-      // and we can do evacuation. Otherwise, it would be the shortcut cycle.
-      if (is_evacuation_in_progress()) {
-
-        // Degeneration under oom-evac protocol might have left some objects in
-        // collection set un-evacuated. Restart evacuation from the beginning to
-        // capture all objects. For all the objects that are already evacuated,
-        // it would be a simple check, which is supposed to be fast. This is also
-        // safe to do even without degeneration, as CSet iterator is at beginning
-        // in preparation for evacuation anyway.
-        //
-        // Before doing that, we need to make sure we never had any cset-pinned
-        // regions. This may happen if allocation failure happened when evacuating
-        // the about-to-be-pinned object, oom-evac protocol left the object in
-        // the collection set, and then the pin reached the cset region. If we continue
-        // the cycle here, we would trash the cset and alive objects in it. To avoid
-        // it, we fail degeneration right away and slide into Full GC to recover.
-
-        {
-          sync_pinned_region_status();
-          collection_set()->clear_current_index();
-
-          ShenandoahHeapRegion* r;
-          while ((r = collection_set()->next()) != NULL) {
-            if (r->is_pinned()) {
-              cancel_gc(GCCause::_shenandoah_upgrade_to_full_gc);
-              op_degenerated_fail();
-              return;
-            }
-          }
-
-          collection_set()->clear_current_index();
-        }
-
-        op_stw_evac();
-        if (cancelled_gc()) {
-          op_degenerated_fail();
-          return;
-        }
-      }
-
-      // If heuristics thinks we should do the cycle, this flag would be set,
-      // and we need to do update-refs. Otherwise, it would be the shortcut cycle.
-      if (has_forwarded_objects()) {
-        op_init_updaterefs();
-        if (cancelled_gc()) {
-          op_degenerated_fail();
-          return;
-        }
-      }
-
-    case _degenerated_updaterefs:
-      if (has_forwarded_objects()) {
-        op_final_updaterefs();
-        if (cancelled_gc()) {
-          op_degenerated_fail();
-          return;
-        }
-      }
-
-      op_cleanup_complete();
-      break;
-
-    default:
-      ShouldNotReachHere();
-  }
-
-  if (ShenandoahVerify) {
-    verifier()->verify_after_degenerated();
-  }
-
-  if (VerifyAfterGC) {
-    Universe::verify();
-  }
-
-  metrics.snap_after();
->>>>>>> 9a771c38
 
   // Evacuation is over, no GCLABs are needed anymore. GCLABs are under URWM, so we need to
   // make them parsable for update code to work correctly. Plus, we can compute new sizes
