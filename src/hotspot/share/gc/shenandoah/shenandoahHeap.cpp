--- conflicted
+++ resolved
@@ -522,22 +522,10 @@
 
   _young_generation = new ShenandoahYoungGeneration(_max_workers, max_capacity_young, initial_capacity_young);
   _old_generation = new ShenandoahOldGeneration(_max_workers, max_capacity_old, initial_capacity_old);
-<<<<<<< HEAD
-  _global_generation = new ShenandoahGlobalGeneration(_gc_mode->is_generational(), _max_workers, soft_max_capacity(), soft_max_capacity());
-
-  _global_generation->initialize_heuristics(_gc_mode);
-  if (mode()->is_generational()) {
-    _young_generation->initialize_heuristics(_gc_mode);
-    _old_generation->initialize_heuristics(_gc_mode);
-
-    ShenandoahEvacWaste = ShenandoahGenerationalEvacWaste;
-  }
-=======
   _global_generation = new ShenandoahGlobalGeneration(_gc_mode->is_generational(), _max_workers, max_capacity(), max_capacity());
   _global_generation->initialize_heuristics(_gc_mode);
   _young_generation->initialize_heuristics(_gc_mode);
   _old_generation->initialize_heuristics(_gc_mode);
->>>>>>> 57fdc186
 }
 
 #ifdef _MSC_VER
@@ -550,11 +538,8 @@
   _gc_generation(nullptr),
   _prepare_for_old_mark(false),
   _initial_size(0),
-<<<<<<< HEAD
-=======
   _promotion_potential(0),
   _promotion_in_place_potential(0),
->>>>>>> 57fdc186
   _committed(0),
   _max_workers(MAX3(ConcGCThreads, ParallelGCThreads, 1U)),
   _workers(nullptr),
@@ -564,10 +549,6 @@
   _regions(nullptr),
   _affiliations(nullptr),
   _update_refs_iterator(this),
-<<<<<<< HEAD
-  _alloc_supplement_reserve(0),
-=======
->>>>>>> 57fdc186
   _promoted_reserve(0),
   _old_evac_reserve(0),
   _old_evac_expended(0),
@@ -599,11 +580,8 @@
   _gc_timer(new ConcurrentGCTimer()),
   _soft_ref_policy(),
   _log_min_obj_alignment_in_bytes(LogMinObjAlignmentInBytes),
-<<<<<<< HEAD
-=======
   _old_regions_surplus(0),
   _old_regions_deficit(0),
->>>>>>> 57fdc186
   _marking_context(nullptr),
   _bitmap_size(0),
   _bitmap_regions_per_slice(0),
@@ -841,13 +819,6 @@
          "Should be in bounds: " SIZE_FORMAT " <= " SIZE_FORMAT " <= " SIZE_FORMAT,
          min_capacity(), v, max_capacity());
   Atomic::store(&_soft_max_size, v);
-
-  if (mode()->is_generational()) {
-    size_t max_capacity_young = _generation_sizer.max_young_size();
-    size_t min_capacity_young = _generation_sizer.min_young_size();
-    size_t new_capacity_young = clamp(v, min_capacity_young, max_capacity_young);
-    _young_generation->set_soft_max_capacity(new_capacity_young);
-  }
 }
 
 size_t ShenandoahHeap::min_capacity() const {
@@ -916,13 +887,7 @@
 }
 
 void ShenandoahHeap::report_promotion_failure(Thread* thread, size_t size) {
-<<<<<<< HEAD
-  // We squelch excessive reports to reduce noise in logs.  Squelch enforcement is not "perfect" because
-  // this same code can be in-lined in multiple contexts, and each context will have its own copy of the static
-  // last_report_epoch and this_epoch_report_count variables.
-=======
   // We squelch excessive reports to reduce noise in logs.
->>>>>>> 57fdc186
   const size_t MaxReportsPerEpoch = 4;
   static size_t last_report_epoch = 0;
   static size_t epoch_report_count = 0;
@@ -942,13 +907,6 @@
     PLAB* plab = ShenandoahThreadLocalData::plab(thread);
     size_t words_remaining = (plab == nullptr)? 0: plab->words_remaining();
     const char* promote_enabled = ShenandoahThreadLocalData::allow_plab_promotions(thread)? "enabled": "disabled";
-<<<<<<< HEAD
-
-    log_info(gc, ergo)("Promotion failed, size " SIZE_FORMAT ", has plab? %s, PLAB remaining: " SIZE_FORMAT
-                       ", plab promotions %s, promotion reserve: " SIZE_FORMAT ", promotion expended: " SIZE_FORMAT,
-                       size, plab == nullptr? "no": "yes",
-                       words_remaining, promote_enabled, promotion_reserve, promotion_expended);
-=======
     ShenandoahGeneration* old_gen = old_generation();
     size_t old_capacity = old_gen->max_capacity();
     size_t old_usage = old_gen->used();
@@ -961,7 +919,6 @@
                        words_remaining * HeapWordSize, promote_enabled, promotion_reserve, promotion_expended,
                        old_capacity, old_usage, old_free_regions);
 
->>>>>>> 57fdc186
     if ((gc_id == last_report_epoch) && (epoch_report_count >= MaxReportsPerEpoch)) {
       log_info(gc, ergo)("Squelching additional promotion failure reports for current epoch");
     } else if (gc_id != last_report_epoch) {
@@ -1071,10 +1028,6 @@
     // CAUTION: retire_plab may register the remnant filler object with the remembered set scanner without a lock.  This
     // is safe iff it is assured that each PLAB is a whole-number multiple of card-mark memory size and each PLAB is
     // aligned with the start of a card's memory range.
-<<<<<<< HEAD
-
-=======
->>>>>>> 57fdc186
     retire_plab(plab, thread);
 
     size_t actual_size = 0;
@@ -1082,16 +1035,12 @@
     // less than the remaining evacuation need.  It also adjusts plab_preallocated and expend_promoted if appropriate.
     HeapWord* plab_buf = allocate_new_plab(min_size, cur_size, &actual_size);
     if (plab_buf == nullptr) {
-<<<<<<< HEAD
-      return nullptr;
-=======
       if (min_size == PLAB::min_size()) {
         // Disable plab promotions for this thread because we cannot even allocate a plab of minimal size.  This allows us
         // to fail faster on subsequent promotion attempts.
         ShenandoahThreadLocalData::disable_plab_promotions(thread);
       }
       return NULL;
->>>>>>> 57fdc186
     } else {
       ShenandoahThreadLocalData::enable_plab_retries(thread);
     }
@@ -1110,10 +1059,6 @@
 #endif // ASSERT
     }
     plab->set_buf(plab_buf, actual_size);
-<<<<<<< HEAD
-
-=======
->>>>>>> 57fdc186
     if (is_promotion && !ShenandoahThreadLocalData::allow_plab_promotions(thread)) {
       return nullptr;
     }
@@ -1211,13 +1156,6 @@
   parallel_heap_region_iterate(&coalesce);
 }
 
-<<<<<<< HEAD
-bool ShenandoahHeap::adjust_generation_sizes() {
-  if (mode()->is_generational()) {
-    return _generation_sizer.adjust_generation_sizes();
-  }
-  return false;
-=======
 // xfer_limit is the maximum we're able to transfer from young to old
 void ShenandoahHeap::adjust_generation_sizes_for_next_cycle(
   size_t xfer_limit, size_t young_cset_regions, size_t old_cset_regions) {
@@ -1305,7 +1243,6 @@
   }
   set_old_region_surplus(old_region_surplus);
   set_old_region_deficit(old_region_deficit);
->>>>>>> 57fdc186
 }
 
 // Called from stubs in JIT code or interpreter
@@ -1327,8 +1264,6 @@
                                              size_t* actual_size) {
   ShenandoahAllocRequest req = ShenandoahAllocRequest::for_gclab(min_size, word_size);
   HeapWord* res = allocate_memory(req, false);
-<<<<<<< HEAD
-=======
   if (res != nullptr) {
     *actual_size = req.actual_size();
   } else {
@@ -1344,7 +1279,6 @@
   // Note that allocate_memory() sets a thread-local flag to prohibit further promotions by this thread
   // if we are at risk of infringing on the old-gen evacuation budget.
   HeapWord* res = allocate_memory(req, false);
->>>>>>> 57fdc186
   if (res != nullptr) {
     *actual_size = req.actual_size();
   } else {
@@ -1353,24 +1287,6 @@
   return res;
 }
 
-<<<<<<< HEAD
-HeapWord* ShenandoahHeap::allocate_new_plab(size_t min_size,
-                                            size_t word_size,
-                                            size_t* actual_size) {
-  ShenandoahAllocRequest req = ShenandoahAllocRequest::for_plab(min_size, word_size);
-  // Note that allocate_memory() sets a thread-local flag to prohibit further promotions by this thread
-  // if we are at risk of exceeding the old-gen evacuation budget.
-  HeapWord* res = allocate_memory(req, false);
-  if (res != nullptr) {
-    *actual_size = req.actual_size();
-  } else {
-    *actual_size = 0;
-  }
-  return res;
-}
-
-=======
->>>>>>> 57fdc186
 // is_promotion is true iff this allocation is known for sure to hold the result of young-gen evacuation
 // to old-gen.  plab allocates are not known as such, since they may hold old-gen evacuations.
 HeapWord* ShenandoahHeap::allocate_memory(ShenandoahAllocRequest& req, bool is_promotion) {
@@ -1396,25 +1312,16 @@
     // strategy is to try again, as long as GC makes progress.
     //
     // Then, we need to make sure the allocation was retried after at least one
-<<<<<<< HEAD
-    // Full GC, which means we want to try more than ShenandoahFullGCThreshold times.
-    size_t tries = 0;
-=======
     // Full GC.
     size_t tries = 0;
     size_t original_fullgc_count = shenandoah_policy()->get_fullgc_count();
->>>>>>> 57fdc186
     while (result == nullptr && _progress_last_gc.is_set()) {
       tries++;
       control_thread()->handle_alloc_failure(req);
       result = allocate_memory_under_lock(req, in_new_region, is_promotion);
     }
-<<<<<<< HEAD
-    while (result == nullptr && tries <= ShenandoahFullGCThreshold) {
-=======
     while (result == nullptr &&
            ((shenandoah_policy()->get_fullgc_count() == original_fullgc_count) || (tries <= ShenandoahOOMGCRetries))) {
->>>>>>> 57fdc186
       tries++;
       control_thread()->handle_alloc_failure(req);
       result = allocate_memory_under_lock(req, in_new_region, is_promotion);
@@ -1476,22 +1383,6 @@
     if (mode()->is_generational()) {
       if (req.affiliation() == YOUNG_GENERATION) {
         if (req.is_mutator_alloc()) {
-<<<<<<< HEAD
-          size_t young_available = young_generation()->adjusted_available();
-          if (requested_bytes > young_available) {
-            // We know this is not a GCLAB.  This must be a TLAB or a shared allocation.
-            if (req.is_lab_alloc() && (young_available >= req.min_size())) {
-              try_smaller_lab_size = true;
-              smaller_lab_size = young_available / HeapWordSize;
-            } else {
-              // Can't allocate because even min_size() is larger than remaining young_available
-              log_info(gc, ergo)("Unable to shrink %s alloc request of minimum size: " SIZE_FORMAT
-                                 ", young available: " SIZE_FORMAT,
-                                 req.is_lab_alloc()? "TLAB": "shared",
-                                 HeapWordSize * (req.is_lab_alloc()? req.min_size(): req.size()), young_available);
-              return nullptr;
-            }
-=======
           size_t young_words_available = young_generation()->available() / HeapWordSize;
           if (ShenandoahElasticTLAB && req.is_lab_alloc() && (req.min_size() < young_words_available)) {
             // Allow ourselves to try a smaller lab size even if requested_bytes <= young_available.  We may need a smaller
@@ -1504,7 +1395,6 @@
                                ", young words available: " SIZE_FORMAT, req.type_string(),
                                HeapWordSize * (req.is_lab_alloc()? req.min_size(): req.size()), young_words_available);
             return nullptr;
->>>>>>> 57fdc186
           }
         }
       } else {                    // reg.affiliation() == OLD_GENERATION
@@ -1545,17 +1435,6 @@
       }
     } // This ends the is_generational() block
 
-<<<<<<< HEAD
-    if (!try_smaller_lab_size) {
-      result = (allow_allocation)? _free_set->allocate(req, in_new_region): nullptr;
-      if (result != nullptr) {
-        if (req.is_old()) {
-          ShenandoahThreadLocalData::reset_plab_promoted(thread);
-          if (req.is_gc_alloc()) {
-            if (req.type() ==  ShenandoahAllocRequest::_alloc_plab) {
-              if (promotion_eligible) {
-                size_t actual_size = req.actual_size() * HeapWordSize;
-=======
     // First try the original request.  If TLAB request size is greater than available, allocate() will attempt to downsize
     // request to fit within available memory.
     result = (allow_allocation)? _free_set->allocate(req, in_new_region): nullptr;
@@ -1570,60 +1449,10 @@
               // The actual size of the allocation may be larger than the requested bytes (due to alignment on card boundaries).
               // If this puts us over our promotion budget, we need to disable future PLAB promotions for this thread.
               if (get_promoted_expended() + actual_size <= get_promoted_reserve()) {
->>>>>>> 57fdc186
                 // Assume the entirety of this PLAB will be used for promotion.  This prevents promotion from overreach.
                 // When we retire this plab, we'll unexpend what we don't really use.
                 ShenandoahThreadLocalData::enable_plab_promotions(thread);
                 expend_promoted(actual_size);
-<<<<<<< HEAD
-                // This assert has been disabled because we expect this code to be replaced by 05/2023.
-                // assert(get_promoted_expended() <= get_promoted_reserve(), "Do not expend more promotion than budgeted");
-                ShenandoahThreadLocalData::set_plab_preallocated_promoted(thread, actual_size);
-              } else {
-                // Disable promotions in this thread because entirety of this PLAB must be available to hold old-gen evacuations.
-                ShenandoahThreadLocalData::disable_plab_promotions(thread);
-                ShenandoahThreadLocalData::set_plab_preallocated_promoted(thread, 0);
-              }
-            } else if (is_promotion) {
-              // Shared promotion.  Assume size is requested_bytes.
-              expend_promoted(requested_bytes);
-              assert(get_promoted_expended() <= get_promoted_reserve(), "Do not expend more promotion than budgeted");
-            }
-          }
-
-          // Register the newly allocated object while we're holding the global lock since there's no synchronization
-          // built in to the implementation of register_object().  There are potential races when multiple independent
-          // threads are allocating objects, some of which might span the same card region.  For example, consider
-          // a card table's memory region within which three objects are being allocated by three different threads:
-          //
-          // objects being "concurrently" allocated:
-          //    [-----a------][-----b-----][--------------c------------------]
-          //            [---- card table memory range --------------]
-          //
-          // Before any objects are allocated, this card's memory range holds no objects.  Note that allocation of object a
-          //   wants to set the has-object, first-start, and last-start attributes of the preceding card region.
-          //   allocation of object b wants to set the has-object, first-start, and last-start attributes of this card region.
-          //   allocation of object c also wants to set the has-object, first-start, and last-start attributes of this card region.
-          //
-          // The thread allocating b and the thread allocating c can "race" in various ways, resulting in confusion, such as
-          // last-start representing object b while first-start represents object c.  This is why we need to require all
-          // register_object() invocations to be "mutually exclusive" with respect to each card's memory range.
-          ShenandoahHeap::heap()->card_scan()->register_object(result);
-        }
-      } else {
-        // The allocation failed.  If this was a plab allocation, We've already retired it and no longer have a plab.
-        if (req.is_old() && req.is_gc_alloc() &&
-            (req.type() == ShenandoahAllocRequest::_alloc_plab)) {
-          // We don't need to disable PLAB promotions because there is no PLAB.  We leave promotions enabled because
-          // this allows the surrounding infrastructure to retry alloc_plab_slow() with a smaller PLAB size.
-          ShenandoahThreadLocalData::set_plab_preallocated_promoted(thread, 0);
-        }
-      }
-      return result;
-    }
-    // else, try_smaller_lab_size is true so we fall through and recurse with a smaller lab size
-  } // This closes the block that holds the heap lock.  This releases the lock.
-=======
                 assert(get_promoted_expended() <= get_promoted_reserve(), "Do not expend more promotion than budgeted");
                 ShenandoahThreadLocalData::set_plab_preallocated_promoted(thread, actual_size);
               } else {
@@ -1683,7 +1512,6 @@
     // If we were already trying to allocate min size, no value in attempting to repeat the same.  End the recursion.
     return nullptr;
   }
->>>>>>> 57fdc186
 
   // We arrive here if the tlab allocation request can be resized to fit within young_available
   assert((req.affiliation() == YOUNG_GENERATION) && req.is_lab_alloc() && req.is_mutator_alloc() &&
@@ -1862,13 +1690,6 @@
   void do_work() {
     ShenandoahConcurrentEvacuateRegionObjectClosure cl(_sh);
     ShenandoahHeapRegion* r;
-<<<<<<< HEAD
-    while ((r = _regions->next()) != nullptr) {
-      log_debug(gc)("GenerationalEvacuationTask do_work(), looking at %s region " SIZE_FORMAT ", (age: %d) [%s, %s]",
-                    r->is_old()? "old": r->is_young()? "young": "free", r->index(), r->age(),
-                    r->is_active()? "active": "inactive",
-                    r->is_humongous()? (r->is_humongous_start()? "humongous_start": "humongous_continuation"): "regular");
-=======
     ShenandoahMarkingContext* const ctx = ShenandoahHeap::heap()->marking_context();
     size_t region_size_bytes = ShenandoahHeapRegion::region_size_bytes();
     size_t old_garbage_threshold = (region_size_bytes * ShenandoahOldGarbageThreshold) / 100;
@@ -1879,29 +1700,12 @@
                     r->is_humongous()? (r->is_humongous_start()? "humongous_start": "humongous_continuation"): "regular",
                     r->is_cset()? "cset": "not-cset");
 
->>>>>>> 57fdc186
       if (r->is_cset()) {
         assert(r->has_live(), "Region " SIZE_FORMAT " should have been reclaimed early", r->index());
         _sh->marked_object_iterate(r, &cl);
         if (ShenandoahPacing) {
           _sh->pacer()->report_evac(r->used() >> LogHeapWordSize);
         }
-<<<<<<< HEAD
-      } else if (r->is_young() && r->is_active() && r->is_humongous_start() && (r->age() > InitialTenuringThreshold)) {
-        // We promote humongous_start regions along with their affiliated continuations during evacuation rather than
-        // doing this work during a safepoint.  We cannot put humongous regions into the collection set because that
-        // triggers the load-reference barrier (LRB) to copy on reference fetch.
-        if (r->promote_humongous() == 0) {
-          // We chose not to promote because old-gen is out of memory.  Report and handle the promotion failure because
-          // this suggests need for expanding old-gen and/or performing collection of old-gen.
-          ShenandoahHeap* heap = ShenandoahHeap::heap();
-          oop obj = cast_to_oop(r->bottom());
-          size_t size = obj->size();
-          Thread* thread = Thread::current();
-          heap->report_promotion_failure(thread, size);
-          heap->handle_promotion_failure();
-        }
-=======
       } else if (r->is_young() && r->is_active() && (r->age() >= InitialTenuringThreshold)) {
         HeapWord* tams = ctx->top_at_mark_start(r);
         if (r->is_humongous_start()) {
@@ -1921,7 +1725,6 @@
 
         // If an aged regular region has received allocations during the current cycle, we do not promote because the
         // newly allocated objects do not have appropriate age; this region's age will be reset to zero at end of cycle.
->>>>>>> 57fdc186
       }
       // else, region is free, or OLD, or not in collection set, or humongous_continuation,
       // or is young humongous_start that is too young to be promoted
@@ -2120,11 +1923,7 @@
 size_t ShenandoahHeap::unsafe_max_tlab_alloc(Thread *thread) const {
   if (ShenandoahElasticTLAB) {
     if (mode()->is_generational()) {
-<<<<<<< HEAD
-      return MIN2(ShenandoahHeapRegion::max_tlab_size_bytes(), young_generation()->adjusted_available());
-=======
       return MIN2(ShenandoahHeapRegion::max_tlab_size_bytes(), young_generation()->available());
->>>>>>> 57fdc186
     } else {
       // With Elastic TLABs, return the max allowed size, and let the allocation path
       // figure out the safe size for current allocation.
@@ -2212,33 +2011,16 @@
 
   shenandoah_policy()->record_cycle_start();
   generation->heuristics()->record_cycle_start();
-<<<<<<< HEAD
-
-  // When a cycle starts, attribute any thread activity when the collector
-  // is idle to the global generation.
-  _mmu_tracker.record(global_generation());
-=======
->>>>>>> 57fdc186
 }
 
 void ShenandoahHeap::on_cycle_end(ShenandoahGeneration* generation) {
   generation->heuristics()->record_cycle_end();
-<<<<<<< HEAD
-
-=======
->>>>>>> 57fdc186
   if (mode()->is_generational() && (generation->is_global() || upgraded_to_full())) {
     // If we just completed a GLOBAL GC, claim credit for completion of young-gen and old-gen GC as well
     young_generation()->heuristics()->record_cycle_end();
     old_generation()->heuristics()->record_cycle_end();
   }
   set_gc_cause(GCCause::_no_gc);
-<<<<<<< HEAD
-
-  // When a cycle ends, the thread activity is attributed to the respective generation
-  _mmu_tracker.record(generation);
-=======
->>>>>>> 57fdc186
 }
 
 void ShenandoahHeap::verify(VerifyOption vo) {
@@ -3564,8 +3346,6 @@
   _cl->heap_region_do(region);
 }
 
-<<<<<<< HEAD
-=======
 bool ShenandoahHeap::verify_generation_usage(bool verify_old, size_t old_regions, size_t old_bytes, size_t old_waste,
                                              bool verify_young, size_t young_regions, size_t young_bytes, size_t young_waste) {
   size_t tally_old_regions = 0;
@@ -3617,7 +3397,6 @@
   }
 }
 
->>>>>>> 57fdc186
 ShenandoahGeneration* ShenandoahHeap::generation_for(ShenandoahAffiliation affiliation) const {
   if (!mode()->is_generational()) {
     return global_generation();
