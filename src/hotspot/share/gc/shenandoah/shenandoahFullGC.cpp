/*
 * Copyright (c) 2014, 2021, Red Hat, Inc. All rights reserved.
 * DO NOT ALTER OR REMOVE COPYRIGHT NOTICES OR THIS FILE HEADER.
 *
 * This code is free software; you can redistribute it and/or modify it
 * under the terms of the GNU General Public License version 2 only, as
 * published by the Free Software Foundation.
 *
 * This code is distributed in the hope that it will be useful, but WITHOUT
 * ANY WARRANTY; without even the implied warranty of MERCHANTABILITY or
 * FITNESS FOR A PARTICULAR PURPOSE.  See the GNU General Public License
 * version 2 for more details (a copy is included in the LICENSE file that
 * accompanied this code).
 *
 * You should have received a copy of the GNU General Public License version
 * 2 along with this work; if not, write to the Free Software Foundation,
 * Inc., 51 Franklin St, Fifth Floor, Boston, MA 02110-1301 USA.
 *
 * Please contact Oracle, 500 Oracle Parkway, Redwood Shores, CA 94065 USA
 * or visit www.oracle.com if you need additional information or have any
 * questions.
 *
 */

#include "precompiled.hpp"

#include "compiler/oopMap.hpp"
#include "gc/shared/gcTraceTime.inline.hpp"
#include "gc/shared/preservedMarks.inline.hpp"
#include "gc/shared/tlab_globals.hpp"
#include "gc/shared/workerThread.hpp"
#include "gc/shenandoah/heuristics/shenandoahHeuristics.hpp"
#include "gc/shenandoah/shenandoahConcurrentGC.hpp"
#include "gc/shenandoah/shenandoahCollectionSet.hpp"
#include "gc/shenandoah/shenandoahFreeSet.hpp"
#include "gc/shenandoah/shenandoahFullGC.hpp"
#include "gc/shenandoah/shenandoahGeneration.hpp"
#include "gc/shenandoah/shenandoahPhaseTimings.hpp"
#include "gc/shenandoah/shenandoahMark.inline.hpp"
#include "gc/shenandoah/shenandoahMonitoringSupport.hpp"
#include "gc/shenandoah/shenandoahHeapRegionSet.hpp"
#include "gc/shenandoah/shenandoahHeap.inline.hpp"
#include "gc/shenandoah/shenandoahHeapRegion.inline.hpp"
#include "gc/shenandoah/shenandoahMarkingContext.inline.hpp"
#include "gc/shenandoah/shenandoahMetrics.hpp"
#include "gc/shenandoah/shenandoahOopClosures.inline.hpp"
#include "gc/shenandoah/shenandoahReferenceProcessor.hpp"
#include "gc/shenandoah/shenandoahRootProcessor.inline.hpp"
#include "gc/shenandoah/shenandoahSTWMark.hpp"
#include "gc/shenandoah/shenandoahUtils.hpp"
#include "gc/shenandoah/shenandoahVerifier.hpp"
#include "gc/shenandoah/shenandoahVMOperations.hpp"
#include "gc/shenandoah/shenandoahWorkerPolicy.hpp"
#include "gc/shenandoah/shenandoahYoungGeneration.hpp"
#include "memory/metaspaceUtils.hpp"
#include "memory/universe.hpp"
#include "oops/compressedOops.inline.hpp"
#include "oops/oop.inline.hpp"
#include "runtime/orderAccess.hpp"
#include "runtime/thread.hpp"
#include "runtime/vmThread.hpp"
#include "utilities/copy.hpp"
#include "utilities/events.hpp"
#include "utilities/growableArray.hpp"

// After Full GC is done, reconstruct the remembered set by iterating over OLD regions,
// registering all objects between bottom() and top(), and setting remembered set cards to
// DIRTY if they hold interesting pointers.
class ShenandoahReconstructRememberedSetTask : public AbstractGangTask {
private:
  ShenandoahRegionIterator _regions;

public:
  ShenandoahReconstructRememberedSetTask() :
    AbstractGangTask("Shenandoah Reset Bitmap") { }

  void work(uint worker_id) {
    ShenandoahParallelWorkerSession worker_session(worker_id);
    ShenandoahHeapRegion* r = _regions.next();
    ShenandoahHeap* heap = ShenandoahHeap::heap();
    RememberedScanner* scanner = heap->card_scan();
    ShenandoahSetRememberedCardsToDirtyClosure dirty_cards_for_interesting_pointers;

    while (r != NULL) {
      if (r->is_old() && r->is_active()) {
        HeapWord* obj_addr = r->bottom();
        if (r->is_humongous_start()) {
          // First, clear the remembered set
          oop obj = cast_to_oop(obj_addr);
          size_t size = obj->size();
          HeapWord* end_object = r->bottom() + size;

          // First, clear the remembered set for all spanned humongous regions
          size_t num_regions = (size + ShenandoahHeapRegion::region_size_words() - 1) / ShenandoahHeapRegion::region_size_words();
          size_t region_span = num_regions * ShenandoahHeapRegion::region_size_words();
          scanner->reset_remset(r->bottom(), region_span);
          size_t region_index = r->index();
          ShenandoahHeapRegion* humongous_region = heap->get_region(region_index);
          while (num_regions-- != 0) {
            scanner->reset_object_range(humongous_region->bottom(), humongous_region->end());
            region_index++;
            humongous_region = heap->get_region(region_index);
          }

          // Then register the humongous object and DIRTY relevant remembered set cards
          scanner->register_object_wo_lock(obj_addr);
          obj->oop_iterate(&dirty_cards_for_interesting_pointers);
        } else if (!r->is_humongous()) {
          // First, clear the remembered set
          scanner->reset_remset(r->bottom(), ShenandoahHeapRegion::region_size_words());
          scanner->reset_object_range(r->bottom(), r->end());

          // Then iterate over all objects, registering object and DIRTYing relevant remembered set cards
          HeapWord* t = r->top();
          while (obj_addr < t) {
            oop obj = cast_to_oop(obj_addr);
            size_t size = obj->size();
            scanner->register_object_wo_lock(obj_addr);
            obj_addr += obj->oop_iterate_size(&dirty_cards_for_interesting_pointers);
          }
        } // else, ignore humongous continuation region
      }
      // else, this region is FREE or YOUNG or inactive and we can ignore it.
      r = _regions.next();
    }
  }
};

ShenandoahFullGC::ShenandoahFullGC() :
  _gc_timer(ShenandoahHeap::heap()->gc_timer()),
  _preserved_marks(new PreservedMarksSet(true)) {}

bool ShenandoahFullGC::collect(GCCause::Cause cause) {
  vmop_entry_full(cause);
  // Always success
  return true;
}

void ShenandoahFullGC::vmop_entry_full(GCCause::Cause cause) {
  ShenandoahHeap* const heap = ShenandoahHeap::heap();
  TraceCollectorStats tcs(heap->monitoring_support()->full_stw_collection_counters());
  ShenandoahTimingsTracker timing(ShenandoahPhaseTimings::full_gc_gross);

  heap->try_inject_alloc_failure();
  VM_ShenandoahFullGC op(cause, this);
  VMThread::execute(&op);
}

void ShenandoahFullGC::entry_full(GCCause::Cause cause) {
  static const char* msg = "Pause Full";
  ShenandoahPausePhase gc_phase(msg, ShenandoahPhaseTimings::full_gc, true /* log_heap_usage */);
  EventMark em("%s", msg);

  ShenandoahWorkerScope scope(ShenandoahHeap::heap()->workers(),
                              ShenandoahWorkerPolicy::calc_workers_for_fullgc(),
                              "full gc");

  op_full(cause);
}

void ShenandoahFullGC::op_full(GCCause::Cause cause) {
  ShenandoahMetricsSnapshot metrics;
  metrics.snap_before();

  // Perform full GC
  do_it(cause);

  metrics.snap_after();

  if (metrics.is_good_progress()) {
    ShenandoahHeap::heap()->notify_gc_progress();
  } else {
    // Nothing to do. Tell the allocation path that we have failed to make
    // progress, and it can finally fail.
    ShenandoahHeap::heap()->notify_gc_no_progress();
  }
}

void ShenandoahFullGC::do_it(GCCause::Cause gc_cause) {
  ShenandoahHeap* heap = ShenandoahHeap::heap();
  // Since we may arrive here from degenerated GC failure of either young or old, establish generation as GLOBAL.
  heap->set_gc_generation(heap->global_generation());

  // There will be no concurrent allocations during full GC so reset these coordination variables.
  heap->young_generation()->unadjust_available();
  heap->old_generation()->unadjust_available();
  heap->young_generation()->increase_used(heap->get_young_evac_expended());
  // No need to old_gen->increase_used().  That was done when plabs were allocated, accounting for both old evacs and promotions.

  heap->set_alloc_supplement_reserve(0);
  heap->set_young_evac_reserve(0);
  heap->reset_young_evac_expended();
  heap->set_old_evac_reserve(0);
  heap->reset_old_evac_expended();
  heap->set_promotion_reserve(0);

  if (ShenandoahVerify) {
    heap->verifier()->verify_before_fullgc();
  }

  if (VerifyBeforeGC) {
    Universe::verify();
  }

  // Degenerated GC may carry concurrent root flags when upgrading to
  // full GC. We need to reset it before mutators resume.
  heap->set_concurrent_strong_root_in_progress(false);
  heap->set_concurrent_weak_root_in_progress(false);

  heap->set_full_gc_in_progress(true);

  assert(ShenandoahSafepoint::is_at_shenandoah_safepoint(), "must be at a safepoint");
  assert(Thread::current()->is_VM_thread(), "Do full GC only while world is stopped");

  {
    ShenandoahGCPhase phase(ShenandoahPhaseTimings::full_gc_heapdump_pre);
    heap->pre_full_gc_dump(_gc_timer);
  }

  {
    ShenandoahGCPhase prepare_phase(ShenandoahPhaseTimings::full_gc_prepare);
    // Full GC is supposed to recover from any GC state:

    // a0. Remember if we have forwarded objects
    bool has_forwarded_objects = heap->has_forwarded_objects();

    // a1. Cancel evacuation, if in progress
    if (heap->is_evacuation_in_progress()) {
      heap->set_evacuation_in_progress(false);
    }
    assert(!heap->is_evacuation_in_progress(), "sanity");

    // a2. Cancel update-refs, if in progress
    if (heap->is_update_refs_in_progress()) {
      heap->set_update_refs_in_progress(false);
    }
    assert(!heap->is_update_refs_in_progress(), "sanity");

    // b. Cancel all concurrent marks, if in progress
    if (heap->is_concurrent_mark_in_progress()) {
      heap->cancel_concurrent_mark();
    }
    assert(!heap->is_concurrent_mark_in_progress(), "sanity");

    // c. Update roots if this full GC is due to evac-oom, which may carry from-space pointers in roots.
    if (has_forwarded_objects) {
      update_roots(true /*full_gc*/);
    }

    // d. Reset the bitmaps for new marking
    heap->global_generation()->reset_mark_bitmap();
    assert(heap->marking_context()->is_bitmap_clear(), "sanity");
    assert(!heap->global_generation()->is_mark_complete(), "sanity");

    // e. Abandon reference discovery and clear all discovered references.
    ShenandoahReferenceProcessor* rp = heap->global_generation()->ref_processor();
    rp->abandon_partial_discovery();

    // f. Sync pinned region status from the CP marks
    heap->sync_pinned_region_status();

    // The rest of prologue:
    _preserved_marks->init(heap->workers()->active_workers());

    assert(heap->has_forwarded_objects() == has_forwarded_objects, "This should not change");
  }

  if (UseTLAB) {
    // TODO: Do we need to explicitly retire PLABs?
    heap->gclabs_retire(ResizeTLAB);
    heap->tlabs_retire(ResizeTLAB);
  }

  OrderAccess::fence();

  phase1_mark_heap();

  // Once marking is done, which may have fixed up forwarded objects, we can drop it.
  // Coming out of Full GC, we would not have any forwarded objects.
  // This also prevents resolves with fwdptr from kicking in while adjusting pointers in phase3.
  heap->set_has_forwarded_objects(false);

  heap->set_full_gc_move_in_progress(true);

  // Setup workers for the rest
  OrderAccess::fence();

  // Initialize worker slices
  ShenandoahHeapRegionSet** worker_slices = NEW_C_HEAP_ARRAY(ShenandoahHeapRegionSet*, heap->max_workers(), mtGC);
  for (uint i = 0; i < heap->max_workers(); i++) {
    worker_slices[i] = new ShenandoahHeapRegionSet();
  }

  {
    // The rest of code performs region moves, where region status is undefined
    // until all phases run together.
    ShenandoahHeapLocker lock(heap->lock());

    phase2_calculate_target_addresses(worker_slices);

    OrderAccess::fence();

    phase3_update_references();

    phase4_compact_objects(worker_slices);
  }

  {
    // Epilogue
    _preserved_marks->restore(heap->workers());
    _preserved_marks->reclaim();

    if (heap->mode()->is_generational()) {
      ShenandoahGCPhase phase(ShenandoahPhaseTimings::full_gc_reconstruct_remembered_set);
      ShenandoahReconstructRememberedSetTask task;
      heap->workers()->run_task(&task);
    }
  }

  // Resize metaspace
  MetaspaceGC::compute_new_size();

  // Free worker slices
  for (uint i = 0; i < heap->max_workers(); i++) {
    delete worker_slices[i];
  }
  FREE_C_HEAP_ARRAY(ShenandoahHeapRegionSet*, worker_slices);

  heap->set_full_gc_move_in_progress(false);
  heap->set_full_gc_in_progress(false);

  if (ShenandoahVerify) {
    if (heap->mode()->is_generational()) {
      heap->verifier()->verify_after_generational_fullgc();
    } else {
      heap->verifier()->verify_after_fullgc();
    }
  }

  if (VerifyAfterGC) {
    Universe::verify();
  }

  {
    ShenandoahGCPhase phase(ShenandoahPhaseTimings::full_gc_heapdump_post);
    heap->post_full_gc_dump(_gc_timer);
  }
}

class ShenandoahPrepareForMarkClosure: public ShenandoahHeapRegionClosure {
private:
  ShenandoahMarkingContext* const _ctx;

public:
  ShenandoahPrepareForMarkClosure() : _ctx(ShenandoahHeap::heap()->marking_context()) {}

  void heap_region_do(ShenandoahHeapRegion *r) {
    if (r->affiliation() != FREE) {
      _ctx->capture_top_at_mark_start(r);
      r->clear_live_data();
    }
  }

  bool is_thread_safe() { return true; }
};

void ShenandoahFullGC::phase1_mark_heap() {
  GCTraceTime(Info, gc, phases) time("Phase 1: Mark live objects", _gc_timer);
  ShenandoahGCPhase mark_phase(ShenandoahPhaseTimings::full_gc_mark);

  ShenandoahHeap* heap = ShenandoahHeap::heap();

  ShenandoahPrepareForMarkClosure cl;
  heap->parallel_heap_region_iterate(&cl);

  heap->set_unload_classes(heap->global_generation()->heuristics()->can_unload_classes());

  ShenandoahReferenceProcessor* rp = heap->global_generation()->ref_processor();
  // enable ("weak") refs discovery
  rp->set_soft_reference_policy(true); // forcefully purge all soft references

  ShenandoahSTWMark mark(heap->global_generation(), true /*full_gc*/);
  mark.mark();
  heap->parallel_cleaning(true /* full_gc */);
}

class ShenandoahPrepareForCompactionTask : public AbstractGangTask {
private:
  PreservedMarksSet*        const _preserved_marks;
  ShenandoahHeap*           const _heap;
  ShenandoahHeapRegionSet** const _worker_slices;
  size_t                    const _num_workers;

public:
  ShenandoahPrepareForCompactionTask(PreservedMarksSet *preserved_marks, ShenandoahHeapRegionSet **worker_slices,
                                     size_t num_workers);

  static bool is_candidate_region(ShenandoahHeapRegion* r) {
    // Empty region: get it into the slice to defragment the slice itself.
    // We could have skipped this without violating correctness, but we really
    // want to compact all live regions to the start of the heap, which sometimes
    // means moving them into the fully empty regions.
    if (r->is_empty()) return true;

    // Can move the region, and this is not the humongous region. Humongous
    // moves are special cased here, because their moves are handled separately.
    return r->is_stw_move_allowed() && !r->is_humongous();
  }

  void work(uint worker_id);
};

class ShenandoahPrepareForGenerationalCompactionObjectClosure : public ObjectClosure {
private:
  ShenandoahPrepareForCompactionTask* _compactor;
  PreservedMarks*          const _preserved_marks;
  ShenandoahHeap*          const _heap;

  // _empty_regions is a thread-local list of heap regions that have been completely emptied by this worker thread's
  // compaction efforts.  The worker thread that drives these efforts adds compacted regions to this list if the
  // region has not been compacted onto itself.
  GrowableArray<ShenandoahHeapRegion*>& _empty_regions;
  int _empty_regions_pos;
  ShenandoahHeapRegion*          _old_to_region;
  ShenandoahHeapRegion*          _young_to_region;
  ShenandoahHeapRegion*          _from_region;
  ShenandoahRegionAffiliation    _from_affiliation;
  HeapWord*                      _old_compact_point;
  HeapWord*                      _young_compact_point;
  uint                           _worker_id;

public:
  ShenandoahPrepareForGenerationalCompactionObjectClosure(ShenandoahPrepareForCompactionTask* compactor,
                                                          PreservedMarks* preserved_marks,
                                                          GrowableArray<ShenandoahHeapRegion*>& empty_regions,
                                                          ShenandoahHeapRegion* old_to_region,
                                                          ShenandoahHeapRegion* young_to_region, uint worker_id) :
      _compactor(compactor),
      _preserved_marks(preserved_marks),
      _heap(ShenandoahHeap::heap()),
      _empty_regions(empty_regions),
      _empty_regions_pos(0),
      _old_to_region(old_to_region),
      _young_to_region(young_to_region),
      _from_region(NULL),
      _old_compact_point((old_to_region != nullptr)? old_to_region->bottom(): nullptr),
      _young_compact_point((young_to_region != nullptr)? young_to_region->bottom(): nullptr),
      _worker_id(worker_id) {}

  void set_from_region(ShenandoahHeapRegion* from_region) {
    _from_region = from_region;
    _from_affiliation = from_region->affiliation();
    if (_from_region->has_live()) {
      if (_from_affiliation == ShenandoahRegionAffiliation::OLD_GENERATION) {
        if (_old_to_region == nullptr) {
          _old_to_region = from_region;
          _old_compact_point = from_region->bottom();
        }
      } else {
        assert(_from_affiliation == ShenandoahRegionAffiliation::YOUNG_GENERATION, "from_region must be OLD or YOUNG");
        if (_young_to_region == nullptr) {
          _young_to_region = from_region;
          _young_compact_point = from_region->bottom();
        }
      }
    } // else, we won't iterate over this _from_region so we don't need to set up to region to hold copies
  }

  void finish() {
    finish_old_region();
    finish_young_region();
  }

  void finish_old_region() {
    if (_old_to_region != nullptr) {
      log_debug(gc)("Planned compaction into Old Region " SIZE_FORMAT ", used: " SIZE_FORMAT " tabulated by worker %u",
                    _old_to_region->index(), _old_compact_point - _old_to_region->bottom(), _worker_id);
      _old_to_region->set_new_top(_old_compact_point);
      _old_to_region = nullptr;
    }
  }

  void finish_young_region() {
    if (_young_to_region != nullptr) {
      log_debug(gc)("Worker %u planned compaction into Young Region " SIZE_FORMAT ", used: " SIZE_FORMAT,
                    _worker_id, _young_to_region->index(), _young_compact_point - _young_to_region->bottom());
      _young_to_region->set_new_top(_young_compact_point);
      _young_to_region = nullptr;
    }
  }

  bool is_compact_same_region() {
    return (_from_region == _old_to_region) || (_from_region == _young_to_region);
  }

  int empty_regions_pos() {
    return _empty_regions_pos;
  }

  void do_object(oop p) {
    assert(_from_region != NULL, "must set before work");
    assert((_from_region->bottom() <= cast_from_oop<HeapWord*>(p)) && (cast_from_oop<HeapWord*>(p) < _from_region->top()),
           "Object must reside in _from_region");
    assert(_heap->complete_marking_context()->is_marked(p), "must be marked");
    assert(!_heap->complete_marking_context()->allocated_after_mark_start(p), "must be truly marked");

    size_t obj_size = p->size();
    uint from_region_age = _from_region->age();
    uint object_age = p->age();

    bool promote_object = false;
    if ((_from_affiliation == ShenandoahRegionAffiliation::YOUNG_GENERATION) &&
        (from_region_age + object_age > InitialTenuringThreshold)) {
      if ((_old_to_region != nullptr) && (_old_compact_point + obj_size > _old_to_region->end())) {
        finish_old_region();
        _old_to_region = nullptr;
      }
      if (_old_to_region == nullptr) {
        if (_empty_regions_pos < _empty_regions.length()) {
          ShenandoahHeapRegion* new_to_region = _empty_regions.at(_empty_regions_pos);
          _empty_regions_pos++;
          new_to_region->set_affiliation(OLD_GENERATION);
          _old_to_region = new_to_region;
          _old_compact_point = _old_to_region->bottom();
          promote_object = true;
        }
        // Else this worker thread does not yet have any empty regions into which this aged object can be promoted so
        // we leave promote_object as false, deferring the promotion.
      } else {
        promote_object = true;
      }
    }

    if (promote_object || (_from_affiliation == ShenandoahRegionAffiliation::OLD_GENERATION)) {
      assert(_old_to_region != nullptr, "_old_to_region should not be NULL when evacuating to OLD region");
      if (_old_compact_point + obj_size > _old_to_region->end()) {
        ShenandoahHeapRegion* new_to_region;

        log_debug(gc)("Worker %u finishing old region " SIZE_FORMAT ", compact_point: " PTR_FORMAT ", obj_size: " SIZE_FORMAT
                      ", &compact_point[obj_size]: " PTR_FORMAT ", region end: " PTR_FORMAT,  _worker_id, _old_to_region->index(),
                      p2i(_old_compact_point), obj_size, p2i(_old_compact_point + obj_size), p2i(_old_to_region->end()));

        // Object does not fit.  Get a new _old_to_region.
        finish_old_region();
        if (_empty_regions_pos < _empty_regions.length()) {
          new_to_region = _empty_regions.at(_empty_regions_pos);
          _empty_regions_pos++;
          new_to_region->set_affiliation(OLD_GENERATION);
        } else {
          // If we've exhausted the previously selected _old_to_region, we know that the _old_to_region is distinct
          // from _from_region.  That's because there is always room for _from_region to be compacted into itself.
          // Since we're out of empty regions, let's use _from_region to hold the results of its own compaction.
          new_to_region = _from_region;
        }

        assert(new_to_region != _old_to_region, "must not reuse same OLD to-region");
        assert(new_to_region != NULL, "must not be NULL");
        _old_to_region = new_to_region;
        _old_compact_point = _old_to_region->bottom();
      }

      // Object fits into current region, record new location:
      assert(_old_compact_point + obj_size <= _old_to_region->end(), "must fit");
      shenandoah_assert_not_forwarded(NULL, p);
      _preserved_marks->push_if_necessary(p, p->mark());
      p->forward_to(cast_to_oop(_old_compact_point));
      _old_compact_point += obj_size;
    } else {
      assert(_from_affiliation == ShenandoahRegionAffiliation::YOUNG_GENERATION,
             "_from_region must be OLD_GENERATION or YOUNG_GENERATION");
      assert(_young_to_region != nullptr, "_young_to_region should not be NULL when compacting YOUNG _from_region");

      // After full gc compaction, all regions have age 0.  Embed the region's age into the object's age in order to preserve
      // tenuring progress.
      _heap->increase_object_age(p, from_region_age + 1);

      if (_young_compact_point + obj_size > _young_to_region->end()) {
        ShenandoahHeapRegion* new_to_region;

        log_debug(gc)("Worker %u finishing young region " SIZE_FORMAT ", compact_point: " PTR_FORMAT ", obj_size: " SIZE_FORMAT
                      ", &compact_point[obj_size]: " PTR_FORMAT ", region end: " PTR_FORMAT,  _worker_id, _young_to_region->index(),
                      p2i(_young_compact_point), obj_size, p2i(_young_compact_point + obj_size), p2i(_young_to_region->end()));

        // Object does not fit.  Get a new _young_to_region.
        finish_young_region();
        if (_empty_regions_pos < _empty_regions.length()) {
          new_to_region = _empty_regions.at(_empty_regions_pos);
          _empty_regions_pos++;
          new_to_region->set_affiliation(YOUNG_GENERATION);
        } else {
          // If we've exhausted the previously selected _young_to_region, we know that the _young_to_region is distinct
          // from _from_region.  That's because there is always room for _from_region to be compacted into itself.
          // Since we're out of empty regions, let's use _from_region to hold the results of its own compaction.
          new_to_region = _from_region;
        }

        assert(new_to_region != _young_to_region, "must not reuse same OLD to-region");
        assert(new_to_region != NULL, "must not be NULL");
        _young_to_region = new_to_region;
        _young_compact_point = _young_to_region->bottom();
      }

      // Object fits into current region, record new location:
      assert(_young_compact_point + obj_size <= _young_to_region->end(), "must fit");
      shenandoah_assert_not_forwarded(NULL, p);
      _preserved_marks->push_if_necessary(p, p->mark());
      p->forward_to(cast_to_oop(_young_compact_point));
      _young_compact_point += obj_size;
    }
  }
};


class ShenandoahPrepareForCompactionObjectClosure : public ObjectClosure {
private:
  PreservedMarks*          const _preserved_marks;
  ShenandoahHeap*          const _heap;
  GrowableArray<ShenandoahHeapRegion*>& _empty_regions;
  int _empty_regions_pos;
  ShenandoahHeapRegion*          _to_region;
  ShenandoahHeapRegion*          _from_region;
  HeapWord* _compact_point;

public:
  ShenandoahPrepareForCompactionObjectClosure(PreservedMarks* preserved_marks,
                                              GrowableArray<ShenandoahHeapRegion*>& empty_regions,
                                              ShenandoahHeapRegion* to_region) :
    _preserved_marks(preserved_marks),
    _heap(ShenandoahHeap::heap()),
    _empty_regions(empty_regions),
    _empty_regions_pos(0),
    _to_region(to_region),
    _from_region(NULL),
    _compact_point(to_region->bottom()) {}

  void set_from_region(ShenandoahHeapRegion* from_region) {
    _from_region = from_region;
  }

  void finish_region() {
    assert(_to_region != NULL, "should not happen");
    assert(!_heap->mode()->is_generational(), "Generational GC should use different Closure");
    _to_region->set_new_top(_compact_point);
  }

  bool is_compact_same_region() {
    return _from_region == _to_region;
  }

  int empty_regions_pos() {
    return _empty_regions_pos;
  }

  void do_object(oop p) {
    assert(_from_region != NULL, "must set before work");
    assert(_heap->complete_marking_context()->is_marked(p), "must be marked");
    assert(!_heap->complete_marking_context()->allocated_after_mark_start(p), "must be truly marked");

    size_t obj_size = p->size();
    if (_compact_point + obj_size > _to_region->end()) {
      finish_region();

      // Object doesn't fit. Pick next empty region and start compacting there.
      ShenandoahHeapRegion* new_to_region;
      if (_empty_regions_pos < _empty_regions.length()) {
        new_to_region = _empty_regions.at(_empty_regions_pos);
        _empty_regions_pos++;
      } else {
        // Out of empty region? Compact within the same region.
        new_to_region = _from_region;
      }

      assert(new_to_region != _to_region, "must not reuse same to-region");
      assert(new_to_region != NULL, "must not be NULL");
      _to_region = new_to_region;
      _compact_point = _to_region->bottom();
    }

    // Object fits into current region, record new location:
    assert(_compact_point + obj_size <= _to_region->end(), "must fit");
    shenandoah_assert_not_forwarded(NULL, p);
    _preserved_marks->push_if_necessary(p, p->mark());
    p->forward_to(cast_to_oop(_compact_point));
    _compact_point += obj_size;
  }
};

<<<<<<< HEAD

ShenandoahPrepareForCompactionTask::ShenandoahPrepareForCompactionTask(PreservedMarksSet *preserved_marks,
                                                                       ShenandoahHeapRegionSet **worker_slices,
                                                                       size_t num_workers) :
    AbstractGangTask("Shenandoah Prepare For Compaction"),
    _preserved_marks(preserved_marks), _heap(ShenandoahHeap::heap()),
    _worker_slices(worker_slices), _num_workers(num_workers) { }


void ShenandoahPrepareForCompactionTask::work(uint worker_id) {
  ShenandoahParallelWorkerSession worker_session(worker_id);
  ShenandoahHeapRegionSet* slice = _worker_slices[worker_id];
  ShenandoahHeapRegionSetIterator it(slice);
  ShenandoahHeapRegion* from_region = it.next();
  // No work?
  if (from_region == NULL) {
    return;
=======
class ShenandoahPrepareForCompactionTask : public WorkerTask {
private:
  PreservedMarksSet*        const _preserved_marks;
  ShenandoahHeap*           const _heap;
  ShenandoahHeapRegionSet** const _worker_slices;

public:
  ShenandoahPrepareForCompactionTask(PreservedMarksSet *preserved_marks, ShenandoahHeapRegionSet **worker_slices) :
    WorkerTask("Shenandoah Prepare For Compaction"),
    _preserved_marks(preserved_marks),
    _heap(ShenandoahHeap::heap()), _worker_slices(worker_slices) {
>>>>>>> ae2504b4
  }

  // Sliding compaction. Walk all regions in the slice, and compact them.
  // Remember empty regions and reuse them as needed.
  ResourceMark rm;

  GrowableArray<ShenandoahHeapRegion*> empty_regions((int)_heap->num_regions());

  if (_heap->mode()->is_generational()) {
    ShenandoahHeapRegion* old_to_region = (from_region->is_old())? from_region: nullptr;
    ShenandoahHeapRegion* young_to_region = (from_region->is_young())? from_region: nullptr;
    ShenandoahPrepareForGenerationalCompactionObjectClosure cl(this, _preserved_marks->get(worker_id), empty_regions,
                                                               old_to_region, young_to_region, worker_id);
    while (from_region != NULL) {
      assert(is_candidate_region(from_region), "Sanity");
      log_debug(gc)("Worker %u compacting %s Region " SIZE_FORMAT " which had used " SIZE_FORMAT " and %s live",
                    worker_id, affiliation_name(from_region->affiliation()),
                    from_region->index(), from_region->used(), from_region->has_live()? "has": "does not have");
      cl.set_from_region(from_region);
      if (from_region->has_live()) {
        _heap->marked_object_iterate(from_region, &cl);
      }

      // Compacted the region to somewhere else? From-region is empty then.
      if (!cl.is_compact_same_region()) {
        empty_regions.append(from_region);
      }
      from_region = it.next();
    }
    cl.finish();

    // Mark all remaining regions as empty
    for (int pos = cl.empty_regions_pos(); pos < empty_regions.length(); ++pos) {
      ShenandoahHeapRegion* r = empty_regions.at(pos);
      r->set_new_top(r->bottom());
    }
  } else {
    ShenandoahPrepareForCompactionObjectClosure cl(_preserved_marks->get(worker_id), empty_regions, from_region);
    while (from_region != NULL) {
      assert(is_candidate_region(from_region), "Sanity");
      cl.set_from_region(from_region);
      if (from_region->has_live()) {
        _heap->marked_object_iterate(from_region, &cl);
      }

      // Compacted the region to somewhere else? From-region is empty then.
      if (!cl.is_compact_same_region()) {
        empty_regions.append(from_region);
      }
      from_region = it.next();
    }
    cl.finish_region();

    // Mark all remaining regions as empty
    for (int pos = cl.empty_regions_pos(); pos < empty_regions.length(); ++pos) {
      ShenandoahHeapRegion* r = empty_regions.at(pos);
      r->set_new_top(r->bottom());
    }
  }
}

void ShenandoahFullGC::calculate_target_humongous_objects() {
  ShenandoahHeap* heap = ShenandoahHeap::heap();

  // Compute the new addresses for humongous objects. We need to do this after addresses
  // for regular objects are calculated, and we know what regions in heap suffix are
  // available for humongous moves.
  //
  // Scan the heap backwards, because we are compacting humongous regions towards the end.
  // Maintain the contiguous compaction window in [to_begin; to_end), so that we can slide
  // humongous start there.
  //
  // The complication is potential non-movable regions during the scan. If such region is
  // detected, then sliding restarts towards that non-movable region.

  size_t to_begin = heap->num_regions();
  size_t to_end = heap->num_regions();

  log_debug(gc)("Full GC calculating target humongous objects from end " SIZE_FORMAT, to_end);
  for (size_t c = heap->num_regions(); c > 0; c--) {
    ShenandoahHeapRegion *r = heap->get_region(c - 1);
    if (r->is_humongous_continuation() || (r->new_top() == r->bottom())) {
      // To-region candidate: record this, and continue scan
      to_begin = r->index();
      continue;
    }

    if (r->is_humongous_start() && r->is_stw_move_allowed()) {
      // From-region candidate: movable humongous region
      oop old_obj = cast_to_oop(r->bottom());
      size_t words_size = old_obj->size();
      size_t num_regions = ShenandoahHeapRegion::required_regions(words_size * HeapWordSize);

      size_t start = to_end - num_regions;

      if (start >= to_begin && start != r->index()) {
        // Fits into current window, and the move is non-trivial. Record the move then, and continue scan.
        _preserved_marks->get(0)->push_if_necessary(old_obj, old_obj->mark());
        old_obj->forward_to(cast_to_oop(heap->get_region(start)->bottom()));
        to_end = start;
        continue;
      }
    }

    // Failed to fit. Scan starting from current region.
    to_begin = r->index();
    to_end = r->index();
  }
}

class ShenandoahEnsureHeapActiveClosure: public ShenandoahHeapRegionClosure {
private:
  ShenandoahHeap* const _heap;

public:
  ShenandoahEnsureHeapActiveClosure() : _heap(ShenandoahHeap::heap()) {}
  void heap_region_do(ShenandoahHeapRegion* r) {
    if (r->is_trash()) {
      r->recycle();
    }
    if (r->is_cset()) {
      r->make_regular_bypass();
    }
    if (r->is_empty_uncommitted()) {
      r->make_committed_bypass();
    }
    assert (r->is_committed(), "only committed regions in heap now, see region " SIZE_FORMAT, r->index());

    // Record current region occupancy: this communicates empty regions are free
    // to the rest of Full GC code.
    r->set_new_top(r->top());
  }
};

class ShenandoahTrashImmediateGarbageClosure: public ShenandoahHeapRegionClosure {
private:
  ShenandoahHeap* const _heap;
  ShenandoahMarkingContext* const _ctx;

public:
  ShenandoahTrashImmediateGarbageClosure() :
    _heap(ShenandoahHeap::heap()),
    _ctx(ShenandoahHeap::heap()->complete_marking_context()) {}

  void heap_region_do(ShenandoahHeapRegion* r) {
    if (r->affiliation() != FREE) {
      if (r->is_humongous_start()) {
        oop humongous_obj = cast_to_oop(r->bottom());
        if (!_ctx->is_marked(humongous_obj)) {
          assert(!r->has_live(),
                 "Humongous Start %s Region " SIZE_FORMAT " is not marked, should not have live",
                 affiliation_name(r->affiliation()),  r->index());
          log_debug(gc)("Trashing immediate humongous region " SIZE_FORMAT " because not marked", r->index());
          _heap->trash_humongous_region_at(r);
        } else {
          assert(r->has_live(),
                 "Humongous Start %s Region " SIZE_FORMAT " should have live", affiliation_name(r->affiliation()),  r->index());
        }
      } else if (r->is_humongous_continuation()) {
        // If we hit continuation, the non-live humongous starts should have been trashed already
        assert(r->humongous_start_region()->has_live(),
               "Humongous Continuation %s Region " SIZE_FORMAT " should have live", affiliation_name(r->affiliation()),  r->index());
      } else if (r->is_regular()) {
        if (!r->has_live()) {
          log_debug(gc)("Trashing immediate regular region " SIZE_FORMAT " because has no live", r->index());
          r->make_trash_immediate();
        }
      }
    }
    // else, ignore this FREE region.
    // TODO: change iterators so they do not process FREE regions.
  }
};

void ShenandoahFullGC::distribute_slices(ShenandoahHeapRegionSet** worker_slices) {
  ShenandoahHeap* heap = ShenandoahHeap::heap();

  uint n_workers = heap->workers()->active_workers();
  size_t n_regions = heap->num_regions();

  // What we want to accomplish: have the dense prefix of data, while still balancing
  // out the parallel work.
  //
  // Assuming the amount of work is driven by the live data that needs moving, we can slice
  // the entire heap into equal-live-sized prefix slices, and compact into them. So, each
  // thread takes all regions in its prefix subset, and then it takes some regions from
  // the tail.
  //
  // Tail region selection becomes interesting.
  //
  // First, we want to distribute the regions fairly between the workers, and those regions
  // might have different amount of live data. So, until we sure no workers need live data,
  // we need to only take what the worker needs.
  //
  // Second, since we slide everything to the left in each slice, the most busy regions
  // would be the ones on the left. Which means we want to have all workers have their after-tail
  // regions as close to the left as possible.
  //
  // The easiest way to do this is to distribute after-tail regions in round-robin between
  // workers that still need live data.
  //
  // Consider parallel workers A, B, C, then the target slice layout would be:
  //
  //  AAAAAAAABBBBBBBBCCCCCCCC|ABCABCABCABCABCABCABCABABABABABABABABABABAAAAA
  //
  //  (.....dense-prefix.....) (.....................tail...................)
  //  [all regions fully live] [left-most regions are fuller that right-most]
  //

  // Compute how much live data is there. This would approximate the size of dense prefix
  // we target to create.
  size_t total_live = 0;
  for (size_t idx = 0; idx < n_regions; idx++) {
    ShenandoahHeapRegion *r = heap->get_region(idx);
    if (ShenandoahPrepareForCompactionTask::is_candidate_region(r)) {
      total_live += r->get_live_data_words();
    }
  }

  // Estimate the size for the dense prefix. Note that we specifically count only the
  // "full" regions, so there would be some non-full regions in the slice tail.
  size_t live_per_worker = total_live / n_workers;
  size_t prefix_regions_per_worker = live_per_worker / ShenandoahHeapRegion::region_size_words();
  size_t prefix_regions_total = prefix_regions_per_worker * n_workers;
  prefix_regions_total = MIN2(prefix_regions_total, n_regions);
  assert(prefix_regions_total <= n_regions, "Sanity");

  // There might be non-candidate regions in the prefix. To compute where the tail actually
  // ends up being, we need to account those as well.
  size_t prefix_end = prefix_regions_total;
  for (size_t idx = 0; idx < prefix_regions_total; idx++) {
    ShenandoahHeapRegion *r = heap->get_region(idx);
    if (!ShenandoahPrepareForCompactionTask::is_candidate_region(r)) {
      prefix_end++;
    }
  }
  prefix_end = MIN2(prefix_end, n_regions);
  assert(prefix_end <= n_regions, "Sanity");

  // Distribute prefix regions per worker: each thread definitely gets its own same-sized
  // subset of dense prefix.
  size_t prefix_idx = 0;

  size_t* live = NEW_C_HEAP_ARRAY(size_t, n_workers, mtGC);

  for (size_t wid = 0; wid < n_workers; wid++) {
    ShenandoahHeapRegionSet* slice = worker_slices[wid];

    live[wid] = 0;
    size_t regs = 0;

    // Add all prefix regions for this worker
    while (prefix_idx < prefix_end && regs < prefix_regions_per_worker) {
      ShenandoahHeapRegion *r = heap->get_region(prefix_idx);
      if (ShenandoahPrepareForCompactionTask::is_candidate_region(r)) {
        slice->add_region(r);
        live[wid] += r->get_live_data_words();
        regs++;
      }
      prefix_idx++;
    }
  }

  // Distribute the tail among workers in round-robin fashion.
  size_t wid = n_workers - 1;

  for (size_t tail_idx = prefix_end; tail_idx < n_regions; tail_idx++) {
    ShenandoahHeapRegion *r = heap->get_region(tail_idx);
    if (ShenandoahPrepareForCompactionTask::is_candidate_region(r)) {
      assert(wid < n_workers, "Sanity");

      size_t live_region = r->get_live_data_words();

      // Select next worker that still needs live data.
      size_t old_wid = wid;
      do {
        wid++;
        if (wid == n_workers) wid = 0;
      } while (live[wid] + live_region >= live_per_worker && old_wid != wid);

      if (old_wid == wid) {
        // Circled back to the same worker? This means liveness data was
        // miscalculated. Bump the live_per_worker limit so that
        // everyone gets a piece of the leftover work.
        live_per_worker += ShenandoahHeapRegion::region_size_words();
      }

      worker_slices[wid]->add_region(r);
      live[wid] += live_region;
    }
  }

  FREE_C_HEAP_ARRAY(size_t, live);

#ifdef ASSERT
  ResourceBitMap map(n_regions);
  for (size_t wid = 0; wid < n_workers; wid++) {
    ShenandoahHeapRegionSetIterator it(worker_slices[wid]);
    ShenandoahHeapRegion* r = it.next();
    while (r != NULL) {
      size_t idx = r->index();
      assert(ShenandoahPrepareForCompactionTask::is_candidate_region(r), "Sanity: " SIZE_FORMAT, idx);
      assert(!map.at(idx), "No region distributed twice: " SIZE_FORMAT, idx);
      map.at_put(idx, true);
      r = it.next();
    }
  }

  for (size_t rid = 0; rid < n_regions; rid++) {
    bool is_candidate = ShenandoahPrepareForCompactionTask::is_candidate_region(heap->get_region(rid));
    bool is_distributed = map.at(rid);
    assert(is_distributed || !is_candidate, "All candidates are distributed: " SIZE_FORMAT, rid);
  }
#endif
}

void ShenandoahFullGC::phase2_calculate_target_addresses(ShenandoahHeapRegionSet** worker_slices) {
  GCTraceTime(Info, gc, phases) time("Phase 2: Compute new object addresses", _gc_timer);
  ShenandoahGCPhase calculate_address_phase(ShenandoahPhaseTimings::full_gc_calculate_addresses);

  ShenandoahHeap* heap = ShenandoahHeap::heap();

  // About to figure out which regions can be compacted, make sure pinning status
  // had been updated in GC prologue.
  heap->assert_pinned_region_status();

  {
    // Trash the immediately collectible regions before computing addresses
    ShenandoahTrashImmediateGarbageClosure tigcl;
    heap->heap_region_iterate(&tigcl);

    // Make sure regions are in good state: committed, active, clean.
    // This is needed because we are potentially sliding the data through them.
    ShenandoahEnsureHeapActiveClosure ecl;
    heap->heap_region_iterate(&ecl);
  }

  if (heap->mode()->is_generational()) {
    heap->young_generation()->clear_used();
    heap->old_generation()->clear_used();
  }

  // Compute the new addresses for regular objects
  {
    ShenandoahGCPhase phase(ShenandoahPhaseTimings::full_gc_calculate_addresses_regular);

    distribute_slices(worker_slices);

    size_t num_workers = heap->max_workers();

    ResourceMark rm;
    ShenandoahPrepareForCompactionTask task(_preserved_marks, worker_slices, num_workers);
    heap->workers()->run_task(&task);
  }

  // Compute the new addresses for humongous objects
  {
    ShenandoahGCPhase phase(ShenandoahPhaseTimings::full_gc_calculate_addresses_humong);
    calculate_target_humongous_objects();
  }
}

class ShenandoahAdjustPointersClosure : public MetadataVisitingOopIterateClosure {
private:
  ShenandoahHeap* const _heap;
  ShenandoahMarkingContext* const _ctx;

  template <class T>
  inline void do_oop_work(T* p) {
    T o = RawAccess<>::oop_load(p);
    if (!CompressedOops::is_null(o)) {
      oop obj = CompressedOops::decode_not_null(o);
      assert(_ctx->is_marked(obj), "must be marked");
      if (obj->is_forwarded()) {
        oop forw = obj->forwardee();
        RawAccess<IS_NOT_NULL>::oop_store(p, forw);
      }
    }
  }

public:
  ShenandoahAdjustPointersClosure() :
    _heap(ShenandoahHeap::heap()),
    _ctx(ShenandoahHeap::heap()->complete_marking_context()) {}

  void do_oop(oop* p)       { do_oop_work(p); }
  void do_oop(narrowOop* p) { do_oop_work(p); }
};

class ShenandoahAdjustPointersObjectClosure : public ObjectClosure {
private:
  ShenandoahHeap* const _heap;
  ShenandoahAdjustPointersClosure _cl;

public:
  ShenandoahAdjustPointersObjectClosure() :
    _heap(ShenandoahHeap::heap()) {
  }
  void do_object(oop p) {
    assert(_heap->complete_marking_context()->is_marked(p), "must be marked");
    p->oop_iterate(&_cl);
  }
};

class ShenandoahAdjustPointersTask : public WorkerTask {
private:
  ShenandoahHeap*          const _heap;
  ShenandoahRegionIterator       _regions;

public:
  ShenandoahAdjustPointersTask() :
    WorkerTask("Shenandoah Adjust Pointers"),
    _heap(ShenandoahHeap::heap()) {
  }

  void work(uint worker_id) {
    ShenandoahParallelWorkerSession worker_session(worker_id);
    ShenandoahAdjustPointersObjectClosure obj_cl;
    ShenandoahHeapRegion* r = _regions.next();
    while (r != NULL) {
      if (!r->is_humongous_continuation() && r->has_live()) {
        _heap->marked_object_iterate(r, &obj_cl);
      }
      r = _regions.next();
    }
  }
};

class ShenandoahAdjustRootPointersTask : public WorkerTask {
private:
  ShenandoahRootAdjuster* _rp;
  PreservedMarksSet* _preserved_marks;
public:
  ShenandoahAdjustRootPointersTask(ShenandoahRootAdjuster* rp, PreservedMarksSet* preserved_marks) :
    WorkerTask("Shenandoah Adjust Root Pointers"),
    _rp(rp),
    _preserved_marks(preserved_marks) {}

  void work(uint worker_id) {
    ShenandoahParallelWorkerSession worker_session(worker_id);
    ShenandoahAdjustPointersClosure cl;
    _rp->roots_do(worker_id, &cl);
    _preserved_marks->get(worker_id)->adjust_during_full_gc();
  }
};

void ShenandoahFullGC::phase3_update_references() {
  GCTraceTime(Info, gc, phases) time("Phase 3: Adjust pointers", _gc_timer);
  ShenandoahGCPhase adjust_pointer_phase(ShenandoahPhaseTimings::full_gc_adjust_pointers);

  ShenandoahHeap* heap = ShenandoahHeap::heap();

  WorkerThreads* workers = heap->workers();
  uint nworkers = workers->active_workers();
  {
#if COMPILER2_OR_JVMCI
    DerivedPointerTable::clear();
#endif
    ShenandoahRootAdjuster rp(nworkers, ShenandoahPhaseTimings::full_gc_adjust_roots);
    ShenandoahAdjustRootPointersTask task(&rp, _preserved_marks);
    workers->run_task(&task);
#if COMPILER2_OR_JVMCI
    DerivedPointerTable::update_pointers();
#endif
  }

  ShenandoahAdjustPointersTask adjust_pointers_task;
  workers->run_task(&adjust_pointers_task);
}

class ShenandoahCompactObjectsClosure : public ObjectClosure {
private:
  ShenandoahHeap* const _heap;
  uint            const _worker_id;

public:
  ShenandoahCompactObjectsClosure(uint worker_id) :
    _heap(ShenandoahHeap::heap()), _worker_id(worker_id) {}

  void do_object(oop p) {
    assert(_heap->complete_marking_context()->is_marked(p), "must be marked");
    size_t size = p->size();
    if (p->is_forwarded()) {
      HeapWord* compact_from = cast_from_oop<HeapWord*>(p);
      HeapWord* compact_to = cast_from_oop<HeapWord*>(p->forwardee());
      Copy::aligned_conjoint_words(compact_from, compact_to, size);
      oop new_obj = cast_to_oop(compact_to);
      new_obj->init_mark();
    }
  }
};

class ShenandoahCompactObjectsTask : public WorkerTask {
private:
  ShenandoahHeap* const _heap;
  ShenandoahHeapRegionSet** const _worker_slices;

public:
  ShenandoahCompactObjectsTask(ShenandoahHeapRegionSet** worker_slices) :
    WorkerTask("Shenandoah Compact Objects"),
    _heap(ShenandoahHeap::heap()),
    _worker_slices(worker_slices) {
  }

  void work(uint worker_id) {
    ShenandoahParallelWorkerSession worker_session(worker_id);
    ShenandoahHeapRegionSetIterator slice(_worker_slices[worker_id]);

    ShenandoahCompactObjectsClosure cl(worker_id);
    ShenandoahHeapRegion* r = slice.next();
    while (r != NULL) {
      assert(!r->is_humongous(), "must not get humongous regions here");
      if (r->has_live()) {
        _heap->marked_object_iterate(r, &cl);
      }
      r->set_top(r->new_top());
      r = slice.next();
    }
  }
};

class ShenandoahPostCompactClosure : public ShenandoahHeapRegionClosure {
private:
  ShenandoahHeap* const _heap;
  size_t _live;

public:
  ShenandoahPostCompactClosure() : _heap(ShenandoahHeap::heap()), _live(0) {
    _heap->free_set()->clear();
  }

  void heap_region_do(ShenandoahHeapRegion* r) {
    assert (!r->is_cset(), "cset regions should have been demoted already");

    // Need to reset the complete-top-at-mark-start pointer here because
    // the complete marking bitmap is no longer valid. This ensures
    // size-based iteration in marked_object_iterate().
    // NOTE: See blurb at ShenandoahMCResetCompleteBitmapTask on why we need to skip
    // pinned regions.
    if (!r->is_pinned()) {
      _heap->complete_marking_context()->reset_top_at_mark_start(r);
    }

    size_t live = r->used();

    // Make empty regions that have been allocated into regular
    if (r->is_empty() && live > 0) {
      r->make_regular_bypass();
    }

    // Reclaim regular regions that became empty
    if (r->is_regular() && live == 0) {
      r->make_trash();
    }

    // Recycle all trash regions
    if (r->is_trash()) {
      live = 0;
      r->recycle();
    }

    // Update final usage for generations
    if (_heap->mode()->is_generational() && live != 0) {
      if (r->is_young()) {
        _heap->young_generation()->increase_used(live);
      } else if (r->is_old()) {
        _heap->old_generation()->increase_used(live);
      }
    }

    r->set_live_data(live);
    r->reset_alloc_metadata();
    _live += live;
  }

  size_t get_live() {
    return _live;
  }
};

void ShenandoahFullGC::compact_humongous_objects() {
  // Compact humongous regions, based on their fwdptr objects.
  //
  // This code is serial, because doing the in-slice parallel sliding is tricky. In most cases,
  // humongous regions are already compacted, and do not require further moves, which alleviates
  // sliding costs. We may consider doing this in parallel in future.

  ShenandoahHeap* heap = ShenandoahHeap::heap();

  for (size_t c = heap->num_regions(); c > 0; c--) {
    ShenandoahHeapRegion* r = heap->get_region(c - 1);
    if (r->is_humongous_start()) {
      oop old_obj = cast_to_oop(r->bottom());
      if (!old_obj->is_forwarded()) {
        // No need to move the object, it stays at the same slot
        continue;
      }
      size_t words_size = old_obj->size();
      size_t num_regions = ShenandoahHeapRegion::required_regions(words_size * HeapWordSize);

      size_t old_start = r->index();
      size_t old_end   = old_start + num_regions - 1;
      size_t new_start = heap->heap_region_index_containing(old_obj->forwardee());
      size_t new_end   = new_start + num_regions - 1;
      assert(old_start != new_start, "must be real move");
      assert(r->is_stw_move_allowed(), "Region " SIZE_FORMAT " should be movable", r->index());

      log_debug(gc)("Full GC compaction moves humongous object from region " SIZE_FORMAT " to region " SIZE_FORMAT,
                    old_start, new_start);

      Copy::aligned_conjoint_words(heap->get_region(old_start)->bottom(),
                                   heap->get_region(new_start)->bottom(),
                                   words_size);

      oop new_obj = cast_to_oop(heap->get_region(new_start)->bottom());
      new_obj->init_mark();

      {
        ShenandoahRegionAffiliation original_affiliation = r->affiliation();
        for (size_t c = old_start; c <= old_end; c++) {
          ShenandoahHeapRegion* r = heap->get_region(c);
          r->make_regular_bypass();
          r->set_top(r->bottom());
        }

        for (size_t c = new_start; c <= new_end; c++) {
          ShenandoahHeapRegion* r = heap->get_region(c);
          if (c == new_start) {
            r->make_humongous_start_bypass(original_affiliation);
          } else {
            r->make_humongous_cont_bypass(original_affiliation);
          }

          // Trailing region may be non-full, record the remainder there
          size_t remainder = words_size & ShenandoahHeapRegion::region_size_words_mask();
          if ((c == new_end) && (remainder != 0)) {
            r->set_top(r->bottom() + remainder);
          } else {
            r->set_top(r->end());
          }

          r->reset_alloc_metadata();
        }
      }
    }
  }
}

// This is slightly different to ShHeap::reset_next_mark_bitmap:
// we need to remain able to walk pinned regions.
// Since pinned region do not move and don't get compacted, we will get holes with
// unreachable objects in them (which may have pointers to unloaded Klasses and thus
// cannot be iterated over using oop->size(). The only way to safely iterate over those is using
// a valid marking bitmap and valid TAMS pointer. This class only resets marking
// bitmaps for un-pinned regions, and later we only reset TAMS for unpinned regions.
class ShenandoahMCResetCompleteBitmapTask : public WorkerTask {
private:
  ShenandoahRegionIterator _regions;

public:
  ShenandoahMCResetCompleteBitmapTask() :
    WorkerTask("Shenandoah Reset Bitmap") {
  }

  void work(uint worker_id) {
    ShenandoahParallelWorkerSession worker_session(worker_id);
    ShenandoahHeapRegion* region = _regions.next();
    ShenandoahHeap* heap = ShenandoahHeap::heap();
    ShenandoahMarkingContext* const ctx = heap->complete_marking_context();
    while (region != NULL) {
      if (heap->is_bitmap_slice_committed(region) && !region->is_pinned() && region->has_live()) {
        ctx->clear_bitmap(region);
      }
      region = _regions.next();
    }
  }
};

void ShenandoahFullGC::phase4_compact_objects(ShenandoahHeapRegionSet** worker_slices) {
  GCTraceTime(Info, gc, phases) time("Phase 4: Move objects", _gc_timer);
  ShenandoahGCPhase compaction_phase(ShenandoahPhaseTimings::full_gc_copy_objects);

  ShenandoahHeap* heap = ShenandoahHeap::heap();

  // Compact regular objects first
  {
    ShenandoahGCPhase phase(ShenandoahPhaseTimings::full_gc_copy_objects_regular);
    ShenandoahCompactObjectsTask compact_task(worker_slices);
    heap->workers()->run_task(&compact_task);
  }

  // Compact humongous objects after regular object moves
  {
    ShenandoahGCPhase phase(ShenandoahPhaseTimings::full_gc_copy_objects_humong);
    compact_humongous_objects();
  }

  // Reset complete bitmap. We're about to reset the complete-top-at-mark-start pointer
  // and must ensure the bitmap is in sync.
  {
    ShenandoahGCPhase phase(ShenandoahPhaseTimings::full_gc_copy_objects_reset_complete);
    ShenandoahMCResetCompleteBitmapTask task;
    heap->workers()->run_task(&task);
  }

  // Bring regions in proper states after the collection, and set heap properties.
  {
    ShenandoahGCPhase phase(ShenandoahPhaseTimings::full_gc_copy_objects_rebuild);

    if (heap->mode()->is_generational()) {
      heap->young_generation()->clear_used();
      heap->old_generation()->clear_used();
    }

    ShenandoahPostCompactClosure post_compact;
    heap->heap_region_iterate(&post_compact);
    heap->set_used(post_compact.get_live());
    if (heap->mode()->is_generational()) {
      log_info(gc)("FullGC done: GLOBAL usage: " SIZE_FORMAT ", young usage: " SIZE_FORMAT ", old usage: " SIZE_FORMAT,
                    post_compact.get_live(), heap->young_generation()->used(), heap->old_generation()->used());
    }

    heap->collection_set()->clear();
    heap->free_set()->rebuild();
  }

  heap->clear_cancelled_gc(true /* clear oom handler */);
}<|MERGE_RESOLUTION|>--- conflicted
+++ resolved
@@ -66,13 +66,13 @@
 // After Full GC is done, reconstruct the remembered set by iterating over OLD regions,
 // registering all objects between bottom() and top(), and setting remembered set cards to
 // DIRTY if they hold interesting pointers.
-class ShenandoahReconstructRememberedSetTask : public AbstractGangTask {
+class ShenandoahReconstructRememberedSetTask : public WorkerTask {
 private:
   ShenandoahRegionIterator _regions;
 
 public:
   ShenandoahReconstructRememberedSetTask() :
-    AbstractGangTask("Shenandoah Reset Bitmap") { }
+    WorkerTask("Shenandoah Reset Bitmap") { }
 
   void work(uint worker_id) {
     ShenandoahParallelWorkerSession worker_session(worker_id);
@@ -384,7 +384,7 @@
   heap->parallel_cleaning(true /* full_gc */);
 }
 
-class ShenandoahPrepareForCompactionTask : public AbstractGangTask {
+class ShenandoahPrepareForCompactionTask : public WorkerTask {
 private:
   PreservedMarksSet*        const _preserved_marks;
   ShenandoahHeap*           const _heap;
@@ -685,12 +685,11 @@
   }
 };
 
-<<<<<<< HEAD
 
 ShenandoahPrepareForCompactionTask::ShenandoahPrepareForCompactionTask(PreservedMarksSet *preserved_marks,
                                                                        ShenandoahHeapRegionSet **worker_slices,
                                                                        size_t num_workers) :
-    AbstractGangTask("Shenandoah Prepare For Compaction"),
+    WorkerTask("Shenandoah Prepare For Compaction"),
     _preserved_marks(preserved_marks), _heap(ShenandoahHeap::heap()),
     _worker_slices(worker_slices), _num_workers(num_workers) { }
 
@@ -703,19 +702,6 @@
   // No work?
   if (from_region == NULL) {
     return;
-=======
-class ShenandoahPrepareForCompactionTask : public WorkerTask {
-private:
-  PreservedMarksSet*        const _preserved_marks;
-  ShenandoahHeap*           const _heap;
-  ShenandoahHeapRegionSet** const _worker_slices;
-
-public:
-  ShenandoahPrepareForCompactionTask(PreservedMarksSet *preserved_marks, ShenandoahHeapRegionSet **worker_slices) :
-    WorkerTask("Shenandoah Prepare For Compaction"),
-    _preserved_marks(preserved_marks),
-    _heap(ShenandoahHeap::heap()), _worker_slices(worker_slices) {
->>>>>>> ae2504b4
   }
 
   // Sliding compaction. Walk all regions in the slice, and compact them.
