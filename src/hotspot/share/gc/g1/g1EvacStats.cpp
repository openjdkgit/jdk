/*
 * Copyright (c) 2015, 2022, Oracle and/or its affiliates. All rights reserved.
 * DO NOT ALTER OR REMOVE COPYRIGHT NOTICES OR THIS FILE HEADER.
 *
 * This code is free software; you can redistribute it and/or modify it
 * under the terms of the GNU General Public License version 2 only, as
 * published by the Free Software Foundation.
 *
 * This code is distributed in the hope that it will be useful, but WITHOUT
 * ANY WARRANTY; without even the implied warranty of MERCHANTABILITY or
 * FITNESS FOR A PARTICULAR PURPOSE.  See the GNU General Public License
 * version 2 for more details (a copy is included in the LICENSE file that
 * accompanied this code).
 *
 * You should have received a copy of the GNU General Public License version
 * 2 along with this work; if not, write to the Free Software Foundation,
 * Inc., 51 Franklin St, Fifth Floor, Boston, MA 02110-1301 USA.
 *
 * Please contact Oracle, 500 Oracle Parkway, Redwood Shores, CA 94065 USA
 * or visit www.oracle.com if you need additional information or have any
 * questions.
 *
 */

#include "precompiled.hpp"
#include "gc/g1/g1EvacStats.hpp"
#include "gc/shared/gcId.hpp"
#include "gc/shared/gc_globals.hpp"
#include "logging/log.hpp"
#include "memory/allocation.inline.hpp"
#include "runtime/globals.hpp"

void G1EvacStats::log_plab_allocation() {
  log_debug(gc, plab)("%s PLAB allocation: "
                      "allocated: %zuB, "
                      "wasted: %zuB, "
                      "unused: %zuB, "
                      "used: %zuB, "
                      "undo waste: %zuB, ",
                      _description,
                      _allocated * HeapWordSize,
                      _wasted * HeapWordSize,
                      _unused * HeapWordSize,
                      used() * HeapWordSize,
                      _undo_wasted * HeapWordSize);
  log_debug(gc, plab)("%s other allocation: "
                      "region end waste: %zuB, "
                      "regions filled: %u, "
<<<<<<< HEAD
                      "direct allocated: %zuB, "
=======
                      "num plab filled: %zu, "
                      "direct allocated: %zuB, "
                      "num direct allocated: %zu, "
>>>>>>> 8d88be23
                      "failure used: %zuB, "
                      "failure wasted: %zuB",
                      _description,
                      _region_end_waste * HeapWordSize,
                      _regions_filled,
                      _num_plab_filled,
                      _direct_allocated * HeapWordSize,
                      _num_direct_allocated,
                      _failure_used * HeapWordSize,
                      _failure_waste * HeapWordSize);
}

void G1EvacStats::log_sizing(size_t calculated_words, size_t net_desired_words) {
  log_debug(gc, plab)("%s sizing: "
                      "calculated: %zuB, "
                      "actual: %zuB",
                      _description,
                      calculated_words * HeapWordSize,
                      net_desired_words * HeapWordSize);
}

size_t G1EvacStats::compute_desired_plab_size() const {
  // The size of the PLAB caps the amount of space that can be wasted at the
  // end of the collection. In the worst case the last PLAB could be completely
  // empty.
  // This allows us to calculate the new PLAB size to achieve the
  // TargetPLABWastePct given the latest memory usage and that the last buffer
  // will be G1LastPLABAverageOccupancy full.
  //
  // E.g. assume that if in the current GC 100 words were allocated and a
  // TargetPLABWastePct of 10 had been set.
  //
  // So we could waste up to 10 words to meet that percentage. Given that we
  // also assume that that buffer is typically half-full, the new desired PLAB
  // size is set to 20 words.
  //
  // The amount of allocation performed should be independent of the number of
  // threads, so should the maximum waste we can spend in total. So if
  // we used n threads to allocate, each of them can spend maximum waste/n words in
  // a first rough approximation. The number of threads only comes into play later
  // when actually retrieving the actual desired PLAB size.
  //
  // After calculating this optimal PLAB size the algorithm applies the usual
  // exponential decaying average over this value to guess the next PLAB size.
  //
  // We account region end waste fully to PLAB allocation (in the calculation of
  // what we consider as "used_for_waste_calculation" below). This is not
  // completely fair, but is a conservative assumption because PLABs may be sized
  // flexibly while we cannot adjust inline allocations.
  // Allocation during GC will try to minimize region end waste so this impact
  // should be minimal.
  //
  // We need to cover overflow when calculating the amount of space actually used
  // by objects in PLABs when subtracting the region end waste.
  // Region end waste may be higher than actual allocation. This may occur if many
  // threads do not allocate anything but a few rather large objects. In this
  // degenerate case the PLAB size would simply quickly tend to minimum PLAB size,
  // which is an okay reaction.
  size_t const used_for_waste_calculation = used() > _region_end_waste ? used() - _region_end_waste : 0;

  size_t const total_waste_allowed = used_for_waste_calculation * TargetPLABWastePct;
  return (size_t)((double)total_waste_allowed / G1LastPLABAverageOccupancy);
}

G1EvacStats::G1EvacStats(const char* description, size_t default_per_thread_plab_size, unsigned wt) :
  PLABStats(description),
  _default_plab_size(default_per_thread_plab_size),
  _desired_net_plab_size(default_per_thread_plab_size * ParallelGCThreads),
  _net_plab_size_filter(wt),
  _region_end_waste(0),
  _regions_filled(0),
  _num_plab_filled(0),
  _direct_allocated(0),
  _num_direct_allocated(0),
  _failure_used(0),
  _failure_waste(0) {
}

// Calculates plab size for current number of gc worker threads.
size_t G1EvacStats::desired_plab_size(uint no_of_gc_workers) const {
  if (!ResizePLAB) {
      return _default_plab_size;
  }
  return align_object_size(clamp(_desired_net_plab_size / no_of_gc_workers, min_size(), max_size()));
}

void G1EvacStats::adjust_desired_plab_size() {
  log_plab_allocation();

  if (ResizePLAB) {
    assert(is_object_aligned(max_size()) && min_size() <= max_size(),
           "PLAB clipping computation may be incorrect");

    assert(_allocated != 0 || _unused == 0,
           "Inconsistency in PLAB stats: "
           "_allocated: %zu, "
           "_wasted: %zu, "
           "_unused: %zu, "
           "_undo_wasted: %zu",
           _allocated, _wasted, _unused, _undo_wasted);

    size_t plab_size = compute_desired_plab_size();
    // Take historical weighted average
    _net_plab_size_filter.sample(plab_size);
    _desired_net_plab_size = MAX2(min_size(), (size_t)_net_plab_size_filter.average());

    log_sizing(plab_size, _desired_net_plab_size);
  }
  // Clear accumulators for next round
  reset();
}<|MERGE_RESOLUTION|>--- conflicted
+++ resolved
@@ -46,13 +46,9 @@
   log_debug(gc, plab)("%s other allocation: "
                       "region end waste: %zuB, "
                       "regions filled: %u, "
-<<<<<<< HEAD
-                      "direct allocated: %zuB, "
-=======
                       "num plab filled: %zu, "
                       "direct allocated: %zuB, "
                       "num direct allocated: %zu, "
->>>>>>> 8d88be23
                       "failure used: %zuB, "
                       "failure wasted: %zuB",
                       _description,
