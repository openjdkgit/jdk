/*
 * Copyright (c) 2001, 2020, Oracle and/or its affiliates. All rights reserved.
 * DO NOT ALTER OR REMOVE COPYRIGHT NOTICES OR THIS FILE HEADER.
 *
 * This code is free software; you can redistribute it and/or modify it
 * under the terms of the GNU General Public License version 2 only, as
 * published by the Free Software Foundation.
 *
 * This code is distributed in the hope that it will be useful, but WITHOUT
 * ANY WARRANTY; without even the implied warranty of MERCHANTABILITY or
 * FITNESS FOR A PARTICULAR PURPOSE.  See the GNU General Public License
 * version 2 for more details (a copy is included in the LICENSE file that
 * accompanied this code).
 *
 * You should have received a copy of the GNU General Public License version
 * 2 along with this work; if not, write to the Free Software Foundation,
 * Inc., 51 Franklin St, Fifth Floor, Boston, MA 02110-1301 USA.
 *
 * Please contact Oracle, 500 Oracle Parkway, Redwood Shores, CA 94065 USA
 * or visit www.oracle.com if you need additional information or have any
 * questions.
 *
 */

#ifndef SHARE_GC_G1_HEAPREGIONMANAGER_HPP
#define SHARE_GC_G1_HEAPREGIONMANAGER_HPP

#include "gc/g1/g1BiasedArray.hpp"
#include "gc/g1/g1CommittedRegionMap.hpp"
#include "gc/g1/g1RegionToSpaceMapper.hpp"
#include "gc/g1/heapRegionSet.hpp"
#include "memory/allocation.hpp"
#include "services/memoryUsage.hpp"

class HeapRegion;
class HeapRegionClosure;
class HeapRegionClaimer;
class FreeRegionList;
class WorkGang;

class G1HeapRegionTable : public G1BiasedMappedArray<HeapRegion*> {
 protected:
  virtual HeapRegion* default_value() const { return NULL; }
};

// This class keeps track of the actual heap memory, auxiliary data
// and its metadata (i.e., HeapRegion instances) and the list of free regions.
//
// This allows maximum flexibility for deciding what to commit or uncommit given
// a request from outside.
//
// HeapRegions are kept in the _regions array in address order. A region's
// index in the array corresponds to its index in the heap (i.e., 0 is the
// region at the bottom of the heap, 1 is the one after it, etc.). Two
// regions that are consecutive in the array should also be adjacent in the
// address space (i.e., region(i).end() == region(i+1).bottom().
//
// We create a HeapRegion when we commit the region's address space
// for the first time. When we uncommit the address space of a
// region we retain the HeapRegion to be able to re-use it in the
// future (in case we recommit it).
//
// We keep track of four lengths:
//
// * _num_committed (returned by length()) is the number of currently
//   committed regions. These may not be contiguous.
// * _allocated_heapregions_length (not exposed outside this class) is the
//   number of regions+1 for which we have HeapRegions.
// * max_length() returns the maximum number of regions the heap may commit.
// * reserved_length() returns the maximum number of regions the heap has reserved.
//

class HeapRegionManager: public CHeapObj<mtGC> {
  friend class VMStructs;
  friend class HeapRegionClaimer;

  G1RegionToSpaceMapper* _bot_mapper;
  G1RegionToSpaceMapper* _cardtable_mapper;
  G1RegionToSpaceMapper* _card_counts_mapper;

  // Keeps track of the currently committed regions in the heap. The committed regions
  // can either be active (ready for use) or inactive (ready for uncommit).
  G1CommittedRegionMap _committed_map;

  // Internal only. The highest heap region +1 we allocated a HeapRegion instance for.
  uint _allocated_heapregions_length;

  HeapWord* heap_bottom() const { return _regions.bottom_address_mapped(); }
  HeapWord* heap_end() const {return _regions.end_address_mapped(); }

  // Pass down commit calls to the VirtualSpace.
  void commit_regions(uint index, size_t num_regions = 1, WorkGang* pretouch_gang = NULL);

<<<<<<< HEAD
  // Initialize the HeapRegions in the range and put them on the free list.
  void initialize_regions(uint start, uint num_regions);

  // Notify other data structures about change in the heap layout.
  void update_committed_space(HeapWord* old_end, HeapWord* new_end);

=======
>>>>>>> 3675653c
  // Find a contiguous set of empty or uncommitted regions of length num_regions and return
  // the index of the first region or G1_NO_HRM_INDEX if the search was unsuccessful.
  // Start and end defines the range to seek in, policy is first-fit.
  uint find_contiguous_in_range(uint start, uint end, uint num_regions);
  // Find a contiguous set of empty regions of length num_regions. Returns the start index
  // of that set, or G1_NO_HRM_INDEX.
  uint find_contiguous_in_free_list(uint num_regions);
  // Find a contiguous set of empty or unavailable regions of length num_regions. Returns the
  // start index of that set, or G1_NO_HRM_INDEX.
  uint find_contiguous_allow_expand(uint num_regions);

  void assert_contiguous_range(uint start, uint num_regions) NOT_DEBUG_RETURN;

  // Finds the next sequence of empty regions starting from start_idx, going backwards in
  // the heap. Returns the length of the sequence found. If this value is zero, no
  // sequence could be found, otherwise res_idx contains the start index of this range.
  uint find_empty_from_idx_reverse(uint start_idx, uint* res_idx) const;

  // Checks the G1MemoryNodeManager to see if this region is on the preferred node.
  bool is_on_preferred_index(uint region_index, uint preferred_node_index);

  // Clear the auxiliary data structures by notifying them that the mapping has
  // changed. The structures that needs to be cleared will than clear. This is
  // used to allow reuse regions scheduled for uncommit without uncommitting and
  // then committing them.
  void clear_auxiliary_data_structures(uint start, uint num_regions);

  G1HeapRegionTable _regions;
  G1RegionToSpaceMapper* _heap_mapper;
  G1RegionToSpaceMapper* _prev_bitmap_mapper;
  G1RegionToSpaceMapper* _next_bitmap_mapper;
  FreeRegionList _free_list;

  void expand(uint index, uint num_regions, WorkGang* pretouch_gang = NULL);

  // G1RegionCommittedMap helpers. These functions do the work that comes with
  // the state changes tracked by G1CommittedRegionMap. To make sure this is
  // safe from a multi-threading point of view there are two lock protocols in
  // G1RegionCommittedMap::guarantee_mt_safety_* that are enforced. The lock
  // needed should have been acquired before calling these functions.
  void activate_regions(uint index, uint num_regions);
  void deactivate_regions(uint start, uint num_regions);
  void reactivate_regions(uint start, uint num_regions);
  void uncommit_regions(uint start, uint num_regions);

  // Allocate a new HeapRegion for the given index.
  HeapRegion* new_heap_region(uint hrm_index);

  // Humongous allocation helpers
  HeapRegion* allocate_humongous_from_free_list(uint num_regions);
  HeapRegion* allocate_humongous_allow_expand(uint num_regions);

  // Expand helper for cases when the regions to expand are well defined.
  void expand_exact(uint start, uint num_regions, WorkGang* pretouch_workers);
  // Expand helper activating inactive regions rather than committing new ones.
  uint expand_inactive(uint num_regions);
  // Expand helper finding new regions to commit.
  uint expand_any(uint num_regions, WorkGang* pretouch_workers);

#ifdef ASSERT
public:
  bool is_free(HeapRegion* hr) const;
#endif
public:
  // Empty constructor, we'll initialize it with the initialize() method.
  HeapRegionManager();

  void initialize(G1RegionToSpaceMapper* heap_storage,
                  G1RegionToSpaceMapper* prev_bitmap,
                  G1RegionToSpaceMapper* next_bitmap,
                  G1RegionToSpaceMapper* bot,
                  G1RegionToSpaceMapper* cardtable,
                  G1RegionToSpaceMapper* card_counts);

  // Return the "dummy" region used for G1AllocRegion. This is currently a hardwired
  // new HeapRegion that owns HeapRegion at index 0. Since at the moment we commit
  // the heap from the lowest address, this region (and its associated data
  // structures) are available and we do not need to check further.
  HeapRegion* get_dummy_region() { return new_heap_region(0); }

  // Return the HeapRegion at the given index. Assume that the index
  // is valid.
  inline HeapRegion* at(uint index) const;

  // Return the HeapRegion at the given index, NULL if the index
  // is for an unavailable region.
  inline HeapRegion* at_or_null(uint index) const;

  // Returns whether the given region is available for allocation.
  inline bool is_available(uint region) const;

  // Return the next region (by index) that is part of the same
  // humongous object that hr is part of.
  inline HeapRegion* next_region_in_humongous(HeapRegion* hr) const;

  // If addr is within the committed space return its corresponding
  // HeapRegion, otherwise return NULL.
  inline HeapRegion* addr_to_region(HeapWord* addr) const;

  // Insert the given region into the free region list.
  inline void insert_into_free_list(HeapRegion* hr);

  // Rebuild the free region list from scratch.
  void rebuild_free_list(WorkGang* workers);

  // Insert the given region list into the global free region list.
  void insert_list_into_free_list(FreeRegionList* list) {
    _free_list.add_ordered(list);
  }

  // Allocate a free region with specific node index. If fails allocate with next node index.
  HeapRegion* allocate_free_region(HeapRegionType type, uint requested_node_index);

  // Allocate a humongous object from the free list
  HeapRegion* allocate_humongous(uint num_regions);

  // Allocate a humongous object by expanding the heap
  HeapRegion* expand_and_allocate_humongous(uint num_regions);

  inline HeapRegion* allocate_free_regions_starting_at(uint first, uint num_regions);

  // Remove all regions from the free list.
  void remove_all_free_regions() {
    _free_list.remove_all();
  }

  // Return the number of committed free regions in the heap.
  uint num_free_regions() const {
    return _free_list.length();
  }

  uint num_free_regions(uint node_index) const {
    return _free_list.length(node_index);
  }

  size_t total_free_bytes() const {
    return num_free_regions() * HeapRegion::GrainBytes;
  }

  // Return the number of regions available (uncommitted) regions.
  uint available() const { return max_length() - length(); }

  // Return the number of regions currently active and available for use.
  uint length() const { return _committed_map.num_active(); }

  // The number of regions reserved for the heap.
  uint reserved_length() const { return (uint)_regions.length(); }

  // Return maximum number of regions that heap can expand to.
  uint max_length() const { return reserved_length(); }

  MemoryUsage get_auxiliary_data_memory_usage() const;

  MemRegion reserved() const { return MemRegion(heap_bottom(), heap_end()); }

  // Expand the sequence to reflect that the heap has grown. Either create new
  // HeapRegions, or re-use existing ones. Returns the number of regions the
  // sequence was expanded by. If a HeapRegion allocation fails, the resulting
  // number of regions might be smaller than what's desired.
  uint expand_by(uint num_regions, WorkGang* pretouch_workers);

  // Try to expand on the given node index, returning the index of the new region.
  uint expand_on_preferred_node(uint node_index);

  HeapRegion* next_region_in_heap(const HeapRegion* r) const;

  // Find the highest free or uncommitted region in the reserved heap,
  // and if uncommitted, commit it. If none are available, return G1_NO_HRM_INDEX.
  // Set the 'expanded' boolean true if a new region was committed.
  uint find_highest_free(bool* expanded);

  // Allocate the regions that contain the address range specified, committing the
  // regions if necessary. Return false if any of the regions is already committed
  // and not free, and return the number of regions newly committed in commit_count.
  bool allocate_containing_regions(MemRegion range, size_t* commit_count, WorkGang* pretouch_workers);

  // Apply blk->do_heap_region() on all committed regions in address order,
  // terminating the iteration early if do_heap_region() returns true.
  void iterate(HeapRegionClosure* blk) const;

  void par_iterate(HeapRegionClosure* blk, HeapRegionClaimer* hrclaimer, const uint start_index) const;

  // Uncommit up to num_regions_to_remove regions that are completely free.
  // Return the actual number of uncommitted regions.
  uint shrink_by(uint num_regions_to_remove);

  // Remove a number of regions starting at the specified index, which must be available,
  // empty, and free. The regions are marked inactive and can later be uncommitted.
  void shrink_at(uint index, size_t num_regions);

  // Check if there are any inactive regions that can be uncommitted.
  bool has_inactive_regions() const;

  // Uncommit inactive regions. Limit the number of regions to uncommit and return
  // actual number uncommitted.
  uint uncommit_inactive_regions(uint limit);

  void verify();

  // Do some sanity checking.
  void verify_optional() PRODUCT_RETURN;
};

// The HeapRegionClaimer is used during parallel iteration over heap regions,
// allowing workers to claim heap regions, gaining exclusive rights to these regions.
class HeapRegionClaimer : public StackObj {
  uint           _n_workers;
  uint           _n_regions;
  volatile uint* _claims;

  static const uint Unclaimed = 0;
  static const uint Claimed   = 1;

 public:
  HeapRegionClaimer(uint n_workers);
  ~HeapRegionClaimer();

  inline uint n_regions() const {
    return _n_regions;
  }

  // Return a start offset given a worker id.
  uint offset_for_worker(uint worker_id) const;

  // Check if region has been claimed with this HRClaimer.
  bool is_region_claimed(uint region_index) const;

  // Claim the given region, returns true if successfully claimed.
  bool claim_region(uint region_index);
};
#endif // SHARE_GC_G1_HEAPREGIONMANAGER_HPP<|MERGE_RESOLUTION|>--- conflicted
+++ resolved
@@ -91,15 +91,9 @@
   // Pass down commit calls to the VirtualSpace.
   void commit_regions(uint index, size_t num_regions = 1, WorkGang* pretouch_gang = NULL);
 
-<<<<<<< HEAD
   // Initialize the HeapRegions in the range and put them on the free list.
   void initialize_regions(uint start, uint num_regions);
 
-  // Notify other data structures about change in the heap layout.
-  void update_committed_space(HeapWord* old_end, HeapWord* new_end);
-
-=======
->>>>>>> 3675653c
   // Find a contiguous set of empty or uncommitted regions of length num_regions and return
   // the index of the first region or G1_NO_HRM_INDEX if the search was unsuccessful.
   // Start and end defines the range to seek in, policy is first-fit.
