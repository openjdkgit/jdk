--- conflicted
+++ resolved
@@ -104,16 +104,11 @@
 
   // Store a forwarding pointer if the object should be moved.
   if (cast_from_oop<HeapWord*>(object) != _compaction_top) {
-<<<<<<< HEAD
-    SlidingForwarding::forward_to(object, cast_to_oop(_compaction_top));
-    assert(SlidingForwarding::is_forwarded(object), "must be forwarded");
-=======
     if (!object->is_forwarded()) {
       preserved_stack()->push_if_necessary(object, object->mark());
     }
-    object->forward_to(cast_to_oop(_compaction_top));
-    assert(object->is_forwarded(), "must be forwarded");
->>>>>>> 5c5a282f
+    SlidingForwarding::forward_to(object, cast_to_oop(_compaction_top));
+    assert(SlidingForwarding::is_forwarded(object), "must be forwarded");
   } else {
     assert(SlidingForwarding::is_not_forwarded(object), "must not be forwarded");
   }
