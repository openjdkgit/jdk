--- conflicted
+++ resolved
@@ -193,22 +193,14 @@
 }
 
 void G1Policy::update_young_length_bounds() {
-<<<<<<< HEAD
-  // We have no measure of the number of pending cards in the thread buffers,
-  // assume these are very few.
-=======
->>>>>>> ef5210fc
   bool for_young_only_phase = collector_state()->in_young_only_phase();
   update_young_length_bounds(_analytics->predict_pending_cards(for_young_only_phase),
                              _analytics->predict_rs_length(for_young_only_phase));
 }
 
 void G1Policy::update_young_length_bounds(size_t pending_cards, size_t rs_length) {
-<<<<<<< HEAD
   uint old_young_list_target_length = _young_list_target_length;
 
-=======
->>>>>>> ef5210fc
   _young_list_desired_length = calculate_young_desired_length(pending_cards, rs_length);
   _young_list_target_length = calculate_young_target_length(_young_list_desired_length);
   _young_list_max_length = calculate_young_max_length(_young_list_target_length);
@@ -532,34 +524,10 @@
 void G1Policy::revise_young_list_target_length(size_t rs_length) {
   guarantee(use_adaptive_young_list_length(), "should not call this otherwise" );
 
-<<<<<<< HEAD
   G1DirtyCardQueueSet& dcqs = G1BarrierSet::dirty_card_queue_set();
   // We have no measure of the number of cards in the thread buffers, assume
   // these are very few compared to the ones in the DCQS.
   update_young_length_bounds(dcqs.num_cards(), rs_length);
-=======
-  if (rs_length > _rs_length_prediction) {
-    // add 10% to avoid having to recalculate often
-    size_t rs_length_prediction = rs_length * 1100 / 1000;
-    update_rs_length_prediction(rs_length_prediction);
-
-    G1DirtyCardQueueSet& dcqs = G1BarrierSet::dirty_card_queue_set();
-    // We have no measure of the number of cards in the thread buffers, assume
-    // these are very few compared to the ones in the DCQS.
-    update_young_length_bounds(dcqs.num_cards(), rs_length_prediction);
-  }
-}
-
-void G1Policy::update_rs_length_prediction() {
-  bool for_young_only_phase = collector_state()->in_young_only_phase();
-  update_rs_length_prediction(_analytics->predict_rs_length(for_young_only_phase));
-}
-
-void G1Policy::update_rs_length_prediction(size_t prediction) {
-  if (collector_state()->in_young_only_phase() && use_adaptive_young_list_length()) {
-    _rs_length_prediction = prediction;
-  }
->>>>>>> ef5210fc
 }
 
 void G1Policy::record_full_collection_start() {
@@ -1028,14 +996,6 @@
 
 double G1Policy::predict_base_time_ms(size_t pending_cards,
                                       size_t rs_length) const {
-<<<<<<< HEAD
-  // Assume that all cards from the log buffers will be scanned, i.e. there are no
-  // duplicates in that set.
-  size_t effective_scanned_cards = _analytics->predict_scan_card_num(rs_length, collector_state()->in_young_only_phase()) + pending_cards;
-
-  double card_merge_time = _analytics->predict_card_merge_time_ms(pending_cards + rs_length, collector_state()->in_young_only_phase());
-  double card_scan_time = _analytics->predict_card_scan_time_ms(effective_scanned_cards, collector_state()->in_young_only_phase());
-=======
   bool in_young_only_phase = collector_state()->in_young_only_phase();
 
   size_t unique_cards_from_rs = _analytics->predict_scan_card_num(rs_length, in_young_only_phase);
@@ -1045,21 +1005,15 @@
 
   double card_merge_time = _analytics->predict_card_merge_time_ms(pending_cards + rs_length, in_young_only_phase);
   double card_scan_time = _analytics->predict_card_scan_time_ms(effective_scanned_cards, in_young_only_phase);
->>>>>>> ef5210fc
   double constant_other_time = _analytics->predict_constant_other_time_ms();
   double survivor_evac_time = predict_survivor_regions_evac_time();
 
   double total_time = card_merge_time + card_scan_time + constant_other_time + survivor_evac_time;
 
-<<<<<<< HEAD
-  log_trace(gc, ergo, heap)("Predicted base time: total %f lb_cards %zu rs_length %zu effective_scanned_cards %zu card_merge_time %f card_scan_time %f constant_other_time %f survivor_evac_time %f",
-                            total_time, pending_cards, rs_length, effective_scanned_cards, card_merge_time, card_scan_time, constant_other_time, survivor_evac_time);
-=======
   log_trace(gc, ergo, heap)("Predicted base time: total %f lb_cards %zu rs_length %zu effective_scanned_cards %zu "
                             "card_merge_time %f card_scan_time %f constant_other_time %f survivor_evac_time %f",
                             total_time, pending_cards, rs_length, effective_scanned_cards,
                             card_merge_time, card_scan_time, constant_other_time, survivor_evac_time);
->>>>>>> ef5210fc
   return total_time;
 }
 
