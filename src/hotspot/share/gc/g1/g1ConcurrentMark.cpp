--- conflicted
+++ resolved
@@ -1680,17 +1680,8 @@
   G1CMIsAliveClosure is_alive(_g1h);
   {
     GCTraceTime(Debug, gc, phases) debug("Weak Processing", _gc_timer_cm);
-<<<<<<< HEAD
-    WeakProcessor::weak_oops_do(_g1h->workers(), &is_alive, &do_nothing_cl, 1);
-  }
-
-  // Unload Klasses, String, Code Cache, etc.
-  if (ClassUnloadingWithConcurrentMark) {
-    _g1h->unload_classes_and_code("Class Unloading", &is_alive, _gc_timer_cm);
-=======
     G1CMIsAliveClosure is_alive(_g1h);
     WeakProcessor::weak_oops_do(_g1h->workers(), &is_alive, &do_nothing_cl, 1);
->>>>>>> 672f3732
   }
 }
 
