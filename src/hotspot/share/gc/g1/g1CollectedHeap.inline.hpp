--- conflicted
+++ resolved
@@ -97,17 +97,10 @@
   return _hrm.reserved().start() + index * HeapRegion::GrainWords;
 }
 
+
 inline HeapRegion* G1CollectedHeap::heap_region_containing(const void* addr) const {
-<<<<<<< HEAD
   uint const region_idx = addr_to_region(addr);
   return region_at(region_idx);
-=======
-  assert(addr != nullptr, "invariant");
-  assert(is_in_reserved(addr),
-         "Address " PTR_FORMAT " is outside of the heap ranging from [" PTR_FORMAT " to " PTR_FORMAT ")",
-         p2i((void*)addr), p2i(reserved().start()), p2i(reserved().end()));
-  return _hrm.addr_to_region((HeapWord*)addr);
->>>>>>> 97fc8deb
 }
 
 inline HeapRegion* G1CollectedHeap::heap_region_containing_or_null(const void* addr) const {
