--- conflicted
+++ resolved
@@ -919,7 +919,7 @@
       if (value == nullptr) {
         return;
       }
-      _pss->enqueue_card_after_barrier_filters(discovered_addr, value);
+      _pss->write_ref_field_post(discovered_addr, value);
     }
   };
 
@@ -940,11 +940,7 @@
 
     G1STWIsAliveClosure is_alive(&_g1h);
     G1CopyingKeepAliveClosure keep_alive(&_g1h, pss);
-<<<<<<< HEAD
     G1EnqueueDiscoveredFieldClosure enqueue(&_g1h, pss);
-=======
-    BarrierEnqueueDiscoveredFieldClosure enqueue;
->>>>>>> aefd4ac4
     G1ParEvacuateFollowersClosure complete_gc(&_g1h, pss, &_task_queues, _tm == RefProcThreadModel::Single ? nullptr : &_terminator, G1GCPhaseTimes::ObjCopy);
     _rp_task->rp_work(worker_id, &is_alive, &keep_alive, &enqueue, &complete_gc);
 
