/*
 * Copyright (c) 2016, 2021, Oracle and/or its affiliates. All rights reserved.
 * DO NOT ALTER OR REMOVE COPYRIGHT NOTICES OR THIS FILE HEADER.
 *
 * This code is free software; you can redistribute it and/or modify it
 * under the terms of the GNU General Public License version 2 only, as
 * published by the Free Software Foundation.
 *
 * This code is distributed in the hope that it will be useful, but WITHOUT
 * ANY WARRANTY; without even the implied warranty of MERCHANTABILITY or
 * FITNESS FOR A PARTICULAR PURPOSE.  See the GNU General Public License
 * version 2 for more details (a copy is included in the LICENSE file that
 * accompanied this code).
 *
 * You should have received a copy of the GNU General Public License version
 * 2 along with this work; if not, write to the Free Software Foundation,
 * Inc., 51 Franklin St, Fifth Floor, Boston, MA 02110-1301 USA.
 *
 * Please contact Oracle, 500 Oracle Parkway, Redwood Shores, CA 94065 USA
 * or visit www.oracle.com if you need additional information or have any
 * questions.
 *
 */

#include "precompiled.hpp"
#include "gc/g1/g1Analytics.hpp"
#include "gc/g1/g1Predictions.hpp"
#include "gc/shared/gc_globals.hpp"
#include "runtime/globals.hpp"
#include "runtime/os.hpp"
#include "utilities/debug.hpp"
#include "utilities/globalDefinitions.hpp"
#include "utilities/numberSeq.hpp"

// Different defaults for different number of GC threads
// They were chosen by running GCOld and SPECjbb on debris with different
//   numbers of GC threads and choosing them based on the results

// all the same
static double rs_length_diff_defaults[] = {
  0.0, 0.0, 0.0, 0.0, 0.0, 0.0, 0.0, 0.0
};

static double cost_per_logged_card_ms_defaults[] = {
  0.01, 0.005, 0.005, 0.003, 0.003, 0.002, 0.002, 0.0015
};

// all the same
static double young_card_merge_to_scan_ratio_defaults[] = {
  1.0, 1.0, 1.0, 1.0, 1.0, 1.0, 1.0, 1.0
};

static double young_only_cost_per_card_scan_ms_defaults[] = {
  0.015, 0.01, 0.01, 0.008, 0.008, 0.0055, 0.0055, 0.005
};

static double cost_per_byte_ms_defaults[] = {
  0.00006, 0.00003, 0.00003, 0.000015, 0.000015, 0.00001, 0.00001, 0.000009
};

// these should be pretty consistent
static double constant_other_time_ms_defaults[] = {
  5.0, 5.0, 5.0, 5.0, 5.0, 5.0, 5.0, 5.0
};

static double young_other_cost_per_region_ms_defaults[] = {
  0.3, 0.2, 0.2, 0.15, 0.15, 0.12, 0.12, 0.1
};

static double non_young_other_cost_per_region_ms_defaults[] = {
  1.0, 0.7, 0.7, 0.5, 0.5, 0.42, 0.42, 0.30
};

G1Analytics::G1Analytics(const G1Predictions* predictor) :
    _predictor(predictor),
    _recent_gc_times_ms(new TruncatedSeq(NumPrevPausesForHeuristics)),
    _concurrent_mark_remark_times_ms(new TruncatedSeq(NumPrevPausesForHeuristics)),
    _concurrent_mark_cleanup_times_ms(new TruncatedSeq(NumPrevPausesForHeuristics)),
    _alloc_rate_ms_seq(new TruncatedSeq(TruncatedSeqLength)),
    _prev_collection_pause_end_ms(0.0),
    _young_rs_length_diff_seq(new TruncatedSeq(TruncatedSeqLength)),
    _mixed_rs_length_diff_seq(new TruncatedSeq(TruncatedSeqLength)),
    _concurrent_refine_rate_ms_seq(new TruncatedSeq(TruncatedSeqLength)),
    _dirtied_cards_rate_ms_seq(new TruncatedSeq(TruncatedSeqLength)),
    _young_card_scan_to_merge_ratio_seq(new TruncatedSeq(TruncatedSeqLength)),
    _mixed_card_scan_to_merge_ratio_seq(new TruncatedSeq(TruncatedSeqLength)),
    _young_cost_per_card_scan_ms_seq(new TruncatedSeq(TruncatedSeqLength)),
    _mixed_cost_per_card_scan_ms_seq(new TruncatedSeq(TruncatedSeqLength)),
    _young_cost_per_card_merge_ms_seq(new TruncatedSeq(TruncatedSeqLength)),
    _mixed_cost_per_card_merge_ms_seq(new TruncatedSeq(TruncatedSeqLength)),
    _copy_cost_per_byte_ms_seq(new TruncatedSeq(TruncatedSeqLength)),
    _constant_other_time_ms_seq(new TruncatedSeq(TruncatedSeqLength)),
    _young_other_cost_per_region_ms_seq(new TruncatedSeq(TruncatedSeqLength)),
    _non_young_other_cost_per_region_ms_seq(new TruncatedSeq(TruncatedSeqLength)),
    _young_pending_cards_seq(new TruncatedSeq(TruncatedSeqLength)),
    _mixed_pending_cards_seq(new TruncatedSeq(TruncatedSeqLength)),
    _young_rs_length_seq(new TruncatedSeq(TruncatedSeqLength)),
    _mixed_rs_length_seq(new TruncatedSeq(TruncatedSeqLength)),
    _cost_per_byte_ms_during_cm_seq(new TruncatedSeq(TruncatedSeqLength)),
    _recent_prev_end_times_for_all_gcs_sec(new TruncatedSeq(NumPrevPausesForHeuristics)),
    _long_term_pause_time_ratio(0.0),
    _short_term_pause_time_ratio(0.0) {

  // Seed sequences with initial values.
  _recent_prev_end_times_for_all_gcs_sec->add(os::elapsedTime());
  _prev_collection_pause_end_ms = os::elapsedTime() * 1000.0;

  int index = MIN2(ParallelGCThreads - 1, 7u);

  _young_rs_length_diff_seq->add(rs_length_diff_defaults[index]);
  // Start with inverse of maximum STW cost.
  _concurrent_refine_rate_ms_seq->add(1/cost_per_logged_card_ms_defaults[0]);
  // Some applications have very low rates for logging cards.
  _dirtied_cards_rate_ms_seq->add(0.0);
  _young_card_scan_to_merge_ratio_seq->add(young_card_merge_to_scan_ratio_defaults[index]);
  _young_cost_per_card_scan_ms_seq->add(young_only_cost_per_card_scan_ms_defaults[index]);

  _copy_cost_per_byte_ms_seq->add(cost_per_byte_ms_defaults[index]);
  _constant_other_time_ms_seq->add(constant_other_time_ms_defaults[index]);
  _young_other_cost_per_region_ms_seq->add(young_other_cost_per_region_ms_defaults[index]);
  _non_young_other_cost_per_region_ms_seq->add(non_young_other_cost_per_region_ms_defaults[index]);

  // start conservatively (around 50ms is about right)
  _concurrent_mark_remark_times_ms->add(0.05);
  _concurrent_mark_cleanup_times_ms->add(0.20);
}

bool G1Analytics::enough_samples_available(TruncatedSeq const* seq) const {
  return seq->num() >= 3;
}

double G1Analytics::predict_in_unit_interval(TruncatedSeq const* seq) const {
  return _predictor->predict_in_unit_interval(seq);
}

size_t G1Analytics::predict_size(TruncatedSeq const* seq) const {
  return (size_t)predict_zero_bounded(seq);
}

double G1Analytics::predict_zero_bounded(TruncatedSeq const* seq) const {
  return _predictor->predict_zero_bounded(seq);
}

int G1Analytics::num_alloc_rate_ms() const {
  return _alloc_rate_ms_seq->num();
}

void G1Analytics::report_concurrent_mark_remark_times_ms(double ms) {
  _concurrent_mark_remark_times_ms->add(ms);
}

void G1Analytics::report_alloc_rate_ms(double alloc_rate) {
  _alloc_rate_ms_seq->add(alloc_rate);
}

void G1Analytics::compute_pause_time_ratios(double end_time_sec, double pause_time_ms) {
  double long_interval_ms = (end_time_sec - oldest_known_gc_end_time_sec()) * 1000.0;
  double gc_pause_time_ms = _recent_gc_times_ms->sum() - _recent_gc_times_ms->oldest() + pause_time_ms;
  _long_term_pause_time_ratio = gc_pause_time_ms / long_interval_ms;
  _long_term_pause_time_ratio = clamp(_long_term_pause_time_ratio, 0.0, 1.0);

  double short_interval_ms = (end_time_sec - most_recent_gc_end_time_sec()) * 1000.0;
  _short_term_pause_time_ratio = pause_time_ms / short_interval_ms;
  _short_term_pause_time_ratio = clamp(_short_term_pause_time_ratio, 0.0, 1.0);
}

void G1Analytics::report_concurrent_refine_rate_ms(double cards_per_ms) {
  _concurrent_refine_rate_ms_seq->add(cards_per_ms);
}

void G1Analytics::report_dirtied_cards_rate_ms(double cards_per_ms) {
  _dirtied_cards_rate_ms_seq->add(cards_per_ms);
}

void G1Analytics::report_cost_per_card_scan_ms(double cost_per_card_ms, bool for_young_only_phase) {
  if  (for_young_only_phase) {
    _young_cost_per_card_scan_ms_seq->add(cost_per_card_ms);
  } else {
    _mixed_cost_per_card_scan_ms_seq->add(cost_per_card_ms);
  }
}

void G1Analytics::report_cost_per_card_merge_ms(double cost_per_card_ms, bool for_young_only_phase) {
  if  (for_young_only_phase) {
    _young_cost_per_card_merge_ms_seq->add(cost_per_card_ms);
  } else {
    _mixed_cost_per_card_merge_ms_seq->add(cost_per_card_ms);
  }
}

<<<<<<< HEAD
void G1Analytics::report_card_scan_to_merge_ratio(double merge_to_scan_ratio, bool for_young_only_phase) {
  if  (for_young_only_phase) {
    _young_card_scan_to_merge_ratio_seq->add(merge_to_scan_ratio);
=======
void G1Analytics::report_card_merge_to_scan_ratio(double merge_to_scan_ratio, bool for_young_only_phase) {
  if  (for_young_only_phase) {
    _young_card_merge_to_scan_ratio_seq->add(merge_to_scan_ratio);
>>>>>>> dfcd9d53
  } else {
    _mixed_card_scan_to_merge_ratio_seq->add(merge_to_scan_ratio);
  }
}

void G1Analytics::report_rs_length_diff(double rs_length_diff, bool for_young_only_phase) {
  if  (for_young_only_phase) {
    _young_rs_length_diff_seq->add(rs_length_diff);
  } else {
    _mixed_rs_length_diff_seq->add(rs_length_diff);
  }
}

void G1Analytics::report_cost_per_byte_ms(double cost_per_byte_ms, bool mark_or_rebuild_in_progress) {
  if (mark_or_rebuild_in_progress) {
    _cost_per_byte_ms_during_cm_seq->add(cost_per_byte_ms);
  } else {
    _copy_cost_per_byte_ms_seq->add(cost_per_byte_ms);
  }
}

void G1Analytics::report_young_other_cost_per_region_ms(double other_cost_per_region_ms) {
  _young_other_cost_per_region_ms_seq->add(other_cost_per_region_ms);
}

void G1Analytics::report_non_young_other_cost_per_region_ms(double other_cost_per_region_ms) {
  _non_young_other_cost_per_region_ms_seq->add(other_cost_per_region_ms);
}

void G1Analytics::report_constant_other_time_ms(double constant_other_time_ms) {
  _constant_other_time_ms_seq->add(constant_other_time_ms);
}

void G1Analytics::report_pending_cards(double pending_cards, bool for_young_only_phase) {
  if  (for_young_only_phase) {
    _young_pending_cards_seq->add(pending_cards);
  } else {
    _mixed_pending_cards_seq->add(pending_cards);
  }
}

void G1Analytics::report_rs_length(double rs_length, bool for_young_only_phase) {
  if  (for_young_only_phase) {
    _young_rs_length_seq->add(rs_length);
  } else {
    _mixed_rs_length_seq->add(rs_length);
  }
}

double G1Analytics::predict_alloc_rate_ms() const {
  if (enough_samples_available(_alloc_rate_ms_seq)) {
    return predict_zero_bounded(_alloc_rate_ms_seq);
  } else {
    return 0.0;
  }
}

double G1Analytics::predict_concurrent_refine_rate_ms() const {
  return predict_zero_bounded(_concurrent_refine_rate_ms_seq);
}

double G1Analytics::predict_dirtied_cards_rate_ms() const {
  return predict_zero_bounded(_dirtied_cards_rate_ms_seq);
}

size_t G1Analytics::predict_scan_card_num(size_t rs_length, bool for_young_only_phase) const {
<<<<<<< HEAD
  if  (for_young_only_phase || !enough_samples_available(_mixed_card_scan_to_merge_ratio_seq)) {
    return (size_t)(rs_length * predict_in_unit_interval(_young_card_scan_to_merge_ratio_seq));
=======
  if  (for_young_only_phase || !enough_samples_available(_mixed_card_merge_to_scan_ratio_seq)) {
    return (size_t)(rs_length * predict_in_unit_interval(_young_card_merge_to_scan_ratio_seq));
>>>>>>> dfcd9d53
  } else {
    return (size_t)(rs_length * predict_in_unit_interval(_mixed_card_scan_to_merge_ratio_seq));
  }
}

double G1Analytics::predict_card_merge_time_ms(size_t card_num, bool for_young_only_phase) const {
  if  (for_young_only_phase || !enough_samples_available(_mixed_cost_per_card_merge_ms_seq)) {
    return card_num * predict_zero_bounded(_young_cost_per_card_merge_ms_seq);
  } else {
    return card_num * predict_zero_bounded(_mixed_cost_per_card_merge_ms_seq);
  }
}

double G1Analytics::predict_card_scan_time_ms(size_t card_num, bool for_young_only_phase) const {
  if  (for_young_only_phase || !enough_samples_available(_mixed_cost_per_card_scan_ms_seq)) {
    return card_num * predict_zero_bounded(_young_cost_per_card_scan_ms_seq);
  } else {
    return card_num * predict_zero_bounded(_mixed_cost_per_card_scan_ms_seq);
  }
}

double G1Analytics::predict_object_copy_time_ms_during_cm(size_t bytes_to_copy) const {
  if (!enough_samples_available(_cost_per_byte_ms_during_cm_seq)) {
    return (1.1 * bytes_to_copy) * predict_zero_bounded(_copy_cost_per_byte_ms_seq);
  } else {
    return bytes_to_copy * predict_zero_bounded(_cost_per_byte_ms_during_cm_seq);
  }
}

double G1Analytics::predict_object_copy_time_ms(size_t bytes_to_copy, bool during_concurrent_mark) const {
  if (during_concurrent_mark) {
    return predict_object_copy_time_ms_during_cm(bytes_to_copy);
  } else {
    return bytes_to_copy * predict_zero_bounded(_copy_cost_per_byte_ms_seq);
  }
}

double G1Analytics::predict_constant_other_time_ms() const {
  return predict_zero_bounded(_constant_other_time_ms_seq);
}

double G1Analytics::predict_young_other_time_ms(size_t young_num) const {
  return young_num * predict_zero_bounded(_young_other_cost_per_region_ms_seq);
}

double G1Analytics::predict_non_young_other_time_ms(size_t non_young_num) const {
  return non_young_num * predict_zero_bounded(_non_young_other_cost_per_region_ms_seq);
}

double G1Analytics::predict_remark_time_ms() const {
  return predict_zero_bounded(_concurrent_mark_remark_times_ms);
}

double G1Analytics::predict_cleanup_time_ms() const {
  return predict_zero_bounded(_concurrent_mark_cleanup_times_ms);
}

size_t G1Analytics::predict_rs_length(bool for_young_only_phase) const {
  if  (for_young_only_phase || !enough_samples_available(_mixed_rs_length_seq)) {
    return predict_size(_young_rs_length_seq) + predict_size(_young_rs_length_diff_seq);
  } else {
    return predict_size(_mixed_rs_length_seq) + predict_size(_mixed_rs_length_diff_seq);
  }
}

size_t G1Analytics::predict_pending_cards(bool for_young_only_phase) const {
<<<<<<< HEAD
  if  (for_young_only_phase || !enough_samples_available(_young_pending_cards_seq)) {
=======
  if (for_young_only_phase || !enough_samples_available(_mixed_pending_cards_seq)) {
>>>>>>> dfcd9d53
    return predict_size(_young_pending_cards_seq);
  } else {
    return predict_size(_mixed_pending_cards_seq);
  }
}

double G1Analytics::oldest_known_gc_end_time_sec() const {
  return _recent_prev_end_times_for_all_gcs_sec->oldest();
}

double G1Analytics::most_recent_gc_end_time_sec() const {
  return _recent_prev_end_times_for_all_gcs_sec->last();
}

void G1Analytics::update_recent_gc_times(double end_time_sec,
                                         double pause_time_ms) {
  _recent_gc_times_ms->add(pause_time_ms);
  _recent_prev_end_times_for_all_gcs_sec->add(end_time_sec);
}

void G1Analytics::report_concurrent_mark_cleanup_times_ms(double ms) {
  _concurrent_mark_cleanup_times_ms->add(ms);
}<|MERGE_RESOLUTION|>--- conflicted
+++ resolved
@@ -188,15 +188,9 @@
   }
 }
 
-<<<<<<< HEAD
 void G1Analytics::report_card_scan_to_merge_ratio(double merge_to_scan_ratio, bool for_young_only_phase) {
-  if  (for_young_only_phase) {
+  if (for_young_only_phase) {
     _young_card_scan_to_merge_ratio_seq->add(merge_to_scan_ratio);
-=======
-void G1Analytics::report_card_merge_to_scan_ratio(double merge_to_scan_ratio, bool for_young_only_phase) {
-  if  (for_young_only_phase) {
-    _young_card_merge_to_scan_ratio_seq->add(merge_to_scan_ratio);
->>>>>>> dfcd9d53
   } else {
     _mixed_card_scan_to_merge_ratio_seq->add(merge_to_scan_ratio);
   }
@@ -263,13 +257,8 @@
 }
 
 size_t G1Analytics::predict_scan_card_num(size_t rs_length, bool for_young_only_phase) const {
-<<<<<<< HEAD
-  if  (for_young_only_phase || !enough_samples_available(_mixed_card_scan_to_merge_ratio_seq)) {
+  if (for_young_only_phase || !enough_samples_available(_mixed_card_scan_to_merge_ratio_seq)) {
     return (size_t)(rs_length * predict_in_unit_interval(_young_card_scan_to_merge_ratio_seq));
-=======
-  if  (for_young_only_phase || !enough_samples_available(_mixed_card_merge_to_scan_ratio_seq)) {
-    return (size_t)(rs_length * predict_in_unit_interval(_young_card_merge_to_scan_ratio_seq));
->>>>>>> dfcd9d53
   } else {
     return (size_t)(rs_length * predict_in_unit_interval(_mixed_card_scan_to_merge_ratio_seq));
   }
@@ -336,11 +325,7 @@
 }
 
 size_t G1Analytics::predict_pending_cards(bool for_young_only_phase) const {
-<<<<<<< HEAD
-  if  (for_young_only_phase || !enough_samples_available(_young_pending_cards_seq)) {
-=======
   if (for_young_only_phase || !enough_samples_available(_mixed_pending_cards_seq)) {
->>>>>>> dfcd9d53
     return predict_size(_young_pending_cards_seq);
   } else {
     return predict_size(_mixed_pending_cards_seq);
