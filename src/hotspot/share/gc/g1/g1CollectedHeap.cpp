--- conflicted
+++ resolved
@@ -193,30 +193,6 @@
   return res;
 }
 
-<<<<<<< HEAD
-HeapWord*
-G1CollectedHeap::humongous_obj_allocate_initialize_regions(HeapRegion* first_hr,
-                                                           uint num_regions,
-                                                           size_t word_size) {
-  assert(first_hr != nullptr, "pre-condition");
-  assert(is_humongous(word_size), "word_size should be humongous");
-  assert(num_regions * HeapRegion::GrainWords >= word_size, "pre-condition");
-
-  // Index of last region in the series.
-  uint first = first_hr->hrm_index();
-  uint last = first + num_regions - 1;
-
-  // We need to initialize the region(s) we just discovered. This is
-  // a bit tricky given that it can happen concurrently with
-  // refinement threads refining cards on these regions and
-  // potentially wanting to refine the BOT as they are scanning
-  // those cards (this can happen shortly after a cleanup; see CR
-  // 6991377). So we have to set up the region(s) carefully and in
-  // a specific order.
-
-  // The word size sum of all the regions we will allocate.
-  size_t word_size_sum = (size_t) num_regions * HeapRegion::GrainWords;
-=======
 void G1CollectedHeap::set_humongous_metadata(HeapRegion* first_hr,
                                              uint num_regions,
                                              size_t word_size,
@@ -225,7 +201,6 @@
   HeapWord* obj_top = first_hr->bottom() + word_size;
   // The word size sum of all the regions used
   size_t word_size_sum = num_regions * HeapRegion::GrainWords;
->>>>>>> 896207de
   assert(word_size <= word_size_sum, "sanity");
 
   // How many words memory we "waste" which cannot hold a filler object.
@@ -249,12 +224,6 @@
   // will also update the BOT covering all the regions to reflect
   // that there is a single object that starts at the bottom of the
   // first region.
-<<<<<<< HEAD
-  first_hr->set_starts_humongous(obj_top, word_fill_size);
-  _policy->remset_tracker()->update_at_allocate(first_hr);
-  // Then, if there are any, we will set up the "continues
-  // humongous" regions.
-=======
   first_hr->hr_clear(false /* clear_space */);
   first_hr->set_starts_humongous(obj_top, words_fillable);
 
@@ -266,7 +235,6 @@
   uint first = first_hr->hrm_index();
   uint last = first + num_regions - 1;
 
->>>>>>> 896207de
   HeapRegion* hr = nullptr;
   for (uint i = first + 1; i <= last; ++i) {
     hr = region_at(i);
@@ -1447,12 +1415,7 @@
   _policy(new G1Policy(_gc_timer_stw)),
   _heap_sizing_policy(nullptr),
   _collection_set(this, _policy),
-<<<<<<< HEAD
-  _hot_card_cache(nullptr),
   _rem_set(nullptr),
-=======
-  _rem_set(NULL),
->>>>>>> 896207de
   _card_set_config(),
   _card_set_freelist_pool(G1CardSetConfiguration::num_mem_object_types()),
   _cm(nullptr),
@@ -1861,35 +1824,6 @@
   }
 }
 
-<<<<<<< HEAD
-#ifndef PRODUCT
-void G1CollectedHeap::allocate_dummy_regions() {
-  // Let's fill up most of the region
-  size_t word_size = HeapRegion::GrainWords - 1024;
-  // And as a result the region we'll allocate will be humongous.
-  guarantee(is_humongous(word_size), "sanity");
-
-  // _filler_array_max_size is set to humongous object threshold
-  // but temporarily change it to use CollectedHeap::fill_with_object().
-  AutoModifyRestore<size_t> temporarily(_filler_array_max_size, word_size);
-
-  for (uintx i = 0; i < G1DummyRegionsPerGC; ++i) {
-    // Let's use the existing mechanism for the allocation
-    HeapWord* dummy_obj = humongous_obj_allocate(word_size);
-    if (dummy_obj != nullptr) {
-      MemRegion mr(dummy_obj, word_size);
-      CollectedHeap::fill_with_object(mr);
-    } else {
-      // If we can't allocate once, we probably cannot allocate
-      // again. Let's get out of the loop.
-      break;
-    }
-  }
-}
-#endif // !PRODUCT
-
-=======
->>>>>>> 896207de
 void G1CollectedHeap::increment_old_marking_cycles_started() {
   assert(_old_marking_cycles_started == _old_marking_cycles_completed ||
          _old_marking_cycles_started == _old_marking_cycles_completed + 1,
