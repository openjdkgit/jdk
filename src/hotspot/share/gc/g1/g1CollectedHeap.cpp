/*
 * Copyright (c) 2001, 2023, Oracle and/or its affiliates. All rights reserved.
 * DO NOT ALTER OR REMOVE COPYRIGHT NOTICES OR THIS FILE HEADER.
 *
 * This code is free software; you can redistribute it and/or modify it
 * under the terms of the GNU General Public License version 2 only, as
 * published by the Free Software Foundation.
 *
 * This code is distributed in the hope that it will be useful, but WITHOUT
 * ANY WARRANTY; without even the implied warranty of MERCHANTABILITY or
 * FITNESS FOR A PARTICULAR PURPOSE.  See the GNU General Public License
 * version 2 for more details (a copy is included in the LICENSE file that
 * accompanied this code).
 *
 * You should have received a copy of the GNU General Public License version
 * 2 along with this work; if not, write to the Free Software Foundation,
 * Inc., 51 Franklin St, Fifth Floor, Boston, MA 02110-1301 USA.
 *
 * Please contact Oracle, 500 Oracle Parkway, Redwood Shores, CA 94065 USA
 * or visit www.oracle.com if you need additional information or have any
 * questions.
 *
 */

#include "precompiled.hpp"
#include "classfile/classLoaderDataGraph.hpp"
#include "classfile/metadataOnStackMark.hpp"
#include "classfile/stringTable.hpp"
#include "code/codeCache.hpp"
#include "code/icBuffer.hpp"
#include "compiler/oopMap.hpp"
#include "gc/g1/g1Allocator.inline.hpp"
#include "gc/g1/g1Arguments.hpp"
#include "gc/g1/g1BarrierSet.hpp"
#include "gc/g1/g1BatchedTask.hpp"
#include "gc/g1/g1CollectedHeap.inline.hpp"
#include "gc/g1/g1CollectionSet.hpp"
#include "gc/g1/g1CollectionSetCandidates.hpp"
#include "gc/g1/g1CollectorState.hpp"
#include "gc/g1/g1ConcurrentRefine.hpp"
#include "gc/g1/g1ConcurrentRefineThread.hpp"
#include "gc/g1/g1ConcurrentMarkThread.inline.hpp"
#include "gc/g1/g1DirtyCardQueue.hpp"
#include "gc/g1/g1EvacStats.inline.hpp"
#include "gc/g1/g1FullCollector.hpp"
#include "gc/g1/g1GCCounters.hpp"
#include "gc/g1/g1GCParPhaseTimesTracker.hpp"
#include "gc/g1/g1GCPhaseTimes.hpp"
#include "gc/g1/g1GCPauseType.hpp"
#include "gc/g1/g1HeapSizingPolicy.hpp"
#include "gc/g1/g1HeapTransition.hpp"
#include "gc/g1/g1HeapVerifier.hpp"
#include "gc/g1/g1InitLogger.hpp"
#include "gc/g1/g1MemoryPool.hpp"
#include "gc/g1/g1MonotonicArenaFreeMemoryTask.hpp"
#include "gc/g1/g1OopClosures.inline.hpp"
#include "gc/g1/g1ParallelCleaning.hpp"
#include "gc/g1/g1ParScanThreadState.inline.hpp"
#include "gc/g1/g1PeriodicGCTask.hpp"
#include "gc/g1/g1Policy.hpp"
#include "gc/g1/g1RedirtyCardsQueue.hpp"
#include "gc/g1/g1RegionToSpaceMapper.hpp"
#include "gc/g1/g1RemSet.hpp"
#include "gc/g1/g1RootClosures.hpp"
#include "gc/g1/g1RootProcessor.hpp"
#include "gc/g1/g1SATBMarkQueueSet.hpp"
#include "gc/g1/g1ServiceThread.hpp"
#include "gc/g1/g1ThreadLocalData.hpp"
#include "gc/g1/g1Trace.hpp"
#include "gc/g1/g1UncommitRegionTask.hpp"
#include "gc/g1/g1VMOperations.hpp"
#include "gc/g1/g1YoungCollector.hpp"
#include "gc/g1/g1YoungGCEvacFailureInjector.hpp"
#include "gc/g1/heapRegion.inline.hpp"
#include "gc/g1/heapRegionRemSet.inline.hpp"
#include "gc/g1/heapRegionSet.inline.hpp"
#include "gc/shared/concurrentGCBreakpoints.hpp"
#include "gc/shared/gcBehaviours.hpp"
#include "gc/shared/gcHeapSummary.hpp"
#include "gc/shared/gcId.hpp"
#include "gc/shared/gcLocker.inline.hpp"
#include "gc/shared/gcTimer.hpp"
#include "gc/shared/gcTraceTime.inline.hpp"
#include "gc/shared/generationSpec.hpp"
#include "gc/shared/isGCActiveMark.hpp"
#include "gc/shared/locationPrinter.inline.hpp"
#include "gc/shared/oopStorageParState.hpp"
#include "gc/shared/preservedMarks.inline.hpp"
#include "gc/shared/referenceProcessor.inline.hpp"
#include "gc/shared/suspendibleThreadSet.hpp"
#include "gc/shared/taskqueue.inline.hpp"
#include "gc/shared/taskTerminator.hpp"
#include "gc/shared/tlab_globals.hpp"
#include "gc/shared/workerPolicy.hpp"
#include "gc/shared/weakProcessor.inline.hpp"
#include "logging/log.hpp"
#include "memory/allocation.hpp"
#include "memory/heapInspection.hpp"
#include "memory/iterator.hpp"
#include "memory/metaspaceUtils.hpp"
#include "memory/resourceArea.hpp"
#include "memory/universe.hpp"
#include "oops/access.inline.hpp"
#include "oops/compressedOops.inline.hpp"
#include "oops/oop.inline.hpp"
#include "runtime/atomic.hpp"
#include "runtime/handles.inline.hpp"
#include "runtime/init.hpp"
#include "runtime/java.hpp"
#include "runtime/orderAccess.hpp"
#include "runtime/threadSMR.hpp"
#include "runtime/vmThread.hpp"
#include "utilities/align.hpp"
#include "utilities/autoRestore.hpp"
#include "utilities/bitMap.inline.hpp"
#include "utilities/globalDefinitions.hpp"
#include "utilities/stack.inline.hpp"

size_t G1CollectedHeap::_humongous_object_threshold_in_words = 0;

// INVARIANTS/NOTES
//
// All allocation activity covered by the G1CollectedHeap interface is
// serialized by acquiring the HeapLock.  This happens in mem_allocate
// and allocate_new_tlab, which are the "entry" points to the
// allocation code from the rest of the JVM.  (Note that this does not
// apply to TLAB allocation, which is not part of this interface: it
// is done by clients of this interface.)

void G1RegionMappingChangedListener::reset_from_card_cache(uint start_idx, size_t num_regions) {
  HeapRegionRemSet::invalidate_from_card_cache(start_idx, num_regions);
}

void G1RegionMappingChangedListener::on_commit(uint start_idx, size_t num_regions, bool zero_filled) {
  // The from card cache is not the memory that is actually committed. So we cannot
  // take advantage of the zero_filled parameter.
  reset_from_card_cache(start_idx, num_regions);
}

void G1CollectedHeap::run_batch_task(G1BatchedTask* cl) {
  uint num_workers = MAX2(1u, MIN2(cl->num_workers_estimate(), workers()->active_workers()));
  cl->set_max_workers(num_workers);
  workers()->run_task(cl, num_workers);
}

uint G1CollectedHeap::get_chunks_per_region() {
  uint log_region_size = HeapRegion::LogOfHRGrainBytes;
  // Limit the expected input values to current known possible values of the
  // (log) region size. Adjust as necessary after testing if changing the permissible
  // values for region size.
  assert(log_region_size >= 20 && log_region_size <= 29,
         "expected value in [20,29], but got %u", log_region_size);
  return 1u << (log_region_size / 2 - 4);
}

HeapRegion* G1CollectedHeap::new_heap_region(uint hrs_index,
                                             MemRegion mr) {
  return new HeapRegion(hrs_index, bot(), mr, &_card_set_config);
}

// Private methods.

HeapRegion* G1CollectedHeap::new_region(size_t word_size,
                                        HeapRegionType type,
                                        bool do_expand,
                                        uint node_index) {
  assert(!is_humongous(word_size) || word_size <= HeapRegion::GrainWords,
         "the only time we use this to allocate a humongous region is "
         "when we are allocating a single humongous region");

  HeapRegion* res = _hrm.allocate_free_region(type, node_index);

  if (res == nullptr && do_expand) {
    // Currently, only attempts to allocate GC alloc regions set
    // do_expand to true. So, we should only reach here during a
    // safepoint.
    assert(SafepointSynchronize::is_at_safepoint(), "invariant");

    log_debug(gc, ergo, heap)("Attempt heap expansion (region allocation request failed). Allocation request: " SIZE_FORMAT "B",
                              word_size * HeapWordSize);

    assert(word_size * HeapWordSize < HeapRegion::GrainBytes,
           "This kind of expansion should never be more than one region. Size: " SIZE_FORMAT,
           word_size * HeapWordSize);
    if (expand_single_region(node_index)) {
      // Given that expand_single_region() succeeded in expanding the heap, and we
      // always expand the heap by an amount aligned to the heap
      // region size, the free list should in theory not be empty.
      // In either case allocate_free_region() will check for null.
      res = _hrm.allocate_free_region(type, node_index);
    }
  }
  return res;
}

void G1CollectedHeap::set_humongous_metadata(HeapRegion* first_hr,
                                             uint num_regions,
                                             size_t word_size,
                                             bool update_remsets) {
  // Calculate the new top of the humongous object.
  HeapWord* obj_top = first_hr->bottom() + word_size;
  // The word size sum of all the regions used
  size_t word_size_sum = num_regions * HeapRegion::GrainWords;
  assert(word_size <= word_size_sum, "sanity");

  // How many words memory we "waste" which cannot hold a filler object.
  size_t words_not_fillable = 0;

  // Pad out the unused tail of the last region with filler
  // objects, for improved usage accounting.

  // How many words can we use for filler objects.
  size_t words_fillable = word_size_sum - word_size;

  if (words_fillable >= G1CollectedHeap::min_fill_size()) {
    G1CollectedHeap::fill_with_objects(obj_top, words_fillable);
  } else {
    // We have space to fill, but we cannot fit an object there.
    words_not_fillable = words_fillable;
    words_fillable = 0;
  }

  // We will set up the first region as "starts humongous". This
  // will also update the BOT covering all the regions to reflect
  // that there is a single object that starts at the bottom of the
  // first region.
  first_hr->hr_clear(false /* clear_space */);
  first_hr->set_starts_humongous(obj_top, words_fillable);

  if (update_remsets) {
    _policy->remset_tracker()->update_at_allocate(first_hr);
  }

  // Indices of first and last regions in the series.
  uint first = first_hr->hrm_index();
  uint last = first + num_regions - 1;

  HeapRegion* hr = nullptr;
  for (uint i = first + 1; i <= last; ++i) {
    hr = region_at(i);
    hr->hr_clear(false /* clear_space */);
    hr->set_continues_humongous(first_hr);
    if (update_remsets) {
      _policy->remset_tracker()->update_at_allocate(hr);
    }
  }

  // Up to this point no concurrent thread would have been able to
  // do any scanning on any region in this series. All the top
  // fields still point to bottom, so the intersection between
  // [bottom,top] and [card_start,card_end] will be empty. Before we
  // update the top fields, we'll do a storestore to make sure that
  // no thread sees the update to top before the zeroing of the
  // object header and the BOT initialization.
  OrderAccess::storestore();

  // Now, we will update the top fields of the "continues humongous"
  // regions except the last one.
  for (uint i = first; i < last; ++i) {
    hr = region_at(i);
    hr->set_top(hr->end());
  }

  hr = region_at(last);
  // If we cannot fit a filler object, we must set top to the end
  // of the humongous object, otherwise we cannot iterate the heap
  // and the BOT will not be complete.
  hr->set_top(hr->end() - words_not_fillable);

  assert(hr->bottom() < obj_top && obj_top <= hr->end(),
         "obj_top should be in last region");

  assert(words_not_fillable == 0 ||
         first_hr->bottom() + word_size_sum - words_not_fillable == hr->top(),
         "Miscalculation in humongous allocation");
}

HeapWord*
G1CollectedHeap::humongous_obj_allocate_initialize_regions(HeapRegion* first_hr,
                                                           uint num_regions,
                                                           size_t word_size) {
  assert(first_hr != NULL, "pre-condition");
  assert(is_humongous(word_size), "word_size should be humongous");
  assert(num_regions * HeapRegion::GrainWords >= word_size, "pre-condition");

  // Index of last region in the series.
  uint first = first_hr->hrm_index();
  uint last = first + num_regions - 1;

  // We need to initialize the region(s) we just discovered. This is
  // a bit tricky given that it can happen concurrently with
  // refinement threads refining cards on these regions and
  // potentially wanting to refine the BOT as they are scanning
  // those cards (this can happen shortly after a cleanup; see CR
  // 6991377). So we have to set up the region(s) carefully and in
  // a specific order.

  // The passed in hr will be the "starts humongous" region. The header
  // of the new object will be placed at the bottom of this region.
  HeapWord* new_obj = first_hr->bottom();

  // First, we need to zero the header of the space that we will be
  // allocating. When we update top further down, some refinement
  // threads might try to scan the region. By zeroing the header we
  // ensure that any thread that will try to scan the region will
  // come across the zero klass word and bail out.
  //
  // NOTE: It would not have been correct to have used
  // CollectedHeap::fill_with_object() and make the space look like
  // an int array. The thread that is doing the allocation will
  // later update the object header to a potentially different array
  // type and, for a very short period of time, the klass and length
  // fields will be inconsistent. This could cause a refinement
  // thread to calculate the object size incorrectly.
  Copy::fill_to_words(new_obj, oopDesc::header_size(), 0);

  // Next, update the metadata for the regions.
  set_humongous_metadata(first_hr, num_regions, word_size, true);

  HeapRegion* last_hr = region_at(last);
  size_t used = byte_size(first_hr->bottom(), last_hr->top());

  increase_used(used);

  for (uint i = first; i <= last; ++i) {
    HeapRegion *hr = region_at(i);
    _humongous_set.add(hr);
    _hr_printer.alloc(hr);
  }

  return new_obj;
}

size_t G1CollectedHeap::humongous_obj_size_in_regions(size_t word_size) {
  assert(is_humongous(word_size), "Object of size " SIZE_FORMAT " must be humongous here", word_size);
  return align_up(word_size, HeapRegion::GrainWords) / HeapRegion::GrainWords;
}

// If could fit into free regions w/o expansion, try.
// Otherwise, if can expand, do so.
// Otherwise, if using ex regions might help, try with ex given back.
HeapWord* G1CollectedHeap::humongous_obj_allocate(size_t word_size) {
  assert_heap_locked_or_at_safepoint(true /* should_be_vm_thread */);

  _verifier->verify_region_sets_optional();

  uint obj_regions = (uint) humongous_obj_size_in_regions(word_size);

  // Policy: First try to allocate a humongous object in the free list.
  HeapRegion* humongous_start = _hrm.allocate_humongous(obj_regions);
  if (humongous_start == nullptr) {
    // Policy: We could not find enough regions for the humongous object in the
    // free list. Look through the heap to find a mix of free and uncommitted regions.
    // If so, expand the heap and allocate the humongous object.
    humongous_start = _hrm.expand_and_allocate_humongous(obj_regions);
    if (humongous_start != nullptr) {
      // We managed to find a region by expanding the heap.
      log_debug(gc, ergo, heap)("Heap expansion (humongous allocation request). Allocation request: " SIZE_FORMAT "B",
                                word_size * HeapWordSize);
      policy()->record_new_heap_size(num_regions());
    } else {
      // Policy: Potentially trigger a defragmentation GC.
    }
  }

  HeapWord* result = nullptr;
  if (humongous_start != nullptr) {
    result = humongous_obj_allocate_initialize_regions(humongous_start, obj_regions, word_size);
    assert(result != nullptr, "it should always return a valid result");

    // A successful humongous object allocation changes the used space
    // information of the old generation so we need to recalculate the
    // sizes and update the jstat counters here.
    monitoring_support()->update_sizes();
  }

  _verifier->verify_region_sets_optional();

  return result;
}

HeapWord* G1CollectedHeap::allocate_new_tlab(size_t min_size,
                                             size_t requested_size,
                                             size_t* actual_size) {
  assert_heap_not_locked_and_not_at_safepoint();
  assert(!is_humongous(requested_size), "we do not allow humongous TLABs");

  return attempt_allocation(min_size, requested_size, actual_size);
}

HeapWord*
G1CollectedHeap::mem_allocate(size_t word_size,
                              bool*  gc_overhead_limit_was_exceeded) {
  assert_heap_not_locked_and_not_at_safepoint();

  if (is_humongous(word_size)) {
    return attempt_allocation_humongous(word_size);
  }
  size_t dummy = 0;
  return attempt_allocation(word_size, word_size, &dummy);
}

HeapWord* G1CollectedHeap::attempt_allocation_slow(size_t word_size) {
  ResourceMark rm; // For retrieving the thread names in log messages.

  // Make sure you read the note in attempt_allocation_humongous().

  assert_heap_not_locked_and_not_at_safepoint();
  assert(!is_humongous(word_size), "attempt_allocation_slow() should not "
         "be called for humongous allocation requests");

  // We should only get here after the first-level allocation attempt
  // (attempt_allocation()) failed to allocate.

  // We will loop until a) we manage to successfully perform the
  // allocation or b) we successfully schedule a collection which
  // fails to perform the allocation. b) is the only case when we'll
  // return null.
  HeapWord* result = nullptr;
  for (uint try_count = 1, gclocker_retry_count = 0; /* we'll return */; try_count += 1) {
    bool should_try_gc;
    uint gc_count_before;

    {
      MutexLocker x(Heap_lock);

      // Now that we have the lock, we first retry the allocation in case another
      // thread changed the region while we were waiting to acquire the lock.
      result = _allocator->attempt_allocation_locked(word_size);
      if (result != nullptr) {
        return result;
      }

      // If the GCLocker is active and we are bound for a GC, try expanding young gen.
      // This is different to when only GCLocker::needs_gc() is set: try to avoid
      // waiting because the GCLocker is active to not wait too long.
      if (GCLocker::is_active_and_needs_gc() && policy()->can_expand_young_list()) {
        // No need for an ergo message here, can_expand_young_list() does this when
        // it returns true.
        result = _allocator->attempt_allocation_force(word_size);
        if (result != nullptr) {
          return result;
        }
      }

      // Only try a GC if the GCLocker does not signal the need for a GC. Wait until
      // the GCLocker initiated GC has been performed and then retry. This includes
      // the case when the GC Locker is not active but has not been performed.
      should_try_gc = !GCLocker::needs_gc();
      // Read the GC count while still holding the Heap_lock.
      gc_count_before = total_collections();
    }

    if (should_try_gc) {
      bool succeeded;
      result = do_collection_pause(word_size, gc_count_before, &succeeded, GCCause::_g1_inc_collection_pause);
      if (result != nullptr) {
        assert(succeeded, "only way to get back a non-null result");
        log_trace(gc, alloc)("%s: Successfully scheduled collection returning " PTR_FORMAT,
                             Thread::current()->name(), p2i(result));
        return result;
      }

      if (succeeded) {
        // We successfully scheduled a collection which failed to allocate. No
        // point in trying to allocate further. We'll just return null.
        log_trace(gc, alloc)("%s: Successfully scheduled collection failing to allocate "
                             SIZE_FORMAT " words", Thread::current()->name(), word_size);
        return nullptr;
      }
      log_trace(gc, alloc)("%s: Unsuccessfully scheduled collection allocating " SIZE_FORMAT " words",
                           Thread::current()->name(), word_size);
    } else {
      // Failed to schedule a collection.
      if (gclocker_retry_count > GCLockerRetryAllocationCount) {
        log_warning(gc, alloc)("%s: Retried waiting for GCLocker too often allocating "
                               SIZE_FORMAT " words", Thread::current()->name(), word_size);
        return nullptr;
      }
      log_trace(gc, alloc)("%s: Stall until clear", Thread::current()->name());
      // The GCLocker is either active or the GCLocker initiated
      // GC has not yet been performed. Stall until it is and
      // then retry the allocation.
      GCLocker::stall_until_clear();
      gclocker_retry_count += 1;
    }

    // We can reach here if we were unsuccessful in scheduling a
    // collection (because another thread beat us to it) or if we were
    // stalled due to the GC locker. In either can we should retry the
    // allocation attempt in case another thread successfully
    // performed a collection and reclaimed enough space. We do the
    // first attempt (without holding the Heap_lock) here and the
    // follow-on attempt will be at the start of the next loop
    // iteration (after taking the Heap_lock).
    size_t dummy = 0;
    result = _allocator->attempt_allocation(word_size, word_size, &dummy);
    if (result != nullptr) {
      return result;
    }

    // Give a warning if we seem to be looping forever.
    if ((QueuedAllocationWarningCount > 0) &&
        (try_count % QueuedAllocationWarningCount == 0)) {
      log_warning(gc, alloc)("%s:  Retried allocation %u times for " SIZE_FORMAT " words",
                             Thread::current()->name(), try_count, word_size);
    }
  }

  ShouldNotReachHere();
  return nullptr;
}

<<<<<<< HEAD
bool G1CollectedHeap::check_archive_addresses(MemRegion* ranges, size_t count) {
  assert(ranges != nullptr, "MemRegion array null");
  assert(count != 0, "No MemRegions provided");
  MemRegion reserved = _hrm.reserved();
  for (size_t i = 0; i < count; i++) {
    if (!reserved.contains(ranges[i].start()) || !reserved.contains(ranges[i].last())) {
      return false;
    }
=======
bool G1CollectedHeap::check_archive_addresses(MemRegion range) {
  return _hrm.reserved().contains(range);
}

template <typename Func>
void G1CollectedHeap::iterate_regions_in_range(MemRegion range, const Func& func) {
  // Mark each G1 region touched by the range as old, add it to
  // the old set, and set top.
  HeapRegion* curr_region = _hrm.addr_to_region(range.start());
  HeapRegion* end_region = _hrm.addr_to_region(range.last());

  while (curr_region != nullptr) {
    bool is_last = curr_region == end_region;
    HeapRegion* next_region = is_last ? nullptr : _hrm.next_region_in_heap(curr_region);

    func(curr_region, is_last);

    curr_region = next_region;
>>>>>>> a4a53858
  }
}

bool G1CollectedHeap::alloc_archive_regions(MemRegion range) {
  assert(!is_init_completed(), "Expect to be called at JVM init time");
<<<<<<< HEAD
  assert(ranges != nullptr, "MemRegion array null");
  assert(count != 0, "No MemRegions provided");
  MutexLocker x(Heap_lock);

  MemRegion reserved = _hrm.reserved();
  HeapWord* prev_last_addr = nullptr;
  HeapRegion* prev_last_region = nullptr;
=======
  MutexLocker x(Heap_lock);

  MemRegion reserved = _hrm.reserved();
>>>>>>> a4a53858

  // Temporarily disable pretouching of heap pages. This interface is used
  // when mmap'ing archived heap data in, so pre-touching is wasted.
  FlagSetting fs(AlwaysPreTouch, false);

<<<<<<< HEAD
  // For each specified MemRegion range, allocate the corresponding G1
  // regions and mark them as archive regions. We expect the ranges
  // in ascending starting address order, without overlap.
  for (size_t i = 0; i < count; i++) {
    MemRegion curr_range = ranges[i];
    HeapWord* start_address = curr_range.start();
    size_t word_size = curr_range.word_size();
    HeapWord* last_address = curr_range.last();
    size_t commits = 0;

    guarantee(reserved.contains(start_address) && reserved.contains(last_address),
              "MemRegion outside of heap [" PTR_FORMAT ", " PTR_FORMAT "]",
              p2i(start_address), p2i(last_address));
    guarantee(start_address > prev_last_addr,
              "Ranges not in ascending order: " PTR_FORMAT " <= " PTR_FORMAT ,
              p2i(start_address), p2i(prev_last_addr));
    prev_last_addr = last_address;

    // Check for ranges that start in the same G1 region in which the previous
    // range ended, and adjust the start address so we don't try to allocate
    // the same region again. If the current range is entirely within that
    // region, skip it, just adjusting the recorded top.
    HeapRegion* start_region = _hrm.addr_to_region(start_address);
    if ((prev_last_region != nullptr) && (start_region == prev_last_region)) {
      start_address = start_region->end();
      if (start_address > last_address) {
        increase_used(word_size * HeapWordSize);
        start_region->set_top(last_address + 1);
        continue;
      }
      start_region->set_top(start_address);
      curr_range = MemRegion(start_address, last_address + 1);
      start_region = _hrm.addr_to_region(start_address);
    }
=======
  // For the specified MemRegion range, allocate the corresponding G1
  // region(s) and mark them as old region(s).
  HeapWord* start_address = range.start();
  size_t word_size = range.word_size();
  HeapWord* last_address = range.last();
  size_t commits = 0;
>>>>>>> a4a53858

  guarantee(reserved.contains(start_address) && reserved.contains(last_address),
            "MemRegion outside of heap [" PTR_FORMAT ", " PTR_FORMAT "]",
            p2i(start_address), p2i(last_address));

  // Perform the actual region allocation, exiting if it fails.
  // Then note how much new space we have allocated.
  if (!_hrm.allocate_containing_regions(range, &commits, workers())) {
    return false;
  }
  increase_used(word_size * HeapWordSize);
  if (commits != 0) {
    log_debug(gc, ergo, heap)("Attempt heap expansion (allocate archive regions). Total size: " SIZE_FORMAT "B",
                              HeapRegion::GrainWords * HeapWordSize * commits);

<<<<<<< HEAD
    // Mark each G1 region touched by the range as archive, add it to
    // the old set, and set top.
    HeapRegion* curr_region = _hrm.addr_to_region(start_address);
    HeapRegion* last_region = _hrm.addr_to_region(last_address);
    prev_last_region = last_region;

    while (curr_region != nullptr) {
      assert(curr_region->is_empty() && !curr_region->is_pinned(),
             "Region already in use (index %u)", curr_region->hrm_index());
      if (open) {
        curr_region->set_open_archive();
      } else {
        curr_region->set_closed_archive();
      }
      _hr_printer.alloc(curr_region);
      _archive_set.add(curr_region);
      HeapWord* top;
      HeapRegion* next_region;
      if (curr_region != last_region) {
        top = curr_region->end();
        next_region = _hrm.next_region_in_heap(curr_region);
      } else {
        top = last_address + 1;
        next_region = nullptr;
      }
      curr_region->set_top(top);
      curr_region = next_region;
    }
=======
>>>>>>> a4a53858
  }

  // Mark each G1 region touched by the range as old, add it to
  // the old set, and set top.
  auto set_region_to_old = [&] (HeapRegion* r, bool is_last) {
    assert(r->is_empty() && !r->is_pinned(), "Region already in use (%u)", r->hrm_index());

    HeapWord* top = is_last ? last_address + 1 : r->end();
    r->set_top(top);

    r->set_old();
    _hr_printer.alloc(r);
    _old_set.add(r);
  };

  iterate_regions_in_range(range, set_region_to_old);
  return true;
}

void G1CollectedHeap::populate_archive_regions_bot_part(MemRegion range) {
  assert(!is_init_completed(), "Expect to be called at JVM init time");

  iterate_regions_in_range(range,
                           [&] (HeapRegion* r, bool is_last) {
                             r->update_bot();
                           });
}

void G1CollectedHeap::dealloc_archive_regions(MemRegion range) {
  assert(!is_init_completed(), "Expect to be called at JVM init time");
<<<<<<< HEAD
  assert(ranges != nullptr, "MemRegion array null");
  assert(count != 0, "No MemRegions provided");
  MemRegion reserved = _hrm.reserved();
  HeapWord *prev_last_addr = nullptr;
  HeapRegion* prev_last_region = nullptr;
=======
  MemRegion reserved = _hrm.reserved();
  size_t size_used = 0;
  uint shrink_count = 0;
>>>>>>> a4a53858

  // Free the G1 regions that are within the specified range.
  MutexLocker x(Heap_lock);
<<<<<<< HEAD
  for (size_t i = 0; i < count; i++) {
    HeapWord* start_address = ranges[i].start();
    HeapWord* last_address = ranges[i].last();

    assert(reserved.contains(start_address) && reserved.contains(last_address),
           "MemRegion outside of heap [" PTR_FORMAT ", " PTR_FORMAT "]",
           p2i(start_address), p2i(last_address));
    assert(start_address > prev_last_addr,
           "Ranges not in ascending order: " PTR_FORMAT " <= " PTR_FORMAT ,
           p2i(start_address), p2i(prev_last_addr));

    HeapRegion* start_region = _hrm.addr_to_region(start_address);
    HeapRegion* last_region = _hrm.addr_to_region(last_address);
    HeapWord* bottom_address = start_region->bottom();

    // Check for a range beginning in the same region in which the
    // previous one ended.
    if (start_region == prev_last_region) {
      bottom_address = prev_last_addr + 1;
    }

    // Verify that the regions were all marked as archive regions by
    // alloc_archive_regions.
    HeapRegion* curr_region = start_region;
    while (curr_region != nullptr) {
      guarantee(curr_region->is_archive(),
                "Expected archive region at index %u", curr_region->hrm_index());
      if (curr_region != last_region) {
        curr_region = _hrm.next_region_in_heap(curr_region);
      } else {
        curr_region = nullptr;
      }
    }
=======
  HeapWord* start_address = range.start();
  HeapWord* last_address = range.last();

  assert(reserved.contains(start_address) && reserved.contains(last_address),
         "MemRegion outside of heap [" PTR_FORMAT ", " PTR_FORMAT "]",
         p2i(start_address), p2i(last_address));
  size_used += range.byte_size();

  // Free, empty and uncommit regions with CDS archive content.
  auto dealloc_archive_region = [&] (HeapRegion* r, bool is_last) {
    guarantee(r->is_old(), "Expected old region at index %u", r->hrm_index());
    _old_set.remove(r);
    r->set_free();
    r->set_top(r->bottom());
    _hrm.shrink_at(r->hrm_index(), 1);
    shrink_count++;
  };

  iterate_regions_in_range(range, dealloc_archive_region);
>>>>>>> a4a53858

  if (shrink_count != 0) {
    log_debug(gc, ergo, heap)("Attempt heap shrinking (CDS archive regions). Total size: " SIZE_FORMAT "B",
                              HeapRegion::GrainWords * HeapWordSize * shrink_count);
    // Explicit uncommit.
    uncommit_regions(shrink_count);
  }
  decrease_used(size_used);
}

inline HeapWord* G1CollectedHeap::attempt_allocation(size_t min_word_size,
                                                     size_t desired_word_size,
                                                     size_t* actual_word_size) {
  assert_heap_not_locked_and_not_at_safepoint();
  assert(!is_humongous(desired_word_size), "attempt_allocation() should not "
         "be called for humongous allocation requests");

  HeapWord* result = _allocator->attempt_allocation(min_word_size, desired_word_size, actual_word_size);

  if (result == nullptr) {
    *actual_word_size = desired_word_size;
    result = attempt_allocation_slow(desired_word_size);
  }

  assert_heap_not_locked();
  if (result != nullptr) {
    assert(*actual_word_size != 0, "Actual size must have been set here");
    dirty_young_block(result, *actual_word_size);
  } else {
    *actual_word_size = 0;
  }

  return result;
}

<<<<<<< HEAD
void G1CollectedHeap::populate_archive_regions_bot_part(MemRegion* ranges, size_t count) {
  assert(!is_init_completed(), "Expect to be called at JVM init time");
  assert(ranges != nullptr, "MemRegion array null");
  assert(count != 0, "No MemRegions provided");

  HeapWord* st = ranges[0].start();
  HeapWord* last = ranges[count-1].last();
  HeapRegion* hr_st = _hrm.addr_to_region(st);
  HeapRegion* hr_last = _hrm.addr_to_region(last);

  HeapRegion* hr_curr = hr_st;
  while (hr_curr != nullptr) {
    hr_curr->update_bot();
    if (hr_curr != hr_last) {
      hr_curr = _hrm.next_region_in_heap(hr_curr);
    } else {
      hr_curr = nullptr;
    }
  }
}

void G1CollectedHeap::dealloc_archive_regions(MemRegion* ranges, size_t count) {
  assert(!is_init_completed(), "Expect to be called at JVM init time");
  assert(ranges != nullptr, "MemRegion array null");
  assert(count != 0, "No MemRegions provided");
  MemRegion reserved = _hrm.reserved();
  HeapWord* prev_last_addr = nullptr;
  HeapRegion* prev_last_region = nullptr;
  size_t size_used = 0;
  uint shrink_count = 0;

  // For each Memregion, free the G1 regions that constitute it, and
  // notify mark-sweep that the range is no longer to be considered 'archive.'
  MutexLocker x(Heap_lock);
  for (size_t i = 0; i < count; i++) {
    HeapWord* start_address = ranges[i].start();
    HeapWord* last_address = ranges[i].last();

    assert(reserved.contains(start_address) && reserved.contains(last_address),
           "MemRegion outside of heap [" PTR_FORMAT ", " PTR_FORMAT "]",
           p2i(start_address), p2i(last_address));
    assert(start_address > prev_last_addr,
           "Ranges not in ascending order: " PTR_FORMAT " <= " PTR_FORMAT ,
           p2i(start_address), p2i(prev_last_addr));
    size_used += ranges[i].byte_size();
    prev_last_addr = last_address;

    HeapRegion* start_region = _hrm.addr_to_region(start_address);
    HeapRegion* last_region = _hrm.addr_to_region(last_address);

    // Check for ranges that start in the same G1 region in which the previous
    // range ended, and adjust the start address so we don't try to free
    // the same region again. If the current range is entirely within that
    // region, skip it.
    if (start_region == prev_last_region) {
      start_address = start_region->end();
      if (start_address > last_address) {
        continue;
      }
      start_region = _hrm.addr_to_region(start_address);
    }
    prev_last_region = last_region;

    // After verifying that each region was marked as an archive region by
    // alloc_archive_regions, set it free and empty and uncommit it.
    HeapRegion* curr_region = start_region;
    while (curr_region != nullptr) {
      guarantee(curr_region->is_archive(),
                "Expected archive region at index %u", curr_region->hrm_index());
      uint curr_index = curr_region->hrm_index();
      _archive_set.remove(curr_region);
      curr_region->set_free();
      curr_region->set_top(curr_region->bottom());
      if (curr_region != last_region) {
        curr_region = _hrm.next_region_in_heap(curr_region);
      } else {
        curr_region = nullptr;
      }

      _hrm.shrink_at(curr_index, 1);
      shrink_count++;
    }
  }

  if (shrink_count != 0) {
    log_debug(gc, ergo, heap)("Attempt heap shrinking (archive regions). Total size: " SIZE_FORMAT "B",
                              HeapRegion::GrainWords * HeapWordSize * shrink_count);
    // Explicit uncommit.
    uncommit_regions(shrink_count);
  }
  decrease_used(size_used);
}

=======
>>>>>>> a4a53858
HeapWord* G1CollectedHeap::attempt_allocation_humongous(size_t word_size) {
  ResourceMark rm; // For retrieving the thread names in log messages.

  // The structure of this method has a lot of similarities to
  // attempt_allocation_slow(). The reason these two were not merged
  // into a single one is that such a method would require several "if
  // allocation is not humongous do this, otherwise do that"
  // conditional paths which would obscure its flow. In fact, an early
  // version of this code did use a unified method which was harder to
  // follow and, as a result, it had subtle bugs that were hard to
  // track down. So keeping these two methods separate allows each to
  // be more readable. It will be good to keep these two in sync as
  // much as possible.

  assert_heap_not_locked_and_not_at_safepoint();
  assert(is_humongous(word_size), "attempt_allocation_humongous() "
         "should only be called for humongous allocations");

  // Humongous objects can exhaust the heap quickly, so we should check if we
  // need to start a marking cycle at each humongous object allocation. We do
  // the check before we do the actual allocation. The reason for doing it
  // before the allocation is that we avoid having to keep track of the newly
  // allocated memory while we do a GC.
  if (policy()->need_to_start_conc_mark("concurrent humongous allocation",
                                        word_size)) {
    collect(GCCause::_g1_humongous_allocation);
  }

  // We will loop until a) we manage to successfully perform the
  // allocation or b) we successfully schedule a collection which
  // fails to perform the allocation. b) is the only case when we'll
  // return null.
  HeapWord* result = nullptr;
  for (uint try_count = 1, gclocker_retry_count = 0; /* we'll return */; try_count += 1) {
    bool should_try_gc;
    uint gc_count_before;


    {
      MutexLocker x(Heap_lock);

      size_t size_in_regions = humongous_obj_size_in_regions(word_size);
      // Given that humongous objects are not allocated in young
      // regions, we'll first try to do the allocation without doing a
      // collection hoping that there's enough space in the heap.
      result = humongous_obj_allocate(word_size);
      if (result != nullptr) {
        policy()->old_gen_alloc_tracker()->
          add_allocated_humongous_bytes_since_last_gc(size_in_regions * HeapRegion::GrainBytes);
        return result;
      }

      // Only try a GC if the GCLocker does not signal the need for a GC. Wait until
      // the GCLocker initiated GC has been performed and then retry. This includes
      // the case when the GC Locker is not active but has not been performed.
      should_try_gc = !GCLocker::needs_gc();
      // Read the GC count while still holding the Heap_lock.
      gc_count_before = total_collections();
    }

    if (should_try_gc) {
      bool succeeded;
      result = do_collection_pause(word_size, gc_count_before, &succeeded, GCCause::_g1_humongous_allocation);
      if (result != nullptr) {
        assert(succeeded, "only way to get back a non-null result");
        log_trace(gc, alloc)("%s: Successfully scheduled collection returning " PTR_FORMAT,
                             Thread::current()->name(), p2i(result));
        size_t size_in_regions = humongous_obj_size_in_regions(word_size);
        policy()->old_gen_alloc_tracker()->
          record_collection_pause_humongous_allocation(size_in_regions * HeapRegion::GrainBytes);
        return result;
      }

      if (succeeded) {
        // We successfully scheduled a collection which failed to allocate. No
        // point in trying to allocate further. We'll just return null.
        log_trace(gc, alloc)("%s: Successfully scheduled collection failing to allocate "
                             SIZE_FORMAT " words", Thread::current()->name(), word_size);
        return nullptr;
      }
      log_trace(gc, alloc)("%s: Unsuccessfully scheduled collection allocating " SIZE_FORMAT "",
                           Thread::current()->name(), word_size);
    } else {
      // Failed to schedule a collection.
      if (gclocker_retry_count > GCLockerRetryAllocationCount) {
        log_warning(gc, alloc)("%s: Retried waiting for GCLocker too often allocating "
                               SIZE_FORMAT " words", Thread::current()->name(), word_size);
        return nullptr;
      }
      log_trace(gc, alloc)("%s: Stall until clear", Thread::current()->name());
      // The GCLocker is either active or the GCLocker initiated
      // GC has not yet been performed. Stall until it is and
      // then retry the allocation.
      GCLocker::stall_until_clear();
      gclocker_retry_count += 1;
    }


    // We can reach here if we were unsuccessful in scheduling a
    // collection (because another thread beat us to it) or if we were
    // stalled due to the GC locker. In either can we should retry the
    // allocation attempt in case another thread successfully
    // performed a collection and reclaimed enough space.
    // Humongous object allocation always needs a lock, so we wait for the retry
    // in the next iteration of the loop, unlike for the regular iteration case.
    // Give a warning if we seem to be looping forever.

    if ((QueuedAllocationWarningCount > 0) &&
        (try_count % QueuedAllocationWarningCount == 0)) {
      log_warning(gc, alloc)("%s: Retried allocation %u times for " SIZE_FORMAT " words",
                             Thread::current()->name(), try_count, word_size);
    }
  }

  ShouldNotReachHere();
  return nullptr;
}

HeapWord* G1CollectedHeap::attempt_allocation_at_safepoint(size_t word_size,
                                                           bool expect_null_mutator_alloc_region) {
  assert_at_safepoint_on_vm_thread();
  assert(!_allocator->has_mutator_alloc_region() || !expect_null_mutator_alloc_region,
         "the current alloc region was unexpectedly found to be non-null");

  if (!is_humongous(word_size)) {
    return _allocator->attempt_allocation_locked(word_size);
  } else {
    HeapWord* result = humongous_obj_allocate(word_size);
    if (result != nullptr && policy()->need_to_start_conc_mark("STW humongous allocation")) {
      collector_state()->set_initiate_conc_mark_if_possible(true);
    }
    return result;
  }

  ShouldNotReachHere();
}

class PostCompactionPrinterClosure: public HeapRegionClosure {
private:
  G1HRPrinter* _hr_printer;
public:
  bool do_heap_region(HeapRegion* hr) {
    assert(!hr->is_young(), "not expecting to find young regions");
    _hr_printer->post_compaction(hr);
    return false;
  }

  PostCompactionPrinterClosure(G1HRPrinter* hr_printer)
    : _hr_printer(hr_printer) { }
};

void G1CollectedHeap::print_heap_after_full_collection() {
  // Post collection region logging.
  // We should do this after we potentially resize the heap so
  // that all the COMMIT / UNCOMMIT events are generated before
  // the compaction events.
  if (_hr_printer.is_active()) {
    PostCompactionPrinterClosure cl(hr_printer());
    heap_region_iterate(&cl);
  }
}

bool G1CollectedHeap::abort_concurrent_cycle() {
  // Disable discovery and empty the discovered lists
  // for the CM ref processor.
  _ref_processor_cm->disable_discovery();
  _ref_processor_cm->abandon_partial_discovery();
  _ref_processor_cm->verify_no_references_recorded();

  // Abandon current iterations of concurrent marking and concurrent
  // refinement, if any are in progress.
  return concurrent_mark()->concurrent_cycle_abort();
}

void G1CollectedHeap::prepare_heap_for_full_collection() {
  // Make sure we'll choose a new allocation region afterwards.
  _allocator->release_mutator_alloc_regions();
  _allocator->abandon_gc_alloc_regions();

  // We may have added regions to the current incremental collection
  // set between the last GC or pause and now. We need to clear the
  // incremental collection set and then start rebuilding it afresh
  // after this full GC.
  abandon_collection_set(collection_set());

  _hrm.remove_all_free_regions();
}

void G1CollectedHeap::verify_before_full_collection(bool explicit_gc) {
  assert(!GCCause::is_user_requested_gc(gc_cause()) || explicit_gc, "invariant");
  assert_used_and_recalculate_used_equal(this);
  if (!VerifyBeforeGC) {
    return;
  }
  if (!G1HeapVerifier::should_verify(G1HeapVerifier::G1VerifyFull)) {
    return;
  }
  _verifier->verify_region_sets_optional();
  _verifier->verify_before_gc();
  _verifier->verify_bitmap_clear(true /* above_tams_only */);
}

void G1CollectedHeap::prepare_for_mutator_after_full_collection() {
  // Delete metaspaces for unloaded class loaders and clean up loader_data graph
  ClassLoaderDataGraph::purge(/*at_safepoint*/true);
  DEBUG_ONLY(MetaspaceUtils::verify();)

  // Prepare heap for normal collections.
  assert(num_free_regions() == 0, "we should not have added any free regions");
  rebuild_region_sets(false /* free_list_only */);
  abort_refinement();
  resize_heap_if_necessary();
  uncommit_regions_if_necessary();

  // Rebuild the code root lists for each region
  rebuild_code_roots();

  start_new_collection_set();
  _allocator->init_mutator_alloc_regions();

  // Post collection state updates.
  MetaspaceGC::compute_new_size();
}

void G1CollectedHeap::abort_refinement() {
  // Discard all remembered set updates and reset refinement statistics.
  G1BarrierSet::dirty_card_queue_set().abandon_logs_and_stats();
  assert(G1BarrierSet::dirty_card_queue_set().num_cards() == 0,
         "DCQS should be empty");
  concurrent_refine()->get_and_reset_refinement_stats();
}

void G1CollectedHeap::verify_after_full_collection() {
  if (!VerifyAfterGC) {
    return;
  }
  if (!G1HeapVerifier::should_verify(G1HeapVerifier::G1VerifyFull)) {
    return;
  }
  _hrm.verify_optional();
  _verifier->verify_region_sets_optional();
  _verifier->verify_after_gc();
  _verifier->verify_bitmap_clear(false /* above_tams_only */);

  // At this point there should be no regions in the
  // entire heap tagged as young.
  assert(check_young_list_empty(), "young list should be empty at this point");

  // Note: since we've just done a full GC, concurrent
  // marking is no longer active. Therefore we need not
  // re-enable reference discovery for the CM ref processor.
  // That will be done at the start of the next marking cycle.
  // We also know that the STW processor should no longer
  // discover any new references.
  assert(!_ref_processor_stw->discovery_enabled(), "Postcondition");
  assert(!_ref_processor_cm->discovery_enabled(), "Postcondition");
  _ref_processor_stw->verify_no_references_recorded();
  _ref_processor_cm->verify_no_references_recorded();
}

bool G1CollectedHeap::do_full_collection(bool explicit_gc,
                                         bool clear_all_soft_refs,
                                         bool do_maximal_compaction) {
  assert_at_safepoint_on_vm_thread();

  if (GCLocker::check_active_before_gc()) {
    // Full GC was not completed.
    return false;
  }

  const bool do_clear_all_soft_refs = clear_all_soft_refs ||
      soft_ref_policy()->should_clear_all_soft_refs();

  G1FullGCMark gc_mark;
  GCTraceTime(Info, gc) tm("Pause Full", nullptr, gc_cause(), true);
  G1FullCollector collector(this, explicit_gc, do_clear_all_soft_refs, do_maximal_compaction, gc_mark.tracer());

  collector.prepare_collection();
  collector.collect();
  collector.complete_collection();

  // Full collection was successfully completed.
  return true;
}

void G1CollectedHeap::do_full_collection(bool clear_all_soft_refs) {
  // Currently, there is no facility in the do_full_collection(bool) API to notify
  // the caller that the collection did not succeed (e.g., because it was locked
  // out by the GC locker). So, right now, we'll ignore the return value.

  do_full_collection(false,                /* explicit_gc */
                     clear_all_soft_refs,
                     false /* do_maximal_compaction */);
}

bool G1CollectedHeap::upgrade_to_full_collection() {
  GCCauseSetter compaction(this, GCCause::_g1_compaction_pause);
  log_info(gc, ergo)("Attempting full compaction clearing soft references");
  bool success = do_full_collection(false /* explicit gc */,
                                    true  /* clear_all_soft_refs */,
                                    false /* do_maximal_compaction */);
  // do_full_collection only fails if blocked by GC locker and that can't
  // be the case here since we only call this when already completed one gc.
  assert(success, "invariant");
  return success;
}

void G1CollectedHeap::resize_heap_if_necessary() {
  assert_at_safepoint_on_vm_thread();

  bool should_expand;
  size_t resize_amount = _heap_sizing_policy->full_collection_resize_amount(should_expand);

  if (resize_amount == 0) {
    return;
  } else if (should_expand) {
    expand(resize_amount, _workers);
  } else {
    shrink(resize_amount);
  }
}

HeapWord* G1CollectedHeap::satisfy_failed_allocation_helper(size_t word_size,
                                                            bool do_gc,
                                                            bool maximal_compaction,
                                                            bool expect_null_mutator_alloc_region,
                                                            bool* gc_succeeded) {
  *gc_succeeded = true;
  // Let's attempt the allocation first.
  HeapWord* result =
    attempt_allocation_at_safepoint(word_size,
                                    expect_null_mutator_alloc_region);
  if (result != nullptr) {
    return result;
  }

  // In a G1 heap, we're supposed to keep allocation from failing by
  // incremental pauses.  Therefore, at least for now, we'll favor
  // expansion over collection.  (This might change in the future if we can
  // do something smarter than full collection to satisfy a failed alloc.)
  result = expand_and_allocate(word_size);
  if (result != nullptr) {
    return result;
  }

  if (do_gc) {
    GCCauseSetter compaction(this, GCCause::_g1_compaction_pause);
    // Expansion didn't work, we'll try to do a Full GC.
    // If maximal_compaction is set we clear all soft references and don't
    // allow any dead wood to be left on the heap.
    if (maximal_compaction) {
      log_info(gc, ergo)("Attempting maximal full compaction clearing soft references");
    } else {
      log_info(gc, ergo)("Attempting full compaction");
    }
    *gc_succeeded = do_full_collection(false, /* explicit_gc */
                                       maximal_compaction /* clear_all_soft_refs */ ,
                                       maximal_compaction /* do_maximal_compaction */);
  }

  return nullptr;
}

HeapWord* G1CollectedHeap::satisfy_failed_allocation(size_t word_size,
                                                     bool* succeeded) {
  assert_at_safepoint_on_vm_thread();

  // Attempts to allocate followed by Full GC.
  HeapWord* result =
    satisfy_failed_allocation_helper(word_size,
                                     true,  /* do_gc */
                                     false, /* maximum_collection */
                                     false, /* expect_null_mutator_alloc_region */
                                     succeeded);

  if (result != nullptr || !*succeeded) {
    return result;
  }

  // Attempts to allocate followed by Full GC that will collect all soft references.
  result = satisfy_failed_allocation_helper(word_size,
                                            true, /* do_gc */
                                            true, /* maximum_collection */
                                            true, /* expect_null_mutator_alloc_region */
                                            succeeded);

  if (result != nullptr || !*succeeded) {
    return result;
  }

  // Attempts to allocate, no GC
  result = satisfy_failed_allocation_helper(word_size,
                                            false, /* do_gc */
                                            false, /* maximum_collection */
                                            true,  /* expect_null_mutator_alloc_region */
                                            succeeded);

  if (result != nullptr) {
    return result;
  }

  assert(!soft_ref_policy()->should_clear_all_soft_refs(),
         "Flag should have been handled and cleared prior to this point");

  // What else?  We might try synchronous finalization later.  If the total
  // space available is large enough for the allocation, then a more
  // complete compaction phase than we've tried so far might be
  // appropriate.
  return nullptr;
}

// Attempting to expand the heap sufficiently
// to support an allocation of the given "word_size".  If
// successful, perform the allocation and return the address of the
// allocated block, or else null.

HeapWord* G1CollectedHeap::expand_and_allocate(size_t word_size) {
  assert_at_safepoint_on_vm_thread();

  _verifier->verify_region_sets_optional();

  size_t expand_bytes = MAX2(word_size * HeapWordSize, MinHeapDeltaBytes);
  log_debug(gc, ergo, heap)("Attempt heap expansion (allocation request failed). Allocation request: " SIZE_FORMAT "B",
                            word_size * HeapWordSize);


  if (expand(expand_bytes, _workers)) {
    _hrm.verify_optional();
    _verifier->verify_region_sets_optional();
    return attempt_allocation_at_safepoint(word_size,
                                           false /* expect_null_mutator_alloc_region */);
  }
  return nullptr;
}

bool G1CollectedHeap::expand(size_t expand_bytes, WorkerThreads* pretouch_workers, double* expand_time_ms) {
  size_t aligned_expand_bytes = ReservedSpace::page_align_size_up(expand_bytes);
  aligned_expand_bytes = align_up(aligned_expand_bytes,
                                       HeapRegion::GrainBytes);

  log_debug(gc, ergo, heap)("Expand the heap. requested expansion amount: " SIZE_FORMAT "B expansion amount: " SIZE_FORMAT "B",
                            expand_bytes, aligned_expand_bytes);

  if (is_maximal_no_gc()) {
    log_debug(gc, ergo, heap)("Did not expand the heap (heap already fully expanded)");
    return false;
  }

  double expand_heap_start_time_sec = os::elapsedTime();
  uint regions_to_expand = (uint)(aligned_expand_bytes / HeapRegion::GrainBytes);
  assert(regions_to_expand > 0, "Must expand by at least one region");

  uint expanded_by = _hrm.expand_by(regions_to_expand, pretouch_workers);
  if (expand_time_ms != nullptr) {
    *expand_time_ms = (os::elapsedTime() - expand_heap_start_time_sec) * MILLIUNITS;
  }

  assert(expanded_by > 0, "must have failed during commit.");

  size_t actual_expand_bytes = expanded_by * HeapRegion::GrainBytes;
  assert(actual_expand_bytes <= aligned_expand_bytes, "post-condition");
  policy()->record_new_heap_size(num_regions());

  return true;
}

bool G1CollectedHeap::expand_single_region(uint node_index) {
  uint expanded_by = _hrm.expand_on_preferred_node(node_index);

  if (expanded_by == 0) {
    assert(is_maximal_no_gc(), "Should be no regions left, available: %u", _hrm.available());
    log_debug(gc, ergo, heap)("Did not expand the heap (heap already fully expanded)");
    return false;
  }

  policy()->record_new_heap_size(num_regions());
  return true;
}

void G1CollectedHeap::shrink_helper(size_t shrink_bytes) {
  size_t aligned_shrink_bytes =
    ReservedSpace::page_align_size_down(shrink_bytes);
  aligned_shrink_bytes = align_down(aligned_shrink_bytes,
                                         HeapRegion::GrainBytes);
  uint num_regions_to_remove = (uint)(shrink_bytes / HeapRegion::GrainBytes);

  uint num_regions_removed = _hrm.shrink_by(num_regions_to_remove);
  size_t shrunk_bytes = num_regions_removed * HeapRegion::GrainBytes;

  log_debug(gc, ergo, heap)("Shrink the heap. requested shrinking amount: " SIZE_FORMAT "B aligned shrinking amount: " SIZE_FORMAT "B actual amount shrunk: " SIZE_FORMAT "B",
                            shrink_bytes, aligned_shrink_bytes, shrunk_bytes);
  if (num_regions_removed > 0) {
    log_debug(gc, heap)("Uncommittable regions after shrink: %u", num_regions_removed);
    policy()->record_new_heap_size(num_regions());
  } else {
    log_debug(gc, ergo, heap)("Did not shrink the heap (heap shrinking operation failed)");
  }
}

void G1CollectedHeap::shrink(size_t shrink_bytes) {
  _verifier->verify_region_sets_optional();

  // We should only reach here at the end of a Full GC or during Remark which
  // means we should not not be holding to any GC alloc regions. The method
  // below will make sure of that and do any remaining clean up.
  _allocator->abandon_gc_alloc_regions();

  // Instead of tearing down / rebuilding the free lists here, we
  // could instead use the remove_all_pending() method on free_list to
  // remove only the ones that we need to remove.
  _hrm.remove_all_free_regions();
  shrink_helper(shrink_bytes);
  rebuild_region_sets(true /* free_list_only */);

  _hrm.verify_optional();
  _verifier->verify_region_sets_optional();
}

class OldRegionSetChecker : public HeapRegionSetChecker {
public:
  void check_mt_safety() {
    // Master Old Set MT safety protocol:
    // (a) If we're at a safepoint, operations on the master old set
    // should be invoked:
    // - by the VM thread (which will serialize them), or
    // - by the GC workers while holding the FreeList_lock, if we're
    //   at a safepoint for an evacuation pause (this lock is taken
    //   anyway when an GC alloc region is retired so that a new one
    //   is allocated from the free list), or
    // - by the GC workers while holding the OldSets_lock, if we're at a
    //   safepoint for a cleanup pause.
    // (b) If we're not at a safepoint, operations on the master old set
    // should be invoked while holding the Heap_lock.

    if (SafepointSynchronize::is_at_safepoint()) {
      guarantee(Thread::current()->is_VM_thread() ||
                FreeList_lock->owned_by_self() || OldSets_lock->owned_by_self(),
                "master old set MT safety protocol at a safepoint");
    } else {
      guarantee(Heap_lock->owned_by_self(), "master old set MT safety protocol outside a safepoint");
    }
  }
  bool is_correct_type(HeapRegion* hr) { return hr->is_old(); }
  const char* get_description() { return "Old Regions"; }
};

class HumongousRegionSetChecker : public HeapRegionSetChecker {
public:
  void check_mt_safety() {
    // Humongous Set MT safety protocol:
    // (a) If we're at a safepoint, operations on the master humongous
    // set should be invoked by either the VM thread (which will
    // serialize them) or by the GC workers while holding the
    // OldSets_lock.
    // (b) If we're not at a safepoint, operations on the master
    // humongous set should be invoked while holding the Heap_lock.

    if (SafepointSynchronize::is_at_safepoint()) {
      guarantee(Thread::current()->is_VM_thread() ||
                OldSets_lock->owned_by_self(),
                "master humongous set MT safety protocol at a safepoint");
    } else {
      guarantee(Heap_lock->owned_by_self(),
                "master humongous set MT safety protocol outside a safepoint");
    }
  }
  bool is_correct_type(HeapRegion* hr) { return hr->is_humongous(); }
  const char* get_description() { return "Humongous Regions"; }
};

G1CollectedHeap::G1CollectedHeap() :
  CollectedHeap(),
  _service_thread(nullptr),
  _periodic_gc_task(nullptr),
  _free_arena_memory_task(nullptr),
  _workers(nullptr),
  _card_table(nullptr),
  _collection_pause_end(Ticks::now()),
  _soft_ref_policy(),
  _old_set("Old Region Set", new OldRegionSetChecker()),
  _humongous_set("Humongous Region Set", new HumongousRegionSetChecker()),
  _bot(nullptr),
  _listener(),
  _numa(G1NUMA::create()),
  _hrm(),
  _allocator(nullptr),
  _evac_failure_injector(),
  _verifier(nullptr),
  _summary_bytes_used(0),
  _bytes_used_during_gc(0),
  _survivor_evac_stats("Young", YoungPLABSize, PLABWeight),
  _old_evac_stats("Old", OldPLABSize, PLABWeight),
  _monitoring_support(nullptr),
  _num_humongous_objects(0),
  _num_humongous_reclaim_candidates(0),
  _hr_printer(),
  _collector_state(),
  _old_marking_cycles_started(0),
  _old_marking_cycles_completed(0),
  _eden(),
  _survivor(),
  _gc_timer_stw(new STWGCTimer()),
  _gc_tracer_stw(new G1NewTracer()),
  _policy(new G1Policy(_gc_timer_stw)),
  _heap_sizing_policy(nullptr),
  _collection_set(this, _policy),
  _rem_set(nullptr),
  _card_set_config(),
  _card_set_freelist_pool(G1CardSetConfiguration::num_mem_object_types()),
  _cm(nullptr),
  _cm_thread(nullptr),
  _cr(nullptr),
  _task_queues(nullptr),
  _ref_processor_stw(nullptr),
  _is_alive_closure_stw(this),
  _is_subject_to_discovery_stw(this),
  _ref_processor_cm(nullptr),
  _is_alive_closure_cm(this),
  _is_subject_to_discovery_cm(this),
  _region_attr() {

  _verifier = new G1HeapVerifier(this);

  _allocator = new G1Allocator(this);

  _heap_sizing_policy = G1HeapSizingPolicy::create(this, _policy->analytics());

  _humongous_object_threshold_in_words = humongous_threshold_for(HeapRegion::GrainWords);

  // Override the default _filler_array_max_size so that no humongous filler
  // objects are created.
  _filler_array_max_size = _humongous_object_threshold_in_words;

  // Override the default _stack_chunk_max_size so that no humongous stack chunks are created
  _stack_chunk_max_size = _humongous_object_threshold_in_words;

  uint n_queues = ParallelGCThreads;
  _task_queues = new G1ScannerTasksQueueSet(n_queues);

  for (uint i = 0; i < n_queues; i++) {
    G1ScannerTasksQueue* q = new G1ScannerTasksQueue();
    _task_queues->register_queue(i, q);
  }

  _gc_tracer_stw->initialize();

  guarantee(_task_queues != nullptr, "task_queues allocation failure.");
}

G1RegionToSpaceMapper* G1CollectedHeap::create_aux_memory_mapper(const char* description,
                                                                 size_t size,
                                                                 size_t translation_factor) {
  size_t preferred_page_size = os::page_size_for_region_unaligned(size, 1);
  // Allocate a new reserved space, preferring to use large pages.
  ReservedSpace rs(size, preferred_page_size);
  size_t page_size = rs.page_size();
  G1RegionToSpaceMapper* result  =
    G1RegionToSpaceMapper::create_mapper(rs,
                                         size,
                                         page_size,
                                         HeapRegion::GrainBytes,
                                         translation_factor,
                                         mtGC);

  os::trace_page_sizes_for_requested_size(description,
                                          size,
                                          page_size,
                                          preferred_page_size,
                                          rs.base(),
                                          rs.size());

  return result;
}

jint G1CollectedHeap::initialize_concurrent_refinement() {
  jint ecode = JNI_OK;
  _cr = G1ConcurrentRefine::create(policy(), &ecode);
  return ecode;
}

jint G1CollectedHeap::initialize_service_thread() {
  _service_thread = new G1ServiceThread();
  if (_service_thread->osthread() == nullptr) {
    vm_shutdown_during_initialization("Could not create G1ServiceThread");
    return JNI_ENOMEM;
  }
  return JNI_OK;
}

jint G1CollectedHeap::initialize() {

  // Necessary to satisfy locking discipline assertions.

  MutexLocker x(Heap_lock);

  // While there are no constraints in the GC code that HeapWordSize
  // be any particular value, there are multiple other areas in the
  // system which believe this to be true (e.g. oop->object_size in some
  // cases incorrectly returns the size in wordSize units rather than
  // HeapWordSize).
  guarantee(HeapWordSize == wordSize, "HeapWordSize must equal wordSize");

  size_t init_byte_size = InitialHeapSize;
  size_t reserved_byte_size = G1Arguments::heap_reserved_size_bytes();

  // Ensure that the sizes are properly aligned.
  Universe::check_alignment(init_byte_size, HeapRegion::GrainBytes, "g1 heap");
  Universe::check_alignment(reserved_byte_size, HeapRegion::GrainBytes, "g1 heap");
  Universe::check_alignment(reserved_byte_size, HeapAlignment, "g1 heap");

  // Reserve the maximum.

  // When compressed oops are enabled, the preferred heap base
  // is calculated by subtracting the requested size from the
  // 32Gb boundary and using the result as the base address for
  // heap reservation. If the requested size is not aligned to
  // HeapRegion::GrainBytes (i.e. the alignment that is passed
  // into the ReservedHeapSpace constructor) then the actual
  // base of the reserved heap may end up differing from the
  // address that was requested (i.e. the preferred heap base).
  // If this happens then we could end up using a non-optimal
  // compressed oops mode.

  ReservedHeapSpace heap_rs = Universe::reserve_heap(reserved_byte_size,
                                                     HeapAlignment);

  initialize_reserved_region(heap_rs);

  // Create the barrier set for the entire reserved region.
  G1CardTable* ct = new G1CardTable(heap_rs.region());
  G1BarrierSet* bs = new G1BarrierSet(ct);
  bs->initialize();
  assert(bs->is_a(BarrierSet::G1BarrierSet), "sanity");
  BarrierSet::set_barrier_set(bs);
  _card_table = ct;

  {
    G1SATBMarkQueueSet& satbqs = bs->satb_mark_queue_set();
    satbqs.set_process_completed_buffers_threshold(G1SATBProcessCompletedThreshold);
    satbqs.set_buffer_enqueue_threshold_percentage(G1SATBBufferEnqueueingThresholdPercent);
  }

  // Create space mappers.
  size_t page_size = heap_rs.page_size();
  G1RegionToSpaceMapper* heap_storage =
    G1RegionToSpaceMapper::create_mapper(heap_rs,
                                         heap_rs.size(),
                                         page_size,
                                         HeapRegion::GrainBytes,
                                         1,
                                         mtJavaHeap);
  if(heap_storage == nullptr) {
    vm_shutdown_during_initialization("Could not initialize G1 heap");
    return JNI_ERR;
  }

  os::trace_page_sizes("Heap",
                       MinHeapSize,
                       reserved_byte_size,
                       page_size,
                       heap_rs.base(),
                       heap_rs.size());
  heap_storage->set_mapping_changed_listener(&_listener);

  // Create storage for the BOT, card table and the bitmap.
  G1RegionToSpaceMapper* bot_storage =
    create_aux_memory_mapper("Block Offset Table",
                             G1BlockOffsetTable::compute_size(heap_rs.size() / HeapWordSize),
                             G1BlockOffsetTable::heap_map_factor());

  G1RegionToSpaceMapper* cardtable_storage =
    create_aux_memory_mapper("Card Table",
                             G1CardTable::compute_size(heap_rs.size() / HeapWordSize),
                             G1CardTable::heap_map_factor());

  size_t bitmap_size = G1CMBitMap::compute_size(heap_rs.size());
  G1RegionToSpaceMapper* bitmap_storage =
    create_aux_memory_mapper("Mark Bitmap", bitmap_size, G1CMBitMap::heap_map_factor());

  _hrm.initialize(heap_storage, bitmap_storage, bot_storage, cardtable_storage);
  _card_table->initialize(cardtable_storage);

  // 6843694 - ensure that the maximum region index can fit
  // in the remembered set structures.
  const uint max_region_idx = (1U << (sizeof(RegionIdx_t)*BitsPerByte-1)) - 1;
  guarantee((max_reserved_regions() - 1) <= max_region_idx, "too many regions");

  // The G1FromCardCache reserves card with value 0 as "invalid", so the heap must not
  // start within the first card.
  guarantee((uintptr_t)(heap_rs.base()) >= G1CardTable::card_size(), "Java heap must not start within the first card.");
  G1FromCardCache::initialize(max_reserved_regions());
  // Also create a G1 rem set.
  _rem_set = new G1RemSet(this, _card_table);
  _rem_set->initialize(max_reserved_regions());

  size_t max_cards_per_region = ((size_t)1 << (sizeof(CardIdx_t)*BitsPerByte-1)) - 1;
  guarantee(HeapRegion::CardsPerRegion > 0, "make sure it's initialized");
  guarantee(HeapRegion::CardsPerRegion < max_cards_per_region,
            "too many cards per region");

  HeapRegionRemSet::initialize(_reserved);

  FreeRegionList::set_unrealistically_long_length(max_regions() + 1);

  _bot = new G1BlockOffsetTable(reserved(), bot_storage);

  {
    size_t granularity = HeapRegion::GrainBytes;

    _region_attr.initialize(reserved(), granularity);
  }

  _workers = new WorkerThreads("GC Thread", ParallelGCThreads);
  if (_workers == nullptr) {
    return JNI_ENOMEM;
  }
  _workers->initialize_workers();

  _numa->set_region_info(HeapRegion::GrainBytes, page_size);

  // Create the G1ConcurrentMark data structure and thread.
  // (Must do this late, so that "max_[reserved_]regions" is defined.)
  _cm = new G1ConcurrentMark(this, bitmap_storage);
  _cm_thread = _cm->cm_thread();

  // Now expand into the initial heap size.
  if (!expand(init_byte_size, _workers)) {
    vm_shutdown_during_initialization("Failed to allocate initial heap.");
    return JNI_ENOMEM;
  }

  // Perform any initialization actions delegated to the policy.
  policy()->init(this, &_collection_set);

  jint ecode = initialize_concurrent_refinement();
  if (ecode != JNI_OK) {
    return ecode;
  }

  ecode = initialize_service_thread();
  if (ecode != JNI_OK) {
    return ecode;
  }

  // Create and schedule the periodic gc task on the service thread.
  _periodic_gc_task = new G1PeriodicGCTask("Periodic GC Task");
  _service_thread->register_task(_periodic_gc_task);

  _free_arena_memory_task = new G1MonotonicArenaFreeMemoryTask("Card Set Free Memory Task");
  _service_thread->register_task(_free_arena_memory_task);

  // Here we allocate the dummy HeapRegion that is required by the
  // G1AllocRegion class.
  HeapRegion* dummy_region = _hrm.get_dummy_region();

  // We'll re-use the same region whether the alloc region will
  // require BOT updates or not and, if it doesn't, then a non-young
  // region will complain that it cannot support allocations without
  // BOT updates. So we'll tag the dummy region as eden to avoid that.
  dummy_region->set_eden();
  // Make sure it's full.
  dummy_region->set_top(dummy_region->end());
  G1AllocRegion::setup(this, dummy_region);

  _allocator->init_mutator_alloc_regions();

  // Do create of the monitoring and management support so that
  // values in the heap have been properly initialized.
  _monitoring_support = new G1MonitoringSupport(this);

  _collection_set.initialize(max_reserved_regions());

  evac_failure_injector()->reset();

  G1InitLogger::print();

  return JNI_OK;
}

bool G1CollectedHeap::concurrent_mark_is_terminating() const {
  return _cm_thread->should_terminate();
}

void G1CollectedHeap::stop() {
  // Stop all concurrent threads. We do this to make sure these threads
  // do not continue to execute and access resources (e.g. logging)
  // that are destroyed during shutdown.
  _cr->stop();
  _service_thread->stop();
  _cm_thread->stop();
}

void G1CollectedHeap::safepoint_synchronize_begin() {
  SuspendibleThreadSet::synchronize();
}

void G1CollectedHeap::safepoint_synchronize_end() {
  SuspendibleThreadSet::desynchronize();
}

void G1CollectedHeap::post_initialize() {
  CollectedHeap::post_initialize();
  ref_processing_init();
}

void G1CollectedHeap::ref_processing_init() {
  // Reference processing in G1 currently works as follows:
  //
  // * There are two reference processor instances. One is
  //   used to record and process discovered references
  //   during concurrent marking; the other is used to
  //   record and process references during STW pauses
  //   (both full and incremental).
  // * Both ref processors need to 'span' the entire heap as
  //   the regions in the collection set may be dotted around.
  //
  // * For the concurrent marking ref processor:
  //   * Reference discovery is enabled at concurrent start.
  //   * Reference discovery is disabled and the discovered
  //     references processed etc during remarking.
  //   * Reference discovery is MT (see below).
  //   * Reference discovery requires a barrier (see below).
  //   * Reference processing may or may not be MT
  //     (depending on the value of ParallelRefProcEnabled
  //     and ParallelGCThreads).
  //   * A full GC disables reference discovery by the CM
  //     ref processor and abandons any entries on it's
  //     discovered lists.
  //
  // * For the STW processor:
  //   * Non MT discovery is enabled at the start of a full GC.
  //   * Processing and enqueueing during a full GC is non-MT.
  //   * During a full GC, references are processed after marking.
  //
  //   * Discovery (may or may not be MT) is enabled at the start
  //     of an incremental evacuation pause.
  //   * References are processed near the end of a STW evacuation pause.
  //   * For both types of GC:
  //     * Discovery is atomic - i.e. not concurrent.
  //     * Reference discovery will not need a barrier.

  // Concurrent Mark ref processor
  _ref_processor_cm =
    new ReferenceProcessor(&_is_subject_to_discovery_cm,
                           ParallelGCThreads,                              // degree of mt processing
                           // We discover with the gc worker threads during Remark, so both
                           // thread counts must be considered for discovery.
                           MAX2(ParallelGCThreads, ConcGCThreads),         // degree of mt discovery
                           true,                                           // Reference discovery is concurrent
                           &_is_alive_closure_cm);                         // is alive closure

  // STW ref processor
  _ref_processor_stw =
    new ReferenceProcessor(&_is_subject_to_discovery_stw,
                           ParallelGCThreads,                    // degree of mt processing
                           ParallelGCThreads,                    // degree of mt discovery
                           false,                                // Reference discovery is not concurrent
                           &_is_alive_closure_stw);              // is alive closure
}

SoftRefPolicy* G1CollectedHeap::soft_ref_policy() {
  return &_soft_ref_policy;
}

size_t G1CollectedHeap::capacity() const {
  return _hrm.length() * HeapRegion::GrainBytes;
}

size_t G1CollectedHeap::unused_committed_regions_in_bytes() const {
  return _hrm.total_free_bytes();
}

// Computes the sum of the storage used by the various regions.
size_t G1CollectedHeap::used() const {
  size_t result = _summary_bytes_used + _allocator->used_in_alloc_regions();
  return result;
}

size_t G1CollectedHeap::used_unlocked() const {
  return _summary_bytes_used;
}

class SumUsedClosure: public HeapRegionClosure {
  size_t _used;
public:
  SumUsedClosure() : _used(0) {}
  bool do_heap_region(HeapRegion* r) {
    _used += r->used();
    return false;
  }
  size_t result() { return _used; }
};

size_t G1CollectedHeap::recalculate_used() const {
  SumUsedClosure blk;
  heap_region_iterate(&blk);
  return blk.result();
}

bool  G1CollectedHeap::is_user_requested_concurrent_full_gc(GCCause::Cause cause) {
  return GCCause::is_user_requested_gc(cause) && ExplicitGCInvokesConcurrent;
}

bool G1CollectedHeap::should_do_concurrent_full_gc(GCCause::Cause cause) {
  switch (cause) {
    case GCCause::_g1_humongous_allocation: return true;
    case GCCause::_g1_periodic_collection:  return G1PeriodicGCInvokesConcurrent;
    case GCCause::_wb_breakpoint:           return true;
    case GCCause::_codecache_GC_aggressive: return true;
    case GCCause::_codecache_GC_threshold:  return true;
    default:                                return is_user_requested_concurrent_full_gc(cause);
  }
}

void G1CollectedHeap::increment_old_marking_cycles_started() {
  assert(_old_marking_cycles_started == _old_marking_cycles_completed ||
         _old_marking_cycles_started == _old_marking_cycles_completed + 1,
         "Wrong marking cycle count (started: %d, completed: %d)",
         _old_marking_cycles_started, _old_marking_cycles_completed);

  _old_marking_cycles_started++;
}

void G1CollectedHeap::increment_old_marking_cycles_completed(bool concurrent,
                                                             bool whole_heap_examined) {
  MonitorLocker ml(G1OldGCCount_lock, Mutex::_no_safepoint_check_flag);

  // We assume that if concurrent == true, then the caller is a
  // concurrent thread that was joined the Suspendible Thread
  // Set. If there's ever a cheap way to check this, we should add an
  // assert here.

  // Given that this method is called at the end of a Full GC or of a
  // concurrent cycle, and those can be nested (i.e., a Full GC can
  // interrupt a concurrent cycle), the number of full collections
  // completed should be either one (in the case where there was no
  // nesting) or two (when a Full GC interrupted a concurrent cycle)
  // behind the number of full collections started.

  // This is the case for the inner caller, i.e. a Full GC.
  assert(concurrent ||
         (_old_marking_cycles_started == _old_marking_cycles_completed + 1) ||
         (_old_marking_cycles_started == _old_marking_cycles_completed + 2),
         "for inner caller (Full GC): _old_marking_cycles_started = %u "
         "is inconsistent with _old_marking_cycles_completed = %u",
         _old_marking_cycles_started, _old_marking_cycles_completed);

  // This is the case for the outer caller, i.e. the concurrent cycle.
  assert(!concurrent ||
         (_old_marking_cycles_started == _old_marking_cycles_completed + 1),
         "for outer caller (concurrent cycle): "
         "_old_marking_cycles_started = %u "
         "is inconsistent with _old_marking_cycles_completed = %u",
         _old_marking_cycles_started, _old_marking_cycles_completed);

  _old_marking_cycles_completed += 1;
  if (whole_heap_examined) {
    // Signal that we have completed a visit to all live objects.
    record_whole_heap_examined_timestamp();
  }

  // We need to clear the "in_progress" flag in the CM thread before
  // we wake up any waiters (especially when ExplicitInvokesConcurrent
  // is set) so that if a waiter requests another System.gc() it doesn't
  // incorrectly see that a marking cycle is still in progress.
  if (concurrent) {
    _cm_thread->set_idle();
  }

  // Notify threads waiting in System.gc() (with ExplicitGCInvokesConcurrent)
  // for a full GC to finish that their wait is over.
  ml.notify_all();
}

// Helper for collect().
static G1GCCounters collection_counters(G1CollectedHeap* g1h) {
  MutexLocker ml(Heap_lock);
  return G1GCCounters(g1h);
}

void G1CollectedHeap::collect(GCCause::Cause cause) {
  try_collect(cause, collection_counters(this));
}

// Return true if (x < y) with allowance for wraparound.
static bool gc_counter_less_than(uint x, uint y) {
  return (x - y) > (UINT_MAX/2);
}

// LOG_COLLECT_CONCURRENTLY(cause, msg, args...)
// Macro so msg printing is format-checked.
#define LOG_COLLECT_CONCURRENTLY(cause, ...)                            \
  do {                                                                  \
    LogTarget(Trace, gc) LOG_COLLECT_CONCURRENTLY_lt;                   \
    if (LOG_COLLECT_CONCURRENTLY_lt.is_enabled()) {                     \
      ResourceMark rm; /* For thread name. */                           \
      LogStream LOG_COLLECT_CONCURRENTLY_s(&LOG_COLLECT_CONCURRENTLY_lt); \
      LOG_COLLECT_CONCURRENTLY_s.print("%s: Try Collect Concurrently (%s): ", \
                                       Thread::current()->name(),       \
                                       GCCause::to_string(cause));      \
      LOG_COLLECT_CONCURRENTLY_s.print(__VA_ARGS__);                    \
    }                                                                   \
  } while (0)

#define LOG_COLLECT_CONCURRENTLY_COMPLETE(cause, result) \
  LOG_COLLECT_CONCURRENTLY(cause, "complete %s", BOOL_TO_STR(result))

bool G1CollectedHeap::try_collect_concurrently(GCCause::Cause cause,
                                               uint gc_counter,
                                               uint old_marking_started_before) {
  assert_heap_not_locked();
  assert(should_do_concurrent_full_gc(cause),
         "Non-concurrent cause %s", GCCause::to_string(cause));

  for (uint i = 1; true; ++i) {
    // Try to schedule concurrent start evacuation pause that will
    // start a concurrent cycle.
    LOG_COLLECT_CONCURRENTLY(cause, "attempt %u", i);
    VM_G1TryInitiateConcMark op(gc_counter, cause);
    VMThread::execute(&op);

    // Request is trivially finished.
    if (cause == GCCause::_g1_periodic_collection) {
      LOG_COLLECT_CONCURRENTLY_COMPLETE(cause, op.gc_succeeded());
      return op.gc_succeeded();
    }

    // If VMOp skipped initiating concurrent marking cycle because
    // we're terminating, then we're done.
    if (op.terminating()) {
      LOG_COLLECT_CONCURRENTLY(cause, "skipped: terminating");
      return false;
    }

    // Lock to get consistent set of values.
    uint old_marking_started_after;
    uint old_marking_completed_after;
    {
      MutexLocker ml(Heap_lock);
      // Update gc_counter for retrying VMOp if needed. Captured here to be
      // consistent with the values we use below for termination tests.  If
      // a retry is needed after a possible wait, and another collection
      // occurs in the meantime, it will cause our retry to be skipped and
      // we'll recheck for termination with updated conditions from that
      // more recent collection.  That's what we want, rather than having
      // our retry possibly perform an unnecessary collection.
      gc_counter = total_collections();
      old_marking_started_after = _old_marking_cycles_started;
      old_marking_completed_after = _old_marking_cycles_completed;
    }

    if (cause == GCCause::_wb_breakpoint) {
      if (op.gc_succeeded()) {
        LOG_COLLECT_CONCURRENTLY_COMPLETE(cause, true);
        return true;
      }
      // When _wb_breakpoint there can't be another cycle or deferred.
      assert(!op.cycle_already_in_progress(), "invariant");
      assert(!op.whitebox_attached(), "invariant");
      // Concurrent cycle attempt might have been cancelled by some other
      // collection, so retry.  Unlike other cases below, we want to retry
      // even if cancelled by a STW full collection, because we really want
      // to start a concurrent cycle.
      if (old_marking_started_before != old_marking_started_after) {
        LOG_COLLECT_CONCURRENTLY(cause, "ignoring STW full GC");
        old_marking_started_before = old_marking_started_after;
      }
    } else if (!GCCause::is_user_requested_gc(cause)) {
      // For an "automatic" (not user-requested) collection, we just need to
      // ensure that progress is made.
      //
      // Request is finished if any of
      // (1) the VMOp successfully performed a GC,
      // (2) a concurrent cycle was already in progress,
      // (3) whitebox is controlling concurrent cycles,
      // (4) a new cycle was started (by this thread or some other), or
      // (5) a Full GC was performed.
      // Cases (4) and (5) are detected together by a change to
      // _old_marking_cycles_started.
      //
      // Note that (1) does not imply (4).  If we're still in the mixed
      // phase of an earlier concurrent collection, the request to make the
      // collection a concurrent start won't be honored.  If we don't check for
      // both conditions we'll spin doing back-to-back collections.
      if (op.gc_succeeded() ||
          op.cycle_already_in_progress() ||
          op.whitebox_attached() ||
          (old_marking_started_before != old_marking_started_after)) {
        LOG_COLLECT_CONCURRENTLY_COMPLETE(cause, true);
        return true;
      }
    } else {                    // User-requested GC.
      // For a user-requested collection, we want to ensure that a complete
      // full collection has been performed before returning, but without
      // waiting for more than needed.

      // For user-requested GCs (unlike non-UR), a successful VMOp implies a
      // new cycle was started.  That's good, because it's not clear what we
      // should do otherwise.  Trying again just does back to back GCs.
      // Can't wait for someone else to start a cycle.  And returning fails
      // to meet the goal of ensuring a full collection was performed.
      assert(!op.gc_succeeded() ||
             (old_marking_started_before != old_marking_started_after),
             "invariant: succeeded %s, started before %u, started after %u",
             BOOL_TO_STR(op.gc_succeeded()),
             old_marking_started_before, old_marking_started_after);

      // Request is finished if a full collection (concurrent or stw)
      // was started after this request and has completed, e.g.
      // started_before < completed_after.
      if (gc_counter_less_than(old_marking_started_before,
                               old_marking_completed_after)) {
        LOG_COLLECT_CONCURRENTLY_COMPLETE(cause, true);
        return true;
      }

      if (old_marking_started_after != old_marking_completed_after) {
        // If there is an in-progress cycle (possibly started by us), then
        // wait for that cycle to complete, e.g.
        // while completed_now < started_after.
        LOG_COLLECT_CONCURRENTLY(cause, "wait");
        MonitorLocker ml(G1OldGCCount_lock);
        while (gc_counter_less_than(_old_marking_cycles_completed,
                                    old_marking_started_after)) {
          ml.wait();
        }
        // Request is finished if the collection we just waited for was
        // started after this request.
        if (old_marking_started_before != old_marking_started_after) {
          LOG_COLLECT_CONCURRENTLY(cause, "complete after wait");
          return true;
        }
      }

      // If VMOp was successful then it started a new cycle that the above
      // wait &etc should have recognized as finishing this request.  This
      // differs from a non-user-request, where gc_succeeded does not imply
      // a new cycle was started.
      assert(!op.gc_succeeded(), "invariant");

      if (op.cycle_already_in_progress()) {
        // If VMOp failed because a cycle was already in progress, it
        // is now complete.  But it didn't finish this user-requested
        // GC, so try again.
        LOG_COLLECT_CONCURRENTLY(cause, "retry after in-progress");
        continue;
      } else if (op.whitebox_attached()) {
        // If WhiteBox wants control, wait for notification of a state
        // change in the controller, then try again.  Don't wait for
        // release of control, since collections may complete while in
        // control.  Note: This won't recognize a STW full collection
        // while waiting; we can't wait on multiple monitors.
        LOG_COLLECT_CONCURRENTLY(cause, "whitebox control stall");
        MonitorLocker ml(ConcurrentGCBreakpoints::monitor());
        if (ConcurrentGCBreakpoints::is_controlled()) {
          ml.wait();
        }
        continue;
      }
    }

    // Collection failed and should be retried.
    assert(op.transient_failure(), "invariant");

    if (GCLocker::is_active_and_needs_gc()) {
      // If GCLocker is active, wait until clear before retrying.
      LOG_COLLECT_CONCURRENTLY(cause, "gc-locker stall");
      GCLocker::stall_until_clear();
    }

    LOG_COLLECT_CONCURRENTLY(cause, "retry");
  }
}

bool G1CollectedHeap::try_collect_fullgc(GCCause::Cause cause,
                                         const G1GCCounters& counters_before) {
  assert_heap_not_locked();

  while(true) {
    VM_G1CollectFull op(counters_before.total_collections(),
                        counters_before.total_full_collections(),
                        cause);
    VMThread::execute(&op);

    // Request is trivially finished.
    if (!GCCause::is_explicit_full_gc(cause) || op.gc_succeeded()) {
      return op.gc_succeeded();
    }

    {
      MutexLocker ml(Heap_lock);
      if (counters_before.total_full_collections() != total_full_collections()) {
        return true;
      }
    }

    if (GCLocker::is_active_and_needs_gc()) {
      // If GCLocker is active, wait until clear before retrying.
      GCLocker::stall_until_clear();
    }
  }
}

bool G1CollectedHeap::try_collect(GCCause::Cause cause,
                                  const G1GCCounters& counters_before) {
  if (should_do_concurrent_full_gc(cause)) {
    return try_collect_concurrently(cause,
                                    counters_before.total_collections(),
                                    counters_before.old_marking_cycles_started());
  } else if (GCLocker::should_discard(cause, counters_before.total_collections())) {
    // Indicate failure to be consistent with VMOp failure due to
    // another collection slipping in after our gc_count but before
    // our request is processed.
    return false;
  } else if (cause == GCCause::_gc_locker || cause == GCCause::_wb_young_gc
             DEBUG_ONLY(|| cause == GCCause::_scavenge_alot)) {

    // Schedule a standard evacuation pause. We're setting word_size
    // to 0 which means that we are not requesting a post-GC allocation.
    VM_G1CollectForAllocation op(0,     /* word_size */
                                 counters_before.total_collections(),
                                 cause);
    VMThread::execute(&op);
    return op.gc_succeeded();
  } else {
    // Schedule a Full GC.
    return try_collect_fullgc(cause, counters_before);
  }
}

void G1CollectedHeap::start_concurrent_gc_for_metadata_allocation(GCCause::Cause gc_cause) {
  GCCauseSetter x(this, gc_cause);

  // At this point we are supposed to start a concurrent cycle. We
  // will do so if one is not already in progress.
  bool should_start = policy()->force_concurrent_start_if_outside_cycle(gc_cause);
  if (should_start) {
    do_collection_pause_at_safepoint();
  }
}

bool G1CollectedHeap::is_in(const void* p) const {
  return is_in_reserved(p) && _hrm.is_available(addr_to_region(p));
}

// Iteration functions.

// Iterates an ObjectClosure over all objects within a HeapRegion.

class IterateObjectClosureRegionClosure: public HeapRegionClosure {
  ObjectClosure* _cl;
public:
  IterateObjectClosureRegionClosure(ObjectClosure* cl) : _cl(cl) {}
  bool do_heap_region(HeapRegion* r) {
    if (!r->is_continues_humongous()) {
      r->object_iterate(_cl);
    }
    return false;
  }
};

void G1CollectedHeap::object_iterate(ObjectClosure* cl) {
  IterateObjectClosureRegionClosure blk(cl);
  heap_region_iterate(&blk);
}

class G1ParallelObjectIterator : public ParallelObjectIteratorImpl {
private:
  G1CollectedHeap*  _heap;
  HeapRegionClaimer _claimer;

public:
  G1ParallelObjectIterator(uint thread_num) :
      _heap(G1CollectedHeap::heap()),
      _claimer(thread_num == 0 ? G1CollectedHeap::heap()->workers()->active_workers() : thread_num) {}

  virtual void object_iterate(ObjectClosure* cl, uint worker_id) {
    _heap->object_iterate_parallel(cl, worker_id, &_claimer);
  }
};

ParallelObjectIteratorImpl* G1CollectedHeap::parallel_object_iterator(uint thread_num) {
  return new G1ParallelObjectIterator(thread_num);
}

void G1CollectedHeap::object_iterate_parallel(ObjectClosure* cl, uint worker_id, HeapRegionClaimer* claimer) {
  IterateObjectClosureRegionClosure blk(cl);
  heap_region_par_iterate_from_worker_offset(&blk, claimer, worker_id);
}

void G1CollectedHeap::keep_alive(oop obj) {
  G1BarrierSet::enqueue_preloaded(obj);
}

void G1CollectedHeap::heap_region_iterate(HeapRegionClosure* cl) const {
  _hrm.iterate(cl);
}

void G1CollectedHeap::heap_region_iterate(HeapRegionIndexClosure* cl) const {
  _hrm.iterate(cl);
}

void G1CollectedHeap::heap_region_par_iterate_from_worker_offset(HeapRegionClosure* cl,
                                                                 HeapRegionClaimer *hrclaimer,
                                                                 uint worker_id) const {
  _hrm.par_iterate(cl, hrclaimer, hrclaimer->offset_for_worker(worker_id));
}

void G1CollectedHeap::heap_region_par_iterate_from_start(HeapRegionClosure* cl,
                                                         HeapRegionClaimer *hrclaimer) const {
  _hrm.par_iterate(cl, hrclaimer, 0);
}

void G1CollectedHeap::collection_set_iterate_all(HeapRegionClosure* cl) {
  _collection_set.iterate(cl);
}

void G1CollectedHeap::collection_set_par_iterate_all(HeapRegionClosure* cl,
                                                     HeapRegionClaimer* hr_claimer,
                                                     uint worker_id) {
  _collection_set.par_iterate(cl, hr_claimer, worker_id);
}

void G1CollectedHeap::collection_set_iterate_increment_from(HeapRegionClosure *cl,
                                                            HeapRegionClaimer* hr_claimer,
                                                            uint worker_id) {
  _collection_set.iterate_incremental_part_from(cl, hr_claimer, worker_id);
}

void G1CollectedHeap::par_iterate_regions_array(HeapRegionClosure* cl,
                                                HeapRegionClaimer* hr_claimer,
                                                const uint regions[],
                                                size_t length,
                                                uint worker_id) const {
  assert_at_safepoint();
  if (length == 0) {
    return;
  }
  uint total_workers = workers()->active_workers();

  size_t start_pos = (worker_id * length) / total_workers;
  size_t cur_pos = start_pos;

  do {
    uint region_idx = regions[cur_pos];
    if (hr_claimer == nullptr || hr_claimer->claim_region(region_idx)) {
      HeapRegion* r = region_at(region_idx);
      bool result = cl->do_heap_region(r);
      guarantee(!result, "Must not cancel iteration");
    }

    cur_pos++;
    if (cur_pos == length) {
      cur_pos = 0;
    }
  } while (cur_pos != start_pos);
}

HeapWord* G1CollectedHeap::block_start(const void* addr) const {
  HeapRegion* hr = heap_region_containing(addr);
  // The CollectedHeap API requires us to not fail for any given address within
  // the heap. HeapRegion::block_start() has been optimized to not accept addresses
  // outside of the allocated area.
  if (addr >= hr->top()) {
    return nullptr;
  }
  return hr->block_start(addr);
}

bool G1CollectedHeap::block_is_obj(const HeapWord* addr) const {
  HeapRegion* hr = heap_region_containing(addr);
  return hr->block_is_obj(addr, hr->parsable_bottom_acquire());
}

size_t G1CollectedHeap::tlab_capacity(Thread* ignored) const {
  return (_policy->young_list_target_length() - _survivor.length()) * HeapRegion::GrainBytes;
}

size_t G1CollectedHeap::tlab_used(Thread* ignored) const {
  return _eden.length() * HeapRegion::GrainBytes;
}

// For G1 TLABs should not contain humongous objects, so the maximum TLAB size
// must be equal to the humongous object limit.
size_t G1CollectedHeap::max_tlab_size() const {
  return align_down(_humongous_object_threshold_in_words, MinObjAlignment);
}

size_t G1CollectedHeap::unsafe_max_tlab_alloc(Thread* ignored) const {
  return _allocator->unsafe_max_tlab_alloc();
}

size_t G1CollectedHeap::max_capacity() const {
  return max_regions() * HeapRegion::GrainBytes;
}

void G1CollectedHeap::prepare_for_verify() {
  _verifier->prepare_for_verify();
}

void G1CollectedHeap::verify(VerifyOption vo) {
  _verifier->verify(vo);
}

bool G1CollectedHeap::supports_concurrent_gc_breakpoints() const {
  return true;
}

<<<<<<< HEAD
bool G1CollectedHeap::is_archived_object(oop object) const {
  return object != nullptr && heap_region_containing(object)->is_archive();
}

=======
>>>>>>> a4a53858
class PrintRegionClosure: public HeapRegionClosure {
  outputStream* _st;
public:
  PrintRegionClosure(outputStream* st) : _st(st) {}
  bool do_heap_region(HeapRegion* r) {
    r->print_on(_st);
    return false;
  }
};

bool G1CollectedHeap::is_obj_dead_cond(const oop obj,
                                       const HeapRegion* hr,
                                       const VerifyOption vo) const {
  switch (vo) {
    case VerifyOption::G1UseConcMarking: return is_obj_dead(obj, hr);
    case VerifyOption::G1UseFullMarking: return is_obj_dead_full(obj, hr);
    default:                             ShouldNotReachHere();
  }
  return false; // keep some compilers happy
}

bool G1CollectedHeap::is_obj_dead_cond(const oop obj,
                                       const VerifyOption vo) const {
  switch (vo) {
    case VerifyOption::G1UseConcMarking: return is_obj_dead(obj);
    case VerifyOption::G1UseFullMarking: return is_obj_dead_full(obj);
    default:                             ShouldNotReachHere();
  }
  return false; // keep some compilers happy
}

void G1CollectedHeap::pin_object(JavaThread* thread, oop obj) {
  GCLocker::lock_critical(thread);
}

void G1CollectedHeap::unpin_object(JavaThread* thread, oop obj) {
  GCLocker::unlock_critical(thread);
}

void G1CollectedHeap::print_heap_regions() const {
  LogTarget(Trace, gc, heap, region) lt;
  if (lt.is_enabled()) {
    LogStream ls(lt);
    print_regions_on(&ls);
  }
}

void G1CollectedHeap::print_on(outputStream* st) const {
  size_t heap_used = Heap_lock->owned_by_self() ? used() : used_unlocked();
  st->print(" %-20s", "garbage-first heap");
  st->print(" total " SIZE_FORMAT "K, used " SIZE_FORMAT "K",
            capacity()/K, heap_used/K);
  st->print(" [" PTR_FORMAT ", " PTR_FORMAT ")",
            p2i(_hrm.reserved().start()),
            p2i(_hrm.reserved().end()));
  st->cr();
  st->print("  region size " SIZE_FORMAT "K, ", HeapRegion::GrainBytes / K);
  uint young_regions = young_regions_count();
  st->print("%u young (" SIZE_FORMAT "K), ", young_regions,
            (size_t) young_regions * HeapRegion::GrainBytes / K);
  uint survivor_regions = survivor_regions_count();
  st->print("%u survivors (" SIZE_FORMAT "K)", survivor_regions,
            (size_t) survivor_regions * HeapRegion::GrainBytes / K);
  st->cr();
  if (_numa->is_enabled()) {
    uint num_nodes = _numa->num_active_nodes();
    st->print("  remaining free region(s) on each NUMA node: ");
    const int* node_ids = _numa->node_ids();
    for (uint node_index = 0; node_index < num_nodes; node_index++) {
      uint num_free_regions = _hrm.num_free_regions(node_index);
      st->print("%d=%u ", node_ids[node_index], num_free_regions);
    }
    st->cr();
  }
  MetaspaceUtils::print_on(st);
}

void G1CollectedHeap::print_regions_on(outputStream* st) const {
  st->print_cr("Heap Regions: E=young(eden), S=young(survivor), O=old, "
               "HS=humongous(starts), HC=humongous(continues), "
               "CS=collection set, F=free, "
               "TAMS=top-at-mark-start, "
               "PB=parsable bottom");
  PrintRegionClosure blk(st);
  heap_region_iterate(&blk);
}

void G1CollectedHeap::print_extended_on(outputStream* st) const {
  print_on(st);

  // Print the per-region information.
  st->cr();
  print_regions_on(st);
}

void G1CollectedHeap::print_on_error(outputStream* st) const {
  this->CollectedHeap::print_on_error(st);

  if (_cm != nullptr) {
    st->cr();
    _cm->print_on_error(st);
  }
}

void G1CollectedHeap::gc_threads_do(ThreadClosure* tc) const {
  workers()->threads_do(tc);
  tc->do_thread(_cm_thread);
  _cm->threads_do(tc);
  _cr->threads_do(tc);
  tc->do_thread(_service_thread);
}

void G1CollectedHeap::print_tracing_info() const {
  rem_set()->print_summary_info();
  concurrent_mark()->print_summary_info();
}

bool G1CollectedHeap::print_location(outputStream* st, void* addr) const {
  return BlockLocationPrinter<G1CollectedHeap>::print_location(st, addr);
}

G1HeapSummary G1CollectedHeap::create_g1_heap_summary() {

  size_t eden_used_bytes = _monitoring_support->eden_space_used();
  size_t survivor_used_bytes = _monitoring_support->survivor_space_used();
  size_t old_gen_used_bytes = _monitoring_support->old_gen_used();
  size_t heap_used = Heap_lock->owned_by_self() ? used() : used_unlocked();

  size_t eden_capacity_bytes =
    (policy()->young_list_target_length() * HeapRegion::GrainBytes) - survivor_used_bytes;

  VirtualSpaceSummary heap_summary = create_heap_space_summary();
  return G1HeapSummary(heap_summary, heap_used, eden_used_bytes, eden_capacity_bytes,
                       survivor_used_bytes, old_gen_used_bytes, num_regions());
}

G1EvacSummary G1CollectedHeap::create_g1_evac_summary(G1EvacStats* stats) {
  return G1EvacSummary(stats->allocated(), stats->wasted(), stats->undo_wasted(),
                       stats->unused(), stats->used(), stats->region_end_waste(),
                       stats->regions_filled(), stats->num_plab_filled(),
                       stats->direct_allocated(), stats->num_direct_allocated(),
                       stats->failure_used(), stats->failure_waste());
}

void G1CollectedHeap::trace_heap(GCWhen::Type when, const GCTracer* gc_tracer) {
  const G1HeapSummary& heap_summary = create_g1_heap_summary();
  gc_tracer->report_gc_heap_summary(when, heap_summary);

  const MetaspaceSummary& metaspace_summary = create_metaspace_summary();
  gc_tracer->report_metaspace_summary(when, metaspace_summary);
}

void G1CollectedHeap::gc_prologue(bool full) {
  assert(InlineCacheBuffer::is_empty(), "should have cleaned up ICBuffer");

  // Update common counters.
  increment_total_collections(full /* full gc */);
  if (full || collector_state()->in_concurrent_start_gc()) {
    increment_old_marking_cycles_started();
  }
}

void G1CollectedHeap::gc_epilogue(bool full) {
  // Update common counters.
  if (full) {
    // Update the number of full collections that have been completed.
    increment_old_marking_cycles_completed(false /* concurrent */, true /* liveness_completed */);
  }

#if COMPILER2_OR_JVMCI
  assert(DerivedPointerTable::is_empty(), "derived pointer present");
#endif

  // We have just completed a GC. Update the soft reference
  // policy with the new heap occupancy
  Universe::heap()->update_capacity_and_used_at_gc();

  _collection_pause_end = Ticks::now();

  _free_arena_memory_task->notify_new_stats(&_young_gen_card_set_stats,
                                            &_collection_set_candidates_card_set_stats);
}

uint G1CollectedHeap::uncommit_regions(uint region_limit) {
  return _hrm.uncommit_inactive_regions(region_limit);
}

bool G1CollectedHeap::has_uncommittable_regions() {
  return _hrm.has_inactive_regions();
}

void G1CollectedHeap::uncommit_regions_if_necessary() {
  if (has_uncommittable_regions()) {
    G1UncommitRegionTask::enqueue();
  }
}

void G1CollectedHeap::verify_numa_regions(const char* desc) {
  LogTarget(Trace, gc, heap, verify) lt;

  if (lt.is_enabled()) {
    LogStream ls(lt);
    // Iterate all heap regions to print matching between preferred numa id and actual numa id.
    G1NodeIndexCheckClosure cl(desc, _numa, &ls);
    heap_region_iterate(&cl);
  }
}

HeapWord* G1CollectedHeap::do_collection_pause(size_t word_size,
                                               uint gc_count_before,
                                               bool* succeeded,
                                               GCCause::Cause gc_cause) {
  assert_heap_not_locked_and_not_at_safepoint();
  VM_G1CollectForAllocation op(word_size, gc_count_before, gc_cause);
  VMThread::execute(&op);

  HeapWord* result = op.result();
  bool ret_succeeded = op.prologue_succeeded() && op.gc_succeeded();
  assert(result == nullptr || ret_succeeded,
         "the result should be null if the VM did not succeed");
  *succeeded = ret_succeeded;

  assert_heap_not_locked();
  return result;
}

void G1CollectedHeap::start_concurrent_cycle(bool concurrent_operation_is_full_mark) {
  assert(!_cm_thread->in_progress(), "Can not start concurrent operation while in progress");

  MutexLocker x(CGC_lock, Mutex::_no_safepoint_check_flag);
  if (concurrent_operation_is_full_mark) {
    _cm->post_concurrent_mark_start();
    _cm_thread->start_full_mark();
  } else {
    _cm->post_concurrent_undo_start();
    _cm_thread->start_undo_mark();
  }
  CGC_lock->notify();
}

bool G1CollectedHeap::is_potential_eager_reclaim_candidate(HeapRegion* r) const {
  // We don't nominate objects with many remembered set entries, on
  // the assumption that such objects are likely still live.
  HeapRegionRemSet* rem_set = r->rem_set();

  return rem_set->occupancy_less_or_equal_than(G1EagerReclaimRemSetThreshold);
}

#ifndef PRODUCT
void G1CollectedHeap::verify_region_attr_remset_is_tracked() {
  class VerifyRegionAttrRemSet : public HeapRegionClosure {
  public:
    virtual bool do_heap_region(HeapRegion* r) {
      G1CollectedHeap* g1h = G1CollectedHeap::heap();
      bool const remset_is_tracked = g1h->region_attr(r->bottom()).remset_is_tracked();
      assert(r->rem_set()->is_tracked() == remset_is_tracked,
             "Region %u remset tracking status (%s) different to region attribute (%s)",
             r->hrm_index(), BOOL_TO_STR(r->rem_set()->is_tracked()), BOOL_TO_STR(remset_is_tracked));
      return false;
    }
  } cl;
  heap_region_iterate(&cl);
}
#endif

void G1CollectedHeap::start_new_collection_set() {
  collection_set()->start_incremental_building();

  clear_region_attr();

  guarantee(_eden.length() == 0, "eden should have been cleared");
  policy()->transfer_survivors_to_cset(survivor());

  // We redo the verification but now wrt to the new CSet which
  // has just got initialized after the previous CSet was freed.
  _cm->verify_no_collection_set_oops();
}

G1HeapVerifier::G1VerifyType G1CollectedHeap::young_collection_verify_type() const {
  if (collector_state()->in_concurrent_start_gc()) {
    return G1HeapVerifier::G1VerifyConcurrentStart;
  } else if (collector_state()->in_young_only_phase()) {
    return G1HeapVerifier::G1VerifyYoungNormal;
  } else {
    return G1HeapVerifier::G1VerifyMixed;
  }
}

void G1CollectedHeap::verify_before_young_collection(G1HeapVerifier::G1VerifyType type) {
  if (!VerifyBeforeGC) {
    return;
  }
  if (!G1HeapVerifier::should_verify(type)) {
    return;
  }
  Ticks start = Ticks::now();
  _verifier->prepare_for_verify();
  _verifier->verify_region_sets_optional();
  _verifier->verify_dirty_young_regions();
  _verifier->verify_before_gc();
  verify_numa_regions("GC Start");
  phase_times()->record_verify_before_time_ms((Ticks::now() - start).seconds() * MILLIUNITS);
}

void G1CollectedHeap::verify_after_young_collection(G1HeapVerifier::G1VerifyType type) {
  if (!VerifyAfterGC) {
    return;
  }
  if (!G1HeapVerifier::should_verify(type)) {
    return;
  }
  Ticks start = Ticks::now();
  _verifier->verify_after_gc();
  verify_numa_regions("GC End");
  _verifier->verify_region_sets_optional();
  phase_times()->record_verify_after_time_ms((Ticks::now() - start).seconds() * MILLIUNITS);
}

void G1CollectedHeap::expand_heap_after_young_collection(){
  size_t expand_bytes = _heap_sizing_policy->young_collection_expansion_amount();
  if (expand_bytes > 0) {
    // No need for an ergo logging here,
    // expansion_amount() does this when it returns a value > 0.
    double expand_ms = 0.0;
    if (!expand(expand_bytes, _workers, &expand_ms)) {
      // We failed to expand the heap. Cannot do anything about it.
    }
    phase_times()->record_expand_heap_time(expand_ms);
  }
}

bool G1CollectedHeap::do_collection_pause_at_safepoint() {
  assert_at_safepoint_on_vm_thread();
  guarantee(!is_gc_active(), "collection is not reentrant");

  if (GCLocker::check_active_before_gc()) {
    return false;
  }

  do_collection_pause_at_safepoint_helper();
  return true;
}

G1HeapPrinterMark::G1HeapPrinterMark(G1CollectedHeap* g1h) : _g1h(g1h), _heap_transition(g1h) {
  // This summary needs to be printed before incrementing total collections.
  _g1h->rem_set()->print_periodic_summary_info("Before GC RS summary",
                                               _g1h->total_collections(),
                                               true /* show_thread_times */);
  _g1h->print_heap_before_gc();
  _g1h->print_heap_regions();
}

G1HeapPrinterMark::~G1HeapPrinterMark() {
  _g1h->policy()->print_age_table();
  _g1h->rem_set()->print_coarsen_stats();
  // We are at the end of the GC. Total collections has already been increased.
  _g1h->rem_set()->print_periodic_summary_info("After GC RS summary",
                                               _g1h->total_collections() - 1,
                                               false /* show_thread_times */);

  _heap_transition.print();
  _g1h->print_heap_regions();
  _g1h->print_heap_after_gc();
  // Print NUMA statistics.
  _g1h->numa()->print_statistics();
}

G1JFRTracerMark::G1JFRTracerMark(STWGCTimer* timer, GCTracer* tracer) :
  _timer(timer), _tracer(tracer) {

  _timer->register_gc_start();
  _tracer->report_gc_start(G1CollectedHeap::heap()->gc_cause(), _timer->gc_start());
  G1CollectedHeap::heap()->trace_heap_before_gc(_tracer);
}

G1JFRTracerMark::~G1JFRTracerMark() {
  G1CollectedHeap::heap()->trace_heap_after_gc(_tracer);
  _timer->register_gc_end();
  _tracer->report_gc_end(_timer->gc_end(), _timer->time_partitions());
}

void G1CollectedHeap::prepare_for_mutator_after_young_collection() {
  Ticks start = Ticks::now();

  _survivor_evac_stats.adjust_desired_plab_size();
  _old_evac_stats.adjust_desired_plab_size();

  // Start a new incremental collection set for the mutator phase.
  start_new_collection_set();
  _allocator->init_mutator_alloc_regions();

  phase_times()->record_prepare_for_mutator_time_ms((Ticks::now() - start).seconds() * 1000.0);
}

void G1CollectedHeap::retire_tlabs() {
  ensure_parsability(true);
}

void G1CollectedHeap::do_collection_pause_at_safepoint_helper() {
  ResourceMark rm;

  IsGCActiveMark active_gc_mark;
  GCIdMark gc_id_mark;
  SvcGCMarker sgcm(SvcGCMarker::MINOR);

  GCTraceCPUTime tcpu(_gc_tracer_stw);

  _bytes_used_during_gc = 0;

  policy()->decide_on_concurrent_start_pause();
  // Record whether this pause may need to trigger a concurrent operation. Later,
  // when we signal the G1ConcurrentMarkThread, the collector state has already
  // been reset for the next pause.
  bool should_start_concurrent_mark_operation = collector_state()->in_concurrent_start_gc();

  // Perform the collection.
  G1YoungCollector collector(gc_cause());
  collector.collect();

  // It should now be safe to tell the concurrent mark thread to start
  // without its logging output interfering with the logging output
  // that came from the pause.
  if (should_start_concurrent_mark_operation) {
    verifier()->verify_bitmap_clear(true /* above_tams_only */);
    // CAUTION: after the start_concurrent_cycle() call below, the concurrent marking
    // thread(s) could be running concurrently with us. Make sure that anything
    // after this point does not assume that we are the only GC thread running.
    // Note: of course, the actual marking work will not start until the safepoint
    // itself is released in SuspendibleThreadSet::desynchronize().
    start_concurrent_cycle(collector.concurrent_operation_is_full_mark());
    ConcurrentGCBreakpoints::notify_idle_to_active();
  }
}

void G1CollectedHeap::complete_cleaning(bool class_unloading_occurred) {
  uint num_workers = workers()->active_workers();
  G1ParallelCleaningTask unlink_task(num_workers, class_unloading_occurred);
  workers()->run_task(&unlink_task);
}

bool G1STWSubjectToDiscoveryClosure::do_object_b(oop obj) {
  assert(obj != nullptr, "must not be null");
  assert(_g1h->is_in_reserved(obj), "Trying to discover obj " PTR_FORMAT " not in heap", p2i(obj));
  // The areas the CM and STW ref processor manage must be disjoint. The is_in_cset() below
  // may falsely indicate that this is not the case here: however the collection set only
  // contains old regions when concurrent mark is not running.
  return _g1h->is_in_cset(obj) || _g1h->heap_region_containing(obj)->is_survivor();
}

void G1CollectedHeap::make_pending_list_reachable() {
  if (collector_state()->in_concurrent_start_gc()) {
    oop pll_head = Universe::reference_pending_list();
    if (pll_head != nullptr) {
      // Any valid worker id is fine here as we are in the VM thread and single-threaded.
      _cm->mark_in_bitmap(0 /* worker_id */, pll_head);
    }
  }
}

void G1CollectedHeap::set_humongous_stats(uint num_humongous_total, uint num_humongous_candidates) {
  _num_humongous_objects = num_humongous_total;
  _num_humongous_reclaim_candidates = num_humongous_candidates;
}

bool G1CollectedHeap::should_sample_collection_set_candidates() const {
  G1CollectionSetCandidates* candidates = G1CollectedHeap::heap()->collection_set()->candidates();
  return candidates != nullptr && candidates->num_remaining() > 0;
}

void G1CollectedHeap::set_collection_set_candidates_stats(G1MonotonicArenaMemoryStats& stats) {
  _collection_set_candidates_card_set_stats = stats;
}

void G1CollectedHeap::set_young_gen_card_set_stats(const G1MonotonicArenaMemoryStats& stats) {
  _young_gen_card_set_stats = stats;
}

void G1CollectedHeap::record_obj_copy_mem_stats() {
  policy()->old_gen_alloc_tracker()->
    add_allocated_bytes_since_last_gc(_old_evac_stats.allocated() * HeapWordSize);

  _gc_tracer_stw->report_evacuation_statistics(create_g1_evac_summary(&_survivor_evac_stats),
                                               create_g1_evac_summary(&_old_evac_stats));
}

void G1CollectedHeap::clear_bitmap_for_region(HeapRegion* hr) {
  concurrent_mark()->clear_bitmap_for_region(hr);
}

void G1CollectedHeap::free_region(HeapRegion* hr, FreeRegionList* free_list) {
  assert(!hr->is_free(), "the region should not be free");
  assert(!hr->is_empty(), "the region should not be empty");
  assert(_hrm.is_available(hr->hrm_index()), "region should be committed");

  // Reset region metadata to allow reuse.
  hr->hr_clear(true /* clear_space */);
  _policy->remset_tracker()->update_at_free(hr);

  if (free_list != nullptr) {
    free_list->add_ordered(hr);
  }
}

void G1CollectedHeap::free_humongous_region(HeapRegion* hr,
                                            FreeRegionList* free_list) {
  assert(hr->is_humongous(), "this is only for humongous regions");
  hr->clear_humongous();
  free_region(hr, free_list);
}

void G1CollectedHeap::remove_from_old_gen_sets(const uint old_regions_removed,
                                               const uint humongous_regions_removed) {
  if (old_regions_removed > 0 || humongous_regions_removed > 0) {
    MutexLocker x(OldSets_lock, Mutex::_no_safepoint_check_flag);
    _old_set.bulk_remove(old_regions_removed);
    _humongous_set.bulk_remove(humongous_regions_removed);
  }

}

void G1CollectedHeap::prepend_to_freelist(FreeRegionList* list) {
  assert(list != nullptr, "list can't be null");
  if (!list->is_empty()) {
    MutexLocker x(FreeList_lock, Mutex::_no_safepoint_check_flag);
    _hrm.insert_list_into_free_list(list);
  }
}

void G1CollectedHeap::decrement_summary_bytes(size_t bytes) {
  decrease_used(bytes);
}

void G1CollectedHeap::clear_eden() {
  _eden.clear();
}

void G1CollectedHeap::clear_collection_set() {
  collection_set()->clear();
}

void G1CollectedHeap::rebuild_free_region_list() {
  Ticks start = Ticks::now();
  _hrm.rebuild_free_list(workers());
  phase_times()->record_total_rebuild_freelist_time_ms((Ticks::now() - start).seconds() * 1000.0);
}

class G1AbandonCollectionSetClosure : public HeapRegionClosure {
public:
  virtual bool do_heap_region(HeapRegion* r) {
    assert(r->in_collection_set(), "Region %u must have been in collection set", r->hrm_index());
    G1CollectedHeap::heap()->clear_region_attr(r);
    r->clear_young_index_in_cset();
    return false;
  }
};

void G1CollectedHeap::abandon_collection_set(G1CollectionSet* collection_set) {
  G1AbandonCollectionSetClosure cl;
  collection_set_iterate_all(&cl);

  collection_set->clear();
  collection_set->stop_incremental_building();
}

bool G1CollectedHeap::is_old_gc_alloc_region(HeapRegion* hr) {
  return _allocator->is_retained_old_region(hr);
}

void G1CollectedHeap::set_region_short_lived_locked(HeapRegion* hr) {
  _eden.add(hr);
  _policy->set_region_eden(hr);
}

#ifdef ASSERT

class NoYoungRegionsClosure: public HeapRegionClosure {
private:
  bool _success;
public:
  NoYoungRegionsClosure() : _success(true) { }
  bool do_heap_region(HeapRegion* r) {
    if (r->is_young()) {
      log_error(gc, verify)("Region [" PTR_FORMAT ", " PTR_FORMAT ") tagged as young",
                            p2i(r->bottom()), p2i(r->end()));
      _success = false;
    }
    return false;
  }
  bool success() { return _success; }
};

bool G1CollectedHeap::check_young_list_empty() {
  bool ret = (young_regions_count() == 0);

  NoYoungRegionsClosure closure;
  heap_region_iterate(&closure);
  ret = ret && closure.success();

  return ret;
}

#endif // ASSERT

// Remove the given HeapRegion from the appropriate region set.
void G1CollectedHeap::prepare_region_for_full_compaction(HeapRegion* hr) {
   if (hr->is_humongous()) {
    _humongous_set.remove(hr);
  } else if (hr->is_old()) {
    _old_set.remove(hr);
  } else if (hr->is_young()) {
    // Note that emptying the eden and survivor lists is postponed and instead
    // done as the first step when rebuilding the regions sets again. The reason
    // for this is that during a full GC string deduplication needs to know if
    // a collected region was young or old when the full GC was initiated.
    hr->uninstall_surv_rate_group();
  } else {
    // We ignore free regions, we'll empty the free list afterwards.
    assert(hr->is_free(), "it cannot be another type");
  }
}

void G1CollectedHeap::increase_used(size_t bytes) {
  _summary_bytes_used += bytes;
}

void G1CollectedHeap::decrease_used(size_t bytes) {
  assert(_summary_bytes_used >= bytes,
         "invariant: _summary_bytes_used: " SIZE_FORMAT " should be >= bytes: " SIZE_FORMAT,
         _summary_bytes_used, bytes);
  _summary_bytes_used -= bytes;
}

void G1CollectedHeap::set_used(size_t bytes) {
  _summary_bytes_used = bytes;
}

class RebuildRegionSetsClosure : public HeapRegionClosure {
private:
  bool _free_list_only;

  HeapRegionSet* _old_set;
  HeapRegionSet* _humongous_set;

  HeapRegionManager* _hrm;

  size_t _total_used;

public:
  RebuildRegionSetsClosure(bool free_list_only,
                           HeapRegionSet* old_set,
                           HeapRegionSet* humongous_set,
                           HeapRegionManager* hrm) :
    _free_list_only(free_list_only), _old_set(old_set),
    _humongous_set(humongous_set), _hrm(hrm), _total_used(0) {
    assert(_hrm->num_free_regions() == 0, "pre-condition");
    if (!free_list_only) {
      assert(_old_set->is_empty(), "pre-condition");
      assert(_humongous_set->is_empty(), "pre-condition");
    }
  }

  bool do_heap_region(HeapRegion* r) {
    if (r->is_empty()) {
      assert(r->rem_set()->is_empty(), "Empty regions should have empty remembered sets.");
      // Add free regions to the free list
      r->set_free();
      _hrm->insert_into_free_list(r);
    } else if (!_free_list_only) {
      assert(r->rem_set()->is_empty(), "At this point remembered sets must have been cleared.");

      if (r->is_humongous()) {
        _humongous_set->add(r);
      } else {
        assert(r->is_young() || r->is_free() || r->is_old(), "invariant");
        // We now move all (non-humongous, non-old) regions to old gen,
        // and register them as such.
        r->move_to_old();
        _old_set->add(r);
      }
      _total_used += r->used();
    }

    return false;
  }

  size_t total_used() {
    return _total_used;
  }
};

void G1CollectedHeap::rebuild_region_sets(bool free_list_only) {
  assert_at_safepoint_on_vm_thread();

  if (!free_list_only) {
    _eden.clear();
    _survivor.clear();
  }

  RebuildRegionSetsClosure cl(free_list_only,
                              &_old_set, &_humongous_set,
                              &_hrm);
  heap_region_iterate(&cl);

  if (!free_list_only) {
    set_used(cl.total_used());
  }
  assert_used_and_recalculate_used_equal(this);
}

// Methods for the mutator alloc region

HeapRegion* G1CollectedHeap::new_mutator_alloc_region(size_t word_size,
                                                      bool force,
                                                      uint node_index) {
  assert_heap_locked_or_at_safepoint(true /* should_be_vm_thread */);
  bool should_allocate = policy()->should_allocate_mutator_region();
  if (force || should_allocate) {
    HeapRegion* new_alloc_region = new_region(word_size,
                                              HeapRegionType::Eden,
                                              false /* do_expand */,
                                              node_index);
    if (new_alloc_region != nullptr) {
      set_region_short_lived_locked(new_alloc_region);
      _hr_printer.alloc(new_alloc_region, !should_allocate);
      _policy->remset_tracker()->update_at_allocate(new_alloc_region);
      return new_alloc_region;
    }
  }
  return nullptr;
}

void G1CollectedHeap::retire_mutator_alloc_region(HeapRegion* alloc_region,
                                                  size_t allocated_bytes) {
  assert_heap_locked_or_at_safepoint(true /* should_be_vm_thread */);
  assert(alloc_region->is_eden(), "all mutator alloc regions should be eden");

  collection_set()->add_eden_region(alloc_region);
  increase_used(allocated_bytes);
  _eden.add_used_bytes(allocated_bytes);
  _hr_printer.retire(alloc_region);

  // We update the eden sizes here, when the region is retired,
  // instead of when it's allocated, since this is the point that its
  // used space has been recorded in _summary_bytes_used.
  monitoring_support()->update_eden_size();
}

// Methods for the GC alloc regions

bool G1CollectedHeap::has_more_regions(G1HeapRegionAttr dest) {
  if (dest.is_old()) {
    return true;
  } else {
    return survivor_regions_count() < policy()->max_survivor_regions();
  }
}

HeapRegion* G1CollectedHeap::new_gc_alloc_region(size_t word_size, G1HeapRegionAttr dest, uint node_index) {
  assert(FreeList_lock->owned_by_self(), "pre-condition");

  if (!has_more_regions(dest)) {
    return nullptr;
  }

  HeapRegionType type;
  if (dest.is_young()) {
    type = HeapRegionType::Survivor;
  } else {
    type = HeapRegionType::Old;
  }

  HeapRegion* new_alloc_region = new_region(word_size,
                                            type,
                                            true /* do_expand */,
                                            node_index);

  if (new_alloc_region != nullptr) {
    if (type.is_survivor()) {
      new_alloc_region->set_survivor();
      _survivor.add(new_alloc_region);
      register_new_survivor_region_with_region_attr(new_alloc_region);
    } else {
      new_alloc_region->set_old();
    }
    _policy->remset_tracker()->update_at_allocate(new_alloc_region);
    register_region_with_region_attr(new_alloc_region);
    _hr_printer.alloc(new_alloc_region);
    return new_alloc_region;
  }
  return nullptr;
}

void G1CollectedHeap::retire_gc_alloc_region(HeapRegion* alloc_region,
                                             size_t allocated_bytes,
                                             G1HeapRegionAttr dest) {
  _bytes_used_during_gc += allocated_bytes;
  if (dest.is_old()) {
    old_set_add(alloc_region);
  } else {
    assert(dest.is_young(), "Retiring alloc region should be young (%d)", dest.type());
    _survivor.add_used_bytes(allocated_bytes);
  }

  bool const during_im = collector_state()->in_concurrent_start_gc();
  if (during_im && allocated_bytes > 0) {
    _cm->add_root_region(alloc_region);
  }
  _hr_printer.retire(alloc_region);
}

HeapRegion* G1CollectedHeap::alloc_highest_free_region() {
  bool expanded = false;
  uint index = _hrm.find_highest_free(&expanded);

  if (index != G1_NO_HRM_INDEX) {
    if (expanded) {
      log_debug(gc, ergo, heap)("Attempt heap expansion (requested address range outside heap bounds). region size: " SIZE_FORMAT "B",
                                HeapRegion::GrainWords * HeapWordSize);
    }
    return _hrm.allocate_free_regions_starting_at(index, 1);
  }
  return nullptr;
}

void G1CollectedHeap::mark_evac_failure_object(uint worker_id, const oop obj, size_t obj_size) const {
  assert(!_cm->is_marked_in_bitmap(obj), "must be");

  _cm->raw_mark_in_bitmap(obj);
  if (collector_state()->in_concurrent_start_gc()) {
    _cm->add_to_liveness(worker_id, obj, obj_size);
  }
}

// Optimized nmethod scanning
class RegisterNMethodOopClosure: public OopClosure {
  G1CollectedHeap* _g1h;
  nmethod* _nm;

public:
  RegisterNMethodOopClosure(G1CollectedHeap* g1h, nmethod* nm) :
    _g1h(g1h), _nm(nm) {}

  void do_oop(oop* p) {
    oop heap_oop = RawAccess<>::oop_load(p);
    if (!CompressedOops::is_null(heap_oop)) {
      oop obj = CompressedOops::decode_not_null(heap_oop);
      HeapRegion* hr = _g1h->heap_region_containing(obj);
      assert(!hr->is_continues_humongous(),
             "trying to add code root " PTR_FORMAT " in continuation of humongous region " HR_FORMAT
             " starting at " HR_FORMAT,
             p2i(_nm), HR_FORMAT_PARAMS(hr), HR_FORMAT_PARAMS(hr->humongous_start_region()));

      // HeapRegion::add_code_root_locked() avoids adding duplicate entries.
      hr->add_code_root_locked(_nm);
    }
  }

  void do_oop(narrowOop* p) { ShouldNotReachHere(); }
};

class UnregisterNMethodOopClosure: public OopClosure {
  G1CollectedHeap* _g1h;
  nmethod* _nm;

public:
  UnregisterNMethodOopClosure(G1CollectedHeap* g1h, nmethod* nm) :
    _g1h(g1h), _nm(nm) {}

  void do_oop(oop* p) {
    oop heap_oop = RawAccess<>::oop_load(p);
    if (!CompressedOops::is_null(heap_oop)) {
      oop obj = CompressedOops::decode_not_null(heap_oop);
      HeapRegion* hr = _g1h->heap_region_containing(obj);
      assert(!hr->is_continues_humongous(),
             "trying to remove code root " PTR_FORMAT " in continuation of humongous region " HR_FORMAT
             " starting at " HR_FORMAT,
             p2i(_nm), HR_FORMAT_PARAMS(hr), HR_FORMAT_PARAMS(hr->humongous_start_region()));

      hr->remove_code_root(_nm);
    }
  }

  void do_oop(narrowOop* p) { ShouldNotReachHere(); }
};

void G1CollectedHeap::register_nmethod(nmethod* nm) {
  guarantee(nm != nullptr, "sanity");
  RegisterNMethodOopClosure reg_cl(this, nm);
  nm->oops_do(&reg_cl);
}

void G1CollectedHeap::unregister_nmethod(nmethod* nm) {
  guarantee(nm != nullptr, "sanity");
  UnregisterNMethodOopClosure reg_cl(this, nm);
  nm->oops_do(&reg_cl, true);
}

void G1CollectedHeap::update_used_after_gc(bool evacuation_failed) {
  if (evacuation_failed) {
    // Reset the G1EvacuationFailureALot counters and flags
    evac_failure_injector()->reset();

    set_used(recalculate_used());
  } else {
    // The "used" of the collection set have already been subtracted
    // when they were freed.  Add in the bytes used.
    increase_used(_bytes_used_during_gc);
  }
}

class RebuildCodeRootClosure: public CodeBlobClosure {
  G1CollectedHeap* _g1h;

public:
  RebuildCodeRootClosure(G1CollectedHeap* g1h) :
    _g1h(g1h) {}

  void do_code_blob(CodeBlob* cb) {
    nmethod* nm = cb->as_nmethod_or_null();
    if (nm != nullptr) {
      _g1h->register_nmethod(nm);
    }
  }
};

void G1CollectedHeap::rebuild_code_roots() {
  RebuildCodeRootClosure blob_cl(this);
  CodeCache::blobs_do(&blob_cl);
}

void G1CollectedHeap::initialize_serviceability() {
  _monitoring_support->initialize_serviceability();
}

MemoryUsage G1CollectedHeap::memory_usage() {
  return _monitoring_support->memory_usage();
}

GrowableArray<GCMemoryManager*> G1CollectedHeap::memory_managers() {
  return _monitoring_support->memory_managers();
}

GrowableArray<MemoryPool*> G1CollectedHeap::memory_pools() {
  return _monitoring_support->memory_pools();
}

void G1CollectedHeap::fill_with_dummy_object(HeapWord* start, HeapWord* end, bool zap) {
  HeapRegion* region = heap_region_containing(start);
  region->fill_with_dummy_object(start, pointer_delta(end, start), zap);
}

void G1CollectedHeap::start_codecache_marking_cycle_if_inactive(bool concurrent_mark_start) {
  // We can reach here with an active code cache marking cycle either because the
  // previous G1 concurrent marking cycle was undone (if heap occupancy after the
  // concurrent start young collection was below the threshold) or aborted. See
  // CodeCache::on_gc_marking_cycle_finish() why this is.  We must not start a new code
  // cache cycle then. If we are about to start a new g1 concurrent marking cycle we
  // still have to arm all nmethod entry barriers. They are needed for adding oop
  // constants to the SATB snapshot. Full GC does not need nmethods to be armed.
  if (!CodeCache::is_gc_marking_cycle_active()) {
    CodeCache::on_gc_marking_cycle_start();
  }
  if (concurrent_mark_start) {
    CodeCache::arm_all_nmethods();
  }
}

void G1CollectedHeap::finish_codecache_marking_cycle() {
  CodeCache::on_gc_marking_cycle_finish();
  CodeCache::arm_all_nmethods();
}<|MERGE_RESOLUTION|>--- conflicted
+++ resolved
@@ -511,16 +511,6 @@
   return nullptr;
 }
 
-<<<<<<< HEAD
-bool G1CollectedHeap::check_archive_addresses(MemRegion* ranges, size_t count) {
-  assert(ranges != nullptr, "MemRegion array null");
-  assert(count != 0, "No MemRegions provided");
-  MemRegion reserved = _hrm.reserved();
-  for (size_t i = 0; i < count; i++) {
-    if (!reserved.contains(ranges[i].start()) || !reserved.contains(ranges[i].last())) {
-      return false;
-    }
-=======
 bool G1CollectedHeap::check_archive_addresses(MemRegion range) {
   return _hrm.reserved().contains(range);
 }
@@ -539,73 +529,25 @@
     func(curr_region, is_last);
 
     curr_region = next_region;
->>>>>>> a4a53858
   }
 }
 
 bool G1CollectedHeap::alloc_archive_regions(MemRegion range) {
   assert(!is_init_completed(), "Expect to be called at JVM init time");
-<<<<<<< HEAD
-  assert(ranges != nullptr, "MemRegion array null");
-  assert(count != 0, "No MemRegions provided");
   MutexLocker x(Heap_lock);
 
   MemRegion reserved = _hrm.reserved();
-  HeapWord* prev_last_addr = nullptr;
-  HeapRegion* prev_last_region = nullptr;
-=======
-  MutexLocker x(Heap_lock);
-
-  MemRegion reserved = _hrm.reserved();
->>>>>>> a4a53858
 
   // Temporarily disable pretouching of heap pages. This interface is used
   // when mmap'ing archived heap data in, so pre-touching is wasted.
   FlagSetting fs(AlwaysPreTouch, false);
 
-<<<<<<< HEAD
-  // For each specified MemRegion range, allocate the corresponding G1
-  // regions and mark them as archive regions. We expect the ranges
-  // in ascending starting address order, without overlap.
-  for (size_t i = 0; i < count; i++) {
-    MemRegion curr_range = ranges[i];
-    HeapWord* start_address = curr_range.start();
-    size_t word_size = curr_range.word_size();
-    HeapWord* last_address = curr_range.last();
-    size_t commits = 0;
-
-    guarantee(reserved.contains(start_address) && reserved.contains(last_address),
-              "MemRegion outside of heap [" PTR_FORMAT ", " PTR_FORMAT "]",
-              p2i(start_address), p2i(last_address));
-    guarantee(start_address > prev_last_addr,
-              "Ranges not in ascending order: " PTR_FORMAT " <= " PTR_FORMAT ,
-              p2i(start_address), p2i(prev_last_addr));
-    prev_last_addr = last_address;
-
-    // Check for ranges that start in the same G1 region in which the previous
-    // range ended, and adjust the start address so we don't try to allocate
-    // the same region again. If the current range is entirely within that
-    // region, skip it, just adjusting the recorded top.
-    HeapRegion* start_region = _hrm.addr_to_region(start_address);
-    if ((prev_last_region != nullptr) && (start_region == prev_last_region)) {
-      start_address = start_region->end();
-      if (start_address > last_address) {
-        increase_used(word_size * HeapWordSize);
-        start_region->set_top(last_address + 1);
-        continue;
-      }
-      start_region->set_top(start_address);
-      curr_range = MemRegion(start_address, last_address + 1);
-      start_region = _hrm.addr_to_region(start_address);
-    }
-=======
   // For the specified MemRegion range, allocate the corresponding G1
   // region(s) and mark them as old region(s).
   HeapWord* start_address = range.start();
   size_t word_size = range.word_size();
   HeapWord* last_address = range.last();
   size_t commits = 0;
->>>>>>> a4a53858
 
   guarantee(reserved.contains(start_address) && reserved.contains(last_address),
             "MemRegion outside of heap [" PTR_FORMAT ", " PTR_FORMAT "]",
@@ -621,37 +563,6 @@
     log_debug(gc, ergo, heap)("Attempt heap expansion (allocate archive regions). Total size: " SIZE_FORMAT "B",
                               HeapRegion::GrainWords * HeapWordSize * commits);
 
-<<<<<<< HEAD
-    // Mark each G1 region touched by the range as archive, add it to
-    // the old set, and set top.
-    HeapRegion* curr_region = _hrm.addr_to_region(start_address);
-    HeapRegion* last_region = _hrm.addr_to_region(last_address);
-    prev_last_region = last_region;
-
-    while (curr_region != nullptr) {
-      assert(curr_region->is_empty() && !curr_region->is_pinned(),
-             "Region already in use (index %u)", curr_region->hrm_index());
-      if (open) {
-        curr_region->set_open_archive();
-      } else {
-        curr_region->set_closed_archive();
-      }
-      _hr_printer.alloc(curr_region);
-      _archive_set.add(curr_region);
-      HeapWord* top;
-      HeapRegion* next_region;
-      if (curr_region != last_region) {
-        top = curr_region->end();
-        next_region = _hrm.next_region_in_heap(curr_region);
-      } else {
-        top = last_address + 1;
-        next_region = nullptr;
-      }
-      curr_region->set_top(top);
-      curr_region = next_region;
-    }
-=======
->>>>>>> a4a53858
   }
 
   // Mark each G1 region touched by the range as old, add it to
@@ -682,55 +593,12 @@
 
 void G1CollectedHeap::dealloc_archive_regions(MemRegion range) {
   assert(!is_init_completed(), "Expect to be called at JVM init time");
-<<<<<<< HEAD
-  assert(ranges != nullptr, "MemRegion array null");
-  assert(count != 0, "No MemRegions provided");
-  MemRegion reserved = _hrm.reserved();
-  HeapWord *prev_last_addr = nullptr;
-  HeapRegion* prev_last_region = nullptr;
-=======
   MemRegion reserved = _hrm.reserved();
   size_t size_used = 0;
   uint shrink_count = 0;
->>>>>>> a4a53858
 
   // Free the G1 regions that are within the specified range.
   MutexLocker x(Heap_lock);
-<<<<<<< HEAD
-  for (size_t i = 0; i < count; i++) {
-    HeapWord* start_address = ranges[i].start();
-    HeapWord* last_address = ranges[i].last();
-
-    assert(reserved.contains(start_address) && reserved.contains(last_address),
-           "MemRegion outside of heap [" PTR_FORMAT ", " PTR_FORMAT "]",
-           p2i(start_address), p2i(last_address));
-    assert(start_address > prev_last_addr,
-           "Ranges not in ascending order: " PTR_FORMAT " <= " PTR_FORMAT ,
-           p2i(start_address), p2i(prev_last_addr));
-
-    HeapRegion* start_region = _hrm.addr_to_region(start_address);
-    HeapRegion* last_region = _hrm.addr_to_region(last_address);
-    HeapWord* bottom_address = start_region->bottom();
-
-    // Check for a range beginning in the same region in which the
-    // previous one ended.
-    if (start_region == prev_last_region) {
-      bottom_address = prev_last_addr + 1;
-    }
-
-    // Verify that the regions were all marked as archive regions by
-    // alloc_archive_regions.
-    HeapRegion* curr_region = start_region;
-    while (curr_region != nullptr) {
-      guarantee(curr_region->is_archive(),
-                "Expected archive region at index %u", curr_region->hrm_index());
-      if (curr_region != last_region) {
-        curr_region = _hrm.next_region_in_heap(curr_region);
-      } else {
-        curr_region = nullptr;
-      }
-    }
-=======
   HeapWord* start_address = range.start();
   HeapWord* last_address = range.last();
 
@@ -750,7 +618,6 @@
   };
 
   iterate_regions_in_range(range, dealloc_archive_region);
->>>>>>> a4a53858
 
   if (shrink_count != 0) {
     log_debug(gc, ergo, heap)("Attempt heap shrinking (CDS archive regions). Total size: " SIZE_FORMAT "B",
@@ -786,102 +653,6 @@
   return result;
 }
 
-<<<<<<< HEAD
-void G1CollectedHeap::populate_archive_regions_bot_part(MemRegion* ranges, size_t count) {
-  assert(!is_init_completed(), "Expect to be called at JVM init time");
-  assert(ranges != nullptr, "MemRegion array null");
-  assert(count != 0, "No MemRegions provided");
-
-  HeapWord* st = ranges[0].start();
-  HeapWord* last = ranges[count-1].last();
-  HeapRegion* hr_st = _hrm.addr_to_region(st);
-  HeapRegion* hr_last = _hrm.addr_to_region(last);
-
-  HeapRegion* hr_curr = hr_st;
-  while (hr_curr != nullptr) {
-    hr_curr->update_bot();
-    if (hr_curr != hr_last) {
-      hr_curr = _hrm.next_region_in_heap(hr_curr);
-    } else {
-      hr_curr = nullptr;
-    }
-  }
-}
-
-void G1CollectedHeap::dealloc_archive_regions(MemRegion* ranges, size_t count) {
-  assert(!is_init_completed(), "Expect to be called at JVM init time");
-  assert(ranges != nullptr, "MemRegion array null");
-  assert(count != 0, "No MemRegions provided");
-  MemRegion reserved = _hrm.reserved();
-  HeapWord* prev_last_addr = nullptr;
-  HeapRegion* prev_last_region = nullptr;
-  size_t size_used = 0;
-  uint shrink_count = 0;
-
-  // For each Memregion, free the G1 regions that constitute it, and
-  // notify mark-sweep that the range is no longer to be considered 'archive.'
-  MutexLocker x(Heap_lock);
-  for (size_t i = 0; i < count; i++) {
-    HeapWord* start_address = ranges[i].start();
-    HeapWord* last_address = ranges[i].last();
-
-    assert(reserved.contains(start_address) && reserved.contains(last_address),
-           "MemRegion outside of heap [" PTR_FORMAT ", " PTR_FORMAT "]",
-           p2i(start_address), p2i(last_address));
-    assert(start_address > prev_last_addr,
-           "Ranges not in ascending order: " PTR_FORMAT " <= " PTR_FORMAT ,
-           p2i(start_address), p2i(prev_last_addr));
-    size_used += ranges[i].byte_size();
-    prev_last_addr = last_address;
-
-    HeapRegion* start_region = _hrm.addr_to_region(start_address);
-    HeapRegion* last_region = _hrm.addr_to_region(last_address);
-
-    // Check for ranges that start in the same G1 region in which the previous
-    // range ended, and adjust the start address so we don't try to free
-    // the same region again. If the current range is entirely within that
-    // region, skip it.
-    if (start_region == prev_last_region) {
-      start_address = start_region->end();
-      if (start_address > last_address) {
-        continue;
-      }
-      start_region = _hrm.addr_to_region(start_address);
-    }
-    prev_last_region = last_region;
-
-    // After verifying that each region was marked as an archive region by
-    // alloc_archive_regions, set it free and empty and uncommit it.
-    HeapRegion* curr_region = start_region;
-    while (curr_region != nullptr) {
-      guarantee(curr_region->is_archive(),
-                "Expected archive region at index %u", curr_region->hrm_index());
-      uint curr_index = curr_region->hrm_index();
-      _archive_set.remove(curr_region);
-      curr_region->set_free();
-      curr_region->set_top(curr_region->bottom());
-      if (curr_region != last_region) {
-        curr_region = _hrm.next_region_in_heap(curr_region);
-      } else {
-        curr_region = nullptr;
-      }
-
-      _hrm.shrink_at(curr_index, 1);
-      shrink_count++;
-    }
-  }
-
-  if (shrink_count != 0) {
-    log_debug(gc, ergo, heap)("Attempt heap shrinking (archive regions). Total size: " SIZE_FORMAT "B",
-                              HeapRegion::GrainWords * HeapWordSize * shrink_count);
-    // Explicit uncommit.
-    uncommit_regions(shrink_count);
-  }
-  decrease_used(size_used);
-}
-
-=======
->>>>>>> a4a53858
 HeapWord* G1CollectedHeap::attempt_allocation_humongous(size_t word_size) {
   ResourceMark rm; // For retrieving the thread names in log messages.
 
@@ -2390,13 +2161,6 @@
   return true;
 }
 
-<<<<<<< HEAD
-bool G1CollectedHeap::is_archived_object(oop object) const {
-  return object != nullptr && heap_region_containing(object)->is_archive();
-}
-
-=======
->>>>>>> a4a53858
 class PrintRegionClosure: public HeapRegionClosure {
   outputStream* _st;
 public:
