/*
 * Copyright (c) 2017, 2021, Oracle and/or its affiliates. All rights reserved.
 * DO NOT ALTER OR REMOVE COPYRIGHT NOTICES OR THIS FILE HEADER.
 *
 * This code is free software; you can redistribute it and/or modify it
 * under the terms of the GNU General Public License version 2 only, as
 * published by the Free Software Foundation.
 *
 * This code is distributed in the hope that it will be useful, but WITHOUT
 * ANY WARRANTY; without even the implied warranty of MERCHANTABILITY or
 * FITNESS FOR A PARTICULAR PURPOSE.  See the GNU General Public License
 * version 2 for more details (a copy is included in the LICENSE file that
 * accompanied this code).
 *
 * You should have received a copy of the GNU General Public License version
 * 2 along with this work; if not, write to the Free Software Foundation,
 * Inc., 51 Franklin St, Fifth Floor, Boston, MA 02110-1301 USA.
 *
 * Please contact Oracle, 500 Oracle Parkway, Redwood Shores, CA 94065 USA
 * or visit www.oracle.com if you need additional information or have any
 * questions.
 *
 */

#include "precompiled.hpp"
#include "gc/g1/g1CollectedHeap.hpp"
#include "gc/g1/g1ConcurrentMarkBitMap.inline.hpp"
#include "gc/g1/g1FullCollector.hpp"
#include "gc/g1/g1FullGCCompactionPoint.hpp"
#include "gc/g1/g1FullGCMarker.hpp"
#include "gc/g1/g1FullGCOopClosures.inline.hpp"
#include "gc/g1/g1FullGCPrepareTask.hpp"
#include "gc/g1/g1HotCardCache.hpp"
#include "gc/g1/heapRegion.inline.hpp"
#include "gc/shared/gcTraceTime.inline.hpp"
#include "gc/shared/referenceProcessor.hpp"
#include "logging/log.hpp"
#include "memory/iterator.inline.hpp"
#include "oops/oop.inline.hpp"
#include "utilities/ticks.hpp"

bool G1FullGCPrepareTask::G1CalculatePointersClosure::do_heap_region(HeapRegion* hr) {
  bool force_not_compacted = false;
  if (should_compact(hr)) {
    assert(!hr->is_humongous(), "moving humongous objects not supported.");
    prepare_for_compaction(hr);
  } else {
    // There is no need to iterate and forward objects in pinned regions ie.
    // prepare them for compaction. The adjust pointers phase will skip
    // work for them.
    if (hr->is_humongous()) {
      oop obj = cast_to_oop(hr->humongous_start_region()->bottom());
      if (!_bitmap->is_marked(obj)) {
        free_humongous_region(hr);
      }
    } else if (hr->is_open_archive()) {
      bool is_empty = _collector->live_words(hr->hrm_index()) == 0;
      if (is_empty) {
        free_open_archive_region(hr);
      }
    } else if (hr->is_closed_archive()) {
      // nothing to do with closed archive region
    } else {
      assert(MarkSweepDeadRatio > 0,
             "only skip compaction for other regions when MarkSweepDeadRatio > 0");
<<<<<<< HEAD

      // Force the high live ratio region as not-compacting to skip these regions in the
=======
      // Force the high live ratio region as compacting to skip these regions in the
>>>>>>> b4ba74e3
      // later compaction step.
      force_not_compacted = true;
      if (hr->is_young()) {
        // G1 updates the BOT for old region contents incrementally, but young regions
        // lack BOT information for performance reasons.
        // Recreate BOT information of high live ratio young regions here to keep expected
        // performance during scanning their card tables in the collection pauses later.
        update_bot(hr);
      }
      log_debug(gc, phases)("Phase 2: skip compaction region index: %u, live words: " SIZE_FORMAT,
                            hr->hrm_index(), _collector->live_words(hr->hrm_index()));
    }
  }

  // Reset data structures not valid after Full GC.
  reset_region_metadata(hr);
  _collector->update_attribute_table(hr, force_not_compacted);

  return false;
}

G1FullGCPrepareTask::G1FullGCPrepareTask(G1FullCollector* collector) :
    G1FullGCTask("G1 Prepare Compact Task", collector),
    _freed_regions(false),
    _hrclaimer(collector->workers()) {
}

void G1FullGCPrepareTask::set_freed_regions() {
  if (!_freed_regions) {
    _freed_regions = true;
  }
}

bool G1FullGCPrepareTask::has_freed_regions() {
  return _freed_regions;
}

void G1FullGCPrepareTask::work(uint worker_id) {
  Ticks start = Ticks::now();
  G1FullGCCompactionPoint* compaction_point = collector()->compaction_point(worker_id);
  G1CalculatePointersClosure closure(collector(), compaction_point);
  G1CollectedHeap::heap()->heap_region_par_iterate_from_start(&closure, &_hrclaimer);

  compaction_point->update();

  // Check if any regions was freed by this worker and store in task.
  if (closure.freed_regions()) {
    set_freed_regions();
  }
  log_task("Prepare compaction task", worker_id, start);
}

G1FullGCPrepareTask::G1CalculatePointersClosure::G1CalculatePointersClosure(G1FullCollector* collector,
                                                                            G1FullGCCompactionPoint* cp) :
    _g1h(G1CollectedHeap::heap()),
    _collector(collector),
    _bitmap(collector->mark_bitmap()),
    _cp(cp),
    _regions_freed(false) { }

void G1FullGCPrepareTask::G1CalculatePointersClosure::free_humongous_region(HeapRegion* hr) {
  assert(hr->is_humongous(), "must be but region %u is %s", hr->hrm_index(), hr->get_short_type_str());

  FreeRegionList dummy_free_list("Humongous Dummy Free List for G1MarkSweep");

  hr->set_containing_set(NULL);
  _regions_freed = true;

  _g1h->free_humongous_region(hr, &dummy_free_list);
  prepare_for_compaction(hr);
  dummy_free_list.remove_all();
}

void G1FullGCPrepareTask::G1CalculatePointersClosure::free_open_archive_region(HeapRegion* hr) {
  assert(hr->is_pinned(), "must be");
  assert(!hr->is_humongous(), "handled elsewhere");
  assert(hr->is_open_archive(),
         "Only Open archive regions may be freed here.");

  FreeRegionList dummy_free_list("Pinned Dummy Free List for G1MarkSweep");

  hr->set_containing_set(NULL);
  _regions_freed = true;

  _g1h->free_region(hr, &dummy_free_list);
  prepare_for_compaction(hr);
  dummy_free_list.remove_all();
}

bool G1FullGCPrepareTask::G1CalculatePointersClosure::should_compact(HeapRegion* hr) {
  if (hr->is_pinned()) {
    return false;
  }
  size_t live_words = _collector->live_words(hr->hrm_index());
  size_t live_words_threshold = _collector->scope()->region_compaction_threshold();
  // High live ratio region will not be compacted.
  return live_words <= live_words_threshold;
}

void G1FullGCPrepareTask::G1CalculatePointersClosure::update_bot(HeapRegion* hr) {
  HeapWord* const limit = hr->top();
  HeapWord* next_addr = hr->bottom();
  HeapWord* threshold = hr->initialize_threshold();
  HeapWord* prev_addr;
  while (next_addr < limit) {
    prev_addr = next_addr;
    next_addr = _bitmap->get_next_marked_addr(next_addr + 1, limit);

    if (next_addr > threshold) {
      threshold = hr->cross_threshold(prev_addr, next_addr);
    }
  }
  assert(next_addr == limit, "Should stop the scan at the limit.");
}

void G1FullGCPrepareTask::G1CalculatePointersClosure::reset_region_metadata(HeapRegion* hr) {
  hr->rem_set()->clear();
  hr->clear_cardtable();

  G1HotCardCache* hcc = _g1h->hot_card_cache();
  if (hcc->use_cache()) {
    hcc->reset_card_counts(hr);
  }
}

G1FullGCPrepareTask::G1PrepareCompactLiveClosure::G1PrepareCompactLiveClosure(G1FullGCCompactionPoint* cp) :
    _cp(cp) { }

size_t G1FullGCPrepareTask::G1PrepareCompactLiveClosure::apply(oop object) {
  size_t size = object->size();
  _cp->forward(object, size);
  return size;
}

size_t G1FullGCPrepareTask::G1RePrepareClosure::apply(oop obj) {
  // We only re-prepare objects forwarded within the current region, so
  // skip objects that are already forwarded to another region.
  oop forwarded_to = obj->forwardee();
  if (forwarded_to != NULL && !_current->is_in(forwarded_to)) {
    return obj->size();
  }

  // Get size and forward.
  size_t size = obj->size();
  _cp->forward(obj, size);

  return size;
}

void G1FullGCPrepareTask::G1CalculatePointersClosure::prepare_for_compaction_work(G1FullGCCompactionPoint* cp,
                                                                                  HeapRegion* hr) {
  G1PrepareCompactLiveClosure prepare_compact(cp);
  hr->set_compaction_top(hr->bottom());
  hr->apply_to_marked_objects(_bitmap, &prepare_compact);
}

void G1FullGCPrepareTask::G1CalculatePointersClosure::prepare_for_compaction(HeapRegion* hr) {
  if (!_cp->is_initialized()) {
    hr->set_compaction_top(hr->bottom());
    _cp->initialize(hr, true);
  }
  // Add region to the compaction queue and prepare it.
  _cp->add(hr);
  prepare_for_compaction_work(_cp, hr);
}

void G1FullGCPrepareTask::prepare_serial_compaction() {
  GCTraceTime(Debug, gc, phases) debug("Phase 2: Prepare Serial Compaction", collector()->scope()->timer());
  // At this point we know that no regions were completely freed by
  // the parallel compaction. That means that the last region of
  // all compaction queues still have data in them. We try to compact
  // these regions in serial to avoid a premature OOM.
  for (uint i = 0; i < collector()->workers(); i++) {
    G1FullGCCompactionPoint* cp = collector()->compaction_point(i);
    if (cp->has_regions()) {
      collector()->serial_compaction_point()->add(cp->remove_last());
    }
  }

  // Update the forwarding information for the regions in the serial
  // compaction point.
  G1FullGCCompactionPoint* cp = collector()->serial_compaction_point();
  for (GrowableArrayIterator<HeapRegion*> it = cp->regions()->begin(); it != cp->regions()->end(); ++it) {
    HeapRegion* current = *it;
    if (!cp->is_initialized()) {
      // Initialize the compaction point. Nothing more is needed for the first heap region
      // since it is already prepared for compaction.
      cp->initialize(current, false);
    } else {
      assert(!current->is_humongous(), "Should be no humongous regions in compaction queue");
      G1RePrepareClosure re_prepare(cp, current);
      current->set_compaction_top(current->bottom());
      current->apply_to_marked_objects(collector()->mark_bitmap(), &re_prepare);
    }
  }
  cp->update();
}

bool G1FullGCPrepareTask::G1CalculatePointersClosure::freed_regions() {
  if (_regions_freed) {
    return true;
  }

  if (!_cp->has_regions()) {
    // No regions in queue, so no free ones either.
    return false;
  }

  if (_cp->current_region() != _cp->regions()->last()) {
    // The current region used for compaction is not the last in the
    // queue. That means there is at least one free region in the queue.
    return true;
  }

  // No free regions in the queue.
  return false;
}<|MERGE_RESOLUTION|>--- conflicted
+++ resolved
@@ -63,12 +63,8 @@
     } else {
       assert(MarkSweepDeadRatio > 0,
              "only skip compaction for other regions when MarkSweepDeadRatio > 0");
-<<<<<<< HEAD
 
       // Force the high live ratio region as not-compacting to skip these regions in the
-=======
-      // Force the high live ratio region as compacting to skip these regions in the
->>>>>>> b4ba74e3
       // later compaction step.
       force_not_compacted = true;
       if (hr->is_young()) {
