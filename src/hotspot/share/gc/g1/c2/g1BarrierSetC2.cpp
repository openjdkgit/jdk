/*
 * Copyright (c) 2018, 2023, Oracle and/or its affiliates. All rights reserved.
 * DO NOT ALTER OR REMOVE COPYRIGHT NOTICES OR THIS FILE HEADER.
 *
 * This code is free software; you can redistribute it and/or modify it
 * under the terms of the GNU General Public License version 2 only, as
 * published by the Free Software Foundation.
 *
 * This code is distributed in the hope that it will be useful, but WITHOUT
 * ANY WARRANTY; without even the implied warranty of MERCHANTABILITY or
 * FITNESS FOR A PARTICULAR PURPOSE.  See the GNU General Public License
 * version 2 for more details (a copy is included in the LICENSE file that
 * accompanied this code).
 *
 * You should have received a copy of the GNU General Public License version
 * 2 along with this work; if not, write to the Free Software Foundation,
 * Inc., 51 Franklin St, Fifth Floor, Boston, MA 02110-1301 USA.
 *
 * Please contact Oracle, 500 Oracle Parkway, Redwood Shores, CA 94065 USA
 * or visit www.oracle.com if you need additional information or have any
 * questions.
 *
 */

#include "precompiled.hpp"
#include "classfile/javaClasses.hpp"
#include "code/vmreg.inline.hpp"
#include "gc/g1/c2/g1BarrierSetC2.hpp"
#include "gc/g1/g1BarrierSet.hpp"
#include "gc/g1/g1BarrierSetAssembler.hpp"
#include "gc/g1/g1BarrierSetRuntime.hpp"
#include "gc/g1/g1CardTable.hpp"
#include "gc/g1/g1ThreadLocalData.hpp"
#include "gc/g1/g1HeapRegion.hpp"
#include "opto/arraycopynode.hpp"
#include "opto/block.hpp"
#include "opto/compile.hpp"
#include "opto/escape.hpp"
#include "opto/graphKit.hpp"
#include "opto/idealKit.hpp"
#include "opto/machnode.hpp"
#include "opto/macro.hpp"
#include "opto/memnode.hpp"
#include "opto/node.hpp"
#include "opto/output.hpp"
#include "opto/regalloc.hpp"
#include "opto/rootnode.hpp"
#include "opto/runtime.hpp"
#include "opto/type.hpp"
#include "utilities/growableArray.hpp"
#include "utilities/macros.hpp"

/*
 * Determine if the G1 pre-barrier can be removed. The pre-barrier is
 * required by SATB to make sure all objects live at the start of the
 * marking are kept alive, all reference updates need to any previous
 * reference stored before writing.
 *
 * If the previous value is null there is no need to save the old value.
 * References that are null are filtered during runtime by the barrier
 * code to avoid unnecessary queuing.
 *
 * However in the case of newly allocated objects it might be possible to
 * prove that the reference about to be overwritten is null during compile
 * time and avoid adding the barrier code completely.
 *
 * The compiler needs to determine that the object in which a field is about
 * to be written is newly allocated, and that no prior store to the same field
 * has happened since the allocation.
 */
bool G1BarrierSetC2::g1_can_remove_pre_barrier(GraphKit* kit,
                                               PhaseValues* phase,
                                               Node* adr,
                                               BasicType bt,
                                               uint adr_idx) const {
  intptr_t offset = 0;
  Node* base = AddPNode::Ideal_base_and_offset(adr, phase, offset);
  AllocateNode* alloc = AllocateNode::Ideal_allocation(base);

  if (offset == Type::OffsetBot) {
    return false; // Cannot unalias unless there are precise offsets.
  }
  if (alloc == nullptr) {
    return false; // No allocation found.
  }

  intptr_t size_in_bytes = type2aelembytes(bt);
  Node* mem = kit->memory(adr_idx); // Start searching here.

  for (int cnt = 0; cnt < 50; cnt++) {
    if (mem->is_Store()) {
      Node* st_adr = mem->in(MemNode::Address);
      intptr_t st_offset = 0;
      Node* st_base = AddPNode::Ideal_base_and_offset(st_adr, phase, st_offset);

      if (st_base == nullptr) {
        break; // Inscrutable pointer.
      }
      if (st_base == base && st_offset == offset) {
        // We have found a store with same base and offset as ours.
        break;
      }
      if (st_offset != offset && st_offset != Type::OffsetBot) {
        const int MAX_STORE = BytesPerLong;
        if (st_offset >= offset + size_in_bytes ||
            st_offset <= offset - MAX_STORE ||
            st_offset <= offset - mem->as_Store()->memory_size()) {
          // Success:  The offsets are provably independent.
          // (You may ask, why not just test st_offset != offset and be done?
          // The answer is that stores of different sizes can co-exist
          // in the same sequence of RawMem effects.  We sometimes initialize
          // a whole 'tile' of array elements with a single jint or jlong.)
          mem = mem->in(MemNode::Memory);
          continue; // Advance through independent store memory.
        }
      }
      if (st_base != base
          && MemNode::detect_ptr_independence(base, alloc, st_base,
                                              AllocateNode::Ideal_allocation(st_base),
                                              phase)) {
        // Success: the bases are provably independent.
        mem = mem->in(MemNode::Memory);
        continue; // Advance through independent store memory.
      }
    } else if (mem->is_Proj() && mem->in(0)->is_Initialize()) {
      InitializeNode* st_init = mem->in(0)->as_Initialize();
      AllocateNode* st_alloc = st_init->allocation();

      // Make sure that we are looking at the same allocation site.
      // The alloc variable is guaranteed to not be null here from earlier check.
      if (alloc == st_alloc) {
        // Check that the initialization is storing null so that no previous store
        // has been moved up and directly write a reference.
        Node* captured_store = st_init->find_captured_store(offset,
                                                            type2aelembytes(T_OBJECT),
                                                            phase);
        if (captured_store == nullptr || captured_store == st_init->zero_memory()) {
          return true;
        }
      }
    }
    // Unless there is an explicit 'continue', we must bail out here,
    // because 'mem' is an inscrutable memory state (e.g., a call).
    break;
  }
  return false;
}

/*
 * G1, similar to any GC with a Young Generation, requires a way to keep track
 * of references from Old Generation to Young Generation to make sure all live
 * objects are found. G1 also requires to keep track of object references
 * between different regions to enable evacuation of old regions, which is done
 * as part of mixed collections. References are tracked in remembered sets,
 * which are continuously updated as references are written to with the help of
 * the post-barrier.
 *
 * To reduce the number of updates to the remembered set, the post-barrier
 * filters out updates to fields in objects located in the Young Generation, the
 * same region as the reference, when null is being written, or if the card is
 * already marked as dirty by an earlier write.
 *
 * Under certain circumstances it is possible to avoid generating the
 * post-barrier completely, if it is possible during compile time to prove the
 * object is newly allocated and that no safepoint exists between the allocation
 * and the store. This can be seen as a compile-time version of the
 * above-mentioned Young Generation filter.
 *
 * In the case of a slow allocation, the allocation code must handle the barrier
 * as part of the allocation if the allocated object is not located in the
 * nursery; this would happen for humongous objects.
 */
bool G1BarrierSetC2::g1_can_remove_post_barrier(GraphKit* kit,
                                                PhaseValues* phase, Node* store_ctrl,
                                                Node* adr) const {
  intptr_t      offset = 0;
  Node*         base   = AddPNode::Ideal_base_and_offset(adr, phase, offset);
  AllocateNode* alloc  = AllocateNode::Ideal_allocation(base);

  if (offset == Type::OffsetBot) {
    return false; // Cannot unalias unless there are precise offsets.
  }
  if (alloc == nullptr) {
    return false; // No allocation found.
  }

  Node* mem = store_ctrl;   // Start search from Store node.
  if (mem->is_Proj() && mem->in(0)->is_Initialize()) {
    InitializeNode* st_init = mem->in(0)->as_Initialize();
    AllocateNode*  st_alloc = st_init->allocation();
    // Make sure we are looking at the same allocation
    if (alloc == st_alloc) {
      return true;
    }
  }

  return false;
}

Node* G1BarrierSetC2::load_at_resolved(C2Access& access, const Type* val_type) const {
  DecoratorSet decorators = access.decorators();
  bool on_weak = (decorators & ON_WEAK_OOP_REF) != 0;
  bool on_phantom = (decorators & ON_PHANTOM_OOP_REF) != 0;
  bool no_keepalive = (decorators & AS_NO_KEEPALIVE) != 0;
  // If we are reading the value of the referent field of a Reference object, we
  // need to record the referent in an SATB log buffer using the pre-barrier
  // mechanism. Also we need to add a memory barrier to prevent commoning reads
  // from this field across safepoints, since GC can change its value.
  bool need_read_barrier = ((on_weak || on_phantom) && !no_keepalive);
  if (access.is_oop() && need_read_barrier) {
    access.set_barrier_data(G1C2BarrierPre);
  }
  return CardTableBarrierSetC2::load_at_resolved(access, val_type);
}

void G1BarrierSetC2::eliminate_gc_barrier(PhaseMacroExpand* macro, Node* node) const {
  eliminate_gc_barrier_data(node);
}

void G1BarrierSetC2::eliminate_gc_barrier_data(Node* node) const {
  if (node->is_LoadStore()) {
    LoadStoreNode* loadstore = node->as_LoadStore();
    loadstore->set_barrier_data(0);
  } else if (node->is_Mem()) {
    MemNode* mem = node->as_Mem();
    mem->set_barrier_data(0);
  }
}

static void refine_barrier_by_new_val_type(const Node* n) {
  if (n->Opcode() != Op_StoreP &&
      n->Opcode() != Op_StoreN) {
    return;
  }
  MemNode* store = n->as_Mem();
  const Node* newval = n->in(MemNode::ValueIn);
  assert(newval != nullptr, "");
  const Type* newval_bottom = newval->bottom_type();
  TypePtr::PTR newval_type = newval_bottom->make_ptr()->ptr();
  uint8_t barrier_data = store->barrier_data();
  if (!newval_bottom->isa_oopptr() &&
      !newval_bottom->isa_narrowoop() &&
      newval_type != TypePtr::Null) {
    // newval is neither an OOP nor null, so there is no barrier to refine.
    assert(barrier_data == 0, "non-OOP stores should have no barrier data");
    return;
  }
  if (barrier_data == 0) {
    // No barrier to refine.
    return;
  }
  if (newval_type == TypePtr::Null) {
    // Simply elide post-barrier if writing null.
    barrier_data &= ~G1C2BarrierPost;
    barrier_data &= ~G1C2BarrierPostNotNull;
  } else if (((barrier_data & G1C2BarrierPost) != 0) &&
             newval_type == TypePtr::NotNull) {
    // If the post-barrier has not been elided yet (e.g. due to newval being
    // freshly allocated), mark it as not-null (simplifies barrier tests and
    // compressed OOPs logic).
    barrier_data |= G1C2BarrierPostNotNull;
  }
  store->set_barrier_data(barrier_data);
  return;
}

// Refine (not really expand) G1 barriers by looking at the new value type
// (whether it is necessarily null or necessarily non-null).
bool G1BarrierSetC2::expand_barriers(Compile* C, PhaseIterGVN& igvn) const {
  ResourceMark rm;
  VectorSet visited;
  Node_List worklist;
  worklist.push(C->root());
  while (worklist.size() > 0) {
    Node* n = worklist.pop();
    if (visited.test_set(n->_idx)) {
      continue;
    }
    refine_barrier_by_new_val_type(n);
    for (uint j = 0; j < n->req(); j++) {
      Node* in = n->in(j);
      if (in != nullptr) {
        worklist.push(in);
      }
    }
  }
  return false;
}

uint G1BarrierSetC2::estimated_barrier_size(const Node* node) const {
  // These Ideal node counts are extracted from the pre-matching Ideal graph
  // generated when compiling the following method with early barrier expansion:
  //   static void write(MyObject obj1, Object o) {
  //     obj1.o1 = o;
  //   }
  uint8_t barrier_data = MemNode::barrier_data(node);
  uint nodes = 0;
  if ((barrier_data & G1C2BarrierPre) != 0) {
    nodes += 50;
  }
  if ((barrier_data & G1C2BarrierPost) != 0) {
    nodes += 60;
  }
  return nodes;
}

bool G1BarrierSetC2::can_initialize_object(const StoreNode* store) const {
  assert(store->Opcode() == Op_StoreP || store->Opcode() == Op_StoreN, "OOP store expected");
  // It is OK to move the store across the object initialization boundary only
  // if it does not have any barrier, or if it has barriers that can be safely
  // elided (because of the compensation steps taken on the allocation slow path
  // when ReduceInitialCardMarks is enabled).
  return (MemNode::barrier_data(store) == 0) || use_ReduceInitialCardMarks();
}

void G1BarrierSetC2::clone_at_expansion(PhaseMacroExpand* phase, ArrayCopyNode* ac) const {
  if (ac->is_clone_inst() && !use_ReduceInitialCardMarks()) {
    clone_in_runtime(phase, ac, G1BarrierSetRuntime::clone_addr(), "G1BarrierSetRuntime::clone");
    return;
  }
  BarrierSetC2::clone_at_expansion(phase, ac);
}

Node* G1BarrierSetC2::store_at_resolved(C2Access& access, C2AccessValue& val) const {
  DecoratorSet decorators = access.decorators();
  bool anonymous = (decorators & ON_UNKNOWN_OOP_REF) != 0;
  bool in_heap = (decorators & IN_HEAP) != 0;
  bool tightly_coupled_alloc = (decorators & C2_TIGHTLY_COUPLED_ALLOC) != 0;
  bool need_store_barrier = !(tightly_coupled_alloc && use_ReduceInitialCardMarks()) && (in_heap || anonymous);
  if (access.is_oop() && need_store_barrier) {
    access.set_barrier_data(get_store_barrier(access));
    if (tightly_coupled_alloc) {
      assert(!use_ReduceInitialCardMarks(),
             "post-barriers are only needed for tightly-coupled initialization stores when ReduceInitialCardMarks is disabled");
      access.set_barrier_data(access.barrier_data() ^ G1C2BarrierPre);
    }
  }
  return BarrierSetC2::store_at_resolved(access, val);
}

Node* G1BarrierSetC2::atomic_cmpxchg_val_at_resolved(C2AtomicParseAccess& access, Node* expected_val,
                                                     Node* new_val, const Type* value_type) const {
  GraphKit* kit = access.kit();
  if (!access.is_oop()) {
    return BarrierSetC2::atomic_cmpxchg_val_at_resolved(access, expected_val, new_val, value_type);
  }
  access.set_barrier_data(G1C2BarrierPre | G1C2BarrierPost);
  return BarrierSetC2::atomic_cmpxchg_val_at_resolved(access, expected_val, new_val, value_type);
}

Node* G1BarrierSetC2::atomic_cmpxchg_bool_at_resolved(C2AtomicParseAccess& access, Node* expected_val,
                                                      Node* new_val, const Type* value_type) const {
  GraphKit* kit = access.kit();
  if (!access.is_oop()) {
    return BarrierSetC2::atomic_cmpxchg_bool_at_resolved(access, expected_val, new_val, value_type);
  }
  access.set_barrier_data(G1C2BarrierPre | G1C2BarrierPost);
  return BarrierSetC2::atomic_cmpxchg_bool_at_resolved(access, expected_val, new_val, value_type);
}

Node* G1BarrierSetC2::atomic_xchg_at_resolved(C2AtomicParseAccess& access, Node* new_val, const Type* value_type) const {
  GraphKit* kit = access.kit();
  if (!access.is_oop()) {
    return BarrierSetC2::atomic_xchg_at_resolved(access, new_val, value_type);
  }
  access.set_barrier_data(G1C2BarrierPre | G1C2BarrierPost);
  return BarrierSetC2::atomic_xchg_at_resolved(access, new_val, value_type);
}

class G1BarrierSetC2State : public BarrierSetC2State {
private:
  GrowableArray<G1BarrierStubC2*>* _stubs;

public:
  G1BarrierSetC2State(Arena* arena)
    : BarrierSetC2State(arena),
      _stubs(new (arena) GrowableArray<G1BarrierStubC2*>(arena, 8,  0, nullptr)) {}

  GrowableArray<G1BarrierStubC2*>* stubs() {
    return _stubs;
  }

<<<<<<< HEAD
  return load;
}

Node* G1BarrierSetC2::store_at_resolved(C2Access& access, C2AccessValue& val) const {
  DecoratorSet decorators = access.decorators();

  bool on_weak = (decorators & ON_WEAK_OOP_REF) != 0;
  bool on_phantom = (decorators & ON_PHANTOM_OOP_REF) != 0;
  bool no_keepalive = (decorators & AS_NO_KEEPALIVE) != 0;

  if (access.is_parse_access()) {
    C2ParseAccess &parse_access = static_cast<C2ParseAccess &>(access);
    GraphKit* kit = parse_access.kit();

    if ((val.node() == kit->null()) &&
        (on_weak || on_phantom) && no_keepalive) {
      // Be extra paranoid around this path. Only accept null stores,
      // otherwise we need a post-store barrier.
      return BarrierSetC2::store_at_resolved(access, val);
    }
  }

  return CardTableBarrierSetC2::store_at_resolved(access, val);
}

bool G1BarrierSetC2::is_gc_barrier_node(Node* node) const {
  if (CardTableBarrierSetC2::is_gc_barrier_node(node)) {
    return true;
  }
  if (node->Opcode() != Op_CallLeaf) {
    return false;
=======
  bool needs_liveness_data(const MachNode* mach) const {
    return G1PreBarrierStubC2::needs_barrier(mach) ||
           G1PostBarrierStubC2::needs_barrier(mach);
>>>>>>> ebb4759c
  }

  bool needs_livein_data() const {
    return false;
  }
};

static G1BarrierSetC2State* barrier_set_state() {
  return reinterpret_cast<G1BarrierSetC2State*>(Compile::current()->barrier_set_state());
}

G1BarrierStubC2::G1BarrierStubC2(const MachNode* node) : BarrierStubC2(node) {}

G1PreBarrierStubC2::G1PreBarrierStubC2(const MachNode* node) : G1BarrierStubC2(node) {}

bool G1PreBarrierStubC2::needs_barrier(const MachNode* node) {
  return (node->barrier_data() & G1C2BarrierPre) != 0;
}

G1PreBarrierStubC2* G1PreBarrierStubC2::create(const MachNode* node) {
  G1PreBarrierStubC2* const stub = new (Compile::current()->comp_arena()) G1PreBarrierStubC2(node);
  if (!Compile::current()->output()->in_scratch_emit_size()) {
    barrier_set_state()->stubs()->append(stub);
  }
  return stub;
}

void G1PreBarrierStubC2::initialize_registers(Register obj, Register pre_val, Register thread, Register tmp1, Register tmp2) {
  _obj = obj;
  _pre_val = pre_val;
  _thread = thread;
  _tmp1 = tmp1;
  _tmp2 = tmp2;
}

Register G1PreBarrierStubC2::obj() const {
  return _obj;
}

Register G1PreBarrierStubC2::pre_val() const {
  return _pre_val;
}

Register G1PreBarrierStubC2::thread() const {
  return _thread;
}

Register G1PreBarrierStubC2::tmp1() const {
  return _tmp1;
}

Register G1PreBarrierStubC2::tmp2() const {
  return _tmp2;
}

void G1PreBarrierStubC2::emit_code(MacroAssembler& masm) {
  G1BarrierSetAssembler* bs = static_cast<G1BarrierSetAssembler*>(BarrierSet::barrier_set()->barrier_set_assembler());
  bs->generate_c2_pre_barrier_stub(&masm, this);
}

G1PostBarrierStubC2::G1PostBarrierStubC2(const MachNode* node) : G1BarrierStubC2(node) {}

bool G1PostBarrierStubC2::needs_barrier(const MachNode* node) {
  return (node->barrier_data() & G1C2BarrierPost) != 0;
}

G1PostBarrierStubC2* G1PostBarrierStubC2::create(const MachNode* node) {
  G1PostBarrierStubC2* const stub = new (Compile::current()->comp_arena()) G1PostBarrierStubC2(node);
  if (!Compile::current()->output()->in_scratch_emit_size()) {
    barrier_set_state()->stubs()->append(stub);
  }
  return stub;
}

void G1PostBarrierStubC2::initialize_registers(Register thread, Register tmp1, Register tmp2, Register tmp3) {
  _thread = thread;
  _tmp1 = tmp1;
  _tmp2 = tmp2;
  _tmp3 = tmp3;
}

Register G1PostBarrierStubC2::thread() const {
  return _thread;
}

Register G1PostBarrierStubC2::tmp1() const {
  return _tmp1;
}

Register G1PostBarrierStubC2::tmp2() const {
  return _tmp2;
}

Register G1PostBarrierStubC2::tmp3() const {
  return _tmp3;
}

void G1PostBarrierStubC2::emit_code(MacroAssembler& masm) {
  G1BarrierSetAssembler* bs = static_cast<G1BarrierSetAssembler*>(BarrierSet::barrier_set()->barrier_set_assembler());
  bs->generate_c2_post_barrier_stub(&masm, this);
}

void* G1BarrierSetC2::create_barrier_state(Arena* comp_arena) const {
  return new (comp_arena) G1BarrierSetC2State(comp_arena);
}

int G1BarrierSetC2::get_store_barrier(C2Access& access) const {
  if (!access.is_parse_access()) {
    // Only support for eliding barriers at parse time for now.
    return G1C2BarrierPre | G1C2BarrierPost;
  }
  GraphKit* kit = (static_cast<C2ParseAccess&>(access)).kit();
  Node* ctl = kit->control();
  Node* adr = access.addr().node();
  uint adr_idx = kit->C->get_alias_index(access.addr().type());
  assert(adr_idx != Compile::AliasIdxTop, "use other store_to_memory factory");

  bool can_remove_pre_barrier = g1_can_remove_pre_barrier(kit, &kit->gvn(), adr, access.type(), adr_idx);

  // We can skip marks on a freshly-allocated object in Eden. Keep this code in
  // sync with CardTableBarrierSet::on_slowpath_allocation_exit. That routine
  // informs GC to take appropriate compensating steps, upon a slow-path
  // allocation, so as to make this card-mark elision safe.
  // The post-barrier can also be removed if null is written. This case is
  // handled by G1BarrierSetC2::expand_barriers, which runs at the end of C2's
  // platform-independent optimizations to exploit stronger type information.
  bool can_remove_post_barrier = use_ReduceInitialCardMarks() &&
    ((access.base() == kit->just_allocated_object(ctl)) ||
     g1_can_remove_post_barrier(kit, &kit->gvn(), ctl, adr));

  int barriers = 0;
  if (!can_remove_pre_barrier) {
    barriers |= G1C2BarrierPre;
  }
  if (!can_remove_post_barrier) {
    barriers |= G1C2BarrierPost;
  }

  return barriers;
}

void G1BarrierSetC2::late_barrier_analysis() const {
  compute_liveness_at_stubs();
}

void G1BarrierSetC2::emit_stubs(CodeBuffer& cb) const {
  MacroAssembler masm(&cb);
  GrowableArray<G1BarrierStubC2*>* const stubs = barrier_set_state()->stubs();
  for (int i = 0; i < stubs->length(); i++) {
    // Make sure there is enough space in the code buffer
    if (cb.insts()->maybe_expand_to_ensure_remaining(PhaseOutput::MAX_inst_size) && cb.blob() == nullptr) {
      ciEnv::current()->record_failure("CodeCache is full");
      return;
    }
    stubs->at(i)->emit_code(masm);
  }
  masm.flush();
}

#ifndef PRODUCT
void G1BarrierSetC2::dump_barrier_data(const MachNode* mach, outputStream* st) const {
  if ((mach->barrier_data() & G1C2BarrierPre) != 0) {
    st->print("pre ");
  }
  if ((mach->barrier_data() & G1C2BarrierPost) != 0) {
    st->print("post ");
  }
  if ((mach->barrier_data() & G1C2BarrierPostNotNull) != 0) {
    st->print("notnull ");
  }
}
#endif // !PRODUCT<|MERGE_RESOLUTION|>--- conflicted
+++ resolved
@@ -380,43 +380,9 @@
     return _stubs;
   }
 
-<<<<<<< HEAD
-  return load;
-}
-
-Node* G1BarrierSetC2::store_at_resolved(C2Access& access, C2AccessValue& val) const {
-  DecoratorSet decorators = access.decorators();
-
-  bool on_weak = (decorators & ON_WEAK_OOP_REF) != 0;
-  bool on_phantom = (decorators & ON_PHANTOM_OOP_REF) != 0;
-  bool no_keepalive = (decorators & AS_NO_KEEPALIVE) != 0;
-
-  if (access.is_parse_access()) {
-    C2ParseAccess &parse_access = static_cast<C2ParseAccess &>(access);
-    GraphKit* kit = parse_access.kit();
-
-    if ((val.node() == kit->null()) &&
-        (on_weak || on_phantom) && no_keepalive) {
-      // Be extra paranoid around this path. Only accept null stores,
-      // otherwise we need a post-store barrier.
-      return BarrierSetC2::store_at_resolved(access, val);
-    }
-  }
-
-  return CardTableBarrierSetC2::store_at_resolved(access, val);
-}
-
-bool G1BarrierSetC2::is_gc_barrier_node(Node* node) const {
-  if (CardTableBarrierSetC2::is_gc_barrier_node(node)) {
-    return true;
-  }
-  if (node->Opcode() != Op_CallLeaf) {
-    return false;
-=======
   bool needs_liveness_data(const MachNode* mach) const {
     return G1PreBarrierStubC2::needs_barrier(mach) ||
            G1PostBarrierStubC2::needs_barrier(mach);
->>>>>>> ebb4759c
   }
 
   bool needs_livein_data() const {
