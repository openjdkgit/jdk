--- conflicted
+++ resolved
@@ -39,13 +39,6 @@
                           action, hr->get_type_str(), p2i(hr->bottom()), p2i(hr->top()), p2i(hr->end()));
   }
 
-<<<<<<< HEAD
-  static void mark_reclaim(G1HeapRegion* hr) {
-    print("MARK-RECLAIM", hr);
-  }
-
-=======
->>>>>>> 6a353114
 public:
   // In some places we iterate over a list in order to generate output
   // for the list's elements. By exposing this we can avoid this
@@ -64,7 +57,7 @@
 
   static void evac_failure(G1HeapRegion* hr)              { print("EVAC-FAILURE", hr); }
 
-  static void mark_reclaim(HeapRegion* hr)              { print("MARK-RECLAIM", hr); }
+  static void mark_reclaim(G1HeapRegion* hr)              { print("MARK-RECLAIM", hr); }
 
   static void eager_reclaim(G1HeapRegion* hr)             { print("EAGER-RECLAIM", hr); }
 
