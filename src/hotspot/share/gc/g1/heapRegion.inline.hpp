/*
 * Copyright (c) 2001, 2021, Oracle and/or its affiliates. All rights reserved.
 * DO NOT ALTER OR REMOVE COPYRIGHT NOTICES OR THIS FILE HEADER.
 *
 * This code is free software; you can redistribute it and/or modify it
 * under the terms of the GNU General Public License version 2 only, as
 * published by the Free Software Foundation.
 *
 * This code is distributed in the hope that it will be useful, but WITHOUT
 * ANY WARRANTY; without even the implied warranty of MERCHANTABILITY or
 * FITNESS FOR A PARTICULAR PURPOSE.  See the GNU General Public License
 * version 2 for more details (a copy is included in the LICENSE file that
 * accompanied this code).
 *
 * You should have received a copy of the GNU General Public License version
 * 2 along with this work; if not, write to the Free Software Foundation,
 * Inc., 51 Franklin St, Fifth Floor, Boston, MA 02110-1301 USA.
 *
 * Please contact Oracle, 500 Oracle Parkway, Redwood Shores, CA 94065 USA
 * or visit www.oracle.com if you need additional information or have any
 * questions.
 *
 */

#ifndef SHARE_GC_G1_HEAPREGION_INLINE_HPP
#define SHARE_GC_G1_HEAPREGION_INLINE_HPP

#include "gc/g1/g1BlockOffsetTable.inline.hpp"
#include "gc/g1/g1CollectedHeap.inline.hpp"
#include "gc/g1/g1ConcurrentMarkBitMap.inline.hpp"
#include "gc/g1/g1Predictions.hpp"
#include "gc/g1/heapRegion.hpp"
#include "oops/oop.inline.hpp"
#include "runtime/atomic.hpp"
#include "runtime/prefetch.inline.hpp"
#include "utilities/align.hpp"
#include "utilities/globalDefinitions.hpp"

inline HeapWord* HeapRegion::allocate_impl(size_t min_word_size,
                                           size_t desired_word_size,
                                           size_t* actual_size) {
  HeapWord* obj = top();
  size_t available = pointer_delta(end(), obj);
  size_t want_to_allocate = MIN2(available, desired_word_size);
  if (want_to_allocate >= min_word_size) {
    HeapWord* new_top = obj + want_to_allocate;
    set_top(new_top);
    assert(is_object_aligned(obj) && is_object_aligned(new_top), "checking alignment");
    *actual_size = want_to_allocate;
    return obj;
  } else {
    return NULL;
  }
}

inline HeapWord* HeapRegion::par_allocate_impl(size_t min_word_size,
                                               size_t desired_word_size,
                                               size_t* actual_size) {
  do {
    HeapWord* obj = top();
    size_t available = pointer_delta(end(), obj);
    size_t want_to_allocate = MIN2(available, desired_word_size);
    if (want_to_allocate >= min_word_size) {
      HeapWord* new_top = obj + want_to_allocate;
      HeapWord* result = Atomic::cmpxchg(&_top, obj, new_top);
      // result can be one of two:
      //  the old top value: the exchange succeeded
      //  otherwise: the new value of the top is returned.
      if (result == obj) {
        assert(is_object_aligned(obj) && is_object_aligned(new_top), "checking alignment");
        *actual_size = want_to_allocate;
        return obj;
      }
    } else {
      return NULL;
    }
  } while (true);
}

inline HeapWord* HeapRegion::allocate(size_t min_word_size,
                                      size_t desired_word_size,
                                      size_t* actual_size) {
  HeapWord* res = allocate_impl(min_word_size, desired_word_size, actual_size);
  if (res != NULL) {
    _bot_part.alloc_block(res, *actual_size);
  }
  return res;
}

inline HeapWord* HeapRegion::allocate(size_t word_size) {
  size_t temp;
  return allocate(word_size, word_size, &temp);
}

inline HeapWord* HeapRegion::par_allocate(size_t word_size) {
  size_t temp;
  return par_allocate(word_size, word_size, &temp);
}

// Because of the requirement of keeping "_offsets" up to date with the
// allocations, we sequentialize these with a lock.  Therefore, best if
// this is used for larger LAB allocations only.
inline HeapWord* HeapRegion::par_allocate(size_t min_word_size,
                                          size_t desired_word_size,
                                          size_t* actual_size) {
  MutexLocker x(&_par_alloc_lock);
  return allocate(min_word_size, desired_word_size, actual_size);
}

inline HeapWord* HeapRegion::block_start(const void* p) {
  return _bot_part.block_start(p);
}

inline HeapWord* HeapRegion::block_start_const(const void* p) const {
  return _bot_part.block_start_const(p);
}

inline bool HeapRegion::is_obj_dead_with_size(const oop obj, const G1CMBitMap* const prev_bitmap, size_t* size) const {
  HeapWord* addr = cast_from_oop<HeapWord*>(obj);

  assert(addr < top(), "must be");
  assert(!is_closed_archive(),
         "Closed archive regions should not have references into other regions");
  assert(!is_humongous(), "Humongous objects not handled here");
  bool obj_is_dead = is_obj_dead(obj, prev_bitmap);

  if (ClassUnloading && obj_is_dead) {
    assert(!block_is_obj(addr), "must be");
    *size = block_size_using_bitmap(addr, prev_bitmap);
  } else {
    assert(block_is_obj(addr), "must be");
    *size = obj->size();
  }
  return obj_is_dead;
}

inline bool HeapRegion::block_is_obj(const HeapWord* p) const {
  G1CollectedHeap* g1h = G1CollectedHeap::heap();

  if (!this->is_in(p)) {
    assert(is_continues_humongous(), "This case can only happen for humongous regions");
    return (p == humongous_start_region()->bottom());
  }
  // When class unloading is enabled it is not safe to only consider top() to conclude if the
  // given pointer is a valid object. The situation can occur both for class unloading in a
  // Full GC and during a concurrent cycle.
  // During a Full GC regions can be excluded from compaction due to high live ratio, and
  // because of this there can be stale objects for unloaded classes left in these regions.
  // During a concurrent cycle class unloading is done after marking is complete and objects
  // for the unloaded classes will be stale until the regions are collected.
  if (ClassUnloading) {
    return !g1h->is_obj_dead(cast_to_oop(p), this);
  }
  return p < top();
}

inline size_t HeapRegion::block_size_using_bitmap(const HeapWord* addr, const G1CMBitMap* const prev_bitmap) const {
  assert(ClassUnloading,
         "All blocks should be objects if class unloading isn't used, so this method should not be called. "
         "HR: [" PTR_FORMAT ", " PTR_FORMAT ", " PTR_FORMAT ") "
         "addr: " PTR_FORMAT,
         p2i(bottom()), p2i(top()), p2i(end()), p2i(addr));

  // Old regions' dead objects may have dead classes
  // We need to find the next live object using the bitmap
  HeapWord* next = prev_bitmap->get_next_marked_addr(addr, prev_top_at_mark_start());

  assert(next > addr, "must get the next live object");
  return pointer_delta(next, addr);
}

inline bool HeapRegion::is_obj_dead(const oop obj, const G1CMBitMap* const prev_bitmap) const {
  assert(is_in_reserved(obj), "Object " PTR_FORMAT " must be in region", p2i(obj));
  return !obj_allocated_since_prev_marking(obj) &&
         !prev_bitmap->is_marked(obj) &&
         !is_closed_archive();
}

inline size_t HeapRegion::block_size(const HeapWord *addr) const {
  if (addr == top()) {
    return pointer_delta(end(), addr);
  }

  if (block_is_obj(addr)) {
    return cast_to_oop(addr)->size();
  }

  return block_size_using_bitmap(addr, G1CollectedHeap::heap()->concurrent_mark()->prev_mark_bitmap());
}

inline void HeapRegion::reset_compaction_top_after_compaction() {
  set_top(compaction_top());
  _compaction_top = bottom();
}

inline void HeapRegion::reset_compacted_after_full_gc() {
  assert(!is_pinned(), "must be");

  reset_compaction_top_after_compaction();
  // After a compaction the mark bitmap in a non-pinned regions is invalid.
  // We treat all objects as being above PTAMS.
  zero_marked_bytes();
  init_top_at_mark_start();

  reset_after_full_gc_common();
}

<<<<<<< HEAD
inline void HeapRegion::reset_not_compacted_after_full_gc() {
  assert(!is_free(), "must be");
=======
inline void HeapRegion::reset_skip_compacting_after_full_gc() {
  assert(!is_free(), "should not have compacted free region");
>>>>>>> 68011c64

  assert(compaction_top() == bottom(),
         "region %u compaction_top " PTR_FORMAT " must not be different from bottom " PTR_FORMAT,
         hrm_index(), p2i(compaction_top()), p2i(bottom()));

  _prev_top_at_mark_start = top(); // Keep existing top and usage.
  _prev_marked_bytes = used();
  _next_top_at_mark_start = bottom();
  _next_marked_bytes = 0;

  reset_after_full_gc_common();
}

inline void HeapRegion::reset_after_full_gc_common() {
  if (is_empty()) {
    reset_bot();
  }

  // Clear unused heap memory in debug builds.
  if (ZapUnusedHeapArea) {
    mangle_unused_area();
  }
}

template<typename ApplyToMarkedClosure>
inline void HeapRegion::apply_to_marked_objects(G1CMBitMap* bitmap, ApplyToMarkedClosure* closure) {
  HeapWord* limit = top();
  HeapWord* next_addr = bottom();

  while (next_addr < limit) {
    Prefetch::write(next_addr, PrefetchScanIntervalInBytes);
    // This explicit is_marked check is a way to avoid
    // some extra work done by get_next_marked_addr for
    // the case where next_addr is marked.
    if (bitmap->is_marked(next_addr)) {
      oop current = cast_to_oop(next_addr);
      next_addr += closure->apply(current);
    } else {
      next_addr = bitmap->get_next_marked_addr(next_addr, limit);
    }
  }

  assert(next_addr == limit, "Should stop the scan at the limit.");
}

inline HeapWord* HeapRegion::par_allocate_no_bot_updates(size_t min_word_size,
                                                         size_t desired_word_size,
                                                         size_t* actual_word_size) {
  assert(is_young(), "we can only skip BOT updates on young regions");
  return par_allocate_impl(min_word_size, desired_word_size, actual_word_size);
}

inline HeapWord* HeapRegion::allocate_no_bot_updates(size_t word_size) {
  size_t temp;
  return allocate_no_bot_updates(word_size, word_size, &temp);
}

inline HeapWord* HeapRegion::allocate_no_bot_updates(size_t min_word_size,
                                                     size_t desired_word_size,
                                                     size_t* actual_word_size) {
  assert(is_young(), "we can only skip BOT updates on young regions");
  return allocate_impl(min_word_size, desired_word_size, actual_word_size);
}

inline void HeapRegion::note_start_of_marking() {
  _next_marked_bytes = 0;
  _next_top_at_mark_start = top();
  _gc_efficiency = -1.0;
}

inline void HeapRegion::note_end_of_marking() {
  _prev_top_at_mark_start = _next_top_at_mark_start;
  _next_top_at_mark_start = bottom();
  _prev_marked_bytes = _next_marked_bytes;
  _next_marked_bytes = 0;
}

inline bool HeapRegion::in_collection_set() const {
  return G1CollectedHeap::heap()->is_in_cset(this);
}

template <class Closure, bool is_gc_active>
HeapWord* HeapRegion::do_oops_on_memregion_in_humongous(MemRegion mr,
                                                        Closure* cl,
                                                        G1CollectedHeap* g1h) {
  assert(is_humongous(), "precondition");
  HeapRegion* sr = humongous_start_region();
  oop obj = cast_to_oop(sr->bottom());

  // If concurrent and klass_or_null is NULL, then space has been
  // allocated but the object has not yet been published by setting
  // the klass.  That can only happen if the card is stale.  However,
  // we've already set the card clean, so we must return failure,
  // since the allocating thread could have performed a write to the
  // card that might be missed otherwise.
  if (!is_gc_active && (obj->klass_or_null_acquire() == NULL)) {
    return NULL;
  }

  // We have a well-formed humongous object at the start of sr.
  // Only filler objects follow a humongous object in the containing
  // regions, and we can ignore those.  So only process the one
  // humongous object.
  if (g1h->is_obj_dead(obj, sr)) {
    // The object is dead. There can be no other object in this region, so return
    // the end of that region.
    return end();
  }
  if (obj->is_objArray() || (sr->bottom() < mr.start())) {
    // objArrays are always marked precisely, so limit processing
    // with mr.  Non-objArrays might be precisely marked, and since
    // it's humongous it's worthwhile avoiding full processing.
    // However, the card could be stale and only cover filler
    // objects.  That should be rare, so not worth checking for;
    // instead let it fall out from the bounded iteration.
    obj->oop_iterate(cl, mr);
    return mr.end();
  } else {
    // If obj is not an objArray and mr contains the start of the
    // obj, then this could be an imprecise mark, and we need to
    // process the entire object.
    int size = obj->oop_iterate_size(cl);
    // We have scanned to the end of the object, but since there can be no objects
    // after this humongous object in the region, we can return the end of the
    // region if it is greater.
    return MAX2(cast_from_oop<HeapWord*>(obj) + size, mr.end());
  }
}

template <bool is_gc_active, class Closure>
HeapWord* HeapRegion::oops_on_memregion_seq_iterate_careful(MemRegion mr,
                                                            Closure* cl) {
  assert(MemRegion(bottom(), end()).contains(mr), "Card region not in heap region");
  G1CollectedHeap* g1h = G1CollectedHeap::heap();

  // Special handling for humongous regions.
  if (is_humongous()) {
    return do_oops_on_memregion_in_humongous<Closure, is_gc_active>(mr, cl, g1h);
  }
  assert(is_old() || is_archive(), "Wrongly trying to iterate over region %u type %s", _hrm_index, get_type_str());

  // Because mr has been trimmed to what's been allocated in this
  // region, the parts of the heap that are examined here are always
  // parsable; there's no need to use klass_or_null to detect
  // in-progress allocation.

  // Cache the boundaries of the memory region in some const locals
  HeapWord* const start = mr.start();
  HeapWord* const end = mr.end();

  // Find the obj that extends onto mr.start().
  // Update BOT as needed while finding start of (possibly dead)
  // object containing the start of the region.
  HeapWord* cur = block_start(start);

#ifdef ASSERT
  {
    assert(cur <= start,
           "cur: " PTR_FORMAT ", start: " PTR_FORMAT, p2i(cur), p2i(start));
    HeapWord* next = cur + block_size(cur);
    assert(start < next,
           "start: " PTR_FORMAT ", next: " PTR_FORMAT, p2i(start), p2i(next));
  }
#endif

  const G1CMBitMap* const bitmap = g1h->concurrent_mark()->prev_mark_bitmap();
  while (true) {
    oop obj = cast_to_oop(cur);
    assert(oopDesc::is_oop(obj, true), "Not an oop at " PTR_FORMAT, p2i(cur));
    assert(obj->klass_or_null() != NULL,
           "Unparsable heap at " PTR_FORMAT, p2i(cur));

    size_t size;
    bool is_dead = is_obj_dead_with_size(obj, bitmap, &size);
    bool is_precise = false;

    cur += size;
    if (!is_dead) {
      // Process live object's references.

      // Non-objArrays are usually marked imprecise at the object
      // start, in which case we need to iterate over them in full.
      // objArrays are precisely marked, but can still be iterated
      // over in full if completely covered.
      if (!obj->is_objArray() || (cast_from_oop<HeapWord*>(obj) >= start && cur <= end)) {
        obj->oop_iterate(cl);
      } else {
        obj->oop_iterate(cl, mr);
        is_precise = true;
      }
    }
    if (cur >= end) {
      return is_precise ? end : cur;
    }
  }
}

inline int HeapRegion::age_in_surv_rate_group() const {
  assert(has_surv_rate_group(), "pre-condition");
  assert(has_valid_age_in_surv_rate(), "pre-condition");
  return _surv_rate_group->age_in_group(_age_index);
}

inline bool HeapRegion::has_valid_age_in_surv_rate() const {
  return G1SurvRateGroup::is_valid_age_index(_age_index);
}

inline bool HeapRegion::has_surv_rate_group() const {
  return _surv_rate_group != NULL;
}

inline double HeapRegion::surv_rate_prediction(G1Predictions const& predictor) const {
  assert(has_surv_rate_group(), "pre-condition");
  return _surv_rate_group->surv_rate_pred(predictor, age_in_surv_rate_group());
}

inline void HeapRegion::install_surv_rate_group(G1SurvRateGroup* surv_rate_group) {
  assert(surv_rate_group != NULL, "pre-condition");
  assert(!has_surv_rate_group(), "pre-condition");
  assert(is_young(), "pre-condition");

  _surv_rate_group = surv_rate_group;
  _age_index = surv_rate_group->next_age_index();
}

inline void HeapRegion::uninstall_surv_rate_group() {
  if (has_surv_rate_group()) {
    assert(has_valid_age_in_surv_rate(), "pre-condition");
    assert(is_young(), "pre-condition");

    _surv_rate_group = NULL;
    _age_index = G1SurvRateGroup::InvalidAgeIndex;
  } else {
    assert(!has_valid_age_in_surv_rate(), "pre-condition");
  }
}

inline void HeapRegion::record_surv_words_in_group(size_t words_survived) {
  assert(has_surv_rate_group(), "pre-condition");
  assert(has_valid_age_in_surv_rate(), "pre-condition");
  int age_in_group = age_in_surv_rate_group();
  _surv_rate_group->record_surviving_words(age_in_group, words_survived);
}

inline bool HeapRegion::evacuation_failed() const {
  return Atomic::load(&_evacuation_failed);
}

inline bool HeapRegion::set_evacuation_failed() {
  return !Atomic::load(&_evacuation_failed) && !Atomic::cmpxchg(&_evacuation_failed, false, true, memory_order_relaxed);
}

inline void HeapRegion::reset_evacuation_failed() {
  Atomic::store(&_evacuation_failed, false);
}

#endif // SHARE_GC_G1_HEAPREGION_INLINE_HPP<|MERGE_RESOLUTION|>--- conflicted
+++ resolved
@@ -205,13 +205,8 @@
   reset_after_full_gc_common();
 }
 
-<<<<<<< HEAD
-inline void HeapRegion::reset_not_compacted_after_full_gc() {
+inline void HeapRegion::reset_skip_compacting_after_full_gc() {
   assert(!is_free(), "must be");
-=======
-inline void HeapRegion::reset_skip_compacting_after_full_gc() {
-  assert(!is_free(), "should not have compacted free region");
->>>>>>> 68011c64
 
   assert(compaction_top() == bottom(),
          "region %u compaction_top " PTR_FORMAT " must not be different from bottom " PTR_FORMAT,
