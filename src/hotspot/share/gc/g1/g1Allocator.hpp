/*
 * Copyright (c) 2014, 2023, Oracle and/or its affiliates. All rights reserved.
 * DO NOT ALTER OR REMOVE COPYRIGHT NOTICES OR THIS FILE HEADER.
 *
 * This code is free software; you can redistribute it and/or modify it
 * under the terms of the GNU General Public License version 2 only, as
 * published by the Free Software Foundation.
 *
 * This code is distributed in the hope that it will be useful, but WITHOUT
 * ANY WARRANTY; without even the implied warranty of MERCHANTABILITY or
 * FITNESS FOR A PARTICULAR PURPOSE.  See the GNU General Public License
 * version 2 for more details (a copy is included in the LICENSE file that
 * accompanied this code).
 *
 * You should have received a copy of the GNU General Public License version
 * 2 along with this work; if not, write to the Free Software Foundation,
 * Inc., 51 Franklin St, Fifth Floor, Boston, MA 02110-1301 USA.
 *
 * Please contact Oracle, 500 Oracle Parkway, Redwood Shores, CA 94065 USA
 * or visit www.oracle.com if you need additional information or have any
 * questions.
 *
 */

#ifndef SHARE_GC_G1_G1ALLOCATOR_HPP
#define SHARE_GC_G1_G1ALLOCATOR_HPP

#include "gc/g1/g1AllocRegion.hpp"
#include "gc/g1/g1HeapRegionAttr.hpp"
#include "gc/shared/collectedHeap.hpp"
#include "gc/shared/plab.hpp"

class G1EvacInfo;
class G1NUMA;

// Interface to keep track of which regions G1 is currently allocating into. Provides
// some accessors (e.g. allocating into them, or getting their occupancy).
// Also keeps track of retained regions across GCs.
class G1Allocator : public CHeapObj<mtGC> {
  friend class VMStructs;

private:
  G1CollectedHeap* _g1h;
  G1NUMA* _numa;

  bool _survivor_is_full;
  bool _old_is_full;

  // The number of MutatorAllocRegions used, one per memory node.
  size_t _num_alloc_regions;

  // Alloc region used to satisfy mutator allocation requests.
  MutatorAllocRegion* _mutator_alloc_regions;

  // Alloc region used to satisfy allocation requests by the GC for
  // survivor objects.
  SurvivorGCAllocRegion* _survivor_gc_alloc_regions;

  // Alloc region used to satisfy allocation requests by the GC for
  // old objects.
  OldGCAllocRegion _old_gc_alloc_region;

  HeapRegion* _retained_old_gc_alloc_region;

  bool survivor_is_full() const;
  bool old_is_full() const;

  void set_survivor_full();
  void set_old_full();

  void reuse_retained_old_region(G1EvacInfo* evacuation_info,
                                 OldGCAllocRegion* old,
                                 HeapRegion** retained);

  // Accessors to the allocation regions.
  inline MutatorAllocRegion* mutator_alloc_region(uint node_index);
  inline SurvivorGCAllocRegion* survivor_gc_alloc_region(uint node_index);
  inline OldGCAllocRegion* old_gc_alloc_region();

  // Allocation attempt during GC for a survivor object / PLAB.
  HeapWord* survivor_attempt_allocation(size_t min_word_size,
                                        size_t desired_word_size,
                                        size_t* actual_word_size,
                                        uint node_index);

  // Allocation attempt during GC for an old object / PLAB.
  HeapWord* old_attempt_allocation(size_t min_word_size,
                                   size_t desired_word_size,
                                   size_t* actual_word_size);

  // Node index of current thread.
  inline uint current_node_index() const;

public:
  G1Allocator(G1CollectedHeap* heap);
  ~G1Allocator();

  uint num_nodes() { return (uint)_num_alloc_regions; }

#ifdef ASSERT
  // Do we currently have an active mutator region to allocate into?
  bool has_mutator_alloc_region();
#endif

  void init_mutator_alloc_regions();
  void release_mutator_alloc_regions();

  void init_gc_alloc_regions(G1EvacInfo* evacuation_info);
  void release_gc_alloc_regions(G1EvacInfo* evacuation_info);
  void abandon_gc_alloc_regions();
  bool is_retained_old_region(HeapRegion* hr);

  // Allocate blocks of memory during mutator time.

  // Attempt allocation in the current alloc region.
  inline HeapWord* attempt_allocation(size_t min_word_size,
                                      size_t desired_word_size,
                                      size_t* actual_word_size);

  // This is to be called when holding an appropriate lock. It first tries in the
  // current allocation region, and then attempts an allocation using a new region.
  inline HeapWord* attempt_allocation_locked(size_t word_size);

  inline HeapWord* attempt_allocation_force(size_t word_size);

  size_t unsafe_max_tlab_alloc();
  size_t used_in_alloc_regions();

  // Allocate blocks of memory during garbage collection. Will ensure an
  // allocation region, either by picking one or expanding the
  // heap, and then allocate a block of the given size. The block
  // may not be a humongous - it must fit into a single heap region.
  HeapWord* par_allocate_during_gc(G1HeapRegionAttr dest,
                                   size_t word_size,
                                   uint node_index);

  HeapWord* par_allocate_during_gc(G1HeapRegionAttr dest,
                                   size_t min_word_size,
                                   size_t desired_word_size,
                                   size_t* actual_word_size,
                                   uint node_index);
};

// Manages the PLABs used during garbage collection. Interface for allocation from PLABs.
// Needs to handle multiple contexts, extra alignment in any "survivor" area and some
// statistics.
class G1PLABAllocator : public CHeapObj<mtGC> {
  friend class G1ParScanThreadState;
private:
  typedef G1HeapRegionAttr::region_type_t region_type_t;

  G1CollectedHeap* _g1h;
  G1Allocator* _allocator;

  // Collects per-destination information (e.g. young, old gen) about current PLAB
  // and statistics about it.
  struct PLABData {
    PLAB** _alloc_buffer;

    size_t _direct_allocated;             // Number of words allocated directly (not counting PLAB allocation).
    size_t _num_plab_fills;               // Number of PLAB refills experienced so far.
    size_t _num_direct_allocations;       // Number of direct allocations experienced so far.

    size_t _plab_fill_counter;            // How many PLAB refills left until boosting.
    size_t _cur_desired_plab_size;        // Current desired PLAB size incorporating eventual boosting.

    uint _num_alloc_buffers;              // The number of PLABs for this destination.

    PLABData();
    ~PLABData();

    void initialize(uint num_alloc_buffers, size_t desired_plab_size, size_t tolerated_refills);

    // Should we actually boost the PLAB size?
    // The _plab_refill_counter reset value encodes the ResizePLAB flag value already, so no
    // need to check here.
    bool should_boost() const { return _plab_fill_counter == 0; }

    void notify_plab_refill(size_t tolerated_refills, size_t next_plab_size);

  } _dest_data[G1HeapRegionAttr::Num];

  // The amount of PLAB refills tolerated until boosting PLAB size.
  // This value is the same for all generations because they all use the same
  // resizing logic.
  size_t _tolerated_refills;

  void flush_and_retire_stats(uint num_workers);
  inline PLAB* alloc_buffer(G1HeapRegionAttr dest, uint node_index) const;
  inline PLAB* alloc_buffer(region_type_t dest, uint node_index) const;

  // Returns the number of allocation buffers for the given dest.
  // There is only 1 buffer for Old while Young may have multiple buffers depending on
  // active NUMA nodes.
  inline uint alloc_buffers_length(region_type_t dest) const;

  bool may_throw_away_buffer(size_t const allocation_word_sz, size_t const buffer_size) const;
public:
  G1PLABAllocator(G1Allocator* allocator);

  size_t waste() const;
  size_t undo_waste() const;
  size_t plab_size(G1HeapRegionAttr which) const;

  // Allocate word_sz words in dest, either directly into the regions or by
  // allocating a new PLAB. Returns the address of the allocated memory, null if
  // not successful. Plab_refill_failed indicates whether an attempt to refill the
  // PLAB failed or not.
  HeapWord* allocate_direct_or_new_plab(G1HeapRegionAttr dest,
                                        size_t word_sz,
                                        bool* plab_refill_failed,
                                        uint node_index);

  // Allocate word_sz words in the PLAB of dest.  Returns the address of the
  // allocated memory, null if not successful.
  inline HeapWord* plab_allocate(G1HeapRegionAttr dest,
                                 size_t word_sz,
                                 uint node_index);

  inline HeapWord* allocate(G1HeapRegionAttr dest,
                            size_t word_sz,
                            bool* refill_failed,
                            uint node_index);

  void undo_allocation(G1HeapRegionAttr dest, HeapWord* obj, size_t word_sz, uint node_index);
};

<<<<<<< HEAD
// G1ArchiveAllocator is used to allocate memory in archive
// regions. Such regions are not scavenged nor compacted by GC.
// There are two types of archive regions, which are
// differ in the kind of references allowed for the contained objects:
//
// - 'Closed' archive region contain no references outside of other
//   closed archive regions. The region is immutable by GC. GC does
//   not mark object header in 'closed' archive region.
// - An 'open' archive region allow references to any other regions,
//   including closed archive, open archive and other java heap regions.
//   GC can adjust pointers and mark object header in 'open' archive region.
class G1ArchiveAllocator : public CHeapObj<mtGC> {
protected:
  bool _open; // Indicate if the region is 'open' archive.
  G1CollectedHeap* _g1h;

  // The current allocation region
  HeapRegion* _allocation_region;

  // Regions allocated for the current archive range.
  GrowableArrayCHeap<HeapRegion*, mtGC> _allocated_regions;

  // Current allocation window within the current region.
  HeapWord* _bottom;
  HeapWord* _top;
  HeapWord* _max;

  // Allocate a new region for this archive allocator.
  // Allocation is from the top of the reserved heap downward.
  bool alloc_new_region();

public:
  G1ArchiveAllocator(G1CollectedHeap* g1h, bool open) :
    _open(open),
    _g1h(g1h),
    _allocation_region(nullptr),
    _allocated_regions(2),
    _bottom(nullptr),
    _top(nullptr),
    _max(nullptr) { }

  virtual ~G1ArchiveAllocator() {
    assert(_allocation_region == nullptr, "_allocation_region not null");
  }

  static G1ArchiveAllocator* create_allocator(G1CollectedHeap* g1h, bool open);

  // Allocate memory for an individual object.
  HeapWord* archive_mem_allocate(size_t word_size);

  // Return the memory ranges used in the current archive, after
  // aligning to the requested alignment.
  void complete_archive(GrowableArray<MemRegion>* ranges,
                        size_t end_alignment_in_bytes);
};

=======
>>>>>>> 896207de
#endif // SHARE_GC_G1_G1ALLOCATOR_HPP<|MERGE_RESOLUTION|>--- conflicted
+++ resolved
@@ -225,63 +225,4 @@
   void undo_allocation(G1HeapRegionAttr dest, HeapWord* obj, size_t word_sz, uint node_index);
 };
 
-<<<<<<< HEAD
-// G1ArchiveAllocator is used to allocate memory in archive
-// regions. Such regions are not scavenged nor compacted by GC.
-// There are two types of archive regions, which are
-// differ in the kind of references allowed for the contained objects:
-//
-// - 'Closed' archive region contain no references outside of other
-//   closed archive regions. The region is immutable by GC. GC does
-//   not mark object header in 'closed' archive region.
-// - An 'open' archive region allow references to any other regions,
-//   including closed archive, open archive and other java heap regions.
-//   GC can adjust pointers and mark object header in 'open' archive region.
-class G1ArchiveAllocator : public CHeapObj<mtGC> {
-protected:
-  bool _open; // Indicate if the region is 'open' archive.
-  G1CollectedHeap* _g1h;
-
-  // The current allocation region
-  HeapRegion* _allocation_region;
-
-  // Regions allocated for the current archive range.
-  GrowableArrayCHeap<HeapRegion*, mtGC> _allocated_regions;
-
-  // Current allocation window within the current region.
-  HeapWord* _bottom;
-  HeapWord* _top;
-  HeapWord* _max;
-
-  // Allocate a new region for this archive allocator.
-  // Allocation is from the top of the reserved heap downward.
-  bool alloc_new_region();
-
-public:
-  G1ArchiveAllocator(G1CollectedHeap* g1h, bool open) :
-    _open(open),
-    _g1h(g1h),
-    _allocation_region(nullptr),
-    _allocated_regions(2),
-    _bottom(nullptr),
-    _top(nullptr),
-    _max(nullptr) { }
-
-  virtual ~G1ArchiveAllocator() {
-    assert(_allocation_region == nullptr, "_allocation_region not null");
-  }
-
-  static G1ArchiveAllocator* create_allocator(G1CollectedHeap* g1h, bool open);
-
-  // Allocate memory for an individual object.
-  HeapWord* archive_mem_allocate(size_t word_size);
-
-  // Return the memory ranges used in the current archive, after
-  // aligning to the requested alignment.
-  void complete_archive(GrowableArray<MemRegion>* ranges,
-                        size_t end_alignment_in_bytes);
-};
-
-=======
->>>>>>> 896207de
 #endif // SHARE_GC_G1_G1ALLOCATOR_HPP