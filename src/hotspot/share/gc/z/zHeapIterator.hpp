--- conflicted
+++ resolved
@@ -46,17 +46,6 @@
   friend class ZHeapIteratorContext;
 
 private:
-<<<<<<< HEAD
-  const bool                         _visit_weaks;
-  ZStatTimerDisable                  _timer_disable;
-  ZHeapIteratorBitMaps               _bitmaps;
-  ZLock                              _bitmaps_lock;
-  ZHeapIteratorQueues                _queues;
-  ZHeapIteratorArrayQueues           _array_queues;
-  ZConcurrentRootsIteratorClaimOther _concurrent_roots;
-  ZConcurrentWeakRootsIterator       _concurrent_weak_roots;
-  TaskTerminator                     _terminator;
-=======
   const bool                   _visit_weaks;
   ZStatTimerDisable            _timer_disable;
   ZHeapIteratorBitMaps         _bitmaps;
@@ -64,10 +53,8 @@
   ZHeapIteratorQueues          _queues;
   ZHeapIteratorArrayQueues     _array_queues;
   ZConcurrentRootsIterator     _concurrent_roots;
-  ZWeakRootsIterator           _weak_roots;
   ZConcurrentWeakRootsIterator _concurrent_weak_roots;
   TaskTerminator               _terminator;
->>>>>>> 0e19ded9
 
   ZHeapIteratorBitMap* object_bitmap(oop obj);
 
