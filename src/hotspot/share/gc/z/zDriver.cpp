--- conflicted
+++ resolved
@@ -25,13 +25,6 @@
 #include "gc/shared/gc_globals.hpp"
 #include "gc/shared/gcCause.hpp"
 #include "gc/shared/gcId.hpp"
-<<<<<<< HEAD
-#include "gc/shared/gcLocker.hpp"
-#include "gc/shared/isGCActiveMark.hpp"
-#include "gc/shared/gcVMOperations.hpp"
-#include "gc/shared/trimNative.hpp"
-=======
->>>>>>> 514816ed
 #include "gc/z/zAbort.inline.hpp"
 #include "gc/z/zBreakpoint.hpp"
 #include "gc/z/zCollectedHeap.hpp"
@@ -373,109 +366,8 @@
   }
 }
 
-<<<<<<< HEAD
-template <typename T>
-bool ZDriver::pause() {
-  TrimNative::PauseMark trim_native_pause;
-  for (;;) {
-    T op;
-    VMThread::execute(&op);
-    if (op.gc_locked()) {
-      // Wait for GC to become unlocked and restart the VM operation
-      ZStatTimer timer(ZCriticalPhaseGCLockerStall);
-      _gc_locker_port.wait();
-      continue;
-    }
-
-    // Notify VM operation completed
-    _gc_locker_port.ack();
-
-    return op.success();
-  }
-}
-
-void ZDriver::pause_mark_start() {
-  pause<VM_ZMarkStart>();
-}
-
-void ZDriver::concurrent_mark() {
-  ZStatTimer timer(ZPhaseConcurrentMark);
-  ZBreakpoint::at_after_marking_started();
-  ZHeap::heap()->mark(true /* initial */);
-  ZBreakpoint::at_before_marking_completed();
-}
-
-bool ZDriver::pause_mark_end() {
-  return pause<VM_ZMarkEnd>();
-}
-
-void ZDriver::concurrent_mark_continue() {
-  ZStatTimer timer(ZPhaseConcurrentMarkContinue);
-  ZHeap::heap()->mark(false /* initial */);
-}
-
-void ZDriver::concurrent_mark_free() {
-  ZStatTimer timer(ZPhaseConcurrentMarkFree);
-  ZHeap::heap()->mark_free();
-}
-
-void ZDriver::concurrent_process_non_strong_references() {
-  ZStatTimer timer(ZPhaseConcurrentProcessNonStrongReferences);
-  ZBreakpoint::at_after_reference_processing_started();
-  ZHeap::heap()->process_non_strong_references();
-}
-
-void ZDriver::concurrent_reset_relocation_set() {
-  ZStatTimer timer(ZPhaseConcurrentResetRelocationSet);
-  ZHeap::heap()->reset_relocation_set();
-}
-
-void ZDriver::pause_verify() {
-  TrimNative::PauseMark trim_native_pause;
-  if (ZVerifyRoots || ZVerifyObjects) {
-    VM_ZVerify op;
-    VMThread::execute(&op);
-  }
-}
-
-void ZDriver::concurrent_select_relocation_set() {
-  ZStatTimer timer(ZPhaseConcurrentSelectRelocationSet);
-  ZHeap::heap()->select_relocation_set();
-}
-
-void ZDriver::pause_relocate_start() {
-  pause<VM_ZRelocateStart>();
-}
-
-void ZDriver::concurrent_relocate() {
-  ZStatTimer timer(ZPhaseConcurrentRelocated);
-  ZHeap::heap()->relocate();
-}
-
-void ZDriver::check_out_of_memory() {
-  ZHeap::heap()->check_out_of_memory();
-}
-
-static bool should_clear_soft_references(const ZDriverRequest& request) {
-  // Clear soft references if implied by the GC cause
-  if (request.cause() == GCCause::_wb_full_gc ||
-      request.cause() == GCCause::_metadata_GC_clear_soft_refs ||
-      request.cause() == GCCause::_z_allocation_stall) {
-    // Clear
-    return true;
-  }
-
-  // Don't clear
-  return false;
-}
-
-static uint select_active_worker_threads_dynamic(const ZDriverRequest& request) {
-  // Use requested number of worker threads
-  return request.nworkers();
-=======
 GCTracer* ZDriverMajor::jfr_tracer() {
   return &_jfr_tracer;
->>>>>>> 514816ed
 }
 
 void ZDriverMajor::set_used_at_start(size_t used) {
@@ -511,14 +403,7 @@
     ZCollectedHeap::heap()->update_capacity_and_used_at_gc();
 
     // Signal that we have completed a visit to all live objects
-<<<<<<< HEAD
-    Universe::heap()->record_whole_heap_examined_timestamp();
-
-    // Expedite next native trim. This also trims if periodic trims are disabled.
-    TrimNative::schedule_trim();
-=======
     ZCollectedHeap::heap()->record_whole_heap_examined_timestamp();
->>>>>>> 514816ed
   }
 };
 
@@ -564,14 +449,8 @@
   ZHeap::heap()->handle_alloc_stalling_for_old(cleared_soft_refs);
 }
 
-<<<<<<< HEAD
-  // Phase 10: Concurrent Relocate
-  concurrent(relocate);
-
-=======
 void ZDriverMajor::handle_alloc_stalls(bool cleared_soft_refs) const {
   handle_alloc_stalling_for_old(cleared_soft_refs);
->>>>>>> 514816ed
 }
 
 void ZDriverMajor::run_thread() {
