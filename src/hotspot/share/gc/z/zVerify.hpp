--- conflicted
+++ resolved
@@ -31,13 +31,7 @@
 
 class ZVerify : public AllStatic {
 private:
-<<<<<<< HEAD
-  template <typename RootsIterator> static void roots(bool verify_fixed);
-
-=======
->>>>>>> 0e19ded9
   static void roots_concurrent_strong(bool verify_fixed);
-  static void roots_weak();
   static void roots_concurrent_weak();
 
   static void roots(bool verify_concurrent_strong, bool verify_weaks);
