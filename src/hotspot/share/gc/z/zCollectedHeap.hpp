/*
 * Copyright (c) 2015, 2023, Oracle and/or its affiliates. All rights reserved.
 * DO NOT ALTER OR REMOVE COPYRIGHT NOTICES OR THIS FILE HEADER.
 *
 * This code is free software; you can redistribute it and/or modify it
 * under the terms of the GNU General Public License version 2 only, as
 * published by the Free Software Foundation.
 *
 * This code is distributed in the hope that it will be useful, but WITHOUT
 * ANY WARRANTY; without even the implied warranty of MERCHANTABILITY or
 * FITNESS FOR A PARTICULAR PURPOSE.  See the GNU General Public License
 * version 2 for more details (a copy is included in the LICENSE file that
 * accompanied this code).
 *
 * You should have received a copy of the GNU General Public License version
 * 2 along with this work; if not, write to the Free Software Foundation,
 * Inc., 51 Franklin St, Fifth Floor, Boston, MA 02110-1301 USA.
 *
 * Please contact Oracle, 500 Oracle Parkway, Redwood Shores, CA 94065 USA
 * or visit www.oracle.com if you need additional information or have any
 * questions.
 */

#ifndef SHARE_GC_Z_ZCOLLECTEDHEAP_HPP
#define SHARE_GC_Z_ZCOLLECTEDHEAP_HPP

#include "gc/shared/collectedHeap.hpp"
#include "gc/shared/softRefPolicy.hpp"
#include "gc/z/zBarrierSet.hpp"
#include "gc/z/zHeap.hpp"
#include "gc/z/zInitialize.hpp"
#include "gc/z/zRuntimeWorkers.hpp"
#include "memory/metaspace.hpp"
#include "services/memoryUsage.hpp"

class ZDirector;
class ZDriver;
class ZStat;

class ZCollectedHeap : public CollectedHeap {
  friend class VMStructs;

private:
  SoftRefPolicy     _soft_ref_policy;
  ZBarrierSet       _barrier_set;
  ZInitialize       _initialize;
  ZHeap             _heap;
  ZDriver*          _driver;
  ZDirector*        _director;
  ZStat*            _stat;
  ZRuntimeWorkers   _runtime_workers;

  HeapWord* allocate_new_tlab(size_t min_size,
                              size_t requested_size,
                              size_t* actual_size) override;

public:
  static ZCollectedHeap* heap();

  ZCollectedHeap();
  Name kind() const override;
  const char* name() const override;
  jint initialize() override;
  void initialize_serviceability() override;
  void stop() override;

  SoftRefPolicy* soft_ref_policy() override;

  size_t max_capacity() const override;
  size_t capacity() const override;
  size_t used() const override;
  size_t unused() const override;

  bool is_maximal_no_gc() const override;
  bool is_in(const void* p) const override;
  bool requires_barriers(stackChunkOop obj) const override;

  oop array_allocate(Klass* klass, size_t size, int length, bool do_zero, TRAPS) override;
  HeapWord* mem_allocate(size_t size, bool* gc_overhead_limit_was_exceeded) override;
  MetaWord* satisfy_failed_metadata_allocation(ClassLoaderData* loader_data,
                                               size_t size,
                                               Metaspace::MetadataType mdtype) override;
  void collect(GCCause::Cause cause) override;
  void collect_as_vm_thread(GCCause::Cause cause) override;
  void do_full_collection(bool clear_all_soft_refs) override;

  size_t tlab_capacity(Thread* thr) const override;
  size_t tlab_used(Thread* thr) const override;
  size_t max_tlab_size() const override;
  size_t unsafe_max_tlab_alloc(Thread* thr) const override;

  bool uses_stack_watermark_barrier() const override;

  MemoryUsage memory_usage() override;
  GrowableArray<GCMemoryManager*> memory_managers() override;
  GrowableArray<MemoryPool*> memory_pools() override;

  void object_iterate(ObjectClosure* cl) override;
  ParallelObjectIteratorImpl* parallel_object_iterator(uint nworkers) override;

  void keep_alive(oop obj) override;

  void register_nmethod(nmethod* nm) override;
  void unregister_nmethod(nmethod* nm) override;
  void verify_nmethod(nmethod* nmethod) override;

  WorkerThreads* safepoint_workers() override;

  void gc_threads_do(ThreadClosure* tc) const override;

  VirtualSpaceSummary create_heap_space_summary() override;

  void safepoint_synchronize_begin() override;
  void safepoint_synchronize_end() override;

<<<<<<< HEAD
  void pin_object(JavaThread* thread, oop obj) override;
  void unpin_object(JavaThread* thread, oop obj) override;

  virtual void print_on(outputStream* st) const;
  virtual void print_on_error(outputStream* st) const;
  virtual void print_extended_on(outputStream* st) const;
  virtual void print_tracing_info() const;
  virtual bool print_location(outputStream* st, void* addr) const;
=======
  void print_on(outputStream* st) const override;
  void print_on_error(outputStream* st) const override;
  void print_extended_on(outputStream* st) const override;
  void print_tracing_info() const override;
  bool print_location(outputStream* st, void* addr) const override;
>>>>>>> a7342853

  void prepare_for_verify() override;
  void verify(VerifyOption option /* ignored */) override;
  bool is_oop(oop object) const override;
  bool supports_concurrent_gc_breakpoints() const override;
};

#endif // SHARE_GC_Z_ZCOLLECTEDHEAP_HPP<|MERGE_RESOLUTION|>--- conflicted
+++ resolved
@@ -113,22 +113,14 @@
   void safepoint_synchronize_begin() override;
   void safepoint_synchronize_end() override;
 
-<<<<<<< HEAD
   void pin_object(JavaThread* thread, oop obj) override;
   void unpin_object(JavaThread* thread, oop obj) override;
 
-  virtual void print_on(outputStream* st) const;
-  virtual void print_on_error(outputStream* st) const;
-  virtual void print_extended_on(outputStream* st) const;
-  virtual void print_tracing_info() const;
-  virtual bool print_location(outputStream* st, void* addr) const;
-=======
   void print_on(outputStream* st) const override;
   void print_on_error(outputStream* st) const override;
   void print_extended_on(outputStream* st) const override;
   void print_tracing_info() const override;
   bool print_location(outputStream* st, void* addr) const override;
->>>>>>> a7342853
 
   void prepare_for_verify() override;
   void verify(VerifyOption option /* ignored */) override;
