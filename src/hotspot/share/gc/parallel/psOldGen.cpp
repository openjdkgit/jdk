--- conflicted
+++ resolved
@@ -395,13 +395,9 @@
     _start_array(start_array) { }
 
   virtual void do_object(oop obj) {
-<<<<<<< HEAD
-    HeapWord* test_addr = cast_from_oop<HeapWord*>(obj);
-=======
     // With compact headers, the objects can be one-word sized.
     size_t int_off = UseCompactObjectHeaders ? MIN2((size_t)1, obj->size() - 1) : 1;
     HeapWord* test_addr = cast_from_oop<HeapWord*>(obj) + int_off;
->>>>>>> 698384ec
     guarantee(_start_array->object_start(test_addr) == cast_from_oop<HeapWord*>(obj), "ObjectStartArray cannot find start of object");
     guarantee(_start_array->is_block_allocated(cast_from_oop<HeapWord*>(obj)), "ObjectStartArray missing block allocation");
   }
