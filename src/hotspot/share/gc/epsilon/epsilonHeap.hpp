/*
<<<<<<< HEAD
 * Copyright (c) 2017, 2023, Red Hat, Inc. All rights reserved.
=======
 * Copyright (c) 2023, Oracle and/or its affiliates. All rights reserved.
 * Copyright (c) 2017, 2022, Red Hat, Inc. All rights reserved.
>>>>>>> a7342853
 * DO NOT ALTER OR REMOVE COPYRIGHT NOTICES OR THIS FILE HEADER.
 *
 * This code is free software; you can redistribute it and/or modify it
 * under the terms of the GNU General Public License version 2 only, as
 * published by the Free Software Foundation.
 *
 * This code is distributed in the hope that it will be useful, but WITHOUT
 * ANY WARRANTY; without even the implied warranty of MERCHANTABILITY or
 * FITNESS FOR A PARTICULAR PURPOSE.  See the GNU General Public License
 * version 2 for more details (a copy is included in the LICENSE file that
 * accompanied this code).
 *
 * You should have received a copy of the GNU General Public License version
 * 2 along with this work; if not, write to the Free Software Foundation,
 * Inc., 51 Franklin St, Fifth Floor, Boston, MA 02110-1301 USA.
 *
 * Please contact Oracle, 500 Oracle Parkway, Redwood Shores, CA 94065 USA
 * or visit www.oracle.com if you need additional information or have any
 * questions.
 *
 */

#ifndef SHARE_GC_EPSILON_EPSILONHEAP_HPP
#define SHARE_GC_EPSILON_EPSILONHEAP_HPP

#include "gc/epsilon/epsilonBarrierSet.hpp"
#include "gc/epsilon/epsilonMonitoringSupport.hpp"
#include "gc/shared/collectedHeap.hpp"
#include "gc/shared/softRefPolicy.hpp"
#include "gc/shared/space.hpp"
#include "memory/virtualspace.hpp"
#include "services/memoryManager.hpp"

class EpsilonHeap : public CollectedHeap {
  friend class VMStructs;
private:
  SoftRefPolicy _soft_ref_policy;
  EpsilonMonitoringSupport* _monitoring_support;
  MemoryPool* _pool;
  GCMemoryManager _memory_manager;
  ContiguousSpace* _space;
  VirtualSpace _virtual_space;
  size_t _max_tlab_size;
  size_t _step_counter_update;
  size_t _step_heap_print;
  int64_t _decay_time_ns;
  volatile size_t _last_counter_update;
  volatile size_t _last_heap_print;

public:
  static EpsilonHeap* heap();

  EpsilonHeap() :
          _memory_manager("Epsilon Heap", ""),
          _space(NULL) {};

  Name kind() const override {
    return CollectedHeap::Epsilon;
  }

  const char* name() const override {
    return "Epsilon";
  }

  SoftRefPolicy* soft_ref_policy() override {
    return &_soft_ref_policy;
  }

  jint initialize() override;
  void initialize_serviceability() override;

  GrowableArray<GCMemoryManager*> memory_managers() override;
  GrowableArray<MemoryPool*> memory_pools() override;

  size_t max_capacity() const override { return _virtual_space.reserved_size();  }
  size_t capacity()     const override { return _virtual_space.committed_size(); }
  size_t used()         const override { return _space->used(); }

  bool is_in(const void* p) const override {
    return _space->is_in(p);
  }

  bool requires_barriers(stackChunkOop obj) const override { return false; }

  bool is_maximal_no_gc() const override {
    // No GC is going to happen. Return "we are at max", when we are about to fail.
    return used() == capacity();
  }

  // Allocation
  HeapWord* allocate_work(size_t size, bool verbose = true);
  HeapWord* mem_allocate(size_t size, bool* gc_overhead_limit_was_exceeded) override;
  HeapWord* allocate_new_tlab(size_t min_size,
                              size_t requested_size,
                              size_t* actual_size) override;

  // TLAB allocation
  size_t tlab_capacity(Thread* thr)         const override { return capacity();     }
  size_t tlab_used(Thread* thr)             const override { return used();         }
  size_t max_tlab_size()                    const override { return _max_tlab_size; }
  size_t unsafe_max_tlab_alloc(Thread* thr) const override;

  void collect(GCCause::Cause cause) override;
  void do_full_collection(bool clear_all_soft_refs) override;

  // Heap walking support
  void object_iterate(ObjectClosure* cl) override;

  // Object pinning support: every object is implicitly pinned
<<<<<<< HEAD
  void pin_object(JavaThread* thread, oop obj) override { }
=======
  bool supports_object_pinning() const           override { return true; }
  oop pin_object(JavaThread* thread, oop obj)    override { return obj; }
>>>>>>> a7342853
  void unpin_object(JavaThread* thread, oop obj) override { }

  // No support for block parsing.
  HeapWord* block_start(const void* addr) const { return NULL;  }
  bool block_is_obj(const HeapWord* addr) const { return false; }

  // No GC threads
  void gc_threads_do(ThreadClosure* tc) const override {}

  // No nmethod handling
  void register_nmethod(nmethod* nm) override {}
  void unregister_nmethod(nmethod* nm) override {}
  void verify_nmethod(nmethod* nm) override {}

  // No heap verification
  void prepare_for_verify() override {}
  void verify(VerifyOption option) override {}

  MemRegion reserved_region() const { return _reserved; }
  bool is_in_reserved(const void* addr) const { return _reserved.contains(addr); }

  // Support for loading objects from CDS archive into the heap
  bool can_load_archived_objects() const override { return UseCompressedOops; }
  HeapWord* allocate_loaded_archive_space(size_t size) override;

  void print_on(outputStream* st) const override;
  void print_tracing_info() const override;
  bool print_location(outputStream* st, void* addr) const override;

private:
  void print_heap_info(size_t used) const;
  void print_metaspace_info() const;

};

#endif // SHARE_GC_EPSILON_EPSILONHEAP_HPP<|MERGE_RESOLUTION|>--- conflicted
+++ resolved
@@ -1,10 +1,6 @@
 /*
-<<<<<<< HEAD
- * Copyright (c) 2017, 2023, Red Hat, Inc. All rights reserved.
-=======
  * Copyright (c) 2023, Oracle and/or its affiliates. All rights reserved.
  * Copyright (c) 2017, 2022, Red Hat, Inc. All rights reserved.
->>>>>>> a7342853
  * DO NOT ALTER OR REMOVE COPYRIGHT NOTICES OR THIS FILE HEADER.
  *
  * This code is free software; you can redistribute it and/or modify it
@@ -114,12 +110,7 @@
   void object_iterate(ObjectClosure* cl) override;
 
   // Object pinning support: every object is implicitly pinned
-<<<<<<< HEAD
   void pin_object(JavaThread* thread, oop obj) override { }
-=======
-  bool supports_object_pinning() const           override { return true; }
-  oop pin_object(JavaThread* thread, oop obj)    override { return obj; }
->>>>>>> a7342853
   void unpin_object(JavaThread* thread, oop obj) override { }
 
   // No support for block parsing.
