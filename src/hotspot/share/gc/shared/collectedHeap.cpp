/*
 * Copyright (c) 2001, 2023, Oracle and/or its affiliates. All rights reserved.
 * DO NOT ALTER OR REMOVE COPYRIGHT NOTICES OR THIS FILE HEADER.
 *
 * This code is free software; you can redistribute it and/or modify it
 * under the terms of the GNU General Public License version 2 only, as
 * published by the Free Software Foundation.
 *
 * This code is distributed in the hope that it will be useful, but WITHOUT
 * ANY WARRANTY; without even the implied warranty of MERCHANTABILITY or
 * FITNESS FOR A PARTICULAR PURPOSE.  See the GNU General Public License
 * version 2 for more details (a copy is included in the LICENSE file that
 * accompanied this code).
 *
 * You should have received a copy of the GNU General Public License version
 * 2 along with this work; if not, write to the Free Software Foundation,
 * Inc., 51 Franklin St, Fifth Floor, Boston, MA 02110-1301 USA.
 *
 * Please contact Oracle, 500 Oracle Parkway, Redwood Shores, CA 94065 USA
 * or visit www.oracle.com if you need additional information or have any
 * questions.
 *
 */

#include "precompiled.hpp"
#include "classfile/classLoaderData.hpp"
#include "classfile/vmClasses.hpp"
#include "gc/shared/allocTracer.hpp"
#include "gc/shared/barrierSet.hpp"
#include "gc/shared/collectedHeap.hpp"
#include "gc/shared/collectedHeap.inline.hpp"
#include "gc/shared/gcLocker.inline.hpp"
#include "gc/shared/gcHeapSummary.hpp"
#include "gc/shared/stringdedup/stringDedup.hpp"
#include "gc/shared/gcTrace.hpp"
#include "gc/shared/gcTraceTime.inline.hpp"
#include "gc/shared/gcVMOperations.hpp"
#include "gc/shared/gcWhen.hpp"
#include "gc/shared/gc_globals.hpp"
#include "gc/shared/memAllocator.hpp"
#include "gc/shared/tlab_globals.hpp"
#include "logging/log.hpp"
#include "logging/logStream.hpp"
#include "memory/classLoaderMetaspace.hpp"
#include "memory/metaspaceUtils.hpp"
#include "memory/resourceArea.hpp"
#include "memory/universe.hpp"
#include "oops/instanceMirrorKlass.hpp"
#include "oops/oop.inline.hpp"
#include "runtime/handles.inline.hpp"
#include "runtime/init.hpp"
#include "runtime/javaThread.hpp"
#include "runtime/perfData.hpp"
#include "runtime/threadSMR.hpp"
#include "runtime/vmThread.hpp"
#include "services/heapDumper.hpp"
#include "utilities/align.hpp"
#include "utilities/copy.hpp"
#include "utilities/events.hpp"

class ClassLoaderData;

size_t CollectedHeap::_lab_alignment_reserve = ~(size_t)0;
Klass* CollectedHeap::_filler_object_klass = nullptr;
size_t CollectedHeap::_filler_array_max_size = 0;
size_t CollectedHeap::_stack_chunk_max_size = 0;

class GCMessage : public FormatBuffer<1024> {
 public:
  bool is_before;
};

template <>
void EventLogBase<GCMessage>::print(outputStream* st, GCMessage& m) {
  st->print_cr("GC heap %s", m.is_before ? "before" : "after");
  st->print_raw(m);
}

class GCHeapLog : public EventLogBase<GCMessage> {
 private:
  void log_heap(CollectedHeap* heap, bool before);

 public:
  GCHeapLog() : EventLogBase<GCMessage>("GC Heap History", "gc") {}

  void log_heap_before(CollectedHeap* heap) {
    log_heap(heap, true);
  }
  void log_heap_after(CollectedHeap* heap) {
    log_heap(heap, false);
  }
};

void GCHeapLog::log_heap(CollectedHeap* heap, bool before) {
  if (!should_log()) {
    return;
  }

  double timestamp = fetch_timestamp();
  MutexLocker ml(&_mutex, Mutex::_no_safepoint_check_flag);
  int index = compute_log_index();
  _records[index].thread = nullptr; // Its the GC thread so it's not that interesting.
  _records[index].timestamp = timestamp;
  _records[index].data.is_before = before;
  stringStream st(_records[index].data.buffer(), _records[index].data.size());

  st.print_cr("{Heap %s GC invocations=%u (full %u):",
                 before ? "before" : "after",
                 heap->total_collections(),
                 heap->total_full_collections());

  heap->print_on(&st);
  st.print_cr("}");
}

ParallelObjectIterator::ParallelObjectIterator(uint thread_num) :
  _impl(Universe::heap()->parallel_object_iterator(thread_num))
{}

ParallelObjectIterator::~ParallelObjectIterator() {
  delete _impl;
}

void ParallelObjectIterator::object_iterate(ObjectClosure* cl, uint worker_id) {
  _impl->object_iterate(cl, worker_id);
}

size_t CollectedHeap::unused() const {
  MutexLocker ml(Heap_lock);
  return capacity() - used();
}

VirtualSpaceSummary CollectedHeap::create_heap_space_summary() {
  size_t capacity_in_words = capacity() / HeapWordSize;

  return VirtualSpaceSummary(
    _reserved.start(), _reserved.start() + capacity_in_words, _reserved.end());
}

GCHeapSummary CollectedHeap::create_heap_summary() {
  VirtualSpaceSummary heap_space = create_heap_space_summary();
  return GCHeapSummary(heap_space, used());
}

MetaspaceSummary CollectedHeap::create_metaspace_summary() {
  const MetaspaceChunkFreeListSummary& ms_chunk_free_list_summary =
    MetaspaceUtils::chunk_free_list_summary(Metaspace::NonClassType);
  const MetaspaceChunkFreeListSummary& class_chunk_free_list_summary =
    MetaspaceUtils::chunk_free_list_summary(Metaspace::ClassType);
  return MetaspaceSummary(MetaspaceGC::capacity_until_GC(),
                          MetaspaceUtils::get_combined_statistics(),
                          ms_chunk_free_list_summary, class_chunk_free_list_summary);
}

void CollectedHeap::print_heap_before_gc() {
  LogTarget(Debug, gc, heap) lt;
  if (lt.is_enabled()) {
    LogStream ls(lt);
    ls.print_cr("Heap before GC invocations=%u (full %u):", total_collections(), total_full_collections());
    ResourceMark rm;
    print_on(&ls);
  }

  if (_gc_heap_log != nullptr) {
    _gc_heap_log->log_heap_before(this);
  }
}

void CollectedHeap::print_heap_after_gc() {
  LogTarget(Debug, gc, heap) lt;
  if (lt.is_enabled()) {
    LogStream ls(lt);
    ls.print_cr("Heap after GC invocations=%u (full %u):", total_collections(), total_full_collections());
    ResourceMark rm;
    print_on(&ls);
  }

  if (_gc_heap_log != nullptr) {
    _gc_heap_log->log_heap_after(this);
  }
}

void CollectedHeap::print() const { print_on(tty); }

void CollectedHeap::print_on_error(outputStream* st) const {
  st->print_cr("Heap:");
  print_extended_on(st);
  st->cr();

  BarrierSet* bs = BarrierSet::barrier_set();
  if (bs != nullptr) {
    bs->print_on(st);
  }
}

void CollectedHeap::trace_heap(GCWhen::Type when, const GCTracer* gc_tracer) {
  const GCHeapSummary& heap_summary = create_heap_summary();
  gc_tracer->report_gc_heap_summary(when, heap_summary);

  const MetaspaceSummary& metaspace_summary = create_metaspace_summary();
  gc_tracer->report_metaspace_summary(when, metaspace_summary);
}

void CollectedHeap::trace_heap_before_gc(const GCTracer* gc_tracer) {
  trace_heap(GCWhen::BeforeGC, gc_tracer);
}

void CollectedHeap::trace_heap_after_gc(const GCTracer* gc_tracer) {
  trace_heap(GCWhen::AfterGC, gc_tracer);
}

// Default implementation, for collectors that don't support the feature.
bool CollectedHeap::supports_concurrent_gc_breakpoints() const {
  return false;
}

bool CollectedHeap::is_oop(oop object) const {
  if (!is_object_aligned(object)) {
    return false;
  }

  if (!is_in(object)) {
    return false;
  }

<<<<<<< HEAD
=======
  if (is_in(object->klass_raw())) {
    return false;
  }

>>>>>>> 6e19387f
  return true;
}

// Memory state functions.


CollectedHeap::CollectedHeap() :
  _capacity_at_last_gc(0),
  _used_at_last_gc(0),
  _is_gc_active(false),
  _last_whole_heap_examined_time_ns(os::javaTimeNanos()),
  _total_collections(0),
  _total_full_collections(0),
  _gc_cause(GCCause::_no_gc),
  _gc_lastcause(GCCause::_no_gc)
{
  // If the minimum object size is greater than MinObjAlignment, we can
  // end up with a shard at the end of the buffer that's smaller than
  // the smallest object.  We can't allow that because the buffer must
  // look like it's full of objects when we retire it, so we make
  // sure we have enough space for a filler int array object.
  size_t min_size = min_dummy_object_size();
  _lab_alignment_reserve = min_size > (size_t)MinObjAlignment ? align_object_size(min_size) : 0;

  const size_t max_len = size_t(arrayOopDesc::max_array_length(T_INT));
  const size_t elements_per_word = HeapWordSize / sizeof(jint);
  int header_size_in_bytes = arrayOopDesc::base_offset_in_bytes(T_INT);
  assert(header_size_in_bytes % sizeof(jint) == 0, "must be aligned to int");
  int header_size_in_ints = header_size_in_bytes / sizeof(jint);
  _filler_array_max_size = align_object_size((header_size_in_ints + max_len) / elements_per_word);

  NOT_PRODUCT(_promotion_failure_alot_count = 0;)
  NOT_PRODUCT(_promotion_failure_alot_gc_number = 0;)

  if (UsePerfData) {
    EXCEPTION_MARK;

    // create the gc cause jvmstat counters
    _perf_gc_cause = PerfDataManager::create_string_variable(SUN_GC, "cause",
                             80, GCCause::to_string(_gc_cause), CHECK);

    _perf_gc_lastcause =
                PerfDataManager::create_string_variable(SUN_GC, "lastCause",
                             80, GCCause::to_string(_gc_lastcause), CHECK);
  }

  // Create the ring log
  if (LogEvents) {
    _gc_heap_log = new GCHeapLog();
  } else {
    _gc_heap_log = nullptr;
  }
}

// This interface assumes that it's being called by the
// vm thread. It collects the heap assuming that the
// heap lock is already held and that we are executing in
// the context of the vm thread.
void CollectedHeap::collect_as_vm_thread(GCCause::Cause cause) {
  Thread* thread = Thread::current();
  assert(thread->is_VM_thread(), "Precondition#1");
  assert(Heap_lock->is_locked(), "Precondition#2");
  GCCauseSetter gcs(this, cause);
  switch (cause) {
    case GCCause::_codecache_GC_threshold:
    case GCCause::_codecache_GC_aggressive:
    case GCCause::_heap_inspection:
    case GCCause::_heap_dump:
    case GCCause::_metadata_GC_threshold: {
      HandleMark hm(thread);
      do_full_collection(false);        // don't clear all soft refs
      break;
    }
    case GCCause::_metadata_GC_clear_soft_refs: {
      HandleMark hm(thread);
      do_full_collection(true);         // do clear all soft refs
      break;
    }
    default:
      ShouldNotReachHere(); // Unexpected use of this function
  }
}

MetaWord* CollectedHeap::satisfy_failed_metadata_allocation(ClassLoaderData* loader_data,
                                                            size_t word_size,
                                                            Metaspace::MetadataType mdtype) {
  uint loop_count = 0;
  uint gc_count = 0;
  uint full_gc_count = 0;

  assert(!Heap_lock->owned_by_self(), "Should not be holding the Heap_lock");

  do {
    MetaWord* result = loader_data->metaspace_non_null()->allocate(word_size, mdtype);
    if (result != nullptr) {
      return result;
    }

    if (GCLocker::is_active_and_needs_gc()) {
      // If the GCLocker is active, just expand and allocate.
      // If that does not succeed, wait if this thread is not
      // in a critical section itself.
      result = loader_data->metaspace_non_null()->expand_and_allocate(word_size, mdtype);
      if (result != nullptr) {
        return result;
      }
      JavaThread* jthr = JavaThread::current();
      if (!jthr->in_critical()) {
        // Wait for JNI critical section to be exited
        GCLocker::stall_until_clear();
        // The GC invoked by the last thread leaving the critical
        // section will be a young collection and a full collection
        // is (currently) needed for unloading classes so continue
        // to the next iteration to get a full GC.
        continue;
      } else {
        if (CheckJNICalls) {
          fatal("Possible deadlock due to allocating while"
                " in jni critical section");
        }
        return nullptr;
      }
    }

    {  // Need lock to get self consistent gc_count's
      MutexLocker ml(Heap_lock);
      gc_count      = Universe::heap()->total_collections();
      full_gc_count = Universe::heap()->total_full_collections();
    }

    // Generate a VM operation
    VM_CollectForMetadataAllocation op(loader_data,
                                       word_size,
                                       mdtype,
                                       gc_count,
                                       full_gc_count,
                                       GCCause::_metadata_GC_threshold);
    VMThread::execute(&op);

    // If GC was locked out, try again. Check before checking success because the
    // prologue could have succeeded and the GC still have been locked out.
    if (op.gc_locked()) {
      continue;
    }

    if (op.prologue_succeeded()) {
      return op.result();
    }
    loop_count++;
    if ((QueuedAllocationWarningCount > 0) &&
        (loop_count % QueuedAllocationWarningCount == 0)) {
      log_warning(gc, ergo)("satisfy_failed_metadata_allocation() retries %d times,"
                            " size=" SIZE_FORMAT, loop_count, word_size);
    }
  } while (true);  // Until a GC is done
}

MemoryUsage CollectedHeap::memory_usage() {
  return MemoryUsage(InitialHeapSize, used(), capacity(), max_capacity());
}

void CollectedHeap::set_gc_cause(GCCause::Cause v) {
  if (UsePerfData) {
    _gc_lastcause = _gc_cause;
    _perf_gc_lastcause->set_value(GCCause::to_string(_gc_lastcause));
    _perf_gc_cause->set_value(GCCause::to_string(v));
  }
  _gc_cause = v;
}

#ifndef PRODUCT
void CollectedHeap::check_for_non_bad_heap_word_value(HeapWord* addr, size_t size) {
  if (CheckMemoryInitialization && ZapUnusedHeapArea) {
    // please note mismatch between size (in 32/64 bit words), and ju_addr that always point to a 32 bit word
    for (juint* ju_addr = reinterpret_cast<juint*>(addr); ju_addr < reinterpret_cast<juint*>(addr + size); ++ju_addr) {
      assert(*ju_addr == badHeapWordVal, "Found non badHeapWordValue in pre-allocation check");
    }
  }
}
#endif // PRODUCT

size_t CollectedHeap::max_tlab_size() const {
  // TLABs can't be bigger than we can fill with a int[Integer.MAX_VALUE].
  // This restriction could be removed by enabling filling with multiple arrays.
  // If we compute that the reasonable way as
  //    header_size + ((sizeof(jint) * max_jint) / HeapWordSize)
  // we'll overflow on the multiply, so we do the divide first.
  // We actually lose a little by dividing first,
  // but that just makes the TLAB  somewhat smaller than the biggest array,
  // which is fine, since we'll be able to fill that.
  int header_size_in_bytes = typeArrayOopDesc::base_offset_in_bytes(T_INT);
  assert(header_size_in_bytes % sizeof(jint) == 0, "header size must align to int");
  size_t max_int_size = header_size_in_bytes / HeapWordSize +
              sizeof(jint) *
              ((juint) max_jint / (size_t) HeapWordSize);
  return align_down(max_int_size, MinObjAlignment);
}

size_t CollectedHeap::filler_array_min_size() {
  int aligned_header_size_words = align_up(arrayOopDesc::base_offset_in_bytes(T_INT), HeapWordSize) / HeapWordSize;
  return align_object_size(aligned_header_size_words); // align to MinObjAlignment
}

void CollectedHeap::zap_filler_array_with(HeapWord* start, size_t words, juint value) {
  int payload_start = align_up(arrayOopDesc::base_offset_in_bytes(T_INT), HeapWordSize) / HeapWordSize;
  Copy::fill_to_words(start + payload_start,
                      words - payload_start, value);
}

#ifdef ASSERT
void CollectedHeap::fill_args_check(HeapWord* start, size_t words)
{
  assert(words >= min_fill_size(), "too small to fill");
  assert(is_object_aligned(words), "unaligned size");
}

void CollectedHeap::zap_filler_array(HeapWord* start, size_t words, bool zap)
{
  if (ZapFillerObjects && zap) {
    zap_filler_array_with(start, words, 0XDEAFBABE);
  }
}
#endif // ASSERT

void
CollectedHeap::fill_with_array(HeapWord* start, size_t words, bool zap)
{
  assert(words >= filler_array_min_size(), "too small for an array");
  assert(words <= filler_array_max_size(), "too big for a single object");

  const size_t payload_size_bytes = words * HeapWordSize - arrayOopDesc::base_offset_in_bytes(T_INT);
  assert(payload_size_bytes % sizeof(jint) == 0, "must be int aligned");
  const size_t len = payload_size_bytes / sizeof(jint);
  assert((int)len >= 0, "size too large " SIZE_FORMAT " becomes %d", words, (int)len);

  ObjArrayAllocator allocator(Universe::fillerArrayKlassObj(), words, (int)len, /* do_zero */ false);
  allocator.initialize(start);
  if (DumpSharedSpaces) {
    // This array is written into the CDS archive. Make sure it
    // has deterministic contents.
    zap_filler_array_with(start, words, 0);
  } else {
    DEBUG_ONLY(zap_filler_array(start, words, zap);)
  }
}

void
CollectedHeap::fill_with_object_impl(HeapWord* start, size_t words, bool zap)
{
  assert(words <= filler_array_max_size(), "too big for a single object");

  if (words >= filler_array_min_size()) {
    fill_with_array(start, words, zap);
  } else if (words > 0) {
    assert(words == min_fill_size(), "unaligned size");
    ObjAllocator allocator(CollectedHeap::filler_object_klass(), words);
    allocator.initialize(start);
  }
}

void CollectedHeap::fill_with_object(HeapWord* start, size_t words, bool zap)
{
  DEBUG_ONLY(fill_args_check(start, words);)
  HandleMark hm(Thread::current());  // Free handles before leaving.
  fill_with_object_impl(start, words, zap);
}

void CollectedHeap::fill_with_objects(HeapWord* start, size_t words, bool zap)
{
  DEBUG_ONLY(fill_args_check(start, words);)
  HandleMark hm(Thread::current());  // Free handles before leaving.

  // Multiple objects may be required depending on the filler array maximum size. Fill
  // the range up to that with objects that are filler_array_max_size sized. The
  // remainder is filled with a single object.
  const size_t min = min_fill_size();
  const size_t max = filler_array_max_size();
  while (words > max) {
    const size_t cur = (words - max) >= min ? max : max - min;
    fill_with_array(start, cur, zap);
    start += cur;
    words -= cur;
  }

  fill_with_object_impl(start, words, zap);
}

void CollectedHeap::fill_with_dummy_object(HeapWord* start, HeapWord* end, bool zap) {
  CollectedHeap::fill_with_object(start, end, zap);
}

HeapWord* CollectedHeap::allocate_new_tlab(size_t min_size,
                                           size_t requested_size,
                                           size_t* actual_size) {
  guarantee(false, "thread-local allocation buffers not supported");
  return nullptr;
}

void CollectedHeap::ensure_parsability(bool retire_tlabs) {
  assert(SafepointSynchronize::is_at_safepoint() || !is_init_completed(),
         "Should only be called at a safepoint or at start-up");

  ThreadLocalAllocStats stats;

  for (JavaThreadIteratorWithHandle jtiwh; JavaThread *thread = jtiwh.next();) {
    BarrierSet::barrier_set()->make_parsable(thread);
    if (UseTLAB) {
      if (retire_tlabs) {
        thread->tlab().retire(&stats);
      } else {
        thread->tlab().make_parsable();
      }
    }
  }

  stats.publish();
}

void CollectedHeap::resize_all_tlabs() {
  assert(SafepointSynchronize::is_at_safepoint() || !is_init_completed(),
         "Should only resize tlabs at safepoint");

  if (UseTLAB && ResizeTLAB) {
    for (JavaThreadIteratorWithHandle jtiwh; JavaThread *thread = jtiwh.next(); ) {
      thread->tlab().resize();
    }
  }
}

jlong CollectedHeap::millis_since_last_whole_heap_examined() {
  return (os::javaTimeNanos() - _last_whole_heap_examined_time_ns) / NANOSECS_PER_MILLISEC;
}

void CollectedHeap::record_whole_heap_examined_timestamp() {
  _last_whole_heap_examined_time_ns = os::javaTimeNanos();
}

void CollectedHeap::full_gc_dump(GCTimer* timer, bool before) {
  assert(timer != nullptr, "timer is null");
  if ((HeapDumpBeforeFullGC && before) || (HeapDumpAfterFullGC && !before)) {
    GCTraceTime(Info, gc) tm(before ? "Heap Dump (before full gc)" : "Heap Dump (after full gc)", timer);
    HeapDumper::dump_heap();
  }

  LogTarget(Trace, gc, classhisto) lt;
  if (lt.is_enabled()) {
    GCTraceTime(Trace, gc, classhisto) tm(before ? "Class Histogram (before full gc)" : "Class Histogram (after full gc)", timer);
    ResourceMark rm;
    LogStream ls(lt);
    VM_GC_HeapInspection inspector(&ls, false /* ! full gc */);
    inspector.doit();
  }
}

void CollectedHeap::pre_full_gc_dump(GCTimer* timer) {
  full_gc_dump(timer, true);
}

void CollectedHeap::post_full_gc_dump(GCTimer* timer) {
  full_gc_dump(timer, false);
}

void CollectedHeap::initialize_reserved_region(const ReservedHeapSpace& rs) {
  // It is important to do this in a way such that concurrent readers can't
  // temporarily think something is in the heap.  (Seen this happen in asserts.)
  _reserved.set_word_size(0);
  _reserved.set_start((HeapWord*)rs.base());
  _reserved.set_end((HeapWord*)rs.end());
}

void CollectedHeap::post_initialize() {
  StringDedup::initialize();
  initialize_serviceability();
}

#ifndef PRODUCT

bool CollectedHeap::promotion_should_fail(volatile size_t* count) {
  // Access to count is not atomic; the value does not have to be exact.
  if (PromotionFailureALot) {
    const size_t gc_num = total_collections();
    const size_t elapsed_gcs = gc_num - _promotion_failure_alot_gc_number;
    if (elapsed_gcs >= PromotionFailureALotInterval) {
      // Test for unsigned arithmetic wrap-around.
      if (++*count >= PromotionFailureALotCount) {
        *count = 0;
        return true;
      }
    }
  }
  return false;
}

bool CollectedHeap::promotion_should_fail() {
  return promotion_should_fail(&_promotion_failure_alot_count);
}

void CollectedHeap::reset_promotion_should_fail(volatile size_t* count) {
  if (PromotionFailureALot) {
    _promotion_failure_alot_gc_number = total_collections();
    *count = 0;
  }
}

void CollectedHeap::reset_promotion_should_fail() {
  reset_promotion_should_fail(&_promotion_failure_alot_count);
}

#endif  // #ifndef PRODUCT

bool CollectedHeap::is_archived_object(oop object) const {
  return false;
}

// It's the caller's responsibility to ensure glitch-freedom
// (if required).
void CollectedHeap::update_capacity_and_used_at_gc() {
  _capacity_at_last_gc = capacity();
  _used_at_last_gc     = used();
}<|MERGE_RESOLUTION|>--- conflicted
+++ resolved
@@ -223,13 +223,6 @@
     return false;
   }
 
-<<<<<<< HEAD
-=======
-  if (is_in(object->klass_raw())) {
-    return false;
-  }
-
->>>>>>> 6e19387f
   return true;
 }
 
