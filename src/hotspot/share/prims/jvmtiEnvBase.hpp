/*
 * Copyright (c) 2003, 2020, Oracle and/or its affiliates. All rights reserved.
 * DO NOT ALTER OR REMOVE COPYRIGHT NOTICES OR THIS FILE HEADER.
 *
 * This code is free software; you can redistribute it and/or modify it
 * under the terms of the GNU General Public License version 2 only, as
 * published by the Free Software Foundation.
 *
 * This code is distributed in the hope that it will be useful, but WITHOUT
 * ANY WARRANTY; without even the implied warranty of MERCHANTABILITY or
 * FITNESS FOR A PARTICULAR PURPOSE.  See the GNU General Public License
 * version 2 for more details (a copy is included in the LICENSE file that
 * accompanied this code).
 *
 * You should have received a copy of the GNU General Public License version
 * 2 along with this work; if not, write to the Free Software Foundation,
 * Inc., 51 Franklin St, Fifth Floor, Boston, MA 02110-1301 USA.
 *
 * Please contact Oracle, 500 Oracle Parkway, Redwood Shores, CA 94065 USA
 * or visit www.oracle.com if you need additional information or have any
 * questions.
 *
 */

#ifndef SHARE_PRIMS_JVMTIENVBASE_HPP
#define SHARE_PRIMS_JVMTIENVBASE_HPP

#include "classfile/classLoader.hpp"
#include "prims/jvmtiEnvThreadState.hpp"
#include "prims/jvmtiEventController.hpp"
#include "prims/jvmtiThreadState.hpp"
#include "oops/oopHandle.hpp"
#include "runtime/atomic.hpp"
#include "runtime/fieldDescriptor.hpp"
#include "runtime/frame.hpp"
#include "runtime/thread.hpp"
#include "runtime/vmOperations.hpp"
#include "utilities/growableArray.hpp"
#include "utilities/macros.hpp"

//
// Forward Declarations
//

class JvmtiEnv;
class JvmtiThreadState;
class JvmtiRawMonitor; // for jvmtiEnv.hpp
class JvmtiEventControllerPrivate;
class JvmtiTagMap;



// One JvmtiEnv object is created per jvmti attachment;
// done via JNI GetEnv() call. Multiple attachments are
// allowed in jvmti.

class JvmtiEnvBase : public CHeapObj<mtInternal> {

 private:

#if INCLUDE_JVMTI
  static JvmtiEnvBase*     _head_environment;  // head of environment list
#endif // INCLUDE_JVMTI

  static bool              _globally_initialized;
  static jvmtiPhase        _phase;
  static volatile int      _dying_thread_env_iteration_count;

 public:

  enum {
    JDK15_JVMTI_VERSION = JVMTI_VERSION_1_0 +  33,  /* version: 1.0.33  */
    JDK16_JVMTI_VERSION = JVMTI_VERSION_1_1 + 102,  /* version: 1.1.102 */
    JDK17_JVMTI_VERSION = JVMTI_VERSION_1_2 +   2   /* version: 1.2.2   */
  };

  static jvmtiPhase  get_phase()                    { return _phase; }
  static jvmtiPhase  get_phase(jvmtiEnv* env)       { return ((JvmtiEnvBase*)JvmtiEnv_from_jvmti_env(env))->phase(); }
  static void  set_phase(jvmtiPhase phase)          { _phase = phase; }
  static bool is_vm_live()                          { return _phase == JVMTI_PHASE_LIVE; }

  static void entering_dying_thread_env_iteration() { ++_dying_thread_env_iteration_count; }
  static void leaving_dying_thread_env_iteration()  { --_dying_thread_env_iteration_count; }
  static bool is_inside_dying_thread_env_iteration(){ return _dying_thread_env_iteration_count > 0; }

 private:

  enum {
      JVMTI_MAGIC    = 0x71EE,
      DISPOSED_MAGIC = 0xDEFC,
      BAD_MAGIC      = 0xDEAD
  };

  jvmtiEnv _jvmti_external;
  jint _magic;
  jint _version;  // version value passed to JNI GetEnv()
  JvmtiEnvBase* _next;
  bool _is_retransformable;
  const void *_env_local_storage;     // per env agent allocated data.
  jvmtiEventCallbacks _event_callbacks;
  jvmtiExtEventCallbacks _ext_event_callbacks;
  JvmtiTagMap* volatile _tag_map;
  JvmtiEnvEventEnable _env_event_enable;
  jvmtiCapabilities _current_capabilities;
  jvmtiCapabilities _prohibited_capabilities;
  volatile bool _class_file_load_hook_ever_enabled;
  static volatile bool _needs_clean_up;
  char** _native_method_prefixes;
  int    _native_method_prefix_count;

 protected:
  JvmtiEnvBase(jint version);
  ~JvmtiEnvBase();
  void dispose();
  void env_dispose();

  void set_env_local_storage(const void* data)     { _env_local_storage = data; }
  const void* get_env_local_storage()              { return _env_local_storage; }

  void record_class_file_load_hook_enabled();
  void record_first_time_class_file_load_hook_enabled();

  char** get_native_method_prefixes()              { return _native_method_prefixes; }
  int    get_native_method_prefix_count()          { return _native_method_prefix_count; }
  jvmtiError set_native_method_prefixes(jint prefix_count, char** prefixes);

 private:
  friend class JvmtiEventControllerPrivate;
  void initialize();
  void set_event_callbacks(const jvmtiEventCallbacks* callbacks, jint size_of_callbacks);
  static void globally_initialize();
  static void periodic_clean_up();

  friend class JvmtiEnvIterator;
  JvmtiEnv* next_environment()                     { return (JvmtiEnv*)_next; }
  void set_next_environment(JvmtiEnvBase* env)     { _next = env; }
  static JvmtiEnv* head_environment()              {
    JVMTI_ONLY(return (JvmtiEnv*)_head_environment);
    NOT_JVMTI(return NULL);
  }

 public:

  jvmtiPhase  phase();
  bool is_valid();

  bool use_version_1_0_semantics();  // agent asked for version 1.0
  bool use_version_1_1_semantics();  // agent asked for version 1.1
  bool use_version_1_2_semantics();  // agent asked for version 1.2

  bool is_retransformable()                        { return _is_retransformable; }

  static ByteSize jvmti_external_offset() {
    return byte_offset_of(JvmtiEnvBase, _jvmti_external);
  };

  static JvmtiEnv* JvmtiEnv_from_jvmti_env(jvmtiEnv *env) {
    return (JvmtiEnv*)((intptr_t)env - in_bytes(jvmti_external_offset()));
  };

  jvmtiCapabilities *get_capabilities()             { return &_current_capabilities; }

  jvmtiCapabilities *get_prohibited_capabilities()  { return &_prohibited_capabilities; }

  bool early_class_hook_env() {
    return get_capabilities()->can_generate_early_class_hook_events != 0
        && get_capabilities()->can_generate_all_class_hook_events != 0;
  }

  bool early_vmstart_env() {
    return get_capabilities()->can_generate_early_vmstart != 0;
  }

  static char** get_all_native_method_prefixes(int* count_ptr);

  // This test will answer true when all environments have been disposed and some have
  // not yet been deallocated.  As a result, this test should only be used as an
  // optimization for the no environment case.
  static bool environments_might_exist() {
    return head_environment() != NULL;
  }

  static void check_for_periodic_clean_up();

  JvmtiEnvEventEnable *env_event_enable() {
    return &_env_event_enable;
  }

  jvmtiError allocate(jlong size, unsigned char** mem_ptr) {
    if (size < 0) {
      return JVMTI_ERROR_ILLEGAL_ARGUMENT;
    }
    if (size == 0) {
      *mem_ptr = NULL;
    } else {
      *mem_ptr = (unsigned char *)os::malloc((size_t)size, mtInternal);
      if (*mem_ptr == NULL) {
        return JVMTI_ERROR_OUT_OF_MEMORY;
      }
    }
    return JVMTI_ERROR_NONE;
  }

  jvmtiError deallocate(unsigned char* mem) {
    if (mem != NULL) {
      os::free(mem);
    }
    return JVMTI_ERROR_NONE;
  }


  // Memory functions
  unsigned char* jvmtiMalloc(jlong size);  // don't use this - call allocate

  // method to create a local handle
  jobject jni_reference(Handle hndl);

  // method to create a local handle.
  // This function allows caller to specify which
  // threads local handle table to use.
  jobject jni_reference(JavaThread *thread, Handle hndl);

  // method to destroy a local handle
  void destroy_jni_reference(jobject jobj);

  // method to destroy a local handle.
  // This function allows caller to specify which
  // threads local handle table to use.
  void destroy_jni_reference(JavaThread *thread, jobject jobj);

  jvmtiEnv* jvmti_external() { return &_jvmti_external; };

// Event Dispatch

  bool has_callback(jvmtiEvent event_type) {
    assert(event_type >= JVMTI_MIN_EVENT_TYPE_VAL &&
           event_type <= JVMTI_MAX_EVENT_TYPE_VAL, "checking");
    return ((void**)&_event_callbacks)[event_type-JVMTI_MIN_EVENT_TYPE_VAL] != NULL;
  }

  jvmtiEventCallbacks* callbacks() {
    return &_event_callbacks;
  }

  jvmtiExtEventCallbacks* ext_callbacks() {
    return &_ext_event_callbacks;
  }

  void set_tag_map(JvmtiTagMap* tag_map) {
    _tag_map = tag_map;
  }

  JvmtiTagMap* tag_map() {
    return _tag_map;
  }

  JvmtiTagMap* tag_map_acquire() {
    return Atomic::load_acquire(&_tag_map);
  }

  void release_set_tag_map(JvmtiTagMap* tag_map) {
    Atomic::release_store(&_tag_map, tag_map);
  }

  // return true if event is enabled globally or for any thread
  // True only if there is a callback for it.
  bool is_enabled(jvmtiEvent event_type) {
    return _env_event_enable.is_enabled(event_type);
  }

// Random Utilities

 protected:
  // helper methods for creating arrays of global JNI Handles from local Handles
  // allocated into environment specific storage
  jobject * new_jobjectArray(int length, Handle *handles);
  jthread * new_jthreadArray(int length, Handle *handles);
  jthreadGroup * new_jthreadGroupArray(int length, Handle *handles);

  // convert to a jni jclass from a non-null Klass*
  jclass get_jni_class_non_null(Klass* k);

  jint count_locked_objects(JavaThread *java_thread, Handle hobj);
  jvmtiError get_locked_objects_in_frame(JavaThread *calling_thread,
                                   JavaThread* java_thread,
                                   javaVFrame *jvf,
                                   GrowableArray<jvmtiMonitorStackDepthInfo*>* owned_monitors_list,
                                   jint depth);
 public:
  static vframe* vframeForNoProcess(JavaThread* java_thread, jint depth);

  // get a field descriptor for the specified class and field
  static bool get_field_descriptor(Klass* k, jfieldID field, fieldDescriptor* fd);

  // JVMTI API helper functions which are called when target thread is suspended
  // or at safepoint / thread local handshake.
  jvmtiError get_frame_count(JvmtiThreadState *state, jint *count_ptr);
  jvmtiError get_frame_location(JavaThread* java_thread, jint depth,
                                              jmethodID* method_ptr, jlocation* location_ptr);
  jvmtiError get_object_monitor_usage(JavaThread *calling_thread,
                                                    jobject object, jvmtiMonitorUsage* info_ptr);
  jvmtiError get_stack_trace(JavaThread *java_thread,
                                           jint stack_depth, jint max_count,
                                           jvmtiFrameInfo* frame_buffer, jint* count_ptr);
  jvmtiError get_current_contended_monitor(JavaThread *calling_thread, JavaThread *java_thread,
                                           jobject *monitor_ptr);
  jvmtiError get_owned_monitors(JavaThread *calling_thread, JavaThread* java_thread,
                                GrowableArray<jvmtiMonitorStackDepthInfo*> *owned_monitors_list);
<<<<<<< HEAD
  static jvmtiError check_top_frame(Thread* current_thread, JavaThread* java_thread,
=======
  jvmtiError check_top_frame(JavaThread* current_thread, JavaThread* java_thread,
>>>>>>> 3267b09d
                             jvalue value, TosState tos, Handle* ret_ob_h);
  jvmtiError force_early_return(JavaThread* java_thread, jvalue value, TosState tos);
};

// This class is the only safe means of iterating through environments.
// Note that this iteratation includes invalid environments pending
// deallocation -- in fact, some uses depend on this behavior.

class JvmtiEnvIterator : public StackObj {
 private:
  bool _entry_was_marked;
 public:
  JvmtiEnvIterator() {
    if (Threads::number_of_threads() == 0) {
      _entry_was_marked = false; // we are single-threaded, no need
    } else {
      Thread::current()->entering_jvmti_env_iteration();
      _entry_was_marked = true;
    }
  }
  ~JvmtiEnvIterator() {
    if (_entry_was_marked) {
      Thread::current()->leaving_jvmti_env_iteration();
    }
  }
  JvmtiEnv* first()                 { return JvmtiEnvBase::head_environment(); }
  JvmtiEnv* next(JvmtiEnvBase* env) { return env->next_environment(); }
};

class JvmtiHandshakeClosure : public HandshakeClosure {
 protected:
  jvmtiError _result;
 public:
  JvmtiHandshakeClosure(const char* name)
    : HandshakeClosure(name),
      _result(JVMTI_ERROR_THREAD_NOT_ALIVE) {}
  jvmtiError result() { return _result; }
};

class SetForceEarlyReturn : public JvmtiHandshakeClosure {
private:
  JvmtiThreadState* _state;
  jvalue _value;
  TosState _tos;
public:
  SetForceEarlyReturn(JvmtiThreadState* state, jvalue value, TosState tos)
    : JvmtiHandshakeClosure("SetForceEarlyReturn"),
     _state(state),
     _value(value),
     _tos(tos) {}
  void do_thread(Thread *target) {
    doit(target, false);
  }
  void doit(Thread *target, bool self);
};

// HandshakeClosure to update for pop top frame.
class UpdateForPopTopFrameClosure : public JvmtiHandshakeClosure {
private:
  JvmtiThreadState* _state;

public:
  UpdateForPopTopFrameClosure(JvmtiThreadState* state)
    : JvmtiHandshakeClosure("UpdateForPopTopFrame"),
     _state(state) {}
  void do_thread(Thread *target) {
    doit(target, false);
  }
  void doit(Thread *target, bool self);
};

// HandshakeClosure to set frame pop.
class SetFramePopClosure : public JvmtiHandshakeClosure {
private:
  JvmtiEnv *_env;
  JvmtiThreadState* _state;
  jint _depth;

public:
  SetFramePopClosure(JvmtiEnv *env, JvmtiThreadState* state, jint depth)
    : JvmtiHandshakeClosure("SetFramePop"),
      _env(env),
      _state(state),
      _depth(depth) {}
  void do_thread(Thread *target) {
    doit(target, false);
  }
  void doit(Thread *target, bool self);
};

// HandshakeClosure to get monitor information with stack depth.
class GetOwnedMonitorInfoClosure : public JvmtiHandshakeClosure {
private:
  JavaThread* _calling_thread;
  JvmtiEnv *_env;
  GrowableArray<jvmtiMonitorStackDepthInfo*> *_owned_monitors_list;

public:
  GetOwnedMonitorInfoClosure(JavaThread* calling_thread, JvmtiEnv* env,
                             GrowableArray<jvmtiMonitorStackDepthInfo*>* owned_monitor_list)
    : JvmtiHandshakeClosure("GetOwnedMonitorInfo"),
      _calling_thread(calling_thread),
      _env(env),
      _owned_monitors_list(owned_monitor_list) {}
  void do_thread(Thread *target);
};


// VM operation to get object monitor usage.
class VM_GetObjectMonitorUsage : public VM_Operation {
private:
  JvmtiEnv *_env;
  jobject _object;
  JavaThread* _calling_thread;
  jvmtiMonitorUsage* _info_ptr;
  jvmtiError _result;

public:
  VM_GetObjectMonitorUsage(JvmtiEnv *env, JavaThread* calling_thread, jobject object, jvmtiMonitorUsage* info_ptr) {
    _env = env;
    _object = object;
    _calling_thread = calling_thread;
    _info_ptr = info_ptr;
  }
  VMOp_Type type() const { return VMOp_GetObjectMonitorUsage; }
  jvmtiError result() { return _result; }
  void doit() {
    _result = ((JvmtiEnvBase*) _env)->get_object_monitor_usage(_calling_thread, _object, _info_ptr);
  }

};

// HandshakeClosure to get current contended monitor.
class GetCurrentContendedMonitorClosure : public JvmtiHandshakeClosure {
private:
  JavaThread *_calling_thread;
  JvmtiEnv *_env;
  jobject *_owned_monitor_ptr;

public:
  GetCurrentContendedMonitorClosure(JavaThread* calling_thread, JvmtiEnv *env, jobject *mon_ptr)
    : JvmtiHandshakeClosure("GetCurrentContendedMonitor"),
      _calling_thread(calling_thread),
      _env(env),
      _owned_monitor_ptr(mon_ptr) {}
  void do_thread(Thread *target);
};

// HandshakeClosure to get stack trace.
class GetStackTraceClosure : public JvmtiHandshakeClosure {
private:
  JvmtiEnv *_env;
  jint _start_depth;
  jint _max_count;
  jvmtiFrameInfo *_frame_buffer;
  jint *_count_ptr;

public:
  GetStackTraceClosure(JvmtiEnv *env, jint start_depth, jint max_count,
                       jvmtiFrameInfo* frame_buffer, jint* count_ptr)
    : JvmtiHandshakeClosure("GetStackTrace"),
      _env(env),
      _start_depth(start_depth),
      _max_count(max_count),
      _frame_buffer(frame_buffer),
      _count_ptr(count_ptr) {}
  void do_thread(Thread *target);
};

// forward declaration
struct StackInfoNode;

// Get stack trace at safepoint or at direct handshake.
class MultipleStackTracesCollector {
private:
  JvmtiEnv *_env;
  jint _max_frame_count;
  jvmtiStackInfo *_stack_info;
  jvmtiError _result;
  int _frame_count_total;
  struct StackInfoNode *_head;

  JvmtiEnvBase *env()                 { return (JvmtiEnvBase *)_env; }
  jint max_frame_count()              { return _max_frame_count; }
  struct StackInfoNode *head()        { return _head; }
  void set_head(StackInfoNode *head)  { _head = head; }

public:
  MultipleStackTracesCollector(JvmtiEnv *env, jint max_frame_count)
    : _env(env),
      _max_frame_count(max_frame_count),
      _stack_info(NULL),
      _result(JVMTI_ERROR_NONE),
      _frame_count_total(0),
      _head(NULL) {
  }
  void set_result(jvmtiError result)  { _result = result; }
  void fill_frames(jthread jt, JavaThread *thr, oop thread_oop);
  void allocate_and_fill_stacks(jint thread_count);
  jvmtiStackInfo *stack_info()       { return _stack_info; }
  jvmtiError result()                { return _result; }
};


// VM operation to get stack trace at safepoint.
class VM_GetAllStackTraces : public VM_Operation {
private:
  JavaThread *_calling_thread;
  jint _final_thread_count;
  MultipleStackTracesCollector _collector;

public:
  VM_GetAllStackTraces(JvmtiEnv *env, JavaThread *calling_thread,
                       jint max_frame_count)
      : _calling_thread(calling_thread),
        _final_thread_count(0),
        _collector(env, max_frame_count) {
  }
  VMOp_Type type() const          { return VMOp_GetAllStackTraces; }
  void doit();
  jint final_thread_count()       { return _final_thread_count; }
  jvmtiStackInfo *stack_info()    { return _collector.stack_info(); }
  jvmtiError result()             { return _collector.result(); }
};

// VM operation to get stack trace at safepoint.
class VM_GetThreadListStackTraces : public VM_Operation {
private:
  jint _thread_count;
  const jthread* _thread_list;
  MultipleStackTracesCollector _collector;

public:
  VM_GetThreadListStackTraces(JvmtiEnv *env, jint thread_count, const jthread* thread_list, jint max_frame_count)
      : _thread_count(thread_count),
        _thread_list(thread_list),
        _collector(env, max_frame_count) {
  }
  VMOp_Type type() const { return VMOp_GetThreadListStackTraces; }
  void doit();
  jvmtiStackInfo *stack_info()    { return _collector.stack_info(); }
  jvmtiError result()             { return _collector.result(); }
};

// HandshakeClosure to get single stack trace.
class GetSingleStackTraceClosure : public HandshakeClosure {
private:
  JavaThread *_calling_thread;
  jthread _jthread;
  MultipleStackTracesCollector _collector;

public:
  GetSingleStackTraceClosure(JvmtiEnv *env, JavaThread *calling_thread,
                             jthread thread, jint max_frame_count)
    : HandshakeClosure("GetSingleStackTrace"),
      _calling_thread(calling_thread),
      _jthread(thread),
      _collector(env, max_frame_count) {
  }
  void do_thread(Thread *target);
  jvmtiStackInfo *stack_info()    { return _collector.stack_info(); }
  jvmtiError result()             { return _collector.result(); }
};

// HandshakeClosure to count stack frames.
class GetFrameCountClosure : public JvmtiHandshakeClosure {
private:
  JvmtiEnv *_env;
  JvmtiThreadState *_state;
  jint *_count_ptr;

public:
  GetFrameCountClosure(JvmtiEnv *env, JvmtiThreadState *state, jint *count_ptr)
    : JvmtiHandshakeClosure("GetFrameCount"),
      _env(env),
      _state(state),
      _count_ptr(count_ptr) {}
  void do_thread(Thread *target);
};

// HandshakeClosure to get frame location.
class GetFrameLocationClosure : public JvmtiHandshakeClosure {
private:
  JvmtiEnv *_env;
  jint _depth;
  jmethodID* _method_ptr;
  jlocation* _location_ptr;

public:
  GetFrameLocationClosure(JvmtiEnv *env, jint depth,
                          jmethodID* method_ptr, jlocation* location_ptr)
    : JvmtiHandshakeClosure("GetFrameLocation"),
      _env(env),
      _depth(depth),
      _method_ptr(method_ptr),
      _location_ptr(location_ptr) {}
  void do_thread(Thread *target);
};


// ResourceTracker
//
// ResourceTracker works a little like a ResourceMark. All allocates
// using the resource tracker are recorded. If an allocate using the
// resource tracker fails the destructor will free any resources
// that were allocated using the tracker.
// The motive for this class is to avoid messy error recovery code
// in situations where multiple allocations are done in sequence. If
// the second or subsequent allocation fails it avoids any code to
// release memory allocated in the previous calls.
//
// Usage :-
//   ResourceTracker rt(env);
//   :
//   err = rt.allocate(1024, &ptr);

class ResourceTracker : public StackObj {
 private:
  JvmtiEnv* _env;
  GrowableArray<unsigned char*> *_allocations;
  bool _failed;
 public:
  ResourceTracker(JvmtiEnv* env);
  ~ResourceTracker();
  jvmtiError allocate(jlong size, unsigned char** mem_ptr);
  unsigned char* allocate(jlong size);
  char* strdup(const char* str);
};


// Jvmti monitor closure to collect off stack monitors.
class JvmtiMonitorClosure: public MonitorClosure {
 private:
  JavaThread *_java_thread;
  JavaThread *_calling_thread;
  GrowableArray<jvmtiMonitorStackDepthInfo*> *_owned_monitors_list;
  jvmtiError _error;
  JvmtiEnvBase *_env;

 public:
  JvmtiMonitorClosure(JavaThread* thread, JavaThread *calling_thread,
                      GrowableArray<jvmtiMonitorStackDepthInfo*> *owned_monitors,
                      JvmtiEnvBase *env) {
    _java_thread = thread;
    _calling_thread = calling_thread;
    _owned_monitors_list = owned_monitors;
    _error = JVMTI_ERROR_NONE;
    _env = env;
  }
  void do_monitor(ObjectMonitor* mon);
  jvmtiError error() { return _error;}
};


// Jvmti module closure to collect all modules loaded to the system.
class JvmtiModuleClosure : public StackObj {
private:
  static GrowableArray<OopHandle> *_tbl; // Protected with Module_lock

  static void do_module(ModuleEntry* entry);
public:
  jvmtiError get_all_modules(JvmtiEnv* env, jint* module_count_ptr, jobject** modules_ptr);
};

#endif // SHARE_PRIMS_JVMTIENVBASE_HPP<|MERGE_RESOLUTION|>--- conflicted
+++ resolved
@@ -306,11 +306,7 @@
                                            jobject *monitor_ptr);
   jvmtiError get_owned_monitors(JavaThread *calling_thread, JavaThread* java_thread,
                                 GrowableArray<jvmtiMonitorStackDepthInfo*> *owned_monitors_list);
-<<<<<<< HEAD
-  static jvmtiError check_top_frame(Thread* current_thread, JavaThread* java_thread,
-=======
-  jvmtiError check_top_frame(JavaThread* current_thread, JavaThread* java_thread,
->>>>>>> 3267b09d
+  static jvmtiError check_top_frame(JavaThread* current_thread, JavaThread* java_thread,
                              jvalue value, TosState tos, Handle* ret_ob_h);
   jvmtiError force_early_return(JavaThread* java_thread, jvalue value, TosState tos);
 };
