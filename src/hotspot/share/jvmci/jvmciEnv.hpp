/*
 * Copyright (c) 1999, 2023, Oracle and/or its affiliates. All rights reserved.
 * DO NOT ALTER OR REMOVE COPYRIGHT NOTICES OR THIS FILE HEADER.
 *
 * This code is free software; you can redistribute it and/or modify it
 * under the terms of the GNU General Public License version 2 only, as
 * published by the Free Software Foundation.
 *
 * This code is distributed in the hope that it will be useful, but WITHOUT
 * ANY WARRANTY; without even the implied warranty of MERCHANTABILITY or
 * FITNESS FOR A PARTICULAR PURPOSE.  See the GNU General Public License
 * version 2 for more details (a copy is included in the LICENSE file that
 * accompanied this code).
 *
 * You should have received a copy of the GNU General Public License version
 * 2 along with this work; if not, write to the Free Software Foundation,
 * Inc., 51 Franklin St, Fifth Floor, Boston, MA 02110-1301 USA.
 *
 * Please contact Oracle, 500 Oracle Parkway, Redwood Shores, CA 94065 USA
 * or visit www.oracle.com if you need additional information or have any
 * questions.
 *
 */

#ifndef SHARE_JVMCI_JVMCIENV_HPP
#define SHARE_JVMCI_JVMCIENV_HPP

#include "classfile/javaClasses.hpp"
#include "jvmci/jvmciJavaClasses.hpp"
#include "oops/klass.hpp"
#include "runtime/javaThread.hpp"
#include "runtime/jniHandles.hpp"

class CompileTask;
class JVMCIObject;
class JVMCIObjectArray;
class JVMCIPrimitiveArray;
class JVMCICompiler;
class JVMCIRuntime;

#define JVMCI_EXCEPTION_CONTEXT \
  JavaThread* thread = JavaThread::current(); \
  JavaThread* THREAD = thread; // For exception macros.

// Helper to log more context on a JNI exception
#define JVMCI_EXCEPTION_CHECK(env, ...) \
  do { \
    if (env->ExceptionCheck()) { \
      if (env != JavaThread::current()->jni_environment()) { \
        char* sl_path; \
        if (::JVMCI::get_shared_library(sl_path, false) != nullptr) { \
          tty->print_cr("In JVMCI shared library (%s):", sl_path); \
        } \
      } \
      tty->print_cr(__VA_ARGS__); \
      return; \
    } \
  } while(0)

// Helper class to ensure that references to Klass* are kept alive for G1
class JVMCIKlassHandle : public StackObj {
 private:
  Klass*     _klass;
  Handle     _holder;
  Thread*    _thread;

  Klass*        klass() const                     { return _klass; }
  Klass*        non_null_klass() const            { assert(_klass != nullptr, "resolving null _klass"); return _klass; }

 public:
  /* Constructors */
  JVMCIKlassHandle (Thread* thread) : _klass(nullptr), _thread(thread) {}
  JVMCIKlassHandle (Thread* thread, Klass* klass);

  JVMCIKlassHandle (const JVMCIKlassHandle &h): _klass(h._klass), _holder(h._holder), _thread(h._thread) {}
  JVMCIKlassHandle& operator=(const JVMCIKlassHandle &s);
  JVMCIKlassHandle& operator=(Klass* klass);

  /* Operators for ease of use */
  Klass*        operator () () const            { return klass(); }
  Klass*        operator -> () const            { return non_null_klass(); }

  bool    operator == (Klass* o) const          { return klass() == o; }
  bool    operator == (const JVMCIKlassHandle& h) const  { return klass() == h.klass(); }

  /* Null checks */
  bool    is_null() const                      { return _klass == nullptr; }
  bool    not_null() const                     { return _klass != nullptr; }
};

// A class that maintains the state needed for compilations requested
// by the CompileBroker.  It is created in the broker and passed through
// into the code installation step.
class JVMCICompileState : public ResourceObj {
  friend class JVMCIVMStructs;
 private:
  CompileTask*     _task;
  JVMCICompiler*   _compiler;

  // Cache JVMTI state. Defined as bytes so that reading them from Java
  // via Unsafe is well defined (the C++ type for bool is implementation
  // defined and may not be the same as a Java boolean).
  uint64_t _jvmti_redefinition_count;
  jbyte  _jvmti_can_hotswap_or_post_breakpoint;
  jbyte  _jvmti_can_access_local_variables;
  jbyte  _jvmti_can_post_on_exceptions;
  jbyte  _jvmti_can_pop_frame;
  bool   _target_method_is_old;

  // Compilation result values.
  bool             _retryable;
  const char*      _failure_reason;

  // Specifies if _failure_reason is on the C heap. If so, it is allocated
  // with the mtJVMCI NMT flag.
  bool             _failure_reason_on_C_heap;

  // A value indicating compilation activity during the compilation.
  // If successive calls to this method return a different value, then
  // some degree of JVMCI compilation occurred between the calls.
  jint             _compilation_ticks;

 public:
  JVMCICompileState(CompileTask* task, JVMCICompiler* compiler);

  CompileTask* task() { return _task; }

  bool  jvmti_state_changed() const;
  uint64_t jvmti_redefinition_count() const          { return  _jvmti_redefinition_count; }
  bool  jvmti_can_hotswap_or_post_breakpoint() const { return  _jvmti_can_hotswap_or_post_breakpoint != 0; }
  bool  jvmti_can_access_local_variables() const     { return  _jvmti_can_access_local_variables != 0; }
  bool  jvmti_can_post_on_exceptions() const         { return  _jvmti_can_post_on_exceptions != 0; }
  bool  jvmti_can_pop_frame() const                  { return  _jvmti_can_pop_frame != 0; }
  bool  target_method_is_old() const                 { return  _target_method_is_old; }

  const char* failure_reason() { return _failure_reason; }
  bool failure_reason_on_C_heap() { return _failure_reason_on_C_heap; }
  bool retryable() { return _retryable; }

  void set_failure(bool retryable, const char* reason, bool reason_on_C_heap = false);

  // Called when creating or attaching to a libjvmci isolate failed
  // due to an out of memory condition.
  void notify_libjvmci_oome();

  jint compilation_ticks() const { return _compilation_ticks; }
  void inc_compilation_ticks();
};

// This class is a top level wrapper around interactions between HotSpot
// and the JVMCI Java code.  It supports both a HotSpot heap based
// runtime with HotSpot oop based accessors as well as a shared library
// based runtime that is accessed through JNI. It abstracts away all
// interactions with JVMCI objects so that a single version of the
// HotSpot C++ code can can work with either runtime.
class JVMCIEnv : public ResourceObj {
  friend class JNIAccessMark;

  // Initializes the _env, _mode and _runtime fields.
  void init_env_mode_runtime(JavaThread* thread, JNIEnv* parent_env, bool jni_enomem_is_fatal = true);

  void init(JavaThread* thread, bool is_hotspot, bool jni_enomem_is_fatal, const char* file, int line);

  JNIEnv*                 _env;  // JNI env for calling into shared library
  bool     _pop_frame_on_close;  // Must pop frame on close?
  bool        _detach_on_close;  // Must detach on close?
  JVMCIRuntime*       _runtime;  // Access to a HotSpotJVMCIRuntime
  bool             _is_hotspot;  // Which heap is the HotSpotJVMCIRuntime in
  bool        _throw_to_caller;  // Propagate an exception raised in this env to the caller?
  const char*            _file;  // The file and ...
  int                    _line;  // ... line where this JNIEnv was created
<<<<<<< HEAD
  bool             _threw_OOME;  // OOME trying to create a libjvmci isolate or attach to it; the JVMCIEnv is invalid
=======
  bool             _jni_enomem;  // JNI_ENOMEM returned when creating or attaching to a libjvmci isolate.
                                 // If true, the JVMCIEnv is invalid and should not be used apart from
                                 // calling has_jni_enomem().
>>>>>>> 69f508a2

  // Translates an exception on the HotSpot heap (i.e., hotspot_env) to an exception on
  // the shared library heap (i.e., jni_env). The translation includes the stack and cause(s) of `throwable`.
  // The translated exception is pending in jni_env upon returning.
  static void translate_to_jni_exception(JavaThread* THREAD, const Handle& throwable, JVMCIEnv* hotspot_env, JVMCIEnv* jni_env);

  // Translates an exception on the shared library heap (i.e., jni_env) to an exception on
  // the HotSpot heap (i.e., hotspot_env). The translation includes the stack and cause(s) of `throwable`.
  // The translated exception is pending in hotspot_env upon returning.
  static void translate_from_jni_exception(JavaThread* THREAD, jthrowable throwable, JVMCIEnv* hotspot_env, JVMCIEnv* jni_env);

  // Used by copy_saved_properties() to avoid OutOfMemoryErrors when
  // initializing a libjvmci runtime in low HotSpot heap conditions.
  // Must hold JVMCI_lock when initializing.
  static jbyte* _serialized_saved_properties;
  static int _serialized_saved_properties_len;

public:
  // Opens a JVMCIEnv scope for a Java to VM call (e.g., via CompilerToVM).
  // An exception occurring within the scope is left pending when the
  // scope closes so that it will be propagated back to Java.
  // The JVMCIEnv destructor translates the exception object for the
  // Java runtime if necessary.
  JVMCIEnv(JavaThread* thread, JNIEnv* env, const char* file, int line);

  // Opens a JVMCIEnv scope for a compilation scheduled by the CompileBroker.
  // An exception occurring within the scope must not be propagated back to
  // the CompileBroker.
  JVMCIEnv(JavaThread* thread, JVMCICompileState* compile_state, const char* file, int line);

  // Opens a JNIEnv scope for a call from within the VM. An exception occurring
  // within the scope must not be propagated back to the caller.
  JVMCIEnv(JavaThread* env, const char* file, int line);

  // Opens a JNIEnv scope for accessing `for_object`. An exception occurring
  // within the scope must not be propagated back to the caller.
  JVMCIEnv(JavaThread* thread, JVMCIObject for_object, const char* file, int line) {
    // A JNI call to access an object in the shared library heap
    // can block or take a long time so do not allow such access
    // on the VM thread.
    assert(for_object.is_hotspot() || !Thread::current()->is_VM_thread(),
        "cannot open JVMCIEnv scope when in the VM thread for accessing a shared library heap object");
    bool jni_enomem_is_fatal = true;
    init(thread, for_object.is_hotspot(), jni_enomem_is_fatal, file, line);
  }

  // Opens a JNIEnv scope for the HotSpot runtime if `is_hotspot` is true
  // otherwise for the shared library runtime. An exception occurring
  // within the scope must not be propagated back to the caller.
  JVMCIEnv(JavaThread* thread, bool is_hotspot, bool jni_enomem_is_fatal, const char* file, int line) {
    init(thread, is_hotspot, jni_enomem_is_fatal, file, line);
  }

  ~JVMCIEnv();

  // Determines if a JNI_ENOMEM occurred while trying to create a libjvmci
  // isolate or attach to it within the scope of a JVMCIEnv constructor.
  bool has_jni_enomem() {
    return _jni_enomem;
  }

  JVMCIRuntime* runtime() {
    return _runtime;
  }

  // Gets the serialized saved properties from the HotSpot heap.
  // The length of the returned array is saved in `len`.
  jbyte* get_serialized_saved_properties(int& len, TRAPS);

  // Initializes Services.savedProperties in the shared library from the given
  // properties in the format produced by `get_serialized_saved_properties`.
  void copy_saved_properties(jbyte* properties, int properties_len, JVMCI_TRAPS);

  jboolean has_pending_exception();
  void clear_pending_exception();

  // If this env has a pending exception, it is translated to be a pending
  // exception in `peer_env` and is cleared from this env. Returns true
  // if a pending exception was transferred, false otherwise.
  jboolean transfer_pending_exception(JavaThread* THREAD, JVMCIEnv* peer_env);

  // If there is a pending HotSpot exception, clears it and translates it to the shared library heap.
  // The translated exception is pending in the shared library upon returning.
  // Returns true if a pending exception was transferred, false otherwise.
  static jboolean transfer_pending_exception_to_jni(JavaThread* THREAD, JVMCIEnv* hotspot_env, JVMCIEnv* jni_env);

<<<<<<< HEAD
  // Prints the stack trace of a pending exception to `st` and clears the exception.
  // If there is no pending exception, this is a nop.
  void describe_pending_exception(outputStream* st);

  // Gets the output of calling toString and/or printStactTrace on the pending exception.
  // If to_string is not null, the output of toString is returned in it.
  // If stack_trace is not null, the output of printStackTrace is returned in it.
  // Returns false if there is no pending exception otherwise clears the pending
  // exception and returns true.
  bool pending_exception_as_string(const char** to_string, const char** stack_trace);
=======
  // Prints the toString() and stack trace of a pending exception.
  // If there is no pending exception, this is a nop.
  // If `clear` is false, the pending exception will remain pending upon return.
  void describe_pending_exception(bool clear);
>>>>>>> 69f508a2

  int get_length(JVMCIArray array);

  JVMCIObject get_object_at(JVMCIObjectArray array, int index);
  void put_object_at(JVMCIObjectArray array, int index, JVMCIObject value);

  jboolean get_bool_at(JVMCIPrimitiveArray array, int index);
  void put_bool_at(JVMCIPrimitiveArray array, int index, jboolean value);

  jbyte get_byte_at(JVMCIPrimitiveArray array, int index);
  void put_byte_at(JVMCIPrimitiveArray array, int index, jbyte value);

  jint get_int_at(JVMCIPrimitiveArray array, int index);
  void put_int_at(JVMCIPrimitiveArray array, int index, jint value);

  jlong get_long_at(JVMCIPrimitiveArray array, int index);
  void put_long_at(JVMCIPrimitiveArray array, int index, jlong value);

  void copy_bytes_to(JVMCIPrimitiveArray src, jbyte* dest, int offset, jsize length);
  void copy_bytes_from(jbyte* src, JVMCIPrimitiveArray dest, int offset, jsize length);

  void copy_longs_from(jlong* src, JVMCIPrimitiveArray dest, int offset, jsize length);

  JVMCIObjectArray initialize_intrinsics(JVMCI_TRAPS);

  jboolean is_boxing_object(BasicType type, JVMCIObject object);

  // Get the primitive value from a Java boxing object.  It's hard error to
  // pass a non-primitive BasicType.
  jvalue get_boxed_value(BasicType type, JVMCIObject object);

  // Return the BasicType of the object if it's a boxing object, otherwise return T_ILLEGAL.
  BasicType get_box_type(JVMCIObject object);

  // Create a boxing object of the appropriate primitive type.
  JVMCIObject create_box(BasicType type, jvalue* value, JVMCI_TRAPS);

  const char* as_utf8_string(JVMCIObject str);

  JVMCIObject create_string(Symbol* str, JVMCI_TRAPS) {
    JVMCIObject s = create_string(str->as_C_string(), JVMCI_CHECK_(JVMCIObject()));
    return s;
  }

  JVMCIObject create_string(const char* str, JVMCI_TRAPS);

  bool equals(JVMCIObject a, JVMCIObject b);

  // Convert into a JNI handle for the appropriate runtime
  jobject get_jobject(JVMCIObject object)                       { assert(object.as_jobject() == nullptr || is_hotspot() == object.is_hotspot(), "mismatch"); return object.as_jobject(); }
  jarray get_jarray(JVMCIArray array)                           { assert(array.as_jobject() == nullptr || is_hotspot() == array.is_hotspot(), "mismatch"); return array.as_jobject(); }
  jobjectArray get_jobjectArray(JVMCIObjectArray objectArray)   { assert(objectArray.as_jobject() == nullptr || is_hotspot() == objectArray.is_hotspot(), "mismatch"); return objectArray.as_jobject(); }
  jbyteArray get_jbyteArray(JVMCIPrimitiveArray primitiveArray) { assert(primitiveArray.as_jobject() == nullptr || is_hotspot() == primitiveArray.is_hotspot(), "mismatch"); return primitiveArray.as_jbyteArray(); }

  JVMCIObject         wrap(jobject obj);
  JVMCIObjectArray    wrap(jobjectArray obj)  { return (JVMCIObjectArray)    wrap((jobject) obj); }
  JVMCIPrimitiveArray wrap(jintArray obj)     { return (JVMCIPrimitiveArray) wrap((jobject) obj); }
  JVMCIPrimitiveArray wrap(jbooleanArray obj) { return (JVMCIPrimitiveArray) wrap((jobject) obj); }
  JVMCIPrimitiveArray wrap(jbyteArray obj)    { return (JVMCIPrimitiveArray) wrap((jobject) obj); }
  JVMCIPrimitiveArray wrap(jlongArray obj)    { return (JVMCIPrimitiveArray) wrap((jobject) obj); }

  nmethod* lookup_nmethod(address code, jlong compile_id_snapshot);

 private:
  JVMCIObject wrap(oop obj)                  { assert(is_hotspot(), "must be"); return wrap(JNIHandles::make_local(obj)); }
  JVMCIObjectArray wrap(objArrayOop obj)     { assert(is_hotspot(), "must be"); return (JVMCIObjectArray) wrap(JNIHandles::make_local(obj)); }
  JVMCIPrimitiveArray wrap(typeArrayOop obj) { assert(is_hotspot(), "must be"); return (JVMCIPrimitiveArray) wrap(JNIHandles::make_local(obj)); }

 public:
  // Compiles a method with the JVMCI compiler.
  // Caller must handle pending exception.
  JVMCIObject call_HotSpotJVMCIRuntime_compileMethod(JVMCIObject runtime, JVMCIObject method, int entry_bci,
                                                     jlong compile_state, int id);

  void call_HotSpotJVMCIRuntime_bootstrapFinished(JVMCIObject runtime, JVMCI_TRAPS);
  void call_HotSpotJVMCIRuntime_shutdown(JVMCIObject runtime);
  JVMCIObject call_HotSpotJVMCIRuntime_runtime(JVMCI_TRAPS);
  JVMCIObject call_JVMCI_getRuntime(JVMCI_TRAPS);
  JVMCIObject call_HotSpotJVMCIRuntime_getCompiler(JVMCIObject runtime, JVMCI_TRAPS);

  JVMCIObject call_JavaConstant_forPrimitive(jchar type_char, jlong value, JVMCI_TRAPS);

  jboolean call_HotSpotJVMCIRuntime_isGCSupported(JVMCIObject runtime, jint gcIdentifier);

  void call_HotSpotJVMCIRuntime_postTranslation(JVMCIObject object, JVMCI_TRAPS);

  // Converts the JavaKind.typeChar value in `ch` to a BasicType
  BasicType typeCharToBasicType(jchar ch, JVMCI_TRAPS);

  // Converts the JavaKind value in `kind` to a BasicType
  BasicType kindToBasicType(JVMCIObject kind, JVMCI_TRAPS);

#define DO_THROW(name) \
  void throw_##name(const char* msg = nullptr);

  DO_THROW(InternalError)
  DO_THROW(ArrayIndexOutOfBoundsException)
  DO_THROW(IllegalStateException)
  DO_THROW(NullPointerException)
  DO_THROW(IllegalArgumentException)
  DO_THROW(InvalidInstalledCodeException)
  DO_THROW(UnsatisfiedLinkError)
  DO_THROW(UnsupportedOperationException)
  DO_THROW(OutOfMemoryError)
  DO_THROW(ClassNotFoundException)

#undef DO_THROW

  void fthrow_error(const char* file, int line, const char* format, ...) ATTRIBUTE_PRINTF(4, 5);

  // Given an instance of HotSpotInstalledCode return the corresponding CodeBlob*.
  CodeBlob* get_code_blob(JVMCIObject code);

  // Given an instance of HotSpotInstalledCode return the corresponding nmethod.
  nmethod* get_nmethod(JVMCIObject code);

  const char* klass_name(JVMCIObject object);

  // Unpack an instance of HotSpotResolvedJavaMethodImpl into the original Method*
  Method* asMethod(JVMCIObject jvmci_method);

  // Unpack an instance of HotSpotResolvedObjectTypeImpl into the original Klass*
  Klass* asKlass(JVMCIObject jvmci_type);

  // Unpack an instance of HotSpotMethodData into the original MethodData*
  MethodData* asMethodData(JVMCIObject jvmci_method_data);

  JVMCIObject get_jvmci_method(const methodHandle& method, JVMCI_TRAPS);

  JVMCIObject get_jvmci_type(const JVMCIKlassHandle& klass, JVMCI_TRAPS);

  // Unpack an instance of HotSpotConstantPool into the original ConstantPool*
  ConstantPool* asConstantPool(JVMCIObject constant_pool);
  ConstantPool* asConstantPool(jobject constant_pool)  { return asConstantPool(wrap(constant_pool)); }

  JVMCIObject get_jvmci_constant_pool(const constantPoolHandle& cp, JVMCI_TRAPS);
  JVMCIObject get_jvmci_primitive_type(BasicType type);

  Handle asConstant(JVMCIObject object, JVMCI_TRAPS);
  JVMCIObject get_object_constant(oop objOop, bool compressed = false, bool dont_register = false);

  JVMCIPrimitiveArray new_booleanArray(int length, JVMCI_TRAPS);
  JVMCIPrimitiveArray new_byteArray(int length, JVMCI_TRAPS);
  JVMCIPrimitiveArray new_intArray(int length, JVMCI_TRAPS);
  JVMCIPrimitiveArray new_longArray(int length, JVMCI_TRAPS);

  JVMCIObjectArray new_byte_array_array(int length, JVMCI_TRAPS);

  JVMCIObject new_StackTraceElement(const methodHandle& method, int bci, JVMCI_TRAPS);
  JVMCIObject new_HotSpotNmethod(const methodHandle& method, const char* name, jboolean isDefault, jlong compileId, JVMCI_TRAPS);
  JVMCIObject new_VMField(JVMCIObject name, JVMCIObject type, jlong offset, jlong address, JVMCIObject value, JVMCI_TRAPS);
  JVMCIObject new_VMFlag(JVMCIObject name, JVMCIObject type, JVMCIObject value, JVMCI_TRAPS);
  JVMCIObject new_VMIntrinsicMethod(JVMCIObject declaringClass, JVMCIObject name, JVMCIObject descriptor, int id, JVMCI_TRAPS);
  JVMCIObject new_HotSpotStackFrameReference(JVMCI_TRAPS);
  JVMCIObject new_JVMCIError(JVMCI_TRAPS);
  JVMCIObject new_FieldInfo(FieldInfo* fieldinfo, JVMCI_TRAPS);

  // Makes a handle to a HotSpot heap object. These handles are
  // individually reclaimed by JVMCIRuntime::destroy_oop_handle and
  // bulk reclaimed by JVMCIRuntime::release_and_clear_globals.
  jlong make_oop_handle(const Handle& obj);
  oop resolve_oop_handle(jlong oopHandle);

  // These are analogous to the JNI routines
  JVMCIObject make_local(JVMCIObject object);
  void destroy_local(JVMCIObject object);

  // Makes a JNI global handle that is not scoped by the
  // lifetime of a JVMCIRuntime (cf JVMCIRuntime::make_global).
  // These JNI handles are used when translating an object
  // between the HotSpot and JVMCI shared library heap via
  // HotSpotJVMCIRuntime.translate(Object) and
  // HotSpotJVMCIRuntime.unhand(Class<T>, long). Translation
  // can happen in either direction so the referenced object
  // can reside in either heap which is why JVMCIRuntime scoped
  // handles cannot be used (they are specific to HotSpot heap objects).
  JVMCIObject make_global(JVMCIObject object);

  // Destroys a JNI global handle created by JVMCIEnv::make_global.
  void destroy_global(JVMCIObject object);

  // Updates the nmethod (if any) in the HotSpotNmethod.address
  // field of `mirror` to prevent it from being called.
  // If `deoptimize` is true, the nmethod is immediately deoptimized.
  // The HotSpotNmethod.address field is zero upon returning.
  void invalidate_nmethod_mirror(JVMCIObject mirror, bool deoptimze, JVMCI_TRAPS);

  void initialize_installed_code(JVMCIObject installed_code, CodeBlob* cb, JVMCI_TRAPS);

 private:
  JVMCICompileState* _compile_state;

 public:

  // Determines if this is for the JVMCI runtime in the HotSpot
  // heap (true) or the shared library heap (false).
  bool is_hotspot() { return _is_hotspot; }

  JVMCICompileState* compile_state() { return _compile_state; }
  void set_compile_state(JVMCICompileState* compile_state) {
    assert(_compile_state == nullptr, "set only once");
    _compile_state = compile_state;
  }
  // Generate declarations for the initialize, new, isa, get and set methods for all the types and
  // fields declared in the JVMCI_CLASSES_DO macro.

#define START_CLASS(className, fullClassName)                           \
  void className##_initialize(JVMCI_TRAPS); \
  JVMCIObjectArray new_##className##_array(int length, JVMCI_TRAPS); \
  bool isa_##className(JVMCIObject object);

#define END_CLASS

#define FIELD(className, name, type, accessor)                                                                                                                         \
  type get_ ## className ## _ ## name(JVMCIObject obj); \
  void set_ ## className ## _ ## name(JVMCIObject obj, type x);

#define OOPISH_FIELD(className, name, type, hstype, accessor) \
  FIELD(className, name, type, accessor)

#define STATIC_FIELD(className, name, type) \
  type get_ ## className ## _ ## name(); \
  void set_ ## className ## _ ## name(type x);

#define STATIC_OOPISH_FIELD(className, name, type, hstype) \
  STATIC_FIELD(className, name, type)

#define EMPTY_CAST
#define CHAR_FIELD(className,  name) FIELD(className, name, jchar, char_field)
#define INT_FIELD(className,  name) FIELD(className, name, jint, int_field)
#define BOOLEAN_FIELD(className,  name) FIELD(className, name, jboolean, bool_field)
#define LONG_FIELD(className,  name) FIELD(className, name, jlong, long_field)
#define FLOAT_FIELD(className,  name) FIELD(className, name, jfloat, float_field)
#define OBJECT_FIELD(className,  name, signature) OOPISH_FIELD(className, name, JVMCIObject, oop, obj_field)
#define OBJECTARRAY_FIELD(className,  name, signature) OOPISH_FIELD(className, name, JVMCIObjectArray, objArrayOop, obj_field)
#define PRIMARRAY_FIELD(className,  name, signature) OOPISH_FIELD(className, name, JVMCIPrimitiveArray, typeArrayOop, obj_field)

#define STATIC_INT_FIELD(className, name) STATIC_FIELD(className, name, jint)
#define STATIC_BOOLEAN_FIELD(className, name) STATIC_FIELD(className, name, jboolean)
#define STATIC_OBJECT_FIELD(className, name, signature) STATIC_OOPISH_FIELD(className, name, JVMCIObject, oop)
#define STATIC_OBJECTARRAY_FIELD(className, name, signature) STATIC_OOPISH_FIELD(className, name, JVMCIObjectArray, objArrayOop)
#define METHOD(jniCallType, jniGetMethod, hsCallType, returnType, className, methodName, signatureSymbolName, args)
#define CONSTRUCTOR(className, signature)

  JVMCI_CLASSES_DO(START_CLASS, END_CLASS, CHAR_FIELD, INT_FIELD, BOOLEAN_FIELD, LONG_FIELD, FLOAT_FIELD, OBJECT_FIELD, PRIMARRAY_FIELD, OBJECTARRAY_FIELD, STATIC_OBJECT_FIELD, STATIC_OBJECTARRAY_FIELD, STATIC_INT_FIELD, STATIC_BOOLEAN_FIELD, METHOD, CONSTRUCTOR)

#undef JNI_START_CLASS
#undef START_CLASS
#undef END_CLASS
#undef METHOD
#undef CONSTRUCTOR
#undef FIELD
#undef CHAR_FIELD
#undef INT_FIELD
#undef BOOLEAN_FIELD
#undef LONG_FIELD
#undef FLOAT_FIELD
#undef OBJECT_FIELD
#undef PRIMARRAY_FIELD
#undef OBJECTARRAY_FIELD
#undef FIELD
#undef OOPISH_FIELD
#undef STATIC_FIELD
#undef STATIC_OOPISH_FIELD
#undef STATIC_FIELD
#undef STATIC_OBJECT_FIELD
#undef STATIC_OBJECTARRAY_FIELD
#undef STATIC_INT_FIELD
#undef STATIC_BOOLEAN_FIELD
#undef EMPTY_CAST

  // End of JVMCIEnv
};

#endif // SHARE_JVMCI_JVMCIENV_HPP<|MERGE_RESOLUTION|>--- conflicted
+++ resolved
@@ -169,13 +169,9 @@
   bool        _throw_to_caller;  // Propagate an exception raised in this env to the caller?
   const char*            _file;  // The file and ...
   int                    _line;  // ... line where this JNIEnv was created
-<<<<<<< HEAD
-  bool             _threw_OOME;  // OOME trying to create a libjvmci isolate or attach to it; the JVMCIEnv is invalid
-=======
   bool             _jni_enomem;  // JNI_ENOMEM returned when creating or attaching to a libjvmci isolate.
                                  // If true, the JVMCIEnv is invalid and should not be used apart from
                                  // calling has_jni_enomem().
->>>>>>> 69f508a2
 
   // Translates an exception on the HotSpot heap (i.e., hotspot_env) to an exception on
   // the shared library heap (i.e., jni_env). The translation includes the stack and cause(s) of `throwable`.
@@ -262,7 +258,6 @@
   // Returns true if a pending exception was transferred, false otherwise.
   static jboolean transfer_pending_exception_to_jni(JavaThread* THREAD, JVMCIEnv* hotspot_env, JVMCIEnv* jni_env);
 
-<<<<<<< HEAD
   // Prints the stack trace of a pending exception to `st` and clears the exception.
   // If there is no pending exception, this is a nop.
   void describe_pending_exception(outputStream* st);
@@ -273,12 +268,6 @@
   // Returns false if there is no pending exception otherwise clears the pending
   // exception and returns true.
   bool pending_exception_as_string(const char** to_string, const char** stack_trace);
-=======
-  // Prints the toString() and stack trace of a pending exception.
-  // If there is no pending exception, this is a nop.
-  // If `clear` is false, the pending exception will remain pending upon return.
-  void describe_pending_exception(bool clear);
->>>>>>> 69f508a2
 
   int get_length(JVMCIArray array);
 
