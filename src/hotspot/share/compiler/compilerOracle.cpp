--- conflicted
+++ resolved
@@ -777,7 +777,6 @@
         }
       }
 #ifndef PRODUCT
-<<<<<<< HEAD
       else if (option == CompileCommand::TraceAutovectorization) {
         TraceAutovectorizationTagValidator validator(value, true);
 
@@ -785,12 +784,7 @@
           jio_snprintf(errorbuf, buf_size, "Unrecognized tag name in %s: %s", option2name(option), validator.what());
         }
       } else if (option == CompileCommand::PrintIdealPhase) {
-        uint64_t mask = 0;
-        PhaseNameValidator validator(value, mask);
-=======
-      else if (option == CompileCommand::PrintIdealPhase) {
         PhaseNameValidator validator(value);
->>>>>>> 8db7bad9
 
         if (!validator.is_valid()) {
           jio_snprintf(errorbuf, buf_size, "Unrecognized phase name in %s: %s", option2name(option), validator.what());
