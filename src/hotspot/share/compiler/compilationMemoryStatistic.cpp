--- conflicted
+++ resolved
@@ -1,6 +1,6 @@
 /*
- * Copyright (c) 2023, Oracle and/or its affiliates. All rights reserved.
- * Copyright (c) 2023, Red Hat, Inc. and/or its affiliates.
+ * Copyright (c) 2023, 2024, Oracle and/or its affiliates. All rights reserved.
+ * Copyright (c) 2023, 2024, Red Hat, Inc. and/or its affiliates.
  * DO NOT ALTER OR REMOVE COPYRIGHT NOTICES OR THIS FILE HEADER.
  *
  * This code is free software; you can redistribute it and/or modify it
@@ -405,20 +405,9 @@
   assert(directive->should_collect_memstat(), "Should only be called if memstat is enabled for this method");
   const bool print = directive->should_print_memstat();
 
-<<<<<<< HEAD
   // Store memory used in task, for later processing by JFR
   task->set_arena_bytes(arena_stat->peak_since_start());
 
-  if (print) {
-    char buf[1024];
-    fmn.as_C_string(buf, sizeof(buf));
-    tty->print("%s Arena usage %s: ", compilertype2name(ct), buf);
-    arena_stat->print_on(tty);
-    tty->cr();
-  }
-
-=======
->>>>>>> 2b7176a5
   // Store result
   // For this to work, we must call on_end_compilation() at a point where
   // Compile|Compilation already handed over the failure string to ciEnv,
