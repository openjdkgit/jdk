--- conflicted
+++ resolved
@@ -68,13 +68,7 @@
 void DependencyContext::enqueue_deoptimization_dependent_nmethods(DepChange& changes, DeoptimizationContext* deopt) {
   for (nmethodBucket* b = dependencies_not_unloading(); b != NULL; b = b->next_not_unloading()) {
     nmethod* nm = b->get_nmethod();
-<<<<<<< HEAD
-    // since dependencies aren't removed until an nmethod becomes a zombie,
-    // the dependency list may contain nmethods which aren't alive.
-    if (b->count() > 0 && nm->is_alive() && !nm->has_enqueued_deoptimization() && nm->check_dependency_on(changes)) {
-=======
-    if (b->count() > 0 && !nm->is_marked_for_deoptimization() && nm->check_dependency_on(changes)) {
->>>>>>> 054c23f4
+    if (b->count() > 0 && !nm->has_enqueued_deoptimization() && nm->check_dependency_on(changes)) {
       if (TraceDependencies) {
         ResourceMark rm;
         tty->print_cr("Enqueued deoptimization");
@@ -192,14 +186,8 @@
   set_dependencies(NULL);
   while (b != NULL) {
     nmethod* nm = b->get_nmethod();
-<<<<<<< HEAD
-    if (b->count() > 0 && nm->is_alive() && !nm->has_enqueued_deoptimization()) {
+    if (b->count() > 0 && !nm->has_enqueued_deoptimization()) {
       deopt->enqueue(nm);
-=======
-    if (b->count() > 0 && !nm->is_marked_for_deoptimization()) {
-      nm->mark_for_deoptimization();
-      marked++;
->>>>>>> 054c23f4
     }
     nmethodBucket* next = b->next_not_unloading();
     release(b);
