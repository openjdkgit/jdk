/*
 * Copyright (c) 1997, 2024, Oracle and/or its affiliates. All rights reserved.
 * DO NOT ALTER OR REMOVE COPYRIGHT NOTICES OR THIS FILE HEADER.
 *
 * This code is free software; you can redistribute it and/or modify it
 * under the terms of the GNU General Public License version 2 only, as
 * published by the Free Software Foundation.
 *
 * This code is distributed in the hope that it will be useful, but WITHOUT
 * ANY WARRANTY; without even the implied warranty of MERCHANTABILITY or
 * FITNESS FOR A PARTICULAR PURPOSE.  See the GNU General Public License
 * version 2 for more details (a copy is included in the LICENSE file that
 * accompanied this code).
 *
 * You should have received a copy of the GNU General Public License version
 * 2 along with this work; if not, write to the Free Software Foundation,
 * Inc., 51 Franklin St, Fifth Floor, Boston, MA 02110-1301 USA.
 *
 * Please contact Oracle, 500 Oracle Parkway, Redwood Shores, CA 94065 USA
 * or visit www.oracle.com if you need additional information or have any
 * questions.
 *
 */

#include "precompiled.hpp"
#include "asm/assembler.inline.hpp"
#include "code/codeCache.hpp"
#include "code/compiledIC.hpp"
#include "code/dependencies.hpp"
#include "code/nativeInst.hpp"
#include "code/nmethod.inline.hpp"
#include "code/scopeDesc.hpp"
#include "compiler/abstractCompiler.hpp"
#include "compiler/compilationLog.hpp"
#include "compiler/compileBroker.hpp"
#include "compiler/compileLog.hpp"
#include "compiler/compileTask.hpp"
#include "compiler/compilerDirectives.hpp"
#include "compiler/directivesParser.hpp"
#include "compiler/disassembler.hpp"
#include "compiler/oopMap.inline.hpp"
#include "gc/shared/barrierSet.hpp"
#include "gc/shared/barrierSetNMethod.hpp"
#include "gc/shared/classUnloadingContext.hpp"
#include "gc/shared/collectedHeap.hpp"
#include "interpreter/bytecode.inline.hpp"
#include "jvm.h"
#include "logging/log.hpp"
#include "logging/logStream.hpp"
#include "memory/allocation.inline.hpp"
#include "memory/resourceArea.hpp"
#include "memory/universe.hpp"
#include "oops/access.inline.hpp"
#include "oops/klass.inline.hpp"
#include "oops/method.inline.hpp"
#include "oops/methodData.hpp"
#include "oops/oop.inline.hpp"
#include "oops/weakHandle.inline.hpp"
#include "prims/jvmtiImpl.hpp"
#include "prims/jvmtiThreadState.hpp"
#include "prims/methodHandles.hpp"
#include "runtime/continuation.hpp"
#include "runtime/atomic.hpp"
#include "runtime/deoptimization.hpp"
#include "runtime/flags/flagSetting.hpp"
#include "runtime/frame.inline.hpp"
#include "runtime/handles.inline.hpp"
#include "runtime/jniHandles.inline.hpp"
#include "runtime/orderAccess.hpp"
#include "runtime/os.hpp"
#include "runtime/safepointVerifiers.hpp"
#include "runtime/serviceThread.hpp"
#include "runtime/sharedRuntime.hpp"
#include "runtime/signature.hpp"
#include "runtime/threadWXSetters.inline.hpp"
#include "runtime/vmThread.hpp"
#include "utilities/align.hpp"
#include "utilities/copy.hpp"
#include "utilities/dtrace.hpp"
#include "utilities/events.hpp"
#include "utilities/globalDefinitions.hpp"
#include "utilities/resourceHash.hpp"
#include "utilities/xmlstream.hpp"
#if INCLUDE_JVMCI
#include "jvmci/jvmciRuntime.hpp"
#endif

#ifdef DTRACE_ENABLED

// Only bother with this argument setup if dtrace is available

#define DTRACE_METHOD_UNLOAD_PROBE(method)                                \
  {                                                                       \
    Method* m = (method);                                                 \
    if (m != nullptr) {                                                   \
      Symbol* klass_name = m->klass_name();                               \
      Symbol* name = m->name();                                           \
      Symbol* signature = m->signature();                                 \
      HOTSPOT_COMPILED_METHOD_UNLOAD(                                     \
        (char *) klass_name->bytes(), klass_name->utf8_length(),          \
        (char *) name->bytes(), name->utf8_length(),                      \
        (char *) signature->bytes(), signature->utf8_length());           \
    }                                                                     \
  }

#else //  ndef DTRACE_ENABLED

#define DTRACE_METHOD_UNLOAD_PROBE(method)

#endif

//---------------------------------------------------------------------------------
// NMethod statistics
// They are printed under various flags, including:
//   PrintC1Statistics, PrintOptoStatistics, LogVMOutput, and LogCompilation.
// (In the latter two cases, they like other stats are printed to the log only.)

#ifndef PRODUCT
// These variables are put into one block to reduce relocations
// and make it simpler to print from the debugger.
struct java_nmethod_stats_struct {
  uint nmethod_count;
  uint total_size;
  uint relocation_size;
  uint consts_size;
  uint insts_size;
  uint stub_size;
  uint scopes_data_size;
  uint scopes_pcs_size;
  uint dependencies_size;
  uint handler_table_size;
  uint nul_chk_table_size;
#if INCLUDE_JVMCI
  uint speculations_size;
  uint jvmci_data_size;
#endif
  uint oops_size;
  uint metadata_size;

  void note_nmethod(nmethod* nm) {
    nmethod_count += 1;
    total_size          += nm->size();
    relocation_size     += nm->relocation_size();
    consts_size         += nm->consts_size();
    insts_size          += nm->insts_size();
    stub_size           += nm->stub_size();
    oops_size           += nm->oops_size();
    metadata_size       += nm->metadata_size();
    scopes_data_size    += nm->scopes_data_size();
    scopes_pcs_size     += nm->scopes_pcs_size();
    dependencies_size   += nm->dependencies_size();
    handler_table_size  += nm->handler_table_size();
    nul_chk_table_size  += nm->nul_chk_table_size();
#if INCLUDE_JVMCI
    speculations_size   += nm->speculations_size();
    jvmci_data_size     += nm->jvmci_data_size();
#endif
  }
  void print_nmethod_stats(const char* name) {
    if (nmethod_count == 0)  return;
    tty->print_cr("Statistics for %u bytecoded nmethods for %s:", nmethod_count, name);
    if (total_size != 0)          tty->print_cr(" total in heap  = %u (100%%)", total_size);
    uint header_size = (uint)(nmethod_count * sizeof(nmethod));
    if (nmethod_count != 0)       tty->print_cr(" header         = %u (%f%%)", header_size, (header_size * 100.0f)/total_size);
    if (relocation_size != 0)     tty->print_cr(" relocation     = %u (%f%%)", relocation_size, (relocation_size * 100.0f)/total_size);
    if (consts_size != 0)         tty->print_cr(" constants      = %u (%f%%)", consts_size, (consts_size * 100.0f)/total_size);
    if (insts_size != 0)          tty->print_cr(" main code      = %u (%f%%)", insts_size, (insts_size * 100.0f)/total_size);
    if (stub_size != 0)           tty->print_cr(" stub code      = %u (%f%%)", stub_size, (stub_size * 100.0f)/total_size);
    if (oops_size != 0)           tty->print_cr(" oops           = %u (%f%%)", oops_size, (oops_size * 100.0f)/total_size);
    if (metadata_size != 0)       tty->print_cr(" metadata       = %u (%f%%)", metadata_size, (metadata_size * 100.0f)/total_size);
    if (scopes_data_size != 0)    tty->print_cr(" scopes data    = %u (%f%%)", scopes_data_size, (scopes_data_size * 100.0f)/total_size);
    if (scopes_pcs_size != 0)     tty->print_cr(" scopes pcs     = %u (%f%%)", scopes_pcs_size, (scopes_pcs_size * 100.0f)/total_size);
    if (dependencies_size != 0)   tty->print_cr(" dependencies   = %u (%f%%)", dependencies_size, (dependencies_size * 100.0f)/total_size);
    if (handler_table_size != 0)  tty->print_cr(" handler table  = %u (%f%%)", handler_table_size, (handler_table_size * 100.0f)/total_size);
    if (nul_chk_table_size != 0)  tty->print_cr(" nul chk table  = %u (%f%%)", nul_chk_table_size, (nul_chk_table_size * 100.0f)/total_size);
#if INCLUDE_JVMCI
    if (speculations_size != 0)   tty->print_cr(" speculations   = %u (%f%%)", speculations_size, (speculations_size * 100.0f)/total_size);
    if (jvmci_data_size != 0)     tty->print_cr(" JVMCI data     = %u (%f%%)", jvmci_data_size, (jvmci_data_size * 100.0f)/total_size);
#endif
  }
};

struct native_nmethod_stats_struct {
  uint native_nmethod_count;
  uint native_total_size;
  uint native_relocation_size;
  uint native_insts_size;
  uint native_oops_size;
  uint native_metadata_size;
  void note_native_nmethod(nmethod* nm) {
    native_nmethod_count += 1;
    native_total_size       += nm->size();
    native_relocation_size  += nm->relocation_size();
    native_insts_size       += nm->insts_size();
    native_oops_size        += nm->oops_size();
    native_metadata_size    += nm->metadata_size();
  }
  void print_native_nmethod_stats() {
    if (native_nmethod_count == 0)  return;
    tty->print_cr("Statistics for %u native nmethods:", native_nmethod_count);
    if (native_total_size != 0)       tty->print_cr(" N. total size  = %u", native_total_size);
    if (native_relocation_size != 0)  tty->print_cr(" N. relocation  = %u", native_relocation_size);
    if (native_insts_size != 0)       tty->print_cr(" N. main code   = %u", native_insts_size);
    if (native_oops_size != 0)        tty->print_cr(" N. oops        = %u", native_oops_size);
    if (native_metadata_size != 0)    tty->print_cr(" N. metadata    = %u", native_metadata_size);
  }
};

struct pc_nmethod_stats_struct {
  uint pc_desc_resets;   // number of resets (= number of caches)
  uint pc_desc_queries;  // queries to nmethod::find_pc_desc
  uint pc_desc_approx;   // number of those which have approximate true
  uint pc_desc_repeats;  // number of _pc_descs[0] hits
  uint pc_desc_hits;     // number of LRU cache hits
  uint pc_desc_tests;    // total number of PcDesc examinations
  uint pc_desc_searches; // total number of quasi-binary search steps
  uint pc_desc_adds;     // number of LUR cache insertions

  void print_pc_stats() {
    tty->print_cr("PcDesc Statistics:  %u queries, %.2f comparisons per query",
                  pc_desc_queries,
                  (double)(pc_desc_tests + pc_desc_searches)
                  / pc_desc_queries);
    tty->print_cr("  caches=%d queries=%u/%u, hits=%u+%u, tests=%u+%u, adds=%u",
                  pc_desc_resets,
                  pc_desc_queries, pc_desc_approx,
                  pc_desc_repeats, pc_desc_hits,
                  pc_desc_tests, pc_desc_searches, pc_desc_adds);
  }
};

#ifdef COMPILER1
static java_nmethod_stats_struct c1_java_nmethod_stats;
#endif
#ifdef COMPILER2
static java_nmethod_stats_struct c2_java_nmethod_stats;
#endif
#if INCLUDE_JVMCI
static java_nmethod_stats_struct jvmci_java_nmethod_stats;
#endif
static java_nmethod_stats_struct unknown_java_nmethod_stats;

static native_nmethod_stats_struct native_nmethod_stats;
static pc_nmethod_stats_struct pc_nmethod_stats;

static void note_java_nmethod(nmethod* nm) {
#ifdef COMPILER1
  if (nm->is_compiled_by_c1()) {
    c1_java_nmethod_stats.note_nmethod(nm);
  } else
#endif
#ifdef COMPILER2
  if (nm->is_compiled_by_c2()) {
    c2_java_nmethod_stats.note_nmethod(nm);
  } else
#endif
#if INCLUDE_JVMCI
  if (nm->is_compiled_by_jvmci()) {
    jvmci_java_nmethod_stats.note_nmethod(nm);
  } else
#endif
  {
    unknown_java_nmethod_stats.note_nmethod(nm);
  }
}
#endif // !PRODUCT

//---------------------------------------------------------------------------------


ExceptionCache::ExceptionCache(Handle exception, address pc, address handler) {
  assert(pc != nullptr, "Must be non null");
  assert(exception.not_null(), "Must be non null");
  assert(handler != nullptr, "Must be non null");

  _count = 0;
  _exception_type = exception->klass();
  _next = nullptr;
  _purge_list_next = nullptr;

  add_address_and_handler(pc,handler);
}


address ExceptionCache::match(Handle exception, address pc) {
  assert(pc != nullptr,"Must be non null");
  assert(exception.not_null(),"Must be non null");
  if (exception->klass() == exception_type()) {
    return (test_address(pc));
  }

  return nullptr;
}


bool ExceptionCache::match_exception_with_space(Handle exception) {
  assert(exception.not_null(),"Must be non null");
  if (exception->klass() == exception_type() && count() < cache_size) {
    return true;
  }
  return false;
}


address ExceptionCache::test_address(address addr) {
  int limit = count();
  for (int i = 0; i < limit; i++) {
    if (pc_at(i) == addr) {
      return handler_at(i);
    }
  }
  return nullptr;
}


bool ExceptionCache::add_address_and_handler(address addr, address handler) {
  if (test_address(addr) == handler) return true;

  int index = count();
  if (index < cache_size) {
    set_pc_at(index, addr);
    set_handler_at(index, handler);
    increment_count();
    return true;
  }
  return false;
}

ExceptionCache* ExceptionCache::next() {
  return Atomic::load(&_next);
}

void ExceptionCache::set_next(ExceptionCache *ec) {
  Atomic::store(&_next, ec);
}

//-----------------------------------------------------------------------------


// Helper used by both find_pc_desc methods.
static inline bool match_desc(PcDesc* pc, int pc_offset, bool approximate) {
  NOT_PRODUCT(++pc_nmethod_stats.pc_desc_tests);
  if (!approximate)
    return pc->pc_offset() == pc_offset;
  else
    return (pc-1)->pc_offset() < pc_offset && pc_offset <= pc->pc_offset();
}

void PcDescCache::reset_to(PcDesc* initial_pc_desc) {
  if (initial_pc_desc == nullptr) {
    _pc_descs[0] = nullptr; // native method; no PcDescs at all
    return;
  }
  NOT_PRODUCT(++pc_nmethod_stats.pc_desc_resets);
  // reset the cache by filling it with benign (non-null) values
  assert(initial_pc_desc->pc_offset() < 0, "must be sentinel");
  for (int i = 0; i < cache_size; i++)
    _pc_descs[i] = initial_pc_desc;
}

PcDesc* PcDescCache::find_pc_desc(int pc_offset, bool approximate) {
  NOT_PRODUCT(++pc_nmethod_stats.pc_desc_queries);
  NOT_PRODUCT(if (approximate) ++pc_nmethod_stats.pc_desc_approx);

  // Note: one might think that caching the most recently
  // read value separately would be a win, but one would be
  // wrong.  When many threads are updating it, the cache
  // line it's in would bounce between caches, negating
  // any benefit.

  // In order to prevent race conditions do not load cache elements
  // repeatedly, but use a local copy:
  PcDesc* res;

  // Step one:  Check the most recently added value.
  res = _pc_descs[0];
  if (res == nullptr) return nullptr;  // native method; no PcDescs at all
  if (match_desc(res, pc_offset, approximate)) {
    NOT_PRODUCT(++pc_nmethod_stats.pc_desc_repeats);
    return res;
  }

  // Step two:  Check the rest of the LRU cache.
  for (int i = 1; i < cache_size; ++i) {
    res = _pc_descs[i];
    if (res->pc_offset() < 0) break;  // optimization: skip empty cache
    if (match_desc(res, pc_offset, approximate)) {
      NOT_PRODUCT(++pc_nmethod_stats.pc_desc_hits);
      return res;
    }
  }

  // Report failure.
  return nullptr;
}

void PcDescCache::add_pc_desc(PcDesc* pc_desc) {
  MACOS_AARCH64_ONLY(ThreadWXEnable wx(WXWrite, Thread::current());)
  NOT_PRODUCT(++pc_nmethod_stats.pc_desc_adds);
  // Update the LRU cache by shifting pc_desc forward.
  for (int i = 0; i < cache_size; i++)  {
    PcDesc* next = _pc_descs[i];
    _pc_descs[i] = pc_desc;
    pc_desc = next;
  }
}

// adjust pcs_size so that it is a multiple of both oopSize and
// sizeof(PcDesc) (assumes that if sizeof(PcDesc) is not a multiple
// of oopSize, then 2*sizeof(PcDesc) is)
static int adjust_pcs_size(int pcs_size) {
  int nsize = align_up(pcs_size,   oopSize);
  if ((nsize % sizeof(PcDesc)) != 0) {
    nsize = pcs_size + sizeof(PcDesc);
  }
  assert((nsize % oopSize) == 0, "correct alignment");
  return nsize;
}

bool nmethod::is_method_handle_return(address return_pc) {
  if (!has_method_handle_invokes())  return false;
  PcDesc* pd = pc_desc_at(return_pc);
  if (pd == nullptr)
    return false;
  return pd->is_method_handle_invoke();
}

// Returns a string version of the method state.
const char* nmethod::state() const {
  int state = get_state();
  switch (state) {
  case not_installed:
    return "not installed";
  case in_use:
    return "in use";
  case not_entrant:
    return "not_entrant";
  default:
    fatal("unexpected method state: %d", state);
    return nullptr;
  }
}

void nmethod::set_deoptimized_done() {
  ConditionalMutexLocker ml(NMethodState_lock, !NMethodState_lock->owned_by_self(), Mutex::_no_safepoint_check_flag);
  if (_deoptimization_status != deoptimize_done) { // can't go backwards
    Atomic::store(&_deoptimization_status, deoptimize_done);
  }
}

ExceptionCache* nmethod::exception_cache_acquire() const {
  return Atomic::load_acquire(&_exception_cache);
}

void nmethod::add_exception_cache_entry(ExceptionCache* new_entry) {
  assert(ExceptionCache_lock->owned_by_self(),"Must hold the ExceptionCache_lock");
  assert(new_entry != nullptr,"Must be non null");
  assert(new_entry->next() == nullptr, "Must be null");

  for (;;) {
    ExceptionCache *ec = exception_cache();
    if (ec != nullptr) {
      Klass* ex_klass = ec->exception_type();
      if (!ex_klass->is_loader_alive()) {
        // We must guarantee that entries are not inserted with new next pointer
        // edges to ExceptionCache entries with dead klasses, due to bad interactions
        // with concurrent ExceptionCache cleanup. Therefore, the inserts roll
        // the head pointer forward to the first live ExceptionCache, so that the new
        // next pointers always point at live ExceptionCaches, that are not removed due
        // to concurrent ExceptionCache cleanup.
        ExceptionCache* next = ec->next();
        if (Atomic::cmpxchg(&_exception_cache, ec, next) == ec) {
          CodeCache::release_exception_cache(ec);
        }
        continue;
      }
      ec = exception_cache();
      if (ec != nullptr) {
        new_entry->set_next(ec);
      }
    }
    if (Atomic::cmpxchg(&_exception_cache, ec, new_entry) == ec) {
      return;
    }
  }
}

void nmethod::clean_exception_cache() {
  // For each nmethod, only a single thread may call this cleanup function
  // at the same time, whether called in STW cleanup or concurrent cleanup.
  // Note that if the GC is processing exception cache cleaning in a concurrent phase,
  // then a single writer may contend with cleaning up the head pointer to the
  // first ExceptionCache node that has a Klass* that is alive. That is fine,
  // as long as there is no concurrent cleanup of next pointers from concurrent writers.
  // And the concurrent writers do not clean up next pointers, only the head.
  // Also note that concurrent readers will walk through Klass* pointers that are not
  // alive. That does not cause ABA problems, because Klass* is deleted after
  // a handshake with all threads, after all stale ExceptionCaches have been
  // unlinked. That is also when the CodeCache::exception_cache_purge_list()
  // is deleted, with all ExceptionCache entries that were cleaned concurrently.
  // That similarly implies that CAS operations on ExceptionCache entries do not
  // suffer from ABA problems as unlinking and deletion is separated by a global
  // handshake operation.
  ExceptionCache* prev = nullptr;
  ExceptionCache* curr = exception_cache_acquire();

  while (curr != nullptr) {
    ExceptionCache* next = curr->next();

    if (!curr->exception_type()->is_loader_alive()) {
      if (prev == nullptr) {
        // Try to clean head; this is contended by concurrent inserts, that
        // both lazily clean the head, and insert entries at the head. If
        // the CAS fails, the operation is restarted.
        if (Atomic::cmpxchg(&_exception_cache, curr, next) != curr) {
          prev = nullptr;
          curr = exception_cache_acquire();
          continue;
        }
      } else {
        // It is impossible to during cleanup connect the next pointer to
        // an ExceptionCache that has not been published before a safepoint
        // prior to the cleanup. Therefore, release is not required.
        prev->set_next(next);
      }
      // prev stays the same.

      CodeCache::release_exception_cache(curr);
    } else {
      prev = curr;
    }

    curr = next;
  }
}

// public method for accessing the exception cache
// These are the public access methods.
address nmethod::handler_for_exception_and_pc(Handle exception, address pc) {
  // We never grab a lock to read the exception cache, so we may
  // have false negatives. This is okay, as it can only happen during
  // the first few exception lookups for a given nmethod.
  ExceptionCache* ec = exception_cache_acquire();
  while (ec != nullptr) {
    address ret_val;
    if ((ret_val = ec->match(exception,pc)) != nullptr) {
      return ret_val;
    }
    ec = ec->next();
  }
  return nullptr;
}

void nmethod::add_handler_for_exception_and_pc(Handle exception, address pc, address handler) {
  // There are potential race conditions during exception cache updates, so we
  // must own the ExceptionCache_lock before doing ANY modifications. Because
  // we don't lock during reads, it is possible to have several threads attempt
  // to update the cache with the same data. We need to check for already inserted
  // copies of the current data before adding it.

  MutexLocker ml(ExceptionCache_lock);
  ExceptionCache* target_entry = exception_cache_entry_for_exception(exception);

  if (target_entry == nullptr || !target_entry->add_address_and_handler(pc,handler)) {
    target_entry = new ExceptionCache(exception,pc,handler);
    add_exception_cache_entry(target_entry);
  }
}

// private method for handling exception cache
// These methods are private, and used to manipulate the exception cache
// directly.
ExceptionCache* nmethod::exception_cache_entry_for_exception(Handle exception) {
  ExceptionCache* ec = exception_cache_acquire();
  while (ec != nullptr) {
    if (ec->match_exception_with_space(exception)) {
      return ec;
    }
    ec = ec->next();
  }
  return nullptr;
}

bool nmethod::is_at_poll_return(address pc) {
  RelocIterator iter(this, pc, pc+1);
  while (iter.next()) {
    if (iter.type() == relocInfo::poll_return_type)
      return true;
  }
  return false;
}


bool nmethod::is_at_poll_or_poll_return(address pc) {
  RelocIterator iter(this, pc, pc+1);
  while (iter.next()) {
    relocInfo::relocType t = iter.type();
    if (t == relocInfo::poll_return_type || t == relocInfo::poll_type)
      return true;
  }
  return false;
}

void nmethod::verify_oop_relocations() {
  // Ensure sure that the code matches the current oop values
  RelocIterator iter(this, nullptr, nullptr);
  while (iter.next()) {
    if (iter.type() == relocInfo::oop_type) {
      oop_Relocation* reloc = iter.oop_reloc();
      if (!reloc->oop_is_immediate()) {
        reloc->verify_oop_relocation();
      }
    }
  }
}


ScopeDesc* nmethod::scope_desc_at(address pc) {
  PcDesc* pd = pc_desc_at(pc);
  guarantee(pd != nullptr, "scope must be present");
  return new ScopeDesc(this, pd);
}

ScopeDesc* nmethod::scope_desc_near(address pc) {
  PcDesc* pd = pc_desc_near(pc);
  guarantee(pd != nullptr, "scope must be present");
  return new ScopeDesc(this, pd);
}

address nmethod::oops_reloc_begin() const {
  // If the method is not entrant then a JMP is plastered over the
  // first few bytes.  If an oop in the old code was there, that oop
  // should not get GC'd.  Skip the first few bytes of oops on
  // not-entrant methods.
  if (frame_complete_offset() != CodeOffsets::frame_never_safe &&
      code_begin() + frame_complete_offset() >
      verified_entry_point() + NativeJump::instruction_size)
  {
    // If we have a frame_complete_offset after the native jump, then there
    // is no point trying to look for oops before that. This is a requirement
    // for being allowed to scan oops concurrently.
    return code_begin() + frame_complete_offset();
  }

  // It is not safe to read oops concurrently using entry barriers, if their
  // location depend on whether the nmethod is entrant or not.
  // assert(BarrierSet::barrier_set()->barrier_set_nmethod() == nullptr, "Not safe oop scan");

  address low_boundary = verified_entry_point();
  if (!is_in_use()) {
    low_boundary += NativeJump::instruction_size;
    // %%% Note:  On SPARC we patch only a 4-byte trap, not a full NativeJump.
    // This means that the low_boundary is going to be a little too high.
    // This shouldn't matter, since oops of non-entrant methods are never used.
    // In fact, why are we bothering to look at oops in a non-entrant method??
  }
  return low_boundary;
}

// Method that knows how to preserve outgoing arguments at call. This method must be
// called with a frame corresponding to a Java invoke
void nmethod::preserve_callee_argument_oops(frame fr, const RegisterMap *reg_map, OopClosure* f) {
  if (method() == nullptr) {
    return;
  }

  // handle the case of an anchor explicitly set in continuation code that doesn't have a callee
  JavaThread* thread = reg_map->thread();
  if (thread->has_last_Java_frame() && fr.sp() == thread->last_Java_sp()) {
    return;
  }

  if (!method()->is_native()) {
    address pc = fr.pc();
    bool has_receiver, has_appendix;
    Symbol* signature;

    // The method attached by JIT-compilers should be used, if present.
    // Bytecode can be inaccurate in such case.
    Method* callee = attached_method_before_pc(pc);
    if (callee != nullptr) {
      has_receiver = !(callee->access_flags().is_static());
      has_appendix = false;
      signature    = callee->signature();
    } else {
      SimpleScopeDesc ssd(this, pc);

      Bytecode_invoke call(methodHandle(Thread::current(), ssd.method()), ssd.bci());
      has_receiver = call.has_receiver();
      has_appendix = call.has_appendix();
      signature    = call.signature();
    }

    fr.oops_compiled_arguments_do(signature, has_receiver, has_appendix, reg_map, f);
  } else if (method()->is_continuation_enter_intrinsic()) {
    // This method only calls Continuation.enter()
    Symbol* signature = vmSymbols::continuationEnter_signature();
    fr.oops_compiled_arguments_do(signature, false, false, reg_map, f);
  }
}

Method* nmethod::attached_method(address call_instr) {
  assert(code_contains(call_instr), "not part of the nmethod");
  RelocIterator iter(this, call_instr, call_instr + 1);
  while (iter.next()) {
    if (iter.addr() == call_instr) {
      switch(iter.type()) {
        case relocInfo::static_call_type:      return iter.static_call_reloc()->method_value();
        case relocInfo::opt_virtual_call_type: return iter.opt_virtual_call_reloc()->method_value();
        case relocInfo::virtual_call_type:     return iter.virtual_call_reloc()->method_value();
        default:                               break;
      }
    }
  }
  return nullptr; // not found
}

Method* nmethod::attached_method_before_pc(address pc) {
  if (NativeCall::is_call_before(pc)) {
    NativeCall* ncall = nativeCall_before(pc);
    return attached_method(ncall->instruction_address());
  }
  return nullptr; // not a call
}

void nmethod::clear_inline_caches() {
  assert(SafepointSynchronize::is_at_safepoint(), "clearing of IC's only allowed at safepoint");
  RelocIterator iter(this);
  while (iter.next()) {
    iter.reloc()->clear_inline_cache();
  }
}

#ifdef ASSERT
// Check class_loader is alive for this bit of metadata.
class CheckClass : public MetadataClosure {
  void do_metadata(Metadata* md) {
    Klass* klass = nullptr;
    if (md->is_klass()) {
      klass = ((Klass*)md);
    } else if (md->is_method()) {
      klass = ((Method*)md)->method_holder();
    } else if (md->is_methodData()) {
      klass = ((MethodData*)md)->method()->method_holder();
    } else {
      md->print();
      ShouldNotReachHere();
    }
    assert(klass->is_loader_alive(), "must be alive");
  }
};
#endif // ASSERT


static void clean_ic_if_metadata_is_dead(CompiledIC *ic) {
  ic->clean_metadata();
}

// Clean references to unloaded nmethods at addr from this one, which is not unloaded.
template <typename CallsiteT>
static void clean_if_nmethod_is_unloaded(CallsiteT* callsite, nmethod* from,
                                         bool clean_all) {
  CodeBlob* cb = CodeCache::find_blob(callsite->destination());
  if (!cb->is_nmethod()) {
    return;
  }
  nmethod* nm = cb->as_nmethod();
  if (clean_all || !nm->is_in_use() || nm->is_unloading() || nm->method()->code() != nm) {
    callsite->set_to_clean();
  }
}

// Cleans caches in nmethods that point to either classes that are unloaded
// or nmethods that are unloaded.
//
// Can be called either in parallel by G1 currently or after all
// nmethods are unloaded.  Return postponed=true in the parallel case for
// inline caches found that point to nmethods that are not yet visited during
// the do_unloading walk.
void nmethod::unload_nmethod_caches(bool unloading_occurred) {
  ResourceMark rm;

  // Exception cache only needs to be called if unloading occurred
  if (unloading_occurred) {
    clean_exception_cache();
  }

  cleanup_inline_caches_impl(unloading_occurred, false);

#ifdef ASSERT
  // Check that the metadata embedded in the nmethod is alive
  CheckClass check_class;
  metadata_do(&check_class);
#endif
}

void nmethod::run_nmethod_entry_barrier() {
  BarrierSetNMethod* bs_nm = BarrierSet::barrier_set()->barrier_set_nmethod();
  if (bs_nm != nullptr) {
    // We want to keep an invariant that nmethods found through iterations of a Thread's
    // nmethods found in safepoints have gone through an entry barrier and are not armed.
    // By calling this nmethod entry barrier, it plays along and acts
    // like any other nmethod found on the stack of a thread (fewer surprises).
    nmethod* nm = this;
    if (bs_nm->is_armed(nm)) {
      bool alive = bs_nm->nmethod_entry_barrier(nm);
      assert(alive, "should be alive");
    }
  }
}

// Only called by whitebox test
void nmethod::cleanup_inline_caches_whitebox() {
  assert_locked_or_safepoint(CodeCache_lock);
  CompiledICLocker ic_locker(this);
  cleanup_inline_caches_impl(false /* unloading_occurred */, true /* clean_all */);
}

address* nmethod::orig_pc_addr(const frame* fr) {
  return (address*) ((address)fr->unextended_sp() + orig_pc_offset());
}

// Called to clean up after class unloading for live nmethods
void nmethod::cleanup_inline_caches_impl(bool unloading_occurred, bool clean_all) {
  assert(CompiledICLocker::is_safe(this), "mt unsafe call");
  ResourceMark rm;

  // Find all calls in an nmethod and clear the ones that point to bad nmethods.
  RelocIterator iter(this, oops_reloc_begin());
  bool is_in_static_stub = false;
  while(iter.next()) {

    switch (iter.type()) {

    case relocInfo::virtual_call_type:
      if (unloading_occurred) {
        // If class unloading occurred we first clear ICs where the cached metadata
        // is referring to an unloaded klass or method.
        clean_ic_if_metadata_is_dead(CompiledIC_at(&iter));
      }

      clean_if_nmethod_is_unloaded(CompiledIC_at(&iter), this, clean_all);
      break;

    case relocInfo::opt_virtual_call_type:
    case relocInfo::static_call_type:
      clean_if_nmethod_is_unloaded(CompiledDirectCall::at(iter.reloc()), this, clean_all);
      break;

    case relocInfo::static_stub_type: {
      is_in_static_stub = true;
      break;
    }

    case relocInfo::metadata_type: {
      // Only the metadata relocations contained in static/opt virtual call stubs
      // contains the Method* passed to c2i adapters. It is the only metadata
      // relocation that needs to be walked, as it is the one metadata relocation
      // that violates the invariant that all metadata relocations have an oop
      // in the compiled method (due to deferred resolution and code patching).

      // This causes dead metadata to remain in compiled methods that are not
      // unloading. Unless these slippery metadata relocations of the static
      // stubs are at least cleared, subsequent class redefinition operations
      // will access potentially free memory, and JavaThread execution
      // concurrent to class unloading may call c2i adapters with dead methods.
      if (!is_in_static_stub) {
        // The first metadata relocation after a static stub relocation is the
        // metadata relocation of the static stub used to pass the Method* to
        // c2i adapters.
        continue;
      }
      is_in_static_stub = false;
      if (is_unloading()) {
        // If the nmethod itself is dying, then it may point at dead metadata.
        // Nobody should follow that metadata; it is strictly unsafe.
        continue;
      }
      metadata_Relocation* r = iter.metadata_reloc();
      Metadata* md = r->metadata_value();
      if (md != nullptr && md->is_method()) {
        Method* method = static_cast<Method*>(md);
        if (!method->method_holder()->is_loader_alive()) {
          Atomic::store(r->metadata_addr(), (Method*)nullptr);

          if (!r->metadata_is_immediate()) {
            r->fix_metadata_relocation();
          }
        }
      }
      break;
    }

    default:
      break;
    }
  }
}

address nmethod::continuation_for_implicit_exception(address pc, bool for_div0_check) {
  // Exception happened outside inline-cache check code => we are inside
  // an active nmethod => use cpc to determine a return address
  int exception_offset = int(pc - code_begin());
  int cont_offset = ImplicitExceptionTable(this).continuation_offset( exception_offset );
#ifdef ASSERT
  if (cont_offset == 0) {
    Thread* thread = Thread::current();
    ResourceMark rm(thread);
    CodeBlob* cb = CodeCache::find_blob(pc);
    assert(cb != nullptr && cb == this, "");

    // Keep tty output consistent. To avoid ttyLocker, we buffer in stream, and print all at once.
    stringStream ss;
    ss.print_cr("implicit exception happened at " INTPTR_FORMAT, p2i(pc));
    print_on(&ss);
    method()->print_codes_on(&ss);
    print_code_on(&ss);
    print_pcs_on(&ss);
    tty->print("%s", ss.as_string()); // print all at once
  }
#endif
  if (cont_offset == 0) {
    // Let the normal error handling report the exception
    return nullptr;
  }
  if (cont_offset == exception_offset) {
#if INCLUDE_JVMCI
    Deoptimization::DeoptReason deopt_reason = for_div0_check ? Deoptimization::Reason_div0_check : Deoptimization::Reason_null_check;
    JavaThread *thread = JavaThread::current();
    thread->set_jvmci_implicit_exception_pc(pc);
    thread->set_pending_deoptimization(Deoptimization::make_trap_request(deopt_reason,
                                                                         Deoptimization::Action_reinterpret));
    return (SharedRuntime::deopt_blob()->implicit_exception_uncommon_trap());
#else
    ShouldNotReachHere();
#endif
  }
  return code_begin() + cont_offset;
}

class HasEvolDependency : public MetadataClosure {
  bool _has_evol_dependency;
 public:
  HasEvolDependency() : _has_evol_dependency(false) {}
  void do_metadata(Metadata* md) {
    if (md->is_method()) {
      Method* method = (Method*)md;
      if (method->is_old()) {
        _has_evol_dependency = true;
      }
    }
  }
  bool has_evol_dependency() const { return _has_evol_dependency; }
};

bool nmethod::has_evol_metadata() {
  // Check the metadata in relocIter and CompiledIC and also deoptimize
  // any nmethod that has reference to old methods.
  HasEvolDependency check_evol;
  metadata_do(&check_evol);
  if (check_evol.has_evol_dependency() && log_is_enabled(Debug, redefine, class, nmethod)) {
    ResourceMark rm;
    log_debug(redefine, class, nmethod)
            ("Found evol dependency of nmethod %s.%s(%s) compile_id=%d on in nmethod metadata",
             _method->method_holder()->external_name(),
             _method->name()->as_C_string(),
             _method->signature()->as_C_string(),
             compile_id());
  }
  return check_evol.has_evol_dependency();
}

int nmethod::total_size() const {
  return
    consts_size()        +
    insts_size()         +
    stub_size()          +
    scopes_data_size()   +
    scopes_pcs_size()    +
    handler_table_size() +
    nul_chk_table_size();
}

const char* nmethod::compile_kind() const {
  if (is_osr_method())     return "osr";
  if (method() != nullptr && is_native_method()) {
    if (method()->is_continuation_native_intrinsic()) {
      return "cnt";
    }
    return "c2n";
  }
  return nullptr;
}

const char* nmethod::compiler_name() const {
  return compilertype2name(_compiler_type);
}

#ifdef ASSERT
class CheckForOopsClosure : public OopClosure {
  bool _found_oop = false;
 public:
  virtual void do_oop(oop* o) { _found_oop = true; }
  virtual void do_oop(narrowOop* o) { _found_oop = true; }
  bool found_oop() { return _found_oop; }
};
class CheckForMetadataClosure : public MetadataClosure {
  bool _found_metadata = false;
  Metadata* _ignore = nullptr;
 public:
  CheckForMetadataClosure(Metadata* ignore) : _ignore(ignore) {}
  virtual void do_metadata(Metadata* md) { if (md != _ignore) _found_metadata = true; }
  bool found_metadata() { return _found_metadata; }
};

static void assert_no_oops_or_metadata(nmethod* nm) {
  if (nm == nullptr) return;
  assert(nm->oop_maps() == nullptr, "expectation");

  CheckForOopsClosure cfo;
  nm->oops_do(&cfo);
  assert(!cfo.found_oop(), "no oops allowed");

  // We allow an exception for the own Method, but require its class to be permanent.
  Method* own_method = nm->method();
  CheckForMetadataClosure cfm(/* ignore reference to own Method */ own_method);
  nm->metadata_do(&cfm);
  assert(!cfm.found_metadata(), "no metadata allowed");

  assert(own_method->method_holder()->class_loader_data()->is_permanent_class_loader_data(),
         "Method's class needs to be permanent");
}
#endif

nmethod* nmethod::new_native_nmethod(const methodHandle& method,
  int compile_id,
  CodeBuffer *code_buffer,
  int vep_offset,
  int frame_complete,
  int frame_size,
  ByteSize basic_lock_owner_sp_offset,
  ByteSize basic_lock_sp_offset,
  OopMapSet* oop_maps,
  int exception_handler) {
  code_buffer->finalize_oop_references(method);
  // create nmethod
  nmethod* nm = nullptr;
  int native_nmethod_size = CodeBlob::allocation_size(code_buffer, sizeof(nmethod));
  {
    MutexLocker mu(CodeCache_lock, Mutex::_no_safepoint_check_flag);

    CodeOffsets offsets;
    offsets.set_value(CodeOffsets::Verified_Entry, vep_offset);
    offsets.set_value(CodeOffsets::Frame_Complete, frame_complete);
    if (exception_handler != -1) {
      offsets.set_value(CodeOffsets::Exceptions, exception_handler);
    }

    // MH intrinsics are dispatch stubs which are compatible with NonNMethod space.
    // IsUnloadingBehaviour::is_unloading needs to handle them separately.
    bool allow_NonNMethod_space = method->can_be_allocated_in_NonNMethod_space();
    nm = new (native_nmethod_size, allow_NonNMethod_space)
    nmethod(method(), compiler_none, native_nmethod_size,
            compile_id, &offsets,
            code_buffer, frame_size,
            basic_lock_owner_sp_offset,
            basic_lock_sp_offset,
            oop_maps);
    DEBUG_ONLY( if (allow_NonNMethod_space) assert_no_oops_or_metadata(nm); )
    NOT_PRODUCT(if (nm != nullptr) native_nmethod_stats.note_native_nmethod(nm));
  }

  if (nm != nullptr) {
    // verify nmethod
    debug_only(nm->verify();) // might block

    nm->log_new_nmethod();
  }
  return nm;
}

nmethod* nmethod::new_nmethod(const methodHandle& method,
  int compile_id,
  int entry_bci,
  CodeOffsets* offsets,
  int orig_pc_offset,
  DebugInformationRecorder* debug_info,
  Dependencies* dependencies,
  CodeBuffer* code_buffer, int frame_size,
  OopMapSet* oop_maps,
  ExceptionHandlerTable* handler_table,
  ImplicitExceptionTable* nul_chk_table,
  AbstractCompiler* compiler,
  CompLevel comp_level
#if INCLUDE_JVMCI
  , char* speculations,
  int speculations_len,
  JVMCINMethodData* jvmci_data
#endif
)
{
  assert(debug_info->oop_recorder() == code_buffer->oop_recorder(), "shared OR");
  code_buffer->finalize_oop_references(method);
  // create nmethod
  nmethod* nm = nullptr;
#if INCLUDE_JVMCI
  int jvmci_data_size = compiler->is_jvmci() ? jvmci_data->size() : 0;
#endif
  int nmethod_size =
    CodeBlob::allocation_size(code_buffer, sizeof(nmethod))
    + adjust_pcs_size(debug_info->pcs_size())
    + align_up((int)dependencies->size_in_bytes(), oopSize)
    + align_up(handler_table->size_in_bytes()    , oopSize)
    + align_up(nul_chk_table->size_in_bytes()    , oopSize)
#if INCLUDE_JVMCI
    + align_up(speculations_len                  , oopSize)
    + align_up(jvmci_data_size                   , oopSize)
#endif
    + align_up(debug_info->data_size()           , oopSize);
  {
    MutexLocker mu(CodeCache_lock, Mutex::_no_safepoint_check_flag);

    nm = new (nmethod_size, comp_level)
    nmethod(method(), compiler->type(), nmethod_size, compile_id, entry_bci, offsets,
            orig_pc_offset, debug_info, dependencies, code_buffer, frame_size,
            oop_maps,
            handler_table,
            nul_chk_table,
            compiler,
            comp_level
#if INCLUDE_JVMCI
            , speculations,
            speculations_len,
            jvmci_data
#endif
            );

    if (nm != nullptr) {
      // To make dependency checking during class loading fast, record
      // the nmethod dependencies in the classes it is dependent on.
      // This allows the dependency checking code to simply walk the
      // class hierarchy above the loaded class, checking only nmethods
      // which are dependent on those classes.  The slow way is to
      // check every nmethod for dependencies which makes it linear in
      // the number of methods compiled.  For applications with a lot
      // classes the slow way is too slow.
      for (Dependencies::DepStream deps(nm); deps.next(); ) {
        if (deps.type() == Dependencies::call_site_target_value) {
          // CallSite dependencies are managed on per-CallSite instance basis.
          oop call_site = deps.argument_oop(0);
          MethodHandles::add_dependent_nmethod(call_site, nm);
        } else {
          InstanceKlass* ik = deps.context_type();
          if (ik == nullptr) {
            continue;  // ignore things like evol_method
          }
          // record this nmethod as dependent on this klass
          ik->add_dependent_nmethod(nm);
        }
      }
      NOT_PRODUCT(if (nm != nullptr)  note_java_nmethod(nm));
    }
  }
  // Do verification and logging outside CodeCache_lock.
  if (nm != nullptr) {
    // Safepoints in nmethod::verify aren't allowed because nm hasn't been installed yet.
    DEBUG_ONLY(nm->verify();)
    nm->log_new_nmethod();
  }
  return nm;
}

// Fill in default values for various fields
void nmethod::init_defaults(CodeBuffer *code_buffer, CodeOffsets* offsets) {
  // avoid uninitialized fields, even for short time periods
  _exception_cache            = nullptr;
  _gc_data                    = nullptr;
  _oops_do_mark_link          = nullptr;
  _compiled_ic_data           = nullptr;

#if INCLUDE_RTM_OPT
  _rtm_state                  = NoRTM;
#endif
  _is_unloading_state         = 0;
  _state                      = not_installed;

  _has_unsafe_access          = 0;
  _has_method_handle_invokes  = 0;
  _has_wide_vectors           = 0;
  _has_monitors               = 0;
  _has_flushed_dependencies   = 0;
  _is_unlinked                = 0;
  _load_reported              = 0; // jvmti state

  _deoptimization_status      = not_marked;

  // SECT_CONSTS is first in code buffer so the offset should be 0.
  int consts_offset = code_buffer->total_offset_of(code_buffer->consts());
  assert(consts_offset == 0, "const_offset: %d", consts_offset);

  _entry_offset          = checked_cast<uint16_t>(offsets->value(CodeOffsets::Entry));
  _verified_entry_offset = checked_cast<uint16_t>(offsets->value(CodeOffsets::Verified_Entry));
  _stub_offset           = content_offset() + code_buffer->total_offset_of(code_buffer->stubs());

  _skipped_instructions_size = checked_cast<uint16_t>(code_buffer->total_skipped_instructions_size());
}

// Post initialization
void nmethod::post_init() {
  clear_unloading_state();

  finalize_relocations();

  Universe::heap()->register_nmethod(this);
  debug_only(Universe::heap()->verify_nmethod(this));

  CodeCache::commit(this);
}

// For native wrappers
nmethod::nmethod(
  Method* method,
  CompilerType type,
  int nmethod_size,
  int compile_id,
  CodeOffsets* offsets,
  CodeBuffer* code_buffer,
  int frame_size,
  ByteSize basic_lock_owner_sp_offset,
  ByteSize basic_lock_sp_offset,
  OopMapSet* oop_maps )
  : CodeBlob("native nmethod", CodeBlobKind::Nmethod, code_buffer, nmethod_size, sizeof(nmethod),
             offsets->value(CodeOffsets::Frame_Complete), frame_size, oop_maps, false),
  _deoptimization_generation(0),
  _gc_epoch(CodeCache::gc_epoch()),
  _method(method),
  _native_receiver_sp_offset(basic_lock_owner_sp_offset),
  _native_basic_lock_sp_offset(basic_lock_sp_offset)
{
  {
    debug_only(NoSafepointVerifier nsv;)
    assert_locked_or_safepoint(CodeCache_lock);

    init_defaults(code_buffer, offsets);

    _osr_entry_point         = nullptr;
    _entry_bci               = InvocationEntryBci;
<<<<<<< HEAD
    _compile_id              = compile_id;
    _comp_level              = CompLevel_none;
    _compiler_type           = type;
=======
    _num_stack_arg_slots     = _method->constMethod()->num_stack_arg_slots();
    // We have no exception handler or deopt handler make the
    // values something that will never match a pc like the nmethod vtable entry
    _exception_offset        = 0;
>>>>>>> 06462847
    _orig_pc_offset          = 0;

    if (offsets->value(CodeOffsets::Exceptions) != -1) {
      // Continuation enter intrinsic
      _exception_offset      = code_offset() + offsets->value(CodeOffsets::Exceptions);
    } else {
      _exception_offset      = 0;
    }
    // Native wrappers do not have deopt handlers. Make the values
    // something that will never match a pc like the nmethod vtable entry
    _deopt_handler_offset    = 0;
    _deopt_mh_handler_offset = 0;
    _unwind_handler_offset   = 0;

#ifdef ASSERT
    int oops_size     = align_up(code_buffer->total_oop_size(), oopSize);
    int metadata_size = align_up(code_buffer->total_metadata_size(), wordSize);
    int sum_size      = oops_size + metadata_size;
    assert((sum_size >> 16) == 0, "data size is bigger than 64Kb: %d", sum_size);
#endif
    _metadata_offset         = checked_cast<uint16_t>(align_up(code_buffer->total_oop_size(), oopSize));
    _dependencies_offset     = _metadata_offset + checked_cast<uint16_t>(align_up(code_buffer->total_metadata_size(), wordSize));
    _scopes_pcs_offset       = _dependencies_offset;
    _scopes_data_offset      = _scopes_pcs_offset;
    _handler_table_offset    = _scopes_data_offset;
    _nul_chk_table_offset    = _handler_table_offset;
#if INCLUDE_JVMCI
    _speculations_offset     = _nul_chk_table_offset;
    _jvmci_data_offset       = _speculations_offset;
    DEBUG_ONLY( int data_end_offset = _jvmci_data_offset; )
#else
    DEBUG_ONLY( int data_end_offset = _nul_chk_table_offset; )
#endif
    assert((data_offset() + data_end_offset) <= nmethod_size, "wrong nmethod's size: %d < %d", nmethod_size, (data_offset() + data_end_offset));

    _pc_desc_container.reset_to(nullptr);

    code_buffer->copy_code_and_locs_to(this);
    code_buffer->copy_values_to(this);

    post_init();
  }

  if (PrintNativeNMethods || PrintDebugInfo || PrintRelocations || PrintDependencies) {
    ttyLocker ttyl;  // keep the following output all in one block
    // This output goes directly to the tty, not the compiler log.
    // To enable tools to match it up with the compilation activity,
    // be sure to tag this tty output with the compile ID.
    if (xtty != nullptr) {
      xtty->begin_head("print_native_nmethod");
      xtty->method(_method);
      xtty->stamp();
      xtty->end_head(" address='" INTPTR_FORMAT "'", (intptr_t) this);
    }
    // Print the header part, then print the requested information.
    // This is both handled in decode2(), called via print_code() -> decode()
    if (PrintNativeNMethods) {
      tty->print_cr("-------------------------- Assembly (native nmethod) ---------------------------");
      print_code();
      tty->print_cr("- - - - - - - - - - - - - - - - - - - - - - - - - - - - - - - - - - - - - - - - ");
#if defined(SUPPORT_DATA_STRUCTS)
      if (AbstractDisassembler::show_structs()) {
        if (oop_maps != nullptr) {
          tty->print("oop maps:"); // oop_maps->print_on(tty) outputs a cr() at the beginning
          oop_maps->print_on(tty);
          tty->print_cr("- - - - - - - - - - - - - - - - - - - - - - - - - - - - - - - - - - - - - - - - ");
        }
      }
#endif
    } else {
      print(); // print the header part only.
    }
#if defined(SUPPORT_DATA_STRUCTS)
    if (AbstractDisassembler::show_structs()) {
      if (PrintRelocations) {
        print_relocations();
        tty->print_cr("- - - - - - - - - - - - - - - - - - - - - - - - - - - - - - - - - - - - - - - - ");
      }
    }
#endif
    if (xtty != nullptr) {
      xtty->tail("print_native_nmethod");
    }
  }
}

void* nmethod::operator new(size_t size, int nmethod_size, int comp_level) throw () {
  return CodeCache::allocate(nmethod_size, CodeCache::get_code_blob_type(comp_level));
}

void* nmethod::operator new(size_t size, int nmethod_size, bool allow_NonNMethod_space) throw () {
  // Try MethodNonProfiled and MethodProfiled.
  void* return_value = CodeCache::allocate(nmethod_size, CodeBlobType::MethodNonProfiled);
  if (return_value != nullptr || !allow_NonNMethod_space) return return_value;
  // Try NonNMethod or give up.
  return CodeCache::allocate(nmethod_size, CodeBlobType::NonNMethod);
}

// For normal JIT compiled code
nmethod::nmethod(
  Method* method,
  CompilerType type,
  int nmethod_size,
  int compile_id,
  int entry_bci,
  CodeOffsets* offsets,
  int orig_pc_offset,
  DebugInformationRecorder* debug_info,
  Dependencies* dependencies,
  CodeBuffer *code_buffer,
  int frame_size,
  OopMapSet* oop_maps,
  ExceptionHandlerTable* handler_table,
  ImplicitExceptionTable* nul_chk_table,
  AbstractCompiler* compiler,
  CompLevel comp_level
#if INCLUDE_JVMCI
  , char* speculations,
  int speculations_len,
  JVMCINMethodData* jvmci_data
#endif
  )
  : CodeBlob("nmethod", CodeBlobKind::Nmethod, code_buffer, nmethod_size, sizeof(nmethod),
             offsets->value(CodeOffsets::Frame_Complete), frame_size, oop_maps, false),
  _deoptimization_generation(0),
  _gc_epoch(CodeCache::gc_epoch()),
  _method(method),
  _osr_link(nullptr)
{
  assert(debug_info->oop_recorder() == code_buffer->oop_recorder(), "shared OR");
  {
    debug_only(NoSafepointVerifier nsv;)
    assert_locked_or_safepoint(CodeCache_lock);

<<<<<<< HEAD
    init_defaults(code_buffer, offsets);
=======
    init_defaults();
    _entry_bci               = entry_bci;
    _num_stack_arg_slots     = entry_bci != InvocationEntryBci ? 0 : _method->constMethod()->num_stack_arg_slots();
    _compile_id              = compile_id;
    _compiler_type           = type;
    _comp_level              = comp_level;
    _orig_pc_offset          = orig_pc_offset;
    _gc_epoch                = CodeCache::gc_epoch();
>>>>>>> 06462847

    _osr_entry_point = code_begin() + offsets->value(CodeOffsets::OSR_Entry);
    _entry_bci       = entry_bci;
    _compile_id      = compile_id;
    _comp_level      = comp_level;
    _compiler_type   = type;
    _orig_pc_offset  = orig_pc_offset;

    set_ctable_begin(header_begin() + content_offset());

#if INCLUDE_JVMCI
    if (compiler->is_jvmci()) {
      // JVMCI might not produce any stub sections
      if (offsets->value(CodeOffsets::Exceptions) != -1) {
        _exception_offset        = code_offset() + offsets->value(CodeOffsets::Exceptions);
      } else {
        _exception_offset        = -1;
      }
      if (offsets->value(CodeOffsets::Deopt) != -1) {
        _deopt_handler_offset    = code_offset() + offsets->value(CodeOffsets::Deopt);
      } else {
        _deopt_handler_offset    = -1;
      }
      if (offsets->value(CodeOffsets::DeoptMH) != -1) {
        _deopt_mh_handler_offset = code_offset() + offsets->value(CodeOffsets::DeoptMH);
      } else {
        _deopt_mh_handler_offset = -1;
      }
    } else
#endif
    {
      // Exception handler and deopt handler are in the stub section
      assert(offsets->value(CodeOffsets::Exceptions) != -1, "must be set");
      assert(offsets->value(CodeOffsets::Deopt     ) != -1, "must be set");

      _exception_offset          = _stub_offset + offsets->value(CodeOffsets::Exceptions);
      _deopt_handler_offset      = _stub_offset + offsets->value(CodeOffsets::Deopt);
      if (offsets->value(CodeOffsets::DeoptMH) != -1) {
        _deopt_mh_handler_offset = _stub_offset + offsets->value(CodeOffsets::DeoptMH);
      } else {
        _deopt_mh_handler_offset = -1;
      }
    }
    if (offsets->value(CodeOffsets::UnwindHandler) != -1) {
      _unwind_handler_offset = code_offset() + offsets->value(CodeOffsets::UnwindHandler);
    } else {
      _unwind_handler_offset = -1;
    }
#ifdef ASSERT
    int oops_size     = align_up(code_buffer->total_oop_size(), oopSize);
    int metadata_size = align_up(code_buffer->total_metadata_size(), wordSize);
    int deps_size     = align_up((int)dependencies->size_in_bytes(), oopSize);
    int sum_size      = oops_size + metadata_size + deps_size;
    assert((sum_size >> 16) == 0, "data size is bigger than 64Kb: %d", sum_size);
#endif
    _metadata_offset      = checked_cast<uint16_t>(align_up(code_buffer->total_oop_size(), oopSize));
    _dependencies_offset  = _metadata_offset      + checked_cast<uint16_t>(align_up(code_buffer->total_metadata_size(), wordSize));
    _scopes_pcs_offset    = _dependencies_offset  + checked_cast<uint16_t>(align_up((int)dependencies->size_in_bytes(), oopSize));
    _scopes_data_offset   = _scopes_pcs_offset    + adjust_pcs_size(debug_info->pcs_size());
    _handler_table_offset = _scopes_data_offset   + align_up(debug_info->data_size       (), oopSize);
    _nul_chk_table_offset = _handler_table_offset + align_up(handler_table->size_in_bytes(), oopSize);
#if INCLUDE_JVMCI
    _speculations_offset  = _nul_chk_table_offset + align_up(nul_chk_table->size_in_bytes(), oopSize);
    _jvmci_data_offset    = _speculations_offset  + align_up(speculations_len, oopSize);
    int jvmci_data_size   = compiler->is_jvmci() ? jvmci_data->size() : 0;
    DEBUG_ONLY( int data_end_offset = _jvmci_data_offset    + align_up(jvmci_data_size, oopSize); )
#else
    DEBUG_ONLY( int data_end_offset = _nul_chk_table_offset + align_up(nul_chk_table->size_in_bytes(), oopSize); )
#endif
    assert((data_offset() + data_end_offset) <= nmethod_size, "wrong nmethod's size: %d < %d", nmethod_size, (data_offset() + data_end_offset));

    // after _scopes_pcs_offset is set
    _pc_desc_container.reset_to(scopes_pcs_begin());

    code_buffer->copy_code_and_locs_to(this);
    // Copy contents of ScopeDescRecorder to nmethod
    code_buffer->copy_values_to(this);
    debug_info->copy_to(this);
    dependencies->copy_to(this);

#if INCLUDE_JVMCI
    if (compiler->is_jvmci()) {
      // Initialize the JVMCINMethodData object inlined into nm
      jvmci_nmethod_data()->copy(jvmci_data);
    }
#endif

    // Copy contents of ExceptionHandlerTable to nmethod
    handler_table->copy_to(this);
    nul_chk_table->copy_to(this);

#if INCLUDE_JVMCI
    // Copy speculations to nmethod
    if (speculations_size() != 0) {
      memcpy(speculations_begin(), speculations, speculations_len);
    }
#endif

    post_init();

    // we use the information of entry points to find out if a method is
    // static or non static
    assert(compiler->is_c2() || compiler->is_jvmci() ||
           _method->is_static() == (entry_point() == verified_entry_point()),
           " entry points must be same for static methods and vice versa");
  }
}

// Print a short set of xml attributes to identify this nmethod.  The
// output should be embedded in some other element.
void nmethod::log_identity(xmlStream* log) const {
  log->print(" compile_id='%d'", compile_id());
  const char* nm_kind = compile_kind();
  if (nm_kind != nullptr)  log->print(" compile_kind='%s'", nm_kind);
  log->print(" compiler='%s'", compiler_name());
  if (TieredCompilation) {
    log->print(" level='%d'", comp_level());
  }
#if INCLUDE_JVMCI
  if (jvmci_nmethod_data() != nullptr) {
    const char* jvmci_name = jvmci_nmethod_data()->name();
    if (jvmci_name != nullptr) {
      log->print(" jvmci_mirror_name='");
      log->text("%s", jvmci_name);
      log->print("'");
    }
  }
#endif
}


#define LOG_OFFSET(log, name)                    \
  if (p2i(name##_end()) - p2i(name##_begin())) \
    log->print(" " XSTR(name) "_offset='" INTX_FORMAT "'"    , \
               p2i(name##_begin()) - p2i(this))


void nmethod::log_new_nmethod() const {
  if (LogCompilation && xtty != nullptr) {
    ttyLocker ttyl;
    xtty->begin_elem("nmethod");
    log_identity(xtty);
    xtty->print(" entry='" INTPTR_FORMAT "' size='%d'", p2i(code_begin()), size());
    xtty->print(" address='" INTPTR_FORMAT "'", p2i(this));

    LOG_OFFSET(xtty, relocation);
    LOG_OFFSET(xtty, consts);
    LOG_OFFSET(xtty, insts);
    LOG_OFFSET(xtty, stub);
    LOG_OFFSET(xtty, scopes_data);
    LOG_OFFSET(xtty, scopes_pcs);
    LOG_OFFSET(xtty, dependencies);
    LOG_OFFSET(xtty, handler_table);
    LOG_OFFSET(xtty, nul_chk_table);
    LOG_OFFSET(xtty, oops);
    LOG_OFFSET(xtty, metadata);

    xtty->method(method());
    xtty->stamp();
    xtty->end_elem();
  }
}

#undef LOG_OFFSET


// Print out more verbose output usually for a newly created nmethod.
void nmethod::print_on(outputStream* st, const char* msg) const {
  if (st != nullptr) {
    ttyLocker ttyl;
    if (WizardMode) {
      CompileTask::print(st, this, msg, /*short_form:*/ true);
      st->print_cr(" (" INTPTR_FORMAT ")", p2i(this));
    } else {
      CompileTask::print(st, this, msg, /*short_form:*/ false);
    }
  }
}

void nmethod::maybe_print_nmethod(const DirectiveSet* directive) {
  bool printnmethods = directive->PrintAssemblyOption || directive->PrintNMethodsOption;
  if (printnmethods || PrintDebugInfo || PrintRelocations || PrintDependencies || PrintExceptionHandlers) {
    print_nmethod(printnmethods);
  }
}

void nmethod::print_nmethod(bool printmethod) {
  ttyLocker ttyl;  // keep the following output all in one block
  if (xtty != nullptr) {
    xtty->begin_head("print_nmethod");
    log_identity(xtty);
    xtty->stamp();
    xtty->end_head();
  }
  // Print the header part, then print the requested information.
  // This is both handled in decode2().
  if (printmethod) {
    ResourceMark m;
    if (is_compiled_by_c1()) {
      tty->cr();
      tty->print_cr("============================= C1-compiled nmethod ==============================");
    }
    if (is_compiled_by_jvmci()) {
      tty->cr();
      tty->print_cr("=========================== JVMCI-compiled nmethod =============================");
    }
    tty->print_cr("----------------------------------- Assembly -----------------------------------");
    decode2(tty);
#if defined(SUPPORT_DATA_STRUCTS)
    if (AbstractDisassembler::show_structs()) {
      // Print the oops from the underlying CodeBlob as well.
      tty->print_cr("- - - - - - - - - - - - - - - - - - - - - - - - - - - - - - - - - - - - - - - - ");
      print_oops(tty);
      tty->print_cr("- - - - - - - - - - - - - - - - - - - - - - - - - - - - - - - - - - - - - - - - ");
      print_metadata(tty);
      tty->print_cr("- - - - - - - - - - - - - - - - - - - - - - - - - - - - - - - - - - - - - - - - ");
      print_pcs_on(tty);
      tty->print_cr("- - - - - - - - - - - - - - - - - - - - - - - - - - - - - - - - - - - - - - - - ");
      if (oop_maps() != nullptr) {
        tty->print("oop maps:"); // oop_maps()->print_on(tty) outputs a cr() at the beginning
        oop_maps()->print_on(tty);
        tty->print_cr("- - - - - - - - - - - - - - - - - - - - - - - - - - - - - - - - - - - - - - - - ");
      }
    }
#endif
  } else {
    print(); // print the header part only.
  }

#if defined(SUPPORT_DATA_STRUCTS)
  if (AbstractDisassembler::show_structs()) {
    methodHandle mh(Thread::current(), _method);
    if (printmethod || PrintDebugInfo || CompilerOracle::has_option(mh, CompileCommand::PrintDebugInfo)) {
      print_scopes();
      tty->print_cr("- - - - - - - - - - - - - - - - - - - - - - - - - - - - - - - - - - - - - - - - ");
    }
    if (printmethod || PrintRelocations || CompilerOracle::has_option(mh, CompileCommand::PrintRelocations)) {
      print_relocations();
      tty->print_cr("- - - - - - - - - - - - - - - - - - - - - - - - - - - - - - - - - - - - - - - - ");
    }
    if (printmethod || PrintDependencies || CompilerOracle::has_option(mh, CompileCommand::PrintDependencies)) {
      print_dependencies_on(tty);
      tty->print_cr("- - - - - - - - - - - - - - - - - - - - - - - - - - - - - - - - - - - - - - - - ");
    }
    if (printmethod || PrintExceptionHandlers) {
      print_handler_table();
      tty->print_cr("- - - - - - - - - - - - - - - - - - - - - - - - - - - - - - - - - - - - - - - - ");
      print_nul_chk_table();
      tty->print_cr("- - - - - - - - - - - - - - - - - - - - - - - - - - - - - - - - - - - - - - - - ");
    }

    if (printmethod) {
      print_recorded_oops();
      tty->print_cr("- - - - - - - - - - - - - - - - - - - - - - - - - - - - - - - - - - - - - - - - ");
      print_recorded_metadata();
      tty->print_cr("- - - - - - - - - - - - - - - - - - - - - - - - - - - - - - - - - - - - - - - - ");
    }
  }
#endif

  if (xtty != nullptr) {
    xtty->tail("print_nmethod");
  }
}


// Promote one word from an assembly-time handle to a live embedded oop.
inline void nmethod::initialize_immediate_oop(oop* dest, jobject handle) {
  if (handle == nullptr ||
      // As a special case, IC oops are initialized to 1 or -1.
      handle == (jobject) Universe::non_oop_word()) {
    *(void**)dest = handle;
  } else {
    *dest = JNIHandles::resolve_non_null(handle);
  }
}


// Have to have the same name because it's called by a template
void nmethod::copy_values(GrowableArray<jobject>* array) {
  int length = array->length();
  assert((address)(oops_begin() + length) <= (address)oops_end(), "oops big enough");
  oop* dest = oops_begin();
  for (int index = 0 ; index < length; index++) {
    initialize_immediate_oop(&dest[index], array->at(index));
  }

  // Now we can fix up all the oops in the code.  We need to do this
  // in the code because the assembler uses jobjects as placeholders.
  // The code and relocations have already been initialized by the
  // CodeBlob constructor, so it is valid even at this early point to
  // iterate over relocations and patch the code.
  fix_oop_relocations(nullptr, nullptr, /*initialize_immediates=*/ true);
}

void nmethod::copy_values(GrowableArray<Metadata*>* array) {
  int length = array->length();
  assert((address)(metadata_begin() + length) <= (address)metadata_end(), "big enough");
  Metadata** dest = metadata_begin();
  for (int index = 0 ; index < length; index++) {
    dest[index] = array->at(index);
  }
}

void nmethod::fix_oop_relocations(address begin, address end, bool initialize_immediates) {
  // re-patch all oop-bearing instructions, just in case some oops moved
  RelocIterator iter(this, begin, end);
  while (iter.next()) {
    if (iter.type() == relocInfo::oop_type) {
      oop_Relocation* reloc = iter.oop_reloc();
      if (initialize_immediates && reloc->oop_is_immediate()) {
        oop* dest = reloc->oop_addr();
        jobject obj = *reinterpret_cast<jobject*>(dest);
        initialize_immediate_oop(dest, obj);
      }
      // Refresh the oop-related bits of this instruction.
      reloc->fix_oop_relocation();
    } else if (iter.type() == relocInfo::metadata_type) {
      metadata_Relocation* reloc = iter.metadata_reloc();
      reloc->fix_metadata_relocation();
    }
  }
}

static void install_post_call_nop_displacement(nmethod* nm, address pc) {
  NativePostCallNop* nop = nativePostCallNop_at((address) pc);
  intptr_t cbaddr = (intptr_t) nm;
  intptr_t offset = ((intptr_t) pc) - cbaddr;

  int oopmap_slot = nm->oop_maps()->find_slot_for_offset(int((intptr_t) pc - (intptr_t) nm->code_begin()));
  if (oopmap_slot < 0) { // this can happen at asynchronous (non-safepoint) stackwalks
    log_debug(codecache)("failed to find oopmap for cb: " INTPTR_FORMAT " offset: %d", cbaddr, (int) offset);
  } else if (!nop->patch(oopmap_slot, offset)) {
    log_debug(codecache)("failed to encode %d %d", oopmap_slot, (int) offset);
  }
}

void nmethod::finalize_relocations() {
  NoSafepointVerifier nsv;

  GrowableArray<NativeMovConstReg*> virtual_call_data;

  // Make sure that post call nops fill in nmethod offsets eagerly so
  // we don't have to race with deoptimization
  RelocIterator iter(this);
  while (iter.next()) {
    if (iter.type() == relocInfo::virtual_call_type) {
      virtual_call_Relocation* r = iter.virtual_call_reloc();
      NativeMovConstReg* value = nativeMovConstReg_at(r->cached_value());
      virtual_call_data.append(value);
    } else if (iter.type() == relocInfo::post_call_nop_type) {
      post_call_nop_Relocation* const reloc = iter.post_call_nop_reloc();
      address pc = reloc->addr();
      install_post_call_nop_displacement(this, pc);
    }
  }

  if (virtual_call_data.length() > 0) {
    // We allocate a block of CompiledICData per nmethod so the GC can purge this faster.
    _compiled_ic_data = new CompiledICData[virtual_call_data.length()];
    CompiledICData* next_data = _compiled_ic_data;

    for (NativeMovConstReg* value : virtual_call_data) {
      value->set_data((intptr_t)next_data);
      next_data++;
    }
  }
}

void nmethod::make_deoptimized() {
  if (!Continuations::enabled()) {
    // Don't deopt this again.
    set_deoptimized_done();
    return;
  }

  assert(method() == nullptr || can_be_deoptimized(), "");

  CompiledICLocker ml(this);
  assert(CompiledICLocker::is_safe(this), "mt unsafe call");

  // If post call nops have been already patched, we can just bail-out.
  if (has_been_deoptimized()) {
    return;
  }

  ResourceMark rm;
  RelocIterator iter(this, oops_reloc_begin());

  while (iter.next()) {

    switch (iter.type()) {
      case relocInfo::virtual_call_type: {
        CompiledIC *ic = CompiledIC_at(&iter);
        address pc = ic->end_of_call();
        NativePostCallNop* nop = nativePostCallNop_at(pc);
        if (nop != nullptr) {
          nop->make_deopt();
        }
        assert(NativeDeoptInstruction::is_deopt_at(pc), "check");
        break;
      }
      case relocInfo::static_call_type:
      case relocInfo::opt_virtual_call_type: {
        CompiledDirectCall *csc = CompiledDirectCall::at(iter.reloc());
        address pc = csc->end_of_call();
        NativePostCallNop* nop = nativePostCallNop_at(pc);
        //tty->print_cr(" - static pc %p", pc);
        if (nop != nullptr) {
          nop->make_deopt();
        }
        // We can't assert here, there are some calls to stubs / runtime
        // that have reloc data and doesn't have a post call NOP.
        //assert(NativeDeoptInstruction::is_deopt_at(pc), "check");
        break;
      }
      default:
        break;
    }
  }
  // Don't deopt this again.
  set_deoptimized_done();
}

void nmethod::verify_clean_inline_caches() {
  assert(CompiledICLocker::is_safe(this), "mt unsafe call");

  ResourceMark rm;
  RelocIterator iter(this, oops_reloc_begin());
  while(iter.next()) {
    switch(iter.type()) {
      case relocInfo::virtual_call_type: {
        CompiledIC *ic = CompiledIC_at(&iter);
        CodeBlob *cb = CodeCache::find_blob(ic->destination());
        assert(cb != nullptr, "destination not in CodeBlob?");
        nmethod* nm = cb->as_nmethod_or_null();
        if (nm != nullptr) {
          // Verify that inline caches pointing to bad nmethods are clean
          if (!nm->is_in_use() || nm->is_unloading()) {
            assert(ic->is_clean(), "IC should be clean");
          }
        }
        break;
      }
      case relocInfo::static_call_type:
      case relocInfo::opt_virtual_call_type: {
        CompiledDirectCall *cdc = CompiledDirectCall::at(iter.reloc());
        CodeBlob *cb = CodeCache::find_blob(cdc->destination());
        assert(cb != nullptr, "destination not in CodeBlob?");
        nmethod* nm = cb->as_nmethod_or_null();
        if (nm != nullptr) {
          // Verify that inline caches pointing to bad nmethods are clean
          if (!nm->is_in_use() || nm->is_unloading() || nm->method()->code() != nm) {
            assert(cdc->is_clean(), "IC should be clean");
          }
        }
        break;
      }
      default:
        break;
    }
  }
}

void nmethod::mark_as_maybe_on_stack() {
  Atomic::store(&_gc_epoch, CodeCache::gc_epoch());
}

bool nmethod::is_maybe_on_stack() {
  // If the condition below is true, it means that the nmethod was found to
  // be alive the previous completed marking cycle.
  return Atomic::load(&_gc_epoch) >= CodeCache::previous_completed_gc_marking_cycle();
}

void nmethod::inc_decompile_count() {
  if (!is_compiled_by_c2() && !is_compiled_by_jvmci()) return;
  // Could be gated by ProfileTraps, but do not bother...
  Method* m = method();
  if (m == nullptr)  return;
  MethodData* mdo = m->method_data();
  if (mdo == nullptr)  return;
  // There is a benign race here.  See comments in methodData.hpp.
  mdo->inc_decompile_count();
}

bool nmethod::try_transition(signed char new_state_int) {
  signed char new_state = new_state_int;
  assert_lock_strong(NMethodState_lock);
  signed char old_state = _state;
  if (old_state >= new_state) {
    // Ensure monotonicity of transitions.
    return false;
  }
  Atomic::store(&_state, new_state);
  return true;
}

void nmethod::invalidate_osr_method() {
  assert(_entry_bci != InvocationEntryBci, "wrong kind of nmethod");
  // Remove from list of active nmethods
  if (method() != nullptr) {
    method()->method_holder()->remove_osr_nmethod(this);
  }
}

void nmethod::log_state_change() const {
  if (LogCompilation) {
    if (xtty != nullptr) {
      ttyLocker ttyl;  // keep the following output all in one block
      xtty->begin_elem("make_not_entrant thread='" UINTX_FORMAT "'",
                       os::current_thread_id());
      log_identity(xtty);
      xtty->stamp();
      xtty->end_elem();
    }
  }

  CompileTask::print_ul(this, "made not entrant");
  if (PrintCompilation) {
    print_on(tty, "made not entrant");
  }
}

void nmethod::unlink_from_method() {
  if (method() != nullptr) {
    method()->unlink_code(this);
  }
}

// Invalidate code
bool nmethod::make_not_entrant() {
  // This can be called while the system is already at a safepoint which is ok
  NoSafepointVerifier nsv;

  if (is_unloading()) {
    // If the nmethod is unloading, then it is already not entrant through
    // the nmethod entry barriers. No need to do anything; GC will unload it.
    return false;
  }

  if (Atomic::load(&_state) == not_entrant) {
    // Avoid taking the lock if already in required state.
    // This is safe from races because the state is an end-state,
    // which the nmethod cannot back out of once entered.
    // No need for fencing either.
    return false;
  }

  {
    // Enter critical section.  Does not block for safepoint.
    ConditionalMutexLocker ml(NMethodState_lock, !NMethodState_lock->owned_by_self(), Mutex::_no_safepoint_check_flag);

    if (Atomic::load(&_state) == not_entrant) {
      // another thread already performed this transition so nothing
      // to do, but return false to indicate this.
      return false;
    }

    if (is_osr_method()) {
      // This logic is equivalent to the logic below for patching the
      // verified entry point of regular methods.
      // this effectively makes the osr nmethod not entrant
      invalidate_osr_method();
    } else {
      // The caller can be calling the method statically or through an inline
      // cache call.
      NativeJump::patch_verified_entry(entry_point(), verified_entry_point(),
                                       SharedRuntime::get_handle_wrong_method_stub());
    }

    if (update_recompile_counts()) {
      // Mark the method as decompiled.
      inc_decompile_count();
    }

    BarrierSetNMethod* bs_nm = BarrierSet::barrier_set()->barrier_set_nmethod();
    if (bs_nm == nullptr || !bs_nm->supports_entry_barrier(this)) {
      // If nmethod entry barriers are not supported, we won't mark
      // nmethods as on-stack when they become on-stack. So we
      // degrade to a less accurate flushing strategy, for now.
      mark_as_maybe_on_stack();
    }

    // Change state
    bool success = try_transition(not_entrant);
    assert(success, "Transition can't fail");

    // Log the transition once
    log_state_change();

    // Remove nmethod from method.
    unlink_from_method();

  } // leave critical region under NMethodState_lock

#if INCLUDE_JVMCI
  // Invalidate can't occur while holding the Patching lock
  JVMCINMethodData* nmethod_data = jvmci_nmethod_data();
  if (nmethod_data != nullptr) {
    nmethod_data->invalidate_nmethod_mirror(this);
  }
#endif

#ifdef ASSERT
  if (is_osr_method() && method() != nullptr) {
    // Make sure osr nmethod is invalidated, i.e. not on the list
    bool found = method()->method_holder()->remove_osr_nmethod(this);
    assert(!found, "osr nmethod should have been invalidated");
  }
#endif

  return true;
}

// For concurrent GCs, there must be a handshake between unlink and flush
void nmethod::unlink() {
  if (is_unlinked()) {
    // Already unlinked.
    return;
  }

  flush_dependencies();

  // unlink_from_method will take the NMethodState_lock.
  // In this case we don't strictly need it when unlinking nmethods from
  // the Method, because it is only concurrently unlinked by
  // the entry barrier, which acquires the per nmethod lock.
  unlink_from_method();

  if (is_osr_method()) {
    invalidate_osr_method();
  }

#if INCLUDE_JVMCI
  // Clear the link between this nmethod and a HotSpotNmethod mirror
  JVMCINMethodData* nmethod_data = jvmci_nmethod_data();
  if (nmethod_data != nullptr) {
    nmethod_data->invalidate_nmethod_mirror(this);
  }
#endif

  // Post before flushing as jmethodID is being used
  post_compiled_method_unload();

  // Register for flushing when it is safe. For concurrent class unloading,
  // that would be after the unloading handshake, and for STW class unloading
  // that would be when getting back to the VM thread.
  ClassUnloadingContext::context()->register_unlinked_nmethod(this);
}

void nmethod::purge(bool unregister_nmethod) {

  MutexLocker ml(CodeCache_lock, Mutex::_no_safepoint_check_flag);

  // completely deallocate this method
  Events::log_nmethod_flush(Thread::current(), "flushing %s nmethod " INTPTR_FORMAT, is_osr_method() ? "osr" : "", p2i(this));
  log_debug(codecache)("*flushing %s nmethod %3d/" INTPTR_FORMAT ". Live blobs:" UINT32_FORMAT
                       "/Free CodeCache:" SIZE_FORMAT "Kb",
                       is_osr_method() ? "osr" : "",_compile_id, p2i(this), CodeCache::blob_count(),
                       CodeCache::unallocated_capacity(CodeCache::get_code_blob_type(this))/1024);

  // We need to deallocate any ExceptionCache data.
  // Note that we do not need to grab the nmethod lock for this, it
  // better be thread safe if we're disposing of it!
  ExceptionCache* ec = exception_cache();
  while(ec != nullptr) {
    ExceptionCache* next = ec->next();
    delete ec;
    ec = next;
  }

  delete[] _compiled_ic_data;

  if (unregister_nmethod) {
    Universe::heap()->unregister_nmethod(this);
  }
  CodeCache::unregister_old_nmethod(this);

  CodeBlob::purge();
}

oop nmethod::oop_at(int index) const {
  if (index == 0) {
    return nullptr;
  }
  return NMethodAccess<AS_NO_KEEPALIVE>::oop_load(oop_addr_at(index));
}

oop nmethod::oop_at_phantom(int index) const {
  if (index == 0) {
    return nullptr;
  }
  return NMethodAccess<ON_PHANTOM_OOP_REF>::oop_load(oop_addr_at(index));
}

//
// Notify all classes this nmethod is dependent on that it is no
// longer dependent.

void nmethod::flush_dependencies() {
  if (!has_flushed_dependencies()) {
    set_has_flushed_dependencies(true);
    for (Dependencies::DepStream deps(this); deps.next(); ) {
      if (deps.type() == Dependencies::call_site_target_value) {
        // CallSite dependencies are managed on per-CallSite instance basis.
        oop call_site = deps.argument_oop(0);
        MethodHandles::clean_dependency_context(call_site);
      } else {
        InstanceKlass* ik = deps.context_type();
        if (ik == nullptr) {
          continue;  // ignore things like evol_method
        }
        // During GC liveness of dependee determines class that needs to be updated.
        // The GC may clean dependency contexts concurrently and in parallel.
        ik->clean_dependency_context();
      }
    }
  }
}

void nmethod::post_compiled_method(CompileTask* task) {
  task->mark_success();
  task->set_nm_content_size(content_size());
  task->set_nm_insts_size(insts_size());
  task->set_nm_total_size(total_size());

  // JVMTI -- compiled method notification (must be done outside lock)
  post_compiled_method_load_event();

  if (CompilationLog::log() != nullptr) {
    CompilationLog::log()->log_nmethod(JavaThread::current(), this);
  }

  const DirectiveSet* directive = task->directive();
  maybe_print_nmethod(directive);
}

// ------------------------------------------------------------------
// post_compiled_method_load_event
// new method for install_code() path
// Transfer information from compilation to jvmti
void nmethod::post_compiled_method_load_event(JvmtiThreadState* state) {
  // This is a bad time for a safepoint.  We don't want
  // this nmethod to get unloaded while we're queueing the event.
  NoSafepointVerifier nsv;

  Method* m = method();
  HOTSPOT_COMPILED_METHOD_LOAD(
      (char *) m->klass_name()->bytes(),
      m->klass_name()->utf8_length(),
      (char *) m->name()->bytes(),
      m->name()->utf8_length(),
      (char *) m->signature()->bytes(),
      m->signature()->utf8_length(),
      insts_begin(), insts_size());


  if (JvmtiExport::should_post_compiled_method_load()) {
    // Only post unload events if load events are found.
    set_load_reported();
    // If a JavaThread hasn't been passed in, let the Service thread
    // (which is a real Java thread) post the event
    JvmtiDeferredEvent event = JvmtiDeferredEvent::compiled_method_load_event(this);
    if (state == nullptr) {
      // Execute any barrier code for this nmethod as if it's called, since
      // keeping it alive looks like stack walking.
      run_nmethod_entry_barrier();
      ServiceThread::enqueue_deferred_event(&event);
    } else {
      // This enters the nmethod barrier outside in the caller.
      state->enqueue_event(&event);
    }
  }
}

void nmethod::post_compiled_method_unload() {
  assert(_method != nullptr, "just checking");
  DTRACE_METHOD_UNLOAD_PROBE(method());

  // If a JVMTI agent has enabled the CompiledMethodUnload event then
  // post the event. The Method* will not be valid when this is freed.

  // Don't bother posting the unload if the load event wasn't posted.
  if (load_reported() && JvmtiExport::should_post_compiled_method_unload()) {
    JvmtiDeferredEvent event =
      JvmtiDeferredEvent::compiled_method_unload_event(
          method()->jmethod_id(), insts_begin());
    ServiceThread::enqueue_deferred_event(&event);
  }
}

// Iterate over metadata calling this function.   Used by RedefineClasses
void nmethod::metadata_do(MetadataClosure* f) {
  {
    // Visit all immediate references that are embedded in the instruction stream.
    RelocIterator iter(this, oops_reloc_begin());
    while (iter.next()) {
      if (iter.type() == relocInfo::metadata_type) {
        metadata_Relocation* r = iter.metadata_reloc();
        // In this metadata, we must only follow those metadatas directly embedded in
        // the code.  Other metadatas (oop_index>0) are seen as part of
        // the metadata section below.
        assert(1 == (r->metadata_is_immediate()) +
               (r->metadata_addr() >= metadata_begin() && r->metadata_addr() < metadata_end()),
               "metadata must be found in exactly one place");
        if (r->metadata_is_immediate() && r->metadata_value() != nullptr) {
          Metadata* md = r->metadata_value();
          if (md != _method) f->do_metadata(md);
        }
      } else if (iter.type() == relocInfo::virtual_call_type) {
        // Check compiledIC holders associated with this nmethod
        ResourceMark rm;
        CompiledIC *ic = CompiledIC_at(&iter);
        ic->metadata_do(f);
      }
    }
  }

  // Visit the metadata section
  for (Metadata** p = metadata_begin(); p < metadata_end(); p++) {
    if (*p == Universe::non_oop_word() || *p == nullptr)  continue;  // skip non-oops
    Metadata* md = *p;
    f->do_metadata(md);
  }

  // Visit metadata not embedded in the other places.
  if (_method != nullptr) f->do_metadata(_method);
}

// Heuristic for nuking nmethods even though their oops are live.
// Main purpose is to reduce code cache pressure and get rid of
// nmethods that don't seem to be all that relevant any longer.
bool nmethod::is_cold() {
  if (!MethodFlushing || is_native_method() || is_not_installed()) {
    // No heuristic unloading at all
    return false;
  }

  if (!is_maybe_on_stack() && is_not_entrant()) {
    // Not entrant nmethods that are not on any stack can just
    // be removed
    return true;
  }

  BarrierSetNMethod* bs_nm = BarrierSet::barrier_set()->barrier_set_nmethod();
  if (bs_nm == nullptr || !bs_nm->supports_entry_barrier(this)) {
    // On platforms that don't support nmethod entry barriers, we can't
    // trust the temporal aspect of the gc epochs. So we can't detect
    // cold nmethods on such platforms.
    return false;
  }

  if (!UseCodeCacheFlushing) {
    // Bail out if we don't heuristically remove nmethods
    return false;
  }

  // Other code can be phased out more gradually after N GCs
  return CodeCache::previous_completed_gc_marking_cycle() > _gc_epoch + 2 * CodeCache::cold_gc_count();
}

// The _is_unloading_state encodes a tuple comprising the unloading cycle
// and the result of IsUnloadingBehaviour::is_unloading() for that cycle.
// This is the bit layout of the _is_unloading_state byte: 00000CCU
// CC refers to the cycle, which has 2 bits, and U refers to the result of
// IsUnloadingBehaviour::is_unloading() for that unloading cycle.

class IsUnloadingState: public AllStatic {
  static const uint8_t _is_unloading_mask = 1;
  static const uint8_t _is_unloading_shift = 0;
  static const uint8_t _unloading_cycle_mask = 6;
  static const uint8_t _unloading_cycle_shift = 1;

  static uint8_t set_is_unloading(uint8_t state, bool value) {
    state &= (uint8_t)~_is_unloading_mask;
    if (value) {
      state |= 1 << _is_unloading_shift;
    }
    assert(is_unloading(state) == value, "unexpected unloading cycle overflow");
    return state;
  }

  static uint8_t set_unloading_cycle(uint8_t state, uint8_t value) {
    state &= (uint8_t)~_unloading_cycle_mask;
    state |= (uint8_t)(value << _unloading_cycle_shift);
    assert(unloading_cycle(state) == value, "unexpected unloading cycle overflow");
    return state;
  }

public:
  static bool is_unloading(uint8_t state) { return (state & _is_unloading_mask) >> _is_unloading_shift == 1; }
  static uint8_t unloading_cycle(uint8_t state) { return (state & _unloading_cycle_mask) >> _unloading_cycle_shift; }

  static uint8_t create(bool is_unloading, uint8_t unloading_cycle) {
    uint8_t state = 0;
    state = set_is_unloading(state, is_unloading);
    state = set_unloading_cycle(state, unloading_cycle);
    return state;
  }
};

bool nmethod::is_unloading() {
  uint8_t state = Atomic::load(&_is_unloading_state);
  bool state_is_unloading = IsUnloadingState::is_unloading(state);
  if (state_is_unloading) {
    return true;
  }
  uint8_t state_unloading_cycle = IsUnloadingState::unloading_cycle(state);
  uint8_t current_cycle = CodeCache::unloading_cycle();
  if (state_unloading_cycle == current_cycle) {
    return false;
  }

  // The IsUnloadingBehaviour is responsible for calculating if the nmethod
  // should be unloaded. This can be either because there is a dead oop,
  // or because is_cold() heuristically determines it is time to unload.
  state_unloading_cycle = current_cycle;
  state_is_unloading = IsUnloadingBehaviour::is_unloading(this);
  uint8_t new_state = IsUnloadingState::create(state_is_unloading, state_unloading_cycle);

  // Note that if an nmethod has dead oops, everyone will agree that the
  // nmethod is_unloading. However, the is_cold heuristics can yield
  // different outcomes, so we guard the computed result with a CAS
  // to ensure all threads have a shared view of whether an nmethod
  // is_unloading or not.
  uint8_t found_state = Atomic::cmpxchg(&_is_unloading_state, state, new_state, memory_order_relaxed);

  if (found_state == state) {
    // First to change state, we win
    return state_is_unloading;
  } else {
    // State already set, so use it
    return IsUnloadingState::is_unloading(found_state);
  }
}

void nmethod::clear_unloading_state() {
  uint8_t state = IsUnloadingState::create(false, CodeCache::unloading_cycle());
  Atomic::store(&_is_unloading_state, state);
}


// This is called at the end of the strong tracing/marking phase of a
// GC to unload an nmethod if it contains otherwise unreachable
// oops or is heuristically found to be not important.
void nmethod::do_unloading(bool unloading_occurred) {
  // Make sure the oop's ready to receive visitors
  if (is_unloading()) {
    unlink();
  } else {
    unload_nmethod_caches(unloading_occurred);
    BarrierSetNMethod* bs_nm = BarrierSet::barrier_set()->barrier_set_nmethod();
    if (bs_nm != nullptr) {
      bs_nm->disarm(this);
    }
  }
}

void nmethod::oops_do(OopClosure* f, bool allow_dead) {
  // Prevent extra code cache walk for platforms that don't have immediate oops.
  if (relocInfo::mustIterateImmediateOopsInCode()) {
    RelocIterator iter(this, oops_reloc_begin());

    while (iter.next()) {
      if (iter.type() == relocInfo::oop_type ) {
        oop_Relocation* r = iter.oop_reloc();
        // In this loop, we must only follow those oops directly embedded in
        // the code.  Other oops (oop_index>0) are seen as part of scopes_oops.
        assert(1 == (r->oop_is_immediate()) +
               (r->oop_addr() >= oops_begin() && r->oop_addr() < oops_end()),
               "oop must be found in exactly one place");
        if (r->oop_is_immediate() && r->oop_value() != nullptr) {
          f->do_oop(r->oop_addr());
        }
      }
    }
  }

  // Scopes
  // This includes oop constants not inlined in the code stream.
  for (oop* p = oops_begin(); p < oops_end(); p++) {
    if (*p == Universe::non_oop_word())  continue;  // skip non-oops
    f->do_oop(p);
  }
}

void nmethod::follow_nmethod(OopIterateClosure* cl) {
  // Process oops in the nmethod
  oops_do(cl);

  // CodeCache unloading support
  mark_as_maybe_on_stack();

  BarrierSetNMethod* bs_nm = BarrierSet::barrier_set()->barrier_set_nmethod();
  bs_nm->disarm(this);

  // There's an assumption made that this function is not used by GCs that
  // relocate objects, and therefore we don't call fix_oop_relocations.
}

nmethod* volatile nmethod::_oops_do_mark_nmethods;

void nmethod::oops_do_log_change(const char* state) {
  LogTarget(Trace, gc, nmethod) lt;
  if (lt.is_enabled()) {
    LogStream ls(lt);
    CompileTask::print(&ls, this, state, true /* short_form */);
  }
}

bool nmethod::oops_do_try_claim() {
  if (oops_do_try_claim_weak_request()) {
    nmethod* result = oops_do_try_add_to_list_as_weak_done();
    assert(result == nullptr, "adding to global list as weak done must always succeed.");
    return true;
  }
  return false;
}

bool nmethod::oops_do_try_claim_weak_request() {
  assert(SafepointSynchronize::is_at_safepoint(), "only at safepoint");

  if ((_oops_do_mark_link == nullptr) &&
      (Atomic::replace_if_null(&_oops_do_mark_link, mark_link(this, claim_weak_request_tag)))) {
    oops_do_log_change("oops_do, mark weak request");
    return true;
  }
  return false;
}

void nmethod::oops_do_set_strong_done(nmethod* old_head) {
  _oops_do_mark_link = mark_link(old_head, claim_strong_done_tag);
}

nmethod::oops_do_mark_link* nmethod::oops_do_try_claim_strong_done() {
  assert(SafepointSynchronize::is_at_safepoint(), "only at safepoint");

  oops_do_mark_link* old_next = Atomic::cmpxchg(&_oops_do_mark_link, mark_link(nullptr, claim_weak_request_tag), mark_link(this, claim_strong_done_tag));
  if (old_next == nullptr) {
    oops_do_log_change("oops_do, mark strong done");
  }
  return old_next;
}

nmethod::oops_do_mark_link* nmethod::oops_do_try_add_strong_request(nmethod::oops_do_mark_link* next) {
  assert(SafepointSynchronize::is_at_safepoint(), "only at safepoint");
  assert(next == mark_link(this, claim_weak_request_tag), "Should be claimed as weak");

  oops_do_mark_link* old_next = Atomic::cmpxchg(&_oops_do_mark_link, next, mark_link(this, claim_strong_request_tag));
  if (old_next == next) {
    oops_do_log_change("oops_do, mark strong request");
  }
  return old_next;
}

bool nmethod::oops_do_try_claim_weak_done_as_strong_done(nmethod::oops_do_mark_link* next) {
  assert(SafepointSynchronize::is_at_safepoint(), "only at safepoint");
  assert(extract_state(next) == claim_weak_done_tag, "Should be claimed as weak done");

  oops_do_mark_link* old_next = Atomic::cmpxchg(&_oops_do_mark_link, next, mark_link(extract_nmethod(next), claim_strong_done_tag));
  if (old_next == next) {
    oops_do_log_change("oops_do, mark weak done -> mark strong done");
    return true;
  }
  return false;
}

nmethod* nmethod::oops_do_try_add_to_list_as_weak_done() {
  assert(SafepointSynchronize::is_at_safepoint(), "only at safepoint");

  assert(extract_state(_oops_do_mark_link) == claim_weak_request_tag ||
         extract_state(_oops_do_mark_link) == claim_strong_request_tag,
         "must be but is nmethod " PTR_FORMAT " %u", p2i(extract_nmethod(_oops_do_mark_link)), extract_state(_oops_do_mark_link));

  nmethod* old_head = Atomic::xchg(&_oops_do_mark_nmethods, this);
  // Self-loop if needed.
  if (old_head == nullptr) {
    old_head = this;
  }
  // Try to install end of list and weak done tag.
  if (Atomic::cmpxchg(&_oops_do_mark_link, mark_link(this, claim_weak_request_tag), mark_link(old_head, claim_weak_done_tag)) == mark_link(this, claim_weak_request_tag)) {
    oops_do_log_change("oops_do, mark weak done");
    return nullptr;
  } else {
    return old_head;
  }
}

void nmethod::oops_do_add_to_list_as_strong_done() {
  assert(SafepointSynchronize::is_at_safepoint(), "only at safepoint");

  nmethod* old_head = Atomic::xchg(&_oops_do_mark_nmethods, this);
  // Self-loop if needed.
  if (old_head == nullptr) {
    old_head = this;
  }
  assert(_oops_do_mark_link == mark_link(this, claim_strong_done_tag), "must be but is nmethod " PTR_FORMAT " state %u",
         p2i(extract_nmethod(_oops_do_mark_link)), extract_state(_oops_do_mark_link));

  oops_do_set_strong_done(old_head);
}

void nmethod::oops_do_process_weak(OopsDoProcessor* p) {
  if (!oops_do_try_claim_weak_request()) {
    // Failed to claim for weak processing.
    oops_do_log_change("oops_do, mark weak request fail");
    return;
  }

  p->do_regular_processing(this);

  nmethod* old_head = oops_do_try_add_to_list_as_weak_done();
  if (old_head == nullptr) {
    return;
  }
  oops_do_log_change("oops_do, mark weak done fail");
  // Adding to global list failed, another thread added a strong request.
  assert(extract_state(_oops_do_mark_link) == claim_strong_request_tag,
         "must be but is %u", extract_state(_oops_do_mark_link));

  oops_do_log_change("oops_do, mark weak request -> mark strong done");

  oops_do_set_strong_done(old_head);
  // Do missing strong processing.
  p->do_remaining_strong_processing(this);
}

void nmethod::oops_do_process_strong(OopsDoProcessor* p) {
  oops_do_mark_link* next_raw = oops_do_try_claim_strong_done();
  if (next_raw == nullptr) {
    p->do_regular_processing(this);
    oops_do_add_to_list_as_strong_done();
    return;
  }
  // Claim failed. Figure out why and handle it.
  if (oops_do_has_weak_request(next_raw)) {
    oops_do_mark_link* old = next_raw;
    // Claim failed because being weak processed (state == "weak request").
    // Try to request deferred strong processing.
    next_raw = oops_do_try_add_strong_request(old);
    if (next_raw == old) {
      // Successfully requested deferred strong processing.
      return;
    }
    // Failed because of a concurrent transition. No longer in "weak request" state.
  }
  if (oops_do_has_any_strong_state(next_raw)) {
    // Already claimed for strong processing or requested for such.
    return;
  }
  if (oops_do_try_claim_weak_done_as_strong_done(next_raw)) {
    // Successfully claimed "weak done" as "strong done". Do the missing marking.
    p->do_remaining_strong_processing(this);
    return;
  }
  // Claim failed, some other thread got it.
}

void nmethod::oops_do_marking_prologue() {
  assert_at_safepoint();

  log_trace(gc, nmethod)("oops_do_marking_prologue");
  assert(_oops_do_mark_nmethods == nullptr, "must be empty");
}

void nmethod::oops_do_marking_epilogue() {
  assert_at_safepoint();

  nmethod* next = _oops_do_mark_nmethods;
  _oops_do_mark_nmethods = nullptr;
  if (next != nullptr) {
    nmethod* cur;
    do {
      cur = next;
      next = extract_nmethod(cur->_oops_do_mark_link);
      cur->_oops_do_mark_link = nullptr;
      DEBUG_ONLY(cur->verify_oop_relocations());

      LogTarget(Trace, gc, nmethod) lt;
      if (lt.is_enabled()) {
        LogStream ls(lt);
        CompileTask::print(&ls, cur, "oops_do, unmark", /*short_form:*/ true);
      }
      // End if self-loop has been detected.
    } while (cur != next);
  }
  log_trace(gc, nmethod)("oops_do_marking_epilogue");
}

inline bool includes(void* p, void* from, void* to) {
  return from <= p && p < to;
}


void nmethod::copy_scopes_pcs(PcDesc* pcs, int count) {
  assert(count >= 2, "must be sentinel values, at least");

#ifdef ASSERT
  // must be sorted and unique; we do a binary search in find_pc_desc()
  int prev_offset = pcs[0].pc_offset();
  assert(prev_offset == PcDesc::lower_offset_limit,
         "must start with a sentinel");
  for (int i = 1; i < count; i++) {
    int this_offset = pcs[i].pc_offset();
    assert(this_offset > prev_offset, "offsets must be sorted");
    prev_offset = this_offset;
  }
  assert(prev_offset == PcDesc::upper_offset_limit,
         "must end with a sentinel");
#endif //ASSERT

  // Search for MethodHandle invokes and tag the nmethod.
  for (int i = 0; i < count; i++) {
    if (pcs[i].is_method_handle_invoke()) {
      set_has_method_handle_invokes(true);
      break;
    }
  }
  assert(has_method_handle_invokes() == (_deopt_mh_handler_offset != -1), "must have deopt mh handler");

  int size = count * sizeof(PcDesc);
  assert(scopes_pcs_size() >= size, "oob");
  memcpy(scopes_pcs_begin(), pcs, size);

  // Adjust the final sentinel downward.
  PcDesc* last_pc = &scopes_pcs_begin()[count-1];
  assert(last_pc->pc_offset() == PcDesc::upper_offset_limit, "sanity");
  last_pc->set_pc_offset(content_size() + 1);
  for (; last_pc + 1 < scopes_pcs_end(); last_pc += 1) {
    // Fill any rounding gaps with copies of the last record.
    last_pc[1] = last_pc[0];
  }
  // The following assert could fail if sizeof(PcDesc) is not
  // an integral multiple of oopSize (the rounding term).
  // If it fails, change the logic to always allocate a multiple
  // of sizeof(PcDesc), and fill unused words with copies of *last_pc.
  assert(last_pc + 1 == scopes_pcs_end(), "must match exactly");
}

void nmethod::copy_scopes_data(u_char* buffer, int size) {
  assert(scopes_data_size() >= size, "oob");
  memcpy(scopes_data_begin(), buffer, size);
}

#ifdef ASSERT
static PcDesc* linear_search(const PcDescSearch& search, int pc_offset, bool approximate) {
  PcDesc* lower = search.scopes_pcs_begin();
  PcDesc* upper = search.scopes_pcs_end();
  lower += 1; // exclude initial sentinel
  PcDesc* res = nullptr;
  for (PcDesc* p = lower; p < upper; p++) {
    NOT_PRODUCT(--pc_nmethod_stats.pc_desc_tests);  // don't count this call to match_desc
    if (match_desc(p, pc_offset, approximate)) {
      if (res == nullptr)
        res = p;
      else
        res = (PcDesc*) badAddress;
    }
  }
  return res;
}
#endif


// Finds a PcDesc with real-pc equal to "pc"
PcDesc* PcDescContainer::find_pc_desc_internal(address pc, bool approximate, const PcDescSearch& search) {
  address base_address = search.code_begin();
  if ((pc < base_address) ||
      (pc - base_address) >= (ptrdiff_t) PcDesc::upper_offset_limit) {
    return nullptr;  // PC is wildly out of range
  }
  int pc_offset = (int) (pc - base_address);

  // Check the PcDesc cache if it contains the desired PcDesc
  // (This as an almost 100% hit rate.)
  PcDesc* res = _pc_desc_cache.find_pc_desc(pc_offset, approximate);
  if (res != nullptr) {
    assert(res == linear_search(search, pc_offset, approximate), "cache ok");
    return res;
  }

  // Fallback algorithm: quasi-linear search for the PcDesc
  // Find the last pc_offset less than the given offset.
  // The successor must be the required match, if there is a match at all.
  // (Use a fixed radix to avoid expensive affine pointer arithmetic.)
  PcDesc* lower = search.scopes_pcs_begin();
  PcDesc* upper = search.scopes_pcs_end();
  upper -= 1; // exclude final sentinel
  if (lower >= upper)  return nullptr;  // native method; no PcDescs at all

#define assert_LU_OK \
  /* invariant on lower..upper during the following search: */ \
  assert(lower->pc_offset() <  pc_offset, "sanity"); \
  assert(upper->pc_offset() >= pc_offset, "sanity")
  assert_LU_OK;

  // Use the last successful return as a split point.
  PcDesc* mid = _pc_desc_cache.last_pc_desc();
  NOT_PRODUCT(++pc_nmethod_stats.pc_desc_searches);
  if (mid->pc_offset() < pc_offset) {
    lower = mid;
  } else {
    upper = mid;
  }

  // Take giant steps at first (4096, then 256, then 16, then 1)
  const int LOG2_RADIX = 4 /*smaller steps in debug mode:*/ debug_only(-1);
  const int RADIX = (1 << LOG2_RADIX);
  for (int step = (1 << (LOG2_RADIX*3)); step > 1; step >>= LOG2_RADIX) {
    while ((mid = lower + step) < upper) {
      assert_LU_OK;
      NOT_PRODUCT(++pc_nmethod_stats.pc_desc_searches);
      if (mid->pc_offset() < pc_offset) {
        lower = mid;
      } else {
        upper = mid;
        break;
      }
    }
    assert_LU_OK;
  }

  // Sneak up on the value with a linear search of length ~16.
  while (true) {
    assert_LU_OK;
    mid = lower + 1;
    NOT_PRODUCT(++pc_nmethod_stats.pc_desc_searches);
    if (mid->pc_offset() < pc_offset) {
      lower = mid;
    } else {
      upper = mid;
      break;
    }
  }
#undef assert_LU_OK

  if (match_desc(upper, pc_offset, approximate)) {
    assert(upper == linear_search(search, pc_offset, approximate), "search ok");
    if (!Thread::current_in_asgct()) {
      // we don't want to modify the cache if we're in ASGCT
      // which is typically called in a signal handler
      _pc_desc_cache.add_pc_desc(upper);
    }
    return upper;
  } else {
    assert(nullptr == linear_search(search, pc_offset, approximate), "search ok");
    return nullptr;
  }
}

bool nmethod::check_dependency_on(DepChange& changes) {
  // What has happened:
  // 1) a new class dependee has been added
  // 2) dependee and all its super classes have been marked
  bool found_check = false;  // set true if we are upset
  for (Dependencies::DepStream deps(this); deps.next(); ) {
    // Evaluate only relevant dependencies.
    if (deps.spot_check_dependency_at(changes) != nullptr) {
      found_check = true;
      NOT_DEBUG(break);
    }
  }
  return found_check;
}

// Called from mark_for_deoptimization, when dependee is invalidated.
bool nmethod::is_dependent_on_method(Method* dependee) {
  for (Dependencies::DepStream deps(this); deps.next(); ) {
    if (deps.type() != Dependencies::evol_method)
      continue;
    Method* method = deps.method_argument(0);
    if (method == dependee) return true;
  }
  return false;
}

void nmethod_init() {
  // make sure you didn't forget to adjust the filler fields
  assert(sizeof(nmethod) % oopSize == 0, "nmethod size must be multiple of a word");
}

// -----------------------------------------------------------------------------
// Verification

class VerifyOopsClosure: public OopClosure {
  nmethod* _nm;
  bool     _ok;
public:
  VerifyOopsClosure(nmethod* nm) : _nm(nm), _ok(true) { }
  bool ok() { return _ok; }
  virtual void do_oop(oop* p) {
    if (oopDesc::is_oop_or_null(*p)) return;
    // Print diagnostic information before calling print_nmethod().
    // Assertions therein might prevent call from returning.
    tty->print_cr("*** non-oop " PTR_FORMAT " found at " PTR_FORMAT " (offset %d)",
                  p2i(*p), p2i(p), (int)((intptr_t)p - (intptr_t)_nm));
    if (_ok) {
      _nm->print_nmethod(true);
      _ok = false;
    }
  }
  virtual void do_oop(narrowOop* p) { ShouldNotReachHere(); }
};

class VerifyMetadataClosure: public MetadataClosure {
 public:
  void do_metadata(Metadata* md) {
    if (md->is_method()) {
      Method* method = (Method*)md;
      assert(!method->is_old(), "Should not be installing old methods");
    }
  }
};


void nmethod::verify() {
  if (is_not_entrant())
    return;

  // Make sure all the entry points are correctly aligned for patching.
  NativeJump::check_verified_entry_alignment(entry_point(), verified_entry_point());

  // assert(oopDesc::is_oop(method()), "must be valid");

  ResourceMark rm;

  if (!CodeCache::contains(this)) {
    fatal("nmethod at " INTPTR_FORMAT " not in zone", p2i(this));
  }

  if(is_native_method() )
    return;

  nmethod* nm = CodeCache::find_nmethod(verified_entry_point());
  if (nm != this) {
    fatal("find_nmethod did not find this nmethod (" INTPTR_FORMAT ")", p2i(this));
  }

  for (PcDesc* p = scopes_pcs_begin(); p < scopes_pcs_end(); p++) {
    if (! p->verify(this)) {
      tty->print_cr("\t\tin nmethod at " INTPTR_FORMAT " (pcs)", p2i(this));
    }
  }

#ifdef ASSERT
#if INCLUDE_JVMCI
  {
    // Verify that implicit exceptions that deoptimize have a PcDesc and OopMap
    ImmutableOopMapSet* oms = oop_maps();
    ImplicitExceptionTable implicit_table(this);
    for (uint i = 0; i < implicit_table.len(); i++) {
      int exec_offset = (int) implicit_table.get_exec_offset(i);
      if (implicit_table.get_exec_offset(i) == implicit_table.get_cont_offset(i)) {
        assert(pc_desc_at(code_begin() + exec_offset) != nullptr, "missing PcDesc");
        bool found = false;
        for (int i = 0, imax = oms->count(); i < imax; i++) {
          if (oms->pair_at(i)->pc_offset() == exec_offset) {
            found = true;
            break;
          }
        }
        assert(found, "missing oopmap");
      }
    }
  }
#endif
#endif

  VerifyOopsClosure voc(this);
  oops_do(&voc);
  assert(voc.ok(), "embedded oops must be OK");
  Universe::heap()->verify_nmethod(this);

  assert(_oops_do_mark_link == nullptr, "_oops_do_mark_link for %s should be nullptr but is " PTR_FORMAT,
         nm->method()->external_name(), p2i(_oops_do_mark_link));
  verify_scopes();

  CompiledICLocker nm_verify(this);
  VerifyMetadataClosure vmc;
  metadata_do(&vmc);
}


void nmethod::verify_interrupt_point(address call_site, bool is_inline_cache) {

  // Verify IC only when nmethod installation is finished.
  if (!is_not_installed()) {
    if (CompiledICLocker::is_safe(this)) {
      if (is_inline_cache) {
        CompiledIC_at(this, call_site);
      } else {
        CompiledDirectCall::at(call_site);
      }
    } else {
      CompiledICLocker ml_verify(this);
      if (is_inline_cache) {
        CompiledIC_at(this, call_site);
      } else {
        CompiledDirectCall::at(call_site);
      }
    }
  }

  HandleMark hm(Thread::current());

  PcDesc* pd = pc_desc_at(nativeCall_at(call_site)->return_address());
  assert(pd != nullptr, "PcDesc must exist");
  for (ScopeDesc* sd = new ScopeDesc(this, pd);
       !sd->is_top(); sd = sd->sender()) {
    sd->verify();
  }
}

void nmethod::verify_scopes() {
  if( !method() ) return;       // Runtime stubs have no scope
  if (method()->is_native()) return; // Ignore stub methods.
  // iterate through all interrupt point
  // and verify the debug information is valid.
  RelocIterator iter(this);
  while (iter.next()) {
    address stub = nullptr;
    switch (iter.type()) {
      case relocInfo::virtual_call_type:
        verify_interrupt_point(iter.addr(), true /* is_inline_cache */);
        break;
      case relocInfo::opt_virtual_call_type:
        stub = iter.opt_virtual_call_reloc()->static_stub();
        verify_interrupt_point(iter.addr(), false /* is_inline_cache */);
        break;
      case relocInfo::static_call_type:
        stub = iter.static_call_reloc()->static_stub();
        verify_interrupt_point(iter.addr(), false /* is_inline_cache */);
        break;
      case relocInfo::runtime_call_type:
      case relocInfo::runtime_call_w_cp_type: {
        address destination = iter.reloc()->value();
        // Right now there is no way to find out which entries support
        // an interrupt point.  It would be nice if we had this
        // information in a table.
        break;
      }
      default:
        break;
    }
    assert(stub == nullptr || stub_contains(stub), "static call stub outside stub section");
  }
}


// -----------------------------------------------------------------------------
// Printing operations

void nmethod::print() const {
  ttyLocker ttyl;   // keep the following output all in one block
  print(tty);
}

void nmethod::print(outputStream* st) const {
  ResourceMark rm;

  st->print("Compiled method ");

  if (is_compiled_by_c1()) {
    st->print("(c1) ");
  } else if (is_compiled_by_c2()) {
    st->print("(c2) ");
  } else if (is_compiled_by_jvmci()) {
    st->print("(JVMCI) ");
  } else {
    st->print("(n/a) ");
  }

  print_on(st, nullptr);

  if (WizardMode) {
    st->print("((nmethod*) " INTPTR_FORMAT ") ", p2i(this));
    st->print(" for method " INTPTR_FORMAT , p2i(method()));
    st->print(" { ");
    st->print_cr("%s ", state());
    st->print_cr("}:");
  }
  if (size              () > 0) st->print_cr(" total in heap  [" INTPTR_FORMAT "," INTPTR_FORMAT "] = %d",
                                             p2i(this),
                                             p2i(this) + size(),
                                             size());
  if (relocation_size   () > 0) st->print_cr(" relocation     [" INTPTR_FORMAT "," INTPTR_FORMAT "] = %d",
                                             p2i(relocation_begin()),
                                             p2i(relocation_end()),
                                             relocation_size());
  if (consts_size       () > 0) st->print_cr(" constants      [" INTPTR_FORMAT "," INTPTR_FORMAT "] = %d",
                                             p2i(consts_begin()),
                                             p2i(consts_end()),
                                             consts_size());
  if (insts_size        () > 0) st->print_cr(" main code      [" INTPTR_FORMAT "," INTPTR_FORMAT "] = %d",
                                             p2i(insts_begin()),
                                             p2i(insts_end()),
                                             insts_size());
  if (stub_size         () > 0) st->print_cr(" stub code      [" INTPTR_FORMAT "," INTPTR_FORMAT "] = %d",
                                             p2i(stub_begin()),
                                             p2i(stub_end()),
                                             stub_size());
  if (oops_size         () > 0) st->print_cr(" oops           [" INTPTR_FORMAT "," INTPTR_FORMAT "] = %d",
                                             p2i(oops_begin()),
                                             p2i(oops_end()),
                                             oops_size());
  if (metadata_size     () > 0) st->print_cr(" metadata       [" INTPTR_FORMAT "," INTPTR_FORMAT "] = %d",
                                             p2i(metadata_begin()),
                                             p2i(metadata_end()),
                                             metadata_size());
  if (scopes_data_size  () > 0) st->print_cr(" scopes data    [" INTPTR_FORMAT "," INTPTR_FORMAT "] = %d",
                                             p2i(scopes_data_begin()),
                                             p2i(scopes_data_end()),
                                             scopes_data_size());
  if (scopes_pcs_size   () > 0) st->print_cr(" scopes pcs     [" INTPTR_FORMAT "," INTPTR_FORMAT "] = %d",
                                             p2i(scopes_pcs_begin()),
                                             p2i(scopes_pcs_end()),
                                             scopes_pcs_size());
  if (dependencies_size () > 0) st->print_cr(" dependencies   [" INTPTR_FORMAT "," INTPTR_FORMAT "] = %d",
                                             p2i(dependencies_begin()),
                                             p2i(dependencies_end()),
                                             dependencies_size());
  if (handler_table_size() > 0) st->print_cr(" handler table  [" INTPTR_FORMAT "," INTPTR_FORMAT "] = %d",
                                             p2i(handler_table_begin()),
                                             p2i(handler_table_end()),
                                             handler_table_size());
  if (nul_chk_table_size() > 0) st->print_cr(" nul chk table  [" INTPTR_FORMAT "," INTPTR_FORMAT "] = %d",
                                             p2i(nul_chk_table_begin()),
                                             p2i(nul_chk_table_end()),
                                             nul_chk_table_size());
#if INCLUDE_JVMCI
  if (speculations_size () > 0) st->print_cr(" speculations   [" INTPTR_FORMAT "," INTPTR_FORMAT "] = %d",
                                             p2i(speculations_begin()),
                                             p2i(speculations_end()),
                                             speculations_size());
  if (jvmci_data_size   () > 0) st->print_cr(" JVMCI data     [" INTPTR_FORMAT "," INTPTR_FORMAT "] = %d",
                                             p2i(jvmci_data_begin()),
                                             p2i(jvmci_data_end()),
                                             jvmci_data_size());
#endif
}

void nmethod::print_code() {
  ResourceMark m;
  ttyLocker ttyl;
  // Call the specialized decode method of this class.
  decode(tty);
}

#ifndef PRODUCT  // called InstanceKlass methods are available only then. Declared as PRODUCT_RETURN

void nmethod::print_dependencies_on(outputStream* out) {
  ResourceMark rm;
  stringStream st;
  st.print_cr("Dependencies:");
  for (Dependencies::DepStream deps(this); deps.next(); ) {
    deps.print_dependency(&st);
    InstanceKlass* ctxk = deps.context_type();
    if (ctxk != nullptr) {
      if (ctxk->is_dependent_nmethod(this)) {
        st.print_cr("   [nmethod<=klass]%s", ctxk->external_name());
      }
    }
    deps.log_dependency();  // put it into the xml log also
  }
  out->print_raw(st.as_string());
}
#endif

#if defined(SUPPORT_DATA_STRUCTS)

// Print the oops from the underlying CodeBlob.
void nmethod::print_oops(outputStream* st) {
  ResourceMark m;
  st->print("Oops:");
  if (oops_begin() < oops_end()) {
    st->cr();
    for (oop* p = oops_begin(); p < oops_end(); p++) {
      Disassembler::print_location((unsigned char*)p, (unsigned char*)oops_begin(), (unsigned char*)oops_end(), st, true, false);
      st->print(PTR_FORMAT " ", *((uintptr_t*)p));
      if (Universe::contains_non_oop_word(p)) {
        st->print_cr("NON_OOP");
        continue;  // skip non-oops
      }
      if (*p == nullptr) {
        st->print_cr("nullptr-oop");
        continue;  // skip non-oops
      }
      (*p)->print_value_on(st);
      st->cr();
    }
  } else {
    st->print_cr(" <list empty>");
  }
}

// Print metadata pool.
void nmethod::print_metadata(outputStream* st) {
  ResourceMark m;
  st->print("Metadata:");
  if (metadata_begin() < metadata_end()) {
    st->cr();
    for (Metadata** p = metadata_begin(); p < metadata_end(); p++) {
      Disassembler::print_location((unsigned char*)p, (unsigned char*)metadata_begin(), (unsigned char*)metadata_end(), st, true, false);
      st->print(PTR_FORMAT " ", *((uintptr_t*)p));
      if (*p && *p != Universe::non_oop_word()) {
        (*p)->print_value_on(st);
      }
      st->cr();
    }
  } else {
    st->print_cr(" <list empty>");
  }
}

#ifndef PRODUCT  // ScopeDesc::print_on() is available only then. Declared as PRODUCT_RETURN
void nmethod::print_scopes_on(outputStream* st) {
  // Find the first pc desc for all scopes in the code and print it.
  ResourceMark rm;
  st->print("scopes:");
  if (scopes_pcs_begin() < scopes_pcs_end()) {
    st->cr();
    for (PcDesc* p = scopes_pcs_begin(); p < scopes_pcs_end(); p++) {
      if (p->scope_decode_offset() == DebugInformationRecorder::serialized_null)
        continue;

      ScopeDesc* sd = scope_desc_at(p->real_pc(this));
      while (sd != nullptr) {
        sd->print_on(st, p);  // print output ends with a newline
        sd = sd->sender();
      }
    }
  } else {
    st->print_cr(" <list empty>");
  }
}
#endif

#ifndef PRODUCT  // RelocIterator does support printing only then.
void nmethod::print_relocations() {
  ResourceMark m;       // in case methods get printed via the debugger
  tty->print_cr("relocations:");
  RelocIterator iter(this);
  iter.print();
}
#endif

void nmethod::print_pcs_on(outputStream* st) {
  ResourceMark m;       // in case methods get printed via debugger
  st->print("pc-bytecode offsets:");
  if (scopes_pcs_begin() < scopes_pcs_end()) {
    st->cr();
    for (PcDesc* p = scopes_pcs_begin(); p < scopes_pcs_end(); p++) {
      p->print_on(st, this);  // print output ends with a newline
    }
  } else {
    st->print_cr(" <list empty>");
  }
}

void nmethod::print_handler_table() {
  ExceptionHandlerTable(this).print(code_begin());
}

void nmethod::print_nul_chk_table() {
  ImplicitExceptionTable(this).print(code_begin());
}

void nmethod::print_recorded_oop(int log_n, int i) {
  void* value;

  if (i == 0) {
    value = nullptr;
  } else {
    // Be careful around non-oop words. Don't create an oop
    // with that value, or it will assert in verification code.
    if (Universe::contains_non_oop_word(oop_addr_at(i))) {
      value = Universe::non_oop_word();
    } else {
      value = oop_at(i);
    }
  }

  tty->print("#%*d: " INTPTR_FORMAT " ", log_n, i, p2i(value));

  if (value == Universe::non_oop_word()) {
    tty->print("non-oop word");
  } else {
    if (value == 0) {
      tty->print("nullptr-oop");
    } else {
      oop_at(i)->print_value_on(tty);
    }
  }

  tty->cr();
}

void nmethod::print_recorded_oops() {
  const int n = oops_count();
  const int log_n = (n<10) ? 1 : (n<100) ? 2 : (n<1000) ? 3 : (n<10000) ? 4 : 6;
  tty->print("Recorded oops:");
  if (n > 0) {
    tty->cr();
    for (int i = 0; i < n; i++) {
      print_recorded_oop(log_n, i);
    }
  } else {
    tty->print_cr(" <list empty>");
  }
}

void nmethod::print_recorded_metadata() {
  const int n = metadata_count();
  const int log_n = (n<10) ? 1 : (n<100) ? 2 : (n<1000) ? 3 : (n<10000) ? 4 : 6;
  tty->print("Recorded metadata:");
  if (n > 0) {
    tty->cr();
    for (int i = 0; i < n; i++) {
      Metadata* m = metadata_at(i);
      tty->print("#%*d: " INTPTR_FORMAT " ", log_n, i, p2i(m));
      if (m == (Metadata*)Universe::non_oop_word()) {
        tty->print("non-metadata word");
      } else if (m == nullptr) {
        tty->print("nullptr-oop");
      } else {
        Metadata::print_value_on_maybe_null(tty, m);
      }
      tty->cr();
    }
  } else {
    tty->print_cr(" <list empty>");
  }
}
#endif

#if defined(SUPPORT_ASSEMBLY) || defined(SUPPORT_ABSTRACT_ASSEMBLY)

void nmethod::print_constant_pool(outputStream* st) {
  //-----------------------------------
  //---<  Print the constant pool  >---
  //-----------------------------------
  int consts_size = this->consts_size();
  if ( consts_size > 0 ) {
    unsigned char* cstart = this->consts_begin();
    unsigned char* cp     = cstart;
    unsigned char* cend   = cp + consts_size;
    unsigned int   bytes_per_line = 4;
    unsigned int   CP_alignment   = 8;
    unsigned int   n;

    st->cr();

    //---<  print CP header to make clear what's printed  >---
    if( ((uintptr_t)cp&(CP_alignment-1)) == 0 ) {
      n = bytes_per_line;
      st->print_cr("[Constant Pool]");
      Disassembler::print_location(cp, cstart, cend, st, true, true);
      Disassembler::print_hexdata(cp, n, st, true);
      st->cr();
    } else {
      n = (int)((uintptr_t)cp & (bytes_per_line-1));
      st->print_cr("[Constant Pool (unaligned)]");
    }

    //---<  print CP contents, bytes_per_line at a time  >---
    while (cp < cend) {
      Disassembler::print_location(cp, cstart, cend, st, true, false);
      Disassembler::print_hexdata(cp, n, st, false);
      cp += n;
      n   = bytes_per_line;
      st->cr();
    }

    //---<  Show potential alignment gap between constant pool and code  >---
    cend = code_begin();
    if( cp < cend ) {
      n = 4;
      st->print_cr("[Code entry alignment]");
      while (cp < cend) {
        Disassembler::print_location(cp, cstart, cend, st, false, false);
        cp += n;
        st->cr();
      }
    }
  } else {
    st->print_cr("[Constant Pool (empty)]");
  }
  st->cr();
}

#endif

// Disassemble this nmethod.
// Print additional debug information, if requested. This could be code
// comments, block comments, profiling counters, etc.
// The undisassembled format is useful no disassembler library is available.
// The resulting hex dump (with markers) can be disassembled later, or on
// another system, when/where a disassembler library is available.
void nmethod::decode2(outputStream* ost) const {

  // Called from frame::back_trace_with_decode without ResourceMark.
  ResourceMark rm;

  // Make sure we have a valid stream to print on.
  outputStream* st = ost ? ost : tty;

#if defined(SUPPORT_ABSTRACT_ASSEMBLY) && ! defined(SUPPORT_ASSEMBLY)
  const bool use_compressed_format    = true;
  const bool compressed_with_comments = use_compressed_format && (AbstractDisassembler::show_comment() ||
                                                                  AbstractDisassembler::show_block_comment());
#else
  const bool use_compressed_format    = Disassembler::is_abstract();
  const bool compressed_with_comments = use_compressed_format && (AbstractDisassembler::show_comment() ||
                                                                  AbstractDisassembler::show_block_comment());
#endif

  st->cr();
  this->print(st);
  st->cr();

#if defined(SUPPORT_ASSEMBLY)
  //----------------------------------
  //---<  Print real disassembly  >---
  //----------------------------------
  if (! use_compressed_format) {
    st->print_cr("[Disassembly]");
    Disassembler::decode(const_cast<nmethod*>(this), st);
    st->bol();
    st->print_cr("[/Disassembly]");
    return;
  }
#endif

#if defined(SUPPORT_ABSTRACT_ASSEMBLY)

  // Compressed undisassembled disassembly format.
  // The following status values are defined/supported:
  //   = 0 - currently at bol() position, nothing printed yet on current line.
  //   = 1 - currently at position after print_location().
  //   > 1 - in the midst of printing instruction stream bytes.
  int        compressed_format_idx    = 0;
  int        code_comment_column      = 0;
  const int  instr_maxlen             = Assembler::instr_maxlen();
  const uint tabspacing               = 8;
  unsigned char* start = this->code_begin();
  unsigned char* p     = this->code_begin();
  unsigned char* end   = this->code_end();
  unsigned char* pss   = p; // start of a code section (used for offsets)

  if ((start == nullptr) || (end == nullptr)) {
    st->print_cr("PrintAssembly not possible due to uninitialized section pointers");
    return;
  }
#endif

#if defined(SUPPORT_ABSTRACT_ASSEMBLY)
  //---<  plain abstract disassembly, no comments or anything, just section headers  >---
  if (use_compressed_format && ! compressed_with_comments) {
    const_cast<nmethod*>(this)->print_constant_pool(st);

    //---<  Open the output (Marker for post-mortem disassembler)  >---
    st->print_cr("[MachCode]");
    const char* header = nullptr;
    address p0 = p;
    while (p < end) {
      address pp = p;
      while ((p < end) && (header == nullptr)) {
        header = nmethod_section_label(p);
        pp  = p;
        p  += Assembler::instr_len(p);
      }
      if (pp > p0) {
        AbstractDisassembler::decode_range_abstract(p0, pp, start, end, st, Assembler::instr_maxlen());
        p0 = pp;
        p  = pp;
        header = nullptr;
      } else if (header != nullptr) {
        st->bol();
        st->print_cr("%s", header);
        header = nullptr;
      }
    }
    //---<  Close the output (Marker for post-mortem disassembler)  >---
    st->bol();
    st->print_cr("[/MachCode]");
    return;
  }
#endif

#if defined(SUPPORT_ABSTRACT_ASSEMBLY)
  //---<  abstract disassembly with comments and section headers merged in  >---
  if (compressed_with_comments) {
    const_cast<nmethod*>(this)->print_constant_pool(st);

    //---<  Open the output (Marker for post-mortem disassembler)  >---
    st->print_cr("[MachCode]");
    while ((p < end) && (p != nullptr)) {
      const int instruction_size_in_bytes = Assembler::instr_len(p);

      //---<  Block comments for nmethod. Interrupts instruction stream, if any.  >---
      // Outputs a bol() before and a cr() after, but only if a comment is printed.
      // Prints nmethod_section_label as well.
      if (AbstractDisassembler::show_block_comment()) {
        print_block_comment(st, p);
        if (st->position() == 0) {
          compressed_format_idx = 0;
        }
      }

      //---<  New location information after line break  >---
      if (compressed_format_idx == 0) {
        code_comment_column   = Disassembler::print_location(p, pss, end, st, false, false);
        compressed_format_idx = 1;
      }

      //---<  Code comment for current instruction. Address range [p..(p+len))  >---
      unsigned char* p_end = p + (ssize_t)instruction_size_in_bytes;
      S390_ONLY(if (p_end > end) p_end = end;) // avoid getting past the end

      if (AbstractDisassembler::show_comment() && const_cast<nmethod*>(this)->has_code_comment(p, p_end)) {
        //---<  interrupt instruction byte stream for code comment  >---
        if (compressed_format_idx > 1) {
          st->cr();  // interrupt byte stream
          st->cr();  // add an empty line
          code_comment_column = Disassembler::print_location(p, pss, end, st, false, false);
        }
        const_cast<nmethod*>(this)->print_code_comment_on(st, code_comment_column, p, p_end );
        st->bol();
        compressed_format_idx = 0;
      }

      //---<  New location information after line break  >---
      if (compressed_format_idx == 0) {
        code_comment_column   = Disassembler::print_location(p, pss, end, st, false, false);
        compressed_format_idx = 1;
      }

      //---<  Nicely align instructions for readability  >---
      if (compressed_format_idx > 1) {
        Disassembler::print_delimiter(st);
      }

      //---<  Now, finally, print the actual instruction bytes  >---
      unsigned char* p0 = p;
      p = Disassembler::decode_instruction_abstract(p, st, instruction_size_in_bytes, instr_maxlen);
      compressed_format_idx += (int)(p - p0);

      if (Disassembler::start_newline(compressed_format_idx-1)) {
        st->cr();
        compressed_format_idx = 0;
      }
    }
    //---<  Close the output (Marker for post-mortem disassembler)  >---
    st->bol();
    st->print_cr("[/MachCode]");
    return;
  }
#endif
}

#if defined(SUPPORT_ASSEMBLY) || defined(SUPPORT_ABSTRACT_ASSEMBLY)

const char* nmethod::reloc_string_for(u_char* begin, u_char* end) {
  RelocIterator iter(this, begin, end);
  bool have_one = false;
  while (iter.next()) {
    have_one = true;
    switch (iter.type()) {
        case relocInfo::none:                  return "no_reloc";
        case relocInfo::oop_type: {
          // Get a non-resizable resource-allocated stringStream.
          // Our callees make use of (nested) ResourceMarks.
          stringStream st(NEW_RESOURCE_ARRAY(char, 1024), 1024);
          oop_Relocation* r = iter.oop_reloc();
          oop obj = r->oop_value();
          st.print("oop(");
          if (obj == nullptr) st.print("nullptr");
          else obj->print_value_on(&st);
          st.print(")");
          return st.as_string();
        }
        case relocInfo::metadata_type: {
          stringStream st;
          metadata_Relocation* r = iter.metadata_reloc();
          Metadata* obj = r->metadata_value();
          st.print("metadata(");
          if (obj == nullptr) st.print("nullptr");
          else obj->print_value_on(&st);
          st.print(")");
          return st.as_string();
        }
        case relocInfo::runtime_call_type:
        case relocInfo::runtime_call_w_cp_type: {
          stringStream st;
          st.print("runtime_call");
          CallRelocation* r = (CallRelocation*)iter.reloc();
          address dest = r->destination();
          CodeBlob* cb = CodeCache::find_blob(dest);
          if (cb != nullptr) {
            st.print(" %s", cb->name());
          } else {
            ResourceMark rm;
            const int buflen = 1024;
            char* buf = NEW_RESOURCE_ARRAY(char, buflen);
            int offset;
            if (os::dll_address_to_function_name(dest, buf, buflen, &offset)) {
              st.print(" %s", buf);
              if (offset != 0) {
                st.print("+%d", offset);
              }
            }
          }
          return st.as_string();
        }
        case relocInfo::virtual_call_type: {
          stringStream st;
          st.print_raw("virtual_call");
          virtual_call_Relocation* r = iter.virtual_call_reloc();
          Method* m = r->method_value();
          if (m != nullptr) {
            assert(m->is_method(), "");
            m->print_short_name(&st);
          }
          return st.as_string();
        }
        case relocInfo::opt_virtual_call_type: {
          stringStream st;
          st.print_raw("optimized virtual_call");
          opt_virtual_call_Relocation* r = iter.opt_virtual_call_reloc();
          Method* m = r->method_value();
          if (m != nullptr) {
            assert(m->is_method(), "");
            m->print_short_name(&st);
          }
          return st.as_string();
        }
        case relocInfo::static_call_type: {
          stringStream st;
          st.print_raw("static_call");
          static_call_Relocation* r = iter.static_call_reloc();
          Method* m = r->method_value();
          if (m != nullptr) {
            assert(m->is_method(), "");
            m->print_short_name(&st);
          }
          return st.as_string();
        }
        case relocInfo::static_stub_type:      return "static_stub";
        case relocInfo::external_word_type:    return "external_word";
        case relocInfo::internal_word_type:    return "internal_word";
        case relocInfo::section_word_type:     return "section_word";
        case relocInfo::poll_type:             return "poll";
        case relocInfo::poll_return_type:      return "poll_return";
        case relocInfo::trampoline_stub_type:  return "trampoline_stub";
        case relocInfo::type_mask:             return "type_bit_mask";

        default:
          break;
    }
  }
  return have_one ? "other" : nullptr;
}

// Return the last scope in (begin..end]
ScopeDesc* nmethod::scope_desc_in(address begin, address end) {
  PcDesc* p = pc_desc_near(begin+1);
  if (p != nullptr && p->real_pc(this) <= end) {
    return new ScopeDesc(this, p);
  }
  return nullptr;
}

const char* nmethod::nmethod_section_label(address pos) const {
  const char* label = nullptr;
  if (pos == code_begin())                                              label = "[Instructions begin]";
  if (pos == entry_point())                                             label = "[Entry Point]";
  if (pos == verified_entry_point())                                    label = "[Verified Entry Point]";
  if (has_method_handle_invokes() && (pos == deopt_mh_handler_begin())) label = "[Deopt MH Handler Code]";
  if (pos == consts_begin() && pos != insts_begin())                    label = "[Constants]";
  // Check stub_code before checking exception_handler or deopt_handler.
  if (pos == this->stub_begin())                                        label = "[Stub Code]";
  if (JVMCI_ONLY(_exception_offset >= 0 &&) pos == exception_begin())          label = "[Exception Handler]";
  if (JVMCI_ONLY(_deopt_handler_offset != -1 &&) pos == deopt_handler_begin()) label = "[Deopt Handler Code]";
  return label;
}

void nmethod::print_nmethod_labels(outputStream* stream, address block_begin, bool print_section_labels) const {
  if (print_section_labels) {
    const char* label = nmethod_section_label(block_begin);
    if (label != nullptr) {
      stream->bol();
      stream->print_cr("%s", label);
    }
  }

  if (block_begin == entry_point()) {
    Method* m = method();
    if (m != nullptr) {
      stream->print("  # ");
      m->print_value_on(stream);
      stream->cr();
    }
    if (m != nullptr && !is_osr_method()) {
      ResourceMark rm;
      int sizeargs = m->size_of_parameters();
      BasicType* sig_bt = NEW_RESOURCE_ARRAY(BasicType, sizeargs);
      VMRegPair* regs   = NEW_RESOURCE_ARRAY(VMRegPair, sizeargs);
      {
        int sig_index = 0;
        if (!m->is_static())
          sig_bt[sig_index++] = T_OBJECT; // 'this'
        for (SignatureStream ss(m->signature()); !ss.at_return_type(); ss.next()) {
          BasicType t = ss.type();
          sig_bt[sig_index++] = t;
          if (type2size[t] == 2) {
            sig_bt[sig_index++] = T_VOID;
          } else {
            assert(type2size[t] == 1, "size is 1 or 2");
          }
        }
        assert(sig_index == sizeargs, "");
      }
      const char* spname = "sp"; // make arch-specific?
      SharedRuntime::java_calling_convention(sig_bt, regs, sizeargs);
      int stack_slot_offset = this->frame_size() * wordSize;
      int tab1 = 14, tab2 = 24;
      int sig_index = 0;
      int arg_index = (m->is_static() ? 0 : -1);
      bool did_old_sp = false;
      for (SignatureStream ss(m->signature()); !ss.at_return_type(); ) {
        bool at_this = (arg_index == -1);
        bool at_old_sp = false;
        BasicType t = (at_this ? T_OBJECT : ss.type());
        assert(t == sig_bt[sig_index], "sigs in sync");
        if (at_this)
          stream->print("  # this: ");
        else
          stream->print("  # parm%d: ", arg_index);
        stream->move_to(tab1);
        VMReg fst = regs[sig_index].first();
        VMReg snd = regs[sig_index].second();
        if (fst->is_reg()) {
          stream->print("%s", fst->name());
          if (snd->is_valid())  {
            stream->print(":%s", snd->name());
          }
        } else if (fst->is_stack()) {
          int offset = fst->reg2stack() * VMRegImpl::stack_slot_size + stack_slot_offset;
          if (offset == stack_slot_offset)  at_old_sp = true;
          stream->print("[%s+0x%x]", spname, offset);
        } else {
          stream->print("reg%d:%d??", (int)(intptr_t)fst, (int)(intptr_t)snd);
        }
        stream->print(" ");
        stream->move_to(tab2);
        stream->print("= ");
        if (at_this) {
          m->method_holder()->print_value_on(stream);
        } else {
          bool did_name = false;
          if (!at_this && ss.is_reference()) {
            Symbol* name = ss.as_symbol();
            name->print_value_on(stream);
            did_name = true;
          }
          if (!did_name)
            stream->print("%s", type2name(t));
        }
        if (at_old_sp) {
          stream->print("  (%s of caller)", spname);
          did_old_sp = true;
        }
        stream->cr();
        sig_index += type2size[t];
        arg_index += 1;
        if (!at_this)  ss.next();
      }
      if (!did_old_sp) {
        stream->print("  # ");
        stream->move_to(tab1);
        stream->print("[%s+0x%x]", spname, stack_slot_offset);
        stream->print("  (%s of caller)", spname);
        stream->cr();
      }
    }
  }
}

// Returns whether this nmethod has code comments.
bool nmethod::has_code_comment(address begin, address end) {
  // scopes?
  ScopeDesc* sd  = scope_desc_in(begin, end);
  if (sd != nullptr) return true;

  // relocations?
  const char* str = reloc_string_for(begin, end);
  if (str != nullptr) return true;

  // implicit exceptions?
  int cont_offset = ImplicitExceptionTable(this).continuation_offset((uint)(begin - code_begin()));
  if (cont_offset != 0) return true;

  return false;
}

void nmethod::print_code_comment_on(outputStream* st, int column, address begin, address end) {
  ImplicitExceptionTable implicit_table(this);
  int pc_offset = (int)(begin - code_begin());
  int cont_offset = implicit_table.continuation_offset(pc_offset);
  bool oop_map_required = false;
  if (cont_offset != 0) {
    st->move_to(column, 6, 0);
    if (pc_offset == cont_offset) {
      st->print("; implicit exception: deoptimizes");
      oop_map_required = true;
    } else {
      st->print("; implicit exception: dispatches to " INTPTR_FORMAT, p2i(code_begin() + cont_offset));
    }
  }

  // Find an oopmap in (begin, end].  We use the odd half-closed
  // interval so that oop maps and scope descs which are tied to the
  // byte after a call are printed with the call itself.  OopMaps
  // associated with implicit exceptions are printed with the implicit
  // instruction.
  address base = code_begin();
  ImmutableOopMapSet* oms = oop_maps();
  if (oms != nullptr) {
    for (int i = 0, imax = oms->count(); i < imax; i++) {
      const ImmutableOopMapPair* pair = oms->pair_at(i);
      const ImmutableOopMap* om = pair->get_from(oms);
      address pc = base + pair->pc_offset();
      if (pc >= begin) {
#if INCLUDE_JVMCI
        bool is_implicit_deopt = implicit_table.continuation_offset(pair->pc_offset()) == (uint) pair->pc_offset();
#else
        bool is_implicit_deopt = false;
#endif
        if (is_implicit_deopt ? pc == begin : pc > begin && pc <= end) {
          st->move_to(column, 6, 0);
          st->print("; ");
          om->print_on(st);
          oop_map_required = false;
        }
      }
      if (pc > end) {
        break;
      }
    }
  }
  assert(!oop_map_required, "missed oopmap");

  Thread* thread = Thread::current();

  // Print any debug info present at this pc.
  ScopeDesc* sd  = scope_desc_in(begin, end);
  if (sd != nullptr) {
    st->move_to(column, 6, 0);
    if (sd->bci() == SynchronizationEntryBCI) {
      st->print(";*synchronization entry");
    } else if (sd->bci() == AfterBci) {
      st->print(";* method exit (unlocked if synchronized)");
    } else if (sd->bci() == UnwindBci) {
      st->print(";* unwind (locked if synchronized)");
    } else if (sd->bci() == AfterExceptionBci) {
      st->print(";* unwind (unlocked if synchronized)");
    } else if (sd->bci() == UnknownBci) {
      st->print(";* unknown");
    } else if (sd->bci() == InvalidFrameStateBci) {
      st->print(";* invalid frame state");
    } else {
      if (sd->method() == nullptr) {
        st->print("method is nullptr");
      } else if (sd->method()->is_native()) {
        st->print("method is native");
      } else {
        Bytecodes::Code bc = sd->method()->java_code_at(sd->bci());
        st->print(";*%s", Bytecodes::name(bc));
        switch (bc) {
        case Bytecodes::_invokevirtual:
        case Bytecodes::_invokespecial:
        case Bytecodes::_invokestatic:
        case Bytecodes::_invokeinterface:
          {
            Bytecode_invoke invoke(methodHandle(thread, sd->method()), sd->bci());
            st->print(" ");
            if (invoke.name() != nullptr)
              invoke.name()->print_symbol_on(st);
            else
              st->print("<UNKNOWN>");
            break;
          }
        case Bytecodes::_getfield:
        case Bytecodes::_putfield:
        case Bytecodes::_getstatic:
        case Bytecodes::_putstatic:
          {
            Bytecode_field field(methodHandle(thread, sd->method()), sd->bci());
            st->print(" ");
            if (field.name() != nullptr)
              field.name()->print_symbol_on(st);
            else
              st->print("<UNKNOWN>");
          }
        default:
          break;
        }
      }
      st->print(" {reexecute=%d rethrow=%d return_oop=%d}", sd->should_reexecute(), sd->rethrow_exception(), sd->return_oop());
    }

    // Print all scopes
    for (;sd != nullptr; sd = sd->sender()) {
      st->move_to(column, 6, 0);
      st->print("; -");
      if (sd->should_reexecute()) {
        st->print(" (reexecute)");
      }
      if (sd->method() == nullptr) {
        st->print("method is nullptr");
      } else {
        sd->method()->print_short_name(st);
      }
      int lineno = sd->method()->line_number_from_bci(sd->bci());
      if (lineno != -1) {
        st->print("@%d (line %d)", sd->bci(), lineno);
      } else {
        st->print("@%d", sd->bci());
      }
      st->cr();
    }
  }

  // Print relocation information
  // Prevent memory leak: allocating without ResourceMark.
  ResourceMark rm;
  const char* str = reloc_string_for(begin, end);
  if (str != nullptr) {
    if (sd != nullptr) st->cr();
    st->move_to(column, 6, 0);
    st->print(";   {%s}", str);
  }
}

#endif

address nmethod::call_instruction_address(address pc) const {
  if (NativeCall::is_call_before(pc)) {
    NativeCall *ncall = nativeCall_before(pc);
    return ncall->instruction_address();
  }
  return nullptr;
}

#if defined(SUPPORT_DATA_STRUCTS)
void nmethod::print_value_on(outputStream* st) const {
  st->print("nmethod");
  print_on(st, nullptr);
}
#endif

#ifndef PRODUCT

void nmethod::print_calls(outputStream* st) {
  RelocIterator iter(this);
  while (iter.next()) {
    switch (iter.type()) {
    case relocInfo::virtual_call_type: {
      CompiledICLocker ml_verify(this);
      CompiledIC_at(&iter)->print();
      break;
    }
    case relocInfo::static_call_type:
    case relocInfo::opt_virtual_call_type:
      st->print_cr("Direct call at " INTPTR_FORMAT, p2i(iter.reloc()->addr()));
      CompiledDirectCall::at(iter.reloc())->print();
      break;
    default:
      break;
    }
  }
}

void nmethod::print_statistics() {
  ttyLocker ttyl;
  if (xtty != nullptr)  xtty->head("statistics type='nmethod'");
  native_nmethod_stats.print_native_nmethod_stats();
#ifdef COMPILER1
  c1_java_nmethod_stats.print_nmethod_stats("C1");
#endif
#ifdef COMPILER2
  c2_java_nmethod_stats.print_nmethod_stats("C2");
#endif
#if INCLUDE_JVMCI
  jvmci_java_nmethod_stats.print_nmethod_stats("JVMCI");
#endif
  unknown_java_nmethod_stats.print_nmethod_stats("Unknown");
  DebugInformationRecorder::print_statistics();
#ifndef PRODUCT
  pc_nmethod_stats.print_pc_stats();
#endif
  Dependencies::print_statistics();
  if (xtty != nullptr)  xtty->tail("statistics");
}

#endif // !PRODUCT

#if INCLUDE_JVMCI
void nmethod::update_speculation(JavaThread* thread) {
  jlong speculation = thread->pending_failed_speculation();
  if (speculation != 0) {
    guarantee(jvmci_nmethod_data() != nullptr, "failed speculation in nmethod without failed speculation list");
    jvmci_nmethod_data()->add_failed_speculation(this, speculation);
    thread->set_pending_failed_speculation(0);
  }
}

const char* nmethod::jvmci_name() {
  if (jvmci_nmethod_data() != nullptr) {
    return jvmci_nmethod_data()->name();
  }
  return nullptr;
}
#endif<|MERGE_RESOLUTION|>--- conflicted
+++ resolved
@@ -1245,17 +1245,11 @@
 
     _osr_entry_point         = nullptr;
     _entry_bci               = InvocationEntryBci;
-<<<<<<< HEAD
     _compile_id              = compile_id;
     _comp_level              = CompLevel_none;
     _compiler_type           = type;
-=======
+    _orig_pc_offset          = 0;
     _num_stack_arg_slots     = _method->constMethod()->num_stack_arg_slots();
-    // We have no exception handler or deopt handler make the
-    // values something that will never match a pc like the nmethod vtable entry
-    _exception_offset        = 0;
->>>>>>> 06462847
-    _orig_pc_offset          = 0;
 
     if (offsets->value(CodeOffsets::Exceptions) != -1) {
       // Continuation enter intrinsic
@@ -1389,18 +1383,7 @@
     debug_only(NoSafepointVerifier nsv;)
     assert_locked_or_safepoint(CodeCache_lock);
 
-<<<<<<< HEAD
     init_defaults(code_buffer, offsets);
-=======
-    init_defaults();
-    _entry_bci               = entry_bci;
-    _num_stack_arg_slots     = entry_bci != InvocationEntryBci ? 0 : _method->constMethod()->num_stack_arg_slots();
-    _compile_id              = compile_id;
-    _compiler_type           = type;
-    _comp_level              = comp_level;
-    _orig_pc_offset          = orig_pc_offset;
-    _gc_epoch                = CodeCache::gc_epoch();
->>>>>>> 06462847
 
     _osr_entry_point = code_begin() + offsets->value(CodeOffsets::OSR_Entry);
     _entry_bci       = entry_bci;
@@ -1408,6 +1391,8 @@
     _comp_level      = comp_level;
     _compiler_type   = type;
     _orig_pc_offset  = orig_pc_offset;
+
+    _num_stack_arg_slots = entry_bci != InvocationEntryBci ? 0 : _method->constMethod()->num_stack_arg_slots();
 
     set_ctable_begin(header_begin() + content_offset());
 
