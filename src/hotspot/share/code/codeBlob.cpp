--- conflicted
+++ resolved
@@ -173,17 +173,11 @@
   MemoryService::track_code_cache_memory_usage();
 }
 
-<<<<<<< HEAD
 void CodeBlob::flush(bool do_unregister_nmethod) {
-  FREE_C_HEAP_ARRAY(unsigned char, _oop_maps);
-  _oop_maps = nullptr;
-=======
-void CodeBlob::flush() {
   if (_oop_maps != nullptr) {
     delete _oop_maps;
     _oop_maps = nullptr;
   }
->>>>>>> 0f77d250
   NOT_PRODUCT(_asm_remarks.clear());
   NOT_PRODUCT(_dbg_strings.clear());
 }
