/*
 * Copyright (c) 1997, 2023, Oracle and/or its affiliates. All rights reserved.
 * DO NOT ALTER OR REMOVE COPYRIGHT NOTICES OR THIS FILE HEADER.
 *
 * This code is free software; you can redistribute it and/or modify it
 * under the terms of the GNU General Public License version 2 only, as
 * published by the Free Software Foundation.
 *
 * This code is distributed in the hope that it will be useful, but WITHOUT
 * ANY WARRANTY; without even the implied warranty of MERCHANTABILITY or
 * FITNESS FOR A PARTICULAR PURPOSE.  See the GNU General Public License
 * version 2 for more details (a copy is included in the LICENSE file that
 * accompanied this code).
 *
 * You should have received a copy of the GNU General Public License version
 * 2 along with this work; if not, write to the Free Software Foundation,
 * Inc., 51 Franklin St, Fifth Floor, Boston, MA 02110-1301 USA.
 *
 * Please contact Oracle, 500 Oracle Parkway, Redwood Shores, CA 94065 USA
 * or visit www.oracle.com if you need additional information or have any
 * questions.
 *
 */

#ifndef SHARE_OOPS_OOP_INLINE_HPP
#define SHARE_OOPS_OOP_INLINE_HPP

#include "oops/oop.hpp"

#include "memory/universe.hpp"
#include "memory/iterator.inline.hpp"
#include "oops/access.inline.hpp"
#include "oops/arrayKlass.hpp"
#include "oops/arrayOop.hpp"
#include "oops/compressedOops.inline.hpp"
#include "oops/instanceKlass.hpp"
#include "oops/markWord.inline.hpp"
#include "oops/oopsHierarchy.hpp"
#include "runtime/atomic.hpp"
#include "runtime/globals.hpp"
#include "runtime/safepoint.hpp"
#include "utilities/align.hpp"
#include "utilities/debug.hpp"
#include "utilities/macros.hpp"
#include "utilities/globalDefinitions.hpp"

// Implementation of all inlined member functions defined in oop.hpp
// We need a separate file to avoid circular references

markWord oopDesc::mark() const {
  return Atomic::load(&_mark);
}

markWord oopDesc::mark_acquire() const {
  return Atomic::load_acquire(&_mark);
}

markWord* oopDesc::mark_addr() const {
  return (markWord*) &_mark;
}

void oopDesc::set_mark(markWord m) {
  Atomic::store(&_mark, m);
}

void oopDesc::set_mark(HeapWord* mem, markWord m) {
  *(markWord*)(((char*)mem) + mark_offset_in_bytes()) = m;
}

void oopDesc::release_set_mark(markWord m) {
  Atomic::release_store(&_mark, m);
}

void oopDesc::release_set_mark(HeapWord* mem, markWord m) {
  Atomic::release_store((markWord*)(((char*)mem) + mark_offset_in_bytes()), m);
}

markWord oopDesc::cas_set_mark(markWord new_mark, markWord old_mark) {
  return Atomic::cmpxchg(&_mark, old_mark, new_mark);
}

markWord oopDesc::cas_set_mark(markWord new_mark, markWord old_mark, atomic_memory_order order) {
  return Atomic::cmpxchg(&_mark, old_mark, new_mark, order);
}

markWord oopDesc::resolve_mark() const {
  assert(LockingMode != LM_LEGACY, "Not safe with legacy stack-locking");
<<<<<<< HEAD
  markWord hdr = mark();
  if (hdr.has_displaced_mark_helper()) {
    hdr = hdr.displaced_mark_helper();
  }
  return hdr;
=======
  markWord m = mark();
  if (m.has_displaced_mark_helper()) {
    m = m.displaced_mark_helper();
  }
  return m;
>>>>>>> 698384ec
}

markWord oopDesc::prototype_mark() const {
  if (UseCompactObjectHeaders) {
    return klass()->prototype_header();
  } else {
    return markWord::prototype();
  }
}

void oopDesc::init_mark() {
  if (UseCompactObjectHeaders) {
    set_mark(prototype_mark());
  } else {
    set_mark(markWord::prototype());
  }
}

Klass* oopDesc::klass() const {
#ifdef _LP64
  if (UseCompactObjectHeaders) {
<<<<<<< HEAD
    markWord header = resolve_mark();
    return header.klass();
=======
    markWord m = resolve_mark();
    return m.klass();
>>>>>>> 698384ec
  } else if (UseCompressedClassPointers) {
    return CompressedKlassPointers::decode_not_null(_metadata._compressed_klass);
  } else
#endif
  {
    return _metadata._klass;
  }
}

Klass* oopDesc::klass_or_null() const {
#ifdef _LP64
  if (UseCompactObjectHeaders) {
<<<<<<< HEAD
    markWord header = resolve_mark();
    return header.klass_or_null();
=======
    markWord m = resolve_mark();
    return m.klass_or_null();
>>>>>>> 698384ec
  } else if (UseCompressedClassPointers) {
    return CompressedKlassPointers::decode(_metadata._compressed_klass);
  } else
#endif
  {
    return _metadata._klass;
  }
}

Klass* oopDesc::klass_or_null_acquire() const {
#ifdef _LP64
  if (UseCompactObjectHeaders) {
<<<<<<< HEAD
    markWord header = mark_acquire();
    if (header.has_displaced_mark_helper()) {
      header = header.displaced_mark_helper();
    }
    return header.klass_or_null();
=======
    markWord m = mark_acquire();
    if (m.has_displaced_mark_helper()) {
      m = m.displaced_mark_helper();
    }
    return m.klass_or_null();
>>>>>>> 698384ec
  } else if (UseCompressedClassPointers) {
     narrowKlass nklass = Atomic::load_acquire(&_metadata._compressed_klass);
     return CompressedKlassPointers::decode(nklass);
  } else
#endif
  {
    return Atomic::load_acquire(&_metadata._klass);
  }
}

Klass* oopDesc::klass_raw() const {
  if (UseCompactObjectHeaders) {
    return klass();
  } else if (UseCompressedClassPointers) {
    return CompressedKlassPointers::decode_raw(_metadata._compressed_klass);
  } else {
    return _metadata._klass;
  }
}

void oopDesc::set_klass(Klass* k) {
  assert(Universe::is_bootstrapping() || (k != nullptr && k->is_klass()), "incorrect Klass");
  assert(!UseCompactObjectHeaders, "don't set Klass* with compact headers");
  if (UseCompressedClassPointers) {
    _metadata._compressed_klass = CompressedKlassPointers::encode_not_null(k);
  } else {
    _metadata._klass = k;
  }
}

void oopDesc::release_set_klass(HeapWord* mem, Klass* k) {
  assert(Universe::is_bootstrapping() || (k != nullptr && k->is_klass()), "incorrect Klass");
  assert(!UseCompactObjectHeaders, "don't set Klass* with compact headers");
  char* raw_mem = ((char*)mem + klass_offset_in_bytes());
  if (UseCompressedClassPointers) {
    Atomic::release_store((narrowKlass*)raw_mem,
                          CompressedKlassPointers::encode_not_null(k));
  } else {
    Atomic::release_store((Klass**)raw_mem, k);
  }
}

void oopDesc::set_klass_gap(HeapWord* mem, int v) {
  assert(!UseCompactObjectHeaders, "don't set Klass* gap with compact headers");
  if (UseCompressedClassPointers) {
    *(int*)(((char*)mem) + klass_gap_offset_in_bytes()) = v;
  }
}

bool oopDesc::is_a(Klass* k) const {
  return klass()->is_subtype_of(k);
}

size_t oopDesc::size()  {
  return size_given_klass(klass());
}

size_t oopDesc::size_given_klass(Klass* klass)  {
  int lh = klass->layout_helper();
  size_t s;

  // lh is now a value computed at class initialization that may hint
  // at the size.  For instances, this is positive and equal to the
  // size.  For arrays, this is negative and provides log2 of the
  // array element size.  For other oops, it is zero and thus requires
  // a virtual call.
  //
  // We go to all this trouble because the size computation is at the
  // heart of phase 2 of mark-compaction, and called for every object,
  // alive or dead.  So the speed here is equal in importance to the
  // speed of allocation.

  if (lh > Klass::_lh_neutral_value) {
    if (!Klass::layout_helper_needs_slow_path(lh)) {
      s = lh >> LogHeapWordSize;  // deliver size scaled by wordSize
    } else {
      s = klass->oop_size(this);
    }
  } else if (lh <= Klass::_lh_neutral_value) {
    // The most common case is instances; fall through if so.
    if (lh < Klass::_lh_neutral_value) {
      // Second most common case is arrays.  We have to fetch the
      // length of the array, shift (multiply) it appropriately,
      // up to wordSize, add the header, and align to object size.
      size_t size_in_bytes;
      size_t array_length = (size_t) ((arrayOop)this)->length();
      size_in_bytes = array_length << Klass::layout_helper_log2_element_size(lh);
      size_in_bytes += Klass::layout_helper_header_size(lh);

      // This code could be simplified, but by keeping array_header_in_bytes
      // in units of bytes and doing it this way we can round up just once,
      // skipping the intermediate round to HeapWordSize.
      s = align_up(size_in_bytes, MinObjAlignmentInBytes) / HeapWordSize;

      assert(s == klass->oop_size(this) || size_might_change(), "wrong array object size");
    } else {
      // Must be zero, so bite the bullet and take the virtual call.
      s = klass->oop_size(this);
    }
  }

  assert(s > 0, "Oop size must be greater than zero, not " SIZE_FORMAT, s);
  assert(is_object_aligned(s), "Oop size is not properly aligned: " SIZE_FORMAT, s);
  return s;
}

Klass* oopDesc::forward_safe_klass() const {
#ifdef _LP64
  if (UseCompactObjectHeaders) {
    markWord m = mark();
    if (m.is_marked()) {
      m = forwardee(m)->mark();
    }
    return m.actual_mark().klass();
  } else
#endif
  {
    return klass();
  }
}

size_t oopDesc::forward_safe_size() {
  return size_given_klass(forward_safe_klass());
}

void oopDesc::forward_safe_init_mark() {
  if (UseCompactObjectHeaders) {
    set_mark(forward_safe_klass()->prototype_header());
  } else {
    set_mark(markWord::prototype());
  }
}

bool oopDesc::is_instance()    const { return klass()->is_instance_klass();             }
bool oopDesc::is_instanceRef() const { return klass()->is_reference_instance_klass();   }
bool oopDesc::is_stackChunk()  const { return klass()->is_stack_chunk_instance_klass(); }
bool oopDesc::is_array()       const { return klass()->is_array_klass();                }
bool oopDesc::is_objArray()    const { return klass()->is_objArray_klass();             }
bool oopDesc::is_typeArray()   const { return klass()->is_typeArray_klass();            }

template<typename T>
T*       oopDesc::field_addr(int offset)     const { return reinterpret_cast<T*>(cast_from_oop<intptr_t>(as_oop()) + offset); }

template <typename T>
size_t   oopDesc::field_offset(T* p) const { return pointer_delta((void*)p, (void*)this, 1); }

template <DecoratorSet decorators>
inline oop  oopDesc::obj_field_access(int offset) const             { return HeapAccess<decorators>::oop_load_at(as_oop(), offset); }
inline oop  oopDesc::obj_field(int offset) const                    { return HeapAccess<>::oop_load_at(as_oop(), offset);  }

inline void oopDesc::obj_field_put(int offset, oop value)           { HeapAccess<>::oop_store_at(as_oop(), offset, value); }
template <DecoratorSet decorators>
inline void oopDesc::obj_field_put_access(int offset, oop value)    { HeapAccess<decorators>::oop_store_at(as_oop(), offset, value); }

inline jbyte oopDesc::byte_field(int offset) const                  { return *field_addr<jbyte>(offset);  }
inline void  oopDesc::byte_field_put(int offset, jbyte value)       { *field_addr<jbyte>(offset) = value; }

inline jchar oopDesc::char_field(int offset) const                  { return *field_addr<jchar>(offset);  }
inline void  oopDesc::char_field_put(int offset, jchar value)       { *field_addr<jchar>(offset) = value; }

inline jboolean oopDesc::bool_field(int offset) const               { return *field_addr<jboolean>(offset); }
inline void     oopDesc::bool_field_put(int offset, jboolean value) { *field_addr<jboolean>(offset) = jboolean(value & 1); }
inline jboolean oopDesc::bool_field_volatile(int offset) const      { return RawAccess<MO_SEQ_CST>::load(field_addr<jboolean>(offset)); }
inline void     oopDesc::bool_field_put_volatile(int offset, jboolean value) { RawAccess<MO_SEQ_CST>::store(field_addr<jboolean>(offset), jboolean(value & 1)); }
inline jshort oopDesc::short_field(int offset) const                { return *field_addr<jshort>(offset);   }
inline void   oopDesc::short_field_put(int offset, jshort value)    { *field_addr<jshort>(offset) = value;  }

inline jint oopDesc::int_field(int offset) const                    { return *field_addr<jint>(offset);     }
inline void oopDesc::int_field_put(int offset, jint value)          { *field_addr<jint>(offset) = value;    }

inline jlong oopDesc::long_field(int offset) const                  { return *field_addr<jlong>(offset);    }
inline void  oopDesc::long_field_put(int offset, jlong value)       { *field_addr<jlong>(offset) = value;   }

inline jfloat oopDesc::float_field(int offset) const                { return *field_addr<jfloat>(offset);   }
inline void   oopDesc::float_field_put(int offset, jfloat value)    { *field_addr<jfloat>(offset) = value;  }

inline jdouble oopDesc::double_field(int offset) const              { return *field_addr<jdouble>(offset);  }
inline void    oopDesc::double_field_put(int offset, jdouble value) { *field_addr<jdouble>(offset) = value; }

bool oopDesc::is_locked() const {
  return mark().is_locked();
}

bool oopDesc::is_unlocked() const {
  return mark().is_unlocked();
}

// Used only for markSweep, scavenging
bool oopDesc::is_gc_marked() const {
  return mark().is_marked();
}

// Used by scavengers
bool oopDesc::is_forwarded() const {
  // The extra heap check is needed since the obj might be locked, in which case the
  // mark would point to a stack location and have the sentinel bit cleared
  return mark().is_marked();
}

// Used by scavengers
void oopDesc::forward_to(oop p) {
  assert(p != cast_to_oop(this) || !UseAltGCForwarding, "Must not be called with self-forwarding");
  markWord m = markWord::encode_pointer_as_mark(p);
  assert(forwardee(m) == p, "encoding must be reversible");
  set_mark(m);
}

void oopDesc::forward_to_self() {
  if (UseAltGCForwarding) {
    markWord m = mark();
    // If mark is displaced, we need to preserve the real header during GC.
    // It will be restored to the displaced header after GC.
    assert(SafepointSynchronize::is_at_safepoint(), "we can only safely fetch the displaced header at safepoint");
    if (m.has_displaced_mark_helper()) {
      m = m.displaced_mark_helper();
    }
    m = m.set_self_forwarded();
    assert(forwardee(m) == cast_to_oop(this), "encoding must be reversible");
    set_mark(m);
  } else {
    forward_to(oop(this));
  }
}

oop oopDesc::forward_to_atomic(oop p, markWord compare, atomic_memory_order order) {
  assert(p != cast_to_oop(this) || !UseAltGCForwarding, "Must not be called with self-forwarding");
  markWord m = markWord::encode_pointer_as_mark(p);
  assert(m.decode_pointer() == p, "encoding must be reversible");
  markWord old_mark = cas_set_mark(m, compare, order);
  if (old_mark == compare) {
    return nullptr;
  } else {
    return forwardee(old_mark);
  }
}

oop oopDesc::forward_to_self_atomic(markWord compare, atomic_memory_order order) {
  if (UseAltGCForwarding) {
    markWord m = compare;
    // If mark is displaced, we need to preserve the real header during GC.
    // It will be restored to the displaced header after GC.
    assert(SafepointSynchronize::is_at_safepoint(), "we can only safely fetch the displaced header at safepoint");
    if (m.has_displaced_mark_helper()) {
      m = m.displaced_mark_helper();
    }
    m = m.set_self_forwarded();
    assert(forwardee(m) == cast_to_oop(this), "encoding must be reversible");
    markWord old_mark = cas_set_mark(m, compare, order);
    if (old_mark == compare) {
      return nullptr;
    } else {
      assert(old_mark.is_marked(), "must be marked here");
      return forwardee(old_mark);
    }
  } else {
    return forward_to_atomic(cast_to_oop(this), compare, order);
  }
}

oop oopDesc::forwardee(markWord header) const {
  assert(header.is_marked(), "only decode when actually forwarded");
  if (header.self_forwarded()) {
    return cast_to_oop(this);
  } else {
    return cast_to_oop(header.decode_pointer());
  }
}

// Note that the forwardee is not the same thing as the displaced_mark.
// The forwardee is used when copying during scavenge and mark-sweep.
// It does need to clear the low two locking- and GC-related bits.
oop oopDesc::forwardee() const {
  return forwardee(mark());
}

// The following method needs to be MT safe.
uint oopDesc::age() const {
  assert(!mark().is_marked(), "Attempt to read age from forwarded mark");
  if (has_displaced_mark()) {
    return displaced_mark().age();
  } else {
    return mark().age();
  }
}

void oopDesc::incr_age() {
  assert(!mark().is_marked(), "Attempt to increment age of forwarded mark");
  if (has_displaced_mark()) {
    set_displaced_mark(displaced_mark().incr_age());
  } else {
    set_mark(mark().incr_age());
  }
}

template <typename OopClosureType>
void oopDesc::oop_iterate(OopClosureType* cl) {
  OopIteratorClosureDispatch::oop_oop_iterate(cl, this, klass());
}

template <typename OopClosureType>
void oopDesc::oop_iterate(OopClosureType* cl, MemRegion mr) {
  OopIteratorClosureDispatch::oop_oop_iterate(cl, this, klass(), mr);
}

template <typename OopClosureType>
size_t oopDesc::oop_iterate_size(OopClosureType* cl) {
  Klass* k = klass();
  size_t size = size_given_klass(k);
  OopIteratorClosureDispatch::oop_oop_iterate(cl, this, k);
  return size;
}

template <typename OopClosureType>
size_t oopDesc::oop_iterate_size(OopClosureType* cl, MemRegion mr) {
  Klass* k = klass();
  size_t size = size_given_klass(k);
  OopIteratorClosureDispatch::oop_oop_iterate(cl, this, k, mr);
  return size;
}

template <typename OopClosureType>
void oopDesc::oop_iterate_backwards(OopClosureType* cl) {
  oop_iterate_backwards(cl, klass());
}

template <typename OopClosureType>
void oopDesc::oop_iterate_backwards(OopClosureType* cl, Klass* k) {
  // In this assert, we cannot safely access the Klass* with compact headers.
  assert(UseCompactObjectHeaders || k == klass(), "wrong klass");
  OopIteratorClosureDispatch::oop_oop_iterate_backwards(cl, this, k);
}

bool oopDesc::is_instanceof_or_null(oop obj, Klass* klass) {
  return obj == nullptr || obj->klass()->is_subtype_of(klass);
}

intptr_t oopDesc::identity_hash() {
  // Fast case; if the object is unlocked and the hash value is set, no locking is needed
  // Note: The mark must be read into local variable to avoid concurrent updates.
  markWord mrk = mark();
  if (mrk.is_unlocked() && !mrk.has_no_hash()) {
    return mrk.hash();
  } else if (mrk.is_marked()) {
    return mrk.hash();
  } else {
    return slow_identity_hash();
  }
}

// This checks fast simple case of whether the oop has_no_hash,
// to optimize JVMTI table lookup.
bool oopDesc::fast_no_hash_check() {
  markWord mrk = mark_acquire();
  assert(!mrk.is_marked(), "should never be marked");
  return mrk.is_unlocked() && mrk.has_no_hash();
}

bool oopDesc::has_displaced_mark() const {
  return mark().has_displaced_mark_helper();
}

markWord oopDesc::displaced_mark() const {
  return mark().displaced_mark_helper();
}

void oopDesc::set_displaced_mark(markWord m) {
  mark().set_displaced_mark_helper(m);
}

bool oopDesc::mark_must_be_preserved() const {
  return mark_must_be_preserved(mark());
}

bool oopDesc::mark_must_be_preserved(markWord m) const {
  return m.must_be_preserved(this);
}

#endif // SHARE_OOPS_OOP_INLINE_HPP<|MERGE_RESOLUTION|>--- conflicted
+++ resolved
@@ -85,19 +85,11 @@
 
 markWord oopDesc::resolve_mark() const {
   assert(LockingMode != LM_LEGACY, "Not safe with legacy stack-locking");
-<<<<<<< HEAD
-  markWord hdr = mark();
-  if (hdr.has_displaced_mark_helper()) {
-    hdr = hdr.displaced_mark_helper();
-  }
-  return hdr;
-=======
   markWord m = mark();
   if (m.has_displaced_mark_helper()) {
     m = m.displaced_mark_helper();
   }
   return m;
->>>>>>> 698384ec
 }
 
 markWord oopDesc::prototype_mark() const {
@@ -119,13 +111,8 @@
 Klass* oopDesc::klass() const {
 #ifdef _LP64
   if (UseCompactObjectHeaders) {
-<<<<<<< HEAD
-    markWord header = resolve_mark();
-    return header.klass();
-=======
     markWord m = resolve_mark();
     return m.klass();
->>>>>>> 698384ec
   } else if (UseCompressedClassPointers) {
     return CompressedKlassPointers::decode_not_null(_metadata._compressed_klass);
   } else
@@ -138,13 +125,8 @@
 Klass* oopDesc::klass_or_null() const {
 #ifdef _LP64
   if (UseCompactObjectHeaders) {
-<<<<<<< HEAD
-    markWord header = resolve_mark();
-    return header.klass_or_null();
-=======
     markWord m = resolve_mark();
     return m.klass_or_null();
->>>>>>> 698384ec
   } else if (UseCompressedClassPointers) {
     return CompressedKlassPointers::decode(_metadata._compressed_klass);
   } else
@@ -157,19 +139,11 @@
 Klass* oopDesc::klass_or_null_acquire() const {
 #ifdef _LP64
   if (UseCompactObjectHeaders) {
-<<<<<<< HEAD
-    markWord header = mark_acquire();
-    if (header.has_displaced_mark_helper()) {
-      header = header.displaced_mark_helper();
-    }
-    return header.klass_or_null();
-=======
     markWord m = mark_acquire();
     if (m.has_displaced_mark_helper()) {
       m = m.displaced_mark_helper();
     }
     return m.klass_or_null();
->>>>>>> 698384ec
   } else if (UseCompressedClassPointers) {
      narrowKlass nklass = Atomic::load_acquire(&_metadata._compressed_klass);
      return CompressedKlassPointers::decode(nklass);
