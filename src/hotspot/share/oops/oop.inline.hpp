--- conflicted
+++ resolved
@@ -362,7 +362,6 @@
 // The forwardee is used when copying during scavenge and mark-sweep.
 // It does need to clear the low two locking- and GC-related bits.
 oop oopDesc::forwardee() const {
-<<<<<<< HEAD
   return forwardee(mark());
 }
 
@@ -376,10 +375,6 @@
   {
     return cast_to_oop(header.decode_pointer());
   }
-=======
-  assert(is_forwarded(), "only decode when actually forwarded");
-  return cast_to_oop(mark().decode_pointer());
->>>>>>> 1e9ed54d
 }
 
 // The following method needs to be MT safe.
