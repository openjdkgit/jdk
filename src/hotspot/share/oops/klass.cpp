--- conflicted
+++ resolved
@@ -202,10 +202,7 @@
 // The constructor is also used from CppVtableCloner,
 // which doesn't zero out the memory before calling the constructor.
 Klass::Klass(KlassID id) : _id(id),
-<<<<<<< HEAD
                            _prototype_header(markWord::prototype() LP64_ONLY(.set_klass(this))),
-=======
->>>>>>> ffa34ed4
                            _shared_class_path_index(-1) {
   CDS_ONLY(_shared_class_flags = 0;)
   CDS_JAVA_HEAP_ONLY(_archived_mirror_index = -1;)
@@ -742,6 +739,8 @@
   if (WizardMode) {
      // print header
      obj->mark().print_on(st);
+     st->cr();
+     st->print(BULLET"prototype_header: " INTPTR_FORMAT, _prototype_header.value());
      st->cr();
   }
 
