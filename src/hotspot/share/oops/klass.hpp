/*
 * Copyright (c) 1997, 2021, Oracle and/or its affiliates. All rights reserved.
 * DO NOT ALTER OR REMOVE COPYRIGHT NOTICES OR THIS FILE HEADER.
 *
 * This code is free software; you can redistribute it and/or modify it
 * under the terms of the GNU General Public License version 2 only, as
 * published by the Free Software Foundation.
 *
 * This code is distributed in the hope that it will be useful, but WITHOUT
 * ANY WARRANTY; without even the implied warranty of MERCHANTABILITY or
 * FITNESS FOR A PARTICULAR PURPOSE.  See the GNU General Public License
 * version 2 for more details (a copy is included in the LICENSE file that
 * accompanied this code).
 *
 * You should have received a copy of the GNU General Public License version
 * 2 along with this work; if not, write to the Free Software Foundation,
 * Inc., 51 Franklin St, Fifth Floor, Boston, MA 02110-1301 USA.
 *
 * Please contact Oracle, 500 Oracle Parkway, Redwood Shores, CA 94065 USA
 * or visit www.oracle.com if you need additional information or have any
 * questions.
 *
 */

#ifndef SHARE_OOPS_KLASS_HPP
#define SHARE_OOPS_KLASS_HPP

#include "memory/iterator.hpp"
#include "memory/memRegion.hpp"
#include "oops/markWord.hpp"
#include "oops/metadata.hpp"
#include "oops/oop.hpp"
#include "oops/oopHandle.hpp"
#include "utilities/accessFlags.hpp"
#include "utilities/macros.hpp"
#if INCLUDE_JFR
#include "jfr/support/jfrTraceIdExtension.hpp"
#endif

// Klass IDs for all subclasses of Klass
enum KlassID {
  InstanceKlassID,
  InstanceRefKlassID,
  InstanceMirrorKlassID,
  InstanceClassLoaderKlassID,
  TypeArrayKlassID,
  ObjArrayKlassID
};

const uint KLASS_ID_COUNT = 6;

//
// A Klass provides:
//  1: language level class object (method dictionary etc.)
//  2: provide vm dispatch behavior for the object
// Both functions are combined into one C++ class.

// One reason for the oop/klass dichotomy in the implementation is
// that we don't want a C++ vtbl pointer in every object.  Thus,
// normal oops don't have any virtual functions.  Instead, they
// forward all "virtual" functions to their klass, which does have
// a vtbl and does the C++ dispatch depending on the object's
// actual type.  (See oop.inline.hpp for some of the forwarding code.)
// ALL FUNCTIONS IMPLEMENTING THIS DISPATCH ARE PREFIXED WITH "oop_"!

// Forward declarations.
template <class T> class Array;
template <class T> class GrowableArray;
class ClassLoaderData;
class fieldDescriptor;
class klassVtable;
class ModuleEntry;
class PackageEntry;
class ParCompactionManager;
class PSPromotionManager;
class vtableEntry;

class Klass : public Metadata {
  friend class VMStructs;
  friend class JVMCIVMStructs;
 protected:
  // If you add a new field that points to any metaspace object, you
  // must add this field to Klass::metaspace_pointers_do().

  // note: put frequently-used fields together at start of klass structure
  // for better cache behavior (may not make much of a difference but sure won't hurt)
  enum { _primary_super_limit = 8 };

  // The "layout helper" is a combined descriptor of object layout.
  // For klasses which are neither instance nor array, the value is zero.
  //
  // For instances, layout helper is a positive number, the instance size.
  // This size is already passed through align_object_size and scaled to bytes.
  // The low order bit is set if instances of this class cannot be
  // allocated using the fastpath.
  //
  // For arrays, layout helper is a negative number, containing four
  // distinct bytes, as follows:
  //    MSB:[tag, hsz, ebt, log2(esz)]:LSB
  // where:
  //    tag is 0x80 if the elements are oops, 0xC0 if non-oops
  //    hsz is array header size in bytes (i.e., offset of first element)
  //    ebt is the BasicType of the elements
  //    esz is the element size in bytes
  // This packed word is arranged so as to be quickly unpacked by the
  // various fast paths that use the various subfields.
  //
  // The esz bits can be used directly by a SLL instruction, without masking.
  //
  // Note that the array-kind tag looks like 0x00 for instance klasses,
  // since their length in bytes is always less than 24Mb.
  //
  // Final note:  This comes first, immediately after C++ vtable,
  // because it is frequently queried.
  jint        _layout_helper;

  // Klass identifier used to implement devirtualized oop closure dispatching.
  const KlassID _id;

  // Processed access flags, for use by Class.getModifiers.
  jint        _modifier_flags;

  // The fields _super_check_offset, _secondary_super_cache, _secondary_supers
  // and _primary_supers all help make fast subtype checks.  See big discussion
  // in doc/server_compiler/checktype.txt
  //
  // Where to look to observe a supertype (it is &_secondary_super_cache for
  // secondary supers, else is &_primary_supers[depth()].
  juint       _super_check_offset;

  // Class name.  Instance classes: java/lang/String, etc.  Array classes: [I,
  // [Ljava/lang/String;, etc.  Set to zero for all other kinds of classes.
  Symbol*     _name;

  // Cache of last observed secondary supertype
  Klass*      _secondary_super_cache;
  // Array of all secondary supertypes
  Array<Klass*>* _secondary_supers;
  // Ordered list of all primary supertypes
  Klass*      _primary_supers[_primary_super_limit];
  // java/lang/Class instance mirroring this class
  OopHandle   _java_mirror;
  // Superclass
  Klass*      _super;
  // First subclass (NULL if none); _subklass->next_sibling() is next one
  Klass* volatile _subklass;
  // Sibling link (or NULL); links all subklasses of a klass
  Klass* volatile _next_sibling;

  // All klasses loaded by a class loader are chained through these links
  Klass*      _next_link;

  // The VM's representation of the ClassLoader used to load this class.
  // Provide access the corresponding instance java.lang.ClassLoader.
  ClassLoaderData* _class_loader_data;

  int _vtable_len;              // vtable length. This field may be read very often when we
                                // have lots of itable dispatches (e.g., lambdas and streams).
                                // Keep it away from the beginning of a Klass to avoid cacheline
                                // contention that may happen when a nearby object is modified.
  AccessFlags _access_flags;    // Access flags. The class/interface distinction is stored here.

  JFR_ONLY(DEFINE_TRACE_ID_FIELD;)

private:
  // This is an index into FileMapHeader::_shared_path_table[], to
  // associate this class with the JAR file where it's loaded from during
  // dump time. If a class is not loaded from the shared archive, this field is
  // -1.
  jshort _shared_class_path_index;

#if INCLUDE_CDS
  // Flags of the current shared class.
  u2     _shared_class_flags;
  enum {
<<<<<<< HEAD
    _archived_lambda_proxy_is_available    = 1 << 1,
    _has_value_based_class_annotation      = 1 << 2,
    _verified_at_dump_time                 = 1 << 3,
    _has_archived_enum_objs                = 1 << 4
=======
    _archived_lambda_proxy_is_available = 2,
    _has_value_based_class_annotation = 4,
    _verified_at_dump_time = 8,
    _regenerated = 16
>>>>>>> 6f882ded
  };
#endif

  CDS_JAVA_HEAP_ONLY(int _archived_mirror_index;)

protected:

  // Constructor
  Klass(KlassID id);
  Klass() : _id(KlassID(-1)) { assert(DumpSharedSpaces || UseSharedSpaces, "only for cds"); }

  void* operator new(size_t size, ClassLoaderData* loader_data, size_t word_size, TRAPS) throw();

 public:
  int id() { return _id; }

  enum class DefaultsLookupMode { find, skip };
  enum class OverpassLookupMode { find, skip };
  enum class StaticLookupMode   { find, skip };
  enum class PrivateLookupMode  { find, skip };

  virtual bool is_klass() const { return true; }

  // super() cannot be InstanceKlass* -- Java arrays are covariant, and _super is used
  // to implement that. NB: the _super of "[Ljava/lang/Integer;" is "[Ljava/lang/Number;"
  // If this is not what your code expects, you're probably looking for Klass::java_super().
  Klass* super() const               { return _super; }
  void set_super(Klass* k)           { _super = k; }

  // initializes _super link, _primary_supers & _secondary_supers arrays
  void initialize_supers(Klass* k, Array<InstanceKlass*>* transitive_interfaces, TRAPS);

  // klass-specific helper for initializing _secondary_supers
  virtual GrowableArray<Klass*>* compute_secondary_supers(int num_extra_slots,
                                                          Array<InstanceKlass*>* transitive_interfaces);

  // java_super is the Java-level super type as specified by Class.getSuperClass.
  virtual InstanceKlass* java_super() const  { return NULL; }

  juint    super_check_offset() const  { return _super_check_offset; }
  void set_super_check_offset(juint o) { _super_check_offset = o; }

  Klass* secondary_super_cache() const     { return _secondary_super_cache; }
  void set_secondary_super_cache(Klass* k) { _secondary_super_cache = k; }

  Array<Klass*>* secondary_supers() const { return _secondary_supers; }
  void set_secondary_supers(Array<Klass*>* k) { _secondary_supers = k; }

  // Return the element of the _super chain of the given depth.
  // If there is no such element, return either NULL or this.
  Klass* primary_super_of_depth(juint i) const {
    assert(i < primary_super_limit(), "oob");
    Klass* super = _primary_supers[i];
    assert(super == NULL || super->super_depth() == i, "correct display");
    return super;
  }

  // Can this klass be a primary super?  False for interfaces and arrays of
  // interfaces.  False also for arrays or classes with long super chains.
  bool can_be_primary_super() const {
    const juint secondary_offset = in_bytes(secondary_super_cache_offset());
    return super_check_offset() != secondary_offset;
  }
  virtual bool can_be_primary_super_slow() const;

  // Returns number of primary supers; may be a number in the inclusive range [0, primary_super_limit].
  juint super_depth() const {
    if (!can_be_primary_super()) {
      return primary_super_limit();
    } else {
      juint d = (super_check_offset() - in_bytes(primary_supers_offset())) / sizeof(Klass*);
      assert(d < primary_super_limit(), "oob");
      assert(_primary_supers[d] == this, "proper init");
      return d;
    }
  }

  // java mirror
  oop java_mirror() const;
  oop java_mirror_no_keepalive() const;
  void set_java_mirror(Handle m);

  oop archived_java_mirror() NOT_CDS_JAVA_HEAP_RETURN_(NULL);
  void set_archived_java_mirror(oop m) NOT_CDS_JAVA_HEAP_RETURN;

  // Temporary mirror switch used by RedefineClasses
  void replace_java_mirror(oop mirror);

  // Set java mirror OopHandle to NULL for CDS
  // This leaves the OopHandle in the CLD, but that's ok, you can't release them.
  void clear_java_mirror_handle() { _java_mirror = OopHandle(); }

  // modifier flags
  jint modifier_flags() const          { return _modifier_flags; }
  void set_modifier_flags(jint flags)  { _modifier_flags = flags; }

  // size helper
  int layout_helper() const            { return _layout_helper; }
  void set_layout_helper(int lh)       { _layout_helper = lh; }

  // Note: for instances layout_helper() may include padding.
  // Use InstanceKlass::contains_field_offset to classify field offsets.

  // sub/superklass links
  Klass* subklass(bool log = false) const;
  Klass* next_sibling(bool log = false) const;

  InstanceKlass* superklass() const;
  void append_to_sibling_list();           // add newly created receiver to superklass' subklass list

  void set_next_link(Klass* k) { _next_link = k; }
  Klass* next_link() const { return _next_link; }   // The next klass defined by the class loader.
  Klass** next_link_addr() { return &_next_link; }

  // class loader data
  ClassLoaderData* class_loader_data() const               { return _class_loader_data; }
  void set_class_loader_data(ClassLoaderData* loader_data) {  _class_loader_data = loader_data; }

  int shared_classpath_index() const   {
    return _shared_class_path_index;
  };

  void set_shared_classpath_index(int index) {
    _shared_class_path_index = index;
  };

  bool has_archived_mirror_index() const {
    CDS_JAVA_HEAP_ONLY(return _archived_mirror_index >= 0;)
    NOT_CDS_JAVA_HEAP(return false);
  }

  void clear_archived_mirror_index() NOT_CDS_JAVA_HEAP_RETURN;

  void set_lambda_proxy_is_available() {
    CDS_ONLY(_shared_class_flags |= _archived_lambda_proxy_is_available;)
  }
  void clear_lambda_proxy_is_available() {
    CDS_ONLY(_shared_class_flags &= ~_archived_lambda_proxy_is_available;)
  }
  bool lambda_proxy_is_available() const {
    CDS_ONLY(return (_shared_class_flags & _archived_lambda_proxy_is_available) != 0;)
    NOT_CDS(return false;)
  }

  void set_has_value_based_class_annotation() {
    CDS_ONLY(_shared_class_flags |= _has_value_based_class_annotation;)
  }
  void clear_has_value_based_class_annotation() {
    CDS_ONLY(_shared_class_flags &= ~_has_value_based_class_annotation;)
  }
  bool has_value_based_class_annotation() const {
    CDS_ONLY(return (_shared_class_flags & _has_value_based_class_annotation) != 0;)
    NOT_CDS(return false;)
  }

  void set_verified_at_dump_time() {
    CDS_ONLY(_shared_class_flags |= _verified_at_dump_time;)
  }
  bool verified_at_dump_time() const {
    CDS_ONLY(return (_shared_class_flags & _verified_at_dump_time) != 0;)
    NOT_CDS(return false;)
  }

<<<<<<< HEAD
  void set_has_archived_enum_objs() {
    CDS_ONLY(_shared_class_flags |= _has_archived_enum_objs;)
  }
  bool has_archived_enum_objs() const {
    CDS_ONLY(return (_shared_class_flags & _has_archived_enum_objs) != 0;)
=======
  void set_regenerated() {
    CDS_ONLY(_shared_class_flags |= _regenerated;)
  }
  bool is_regenerated() const {
    CDS_ONLY(return (_shared_class_flags & _regenerated) != 0;)
>>>>>>> 6f882ded
    NOT_CDS(return false;)
  }

  // Obtain the module or package for this class
  virtual ModuleEntry* module() const = 0;
  virtual PackageEntry* package() const = 0;

 protected:                                // internal accessors
  void     set_subklass(Klass* s);
  void     set_next_sibling(Klass* s);

 public:

  // Compiler support
  static ByteSize super_offset()                 { return in_ByteSize(offset_of(Klass, _super)); }
  static ByteSize super_check_offset_offset()    { return in_ByteSize(offset_of(Klass, _super_check_offset)); }
  static ByteSize primary_supers_offset()        { return in_ByteSize(offset_of(Klass, _primary_supers)); }
  static ByteSize secondary_super_cache_offset() { return in_ByteSize(offset_of(Klass, _secondary_super_cache)); }
  static ByteSize secondary_supers_offset()      { return in_ByteSize(offset_of(Klass, _secondary_supers)); }
  static ByteSize java_mirror_offset()           { return in_ByteSize(offset_of(Klass, _java_mirror)); }
  static ByteSize class_loader_data_offset()     { return in_ByteSize(offset_of(Klass, _class_loader_data)); }
  static ByteSize modifier_flags_offset()        { return in_ByteSize(offset_of(Klass, _modifier_flags)); }
  static ByteSize layout_helper_offset()         { return in_ByteSize(offset_of(Klass, _layout_helper)); }
  static ByteSize access_flags_offset()          { return in_ByteSize(offset_of(Klass, _access_flags)); }

  // Unpacking layout_helper:
  static const int _lh_neutral_value           = 0;  // neutral non-array non-instance value
  static const int _lh_instance_slow_path_bit  = 0x01;
  static const int _lh_log2_element_size_shift = BitsPerByte*0;
  static const int _lh_log2_element_size_mask  = BitsPerLong-1;
  static const int _lh_element_type_shift      = BitsPerByte*1;
  static const int _lh_element_type_mask       = right_n_bits(BitsPerByte);  // shifted mask
  static const int _lh_header_size_shift       = BitsPerByte*2;
  static const int _lh_header_size_mask        = right_n_bits(BitsPerByte);  // shifted mask
  static const int _lh_array_tag_bits          = 2;
  static const int _lh_array_tag_shift         = BitsPerInt - _lh_array_tag_bits;
  static const int _lh_array_tag_obj_value     = ~0x01;   // 0x80000000 >> 30

  static const unsigned int _lh_array_tag_type_value = 0Xffffffff; // ~0x00,  // 0xC0000000 >> 30

  static int layout_helper_size_in_bytes(jint lh) {
    assert(lh > (jint)_lh_neutral_value, "must be instance");
    return (int) lh & ~_lh_instance_slow_path_bit;
  }
  static bool layout_helper_needs_slow_path(jint lh) {
    assert(lh > (jint)_lh_neutral_value, "must be instance");
    return (lh & _lh_instance_slow_path_bit) != 0;
  }
  static bool layout_helper_is_instance(jint lh) {
    return (jint)lh > (jint)_lh_neutral_value;
  }
  static bool layout_helper_is_array(jint lh) {
    return (jint)lh < (jint)_lh_neutral_value;
  }
  static bool layout_helper_is_typeArray(jint lh) {
    // _lh_array_tag_type_value == (lh >> _lh_array_tag_shift);
    return (juint)lh >= (juint)(_lh_array_tag_type_value << _lh_array_tag_shift);
  }
  static bool layout_helper_is_objArray(jint lh) {
    // _lh_array_tag_obj_value == (lh >> _lh_array_tag_shift);
    return (jint)lh < (jint)(_lh_array_tag_type_value << _lh_array_tag_shift);
  }
  static int layout_helper_header_size(jint lh) {
    assert(lh < (jint)_lh_neutral_value, "must be array");
    int hsize = (lh >> _lh_header_size_shift) & _lh_header_size_mask;
    assert(hsize > 0 && hsize < (int)sizeof(oopDesc)*3, "sanity");
    return hsize;
  }
  static BasicType layout_helper_element_type(jint lh) {
    assert(lh < (jint)_lh_neutral_value, "must be array");
    int btvalue = (lh >> _lh_element_type_shift) & _lh_element_type_mask;
    assert(btvalue >= T_BOOLEAN && btvalue <= T_OBJECT, "sanity");
    return (BasicType) btvalue;
  }

  // Want a pattern to quickly diff against layout header in register
  // find something less clever!
  static int layout_helper_boolean_diffbit() {
    jint zlh = array_layout_helper(T_BOOLEAN);
    jint blh = array_layout_helper(T_BYTE);
    assert(zlh != blh, "array layout helpers must differ");
    int diffbit = 1;
    while ((diffbit & (zlh ^ blh)) == 0 && (diffbit & zlh) == 0) {
      diffbit <<= 1;
      assert(diffbit != 0, "make sure T_BOOLEAN has a different bit than T_BYTE");
    }
    return diffbit;
  }

  static int layout_helper_log2_element_size(jint lh) {
    assert(lh < (jint)_lh_neutral_value, "must be array");
    int l2esz = (lh >> _lh_log2_element_size_shift) & _lh_log2_element_size_mask;
    assert(l2esz <= LogBytesPerLong,
           "sanity. l2esz: 0x%x for lh: 0x%x", (uint)l2esz, (uint)lh);
    return l2esz;
  }
  static jint array_layout_helper(jint tag, int hsize, BasicType etype, int log2_esize) {
    return (tag        << _lh_array_tag_shift)
      |    (hsize      << _lh_header_size_shift)
      |    ((int)etype << _lh_element_type_shift)
      |    (log2_esize << _lh_log2_element_size_shift);
  }
  static jint instance_layout_helper(jint size, bool slow_path_flag) {
    return (size << LogBytesPerWord)
      |    (slow_path_flag ? _lh_instance_slow_path_bit : 0);
  }
  static int layout_helper_to_size_helper(jint lh) {
    assert(lh > (jint)_lh_neutral_value, "must be instance");
    // Note that the following expression discards _lh_instance_slow_path_bit.
    return lh >> LogBytesPerWord;
  }
  // Out-of-line version computes everything based on the etype:
  static jint array_layout_helper(BasicType etype);

  // What is the maximum number of primary superclasses any klass can have?
  static juint primary_super_limit()         { return _primary_super_limit; }

  // vtables
  klassVtable vtable() const;
  int vtable_length() const { return _vtable_len; }

  // subclass check
  bool is_subclass_of(const Klass* k) const;
  // subtype check: true if is_subclass_of, or if k is interface and receiver implements it
  bool is_subtype_of(Klass* k) const {
    juint    off = k->super_check_offset();
    Klass* sup = *(Klass**)( (address)this + off );
    const juint secondary_offset = in_bytes(secondary_super_cache_offset());
    if (sup == k) {
      return true;
    } else if (off != secondary_offset) {
      return false;
    } else {
      return search_secondary_supers(k);
    }
  }

  bool search_secondary_supers(Klass* k) const;

  // Find LCA in class hierarchy
  Klass *LCA( Klass *k );

  // Check whether reflection/jni/jvm code is allowed to instantiate this class;
  // if not, throw either an Error or an Exception.
  virtual void check_valid_for_instantiation(bool throwError, TRAPS);

  // array copying
  virtual void  copy_array(arrayOop s, int src_pos, arrayOop d, int dst_pos, int length, TRAPS);

  // tells if the class should be initialized
  virtual bool should_be_initialized() const    { return false; }
  // initializes the klass
  virtual void initialize(TRAPS);
  virtual Klass* find_field(Symbol* name, Symbol* signature, fieldDescriptor* fd) const;
  virtual Method* uncached_lookup_method(const Symbol* name, const Symbol* signature,
                                         OverpassLookupMode overpass_mode,
                                         PrivateLookupMode = PrivateLookupMode::find) const;
 public:
  Method* lookup_method(const Symbol* name, const Symbol* signature) const {
    return uncached_lookup_method(name, signature, OverpassLookupMode::find);
  }

  // array class with specific rank
  virtual Klass* array_klass(int rank, TRAPS) = 0;

  // array class with this klass as element type
  virtual Klass* array_klass(TRAPS) = 0;

  // These will return NULL instead of allocating on the heap:
  virtual Klass* array_klass_or_null(int rank) = 0;
  virtual Klass* array_klass_or_null() = 0;

  virtual oop protection_domain() const = 0;

  oop class_loader() const;

  inline oop klass_holder() const;

 protected:

  // Error handling when length > max_length or length < 0
  static void check_array_allocation_length(int length, int max_length, TRAPS);

  void set_vtable_length(int len) { _vtable_len= len; }

  vtableEntry* start_of_vtable() const;
  void restore_unshareable_info(ClassLoaderData* loader_data, Handle protection_domain, TRAPS);
 public:
  Method* method_at_vtable(int index);

  static ByteSize vtable_start_offset();
  static ByteSize vtable_length_offset() {
    return byte_offset_of(Klass, _vtable_len);
  }

  // CDS support - remove and restore oops from metadata. Oops are not shared.
  virtual void remove_unshareable_info();
  virtual void remove_java_mirror();

  bool is_unshareable_info_restored() const {
    assert(is_shared(), "use this for shared classes only");
    if (has_archived_mirror_index()) {
      // _java_mirror is not a valid OopHandle but rather an encoded reference in the shared heap
      return false;
    } else if (_java_mirror.ptr_raw() == NULL) {
      return false;
    } else {
      return true;
    }
  }

 public:
  // ALL FUNCTIONS BELOW THIS POINT ARE DISPATCHED FROM AN OOP
  // These functions describe behavior for the oop not the KLASS.

  // actual oop size of obj in memory in word size.
  virtual size_t oop_size(oop obj) const = 0;

  // Size of klass in word size.
  virtual int size() const = 0;

  // Returns the Java name for a class (Resource allocated)
  // For arrays, this returns the name of the element with a leading '['.
  // For classes, this returns the name with the package separators
  //     turned into '.'s.
  const char* external_name() const;
  // Returns the name for a class (Resource allocated) as the class
  // would appear in a signature.
  // For arrays, this returns the name of the element with a leading '['.
  // For classes, this returns the name with a leading 'L' and a trailing ';'
  //     and the package separators as '/'.
  virtual const char* signature_name() const;

  const char* joint_in_module_of_loader(const Klass* class2, bool include_parent_loader = false) const;
  const char* class_in_module_of_loader(bool use_are = false, bool include_parent_loader = false) const;

  // Returns "interface", "abstract class" or "class".
  const char* external_kind() const;

  // type testing operations
#ifdef ASSERT
 protected:
  virtual bool is_instance_klass_slow()     const { return false; }
  virtual bool is_array_klass_slow()        const { return false; }
  virtual bool is_objArray_klass_slow()     const { return false; }
  virtual bool is_typeArray_klass_slow()    const { return false; }
#endif // ASSERT
 public:

  // Fast non-virtual versions
  #ifndef ASSERT
  #define assert_same_query(xval, xcheck) xval
  #else
 private:
  static bool assert_same_query(bool xval, bool xslow) {
    assert(xval == xslow, "slow and fast queries agree");
    return xval;
  }
 public:
  #endif
  inline  bool is_instance_klass()            const { return assert_same_query(
                                                      layout_helper_is_instance(layout_helper()),
                                                      is_instance_klass_slow()); }
  inline  bool is_array_klass()               const { return assert_same_query(
                                                    layout_helper_is_array(layout_helper()),
                                                    is_array_klass_slow()); }
  inline  bool is_objArray_klass()            const { return assert_same_query(
                                                    layout_helper_is_objArray(layout_helper()),
                                                    is_objArray_klass_slow()); }
  inline  bool is_typeArray_klass()           const { return assert_same_query(
                                                    layout_helper_is_typeArray(layout_helper()),
                                                    is_typeArray_klass_slow()); }
  #undef assert_same_query

  // Access flags
  AccessFlags access_flags() const         { return _access_flags;  }
  void set_access_flags(AccessFlags flags) { _access_flags = flags; }

  bool is_public() const                { return _access_flags.is_public(); }
  bool is_final() const                 { return _access_flags.is_final(); }
  bool is_interface() const             { return _access_flags.is_interface(); }
  bool is_abstract() const              { return _access_flags.is_abstract(); }
  bool is_super() const                 { return _access_flags.is_super(); }
  bool is_synthetic() const             { return _access_flags.is_synthetic(); }
  void set_is_synthetic()               { _access_flags.set_is_synthetic(); }
  bool has_finalizer() const            { return _access_flags.has_finalizer(); }
  bool has_final_method() const         { return _access_flags.has_final_method(); }
  void set_has_finalizer()              { _access_flags.set_has_finalizer(); }
  void set_has_final_method()           { _access_flags.set_has_final_method(); }
  bool has_vanilla_constructor() const  { return _access_flags.has_vanilla_constructor(); }
  void set_has_vanilla_constructor()    { _access_flags.set_has_vanilla_constructor(); }
  bool has_miranda_methods () const     { return access_flags().has_miranda_methods(); }
  void set_has_miranda_methods()        { _access_flags.set_has_miranda_methods(); }
  bool is_shared() const                { return access_flags().is_shared_class(); } // shadows MetaspaceObj::is_shared)()
  void set_is_shared()                  { _access_flags.set_is_shared_class(); }
  bool is_hidden() const                { return access_flags().is_hidden_class(); }
  void set_is_hidden()                  { _access_flags.set_is_hidden_class(); }
  bool is_value_based()                 { return _access_flags.is_value_based_class(); }
  void set_is_value_based()             { _access_flags.set_is_value_based_class(); }

  inline bool is_non_strong_hidden() const;

  bool is_cloneable() const;
  void set_is_cloneable();

  JFR_ONLY(DEFINE_TRACE_ID_METHODS;)

  virtual void metaspace_pointers_do(MetaspaceClosure* iter);
  virtual MetaspaceObj::Type type() const { return ClassType; }

  inline bool is_loader_alive() const;

  void clean_subklass();

  static void clean_weak_klass_links(bool unloading_occurred, bool clean_alive_klasses = true);
  static void clean_subklass_tree() {
    clean_weak_klass_links(/*unloading_occurred*/ true , /* clean_alive_klasses */ false);
  }

  // Return self, except for abstract classes with exactly 1
  // implementor.  Then return the 1 concrete implementation.
  Klass *up_cast_abstract();

  // klass name
  Symbol* name() const                   { return _name; }
  void set_name(Symbol* n);

  virtual void release_C_heap_structures(bool release_constant_pool = true);

 public:
  virtual jint compute_modifier_flags() const = 0;

  // JVMTI support
  virtual jint jvmti_class_status() const;

  // Printing
  virtual void print_on(outputStream* st) const;

  virtual void oop_print_value_on(oop obj, outputStream* st);
  virtual void oop_print_on      (oop obj, outputStream* st);

  virtual const char* internal_name() const = 0;

  // Verification
  virtual void verify_on(outputStream* st);
  void verify() { verify_on(tty); }

#ifndef PRODUCT
  bool verify_vtable_index(int index);
#endif

  virtual void oop_verify_on(oop obj, outputStream* st);

  // for error reporting
  static bool is_valid(Klass* k);
};

#endif // SHARE_OOPS_KLASS_HPP<|MERGE_RESOLUTION|>--- conflicted
+++ resolved
@@ -173,17 +173,11 @@
   // Flags of the current shared class.
   u2     _shared_class_flags;
   enum {
-<<<<<<< HEAD
     _archived_lambda_proxy_is_available    = 1 << 1,
     _has_value_based_class_annotation      = 1 << 2,
     _verified_at_dump_time                 = 1 << 3,
-    _has_archived_enum_objs                = 1 << 4
-=======
-    _archived_lambda_proxy_is_available = 2,
-    _has_value_based_class_annotation = 4,
-    _verified_at_dump_time = 8,
-    _regenerated = 16
->>>>>>> 6f882ded
+    _has_archived_enum_objs                = 1 << 4,
+    _regenerated                           = 1 << 5
   };
 #endif
 
@@ -347,19 +341,19 @@
     NOT_CDS(return false;)
   }
 
-<<<<<<< HEAD
   void set_has_archived_enum_objs() {
     CDS_ONLY(_shared_class_flags |= _has_archived_enum_objs;)
   }
   bool has_archived_enum_objs() const {
     CDS_ONLY(return (_shared_class_flags & _has_archived_enum_objs) != 0;)
-=======
+    NOT_CDS(return false;)
+  }
+
   void set_regenerated() {
     CDS_ONLY(_shared_class_flags |= _regenerated;)
   }
   bool is_regenerated() const {
     CDS_ONLY(return (_shared_class_flags & _regenerated) != 0;)
->>>>>>> 6f882ded
     NOT_CDS(return false;)
   }
 
