/*
 * Copyright (c) 1997, 2020, Oracle and/or its affiliates. All rights reserved.
 * DO NOT ALTER OR REMOVE COPYRIGHT NOTICES OR THIS FILE HEADER.
 *
 * This code is free software; you can redistribute it and/or modify it
 * under the terms of the GNU General Public License version 2 only, as
 * published by the Free Software Foundation.
 *
 * This code is distributed in the hope that it will be useful, but WITHOUT
 * ANY WARRANTY; without even the implied warranty of MERCHANTABILITY or
 * FITNESS FOR A PARTICULAR PURPOSE.  See the GNU General Public License
 * version 2 for more details (a copy is included in the LICENSE file that
 * accompanied this code).
 *
 * You should have received a copy of the GNU General Public License version
 * 2 along with this work; if not, write to the Free Software Foundation,
 * Inc., 51 Franklin St, Fifth Floor, Boston, MA 02110-1301 USA.
 *
 * Please contact Oracle, 500 Oracle Parkway, Redwood Shores, CA 94065 USA
 * or visit www.oracle.com if you need additional information or have any
 * questions.
 *
 */

#include "precompiled.hpp"
#include "jvm.h"
#include "aot/aotLoader.hpp"
#include "classfile/classLoader.hpp"
#include "classfile/javaClasses.hpp"
#include "classfile/moduleEntry.hpp"
#include "classfile/systemDictionary.hpp"
#include "classfile/vmSymbols.hpp"
#include "code/codeCache.hpp"
#include "code/scopeDesc.hpp"
#include "compiler/compileBroker.hpp"
#include "compiler/compileTask.hpp"
#include "gc/shared/barrierSet.hpp"
#include "gc/shared/gcId.hpp"
#include "gc/shared/gcLocker.inline.hpp"
#include "gc/shared/oopStorage.hpp"
#include "gc/shared/oopStorageSet.hpp"
#include "gc/shared/workgroup.hpp"
#include "interpreter/interpreter.hpp"
#include "interpreter/linkResolver.hpp"
#include "interpreter/oopMapCache.hpp"
#include "jfr/jfrEvents.hpp"
#include "jvmtifiles/jvmtiEnv.hpp"
#include "logging/log.hpp"
#include "logging/logConfiguration.hpp"
#include "logging/logStream.hpp"
#include "memory/allocation.inline.hpp"
#include "memory/iterator.hpp"
#include "memory/metaspaceShared.hpp"
#include "memory/oopFactory.hpp"
#include "memory/resourceArea.hpp"
#include "memory/universe.hpp"
#include "oops/access.inline.hpp"
#include "oops/instanceKlass.hpp"
#include "oops/objArrayOop.hpp"
#include "oops/oop.inline.hpp"
#include "oops/symbol.hpp"
#include "oops/typeArrayOop.inline.hpp"
#include "oops/verifyOopClosure.hpp"
#include "prims/jvm_misc.hpp"
#include "prims/jvmtiDeferredUpdates.hpp"
#include "prims/jvmtiExport.hpp"
#include "prims/jvmtiThreadState.hpp"
#include "runtime/arguments.hpp"
#include "runtime/atomic.hpp"
#include "runtime/biasedLocking.hpp"
#include "runtime/fieldDescriptor.inline.hpp"
#include "runtime/flags/jvmFlagLimit.hpp"
#include "runtime/deoptimization.hpp"
#include "runtime/frame.inline.hpp"
#include "runtime/handles.inline.hpp"
#include "runtime/handshake.hpp"
#include "runtime/init.hpp"
#include "runtime/interfaceSupport.inline.hpp"
#include "runtime/java.hpp"
#include "runtime/javaCalls.hpp"
#include "runtime/jniHandles.inline.hpp"
#include "runtime/jniPeriodicChecker.hpp"
#include "runtime/memprofiler.hpp"
#include "runtime/mutexLocker.hpp"
#include "runtime/objectMonitor.hpp"
#include "runtime/orderAccess.hpp"
#include "runtime/osThread.hpp"
#include "runtime/prefetch.inline.hpp"
#include "runtime/safepoint.hpp"
#include "runtime/safepointMechanism.inline.hpp"
#include "runtime/safepointVerifiers.hpp"
#include "runtime/serviceThread.hpp"
#include "runtime/sharedRuntime.hpp"
#include "runtime/statSampler.hpp"
#include "runtime/stubRoutines.hpp"
#include "runtime/sweeper.hpp"
#include "runtime/task.hpp"
#include "runtime/thread.inline.hpp"
#include "runtime/threadCritical.hpp"
#include "runtime/threadSMR.inline.hpp"
#include "runtime/threadStatisticalInfo.hpp"
#include "runtime/timer.hpp"
#include "runtime/timerTrace.hpp"
#include "runtime/vframe.inline.hpp"
#include "runtime/vframeArray.hpp"
#include "runtime/vframe_hp.hpp"
#include "runtime/vmThread.hpp"
#include "runtime/vmOperations.hpp"
#include "runtime/vm_version.hpp"
#include "services/attachListener.hpp"
#include "services/management.hpp"
#include "services/memTracker.hpp"
#include "services/threadService.hpp"
#include "utilities/align.hpp"
#include "utilities/copy.hpp"
#include "utilities/defaultStream.hpp"
#include "utilities/dtrace.hpp"
#include "utilities/events.hpp"
#include "utilities/macros.hpp"
#include "utilities/preserveException.hpp"
#include "utilities/singleWriterSynchronizer.hpp"
#include "utilities/spinYield.hpp"
#include "utilities/vmError.hpp"
#if INCLUDE_JVMCI
#include "jvmci/jvmci.hpp"
#include "jvmci/jvmciEnv.hpp"
#endif
#ifdef COMPILER1
#include "c1/c1_Compiler.hpp"
#endif
#ifdef COMPILER2
#include "opto/c2compiler.hpp"
#include "opto/idealGraphPrinter.hpp"
#endif
#if INCLUDE_RTM_OPT
#include "runtime/rtmLocking.hpp"
#endif
#if INCLUDE_JFR
#include "jfr/jfr.hpp"
#endif

// Initialization after module runtime initialization
void universe_post_module_init();  // must happen after call_initPhase2

#ifdef DTRACE_ENABLED

// Only bother with this argument setup if dtrace is available

  #define HOTSPOT_THREAD_PROBE_start HOTSPOT_THREAD_START
  #define HOTSPOT_THREAD_PROBE_stop HOTSPOT_THREAD_STOP

  #define DTRACE_THREAD_PROBE(probe, javathread)                           \
    {                                                                      \
      ResourceMark rm(this);                                               \
      int len = 0;                                                         \
      const char* name = (javathread)->get_thread_name();                  \
      len = strlen(name);                                                  \
      HOTSPOT_THREAD_PROBE_##probe(/* probe = start, stop */               \
        (char *) name, len,                                                \
        java_lang_Thread::thread_id((javathread)->threadObj()),            \
        (uintptr_t) (javathread)->osthread()->thread_id(),                 \
        java_lang_Thread::is_daemon((javathread)->threadObj()));           \
    }

#else //  ndef DTRACE_ENABLED

  #define DTRACE_THREAD_PROBE(probe, javathread)

#endif // ndef DTRACE_ENABLED

#ifndef USE_LIBRARY_BASED_TLS_ONLY
// Current thread is maintained as a thread-local variable
THREAD_LOCAL Thread* Thread::_thr_current = NULL;
#endif

// ======= Thread ========
// Support for forcing alignment of thread objects for biased locking
void* Thread::allocate(size_t size, bool throw_excpt, MEMFLAGS flags) {
  if (UseBiasedLocking) {
    const size_t alignment = markWord::biased_lock_alignment;
    size_t aligned_size = size + (alignment - sizeof(intptr_t));
    void* real_malloc_addr = throw_excpt? AllocateHeap(aligned_size, flags, CURRENT_PC)
                                          : AllocateHeap(aligned_size, flags, CURRENT_PC,
                                                         AllocFailStrategy::RETURN_NULL);
    void* aligned_addr     = align_up(real_malloc_addr, alignment);
    assert(((uintptr_t) aligned_addr + (uintptr_t) size) <=
           ((uintptr_t) real_malloc_addr + (uintptr_t) aligned_size),
           "JavaThread alignment code overflowed allocated storage");
    if (aligned_addr != real_malloc_addr) {
      log_info(biasedlocking)("Aligned thread " INTPTR_FORMAT " to " INTPTR_FORMAT,
                              p2i(real_malloc_addr),
                              p2i(aligned_addr));
    }
    ((Thread*) aligned_addr)->_real_malloc_address = real_malloc_addr;
    return aligned_addr;
  } else {
    return throw_excpt? AllocateHeap(size, flags, CURRENT_PC)
                       : AllocateHeap(size, flags, CURRENT_PC, AllocFailStrategy::RETURN_NULL);
  }
}

void Thread::operator delete(void* p) {
  if (UseBiasedLocking) {
    FreeHeap(((Thread*) p)->_real_malloc_address);
  } else {
    FreeHeap(p);
  }
}

void JavaThread::smr_delete() {
  if (_on_thread_list) {
    ThreadsSMRSupport::smr_delete(this);
  } else {
    delete this;
  }
}

// Base class for all threads: VMThread, WatcherThread, ConcurrentMarkSweepThread,
// JavaThread

DEBUG_ONLY(Thread* Thread::_starting_thread = NULL;)

Thread::Thread() {

  DEBUG_ONLY(_run_state = PRE_CALL_RUN;)

  // stack and get_thread
  set_stack_base(NULL);
  set_stack_size(0);
  set_lgrp_id(-1);
  DEBUG_ONLY(clear_suspendible_thread();)

  // allocated data structures
  set_osthread(NULL);
  set_resource_area(new (mtThread)ResourceArea());
  DEBUG_ONLY(_current_resource_mark = NULL;)
  set_handle_area(new (mtThread) HandleArea(NULL));
  set_metadata_handles(new (ResourceObj::C_HEAP, mtClass) GrowableArray<Metadata*>(30, mtClass));
  set_active_handles(NULL);
  set_free_handle_block(NULL);
  set_last_handle_mark(NULL);
  DEBUG_ONLY(_missed_ic_stub_refill_verifier = NULL);

  // Initial value of zero ==> never claimed.
  _threads_do_token = 0;
  _threads_hazard_ptr = NULL;
  _threads_list_ptr = NULL;
  _nested_threads_hazard_ptr_cnt = 0;
  _rcu_counter = 0;

  // the handle mark links itself to last_handle_mark
  new HandleMark(this);

  // plain initialization
  debug_only(_owned_locks = NULL;)
  NOT_PRODUCT(_no_safepoint_count = 0;)
  NOT_PRODUCT(_skip_gcalot = false;)
  _jvmti_env_iteration_count = 0;
  set_allocated_bytes(0);
  _current_pending_monitor = NULL;
  _current_pending_monitor_is_from_java = true;
  _current_waiting_monitor = NULL;
  _current_pending_raw_monitor = NULL;
  _num_nested_signal = 0;
  om_free_list = NULL;
  om_free_count = 0;
  om_free_provision = 32;
  om_in_use_list = NULL;
  om_in_use_count = 0;

#ifdef ASSERT
  _visited_for_critical_count = false;
#endif

  _SR_lock = new Monitor(Mutex::suspend_resume, "SR_lock", true,
                         Monitor::_safepoint_check_sometimes);
  _suspend_flags = 0;

  // thread-specific hashCode stream generator state - Marsaglia shift-xor form
  _hashStateX = os::random();
  _hashStateY = 842502087;
  _hashStateZ = 0x8767;    // (int)(3579807591LL & 0xffff) ;
  _hashStateW = 273326509;

  _OnTrap   = 0;
  _Stalled  = 0;
  _TypeTag  = 0x2BAD;

  // Many of the following fields are effectively final - immutable
  // Note that nascent threads can't use the Native Monitor-Mutex
  // construct until the _MutexEvent is initialized ...
  // CONSIDER: instead of using a fixed set of purpose-dedicated ParkEvents
  // we might instead use a stack of ParkEvents that we could provision on-demand.
  // The stack would act as a cache to avoid calls to ParkEvent::Allocate()
  // and ::Release()
  _ParkEvent   = ParkEvent::Allocate(this);
  _MuxEvent    = ParkEvent::Allocate(this);

#ifdef CHECK_UNHANDLED_OOPS
  if (CheckUnhandledOops) {
    _unhandled_oops = new UnhandledOops(this);
  }
#endif // CHECK_UNHANDLED_OOPS
#ifdef ASSERT
  if (UseBiasedLocking) {
    assert(is_aligned(this, markWord::biased_lock_alignment), "forced alignment of thread object failed");
    assert(this == _real_malloc_address ||
           this == align_up(_real_malloc_address, markWord::biased_lock_alignment),
           "bug in forced alignment of thread objects");
  }
#endif // ASSERT

  // Notify the barrier set that a thread is being created. The initial
  // thread is created before the barrier set is available.  The call to
  // BarrierSet::on_thread_create() for this thread is therefore deferred
  // to BarrierSet::set_barrier_set().
  BarrierSet* const barrier_set = BarrierSet::barrier_set();
  if (barrier_set != NULL) {
    barrier_set->on_thread_create(this);
  } else {
    // Only the main thread should be created before the barrier set
    // and that happens just before Thread::current is set. No other thread
    // can attach as the VM is not created yet, so they can't execute this code.
    // If the main thread creates other threads before the barrier set that is an error.
    assert(Thread::current_or_null() == NULL, "creating thread before barrier set");
  }
}

void Thread::initialize_thread_current() {
#ifndef USE_LIBRARY_BASED_TLS_ONLY
  assert(_thr_current == NULL, "Thread::current already initialized");
  _thr_current = this;
#endif
  assert(ThreadLocalStorage::thread() == NULL, "ThreadLocalStorage::thread already initialized");
  ThreadLocalStorage::set_thread(this);
  assert(Thread::current() == ThreadLocalStorage::thread(), "TLS mismatch!");
}

void Thread::clear_thread_current() {
  assert(Thread::current() == ThreadLocalStorage::thread(), "TLS mismatch!");
#ifndef USE_LIBRARY_BASED_TLS_ONLY
  _thr_current = NULL;
#endif
  ThreadLocalStorage::set_thread(NULL);
}

void Thread::record_stack_base_and_size() {
  // Note: at this point, Thread object is not yet initialized. Do not rely on
  // any members being initialized. Do not rely on Thread::current() being set.
  // If possible, refrain from doing anything which may crash or assert since
  // quite probably those crash dumps will be useless.
  set_stack_base(os::current_stack_base());
  set_stack_size(os::current_stack_size());

  // Set stack limits after thread is initialized.
  if (is_Java_thread()) {
    as_Java_thread()->stack_overflow_state()->initialize(stack_base(), stack_end());
  }
}

#if INCLUDE_NMT
void Thread::register_thread_stack_with_NMT() {
  MemTracker::record_thread_stack(stack_end(), stack_size());
}

void Thread::unregister_thread_stack_with_NMT() {
  MemTracker::release_thread_stack(stack_end(), stack_size());
}
#endif // INCLUDE_NMT

void Thread::call_run() {
  DEBUG_ONLY(_run_state = CALL_RUN;)

  // At this point, Thread object should be fully initialized and
  // Thread::current() should be set.

  assert(Thread::current_or_null() != NULL, "current thread is unset");
  assert(Thread::current_or_null() == this, "current thread is wrong");

  // Perform common initialization actions

  register_thread_stack_with_NMT();

  JFR_ONLY(Jfr::on_thread_start(this);)

  log_debug(os, thread)("Thread " UINTX_FORMAT " stack dimensions: "
    PTR_FORMAT "-" PTR_FORMAT " (" SIZE_FORMAT "k).",
    os::current_thread_id(), p2i(stack_end()),
    p2i(stack_base()), stack_size()/1024);

  // Perform <ChildClass> initialization actions
  DEBUG_ONLY(_run_state = PRE_RUN;)
  this->pre_run();

  // Invoke <ChildClass>::run()
  DEBUG_ONLY(_run_state = RUN;)
  this->run();
  // Returned from <ChildClass>::run(). Thread finished.

  // Perform common tear-down actions

  assert(Thread::current_or_null() != NULL, "current thread is unset");
  assert(Thread::current_or_null() == this, "current thread is wrong");

  // Perform <ChildClass> tear-down actions
  DEBUG_ONLY(_run_state = POST_RUN;)
  this->post_run();

  // Note: at this point the thread object may already have deleted itself,
  // so from here on do not dereference *this*. Not all thread types currently
  // delete themselves when they terminate. But no thread should ever be deleted
  // asynchronously with respect to its termination - that is what _run_state can
  // be used to check.

  assert(Thread::current_or_null() == NULL, "current thread still present");
}

Thread::~Thread() {

  // Attached threads will remain in PRE_CALL_RUN, as will threads that don't actually
  // get started due to errors etc. Any active thread should at least reach post_run
  // before it is deleted (usually in post_run()).
  assert(_run_state == PRE_CALL_RUN ||
         _run_state == POST_RUN, "Active Thread deleted before post_run(): "
         "_run_state=%d", (int)_run_state);

  // Notify the barrier set that a thread is being destroyed. Note that a barrier
  // set might not be available if we encountered errors during bootstrapping.
  BarrierSet* const barrier_set = BarrierSet::barrier_set();
  if (barrier_set != NULL) {
    barrier_set->on_thread_destroy(this);
  }

  // deallocate data structures
  delete resource_area();
  // since the handle marks are using the handle area, we have to deallocated the root
  // handle mark before deallocating the thread's handle area,
  assert(last_handle_mark() != NULL, "check we have an element");
  delete last_handle_mark();
  assert(last_handle_mark() == NULL, "check we have reached the end");

  // It's possible we can encounter a null _ParkEvent, etc., in stillborn threads.
  // We NULL out the fields for good hygiene.
  ParkEvent::Release(_ParkEvent); _ParkEvent   = NULL;
  ParkEvent::Release(_MuxEvent); _MuxEvent    = NULL;

  delete handle_area();
  delete metadata_handles();

  // SR_handler uses this as a termination indicator -
  // needs to happen before os::free_thread()
  delete _SR_lock;
  _SR_lock = NULL;

  // osthread() can be NULL, if creation of thread failed.
  if (osthread() != NULL) os::free_thread(osthread());

  // Clear Thread::current if thread is deleting itself and it has not
  // already been done. This must be done before the memory is deallocated.
  // Needed to ensure JNI correctly detects non-attached threads.
  if (this == Thread::current_or_null()) {
    Thread::clear_thread_current();
  }

  CHECK_UNHANDLED_OOPS_ONLY(if (CheckUnhandledOops) delete unhandled_oops();)
}

#ifdef ASSERT
// A JavaThread is considered dangling if it not handshake-safe with respect to
// the current thread, it is not on a ThreadsList, or not at safepoint.
void Thread::check_for_dangling_thread_pointer(Thread *thread) {
  assert(!thread->is_Java_thread() ||
         thread->as_Java_thread()->is_handshake_safe_for(Thread::current()) ||
         !thread->as_Java_thread()->on_thread_list() ||
         SafepointSynchronize::is_at_safepoint() ||
         ThreadsSMRSupport::is_a_protected_JavaThread_with_lock(thread->as_Java_thread()),
         "possibility of dangling Thread pointer");
}
#endif

ThreadPriority Thread::get_priority(const Thread* const thread) {
  ThreadPriority priority;
  // Can return an error!
  (void)os::get_priority(thread, priority);
  assert(MinPriority <= priority && priority <= MaxPriority, "non-Java priority found");
  return priority;
}

void Thread::set_priority(Thread* thread, ThreadPriority priority) {
  debug_only(check_for_dangling_thread_pointer(thread);)
  // Can return an error!
  (void)os::set_priority(thread, priority);
}


void Thread::start(Thread* thread) {
  // Start is different from resume in that its safety is guaranteed by context or
  // being called from a Java method synchronized on the Thread object.
  if (!DisableStartThread) {
    if (thread->is_Java_thread()) {
      // Initialize the thread state to RUNNABLE before starting this thread.
      // Can not set it after the thread started because we do not know the
      // exact thread state at that time. It could be in MONITOR_WAIT or
      // in SLEEPING or some other state.
      java_lang_Thread::set_thread_status(thread->as_Java_thread()->threadObj(),
                                          java_lang_Thread::RUNNABLE);
    }
    os::start_thread(thread);
  }
}

class InstallAsyncExceptionClosure : public HandshakeClosure {
  Handle _throwable; // The Throwable thrown at the target Thread
public:
  InstallAsyncExceptionClosure(Handle throwable) : HandshakeClosure("InstallAsyncException"), _throwable(throwable) {}

  void do_thread(Thread* thr) {
    JavaThread* target = thr->as_Java_thread();
    // Note that this now allows multiple ThreadDeath exceptions to be
    // thrown at a thread.
    // The target thread has run and has not exited yet.
    target->send_thread_stop(_throwable());
  }
};

void Thread::send_async_exception(oop java_thread, oop java_throwable) {
  Handle throwable(Thread::current(), java_throwable);
  JavaThread* target = java_lang_Thread::thread(java_thread);
  InstallAsyncExceptionClosure vm_stop(throwable);
  Handshake::execute(&vm_stop, target);
}


// Check if an external suspend request has completed (or has been
// cancelled). Returns true if the thread is externally suspended and
// false otherwise.
//
// The bits parameter returns information about the code path through
// the routine. Useful for debugging:
//
// set in is_ext_suspend_completed():
// 0x00000001 - routine was entered
// 0x00000010 - routine return false at end
// 0x00000100 - thread exited (return false)
// 0x00000200 - suspend request cancelled (return false)
// 0x00000400 - thread suspended (return true)
// 0x00001000 - thread is in a suspend equivalent state (return true)
// 0x00002000 - thread is native and walkable (return true)
// 0x00004000 - thread is native_trans and walkable (needed retry)
//
// set in wait_for_ext_suspend_completion():
// 0x00010000 - routine was entered
// 0x00020000 - suspend request cancelled before loop (return false)
// 0x00040000 - thread suspended before loop (return true)
// 0x00080000 - suspend request cancelled in loop (return false)
// 0x00100000 - thread suspended in loop (return true)
// 0x00200000 - suspend not completed during retry loop (return false)

// Helper class for tracing suspend wait debug bits.
//
// 0x00000100 indicates that the target thread exited before it could
// self-suspend which is not a wait failure. 0x00000200, 0x00020000 and
// 0x00080000 each indicate a cancelled suspend request so they don't
// count as wait failures either.
#define DEBUG_FALSE_BITS (0x00000010 | 0x00200000)

class TraceSuspendDebugBits : public StackObj {
 private:
  JavaThread * jt;
  bool         is_wait;
  bool         called_by_wait;  // meaningful when !is_wait
  uint32_t *   bits;

 public:
  TraceSuspendDebugBits(JavaThread *_jt, bool _is_wait, bool _called_by_wait,
                        uint32_t *_bits) {
    jt             = _jt;
    is_wait        = _is_wait;
    called_by_wait = _called_by_wait;
    bits           = _bits;
  }

  ~TraceSuspendDebugBits() {
    if (!is_wait) {
#if 1
      // By default, don't trace bits for is_ext_suspend_completed() calls.
      // That trace is very chatty.
      return;
#else
      if (!called_by_wait) {
        // If tracing for is_ext_suspend_completed() is enabled, then only
        // trace calls to it from wait_for_ext_suspend_completion()
        return;
      }
#endif
    }

    if (AssertOnSuspendWaitFailure || TraceSuspendWaitFailures) {
      if (bits != NULL && (*bits & DEBUG_FALSE_BITS) != 0) {
        MutexLocker ml(Threads_lock);  // needed for get_thread_name()
        ResourceMark rm;

        tty->print_cr(
                      "Failed wait_for_ext_suspend_completion(thread=%s, debug_bits=%x)",
                      jt->get_thread_name(), *bits);

        guarantee(!AssertOnSuspendWaitFailure, "external suspend wait failed");
      }
    }
  }
};
#undef DEBUG_FALSE_BITS


bool JavaThread::is_ext_suspend_completed(bool called_by_wait, int delay,
                                          uint32_t *bits) {
  TraceSuspendDebugBits tsdb(this, false /* !is_wait */, called_by_wait, bits);

  bool did_trans_retry = false;  // only do thread_in_native_trans retry once
  bool do_trans_retry;           // flag to force the retry

  *bits |= 0x00000001;

  do {
    do_trans_retry = false;

    if (is_exiting()) {
      // Thread is in the process of exiting. This is always checked
      // first to reduce the risk of dereferencing a freed JavaThread.
      *bits |= 0x00000100;
      return false;
    }

    if (!is_external_suspend()) {
      // Suspend request is cancelled. This is always checked before
      // is_ext_suspended() to reduce the risk of a rogue resume
      // confusing the thread that made the suspend request.
      *bits |= 0x00000200;
      return false;
    }

    if (is_ext_suspended()) {
      // thread is suspended
      *bits |= 0x00000400;
      return true;
    }

    // Now that we no longer do hard suspends of threads running
    // native code, the target thread can be changing thread state
    // while we are in this routine:
    //
    //   _thread_in_native -> _thread_in_native_trans -> _thread_blocked
    //
    // We save a copy of the thread state as observed at this moment
    // and make our decision about suspend completeness based on the
    // copy. This closes the race where the thread state is seen as
    // _thread_in_native_trans in the if-thread_blocked check, but is
    // seen as _thread_blocked in if-thread_in_native_trans check.
    JavaThreadState save_state = thread_state();

    if (save_state == _thread_blocked && is_suspend_equivalent()) {
      // If the thread's state is _thread_blocked and this blocking
      // condition is known to be equivalent to a suspend, then we can
      // consider the thread to be externally suspended. This means that
      // the code that sets _thread_blocked has been modified to do
      // self-suspension if the blocking condition releases. We also
      // used to check for CONDVAR_WAIT here, but that is now covered by
      // the _thread_blocked with self-suspension check.
      //
      // Return true since we wouldn't be here unless there was still an
      // external suspend request.
      *bits |= 0x00001000;
      return true;
    } else if (save_state == _thread_in_native && frame_anchor()->walkable()) {
      // Threads running native code will self-suspend on native==>VM/Java
      // transitions. If its stack is walkable (should always be the case
      // unless this function is called before the actual java_suspend()
      // call), then the wait is done.
      *bits |= 0x00002000;
      return true;
    } else if (!called_by_wait && !did_trans_retry &&
               save_state == _thread_in_native_trans &&
               frame_anchor()->walkable()) {
      // The thread is transitioning from thread_in_native to another
      // thread state. check_safepoint_and_suspend_for_native_trans()
      // will force the thread to self-suspend. If it hasn't gotten
      // there yet we may have caught the thread in-between the native
      // code check above and the self-suspend. Lucky us. If we were
      // called by wait_for_ext_suspend_completion(), then it
      // will be doing the retries so we don't have to.
      //
      // Since we use the saved thread state in the if-statement above,
      // there is a chance that the thread has already transitioned to
      // _thread_blocked by the time we get here. In that case, we will
      // make a single unnecessary pass through the logic below. This
      // doesn't hurt anything since we still do the trans retry.

      *bits |= 0x00004000;

      // Once the thread leaves thread_in_native_trans for another
      // thread state, we break out of this retry loop. We shouldn't
      // need this flag to prevent us from getting back here, but
      // sometimes paranoia is good.
      did_trans_retry = true;

      // We wait for the thread to transition to a more usable state.
      for (int i = 1; i <= SuspendRetryCount; i++) {
        // We used to do an "os::yield_all(i)" call here with the intention
        // that yielding would increase on each retry. However, the parameter
        // is ignored on Linux which means the yield didn't scale up. Waiting
        // on the SR_lock below provides a much more predictable scale up for
        // the delay. It also provides a simple/direct point to check for any
        // safepoint requests from the VMThread

        // temporarily drops SR_lock while doing wait with safepoint check
        // (if we're a JavaThread - the WatcherThread can also call this)
        // and increase delay with each retry
        if (Thread::current()->is_Java_thread()) {
          SR_lock()->wait(i * delay);
        } else {
          SR_lock()->wait_without_safepoint_check(i * delay);
        }

        // check the actual thread state instead of what we saved above
        if (thread_state() != _thread_in_native_trans) {
          // the thread has transitioned to another thread state so
          // try all the checks (except this one) one more time.
          do_trans_retry = true;
          break;
        }
      } // end retry loop


    }
  } while (do_trans_retry);

  *bits |= 0x00000010;
  return false;
}

// Wait for an external suspend request to complete (or be cancelled).
// Returns true if the thread is externally suspended and false otherwise.
//
bool JavaThread::wait_for_ext_suspend_completion(int retries, int delay,
                                                 uint32_t *bits) {
  TraceSuspendDebugBits tsdb(this, true /* is_wait */,
                             false /* !called_by_wait */, bits);

  // local flag copies to minimize SR_lock hold time
  bool is_suspended;
  bool pending;
  uint32_t reset_bits;

  // set a marker so is_ext_suspend_completed() knows we are the caller
  *bits |= 0x00010000;

  // We use reset_bits to reinitialize the bits value at the top of
  // each retry loop. This allows the caller to make use of any
  // unused bits for their own marking purposes.
  reset_bits = *bits;

  {
    MutexLocker ml(SR_lock(), Mutex::_no_safepoint_check_flag);
    is_suspended = is_ext_suspend_completed(true /* called_by_wait */,
                                            delay, bits);
    pending = is_external_suspend();
  }
  // must release SR_lock to allow suspension to complete

  if (!pending) {
    // A cancelled suspend request is the only false return from
    // is_ext_suspend_completed() that keeps us from entering the
    // retry loop.
    *bits |= 0x00020000;
    return false;
  }

  if (is_suspended) {
    *bits |= 0x00040000;
    return true;
  }

  for (int i = 1; i <= retries; i++) {
    *bits = reset_bits;  // reinit to only track last retry

    // We used to do an "os::yield_all(i)" call here with the intention
    // that yielding would increase on each retry. However, the parameter
    // is ignored on Linux which means the yield didn't scale up. Waiting
    // on the SR_lock below provides a much more predictable scale up for
    // the delay. It also provides a simple/direct point to check for any
    // safepoint requests from the VMThread

    {
      Thread* t = Thread::current();
      MonitorLocker ml(SR_lock(),
                       t->is_Java_thread() ? Mutex::_safepoint_check_flag : Mutex::_no_safepoint_check_flag);
      // wait with safepoint check (if we're a JavaThread - the WatcherThread
      // can also call this)  and increase delay with each retry
      ml.wait(i * delay);

      is_suspended = is_ext_suspend_completed(true /* called_by_wait */,
                                              delay, bits);

      // It is possible for the external suspend request to be cancelled
      // (by a resume) before the actual suspend operation is completed.
      // Refresh our local copy to see if we still need to wait.
      pending = is_external_suspend();
    }

    if (!pending) {
      // A cancelled suspend request is the only false return from
      // is_ext_suspend_completed() that keeps us from staying in the
      // retry loop.
      *bits |= 0x00080000;
      return false;
    }

    if (is_suspended) {
      *bits |= 0x00100000;
      return true;
    }
  } // end retry loop

  // thread did not suspend after all our retries
  *bits |= 0x00200000;
  return false;
}

// Called from API entry points which perform stack walking. If the
// associated JavaThread is the current thread, then wait_for_suspend
// is not used. Otherwise, it determines if we should wait for the
// "other" thread to complete external suspension. (NOTE: in future
// releases the suspension mechanism should be reimplemented so this
// is not necessary.)
//
bool
JavaThread::is_thread_fully_suspended(bool wait_for_suspend, uint32_t *bits) {
  if (this != Thread::current()) {
    // "other" threads require special handling.
    if (wait_for_suspend) {
      // We are allowed to wait for the external suspend to complete
      // so give the other thread a chance to get suspended.
      if (!wait_for_ext_suspend_completion(SuspendRetryCount,
                                           SuspendRetryDelay, bits)) {
        // Didn't make it so let the caller know.
        return false;
      }
    }
    // We aren't allowed to wait for the external suspend to complete
    // so if the other thread isn't externally suspended we need to
    // let the caller know.
    else if (!is_ext_suspend_completed_with_lock(bits)) {
      return false;
    }
  }

  return true;
}

// GC Support
bool Thread::claim_par_threads_do(uintx claim_token) {
  uintx token = _threads_do_token;
  if (token != claim_token) {
    uintx res = Atomic::cmpxchg(&_threads_do_token, token, claim_token);
    if (res == token) {
      return true;
    }
    guarantee(res == claim_token, "invariant");
  }
  return false;
}

void Thread::oops_do(OopClosure* f, CodeBlobClosure* cf) {
  if (active_handles() != NULL) {
    active_handles()->oops_do(f);
  }
  // Do oop for ThreadShadow
  f->do_oop((oop*)&_pending_exception);
  handle_area()->oops_do(f);
}

void Thread::metadata_handles_do(void f(Metadata*)) {
  // Only walk the Handles in Thread.
  if (metadata_handles() != NULL) {
    for (int i = 0; i< metadata_handles()->length(); i++) {
      f(metadata_handles()->at(i));
    }
  }
}

void Thread::print_on(outputStream* st, bool print_extended_info) const {
  // get_priority assumes osthread initialized
  if (osthread() != NULL) {
    int os_prio;
    if (os::get_native_priority(this, &os_prio) == OS_OK) {
      st->print("os_prio=%d ", os_prio);
    }

    st->print("cpu=%.2fms ",
              os::thread_cpu_time(const_cast<Thread*>(this), true) / 1000000.0
              );
    st->print("elapsed=%.2fs ",
              _statistical_info.getElapsedTime() / 1000.0
              );
    if (is_Java_thread() && (PrintExtendedThreadInfo || print_extended_info)) {
      size_t allocated_bytes = (size_t) const_cast<Thread*>(this)->cooked_allocated_bytes();
      st->print("allocated=" SIZE_FORMAT "%s ",
                byte_size_in_proper_unit(allocated_bytes),
                proper_unit_for_byte_size(allocated_bytes)
                );
      st->print("defined_classes=" INT64_FORMAT " ", _statistical_info.getDefineClassCount());
    }

    st->print("tid=" INTPTR_FORMAT " ", p2i(this));
    osthread()->print_on(st);
  }
  ThreadsSMRSupport::print_info_on(this, st);
  st->print(" ");
  debug_only(if (WizardMode) print_owned_locks_on(st);)
}

void Thread::print() const { print_on(tty); }

// Thread::print_on_error() is called by fatal error handler. Don't use
// any lock or allocate memory.
void Thread::print_on_error(outputStream* st, char* buf, int buflen) const {
  assert(!(is_Compiler_thread() || is_Java_thread()), "Can't call name() here if it allocates");

  if (is_VM_thread())                 { st->print("VMThread"); }
  else if (is_GC_task_thread())       { st->print("GCTaskThread"); }
  else if (is_Watcher_thread())       { st->print("WatcherThread"); }
  else if (is_ConcurrentGC_thread())  { st->print("ConcurrentGCThread"); }
  else                                { st->print("Thread"); }

  if (is_Named_thread()) {
    st->print(" \"%s\"", name());
  }

  OSThread* os_thr = osthread();
  if (os_thr != NULL) {
    if (os_thr->get_state() != ZOMBIE) {
      st->print(" [stack: " PTR_FORMAT "," PTR_FORMAT "]",
                p2i(stack_end()), p2i(stack_base()));
      st->print(" [id=%d]", osthread()->thread_id());
    } else {
      st->print(" terminated");
    }
  } else {
    st->print(" unknown state (no osThread)");
  }
  ThreadsSMRSupport::print_info_on(this, st);
}

void Thread::print_value_on(outputStream* st) const {
  if (is_Named_thread()) {
    st->print(" \"%s\" ", name());
  }
  st->print(INTPTR_FORMAT, p2i(this));   // print address
}

#ifdef ASSERT
void Thread::print_owned_locks_on(outputStream* st) const {
  Mutex* cur = _owned_locks;
  if (cur == NULL) {
    st->print(" (no locks) ");
  } else {
    st->print_cr(" Locks owned:");
    while (cur) {
      cur->print_on(st);
      cur = cur->next();
    }
  }
}

// Checks safepoint allowed and clears unhandled oops at potential safepoints.
void Thread::check_possible_safepoint() {
  if (!is_Java_thread()) return;

  if (_no_safepoint_count > 0) {
    print_owned_locks();
    assert(false, "Possible safepoint reached by thread that does not allow it");
  }
#ifdef CHECK_UNHANDLED_OOPS
  // Clear unhandled oops in JavaThreads so we get a crash right away.
  clear_unhandled_oops();
#endif // CHECK_UNHANDLED_OOPS
}

void Thread::check_for_valid_safepoint_state() {
  if (!is_Java_thread()) return;

  // Check NoSafepointVerifier, which is implied by locks taken that can be
  // shared with the VM thread.  This makes sure that no locks with allow_vm_block
  // are held.
  check_possible_safepoint();

  if (this->as_Java_thread()->thread_state() != _thread_in_vm) {
    fatal("LEAF method calling lock?");
  }

  if (GCALotAtAllSafepoints) {
    // We could enter a safepoint here and thus have a gc
    InterfaceSupport::check_gc_alot();
  }
}
#endif // ASSERT

// We had to move these methods here, because vm threads get into ObjectSynchronizer::enter
// However, there is a note in JavaThread::is_lock_owned() about the VM threads not being
// used for compilation in the future. If that change is made, the need for these methods
// should be revisited, and they should be removed if possible.

bool Thread::is_lock_owned(address adr) const {
  return is_in_full_stack(adr);
}

bool Thread::set_as_starting_thread() {
  assert(_starting_thread == NULL, "already initialized: "
         "_starting_thread=" INTPTR_FORMAT, p2i(_starting_thread));
  // NOTE: this must be called inside the main thread.
  DEBUG_ONLY(_starting_thread = this;)
  return os::create_main_thread(this->as_Java_thread());
}

static void initialize_class(Symbol* class_name, TRAPS) {
  Klass* klass = SystemDictionary::resolve_or_fail(class_name, true, CHECK);
  InstanceKlass::cast(klass)->initialize(CHECK);
}


// Creates the initial ThreadGroup
static Handle create_initial_thread_group(TRAPS) {
  Handle system_instance = JavaCalls::construct_new_instance(
                            SystemDictionary::ThreadGroup_klass(),
                            vmSymbols::void_method_signature(),
                            CHECK_NH);
  Universe::set_system_thread_group(system_instance());

  Handle string = java_lang_String::create_from_str("main", CHECK_NH);
  Handle main_instance = JavaCalls::construct_new_instance(
                            SystemDictionary::ThreadGroup_klass(),
                            vmSymbols::threadgroup_string_void_signature(),
                            system_instance,
                            string,
                            CHECK_NH);
  return main_instance;
}

// Creates the initial Thread, and sets it to running.
static void create_initial_thread(Handle thread_group, JavaThread* thread,
                                 TRAPS) {
  InstanceKlass* ik = SystemDictionary::Thread_klass();
  assert(ik->is_initialized(), "must be");
  instanceHandle thread_oop = ik->allocate_instance_handle(CHECK);

  // Cannot use JavaCalls::construct_new_instance because the java.lang.Thread
  // constructor calls Thread.current(), which must be set here for the
  // initial thread.
  java_lang_Thread::set_thread(thread_oop(), thread);
  java_lang_Thread::set_priority(thread_oop(), NormPriority);
  thread->set_threadObj(thread_oop());

  Handle string = java_lang_String::create_from_str("main", CHECK);

  JavaValue result(T_VOID);
  JavaCalls::call_special(&result, thread_oop,
                          ik,
                          vmSymbols::object_initializer_name(),
                          vmSymbols::threadgroup_string_void_signature(),
                          thread_group,
                          string,
                          CHECK);

  // Set thread status to running since main thread has
  // been started and running.
  java_lang_Thread::set_thread_status(thread_oop(),
                                      java_lang_Thread::RUNNABLE);
}

char java_runtime_name[128] = "";
char java_runtime_version[128] = "";
char java_runtime_vendor_version[128] = "";
char java_runtime_vendor_vm_bug_url[128] = "";

// extract the JRE name from java.lang.VersionProps.java_runtime_name
static const char* get_java_runtime_name(TRAPS) {
  Klass* k = SystemDictionary::find(vmSymbols::java_lang_VersionProps(),
                                    Handle(), Handle(), CHECK_AND_CLEAR_NULL);
  fieldDescriptor fd;
  bool found = k != NULL &&
               InstanceKlass::cast(k)->find_local_field(vmSymbols::java_runtime_name_name(),
                                                        vmSymbols::string_signature(), &fd);
  if (found) {
    oop name_oop = k->java_mirror()->obj_field(fd.offset());
    if (name_oop == NULL) {
      return NULL;
    }
    const char* name = java_lang_String::as_utf8_string(name_oop,
                                                        java_runtime_name,
                                                        sizeof(java_runtime_name));
    return name;
  } else {
    return NULL;
  }
}

// extract the JRE version from java.lang.VersionProps.java_runtime_version
static const char* get_java_runtime_version(TRAPS) {
  Klass* k = SystemDictionary::find(vmSymbols::java_lang_VersionProps(),
                                    Handle(), Handle(), CHECK_AND_CLEAR_NULL);
  fieldDescriptor fd;
  bool found = k != NULL &&
               InstanceKlass::cast(k)->find_local_field(vmSymbols::java_runtime_version_name(),
                                                        vmSymbols::string_signature(), &fd);
  if (found) {
    oop name_oop = k->java_mirror()->obj_field(fd.offset());
    if (name_oop == NULL) {
      return NULL;
    }
    const char* name = java_lang_String::as_utf8_string(name_oop,
                                                        java_runtime_version,
                                                        sizeof(java_runtime_version));
    return name;
  } else {
    return NULL;
  }
}

// extract the JRE vendor version from java.lang.VersionProps.VENDOR_VERSION
static const char* get_java_runtime_vendor_version(TRAPS) {
  Klass* k = SystemDictionary::find(vmSymbols::java_lang_VersionProps(),
                                    Handle(), Handle(), CHECK_AND_CLEAR_NULL);
  fieldDescriptor fd;
  bool found = k != NULL &&
               InstanceKlass::cast(k)->find_local_field(vmSymbols::java_runtime_vendor_version_name(),
                                                        vmSymbols::string_signature(), &fd);
  if (found) {
    oop name_oop = k->java_mirror()->obj_field(fd.offset());
    if (name_oop == NULL) {
      return NULL;
    }
    const char* name = java_lang_String::as_utf8_string(name_oop,
                                                        java_runtime_vendor_version,
                                                        sizeof(java_runtime_vendor_version));
    return name;
  } else {
    return NULL;
  }
}

// extract the JRE vendor VM bug URL from java.lang.VersionProps.VENDOR_URL_VM_BUG
static const char* get_java_runtime_vendor_vm_bug_url(TRAPS) {
  Klass* k = SystemDictionary::find(vmSymbols::java_lang_VersionProps(),
                                    Handle(), Handle(), CHECK_AND_CLEAR_NULL);
  fieldDescriptor fd;
  bool found = k != NULL &&
               InstanceKlass::cast(k)->find_local_field(vmSymbols::java_runtime_vendor_vm_bug_url_name(),
                                                        vmSymbols::string_signature(), &fd);
  if (found) {
    oop name_oop = k->java_mirror()->obj_field(fd.offset());
    if (name_oop == NULL) {
      return NULL;
    }
    const char* name = java_lang_String::as_utf8_string(name_oop,
                                                        java_runtime_vendor_vm_bug_url,
                                                        sizeof(java_runtime_vendor_vm_bug_url));
    return name;
  } else {
    return NULL;
  }
}

// General purpose hook into Java code, run once when the VM is initialized.
// The Java library method itself may be changed independently from the VM.
static void call_postVMInitHook(TRAPS) {
  Klass* klass = SystemDictionary::resolve_or_null(vmSymbols::jdk_internal_vm_PostVMInitHook(), THREAD);
  if (klass != NULL) {
    JavaValue result(T_VOID);
    JavaCalls::call_static(&result, klass, vmSymbols::run_method_name(),
                           vmSymbols::void_method_signature(),
                           CHECK);
  }
}

// Initialized by VMThread at vm_global_init
static OopStorage* _thread_oop_storage = NULL;

oop  JavaThread::threadObj() const    {
  return _threadObj.resolve();
}

void JavaThread::set_threadObj(oop p) {
  assert(_thread_oop_storage != NULL, "not yet initialized");
  _threadObj = OopHandle(_thread_oop_storage, p);
}

OopStorage* JavaThread::thread_oop_storage() {
  assert(_thread_oop_storage != NULL, "not yet initialized");
  return _thread_oop_storage;
}

void JavaThread::allocate_threadObj(Handle thread_group, const char* thread_name,
                                    bool daemon, TRAPS) {
  assert(thread_group.not_null(), "thread group should be specified");
  assert(threadObj() == NULL, "should only create Java thread object once");

  InstanceKlass* ik = SystemDictionary::Thread_klass();
  assert(ik->is_initialized(), "must be");
  instanceHandle thread_oop = ik->allocate_instance_handle(CHECK);

  // We are called from jni_AttachCurrentThread/jni_AttachCurrentThreadAsDaemon.
  // We cannot use JavaCalls::construct_new_instance because the java.lang.Thread
  // constructor calls Thread.current(), which must be set here.
  java_lang_Thread::set_thread(thread_oop(), this);
  java_lang_Thread::set_priority(thread_oop(), NormPriority);
  set_threadObj(thread_oop());

  JavaValue result(T_VOID);
  if (thread_name != NULL) {
    Handle name = java_lang_String::create_from_str(thread_name, CHECK);
    // Thread gets assigned specified name and null target
    JavaCalls::call_special(&result,
                            thread_oop,
                            ik,
                            vmSymbols::object_initializer_name(),
                            vmSymbols::threadgroup_string_void_signature(),
                            thread_group,
                            name,
                            THREAD);
  } else {
    // Thread gets assigned name "Thread-nnn" and null target
    // (java.lang.Thread doesn't have a constructor taking only a ThreadGroup argument)
    JavaCalls::call_special(&result,
                            thread_oop,
                            ik,
                            vmSymbols::object_initializer_name(),
                            vmSymbols::threadgroup_runnable_void_signature(),
                            thread_group,
                            Handle(),
                            THREAD);
  }


  if (daemon) {
    java_lang_Thread::set_daemon(thread_oop());
  }

  if (HAS_PENDING_EXCEPTION) {
    return;
  }

  Klass* group = SystemDictionary::ThreadGroup_klass();
  Handle threadObj(THREAD, this->threadObj());

  JavaCalls::call_special(&result,
                          thread_group,
                          group,
                          vmSymbols::add_method_name(),
                          vmSymbols::thread_void_signature(),
                          threadObj,          // Arg 1
                          THREAD);
}

// List of all NonJavaThreads and safe iteration over that list.

class NonJavaThread::List {
public:
  NonJavaThread* volatile _head;
  SingleWriterSynchronizer _protect;

  List() : _head(NULL), _protect() {}
};

NonJavaThread::List NonJavaThread::_the_list;

NonJavaThread::Iterator::Iterator() :
  _protect_enter(_the_list._protect.enter()),
  _current(Atomic::load_acquire(&_the_list._head))
{}

NonJavaThread::Iterator::~Iterator() {
  _the_list._protect.exit(_protect_enter);
}

void NonJavaThread::Iterator::step() {
  assert(!end(), "precondition");
  _current = Atomic::load_acquire(&_current->_next);
}

NonJavaThread::NonJavaThread() : Thread(), _next(NULL) {
  assert(BarrierSet::barrier_set() != NULL, "NonJavaThread created too soon!");
}

NonJavaThread::~NonJavaThread() { }

void NonJavaThread::add_to_the_list() {
  MutexLocker ml(NonJavaThreadsList_lock, Mutex::_no_safepoint_check_flag);
  // Initialize BarrierSet-related data before adding to list.
  BarrierSet::barrier_set()->on_thread_attach(this);
  Atomic::release_store(&_next, _the_list._head);
  Atomic::release_store(&_the_list._head, this);
}

void NonJavaThread::remove_from_the_list() {
  {
    MutexLocker ml(NonJavaThreadsList_lock, Mutex::_no_safepoint_check_flag);
    // Cleanup BarrierSet-related data before removing from list.
    BarrierSet::barrier_set()->on_thread_detach(this);
    NonJavaThread* volatile* p = &_the_list._head;
    for (NonJavaThread* t = *p; t != NULL; p = &t->_next, t = *p) {
      if (t == this) {
        *p = _next;
        break;
      }
    }
  }
  // Wait for any in-progress iterators.  Concurrent synchronize is not
  // allowed, so do it while holding a dedicated lock.  Outside and distinct
  // from NJTList_lock in case an iteration attempts to lock it.
  MutexLocker ml(NonJavaThreadsListSync_lock, Mutex::_no_safepoint_check_flag);
  _the_list._protect.synchronize();
  _next = NULL;                 // Safe to drop the link now.
}

void NonJavaThread::pre_run() {
  add_to_the_list();

  // This is slightly odd in that NamedThread is a subclass, but
  // in fact name() is defined in Thread
  assert(this->name() != NULL, "thread name was not set before it was started");
  this->set_native_thread_name(this->name());
}

void NonJavaThread::post_run() {
  JFR_ONLY(Jfr::on_thread_exit(this);)
  remove_from_the_list();
  unregister_thread_stack_with_NMT();
  // Ensure thread-local-storage is cleared before termination.
  Thread::clear_thread_current();
  osthread()->set_state(ZOMBIE);
}

// NamedThread --  non-JavaThread subclasses with multiple
// uniquely named instances should derive from this.
NamedThread::NamedThread() :
  NonJavaThread(),
  _name(NULL),
  _processed_thread(NULL),
  _gc_id(GCId::undefined())
{}

NamedThread::~NamedThread() {
  FREE_C_HEAP_ARRAY(char, _name);
}

void NamedThread::set_name(const char* format, ...) {
  guarantee(_name == NULL, "Only get to set name once.");
  _name = NEW_C_HEAP_ARRAY(char, max_name_len, mtThread);
  va_list ap;
  va_start(ap, format);
  jio_vsnprintf(_name, max_name_len, format, ap);
  va_end(ap);
}

void NamedThread::print_on(outputStream* st) const {
  st->print("\"%s\" ", name());
  Thread::print_on(st);
  st->cr();
}


// ======= WatcherThread ========

// The watcher thread exists to simulate timer interrupts.  It should
// be replaced by an abstraction over whatever native support for
// timer interrupts exists on the platform.

WatcherThread* WatcherThread::_watcher_thread   = NULL;
bool WatcherThread::_startable = false;
volatile bool  WatcherThread::_should_terminate = false;

WatcherThread::WatcherThread() : NonJavaThread() {
  assert(watcher_thread() == NULL, "we can only allocate one WatcherThread");
  if (os::create_thread(this, os::watcher_thread)) {
    _watcher_thread = this;

    // Set the watcher thread to the highest OS priority which should not be
    // used, unless a Java thread with priority java.lang.Thread.MAX_PRIORITY
    // is created. The only normal thread using this priority is the reference
    // handler thread, which runs for very short intervals only.
    // If the VMThread's priority is not lower than the WatcherThread profiling
    // will be inaccurate.
    os::set_priority(this, MaxPriority);
    if (!DisableStartThread) {
      os::start_thread(this);
    }
  }
}

int WatcherThread::sleep() const {
  // The WatcherThread does not participate in the safepoint protocol
  // for the PeriodicTask_lock because it is not a JavaThread.
  MonitorLocker ml(PeriodicTask_lock, Mutex::_no_safepoint_check_flag);

  if (_should_terminate) {
    // check for termination before we do any housekeeping or wait
    return 0;  // we did not sleep.
  }

  // remaining will be zero if there are no tasks,
  // causing the WatcherThread to sleep until a task is
  // enrolled
  int remaining = PeriodicTask::time_to_wait();
  int time_slept = 0;

  // we expect this to timeout - we only ever get unparked when
  // we should terminate or when a new task has been enrolled
  OSThreadWaitState osts(this->osthread(), false /* not Object.wait() */);

  jlong time_before_loop = os::javaTimeNanos();

  while (true) {
    bool timedout = ml.wait(remaining);
    jlong now = os::javaTimeNanos();

    if (remaining == 0) {
      // if we didn't have any tasks we could have waited for a long time
      // consider the time_slept zero and reset time_before_loop
      time_slept = 0;
      time_before_loop = now;
    } else {
      // need to recalculate since we might have new tasks in _tasks
      time_slept = (int) ((now - time_before_loop) / 1000000);
    }

    // Change to task list or spurious wakeup of some kind
    if (timedout || _should_terminate) {
      break;
    }

    remaining = PeriodicTask::time_to_wait();
    if (remaining == 0) {
      // Last task was just disenrolled so loop around and wait until
      // another task gets enrolled
      continue;
    }

    remaining -= time_slept;
    if (remaining <= 0) {
      break;
    }
  }

  return time_slept;
}

void WatcherThread::run() {
  assert(this == watcher_thread(), "just checking");

  this->set_active_handles(JNIHandleBlock::allocate_block());
  while (true) {
    assert(watcher_thread() == Thread::current(), "thread consistency check");
    assert(watcher_thread() == this, "thread consistency check");

    // Calculate how long it'll be until the next PeriodicTask work
    // should be done, and sleep that amount of time.
    int time_waited = sleep();

    if (VMError::is_error_reported()) {
      // A fatal error has happened, the error handler(VMError::report_and_die)
      // should abort JVM after creating an error log file. However in some
      // rare cases, the error handler itself might deadlock. Here periodically
      // check for error reporting timeouts, and if it happens, just proceed to
      // abort the VM.

      // This code is in WatcherThread because WatcherThread wakes up
      // periodically so the fatal error handler doesn't need to do anything;
      // also because the WatcherThread is less likely to crash than other
      // threads.

      for (;;) {
        // Note: we use naked sleep in this loop because we want to avoid using
        // any kind of VM infrastructure which may be broken at this point.
        if (VMError::check_timeout()) {
          // We hit error reporting timeout. Error reporting was interrupted and
          // will be wrapping things up now (closing files etc). Give it some more
          // time, then quit the VM.
          os::naked_short_sleep(200);
          // Print a message to stderr.
          fdStream err(defaultStream::output_fd());
          err.print_raw_cr("# [ timer expired, abort... ]");
          // skip atexit/vm_exit/vm_abort hooks
          os::die();
        }

        // Wait a second, then recheck for timeout.
        os::naked_short_sleep(999);
      }
    }

    if (_should_terminate) {
      // check for termination before posting the next tick
      break;
    }

    PeriodicTask::real_time_tick(time_waited);
  }

  // Signal that it is terminated
  {
    MutexLocker mu(Terminator_lock, Mutex::_no_safepoint_check_flag);
    _watcher_thread = NULL;
    Terminator_lock->notify_all();
  }
}

void WatcherThread::start() {
  assert(PeriodicTask_lock->owned_by_self(), "PeriodicTask_lock required");

  if (watcher_thread() == NULL && _startable) {
    _should_terminate = false;
    // Create the single instance of WatcherThread
    new WatcherThread();
  }
}

void WatcherThread::make_startable() {
  assert(PeriodicTask_lock->owned_by_self(), "PeriodicTask_lock required");
  _startable = true;
}

void WatcherThread::stop() {
  {
    // Follow normal safepoint aware lock enter protocol since the
    // WatcherThread is stopped by another JavaThread.
    MutexLocker ml(PeriodicTask_lock);
    _should_terminate = true;

    WatcherThread* watcher = watcher_thread();
    if (watcher != NULL) {
      // unpark the WatcherThread so it can see that it should terminate
      watcher->unpark();
    }
  }

  MonitorLocker mu(Terminator_lock);

  while (watcher_thread() != NULL) {
    // This wait should make safepoint checks, wait without a timeout,
    // and wait as a suspend-equivalent condition.
    mu.wait(0, Mutex::_as_suspend_equivalent_flag);
  }
}

void WatcherThread::unpark() {
  assert(PeriodicTask_lock->owned_by_self(), "PeriodicTask_lock required");
  PeriodicTask_lock->notify();
}

void WatcherThread::print_on(outputStream* st) const {
  st->print("\"%s\" ", name());
  Thread::print_on(st);
  st->cr();
}

// ======= JavaThread ========

#if INCLUDE_JVMCI

jlong* JavaThread::_jvmci_old_thread_counters;

bool jvmci_counters_include(JavaThread* thread) {
  return !JVMCICountersExcludeCompiler || !thread->is_Compiler_thread();
}

void JavaThread::collect_counters(jlong* array, int length) {
  assert(length == JVMCICounterSize, "wrong value");
  for (int i = 0; i < length; i++) {
    array[i] = _jvmci_old_thread_counters[i];
  }
  for (JavaThreadIteratorWithHandle jtiwh; JavaThread *tp = jtiwh.next(); ) {
    if (jvmci_counters_include(tp)) {
      for (int i = 0; i < length; i++) {
        array[i] += tp->_jvmci_counters[i];
      }
    }
  }
}

// Attempt to enlarge the array for per thread counters.
jlong* resize_counters_array(jlong* old_counters, int current_size, int new_size) {
  jlong* new_counters = NEW_C_HEAP_ARRAY_RETURN_NULL(jlong, new_size, mtJVMCI);
  if (new_counters == NULL) {
    return NULL;
  }
  if (old_counters == NULL) {
    old_counters = new_counters;
    memset(old_counters, 0, sizeof(jlong) * new_size);
  } else {
    for (int i = 0; i < MIN2((int) current_size, new_size); i++) {
      new_counters[i] = old_counters[i];
    }
    if (new_size > current_size) {
      memset(new_counters + current_size, 0, sizeof(jlong) * (new_size - current_size));
    }
    FREE_C_HEAP_ARRAY(jlong, old_counters);
  }
  return new_counters;
}

// Attempt to enlarge the array for per thread counters.
bool JavaThread::resize_counters(int current_size, int new_size) {
  jlong* new_counters = resize_counters_array(_jvmci_counters, current_size, new_size);
  if (new_counters == NULL) {
    return false;
  } else {
    _jvmci_counters = new_counters;
    return true;
  }
}

class VM_JVMCIResizeCounters : public VM_Operation {
 private:
  int _new_size;
  bool _failed;

 public:
  VM_JVMCIResizeCounters(int new_size) : _new_size(new_size), _failed(false) { }
  VMOp_Type type()                  const        { return VMOp_JVMCIResizeCounters; }
  bool allow_nested_vm_operations() const        { return true; }
  void doit() {
    // Resize the old thread counters array
    jlong* new_counters = resize_counters_array(JavaThread::_jvmci_old_thread_counters, JVMCICounterSize, _new_size);
    if (new_counters == NULL) {
      _failed = true;
      return;
    } else {
      JavaThread::_jvmci_old_thread_counters = new_counters;
    }

    // Now resize each threads array
    for (JavaThreadIteratorWithHandle jtiwh; JavaThread *tp = jtiwh.next(); ) {
      if (!tp->resize_counters(JVMCICounterSize, _new_size)) {
        _failed = true;
        break;
      }
    }
    if (!_failed) {
      JVMCICounterSize = _new_size;
    }
  }

  bool failed() { return _failed; }
};

bool JavaThread::resize_all_jvmci_counters(int new_size) {
  VM_JVMCIResizeCounters op(new_size);
  VMThread::execute(&op);
  return !op.failed();
}

#endif // INCLUDE_JVMCI

// A JavaThread is a normal Java thread

JavaThread::JavaThread() :
  // Initialize fields

  _on_thread_list(false),
  DEBUG_ONLY(_java_call_counter(0) COMMA)
  _entry_point(nullptr),
  _deopt_mark(nullptr),
  _deopt_nmethod(nullptr),
  _vframe_array_head(nullptr),
  _vframe_array_last(nullptr),
  _deferred_locals_updates(nullptr),
  _callee_target(nullptr),
  _vm_result(nullptr),
  _vm_result_2(nullptr),

  _monitor_chunks(nullptr),
  _special_runtime_exit_condition(_no_async_condition),
  _pending_async_exception(nullptr),

  _thread_state(_thread_new),
  _saved_exception_pc(nullptr),

  _terminated(_not_terminated),
  _suspend_equivalent(false),
  _in_deopt_handler(0),
  _doing_unsafe_access(false),
  _do_not_unlock_if_synchronized(false),
  _jni_attach_state(_not_attaching_via_jni),
#if INCLUDE_JVMCI
  _pending_deoptimization(-1),
  _pending_monitorenter(false),
  _pending_transfer_to_interpreter(false),
  _in_retryable_allocation(false),
  _pending_failed_speculation(0),
  _jvmci{nullptr},
  _jvmci_counters(nullptr),
#endif // INCLUDE_JVMCI

  _exception_oop(oop()),
  _exception_pc(0),
  _exception_handler_pc(0),
  _is_method_handle_return(0),

  _jni_active_critical(0),
  _pending_jni_exception_check_fn(nullptr),
  _depth_first_number(0),

  // JVMTI PopFrame support
  _popframe_condition(popframe_inactive),
  _frames_to_pop_failed_realloc(0),

  _handshake(this),

  _popframe_preserved_args(nullptr),
  _popframe_preserved_args_size(0),

  _jvmti_thread_state(nullptr),
  _interp_only_mode(0),
  _should_post_on_exceptions_flag(JNI_FALSE),
  _thread_stat(new ThreadStatistics()),

  _parker(Parker::Allocate(this)),
  _cached_monitor_info(nullptr),

  _class_to_be_initialized(nullptr),

  _SleepEvent(ParkEvent::Allocate(this))
{

  set_jni_functions(jni_functions());
<<<<<<< HEAD
  set_callee_target(NULL);
  set_vm_result(NULL);
  set_vm_result_2(NULL);
  set_vframe_array_head(NULL);
  set_vframe_array_last(NULL);
  set_deferred_updates(NULL);
  set_deopt_mark(NULL);
  set_deopt_compiled_method(NULL);
  set_monitor_chunks(NULL);
  _on_thread_list = false;
  _thread_state = _thread_new;
  _terminated = _not_terminated;
  _suspend_equivalent = false;
  _in_deopt_handler = 0;
  _doing_unsafe_access = false;
  _stack_guard_state = stack_guard_unused;
=======

>>>>>>> d036dca0
#if INCLUDE_JVMCI
  assert(_jvmci._implicit_exception_pc == nullptr, "must be");
  if (JVMCICounterSize > 0) {
    resize_counters(0, (int) JVMCICounterSize);
  }
#endif // INCLUDE_JVMCI

  // Setup safepoint state info for this thread
  ThreadSafepointState::create(this);

  SafepointMechanism::initialize_header(this);
  pd_initialize();
  assert(deferred_card_mark().is_empty(), "Default MemRegion ctor");
}

JavaThread::JavaThread(bool is_attaching_via_jni) : JavaThread() {
  if (is_attaching_via_jni) {
    _jni_attach_state = _attaching_via_jni;
  }
}


// interrupt support

void JavaThread::interrupt() {
  debug_only(check_for_dangling_thread_pointer(this);)

  // For Windows _interrupt_event
  osthread()->set_interrupted(true);

  // For Thread.sleep
  _SleepEvent->unpark();

  // For JSR166 LockSupport.park
  parker()->unpark();

  // For ObjectMonitor and JvmtiRawMonitor
  _ParkEvent->unpark();
}


bool JavaThread::is_interrupted(bool clear_interrupted) {
  debug_only(check_for_dangling_thread_pointer(this);)

  if (_threadObj.peek() == NULL) {
    // If there is no j.l.Thread then it is impossible to have
    // been interrupted. We can find NULL during VM initialization
    // or when a JNI thread is still in the process of attaching.
    // In such cases this must be the current thread.
    assert(this == Thread::current(), "invariant");
    return false;
  }

  bool interrupted = java_lang_Thread::interrupted(threadObj());

  // NOTE that since there is no "lock" around the interrupt and
  // is_interrupted operations, there is the possibility that the
  // interrupted flag will be "false" but that the
  // low-level events will be in the signaled state. This is
  // intentional. The effect of this is that Object.wait() and
  // LockSupport.park() will appear to have a spurious wakeup, which
  // is allowed and not harmful, and the possibility is so rare that
  // it is not worth the added complexity to add yet another lock.
  // For the sleep event an explicit reset is performed on entry
  // to JavaThread::sleep, so there is no early return. It has also been
  // recommended not to put the interrupted flag into the "event"
  // structure because it hides the issue.
  // Also, because there is no lock, we must only clear the interrupt
  // state if we are going to report that we were interrupted; otherwise
  // an interrupt that happens just after we read the field would be lost.
  if (interrupted && clear_interrupted) {
    assert(this == Thread::current(), "only the current thread can clear");
    java_lang_Thread::set_interrupted(threadObj(), false);
    osthread()->set_interrupted(false);
  }

  return interrupted;
}

void JavaThread::block_if_vm_exited() {
  if (_terminated == _vm_exited) {
    // _vm_exited is set at safepoint, and Threads_lock is never released
    // we will block here forever.
    // Here we can be doing a jump from a safe state to an unsafe state without
    // proper transition, but it happens after the final safepoint has begun.
    set_thread_state(_thread_in_vm);
    Threads_lock->lock();
    ShouldNotReachHere();
  }
}


// Remove this ifdef when C1 is ported to the compiler interface.
static void compiler_thread_entry(JavaThread* thread, TRAPS);
static void sweeper_thread_entry(JavaThread* thread, TRAPS);

JavaThread::JavaThread(ThreadFunction entry_point, size_t stack_sz) : JavaThread() {
  _jni_attach_state = _not_attaching_via_jni;
  set_entry_point(entry_point);
  // Create the native thread itself.
  // %note runtime_23
  os::ThreadType thr_type = os::java_thread;
  thr_type = entry_point == &compiler_thread_entry ? os::compiler_thread :
                                                     os::java_thread;
  os::create_thread(this, thr_type, stack_sz);
  // The _osthread may be NULL here because we ran out of memory (too many threads active).
  // We need to throw and OutOfMemoryError - however we cannot do this here because the caller
  // may hold a lock and all locks must be unlocked before throwing the exception (throwing
  // the exception consists of creating the exception object & initializing it, initialization
  // will leave the VM via a JavaCall and then all locks must be unlocked).
  //
  // The thread is still suspended when we reach here. Thread must be explicit started
  // by creator! Furthermore, the thread must also explicitly be added to the Threads list
  // by calling Threads:add. The reason why this is not done here, is because the thread
  // object must be fully initialized (take a look at JVM_Start)
}

JavaThread::~JavaThread() {

  // Ask ServiceThread to release the threadObj OopHandle
  ServiceThread::add_oop_handle_release(_threadObj);

  // JSR166 -- return the parker to the free list
  Parker::Release(_parker);
  _parker = NULL;

  // Return the sleep event to the free list
  ParkEvent::Release(_SleepEvent);
  _SleepEvent = NULL;

  // Free any remaining  previous UnrollBlock
  vframeArray* old_array = vframe_array_last();

  if (old_array != NULL) {
    Deoptimization::UnrollBlock* old_info = old_array->unroll_block();
    old_array->set_unroll_block(NULL);
    delete old_info;
    delete old_array;
  }

  JvmtiDeferredUpdates* updates = deferred_updates();
  if (updates != NULL) {
    // This can only happen if thread is destroyed before deoptimization occurs.
    assert(updates->count() > 0, "Updates holder not deleted");
    // free deferred updates.
    delete updates;
    set_deferred_updates(NULL);
  }

  // All Java related clean up happens in exit
  ThreadSafepointState::destroy(this);
  if (_thread_stat != NULL) delete _thread_stat;

#if INCLUDE_JVMCI
  if (JVMCICounterSize > 0) {
    if (jvmci_counters_include(this)) {
      for (int i = 0; i < JVMCICounterSize; i++) {
        _jvmci_old_thread_counters[i] += _jvmci_counters[i];
      }
    }
    FREE_C_HEAP_ARRAY(jlong, _jvmci_counters);
  }
#endif // INCLUDE_JVMCI
}


// First JavaThread specific code executed by a new Java thread.
void JavaThread::pre_run() {
  // empty - see comments in run()
}

// The main routine called by a new Java thread. This isn't overridden
// by subclasses, instead different subclasses define a different "entry_point"
// which defines the actual logic for that kind of thread.
void JavaThread::run() {
  // initialize thread-local alloc buffer related fields
  initialize_tlab();

  _stack_overflow_state.create_stack_guard_pages();

  cache_global_variables();

  // Thread is now sufficiently initialized to be handled by the safepoint code as being
  // in the VM. Change thread state from _thread_new to _thread_in_vm
  ThreadStateTransition::transition(this, _thread_new, _thread_in_vm);
  // Before a thread is on the threads list it is always safe, so after leaving the
  // _thread_new we should emit a instruction barrier. The distance to modified code
  // from here is probably far enough, but this is consistent and safe.
  OrderAccess::cross_modify_fence();

  assert(JavaThread::current() == this, "sanity check");
  assert(!Thread::current()->owns_locks(), "sanity check");

  DTRACE_THREAD_PROBE(start, this);

  // This operation might block. We call that after all safepoint checks for a new thread has
  // been completed.
  set_active_handles(JNIHandleBlock::allocate_block());

  if (JvmtiExport::should_post_thread_life()) {
    JvmtiExport::post_thread_start(this);

  }

  // We call another function to do the rest so we are sure that the stack addresses used
  // from there will be lower than the stack base just computed.
  thread_main_inner();
}

void JavaThread::thread_main_inner() {
  assert(JavaThread::current() == this, "sanity check");
  assert(_threadObj.peek() != NULL, "just checking");

  // Execute thread entry point unless this thread has a pending exception
  // or has been stopped before starting.
  // Note: Due to JVM_StopThread we can have pending exceptions already!
  if (!this->has_pending_exception() &&
      !java_lang_Thread::is_stillborn(this->threadObj())) {
    {
      ResourceMark rm(this);
      this->set_native_thread_name(this->get_thread_name());
    }
    HandleMark hm(this);
    this->entry_point()(this, this);
  }

  DTRACE_THREAD_PROBE(stop, this);

  // Cleanup is handled in post_run()
}

// Shared teardown for all JavaThreads
void JavaThread::post_run() {
  this->exit(false);
  this->unregister_thread_stack_with_NMT();
  // Defer deletion to here to ensure 'this' is still referenceable in call_run
  // for any shared tear-down.
  this->smr_delete();
}

static void ensure_join(JavaThread* thread) {
  // We do not need to grab the Threads_lock, since we are operating on ourself.
  Handle threadObj(thread, thread->threadObj());
  assert(threadObj.not_null(), "java thread object must exist");
  ObjectLocker lock(threadObj, thread);
  // Ignore pending exception (ThreadDeath), since we are exiting anyway
  thread->clear_pending_exception();
  // Thread is exiting. So set thread_status field in  java.lang.Thread class to TERMINATED.
  java_lang_Thread::set_thread_status(threadObj(), java_lang_Thread::TERMINATED);
  // Clear the native thread instance - this makes isAlive return false and allows the join()
  // to complete once we've done the notify_all below
  java_lang_Thread::set_thread(threadObj(), NULL);
  lock.notify_all(thread);
  // Ignore pending exception (ThreadDeath), since we are exiting anyway
  thread->clear_pending_exception();
}

static bool is_daemon(oop threadObj) {
  return (threadObj != NULL && java_lang_Thread::is_daemon(threadObj));
}

// For any new cleanup additions, please check to see if they need to be applied to
// cleanup_failed_attach_current_thread as well.
void JavaThread::exit(bool destroy_vm, ExitType exit_type) {
  assert(this == JavaThread::current(), "thread consistency check");

  elapsedTimer _timer_exit_phase1;
  elapsedTimer _timer_exit_phase2;
  elapsedTimer _timer_exit_phase3;
  elapsedTimer _timer_exit_phase4;

  if (log_is_enabled(Debug, os, thread, timer)) {
    _timer_exit_phase1.start();
  }

  HandleMark hm(this);
  Handle uncaught_exception(this, this->pending_exception());
  this->clear_pending_exception();
  Handle threadObj(this, this->threadObj());
  assert(threadObj.not_null(), "Java thread object should be created");

  // FIXIT: This code should be moved into else part, when reliable 1.2/1.3 check is in place
  {
    EXCEPTION_MARK;

    CLEAR_PENDING_EXCEPTION;
  }
  if (!destroy_vm) {
    if (uncaught_exception.not_null()) {
      EXCEPTION_MARK;
      // Call method Thread.dispatchUncaughtException().
      Klass* thread_klass = SystemDictionary::Thread_klass();
      JavaValue result(T_VOID);
      JavaCalls::call_virtual(&result,
                              threadObj, thread_klass,
                              vmSymbols::dispatchUncaughtException_name(),
                              vmSymbols::throwable_void_signature(),
                              uncaught_exception,
                              THREAD);
      if (HAS_PENDING_EXCEPTION) {
        ResourceMark rm(this);
        jio_fprintf(defaultStream::error_stream(),
                    "\nException: %s thrown from the UncaughtExceptionHandler"
                    " in thread \"%s\"\n",
                    pending_exception()->klass()->external_name(),
                    get_thread_name());
        CLEAR_PENDING_EXCEPTION;
      }
    }

    // Call Thread.exit(). We try 3 times in case we got another Thread.stop during
    // the execution of the method. If that is not enough, then we don't really care. Thread.stop
    // is deprecated anyhow.
    if (!is_Compiler_thread()) {
      int count = 3;
      while (java_lang_Thread::threadGroup(threadObj()) != NULL && (count-- > 0)) {
        EXCEPTION_MARK;
        JavaValue result(T_VOID);
        Klass* thread_klass = SystemDictionary::Thread_klass();
        JavaCalls::call_virtual(&result,
                                threadObj, thread_klass,
                                vmSymbols::exit_method_name(),
                                vmSymbols::void_method_signature(),
                                THREAD);
        CLEAR_PENDING_EXCEPTION;
      }
    }
    // notify JVMTI
    if (JvmtiExport::should_post_thread_life()) {
      JvmtiExport::post_thread_end(this);
    }

    // We have notified the agents that we are exiting, before we go on,
    // we must check for a pending external suspend request and honor it
    // in order to not surprise the thread that made the suspend request.
    while (true) {
      {
        MutexLocker ml(SR_lock(), Mutex::_no_safepoint_check_flag);
        if (!is_external_suspend()) {
          set_terminated(_thread_exiting);
          ThreadService::current_thread_exiting(this, is_daemon(threadObj()));
          break;
        }
        // Implied else:
        // Things get a little tricky here. We have a pending external
        // suspend request, but we are holding the SR_lock so we
        // can't just self-suspend. So we temporarily drop the lock
        // and then self-suspend.
      }

      ThreadBlockInVM tbivm(this);
      java_suspend_self();

      // We're done with this suspend request, but we have to loop around
      // and check again. Eventually we will get SR_lock without a pending
      // external suspend request and will be able to mark ourselves as
      // exiting.
    }
    // no more external suspends are allowed at this point
  } else {
    assert(!is_terminated() && !is_exiting(), "must not be exiting");
    // before_exit() has already posted JVMTI THREAD_END events
  }

  if (log_is_enabled(Debug, os, thread, timer)) {
    _timer_exit_phase1.stop();
    _timer_exit_phase2.start();
  }

  // Capture daemon status before the thread is marked as terminated.
  bool daemon = is_daemon(threadObj());

  // Notify waiters on thread object. This has to be done after exit() is called
  // on the thread (if the thread is the last thread in a daemon ThreadGroup the
  // group should have the destroyed bit set before waiters are notified).
  ensure_join(this);
  assert(!this->has_pending_exception(), "ensure_join should have cleared");

  if (log_is_enabled(Debug, os, thread, timer)) {
    _timer_exit_phase2.stop();
    _timer_exit_phase3.start();
  }
  // 6282335 JNI DetachCurrentThread spec states that all Java monitors
  // held by this thread must be released. The spec does not distinguish
  // between JNI-acquired and regular Java monitors. We can only see
  // regular Java monitors here if monitor enter-exit matching is broken.
  //
  // ensure_join() ignores IllegalThreadStateExceptions, and so does
  // ObjectSynchronizer::release_monitors_owned_by_thread().
  if (exit_type == jni_detach) {
    // Sanity check even though JNI DetachCurrentThread() would have
    // returned JNI_ERR if there was a Java frame. JavaThread exit
    // should be done executing Java code by the time we get here.
    assert(!this->has_last_Java_frame(),
           "should not have a Java frame when detaching or exiting");
    ObjectSynchronizer::release_monitors_owned_by_thread(this);
    assert(!this->has_pending_exception(), "release_monitors should have cleared");
  }

  // These things needs to be done while we are still a Java Thread. Make sure that thread
  // is in a consistent state, in case GC happens
  JFR_ONLY(Jfr::on_thread_exit(this);)

  if (active_handles() != NULL) {
    JNIHandleBlock* block = active_handles();
    set_active_handles(NULL);
    JNIHandleBlock::release_block(block);
  }

  if (free_handle_block() != NULL) {
    JNIHandleBlock* block = free_handle_block();
    set_free_handle_block(NULL);
    JNIHandleBlock::release_block(block);
  }

  // These have to be removed while this is still a valid thread.
  _stack_overflow_state.remove_stack_guard_pages();

  if (UseTLAB) {
    tlab().retire();
  }

  if (JvmtiEnv::environments_might_exist()) {
    JvmtiExport::cleanup_thread(this);
  }

  // We need to cache the thread name for logging purposes below as once
  // we have called on_thread_detach this thread must not access any oops.
  char* thread_name = NULL;
  if (log_is_enabled(Debug, os, thread, timer)) {
    ResourceMark rm(this);
    thread_name = os::strdup(get_thread_name());
  }

  log_info(os, thread)("JavaThread %s (tid: " UINTX_FORMAT ").",
    exit_type == JavaThread::normal_exit ? "exiting" : "detaching",
    os::current_thread_id());

  if (log_is_enabled(Debug, os, thread, timer)) {
    _timer_exit_phase3.stop();
    _timer_exit_phase4.start();
  }
  // Remove from list of active threads list, and notify VM thread if we are the last non-daemon thread
  Threads::remove(this, daemon);

  if (log_is_enabled(Debug, os, thread, timer)) {
    _timer_exit_phase4.stop();
    log_debug(os, thread, timer)("name='%s'"
                                 ", exit-phase1=" JLONG_FORMAT
                                 ", exit-phase2=" JLONG_FORMAT
                                 ", exit-phase3=" JLONG_FORMAT
                                 ", exit-phase4=" JLONG_FORMAT,
                                 thread_name,
                                 _timer_exit_phase1.milliseconds(),
                                 _timer_exit_phase2.milliseconds(),
                                 _timer_exit_phase3.milliseconds(),
                                 _timer_exit_phase4.milliseconds());
    os::free(thread_name);
  }
}

void JavaThread::cleanup_failed_attach_current_thread(bool is_daemon) {
  if (active_handles() != NULL) {
    JNIHandleBlock* block = active_handles();
    set_active_handles(NULL);
    JNIHandleBlock::release_block(block);
  }

  if (free_handle_block() != NULL) {
    JNIHandleBlock* block = free_handle_block();
    set_free_handle_block(NULL);
    JNIHandleBlock::release_block(block);
  }

  // These have to be removed while this is still a valid thread.
  _stack_overflow_state.remove_stack_guard_pages();

  if (UseTLAB) {
    tlab().retire();
  }

  Threads::remove(this, is_daemon);
  this->smr_delete();
}

JavaThread* JavaThread::active() {
  Thread* thread = Thread::current();
  if (thread->is_Java_thread()) {
    return thread->as_Java_thread();
  } else {
    assert(thread->is_VM_thread(), "this must be a vm thread");
    VM_Operation* op = ((VMThread*) thread)->vm_operation();
    JavaThread *ret = op == NULL ? NULL : op->calling_thread()->as_Java_thread();
    return ret;
  }
}

bool JavaThread::is_lock_owned(address adr) const {
  if (Thread::is_lock_owned(adr)) return true;

  for (MonitorChunk* chunk = monitor_chunks(); chunk != NULL; chunk = chunk->next()) {
    if (chunk->contains(adr)) return true;
  }

  return false;
}

oop JavaThread::exception_oop() const {
  return Atomic::load(&_exception_oop);
}

void JavaThread::set_exception_oop(oop o) {
  Atomic::store(&_exception_oop, o);
}

void JavaThread::add_monitor_chunk(MonitorChunk* chunk) {
  chunk->set_next(monitor_chunks());
  set_monitor_chunks(chunk);
}

void JavaThread::remove_monitor_chunk(MonitorChunk* chunk) {
  guarantee(monitor_chunks() != NULL, "must be non empty");
  if (monitor_chunks() == chunk) {
    set_monitor_chunks(chunk->next());
  } else {
    MonitorChunk* prev = monitor_chunks();
    while (prev->next() != chunk) prev = prev->next();
    prev->set_next(chunk->next());
  }
}

// JVM support.

// Note: this function shouldn't block if it's called in
// _thread_in_native_trans state (such as from
// check_special_condition_for_native_trans()).
void JavaThread::check_and_handle_async_exceptions(bool check_unsafe_error) {
  if (has_last_Java_frame() && has_async_condition()) {
    // If we are at a polling page safepoint (not a poll return)
    // then we must defer async exception because live registers
    // will be clobbered by the exception path. Poll return is
    // ok because the call we a returning from already collides
    // with exception handling registers and so there is no issue.
    // (The exception handling path kills call result registers but
    //  this is ok since the exception kills the result anyway).

    if (is_at_poll_safepoint()) {
      // if the code we are returning to has deoptimized we must defer
      // the exception otherwise live registers get clobbered on the
      // exception path before deoptimization is able to retrieve them.
      //
      RegisterMap map(this, false);
      frame caller_fr = last_frame().sender(&map);
      assert(caller_fr.is_compiled_frame(), "what?");
      if (caller_fr.is_deoptimized_frame()) {
        log_info(exceptions)("deferred async exception at compiled safepoint");
        return;
      }
    }
  }

  JavaThread::AsyncRequests condition = clear_special_runtime_exit_condition();
  if (condition == _no_async_condition) {
    // Conditions have changed since has_special_runtime_exit_condition()
    // was called:
    // - if we were here only because of an external suspend request,
    //   then that was taken care of above (or cancelled) so we are done
    // - if we were here because of another async request, then it has
    //   been cleared between the has_special_runtime_exit_condition()
    //   and now so again we are done
    return;
  }

  // Check for pending async. exception
  if (_pending_async_exception != NULL) {
    // Only overwrite an already pending exception, if it is not a threadDeath.
    if (!has_pending_exception() || !pending_exception()->is_a(SystemDictionary::ThreadDeath_klass())) {

      // We cannot call Exceptions::_throw(...) here because we cannot block
      set_pending_exception(_pending_async_exception, __FILE__, __LINE__);

      LogTarget(Info, exceptions) lt;
      if (lt.is_enabled()) {
        ResourceMark rm;
        LogStream ls(lt);
        ls.print("Async. exception installed at runtime exit (" INTPTR_FORMAT ")", p2i(this));
          if (has_last_Java_frame()) {
            frame f = last_frame();
           ls.print(" (pc: " INTPTR_FORMAT " sp: " INTPTR_FORMAT " )", p2i(f.pc()), p2i(f.sp()));
          }
        ls.print_cr(" of type: %s", _pending_async_exception->klass()->external_name());
      }
      _pending_async_exception = NULL;
      clear_has_async_exception();
    }
  }

  if (check_unsafe_error &&
      condition == _async_unsafe_access_error && !has_pending_exception()) {
    // We may be at method entry which requires we save the do-not-unlock flag.
    UnlockFlagSaver fs(this);
    condition = _no_async_condition;  // done
    switch (thread_state()) {
    case _thread_in_vm: {
      JavaThread* THREAD = this;
      Exceptions::throw_unsafe_access_internal_error(THREAD, __FILE__, __LINE__, "a fault occurred in an unsafe memory access operation");
      return;
    }
    case _thread_in_native: {
      ThreadInVMfromNative tiv(this);
      JavaThread* THREAD = this;
      Exceptions::throw_unsafe_access_internal_error(THREAD, __FILE__, __LINE__, "a fault occurred in an unsafe memory access operation");
      return;
    }
    case _thread_in_Java: {
      ThreadInVMfromJava tiv(this);
      JavaThread* THREAD = this;
      Exceptions::throw_unsafe_access_internal_error(THREAD, __FILE__, __LINE__, "a fault occurred in a recent unsafe memory access operation in compiled Java code");
      return;
    }
    default:
      ShouldNotReachHere();
    }
  }

  assert(condition == _no_async_condition || has_pending_exception() ||
         (!check_unsafe_error && condition == _async_unsafe_access_error),
         "must have handled the async condition, if no exception");
}

void JavaThread::handle_special_runtime_exit_condition(bool check_asyncs) {

  // Check for pending external suspend.
  if (is_external_suspend_with_lock()) {
    frame_anchor()->make_walkable(this);
    java_suspend_self_with_safepoint_check();
  }

  // We might be here for reasons in addition to the self-suspend request
  // so check for other async requests.
  if (check_asyncs) {
    check_and_handle_async_exceptions();
  }

  if (is_obj_deopt_suspend()) {
    frame_anchor()->make_walkable(this);
    wait_for_object_deoptimization();
  }

  JFR_ONLY(SUSPEND_THREAD_CONDITIONAL(this);)
}

void JavaThread::send_thread_stop(oop java_throwable)  {
  ResourceMark rm;
  assert(is_handshake_safe_for(Thread::current()),
         "should be self or handshakee");

  // Do not throw asynchronous exceptions against the compiler thread
  // (the compiler thread should not be a Java thread -- fix in 1.4.2)
  if (!can_call_java()) return;

  {
    // Actually throw the Throwable against the target Thread - however
    // only if there is no thread death exception installed already.
    if (_pending_async_exception == NULL || !_pending_async_exception->is_a(SystemDictionary::ThreadDeath_klass())) {
      // If the topmost frame is a runtime stub, then we are calling into
      // OptoRuntime from compiled code. Some runtime stubs (new, monitor_exit..)
      // must deoptimize the caller before continuing, as the compiled  exception handler table
      // may not be valid
      if (has_last_Java_frame()) {
        frame f = last_frame();
        if (f.is_runtime_frame() || f.is_safepoint_blob_frame()) {
          RegisterMap reg_map(this, false);
          frame compiled_frame = f.sender(&reg_map);
          if (!StressCompiledExceptionHandlers && compiled_frame.can_be_deoptimized()) {
            Deoptimization::deoptimize(this, compiled_frame);
          }
        }
      }

      // Set async. pending exception in thread.
      set_pending_async_exception(java_throwable);

      if (log_is_enabled(Info, exceptions)) {
         ResourceMark rm;
        log_info(exceptions)("Pending Async. exception installed of type: %s",
                             InstanceKlass::cast(_pending_async_exception->klass())->external_name());
      }
      // for AbortVMOnException flag
      Exceptions::debug_check_abort(_pending_async_exception->klass()->external_name());
    }
  }


  // Interrupt thread so it will wake up from a potential wait()/sleep()/park()
  java_lang_Thread::set_interrupted(threadObj(), true);
  this->interrupt();
}

// External suspension mechanism.
//
// Tell the VM to suspend a thread when ever it knows that it does not hold on
// to any VM_locks and it is at a transition
// Self-suspension will happen on the transition out of the vm.
// Catch "this" coming in from JNIEnv pointers when the thread has been freed
//
// Guarantees on return:
//   + Target thread will not execute any new bytecode (that's why we need to
//     force a safepoint)
//   + Target thread will not enter any new monitors
//
void JavaThread::java_suspend() {
  ThreadsListHandle tlh;
  if (!tlh.includes(this) || threadObj() == NULL || is_exiting()) {
    return;
  }

  { MutexLocker ml(SR_lock(), Mutex::_no_safepoint_check_flag);
    if (!is_external_suspend()) {
      // a racing resume has cancelled us; bail out now
      return;
    }

    // suspend is done
    uint32_t debug_bits = 0;
    // Warning: is_ext_suspend_completed() may temporarily drop the
    // SR_lock to allow the thread to reach a stable thread state if
    // it is currently in a transient thread state.
    if (is_ext_suspend_completed(false /* !called_by_wait */,
                                 SuspendRetryDelay, &debug_bits)) {
      return;
    }
  }

  if (Thread::current() == this) {
    // Safely self-suspend.
    // If we don't do this explicitly it will implicitly happen
    // before we transition back to Java, and on some other thread-state
    // transition paths, but not as we exit a JVM TI SuspendThread call.
    // As SuspendThread(current) must not return (until resumed) we must
    // self-suspend here.
    ThreadBlockInVM tbivm(this);
    java_suspend_self();
  } else {
    VM_ThreadSuspend vm_suspend;
    VMThread::execute(&vm_suspend);
  }
}

// Part II of external suspension.
// A JavaThread self suspends when it detects a pending external suspend
// request. This is usually on transitions. It is also done in places
// where continuing to the next transition would surprise the caller,
// e.g., monitor entry.
//
// Returns the number of times that the thread self-suspended.
//
// Note: DO NOT call java_suspend_self() when you just want to block current
//       thread. java_suspend_self() is the second stage of cooperative
//       suspension for external suspend requests and should only be used
//       to complete an external suspend request.
//
int JavaThread::java_suspend_self() {
  assert(thread_state() == _thread_blocked, "wrong state for java_suspend_self()");
  int ret = 0;

  // we are in the process of exiting so don't suspend
  if (is_exiting()) {
    clear_external_suspend();
    return ret;
  }

  assert(_anchor.walkable() || !has_last_Java_frame(),
         "must have walkable stack");

  MonitorLocker ml(SR_lock(), Mutex::_no_safepoint_check_flag);

  assert(!this->is_ext_suspended(),
         "a thread trying to self-suspend should not already be suspended");

  if (this->is_suspend_equivalent()) {
    // If we are self-suspending as a result of the lifting of a
    // suspend equivalent condition, then the suspend_equivalent
    // flag is not cleared until we set the ext_suspended flag so
    // that wait_for_ext_suspend_completion() returns consistent
    // results.
    this->clear_suspend_equivalent();
  }

  // A racing resume may have cancelled us before we grabbed SR_lock
  // above. Or another external suspend request could be waiting for us
  // by the time we return from SR_lock()->wait(). The thread
  // that requested the suspension may already be trying to walk our
  // stack and if we return now, we can change the stack out from under
  // it. This would be a "bad thing (TM)" and cause the stack walker
  // to crash. We stay self-suspended until there are no more pending
  // external suspend requests.
  while (is_external_suspend()) {
    ret++;
    this->set_ext_suspended();

    // _ext_suspended flag is cleared by java_resume()
    while (is_ext_suspended()) {
      ml.wait();
    }
  }
  return ret;
}

// Helper routine to set up the correct thread state before calling java_suspend_self.
// This is called when regular thread-state transition helpers can't be used because
// we can be in various states, in particular _thread_in_native_trans.
// We have to set the thread state directly to _thread_blocked so that it will
// be seen to be safepoint/handshake safe whilst suspended. This is also
// necessary to allow a thread in is_ext_suspend_completed, that observed the
// _thread_in_native_trans state, to proceed.
// The problem with setting thread state directly is that a
// safepoint could happen just after java_suspend_self() returns after being resumed,
// and the VM thread will see the _thread_blocked state. So we must check for a safepoint
// after restoring the state to make sure we won't leave while a safepoint is in progress.
// However, not all initial-states are allowed when performing a safepoint check, as we
// should never be blocking at a safepoint whilst in those states(*). Of these 'bad' states
// only _thread_in_native is possible when executing this code (based on our two callers).
// A thread that is _thread_in_native is already safepoint-safe and so it doesn't matter
// whether the VMThread sees the _thread_blocked state, or the _thread_in_native state,
// and so we don't need the explicit safepoint check.
// (*) See switch statement in SafepointSynchronize::block() for thread states that are
// allowed when performing a safepoint check.

void JavaThread::java_suspend_self_with_safepoint_check() {
  assert(this == Thread::current(), "invariant");
  JavaThreadState state = thread_state();

  do {
    set_thread_state(_thread_blocked);
    java_suspend_self();
    // The current thread could have been suspended again. We have to check for
    // suspend after restoring the saved state. Without this the current thread
    // might return to _thread_in_Java and execute bytecodes for an arbitrary
    // long time.
    set_thread_state_fence(state);
  } while (is_external_suspend());

  // Since we are not using a regular thread-state transition helper here,
  // we must manually emit the instruction barrier after leaving a safe state.
  OrderAccess::cross_modify_fence();
  if (state != _thread_in_native) {
    SafepointMechanism::process_if_requested(this);
  }
}

// Wait for another thread to perform object reallocation and relocking on behalf of
// this thread.
// This method is very similar to JavaThread::java_suspend_self_with_safepoint_check()
// and has the same callers. It also performs a raw thread state transition to
// _thread_blocked and back again to the original state before returning. The current
// thread is required to change to _thread_blocked in order to be seen to be
// safepoint/handshake safe whilst suspended and only after becoming handshake safe,
// the other thread can complete the handshake used to synchronize with this thread
// and then perform the reallocation and relocking. We cannot use the thread state
// transition helpers because we arrive here in various states and also because the
// helpers indirectly call this method.  After leaving _thread_blocked we have to
// check for safepoint/handshake, except if _thread_in_native. The thread is safe
// without blocking then. Allowed states are enumerated in
// SafepointSynchronize::block(). See also EscapeBarrier::sync_and_suspend_*()

void JavaThread::wait_for_object_deoptimization() {
  assert(!has_last_Java_frame() || frame_anchor()->walkable(), "should have walkable stack");
  assert(this == Thread::current(), "invariant");
  JavaThreadState state = thread_state();

  bool spin_wait = os::is_MP();
  do {
    set_thread_state(_thread_blocked);
    // Check if _external_suspend was set in the previous loop iteration.
    if (is_external_suspend()) {
      java_suspend_self();
    }
    // Wait for object deoptimization if requested.
    if (spin_wait) {
      // A single deoptimization is typically very short. Microbenchmarks
      // showed 5% better performance when spinning.
      const uint spin_limit = 10 * SpinYield::default_spin_limit;
      SpinYield spin(spin_limit);
      for (uint i = 0; is_obj_deopt_suspend() && i < spin_limit; i++) {
        spin.wait();
      }
      // Spin just once
      spin_wait = false;
    } else {
      MonitorLocker ml(this, EscapeBarrier_lock, Monitor::_no_safepoint_check_flag);
      if (is_obj_deopt_suspend()) {
        ml.wait();
      }
    }
    // The current thread could have been suspended again. We have to check for
    // suspend after restoring the saved state. Without this the current thread
    // might return to _thread_in_Java and execute bytecode.
    set_thread_state_fence(state);
  } while (is_obj_deopt_suspend() || is_external_suspend());

  // Since we are not using a regular thread-state transition helper here,
  // we must manually emit the instruction barrier after leaving a safe state.
  OrderAccess::cross_modify_fence();
  if (state != _thread_in_native) {
    SafepointMechanism::process_if_requested(this);
  }
}

#ifdef ASSERT
// Verify the JavaThread has not yet been published in the Threads::list, and
// hence doesn't need protection from concurrent access at this stage.
void JavaThread::verify_not_published() {
  // Cannot create a ThreadsListHandle here and check !tlh.includes(this)
  // since an unpublished JavaThread doesn't participate in the
  // Thread-SMR protocol for keeping a ThreadsList alive.
  assert(!on_thread_list(), "JavaThread shouldn't have been published yet!");
}
#endif

// Slow path when the native==>VM/Java barriers detect a safepoint is in
// progress or when _suspend_flags is non-zero.
// Current thread needs to self-suspend if there is a suspend request and/or
// block if a safepoint is in progress.
// Async exception ISN'T checked.
// Note only the ThreadInVMfromNative transition can call this function
// directly and when thread state is _thread_in_native_trans
void JavaThread::check_safepoint_and_suspend_for_native_trans(JavaThread *thread) {
  assert(thread->thread_state() == _thread_in_native_trans, "wrong state");

  assert(!thread->has_last_Java_frame() || thread->frame_anchor()->walkable(), "Unwalkable stack in native->vm transition");

  if (thread->is_external_suspend()) {
    thread->java_suspend_self_with_safepoint_check();
  } else {
    SafepointMechanism::process_if_requested(thread);
  }

  if (thread->is_obj_deopt_suspend()) {
    thread->wait_for_object_deoptimization();
  }

  JFR_ONLY(SUSPEND_THREAD_CONDITIONAL(thread);)
}

// Slow path when the native==>VM/Java barriers detect a safepoint is in
// progress or when _suspend_flags is non-zero.
// Current thread needs to self-suspend if there is a suspend request and/or
// block if a safepoint is in progress.
// Also check for pending async exception (not including unsafe access error).
// Note only the native==>VM/Java barriers can call this function and when
// thread state is _thread_in_native_trans.
void JavaThread::check_special_condition_for_native_trans(JavaThread *thread) {
  check_safepoint_and_suspend_for_native_trans(thread);

  if (thread->has_async_exception()) {
    // We are in _thread_in_native_trans state, don't handle unsafe
    // access error since that may block.
    thread->check_and_handle_async_exceptions(false);
  }
}

// This is a variant of the normal
// check_special_condition_for_native_trans with slightly different
// semantics for use by critical native wrappers.  It does all the
// normal checks but also performs the transition back into
// thread_in_Java state.  This is required so that critical natives
// can potentially block and perform a GC if they are the last thread
// exiting the GCLocker.
void JavaThread::check_special_condition_for_native_trans_and_transition(JavaThread *thread) {
  check_special_condition_for_native_trans(thread);

  // Finish the transition
  thread->set_thread_state(_thread_in_Java);

  if (thread->do_critical_native_unlock()) {
    ThreadInVMfromJavaNoAsyncException tiv(thread);
    GCLocker::unlock_critical(thread);
    thread->clear_critical_native_unlock();
  }
}

// We need to guarantee the Threads_lock here, since resumes are not
// allowed during safepoint synchronization
// Can only resume from an external suspension
void JavaThread::java_resume() {
  assert_locked_or_safepoint(Threads_lock);

  // Sanity check: thread is gone, has started exiting or the thread
  // was not externally suspended.
  ThreadsListHandle tlh;
  if (!tlh.includes(this) || is_exiting() || !is_external_suspend()) {
    return;
  }

  MutexLocker ml(SR_lock(), Mutex::_no_safepoint_check_flag);

  clear_external_suspend();

  if (is_ext_suspended()) {
    clear_ext_suspended();
    SR_lock()->notify_all();
  }
}

#ifndef PRODUCT
// Deoptimization
// Function for testing deoptimization
void JavaThread::deoptimize() {
  StackFrameStream fst(this, false);
  bool deopt = false;           // Dump stack only if a deopt actually happens.
  bool only_at = strlen(DeoptimizeOnlyAt) > 0;
  // Iterate over all frames in the thread and deoptimize
  for (; !fst.is_done(); fst.next()) {
    if (fst.current()->can_be_deoptimized()) {

      if (only_at) {
        // Deoptimize only at particular bcis.  DeoptimizeOnlyAt
        // consists of comma or carriage return separated numbers so
        // search for the current bci in that string.
        address pc = fst.current()->pc();
        nmethod* nm =  (nmethod*) fst.current()->cb();
        ScopeDesc* sd = nm->scope_desc_at(pc);
        char buffer[8];
        jio_snprintf(buffer, sizeof(buffer), "%d", sd->bci());
        size_t len = strlen(buffer);
        const char * found = strstr(DeoptimizeOnlyAt, buffer);
        while (found != NULL) {
          if ((found[len] == ',' || found[len] == '\n' || found[len] == '\0') &&
              (found == DeoptimizeOnlyAt || found[-1] == ',' || found[-1] == '\n')) {
            // Check that the bci found is bracketed by terminators.
            break;
          }
          found = strstr(found + 1, buffer);
        }
        if (!found) {
          continue;
        }
      }

      if (DebugDeoptimization && !deopt) {
        deopt = true; // One-time only print before deopt
        tty->print_cr("[BEFORE Deoptimization]");
        trace_frames();
        trace_stack();
      }
      Deoptimization::deoptimize(this, *fst.current());
    }
  }

  if (DebugDeoptimization && deopt) {
    tty->print_cr("[AFTER Deoptimization]");
    trace_frames();
  }
}


// Make zombies
void JavaThread::make_zombies() {
  for (StackFrameStream fst(this); !fst.is_done(); fst.next()) {
    if (fst.current()->can_be_deoptimized()) {
      // it is a Java nmethod
      nmethod* nm = CodeCache::find_nmethod(fst.current()->pc());
      nm->make_not_entrant();
    }
  }
}
#endif // PRODUCT


void JavaThread::deoptimize_marked_methods() {
  if (!has_last_Java_frame()) return;
  StackFrameStream fst(this, false);
  for (; !fst.is_done(); fst.next()) {
    if (fst.current()->should_be_deoptimized()) {
      Deoptimization::deoptimize(this, *fst.current());
    }
  }
}

// If the caller is a NamedThread, then remember, in the current scope,
// the given JavaThread in its _processed_thread field.
class RememberProcessedThread: public StackObj {
  NamedThread* _cur_thr;
 public:
  RememberProcessedThread(JavaThread* jthr) {
    Thread* thread = Thread::current();
    if (thread->is_Named_thread()) {
      _cur_thr = (NamedThread *)thread;
      _cur_thr->set_processed_thread(jthr);
    } else {
      _cur_thr = NULL;
    }
  }

  ~RememberProcessedThread() {
    if (_cur_thr) {
      _cur_thr->set_processed_thread(NULL);
    }
  }
};

void JavaThread::oops_do(OopClosure* f, CodeBlobClosure* cf) {
  // Verify that the deferred card marks have been flushed.
  assert(deferred_card_mark().is_empty(), "Should be empty during GC");

  // Traverse the GCHandles
  Thread::oops_do(f, cf);

  assert((!has_last_Java_frame() && java_call_counter() == 0) ||
         (has_last_Java_frame() && java_call_counter() > 0), "wrong java_sp info!");

  if (has_last_Java_frame()) {
    // Record JavaThread to GC thread
    RememberProcessedThread rpt(this);

    // Traverse the monitor chunks
    for (MonitorChunk* chunk = monitor_chunks(); chunk != NULL; chunk = chunk->next()) {
      chunk->oops_do(f);
    }

    // Traverse the execution stack
    for (StackFrameStream fst(this); !fst.is_done(); fst.next()) {
      fst.current()->oops_do(f, cf, fst.register_map());
    }
  }

  assert(vframe_array_head() == NULL, "deopt in progress at a safepoint!");
  // If we have deferred set_locals there might be oops waiting to be
  // written
  GrowableArray<jvmtiDeferredLocalVariableSet*>* list = JvmtiDeferredUpdates::deferred_locals(this);
  if (list != NULL) {
    for (int i = 0; i < list->length(); i++) {
      list->at(i)->oops_do(f);
    }
  }

  // Traverse instance variables at the end since the GC may be moving things
  // around using this function
  f->do_oop((oop*) &_vm_result);
  f->do_oop((oop*) &_exception_oop);
  f->do_oop((oop*) &_pending_async_exception);

  if (jvmti_thread_state() != NULL) {
    jvmti_thread_state()->oops_do(f, cf);
  }
}

#ifdef ASSERT
void JavaThread::verify_states_for_handshake() {
  // This checks that the thread has a correct frame state during a handshake.
  assert((!has_last_Java_frame() && java_call_counter() == 0) ||
         (has_last_Java_frame() && java_call_counter() > 0),
         "unexpected frame info: has_last_frame=%d, java_call_counter=%d",
         has_last_Java_frame(), java_call_counter());
}
#endif

void JavaThread::nmethods_do(CodeBlobClosure* cf) {
  assert((!has_last_Java_frame() && java_call_counter() == 0) ||
         (has_last_Java_frame() && java_call_counter() > 0),
         "unexpected frame info: has_last_frame=%d, java_call_counter=%d",
         has_last_Java_frame(), java_call_counter());

  if (has_last_Java_frame()) {
    // Traverse the execution stack
    for (StackFrameStream fst(this); !fst.is_done(); fst.next()) {
      fst.current()->nmethods_do(cf);
    }
  }

  if (jvmti_thread_state() != NULL) {
    jvmti_thread_state()->nmethods_do(cf);
  }
}

void JavaThread::metadata_do(MetadataClosure* f) {
  if (has_last_Java_frame()) {
    // Traverse the execution stack to call f() on the methods in the stack
    for (StackFrameStream fst(this); !fst.is_done(); fst.next()) {
      fst.current()->metadata_do(f);
    }
  } else if (is_Compiler_thread()) {
    // need to walk ciMetadata in current compile tasks to keep alive.
    CompilerThread* ct = (CompilerThread*)this;
    if (ct->env() != NULL) {
      ct->env()->metadata_do(f);
    }
    CompileTask* task = ct->task();
    if (task != NULL) {
      task->metadata_do(f);
    }
  }
}

// Printing
const char* _get_thread_state_name(JavaThreadState _thread_state) {
  switch (_thread_state) {
  case _thread_uninitialized:     return "_thread_uninitialized";
  case _thread_new:               return "_thread_new";
  case _thread_new_trans:         return "_thread_new_trans";
  case _thread_in_native:         return "_thread_in_native";
  case _thread_in_native_trans:   return "_thread_in_native_trans";
  case _thread_in_vm:             return "_thread_in_vm";
  case _thread_in_vm_trans:       return "_thread_in_vm_trans";
  case _thread_in_Java:           return "_thread_in_Java";
  case _thread_in_Java_trans:     return "_thread_in_Java_trans";
  case _thread_blocked:           return "_thread_blocked";
  case _thread_blocked_trans:     return "_thread_blocked_trans";
  default:                        return "unknown thread state";
  }
}

#ifndef PRODUCT
void JavaThread::print_thread_state_on(outputStream *st) const {
  st->print_cr("   JavaThread state: %s", _get_thread_state_name(_thread_state));
};
#endif // PRODUCT

// Called by Threads::print() for VM_PrintThreads operation
void JavaThread::print_on(outputStream *st, bool print_extended_info) const {
  st->print_raw("\"");
  st->print_raw(get_thread_name());
  st->print_raw("\" ");
  oop thread_oop = threadObj();
  if (thread_oop != NULL) {
    st->print("#" INT64_FORMAT " ", (int64_t)java_lang_Thread::thread_id(thread_oop));
    if (java_lang_Thread::is_daemon(thread_oop))  st->print("daemon ");
    st->print("prio=%d ", java_lang_Thread::priority(thread_oop));
  }
  Thread::print_on(st, print_extended_info);
  // print guess for valid stack memory region (assume 4K pages); helps lock debugging
  st->print_cr("[" INTPTR_FORMAT "]", (intptr_t)last_Java_sp() & ~right_n_bits(12));
  if (thread_oop != NULL) {
    st->print_cr("   java.lang.Thread.State: %s", java_lang_Thread::thread_status_name(thread_oop));
  }
#ifndef PRODUCT
  _safepoint_state->print_on(st);
#endif // PRODUCT
  if (is_Compiler_thread()) {
    CompileTask *task = ((CompilerThread*)this)->task();
    if (task != NULL) {
      st->print("   Compiling: ");
      task->print(st, NULL, true, false);
    } else {
      st->print("   No compile task");
    }
    st->cr();
  }
}

void JavaThread::print() const { print_on(tty); }

void JavaThread::print_name_on_error(outputStream* st, char *buf, int buflen) const {
  st->print("%s", get_thread_name_string(buf, buflen));
}

// Called by fatal error handler. The difference between this and
// JavaThread::print() is that we can't grab lock or allocate memory.
void JavaThread::print_on_error(outputStream* st, char *buf, int buflen) const {
  st->print("JavaThread \"%s\"", get_thread_name_string(buf, buflen));
  oop thread_obj = threadObj();
  if (thread_obj != NULL) {
    if (java_lang_Thread::is_daemon(thread_obj)) st->print(" daemon");
  }
  st->print(" [");
  st->print("%s", _get_thread_state_name(_thread_state));
  if (osthread()) {
    st->print(", id=%d", osthread()->thread_id());
  }
  st->print(", stack(" PTR_FORMAT "," PTR_FORMAT ")",
            p2i(stack_end()), p2i(stack_base()));
  st->print("]");

  ThreadsSMRSupport::print_info_on(this, st);
  return;
}


// Verification

void JavaThread::frames_do(void f(frame*, const RegisterMap* map)) {
  // ignore if there is no stack
  if (!has_last_Java_frame()) return;
  // traverse the stack frames. Starts from top frame.
  for (StackFrameStream fst(this); !fst.is_done(); fst.next()) {
    frame* fr = fst.current();
    f(fr, fst.register_map());
  }
}

static void frame_verify(frame* f, const RegisterMap *map) { f->verify(map); }

void JavaThread::verify() {
  // Verify oops in the thread.
  oops_do(&VerifyOopClosure::verify_oop, NULL);

  // Verify the stack frames.
  frames_do(frame_verify);
}

// CR 6300358 (sub-CR 2137150)
// Most callers of this method assume that it can't return NULL but a
// thread may not have a name whilst it is in the process of attaching to
// the VM - see CR 6412693, and there are places where a JavaThread can be
// seen prior to having it's threadObj set (eg JNI attaching threads and
// if vm exit occurs during initialization). These cases can all be accounted
// for such that this method never returns NULL.
const char* JavaThread::get_thread_name() const {
#ifdef ASSERT
  // early safepoints can hit while current thread does not yet have TLS
  if (!SafepointSynchronize::is_at_safepoint()) {
    // Current JavaThreads are allowed to get their own name without
    // the Threads_lock.
    if (Thread::current() != this) {
      assert_locked_or_safepoint_or_handshake(Threads_lock, this);
    }
  }
#endif // ASSERT
  return get_thread_name_string();
}

// Returns a non-NULL representation of this thread's name, or a suitable
// descriptive string if there is no set name
const char* JavaThread::get_thread_name_string(char* buf, int buflen) const {
  const char* name_str;
  oop thread_obj = threadObj();
  if (thread_obj != NULL) {
    oop name = java_lang_Thread::name(thread_obj);
    if (name != NULL) {
      if (buf == NULL) {
        name_str = java_lang_String::as_utf8_string(name);
      } else {
        name_str = java_lang_String::as_utf8_string(name, buf, buflen);
      }
    } else if (is_attaching_via_jni()) { // workaround for 6412693 - see 6404306
      name_str = "<no-name - thread is attaching>";
    } else {
      name_str = Thread::name();
    }
  } else {
    name_str = Thread::name();
  }
  assert(name_str != NULL, "unexpected NULL thread name");
  return name_str;
}

void JavaThread::prepare(jobject jni_thread, ThreadPriority prio) {

  assert(Threads_lock->owner() == Thread::current(), "must have threads lock");
  assert(NoPriority <= prio && prio <= MaxPriority, "sanity check");
  // Link Java Thread object <-> C++ Thread

  // Get the C++ thread object (an oop) from the JNI handle (a jthread)
  // and put it into a new Handle.  The Handle "thread_oop" can then
  // be used to pass the C++ thread object to other methods.

  // Set the Java level thread object (jthread) field of the
  // new thread (a JavaThread *) to C++ thread object using the
  // "thread_oop" handle.

  // Set the thread field (a JavaThread *) of the
  // oop representing the java_lang_Thread to the new thread (a JavaThread *).

  Handle thread_oop(Thread::current(),
                    JNIHandles::resolve_non_null(jni_thread));
  assert(InstanceKlass::cast(thread_oop->klass())->is_linked(),
         "must be initialized");
  set_threadObj(thread_oop());
  java_lang_Thread::set_thread(thread_oop(), this);

  if (prio == NoPriority) {
    prio = java_lang_Thread::priority(thread_oop());
    assert(prio != NoPriority, "A valid priority should be present");
  }

  // Push the Java priority down to the native thread; needs Threads_lock
  Thread::set_priority(this, prio);

  // Add the new thread to the Threads list and set it in motion.
  // We must have threads lock in order to call Threads::add.
  // It is crucial that we do not block before the thread is
  // added to the Threads list for if a GC happens, then the java_thread oop
  // will not be visited by GC.
  Threads::add(this);
}

oop JavaThread::current_park_blocker() {
  // Support for JSR-166 locks
  oop thread_oop = threadObj();
  if (thread_oop != NULL) {
    return java_lang_Thread::park_blocker(thread_oop);
  }
  return NULL;
}


void JavaThread::print_stack_on(outputStream* st) {
  if (!has_last_Java_frame()) return;

  Thread* current_thread = Thread::current();
  ResourceMark rm(current_thread);
  HandleMark hm(current_thread);

  RegisterMap reg_map(this);
  vframe* start_vf = last_java_vframe(&reg_map);
  int count = 0;
  for (vframe* f = start_vf; f != NULL; f = f->sender()) {
    if (f->is_java_frame()) {
      javaVFrame* jvf = javaVFrame::cast(f);
      java_lang_Throwable::print_stack_element(st, jvf->method(), jvf->bci());

      // Print out lock information
      if (JavaMonitorsInStackTrace) {
        jvf->print_lock_info_on(st, count);
      }
    } else {
      // Ignore non-Java frames
    }

    // Bail-out case for too deep stacks if MaxJavaStackTraceDepth > 0
    count++;
    if (MaxJavaStackTraceDepth > 0 && MaxJavaStackTraceDepth == count) return;
  }
}


// JVMTI PopFrame support
void JavaThread::popframe_preserve_args(ByteSize size_in_bytes, void* start) {
  assert(_popframe_preserved_args == NULL, "should not wipe out old PopFrame preserved arguments");
  if (in_bytes(size_in_bytes) != 0) {
    _popframe_preserved_args = NEW_C_HEAP_ARRAY(char, in_bytes(size_in_bytes), mtThread);
    _popframe_preserved_args_size = in_bytes(size_in_bytes);
    Copy::conjoint_jbytes(start, _popframe_preserved_args, _popframe_preserved_args_size);
  }
}

void* JavaThread::popframe_preserved_args() {
  return _popframe_preserved_args;
}

ByteSize JavaThread::popframe_preserved_args_size() {
  return in_ByteSize(_popframe_preserved_args_size);
}

WordSize JavaThread::popframe_preserved_args_size_in_words() {
  int sz = in_bytes(popframe_preserved_args_size());
  assert(sz % wordSize == 0, "argument size must be multiple of wordSize");
  return in_WordSize(sz / wordSize);
}

void JavaThread::popframe_free_preserved_args() {
  assert(_popframe_preserved_args != NULL, "should not free PopFrame preserved arguments twice");
  FREE_C_HEAP_ARRAY(char, (char*)_popframe_preserved_args);
  _popframe_preserved_args = NULL;
  _popframe_preserved_args_size = 0;
}

#ifndef PRODUCT

void JavaThread::trace_frames() {
  tty->print_cr("[Describe stack]");
  int frame_no = 1;
  for (StackFrameStream fst(this); !fst.is_done(); fst.next()) {
    tty->print("  %d. ", frame_no++);
    fst.current()->print_value_on(tty, this);
    tty->cr();
  }
}

class PrintAndVerifyOopClosure: public OopClosure {
 protected:
  template <class T> inline void do_oop_work(T* p) {
    oop obj = RawAccess<>::oop_load(p);
    if (obj == NULL) return;
    tty->print(INTPTR_FORMAT ": ", p2i(p));
    if (oopDesc::is_oop_or_null(obj)) {
      if (obj->is_objArray()) {
        tty->print_cr("valid objArray: " INTPTR_FORMAT, p2i(obj));
      } else {
        obj->print();
      }
    } else {
      tty->print_cr("invalid oop: " INTPTR_FORMAT, p2i(obj));
    }
    tty->cr();
  }
 public:
  virtual void do_oop(oop* p) { do_oop_work(p); }
  virtual void do_oop(narrowOop* p)  { do_oop_work(p); }
};

#ifdef ASSERT
// Print or validate the layout of stack frames
void JavaThread::print_frame_layout(int depth, bool validate_only) {
  ResourceMark rm;
  PRESERVE_EXCEPTION_MARK;
  FrameValues values;
  int frame_no = 0;
  for (StackFrameStream fst(this, false); !fst.is_done(); fst.next()) {
    fst.current()->describe(values, ++frame_no);
    if (depth == frame_no) break;
  }
  if (validate_only) {
    values.validate();
  } else {
    tty->print_cr("[Describe stack layout]");
    values.print(this);
  }
}
#endif

void JavaThread::trace_stack_from(vframe* start_vf) {
  ResourceMark rm;
  int vframe_no = 1;
  for (vframe* f = start_vf; f; f = f->sender()) {
    if (f->is_java_frame()) {
      javaVFrame::cast(f)->print_activation(vframe_no++);
    } else {
      f->print();
    }
    if (vframe_no > StackPrintLimit) {
      tty->print_cr("...<more frames>...");
      return;
    }
  }
}


void JavaThread::trace_stack() {
  if (!has_last_Java_frame()) return;
  Thread* current_thread = Thread::current();
  ResourceMark rm(current_thread);
  HandleMark hm(current_thread);
  RegisterMap reg_map(this);
  trace_stack_from(last_java_vframe(&reg_map));
}


#endif // PRODUCT


javaVFrame* JavaThread::last_java_vframe(RegisterMap *reg_map) {
  assert(reg_map != NULL, "a map must be given");
  frame f = last_frame();
  for (vframe* vf = vframe::new_vframe(&f, reg_map, this); vf; vf = vf->sender()) {
    if (vf->is_java_frame()) return javaVFrame::cast(vf);
  }
  return NULL;
}


Klass* JavaThread::security_get_caller_class(int depth) {
  vframeStream vfst(this);
  vfst.security_get_caller_frame(depth);
  if (!vfst.at_end()) {
    return vfst.method()->method_holder();
  }
  return NULL;
}

// java.lang.Thread.sleep support
// Returns true if sleep time elapsed as expected, and false
// if the thread was interrupted.
bool JavaThread::sleep(jlong millis) {
  assert(this == Thread::current(),  "thread consistency check");

  ParkEvent * const slp = this->_SleepEvent;
  // Because there can be races with thread interruption sending an unpark()
  // to the event, we explicitly reset it here to avoid an immediate return.
  // The actual interrupt state will be checked before we park().
  slp->reset();
  // Thread interruption establishes a happens-before ordering in the
  // Java Memory Model, so we need to ensure we synchronize with the
  // interrupt state.
  OrderAccess::fence();

  jlong prevtime = os::javaTimeNanos();

  for (;;) {
    // interruption has precedence over timing out
    if (this->is_interrupted(true)) {
      return false;
    }

    if (millis <= 0) {
      return true;
    }

    {
      ThreadBlockInVM tbivm(this);
      OSThreadWaitState osts(this->osthread(), false /* not Object.wait() */);

      this->set_suspend_equivalent();
      // cleared by handle_special_suspend_equivalent_condition() or
      // java_suspend_self() via check_and_wait_while_suspended()

      slp->park(millis);

      // were we externally suspended while we were waiting?
      this->check_and_wait_while_suspended();
    }

    // Update elapsed time tracking
    jlong newtime = os::javaTimeNanos();
    if (newtime - prevtime < 0) {
      // time moving backwards, should only happen if no monotonic clock
      // not a guarantee() because JVM should not abort on kernel/glibc bugs
      assert(!os::supports_monotonic_clock(),
             "unexpected time moving backwards detected in JavaThread::sleep()");
    } else {
      millis -= (newtime - prevtime) / NANOSECS_PER_MILLISEC;
    }
    prevtime = newtime;
  }
}

static void compiler_thread_entry(JavaThread* thread, TRAPS) {
  assert(thread->is_Compiler_thread(), "must be compiler thread");
  CompileBroker::compiler_thread_loop();
}

static void sweeper_thread_entry(JavaThread* thread, TRAPS) {
  NMethodSweeper::sweeper_loop();
}

// Create a CompilerThread
CompilerThread::CompilerThread(CompileQueue* queue,
                               CompilerCounters* counters)
                               : JavaThread(&compiler_thread_entry) {
  _env   = NULL;
  _log   = NULL;
  _task  = NULL;
  _queue = queue;
  _counters = counters;
  _buffer_blob = NULL;
  _compiler = NULL;

  // Compiler uses resource area for compilation, let's bias it to mtCompiler
  resource_area()->bias_to(mtCompiler);

#ifndef PRODUCT
  _ideal_graph_printer = NULL;
#endif
}

CompilerThread::~CompilerThread() {
  // Delete objects which were allocated on heap.
  delete _counters;
}

bool CompilerThread::can_call_java() const {
  return _compiler != NULL && _compiler->is_jvmci();
}

// Create sweeper thread
CodeCacheSweeperThread::CodeCacheSweeperThread()
: JavaThread(&sweeper_thread_entry) {
  _scanned_compiled_method = NULL;
}

void CodeCacheSweeperThread::oops_do(OopClosure* f, CodeBlobClosure* cf) {
  JavaThread::oops_do(f, cf);
  if (_scanned_compiled_method != NULL && cf != NULL) {
    // Safepoints can occur when the sweeper is scanning an nmethod so
    // process it here to make sure it isn't unloaded in the middle of
    // a scan.
    cf->do_code_blob(_scanned_compiled_method);
  }
}

void CodeCacheSweeperThread::nmethods_do(CodeBlobClosure* cf) {
  JavaThread::nmethods_do(cf);
  if (_scanned_compiled_method != NULL && cf != NULL) {
    // Safepoints can occur when the sweeper is scanning an nmethod so
    // process it here to make sure it isn't unloaded in the middle of
    // a scan.
    cf->do_code_blob(_scanned_compiled_method);
  }
}


// ======= Threads ========

// The Threads class links together all active threads, and provides
// operations over all threads. It is protected by the Threads_lock,
// which is also used in other global contexts like safepointing.
// ThreadsListHandles are used to safely perform operations on one
// or more threads without the risk of the thread exiting during the
// operation.
//
// Note: The Threads_lock is currently more widely used than we
// would like. We are actively migrating Threads_lock uses to other
// mechanisms in order to reduce Threads_lock contention.

int         Threads::_number_of_threads = 0;
int         Threads::_number_of_non_daemon_threads = 0;
int         Threads::_return_code = 0;
uintx       Threads::_thread_claim_token = 1; // Never zero.
size_t      JavaThread::_stack_size_at_create = 0;

#ifdef ASSERT
bool        Threads::_vm_complete = false;
#endif

static inline void *prefetch_and_load_ptr(void **addr, intx prefetch_interval) {
  Prefetch::read((void*)addr, prefetch_interval);
  return *addr;
}

// Possibly the ugliest for loop the world has seen. C++ does not allow
// multiple types in the declaration section of the for loop. In this case
// we are only dealing with pointers and hence can cast them. It looks ugly
// but macros are ugly and therefore it's fine to make things absurdly ugly.
#define DO_JAVA_THREADS(LIST, X)                                                                                          \
    for (JavaThread *MACRO_scan_interval = (JavaThread*)(uintptr_t)PrefetchScanIntervalInBytes,                           \
             *MACRO_list = (JavaThread*)(LIST),                                                                           \
             **MACRO_end = ((JavaThread**)((ThreadsList*)MACRO_list)->threads()) + ((ThreadsList*)MACRO_list)->length(),  \
             **MACRO_current_p = (JavaThread**)((ThreadsList*)MACRO_list)->threads(),                                     \
             *X = (JavaThread*)prefetch_and_load_ptr((void**)MACRO_current_p, (intx)MACRO_scan_interval);                 \
         MACRO_current_p != MACRO_end;                                                                                    \
         MACRO_current_p++,                                                                                               \
             X = (JavaThread*)prefetch_and_load_ptr((void**)MACRO_current_p, (intx)MACRO_scan_interval))

// All JavaThreads
#define ALL_JAVA_THREADS(X) DO_JAVA_THREADS(ThreadsSMRSupport::get_java_thread_list(), X)

// All NonJavaThreads (i.e., every non-JavaThread in the system).
void Threads::non_java_threads_do(ThreadClosure* tc) {
  NoSafepointVerifier nsv;
  for (NonJavaThread::Iterator njti; !njti.end(); njti.step()) {
    tc->do_thread(njti.current());
  }
}

// All JavaThreads
void Threads::java_threads_do(ThreadClosure* tc) {
  assert_locked_or_safepoint(Threads_lock);
  // ALL_JAVA_THREADS iterates through all JavaThreads.
  ALL_JAVA_THREADS(p) {
    tc->do_thread(p);
  }
}

void Threads::java_threads_and_vm_thread_do(ThreadClosure* tc) {
  assert_locked_or_safepoint(Threads_lock);
  java_threads_do(tc);
  tc->do_thread(VMThread::vm_thread());
}

// All JavaThreads + all non-JavaThreads (i.e., every thread in the system).
void Threads::threads_do(ThreadClosure* tc) {
  assert_locked_or_safepoint(Threads_lock);
  java_threads_do(tc);
  non_java_threads_do(tc);
}

void Threads::possibly_parallel_threads_do(bool is_par, ThreadClosure* tc) {
  uintx claim_token = Threads::thread_claim_token();
  ALL_JAVA_THREADS(p) {
    if (p->claim_threads_do(is_par, claim_token)) {
      tc->do_thread(p);
    }
  }
  VMThread* vmt = VMThread::vm_thread();
  if (vmt->claim_threads_do(is_par, claim_token)) {
    tc->do_thread(vmt);
  }
}

// The system initialization in the library has three phases.
//
// Phase 1: java.lang.System class initialization
//     java.lang.System is a primordial class loaded and initialized
//     by the VM early during startup.  java.lang.System.<clinit>
//     only does registerNatives and keeps the rest of the class
//     initialization work later until thread initialization completes.
//
//     System.initPhase1 initializes the system properties, the static
//     fields in, out, and err. Set up java signal handlers, OS-specific
//     system settings, and thread group of the main thread.
static void call_initPhase1(TRAPS) {
  Klass* klass = SystemDictionary::System_klass();
  JavaValue result(T_VOID);
  JavaCalls::call_static(&result, klass, vmSymbols::initPhase1_name(),
                                         vmSymbols::void_method_signature(), CHECK);
}

// Phase 2. Module system initialization
//     This will initialize the module system.  Only java.base classes
//     can be loaded until phase 2 completes.
//
//     Call System.initPhase2 after the compiler initialization and jsr292
//     classes get initialized because module initialization runs a lot of java
//     code, that for performance reasons, should be compiled.  Also, this will
//     enable the startup code to use lambda and other language features in this
//     phase and onward.
//
//     After phase 2, The VM will begin search classes from -Xbootclasspath/a.
static void call_initPhase2(TRAPS) {
  TraceTime timer("Initialize module system", TRACETIME_LOG(Info, startuptime));

  Klass* klass = SystemDictionary::System_klass();

  JavaValue result(T_INT);
  JavaCallArguments args;
  args.push_int(DisplayVMOutputToStderr);
  args.push_int(log_is_enabled(Debug, init)); // print stack trace if exception thrown
  JavaCalls::call_static(&result, klass, vmSymbols::initPhase2_name(),
                                         vmSymbols::boolean_boolean_int_signature(), &args, CHECK);
  if (result.get_jint() != JNI_OK) {
    vm_exit_during_initialization(); // no message or exception
  }

  universe_post_module_init();
}

// Phase 3. final setup - set security manager, system class loader and TCCL
//
//     This will instantiate and set the security manager, set the system class
//     loader as well as the thread context class loader.  The security manager
//     and system class loader may be a custom class loaded from -Xbootclasspath/a,
//     other modules or the application's classpath.
static void call_initPhase3(TRAPS) {
  Klass* klass = SystemDictionary::System_klass();
  JavaValue result(T_VOID);
  JavaCalls::call_static(&result, klass, vmSymbols::initPhase3_name(),
                                         vmSymbols::void_method_signature(), CHECK);
}

void Threads::initialize_java_lang_classes(JavaThread* main_thread, TRAPS) {
  TraceTime timer("Initialize java.lang classes", TRACETIME_LOG(Info, startuptime));

  if (EagerXrunInit && Arguments::init_libraries_at_startup()) {
    create_vm_init_libraries();
  }

  initialize_class(vmSymbols::java_lang_String(), CHECK);

  // Inject CompactStrings value after the static initializers for String ran.
  java_lang_String::set_compact_strings(CompactStrings);

  // Initialize java_lang.System (needed before creating the thread)
  initialize_class(vmSymbols::java_lang_System(), CHECK);
  // The VM creates & returns objects of this class. Make sure it's initialized.
  initialize_class(vmSymbols::java_lang_Class(), CHECK);
  initialize_class(vmSymbols::java_lang_ThreadGroup(), CHECK);
  Handle thread_group = create_initial_thread_group(CHECK);
  Universe::set_main_thread_group(thread_group());
  initialize_class(vmSymbols::java_lang_Thread(), CHECK);
  create_initial_thread(thread_group, main_thread, CHECK);

  // The VM creates objects of this class.
  initialize_class(vmSymbols::java_lang_Module(), CHECK);

#ifdef ASSERT
  InstanceKlass *k = SystemDictionary::UnsafeConstants_klass();
  assert(k->is_not_initialized(), "UnsafeConstants should not already be initialized");
#endif

  // initialize the hardware-specific constants needed by Unsafe
  initialize_class(vmSymbols::jdk_internal_misc_UnsafeConstants(), CHECK);
  jdk_internal_misc_UnsafeConstants::set_unsafe_constants();

  // The VM preresolves methods to these classes. Make sure that they get initialized
  initialize_class(vmSymbols::java_lang_reflect_Method(), CHECK);
  initialize_class(vmSymbols::java_lang_ref_Finalizer(), CHECK);

  // Phase 1 of the system initialization in the library, java.lang.System class initialization
  call_initPhase1(CHECK);

  // get the Java runtime name, version, and vendor info after java.lang.System is initialized
  JDK_Version::set_runtime_name(get_java_runtime_name(THREAD));
  JDK_Version::set_runtime_version(get_java_runtime_version(THREAD));
  JDK_Version::set_runtime_vendor_version(get_java_runtime_vendor_version(THREAD));
  JDK_Version::set_runtime_vendor_vm_bug_url(get_java_runtime_vendor_vm_bug_url(THREAD));

  // an instance of OutOfMemory exception has been allocated earlier
  initialize_class(vmSymbols::java_lang_OutOfMemoryError(), CHECK);
  initialize_class(vmSymbols::java_lang_NullPointerException(), CHECK);
  initialize_class(vmSymbols::java_lang_ClassCastException(), CHECK);
  initialize_class(vmSymbols::java_lang_ArrayStoreException(), CHECK);
  initialize_class(vmSymbols::java_lang_ArithmeticException(), CHECK);
  initialize_class(vmSymbols::java_lang_StackOverflowError(), CHECK);
  initialize_class(vmSymbols::java_lang_IllegalMonitorStateException(), CHECK);
  initialize_class(vmSymbols::java_lang_IllegalArgumentException(), CHECK);

  // Eager box cache initialization only if AOT is on and any library is loaded.
  AOTLoader::initialize_box_caches(CHECK);
}

void Threads::initialize_jsr292_core_classes(TRAPS) {
  TraceTime timer("Initialize java.lang.invoke classes", TRACETIME_LOG(Info, startuptime));

  initialize_class(vmSymbols::java_lang_invoke_MethodHandle(), CHECK);
  initialize_class(vmSymbols::java_lang_invoke_ResolvedMethodName(), CHECK);
  initialize_class(vmSymbols::java_lang_invoke_MemberName(), CHECK);
  initialize_class(vmSymbols::java_lang_invoke_MethodHandleNatives(), CHECK);
}

jint Threads::create_vm(JavaVMInitArgs* args, bool* canTryAgain) {
  extern void JDK_Version_init();

  // Preinitialize version info.
  VM_Version::early_initialize();

  // Check version
  if (!is_supported_jni_version(args->version)) return JNI_EVERSION;

  // Initialize library-based TLS
  ThreadLocalStorage::init();

  // Initialize the output stream module
  ostream_init();

  // Process java launcher properties.
  Arguments::process_sun_java_launcher_properties(args);

  // Initialize the os module
  os::init();

  // Record VM creation timing statistics
  TraceVmCreationTime create_vm_timer;
  create_vm_timer.start();

  // Initialize system properties.
  Arguments::init_system_properties();

  // So that JDK version can be used as a discriminator when parsing arguments
  JDK_Version_init();

  // Update/Initialize System properties after JDK version number is known
  Arguments::init_version_specific_system_properties();

  // Make sure to initialize log configuration *before* parsing arguments
  LogConfiguration::initialize(create_vm_timer.begin_time());

  // Parse arguments
  // Note: this internally calls os::init_container_support()
  jint parse_result = Arguments::parse(args);
  if (parse_result != JNI_OK) return parse_result;

  os::init_before_ergo();

  jint ergo_result = Arguments::apply_ergo();
  if (ergo_result != JNI_OK) return ergo_result;

  // Final check of all ranges after ergonomics which may change values.
  if (!JVMFlagLimit::check_all_ranges()) {
    return JNI_EINVAL;
  }

  // Final check of all 'AfterErgo' constraints after ergonomics which may change values.
  bool constraint_result = JVMFlagLimit::check_all_constraints(JVMFlagConstraintPhase::AfterErgo);
  if (!constraint_result) {
    return JNI_EINVAL;
  }

  if (PauseAtStartup) {
    os::pause();
  }

  HOTSPOT_VM_INIT_BEGIN();

  // Timing (must come after argument parsing)
  TraceTime timer("Create VM", TRACETIME_LOG(Info, startuptime));

  // Initialize the os module after parsing the args
  jint os_init_2_result = os::init_2();
  if (os_init_2_result != JNI_OK) return os_init_2_result;

#ifdef CAN_SHOW_REGISTERS_ON_ASSERT
  // Initialize assert poison page mechanism.
  if (ShowRegistersOnAssert) {
    initialize_assert_poison();
  }
#endif // CAN_SHOW_REGISTERS_ON_ASSERT

  SafepointMechanism::initialize();

  jint adjust_after_os_result = Arguments::adjust_after_os();
  if (adjust_after_os_result != JNI_OK) return adjust_after_os_result;

  // Initialize output stream logging
  ostream_init_log();

  // Convert -Xrun to -agentlib: if there is no JVM_OnLoad
  // Must be before create_vm_init_agents()
  if (Arguments::init_libraries_at_startup()) {
    convert_vm_init_libraries_to_agents();
  }

  // Launch -agentlib/-agentpath and converted -Xrun agents
  if (Arguments::init_agents_at_startup()) {
    create_vm_init_agents();
  }

  // Initialize Threads state
  _number_of_threads = 0;
  _number_of_non_daemon_threads = 0;

  // Initialize global data structures and create system classes in heap
  vm_init_globals();

#if INCLUDE_JVMCI
  if (JVMCICounterSize > 0) {
    JavaThread::_jvmci_old_thread_counters = NEW_C_HEAP_ARRAY(jlong, JVMCICounterSize, mtJVMCI);
    memset(JavaThread::_jvmci_old_thread_counters, 0, sizeof(jlong) * JVMCICounterSize);
  } else {
    JavaThread::_jvmci_old_thread_counters = NULL;
  }
#endif // INCLUDE_JVMCI

  // Initialize OopStorage for threadObj
  _thread_oop_storage = OopStorageSet::create_strong("Thread OopStorage");

  // Attach the main thread to this os thread
  JavaThread* main_thread = new JavaThread();
  main_thread->set_thread_state(_thread_in_vm);
  main_thread->initialize_thread_current();
  // must do this before set_active_handles
  main_thread->record_stack_base_and_size();
  main_thread->register_thread_stack_with_NMT();
  main_thread->set_active_handles(JNIHandleBlock::allocate_block());

  if (!main_thread->set_as_starting_thread()) {
    vm_shutdown_during_initialization(
                                      "Failed necessary internal allocation. Out of swap space");
    main_thread->smr_delete();
    *canTryAgain = false; // don't let caller call JNI_CreateJavaVM again
    return JNI_ENOMEM;
  }

  // Enable guard page *after* os::create_main_thread(), otherwise it would
  // crash Linux VM, see notes in os_linux.cpp.
  main_thread->stack_overflow_state()->create_stack_guard_pages();

  // Initialize Java-Level synchronization subsystem
  ObjectMonitor::Initialize();

  // Initialize global modules
  jint status = init_globals();
  if (status != JNI_OK) {
    main_thread->smr_delete();
    *canTryAgain = false; // don't let caller call JNI_CreateJavaVM again
    return status;
  }

  JFR_ONLY(Jfr::on_create_vm_1();)

  // Should be done after the heap is fully created
  main_thread->cache_global_variables();

  { MutexLocker mu(Threads_lock);
    Threads::add(main_thread);
  }

  // Any JVMTI raw monitors entered in onload will transition into
  // real raw monitor. VM is setup enough here for raw monitor enter.
  JvmtiExport::transition_pending_onload_raw_monitors();

  // Create the VMThread
  { TraceTime timer("Start VMThread", TRACETIME_LOG(Info, startuptime));

    VMThread::create();
    Thread* vmthread = VMThread::vm_thread();

    if (!os::create_thread(vmthread, os::vm_thread)) {
      vm_exit_during_initialization("Cannot create VM thread. "
                                    "Out of system resources.");
    }

    // Wait for the VM thread to become ready, and VMThread::run to initialize
    // Monitors can have spurious returns, must always check another state flag
    {
      MonitorLocker ml(Notify_lock);
      os::start_thread(vmthread);
      while (vmthread->active_handles() == NULL) {
        ml.wait();
      }
    }
  }

  assert(Universe::is_fully_initialized(), "not initialized");
  if (VerifyDuringStartup) {
    // Make sure we're starting with a clean slate.
    VM_Verify verify_op;
    VMThread::execute(&verify_op);
  }

  // We need this to update the java.vm.info property in case any flags used
  // to initially define it have been changed. This is needed for both CDS and
  // AOT, since UseSharedSpaces and UseAOT may be changed after java.vm.info
  // is initially computed. See Abstract_VM_Version::vm_info_string().
  // This update must happen before we initialize the java classes, but
  // after any initialization logic that might modify the flags.
  Arguments::update_vm_info_property(VM_Version::vm_info_string());

  Thread* THREAD = Thread::current();
  HandleMark hm(THREAD);

  // Always call even when there are not JVMTI environments yet, since environments
  // may be attached late and JVMTI must track phases of VM execution
  JvmtiExport::enter_early_start_phase();

  // Notify JVMTI agents that VM has started (JNI is up) - nop if no agents.
  JvmtiExport::post_early_vm_start();

  initialize_java_lang_classes(main_thread, CHECK_JNI_ERR);

  quicken_jni_functions();

  // No more stub generation allowed after that point.
  StubCodeDesc::freeze();

  // Set flag that basic initialization has completed. Used by exceptions and various
  // debug stuff, that does not work until all basic classes have been initialized.
  set_init_completed();

  LogConfiguration::post_initialize();
  Metaspace::post_initialize();

  HOTSPOT_VM_INIT_END();

  // record VM initialization completion time
#if INCLUDE_MANAGEMENT
  Management::record_vm_init_completed();
#endif // INCLUDE_MANAGEMENT

  // Signal Dispatcher needs to be started before VMInit event is posted
  os::initialize_jdk_signal_support(CHECK_JNI_ERR);

  // Start Attach Listener if +StartAttachListener or it can't be started lazily
  if (!DisableAttachMechanism) {
    AttachListener::vm_start();
    if (StartAttachListener || AttachListener::init_at_startup()) {
      AttachListener::init();
    }
  }

  // Launch -Xrun agents
  // Must be done in the JVMTI live phase so that for backward compatibility the JDWP
  // back-end can launch with -Xdebug -Xrunjdwp.
  if (!EagerXrunInit && Arguments::init_libraries_at_startup()) {
    create_vm_init_libraries();
  }

  if (CleanChunkPoolAsync) {
    Chunk::start_chunk_pool_cleaner_task();
  }

  // Start the service thread
  // The service thread enqueues JVMTI deferred events and does various hashtable
  // and other cleanups.  Needs to start before the compilers start posting events.
  ServiceThread::initialize();

  // initialize compiler(s)
#if defined(COMPILER1) || COMPILER2_OR_JVMCI
#if INCLUDE_JVMCI
  bool force_JVMCI_intialization = false;
  if (EnableJVMCI) {
    // Initialize JVMCI eagerly when it is explicitly requested.
    // Or when JVMCILibDumpJNIConfig or JVMCIPrintProperties is enabled.
    force_JVMCI_intialization = EagerJVMCI || JVMCIPrintProperties || JVMCILibDumpJNIConfig;

    if (!force_JVMCI_intialization) {
      // 8145270: Force initialization of JVMCI runtime otherwise requests for blocking
      // compilations via JVMCI will not actually block until JVMCI is initialized.
      force_JVMCI_intialization = UseJVMCICompiler && (!UseInterpreter || !BackgroundCompilation);
    }
  }
#endif
  CompileBroker::compilation_init_phase1(CHECK_JNI_ERR);
  // Postpone completion of compiler initialization to after JVMCI
  // is initialized to avoid timeouts of blocking compilations.
  if (JVMCI_ONLY(!force_JVMCI_intialization) NOT_JVMCI(true)) {
    CompileBroker::compilation_init_phase2();
  }
#endif

  // Pre-initialize some JSR292 core classes to avoid deadlock during class loading.
  // It is done after compilers are initialized, because otherwise compilations of
  // signature polymorphic MH intrinsics can be missed
  // (see SystemDictionary::find_method_handle_intrinsic).
  initialize_jsr292_core_classes(CHECK_JNI_ERR);

  // This will initialize the module system.  Only java.base classes can be
  // loaded until phase 2 completes
  call_initPhase2(CHECK_JNI_ERR);

  JFR_ONLY(Jfr::on_create_vm_2();)

  // Always call even when there are not JVMTI environments yet, since environments
  // may be attached late and JVMTI must track phases of VM execution
  JvmtiExport::enter_start_phase();

  // Notify JVMTI agents that VM has started (JNI is up) - nop if no agents.
  JvmtiExport::post_vm_start();

  // Final system initialization including security manager and system class loader
  call_initPhase3(CHECK_JNI_ERR);

  // cache the system and platform class loaders
  SystemDictionary::compute_java_loaders(CHECK_JNI_ERR);

#if INCLUDE_CDS
  // capture the module path info from the ModuleEntryTable
  ClassLoader::initialize_module_path(THREAD);
#endif

#if INCLUDE_JVMCI
  if (force_JVMCI_intialization) {
    JVMCI::initialize_compiler(CHECK_JNI_ERR);
    CompileBroker::compilation_init_phase2();
  }
#endif

  // Always call even when there are not JVMTI environments yet, since environments
  // may be attached late and JVMTI must track phases of VM execution
  JvmtiExport::enter_live_phase();

  // Make perfmemory accessible
  PerfMemory::set_accessible(true);

  // Notify JVMTI agents that VM initialization is complete - nop if no agents.
  JvmtiExport::post_vm_initialized();

  JFR_ONLY(Jfr::on_create_vm_3();)

#if INCLUDE_MANAGEMENT
  Management::initialize(THREAD);

  if (HAS_PENDING_EXCEPTION) {
    // management agent fails to start possibly due to
    // configuration problem and is responsible for printing
    // stack trace if appropriate. Simply exit VM.
    vm_exit(1);
  }
#endif // INCLUDE_MANAGEMENT

  if (MemProfiling)                   MemProfiler::engage();
  StatSampler::engage();
  if (CheckJNICalls)                  JniPeriodicChecker::engage();

  BiasedLocking::init();

#if INCLUDE_RTM_OPT
  RTMLockingCounters::init();
#endif

  call_postVMInitHook(THREAD);
  // The Java side of PostVMInitHook.run must deal with all
  // exceptions and provide means of diagnosis.
  if (HAS_PENDING_EXCEPTION) {
    CLEAR_PENDING_EXCEPTION;
  }

  {
    MutexLocker ml(PeriodicTask_lock);
    // Make sure the WatcherThread can be started by WatcherThread::start()
    // or by dynamic enrollment.
    WatcherThread::make_startable();
    // Start up the WatcherThread if there are any periodic tasks
    // NOTE:  All PeriodicTasks should be registered by now. If they
    //   aren't, late joiners might appear to start slowly (we might
    //   take a while to process their first tick).
    if (PeriodicTask::num_tasks() > 0) {
      WatcherThread::start();
    }
  }

  create_vm_timer.end();
#ifdef ASSERT
  _vm_complete = true;
#endif

  if (DumpSharedSpaces) {
    MetaspaceShared::preload_and_dump(CHECK_JNI_ERR);
    ShouldNotReachHere();
  }

  return JNI_OK;
}

// type for the Agent_OnLoad and JVM_OnLoad entry points
extern "C" {
  typedef jint (JNICALL *OnLoadEntry_t)(JavaVM *, char *, void *);
}
// Find a command line agent library and return its entry point for
//         -agentlib:  -agentpath:   -Xrun
// num_symbol_entries must be passed-in since only the caller knows the number of symbols in the array.
static OnLoadEntry_t lookup_on_load(AgentLibrary* agent,
                                    const char *on_load_symbols[],
                                    size_t num_symbol_entries) {
  OnLoadEntry_t on_load_entry = NULL;
  void *library = NULL;

  if (!agent->valid()) {
    char buffer[JVM_MAXPATHLEN];
    char ebuf[1024] = "";
    const char *name = agent->name();
    const char *msg = "Could not find agent library ";

    // First check to see if agent is statically linked into executable
    if (os::find_builtin_agent(agent, on_load_symbols, num_symbol_entries)) {
      library = agent->os_lib();
    } else if (agent->is_absolute_path()) {
      library = os::dll_load(name, ebuf, sizeof ebuf);
      if (library == NULL) {
        const char *sub_msg = " in absolute path, with error: ";
        size_t len = strlen(msg) + strlen(name) + strlen(sub_msg) + strlen(ebuf) + 1;
        char *buf = NEW_C_HEAP_ARRAY(char, len, mtThread);
        jio_snprintf(buf, len, "%s%s%s%s", msg, name, sub_msg, ebuf);
        // If we can't find the agent, exit.
        vm_exit_during_initialization(buf, NULL);
        FREE_C_HEAP_ARRAY(char, buf);
      }
    } else {
      // Try to load the agent from the standard dll directory
      if (os::dll_locate_lib(buffer, sizeof(buffer), Arguments::get_dll_dir(),
                             name)) {
        library = os::dll_load(buffer, ebuf, sizeof ebuf);
      }
      if (library == NULL) { // Try the library path directory.
        if (os::dll_build_name(buffer, sizeof(buffer), name)) {
          library = os::dll_load(buffer, ebuf, sizeof ebuf);
        }
        if (library == NULL) {
          const char *sub_msg = " on the library path, with error: ";
          const char *sub_msg2 = "\nModule java.instrument may be missing from runtime image.";

          size_t len = strlen(msg) + strlen(name) + strlen(sub_msg) +
                       strlen(ebuf) + strlen(sub_msg2) + 1;
          char *buf = NEW_C_HEAP_ARRAY(char, len, mtThread);
          if (!agent->is_instrument_lib()) {
            jio_snprintf(buf, len, "%s%s%s%s", msg, name, sub_msg, ebuf);
          } else {
            jio_snprintf(buf, len, "%s%s%s%s%s", msg, name, sub_msg, ebuf, sub_msg2);
          }
          // If we can't find the agent, exit.
          vm_exit_during_initialization(buf, NULL);
          FREE_C_HEAP_ARRAY(char, buf);
        }
      }
    }
    agent->set_os_lib(library);
    agent->set_valid();
  }

  // Find the OnLoad function.
  on_load_entry =
    CAST_TO_FN_PTR(OnLoadEntry_t, os::find_agent_function(agent,
                                                          false,
                                                          on_load_symbols,
                                                          num_symbol_entries));
  return on_load_entry;
}

// Find the JVM_OnLoad entry point
static OnLoadEntry_t lookup_jvm_on_load(AgentLibrary* agent) {
  const char *on_load_symbols[] = JVM_ONLOAD_SYMBOLS;
  return lookup_on_load(agent, on_load_symbols, sizeof(on_load_symbols) / sizeof(char*));
}

// Find the Agent_OnLoad entry point
static OnLoadEntry_t lookup_agent_on_load(AgentLibrary* agent) {
  const char *on_load_symbols[] = AGENT_ONLOAD_SYMBOLS;
  return lookup_on_load(agent, on_load_symbols, sizeof(on_load_symbols) / sizeof(char*));
}

// For backwards compatibility with -Xrun
// Convert libraries with no JVM_OnLoad, but which have Agent_OnLoad to be
// treated like -agentpath:
// Must be called before agent libraries are created
void Threads::convert_vm_init_libraries_to_agents() {
  AgentLibrary* agent;
  AgentLibrary* next;

  for (agent = Arguments::libraries(); agent != NULL; agent = next) {
    next = agent->next();  // cache the next agent now as this agent may get moved off this list
    OnLoadEntry_t on_load_entry = lookup_jvm_on_load(agent);

    // If there is an JVM_OnLoad function it will get called later,
    // otherwise see if there is an Agent_OnLoad
    if (on_load_entry == NULL) {
      on_load_entry = lookup_agent_on_load(agent);
      if (on_load_entry != NULL) {
        // switch it to the agent list -- so that Agent_OnLoad will be called,
        // JVM_OnLoad won't be attempted and Agent_OnUnload will
        Arguments::convert_library_to_agent(agent);
      } else {
        vm_exit_during_initialization("Could not find JVM_OnLoad or Agent_OnLoad function in the library", agent->name());
      }
    }
  }
}

// Create agents for -agentlib:  -agentpath:  and converted -Xrun
// Invokes Agent_OnLoad
// Called very early -- before JavaThreads exist
void Threads::create_vm_init_agents() {
  extern struct JavaVM_ main_vm;
  AgentLibrary* agent;

  JvmtiExport::enter_onload_phase();

  for (agent = Arguments::agents(); agent != NULL; agent = agent->next()) {
    // CDS dumping does not support native JVMTI agent.
    // CDS dumping supports Java agent if the AllowArchivingWithJavaAgent diagnostic option is specified.
    if (Arguments::is_dumping_archive()) {
      if(!agent->is_instrument_lib()) {
        vm_exit_during_cds_dumping("CDS dumping does not support native JVMTI agent, name", agent->name());
      } else if (!AllowArchivingWithJavaAgent) {
        vm_exit_during_cds_dumping(
          "Must enable AllowArchivingWithJavaAgent in order to run Java agent during CDS dumping");
      }
    }

    OnLoadEntry_t  on_load_entry = lookup_agent_on_load(agent);

    if (on_load_entry != NULL) {
      // Invoke the Agent_OnLoad function
      jint err = (*on_load_entry)(&main_vm, agent->options(), NULL);
      if (err != JNI_OK) {
        vm_exit_during_initialization("agent library failed to init", agent->name());
      }
    } else {
      vm_exit_during_initialization("Could not find Agent_OnLoad function in the agent library", agent->name());
    }
  }

  JvmtiExport::enter_primordial_phase();
}

extern "C" {
  typedef void (JNICALL *Agent_OnUnload_t)(JavaVM *);
}

void Threads::shutdown_vm_agents() {
  // Send any Agent_OnUnload notifications
  const char *on_unload_symbols[] = AGENT_ONUNLOAD_SYMBOLS;
  size_t num_symbol_entries = ARRAY_SIZE(on_unload_symbols);
  extern struct JavaVM_ main_vm;
  for (AgentLibrary* agent = Arguments::agents(); agent != NULL; agent = agent->next()) {

    // Find the Agent_OnUnload function.
    Agent_OnUnload_t unload_entry = CAST_TO_FN_PTR(Agent_OnUnload_t,
                                                   os::find_agent_function(agent,
                                                   false,
                                                   on_unload_symbols,
                                                   num_symbol_entries));

    // Invoke the Agent_OnUnload function
    if (unload_entry != NULL) {
      JavaThread* thread = JavaThread::current();
      ThreadToNativeFromVM ttn(thread);
      HandleMark hm(thread);
      (*unload_entry)(&main_vm);
    }
  }
}

// Called for after the VM is initialized for -Xrun libraries which have not been converted to agent libraries
// Invokes JVM_OnLoad
void Threads::create_vm_init_libraries() {
  extern struct JavaVM_ main_vm;
  AgentLibrary* agent;

  for (agent = Arguments::libraries(); agent != NULL; agent = agent->next()) {
    OnLoadEntry_t on_load_entry = lookup_jvm_on_load(agent);

    if (on_load_entry != NULL) {
      // Invoke the JVM_OnLoad function
      JavaThread* thread = JavaThread::current();
      ThreadToNativeFromVM ttn(thread);
      HandleMark hm(thread);
      jint err = (*on_load_entry)(&main_vm, agent->options(), NULL);
      if (err != JNI_OK) {
        vm_exit_during_initialization("-Xrun library failed to init", agent->name());
      }
    } else {
      vm_exit_during_initialization("Could not find JVM_OnLoad function in -Xrun library", agent->name());
    }
  }
}


// Last thread running calls java.lang.Shutdown.shutdown()
void JavaThread::invoke_shutdown_hooks() {
  HandleMark hm(this);

  // Link all classes for dynamic CDS dumping before vm exit.
  // Same operation is being done in JVM_BeforeHalt for handling the
  // case where the application calls System.exit().
  if (DynamicDumpSharedSpaces) {
    MetaspaceShared::link_and_cleanup_shared_classes(this);
  }

  // We could get here with a pending exception, if so clear it now.
  if (this->has_pending_exception()) {
    this->clear_pending_exception();
  }

  EXCEPTION_MARK;
  Klass* shutdown_klass =
    SystemDictionary::resolve_or_null(vmSymbols::java_lang_Shutdown(),
                                      THREAD);
  if (shutdown_klass != NULL) {
    // SystemDictionary::resolve_or_null will return null if there was
    // an exception.  If we cannot load the Shutdown class, just don't
    // call Shutdown.shutdown() at all.  This will mean the shutdown hooks
    // won't be run.  Note that if a shutdown hook was registered,
    // the Shutdown class would have already been loaded
    // (Runtime.addShutdownHook will load it).
    JavaValue result(T_VOID);
    JavaCalls::call_static(&result,
                           shutdown_klass,
                           vmSymbols::shutdown_name(),
                           vmSymbols::void_method_signature(),
                           THREAD);
  }
  CLEAR_PENDING_EXCEPTION;
}

// Threads::destroy_vm() is normally called from jni_DestroyJavaVM() when
// the program falls off the end of main(). Another VM exit path is through
// vm_exit() when the program calls System.exit() to return a value or when
// there is a serious error in VM. The two shutdown paths are not exactly
// the same, but they share Shutdown.shutdown() at Java level and before_exit()
// and VM_Exit op at VM level.
//
// Shutdown sequence:
//   + Shutdown native memory tracking if it is on
//   + Wait until we are the last non-daemon thread to execute
//     <-- every thing is still working at this moment -->
//   + Call java.lang.Shutdown.shutdown(), which will invoke Java level
//        shutdown hooks
//   + Call before_exit(), prepare for VM exit
//      > run VM level shutdown hooks (they are registered through JVM_OnExit(),
//        currently the only user of this mechanism is File.deleteOnExit())
//      > stop StatSampler, watcher thread,
//        post thread end and vm death events to JVMTI,
//        stop signal thread
//   + Call JavaThread::exit(), it will:
//      > release JNI handle blocks, remove stack guard pages
//      > remove this thread from Threads list
//     <-- no more Java code from this thread after this point -->
//   + Stop VM thread, it will bring the remaining VM to a safepoint and stop
//     the compiler threads at safepoint
//     <-- do not use anything that could get blocked by Safepoint -->
//   + Disable tracing at JNI/JVM barriers
//   + Set _vm_exited flag for threads that are still running native code
//   + Call exit_globals()
//      > deletes tty
//      > deletes PerfMemory resources
//   + Delete this thread
//   + Return to caller

bool Threads::destroy_vm() {
  JavaThread* thread = JavaThread::current();

#ifdef ASSERT
  _vm_complete = false;
#endif
  // Wait until we are the last non-daemon thread to execute
  { MonitorLocker nu(Threads_lock);
    while (Threads::number_of_non_daemon_threads() > 1)
      // This wait should make safepoint checks, wait without a timeout,
      // and wait as a suspend-equivalent condition.
      nu.wait(0, Mutex::_as_suspend_equivalent_flag);
  }

  EventShutdown e;
  if (e.should_commit()) {
    e.set_reason("No remaining non-daemon Java threads");
    e.commit();
  }

  // Hang forever on exit if we are reporting an error.
  if (ShowMessageBoxOnError && VMError::is_error_reported()) {
    os::infinite_sleep();
  }
  os::wait_for_keypress_at_exit();

  // run Java level shutdown hooks
  thread->invoke_shutdown_hooks();

  before_exit(thread);

  thread->exit(true);

  // We are no longer on the main thread list but could still be in a
  // secondary list where another thread may try to interact with us.
  // So wait until all such interactions are complete before we bring
  // the VM to the termination safepoint. Normally this would be done
  // using thread->smr_delete() below where we delete the thread, but
  // we can't call that after the termination safepoint is active as
  // we will deadlock on the Threads_lock. Once all interactions are
  // complete it is safe to directly delete the thread at any time.
  ThreadsSMRSupport::wait_until_not_protected(thread);

  // Stop VM thread.
  {
    // 4945125 The vm thread comes to a safepoint during exit.
    // GC vm_operations can get caught at the safepoint, and the
    // heap is unparseable if they are caught. Grab the Heap_lock
    // to prevent this. The GC vm_operations will not be able to
    // queue until after the vm thread is dead. After this point,
    // we'll never emerge out of the safepoint before the VM exits.

    MutexLocker ml(Heap_lock, Mutex::_no_safepoint_check_flag);

    VMThread::wait_for_vm_thread_exit();
    assert(SafepointSynchronize::is_at_safepoint(), "VM thread should exit at Safepoint");
    VMThread::destroy();
  }

  // Now, all Java threads are gone except daemon threads. Daemon threads
  // running Java code or in VM are stopped by the Safepoint. However,
  // daemon threads executing native code are still running.  But they
  // will be stopped at native=>Java/VM barriers. Note that we can't
  // simply kill or suspend them, as it is inherently deadlock-prone.

  VM_Exit::set_vm_exited();

  // Clean up ideal graph printers after the VMThread has started
  // the final safepoint which will block all the Compiler threads.
  // Note that this Thread has already logically exited so the
  // clean_up() function's use of a JavaThreadIteratorWithHandle
  // would be a problem except set_vm_exited() has remembered the
  // shutdown thread which is granted a policy exception.
#if defined(COMPILER2) && !defined(PRODUCT)
  IdealGraphPrinter::clean_up();
#endif

  notify_vm_shutdown();

  // exit_globals() will delete tty
  exit_globals();

  // Deleting the shutdown thread here is safe. See comment on
  // wait_until_not_protected() above.
  delete thread;

#if INCLUDE_JVMCI
  if (JVMCICounterSize > 0) {
    FREE_C_HEAP_ARRAY(jlong, JavaThread::_jvmci_old_thread_counters);
  }
#endif

  LogConfiguration::finalize();

  return true;
}


jboolean Threads::is_supported_jni_version_including_1_1(jint version) {
  if (version == JNI_VERSION_1_1) return JNI_TRUE;
  return is_supported_jni_version(version);
}


jboolean Threads::is_supported_jni_version(jint version) {
  if (version == JNI_VERSION_1_2) return JNI_TRUE;
  if (version == JNI_VERSION_1_4) return JNI_TRUE;
  if (version == JNI_VERSION_1_6) return JNI_TRUE;
  if (version == JNI_VERSION_1_8) return JNI_TRUE;
  if (version == JNI_VERSION_9) return JNI_TRUE;
  if (version == JNI_VERSION_10) return JNI_TRUE;
  return JNI_FALSE;
}


void Threads::add(JavaThread* p, bool force_daemon) {
  // The threads lock must be owned at this point
  assert(Threads_lock->owned_by_self(), "must have threads lock");

  BarrierSet::barrier_set()->on_thread_attach(p);

  // Once a JavaThread is added to the Threads list, smr_delete() has
  // to be used to delete it. Otherwise we can just delete it directly.
  p->set_on_thread_list();

  _number_of_threads++;
  oop threadObj = p->threadObj();
  bool daemon = true;
  // Bootstrapping problem: threadObj can be null for initial
  // JavaThread (or for threads attached via JNI)
  if ((!force_daemon) && !is_daemon((threadObj))) {
    _number_of_non_daemon_threads++;
    daemon = false;
  }

  ThreadService::add_thread(p, daemon);

  // Maintain fast thread list
  ThreadsSMRSupport::add_thread(p);

  // Possible GC point.
  Events::log(p, "Thread added: " INTPTR_FORMAT, p2i(p));

  // Make new thread known to active EscapeBarrier
  EscapeBarrier::thread_added(p);
}

void Threads::remove(JavaThread* p, bool is_daemon) {

  // Reclaim the ObjectMonitors from the om_in_use_list and om_free_list of the moribund thread.
  ObjectSynchronizer::om_flush(p);

  // We must flush any deferred card marks and other various GC barrier
  // related buffers (e.g. G1 SATB buffer and G1 dirty card queue buffer)
  // before removing a thread from the list of active threads.
  // This must be done after ObjectSynchronizer::om_flush(), as GC barriers
  // are used in om_flush().
  BarrierSet::barrier_set()->on_thread_detach(p);

  // Extra scope needed for Thread_lock, so we can check
  // that we do not remove thread without safepoint code notice
  { MonitorLocker ml(Threads_lock);

    assert(ThreadsSMRSupport::get_java_thread_list()->includes(p), "p must be present");

    // Maintain fast thread list
    ThreadsSMRSupport::remove_thread(p);

    _number_of_threads--;
    if (!is_daemon) {
      _number_of_non_daemon_threads--;

      // Only one thread left, do a notify on the Threads_lock so a thread waiting
      // on destroy_vm will wake up.
      if (number_of_non_daemon_threads() == 1) {
        ml.notify_all();
      }
    }
    ThreadService::remove_thread(p, is_daemon);

    // Make sure that safepoint code disregard this thread. This is needed since
    // the thread might mess around with locks after this point. This can cause it
    // to do callbacks into the safepoint code. However, the safepoint code is not aware
    // of this thread since it is removed from the queue.
    p->set_terminated_value();

    // Notify threads waiting in EscapeBarriers
    EscapeBarrier::thread_removed(p);
  } // unlock Threads_lock

  // Since Events::log uses a lock, we grab it outside the Threads_lock
  Events::log(p, "Thread exited: " INTPTR_FORMAT, p2i(p));
}

// Operations on the Threads list for GC.  These are not explicitly locked,
// but the garbage collector must provide a safe context for them to run.
// In particular, these things should never be called when the Threads_lock
// is held by some other thread. (Note: the Safepoint abstraction also
// uses the Threads_lock to guarantee this property. It also makes sure that
// all threads gets blocked when exiting or starting).

void Threads::oops_do(OopClosure* f, CodeBlobClosure* cf) {
  ALL_JAVA_THREADS(p) {
    p->oops_do(f, cf);
  }
  VMThread::vm_thread()->oops_do(f, cf);
}

void Threads::change_thread_claim_token() {
  if (++_thread_claim_token == 0) {
    // On overflow of the token counter, there is a risk of future
    // collisions between a new global token value and a stale token
    // for a thread, because not all iterations visit all threads.
    // (Though it's pretty much a theoretical concern for non-trivial
    // token counter sizes.)  To deal with the possibility, reset all
    // the thread tokens to zero on global token overflow.
    struct ResetClaims : public ThreadClosure {
      virtual void do_thread(Thread* t) {
        t->claim_threads_do(false, 0);
      }
    } reset_claims;
    Threads::threads_do(&reset_claims);
    // On overflow, update the global token to non-zero, to
    // avoid the special "never claimed" initial thread value.
    _thread_claim_token = 1;
  }
}

#ifdef ASSERT
void assert_thread_claimed(const char* kind, Thread* t, uintx expected) {
  const uintx token = t->threads_do_token();
  assert(token == expected,
         "%s " PTR_FORMAT " has incorrect value " UINTX_FORMAT " != "
         UINTX_FORMAT, kind, p2i(t), token, expected);
}

void Threads::assert_all_threads_claimed() {
  ALL_JAVA_THREADS(p) {
    assert_thread_claimed("Thread", p, _thread_claim_token);
  }
  assert_thread_claimed("VMThread", VMThread::vm_thread(), _thread_claim_token);
}
#endif // ASSERT

class ParallelOopsDoThreadClosure : public ThreadClosure {
private:
  OopClosure* _f;
  CodeBlobClosure* _cf;
public:
  ParallelOopsDoThreadClosure(OopClosure* f, CodeBlobClosure* cf) : _f(f), _cf(cf) {}
  void do_thread(Thread* t) {
    t->oops_do(_f, _cf);
  }
};

void Threads::possibly_parallel_oops_do(bool is_par, OopClosure* f, CodeBlobClosure* cf) {
  ParallelOopsDoThreadClosure tc(f, cf);
  possibly_parallel_threads_do(is_par, &tc);
}

void Threads::nmethods_do(CodeBlobClosure* cf) {
  ALL_JAVA_THREADS(p) {
    // This is used by the code cache sweeper to mark nmethods that are active
    // on the stack of a Java thread. Ignore the sweeper thread itself to avoid
    // marking CodeCacheSweeperThread::_scanned_compiled_method as active.
    if(!p->is_Code_cache_sweeper_thread()) {
      p->nmethods_do(cf);
    }
  }
}

void Threads::metadata_do(MetadataClosure* f) {
  ALL_JAVA_THREADS(p) {
    p->metadata_do(f);
  }
}

class ThreadHandlesClosure : public ThreadClosure {
  void (*_f)(Metadata*);
 public:
  ThreadHandlesClosure(void f(Metadata*)) : _f(f) {}
  virtual void do_thread(Thread* thread) {
    thread->metadata_handles_do(_f);
  }
};

void Threads::metadata_handles_do(void f(Metadata*)) {
  // Only walk the Handles in Thread.
  ThreadHandlesClosure handles_closure(f);
  threads_do(&handles_closure);
}

// Get count Java threads that are waiting to enter the specified monitor.
GrowableArray<JavaThread*>* Threads::get_pending_threads(ThreadsList * t_list,
                                                         int count,
                                                         address monitor) {
  GrowableArray<JavaThread*>* result = new GrowableArray<JavaThread*>(count);

  int i = 0;
  DO_JAVA_THREADS(t_list, p) {
    if (!p->can_call_java()) continue;

    // The first stage of async deflation does not affect any field
    // used by this comparison so the ObjectMonitor* is usable here.
    address pending = (address)p->current_pending_monitor();
    if (pending == monitor) {             // found a match
      if (i < count) result->append(p);   // save the first count matches
      i++;
    }
  }

  return result;
}


JavaThread *Threads::owning_thread_from_monitor_owner(ThreadsList * t_list,
                                                      address owner) {
  // NULL owner means not locked so we can skip the search
  if (owner == NULL) return NULL;

  DO_JAVA_THREADS(t_list, p) {
    // first, see if owner is the address of a Java thread
    if (owner == (address)p) return p;
  }

  // Cannot assert on lack of success here since this function may be
  // used by code that is trying to report useful problem information
  // like deadlock detection.
  if (UseHeavyMonitors) return NULL;

  // If we didn't find a matching Java thread and we didn't force use of
  // heavyweight monitors, then the owner is the stack address of the
  // Lock Word in the owning Java thread's stack.
  //
  JavaThread* the_owner = NULL;
  DO_JAVA_THREADS(t_list, q) {
    if (q->is_lock_owned(owner)) {
      the_owner = q;
      break;
    }
  }

  // cannot assert on lack of success here; see above comment
  return the_owner;
}

class PrintOnClosure : public ThreadClosure {
private:
  outputStream* _st;

public:
  PrintOnClosure(outputStream* st) :
      _st(st) {}

  virtual void do_thread(Thread* thread) {
    if (thread != NULL) {
      thread->print_on(_st);
      _st->cr();
    }
  }
};

// Threads::print_on() is called at safepoint by VM_PrintThreads operation.
void Threads::print_on(outputStream* st, bool print_stacks,
                       bool internal_format, bool print_concurrent_locks,
                       bool print_extended_info) {
  char buf[32];
  st->print_raw_cr(os::local_time_string(buf, sizeof(buf)));

  st->print_cr("Full thread dump %s (%s %s):",
               VM_Version::vm_name(),
               VM_Version::vm_release(),
               VM_Version::vm_info_string());
  st->cr();

#if INCLUDE_SERVICES
  // Dump concurrent locks
  ConcurrentLocksDump concurrent_locks;
  if (print_concurrent_locks) {
    concurrent_locks.dump_at_safepoint();
  }
#endif // INCLUDE_SERVICES

  ThreadsSMRSupport::print_info_on(st);
  st->cr();

  ALL_JAVA_THREADS(p) {
    ResourceMark rm;
    p->print_on(st, print_extended_info);
    if (print_stacks) {
      if (internal_format) {
        p->trace_stack();
      } else {
        p->print_stack_on(st);
      }
    }
    st->cr();
#if INCLUDE_SERVICES
    if (print_concurrent_locks) {
      concurrent_locks.print_locks_on(p, st);
    }
#endif // INCLUDE_SERVICES
  }

  PrintOnClosure cl(st);
  cl.do_thread(VMThread::vm_thread());
  Universe::heap()->gc_threads_do(&cl);
  cl.do_thread(WatcherThread::watcher_thread());

  st->flush();
}

void Threads::print_on_error(Thread* this_thread, outputStream* st, Thread* current, char* buf,
                             int buflen, bool* found_current) {
  if (this_thread != NULL) {
    bool is_current = (current == this_thread);
    *found_current = *found_current || is_current;
    st->print("%s", is_current ? "=>" : "  ");

    st->print(PTR_FORMAT, p2i(this_thread));
    st->print(" ");
    this_thread->print_on_error(st, buf, buflen);
    st->cr();
  }
}

class PrintOnErrorClosure : public ThreadClosure {
  outputStream* _st;
  Thread* _current;
  char* _buf;
  int _buflen;
  bool* _found_current;
 public:
  PrintOnErrorClosure(outputStream* st, Thread* current, char* buf,
                      int buflen, bool* found_current) :
   _st(st), _current(current), _buf(buf), _buflen(buflen), _found_current(found_current) {}

  virtual void do_thread(Thread* thread) {
    Threads::print_on_error(thread, _st, _current, _buf, _buflen, _found_current);
  }
};

// Threads::print_on_error() is called by fatal error handler. It's possible
// that VM is not at safepoint and/or current thread is inside signal handler.
// Don't print stack trace, as the stack may not be walkable. Don't allocate
// memory (even in resource area), it might deadlock the error handler.
void Threads::print_on_error(outputStream* st, Thread* current, char* buf,
                             int buflen) {
  ThreadsSMRSupport::print_info_on(st);
  st->cr();

  bool found_current = false;
  st->print_cr("Java Threads: ( => current thread )");
  ALL_JAVA_THREADS(thread) {
    print_on_error(thread, st, current, buf, buflen, &found_current);
  }
  st->cr();

  st->print_cr("Other Threads:");
  print_on_error(VMThread::vm_thread(), st, current, buf, buflen, &found_current);
  print_on_error(WatcherThread::watcher_thread(), st, current, buf, buflen, &found_current);

  if (Universe::heap() != NULL) {
    PrintOnErrorClosure print_closure(st, current, buf, buflen, &found_current);
    Universe::heap()->gc_threads_do(&print_closure);
  }

  if (!found_current) {
    st->cr();
    st->print("=>" PTR_FORMAT " (exited) ", p2i(current));
    current->print_on_error(st, buf, buflen);
    st->cr();
  }
  st->cr();

  st->print_cr("Threads with active compile tasks:");
  print_threads_compiling(st, buf, buflen);
}

void Threads::print_threads_compiling(outputStream* st, char* buf, int buflen, bool short_form) {
  ALL_JAVA_THREADS(thread) {
    if (thread->is_Compiler_thread()) {
      CompilerThread* ct = (CompilerThread*) thread;

      // Keep task in local variable for NULL check.
      // ct->_task might be set to NULL by concurring compiler thread
      // because it completed the compilation. The task is never freed,
      // though, just returned to a free list.
      CompileTask* task = ct->task();
      if (task != NULL) {
        thread->print_name_on_error(st, buf, buflen);
        st->print("  ");
        task->print(st, NULL, short_form, true);
      }
    }
  }
}


// Internal SpinLock and Mutex
// Based on ParkEvent

// Ad-hoc mutual exclusion primitives: SpinLock and Mux
//
// We employ SpinLocks _only for low-contention, fixed-length
// short-duration critical sections where we're concerned
// about native mutex_t or HotSpot Mutex:: latency.
// The mux construct provides a spin-then-block mutual exclusion
// mechanism.
//
// Testing has shown that contention on the ListLock guarding gFreeList
// is common.  If we implement ListLock as a simple SpinLock it's common
// for the JVM to devolve to yielding with little progress.  This is true
// despite the fact that the critical sections protected by ListLock are
// extremely short.
//
// TODO-FIXME: ListLock should be of type SpinLock.
// We should make this a 1st-class type, integrated into the lock
// hierarchy as leaf-locks.  Critically, the SpinLock structure
// should have sufficient padding to avoid false-sharing and excessive
// cache-coherency traffic.


typedef volatile int SpinLockT;

void Thread::SpinAcquire(volatile int * adr, const char * LockName) {
  if (Atomic::cmpxchg(adr, 0, 1) == 0) {
    return;   // normal fast-path return
  }

  // Slow-path : We've encountered contention -- Spin/Yield/Block strategy.
  int ctr = 0;
  int Yields = 0;
  for (;;) {
    while (*adr != 0) {
      ++ctr;
      if ((ctr & 0xFFF) == 0 || !os::is_MP()) {
        if (Yields > 5) {
          os::naked_short_sleep(1);
        } else {
          os::naked_yield();
          ++Yields;
        }
      } else {
        SpinPause();
      }
    }
    if (Atomic::cmpxchg(adr, 0, 1) == 0) return;
  }
}

void Thread::SpinRelease(volatile int * adr) {
  assert(*adr != 0, "invariant");
  OrderAccess::fence();      // guarantee at least release consistency.
  // Roach-motel semantics.
  // It's safe if subsequent LDs and STs float "up" into the critical section,
  // but prior LDs and STs within the critical section can't be allowed
  // to reorder or float past the ST that releases the lock.
  // Loads and stores in the critical section - which appear in program
  // order before the store that releases the lock - must also appear
  // before the store that releases the lock in memory visibility order.
  // Conceptually we need a #loadstore|#storestore "release" MEMBAR before
  // the ST of 0 into the lock-word which releases the lock, so fence
  // more than covers this on all platforms.
  *adr = 0;
}

// muxAcquire and muxRelease:
//
// *  muxAcquire and muxRelease support a single-word lock-word construct.
//    The LSB of the word is set IFF the lock is held.
//    The remainder of the word points to the head of a singly-linked list
//    of threads blocked on the lock.
//
// *  The current implementation of muxAcquire-muxRelease uses its own
//    dedicated Thread._MuxEvent instance.  If we're interested in
//    minimizing the peak number of extant ParkEvent instances then
//    we could eliminate _MuxEvent and "borrow" _ParkEvent as long
//    as certain invariants were satisfied.  Specifically, care would need
//    to be taken with regards to consuming unpark() "permits".
//    A safe rule of thumb is that a thread would never call muxAcquire()
//    if it's enqueued (cxq, EntryList, WaitList, etc) and will subsequently
//    park().  Otherwise the _ParkEvent park() operation in muxAcquire() could
//    consume an unpark() permit intended for monitorenter, for instance.
//    One way around this would be to widen the restricted-range semaphore
//    implemented in park().  Another alternative would be to provide
//    multiple instances of the PlatformEvent() for each thread.  One
//    instance would be dedicated to muxAcquire-muxRelease, for instance.
//
// *  Usage:
//    -- Only as leaf locks
//    -- for short-term locking only as muxAcquire does not perform
//       thread state transitions.
//
// Alternatives:
// *  We could implement muxAcquire and muxRelease with MCS or CLH locks
//    but with parking or spin-then-park instead of pure spinning.
// *  Use Taura-Oyama-Yonenzawa locks.
// *  It's possible to construct a 1-0 lock if we encode the lockword as
//    (List,LockByte).  Acquire will CAS the full lockword while Release
//    will STB 0 into the LockByte.  The 1-0 scheme admits stranding, so
//    acquiring threads use timers (ParkTimed) to detect and recover from
//    the stranding window.  Thread/Node structures must be aligned on 256-byte
//    boundaries by using placement-new.
// *  Augment MCS with advisory back-link fields maintained with CAS().
//    Pictorially:  LockWord -> T1 <-> T2 <-> T3 <-> ... <-> Tn <-> Owner.
//    The validity of the backlinks must be ratified before we trust the value.
//    If the backlinks are invalid the exiting thread must back-track through the
//    the forward links, which are always trustworthy.
// *  Add a successor indication.  The LockWord is currently encoded as
//    (List, LOCKBIT:1).  We could also add a SUCCBIT or an explicit _succ variable
//    to provide the usual futile-wakeup optimization.
//    See RTStt for details.
//


const intptr_t LOCKBIT = 1;

void Thread::muxAcquire(volatile intptr_t * Lock, const char * LockName) {
  intptr_t w = Atomic::cmpxchg(Lock, (intptr_t)0, LOCKBIT);
  if (w == 0) return;
  if ((w & LOCKBIT) == 0 && Atomic::cmpxchg(Lock, w, w|LOCKBIT) == w) {
    return;
  }

  ParkEvent * const Self = Thread::current()->_MuxEvent;
  assert((intptr_t(Self) & LOCKBIT) == 0, "invariant");
  for (;;) {
    int its = (os::is_MP() ? 100 : 0) + 1;

    // Optional spin phase: spin-then-park strategy
    while (--its >= 0) {
      w = *Lock;
      if ((w & LOCKBIT) == 0 && Atomic::cmpxchg(Lock, w, w|LOCKBIT) == w) {
        return;
      }
    }

    Self->reset();
    Self->OnList = intptr_t(Lock);
    // The following fence() isn't _strictly necessary as the subsequent
    // CAS() both serializes execution and ratifies the fetched *Lock value.
    OrderAccess::fence();
    for (;;) {
      w = *Lock;
      if ((w & LOCKBIT) == 0) {
        if (Atomic::cmpxchg(Lock, w, w|LOCKBIT) == w) {
          Self->OnList = 0;   // hygiene - allows stronger asserts
          return;
        }
        continue;      // Interference -- *Lock changed -- Just retry
      }
      assert(w & LOCKBIT, "invariant");
      Self->ListNext = (ParkEvent *) (w & ~LOCKBIT);
      if (Atomic::cmpxchg(Lock, w, intptr_t(Self)|LOCKBIT) == w) break;
    }

    while (Self->OnList != 0) {
      Self->park();
    }
  }
}

// Release() must extract a successor from the list and then wake that thread.
// It can "pop" the front of the list or use a detach-modify-reattach (DMR) scheme
// similar to that used by ParkEvent::Allocate() and ::Release().  DMR-based
// Release() would :
// (A) CAS() or swap() null to *Lock, releasing the lock and detaching the list.
// (B) Extract a successor from the private list "in-hand"
// (C) attempt to CAS() the residual back into *Lock over null.
//     If there were any newly arrived threads and the CAS() would fail.
//     In that case Release() would detach the RATs, re-merge the list in-hand
//     with the RATs and repeat as needed.  Alternately, Release() might
//     detach and extract a successor, but then pass the residual list to the wakee.
//     The wakee would be responsible for reattaching and remerging before it
//     competed for the lock.
//
// Both "pop" and DMR are immune from ABA corruption -- there can be
// multiple concurrent pushers, but only one popper or detacher.
// This implementation pops from the head of the list.  This is unfair,
// but tends to provide excellent throughput as hot threads remain hot.
// (We wake recently run threads first).
//
// All paths through muxRelease() will execute a CAS.
// Release consistency -- We depend on the CAS in muxRelease() to provide full
// bidirectional fence/MEMBAR semantics, ensuring that all prior memory operations
// executed within the critical section are complete and globally visible before the
// store (CAS) to the lock-word that releases the lock becomes globally visible.
void Thread::muxRelease(volatile intptr_t * Lock)  {
  for (;;) {
    const intptr_t w = Atomic::cmpxchg(Lock, LOCKBIT, (intptr_t)0);
    assert(w & LOCKBIT, "invariant");
    if (w == LOCKBIT) return;
    ParkEvent * const List = (ParkEvent *) (w & ~LOCKBIT);
    assert(List != NULL, "invariant");
    assert(List->OnList == intptr_t(Lock), "invariant");
    ParkEvent * const nxt = List->ListNext;
    guarantee((intptr_t(nxt) & LOCKBIT) == 0, "invariant");

    // The following CAS() releases the lock and pops the head element.
    // The CAS() also ratifies the previously fetched lock-word value.
    if (Atomic::cmpxchg(Lock, w, intptr_t(nxt)) != w) {
      continue;
    }
    List->OnList = 0;
    OrderAccess::fence();
    List->unpark();
    return;
  }
}


void Threads::verify() {
  ALL_JAVA_THREADS(p) {
    p->verify();
  }
  VMThread* thread = VMThread::vm_thread();
  if (thread != NULL) thread->verify();
}<|MERGE_RESOLUTION|>--- conflicted
+++ resolved
@@ -1673,7 +1673,7 @@
   _deopt_nmethod(nullptr),
   _vframe_array_head(nullptr),
   _vframe_array_last(nullptr),
-  _deferred_locals_updates(nullptr),
+  _jvmti_deferred_updates(nullptr),
   _callee_target(nullptr),
   _vm_result(nullptr),
   _vm_result_2(nullptr),
@@ -1733,26 +1733,7 @@
 {
 
   set_jni_functions(jni_functions());
-<<<<<<< HEAD
-  set_callee_target(NULL);
-  set_vm_result(NULL);
-  set_vm_result_2(NULL);
-  set_vframe_array_head(NULL);
-  set_vframe_array_last(NULL);
-  set_deferred_updates(NULL);
-  set_deopt_mark(NULL);
-  set_deopt_compiled_method(NULL);
-  set_monitor_chunks(NULL);
-  _on_thread_list = false;
-  _thread_state = _thread_new;
-  _terminated = _not_terminated;
-  _suspend_equivalent = false;
-  _in_deopt_handler = 0;
-  _doing_unsafe_access = false;
-  _stack_guard_state = stack_guard_unused;
-=======
-
->>>>>>> d036dca0
+
 #if INCLUDE_JVMCI
   assert(_jvmci._implicit_exception_pc == nullptr, "must be");
   if (JVMCICounterSize > 0) {
