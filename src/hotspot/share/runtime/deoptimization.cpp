/*
 * Copyright (c) 1997, 2021, Oracle and/or its affiliates. All rights reserved.
 * DO NOT ALTER OR REMOVE COPYRIGHT NOTICES OR THIS FILE HEADER.
 *
 * This code is free software; you can redistribute it and/or modify it
 * under the terms of the GNU General Public License version 2 only, as
 * published by the Free Software Foundation.
 *
 * This code is distributed in the hope that it will be useful, but WITHOUT
 * ANY WARRANTY; without even the implied warranty of MERCHANTABILITY or
 * FITNESS FOR A PARTICULAR PURPOSE.  See the GNU General Public License
 * version 2 for more details (a copy is included in the LICENSE file that
 * accompanied this code).
 *
 * You should have received a copy of the GNU General Public License version
 * 2 along with this work; if not, write to the Free Software Foundation,
 * Inc., 51 Franklin St, Fifth Floor, Boston, MA 02110-1301 USA.
 *
 * Please contact Oracle, 500 Oracle Parkway, Redwood Shores, CA 94065 USA
 * or visit www.oracle.com if you need additional information or have any
 * questions.
 *
 */

#include "precompiled.hpp"
#include "jvm.h"
#include "classfile/javaClasses.inline.hpp"
#include "classfile/symbolTable.hpp"
#include "classfile/systemDictionary.hpp"
#include "classfile/vmClasses.hpp"
#include "code/codeCache.hpp"
#include "code/debugInfoRec.hpp"
#include "code/nmethod.hpp"
#include "code/pcDesc.hpp"
#include "code/scopeDesc.hpp"
#include "compiler/compilationPolicy.hpp"
#include "gc/shared/collectedHeap.hpp"
#include "interpreter/bytecode.hpp"
#include "interpreter/interpreter.hpp"
#include "interpreter/oopMapCache.hpp"
#include "memory/allocation.inline.hpp"
#include "memory/oopFactory.hpp"
#include "memory/resourceArea.hpp"
#include "memory/universe.hpp"
#include "oops/constantPool.hpp"
#include "oops/method.hpp"
#include "oops/objArrayKlass.hpp"
#include "oops/objArrayOop.inline.hpp"
#include "oops/oop.inline.hpp"
#include "oops/fieldStreams.inline.hpp"
#include "oops/typeArrayOop.inline.hpp"
#include "oops/verifyOopClosure.hpp"
#include "prims/jvmtiDeferredUpdates.hpp"
#include "prims/jvmtiExport.hpp"
#include "prims/jvmtiThreadState.hpp"
#include "prims/vectorSupport.hpp"
#include "prims/methodHandles.hpp"
#include "runtime/atomic.hpp"
#include "runtime/biasedLocking.hpp"
#include "runtime/deoptimization.hpp"
#include "runtime/escapeBarrier.hpp"
#include "runtime/fieldDescriptor.hpp"
#include "runtime/fieldDescriptor.inline.hpp"
#include "runtime/frame.inline.hpp"
#include "runtime/handles.inline.hpp"
#include "runtime/interfaceSupport.inline.hpp"
#include "runtime/jniHandles.inline.hpp"
#include "runtime/keepStackGCProcessed.hpp"
#include "runtime/objectMonitor.inline.hpp"
#include "runtime/osThread.hpp"
#include "runtime/safepointVerifiers.hpp"
#include "runtime/sharedRuntime.hpp"
#include "runtime/signature.hpp"
#include "runtime/stackWatermarkSet.hpp"
#include "runtime/stubRoutines.hpp"
#include "runtime/thread.hpp"
#include "runtime/threadSMR.hpp"
#include "runtime/threadWXSetters.inline.hpp"
#include "runtime/vframe.hpp"
#include "runtime/vframeArray.hpp"
#include "runtime/vframe_hp.hpp"
#include "runtime/vmOperations.hpp"
#include "utilities/events.hpp"
#include "utilities/macros.hpp"
#include "utilities/preserveException.hpp"
#include "utilities/xmlstream.hpp"
#if INCLUDE_JFR
#include "jfr/jfrEvents.hpp"
#include "jfr/metadata/jfrSerializer.hpp"
#endif

bool DeoptimizationMarker::_is_active = false;

Deoptimization::UnrollBlock::UnrollBlock(int  size_of_deoptimized_frame,
                                         int  caller_adjustment,
                                         int  caller_actual_parameters,
                                         int  number_of_frames,
                                         intptr_t* frame_sizes,
                                         address* frame_pcs,
                                         BasicType return_type,
                                         int exec_mode) {
  _size_of_deoptimized_frame = size_of_deoptimized_frame;
  _caller_adjustment         = caller_adjustment;
  _caller_actual_parameters  = caller_actual_parameters;
  _number_of_frames          = number_of_frames;
  _frame_sizes               = frame_sizes;
  _frame_pcs                 = frame_pcs;
  _register_block            = NEW_C_HEAP_ARRAY(intptr_t, RegisterMap::reg_count * 2, mtCompiler);
  _return_type               = return_type;
  _initial_info              = 0;
  // PD (x86 only)
  _counter_temp              = 0;
  _unpack_kind               = exec_mode;
  _sender_sp_temp            = 0;

  _total_frame_sizes         = size_of_frames();
  assert(exec_mode >= 0 && exec_mode < Unpack_LIMIT, "Unexpected exec_mode");
}


Deoptimization::UnrollBlock::~UnrollBlock() {
  FREE_C_HEAP_ARRAY(intptr_t, _frame_sizes);
  FREE_C_HEAP_ARRAY(intptr_t, _frame_pcs);
  FREE_C_HEAP_ARRAY(intptr_t, _register_block);
}


intptr_t* Deoptimization::UnrollBlock::value_addr_at(int register_number) const {
  assert(register_number < RegisterMap::reg_count, "checking register number");
  return &_register_block[register_number * 2];
}



int Deoptimization::UnrollBlock::size_of_frames() const {
  // Acount first for the adjustment of the initial frame
  int result = _caller_adjustment;
  for (int index = 0; index < number_of_frames(); index++) {
    result += frame_sizes()[index];
  }
  return result;
}


void Deoptimization::UnrollBlock::print() {
  ttyLocker ttyl;
  tty->print_cr("UnrollBlock");
  tty->print_cr("  size_of_deoptimized_frame = %d", _size_of_deoptimized_frame);
  tty->print(   "  frame_sizes: ");
  for (int index = 0; index < number_of_frames(); index++) {
    tty->print(INTX_FORMAT " ", frame_sizes()[index]);
  }
  tty->cr();
}


// In order to make fetch_unroll_info work properly with escape
// analysis, the method was changed from JRT_LEAF to JRT_BLOCK_ENTRY.
// The actual reallocation of previously eliminated objects occurs in realloc_objects,
// which is called from the method fetch_unroll_info_helper below.
JRT_BLOCK_ENTRY(Deoptimization::UnrollBlock*, Deoptimization::fetch_unroll_info(JavaThread* current, int exec_mode))
  // fetch_unroll_info() is called at the beginning of the deoptimization
  // handler. Note this fact before we start generating temporary frames
  // that can confuse an asynchronous stack walker. This counter is
  // decremented at the end of unpack_frames().
  if (TraceDeoptimization) {
    tty->print_cr("Deoptimizing thread " INTPTR_FORMAT, p2i(current));
  }
  current->inc_in_deopt_handler();

  if (exec_mode == Unpack_exception) {
    // When we get here, a callee has thrown an exception into a deoptimized
    // frame. That throw might have deferred stack watermark checking until
    // after unwinding. So we deal with such deferred requests here.
    StackWatermarkSet::after_unwind(current);
  }

  return fetch_unroll_info_helper(current, exec_mode);
JRT_END

#if COMPILER2_OR_JVMCI
static bool rematerialize_objects(JavaThread* thread, int exec_mode, CompiledMethod* compiled_method,
                                  frame& deoptee, RegisterMap& map, GrowableArray<compiledVFrame*>* chunk,
                                  bool& deoptimized_objects) {
  bool realloc_failures = false;
  assert (chunk->at(0)->scope() != NULL,"expect only compiled java frames");

  JavaThread* deoptee_thread = chunk->at(0)->thread();
  assert(exec_mode == Deoptimization::Unpack_none || (deoptee_thread == thread),
         "a frame can only be deoptimized by the owner thread");

  GrowableArray<ScopeValue*>* objects = chunk->at(0)->scope()->objects();

  // The flag return_oop() indicates call sites which return oop
  // in compiled code. Such sites include java method calls,
  // runtime calls (for example, used to allocate new objects/arrays
  // on slow code path) and any other calls generated in compiled code.
  // It is not guaranteed that we can get such information here only
  // by analyzing bytecode in deoptimized frames. This is why this flag
  // is set during method compilation (see Compile::Process_OopMap_Node()).
  // If the previous frame was popped or if we are dispatching an exception,
  // we don't have an oop result.
  bool save_oop_result = chunk->at(0)->scope()->return_oop() && !thread->popframe_forcing_deopt_reexecution() && (exec_mode == Deoptimization::Unpack_deopt);
  Handle return_value;
  if (save_oop_result) {
    // Reallocation may trigger GC. If deoptimization happened on return from
    // call which returns oop we need to save it since it is not in oopmap.
    oop result = deoptee.saved_oop_result(&map);
    assert(oopDesc::is_oop_or_null(result), "must be oop");
    return_value = Handle(thread, result);
    assert(Universe::heap()->is_in_or_null(result), "must be heap pointer");
    if (TraceDeoptimization) {
      ttyLocker ttyl;
      tty->print_cr("SAVED OOP RESULT " INTPTR_FORMAT " in thread " INTPTR_FORMAT, p2i(result), p2i(thread));
    }
  }
  if (objects != NULL) {
    if (exec_mode == Deoptimization::Unpack_none) {
      assert(thread->thread_state() == _thread_in_vm, "assumption");
      Thread* THREAD = thread;
      // Clear pending OOM if reallocation fails and return true indicating allocation failure
      realloc_failures = Deoptimization::realloc_objects(thread, &deoptee, &map, objects, CHECK_AND_CLEAR_(true));
      deoptimized_objects = true;
    } else {
      JavaThread* current = thread; // For JRT_BLOCK
      JRT_BLOCK
      realloc_failures = Deoptimization::realloc_objects(thread, &deoptee, &map, objects, THREAD);
      JRT_END
    }
    bool skip_internal = (compiled_method != NULL) && !compiled_method->is_compiled_by_jvmci();
    Deoptimization::reassign_fields(&deoptee, &map, objects, realloc_failures, skip_internal);
#ifndef PRODUCT
    if (TraceDeoptimization) {
      ttyLocker ttyl;
      tty->print_cr("REALLOC OBJECTS in thread " INTPTR_FORMAT, p2i(deoptee_thread));
      Deoptimization::print_objects(objects, realloc_failures);
    }
#endif
  }
  if (save_oop_result) {
    // Restore result.
    deoptee.set_saved_oop_result(&map, return_value());
  }
  return realloc_failures;
}

static void restore_eliminated_locks(JavaThread* thread, GrowableArray<compiledVFrame*>* chunk, bool realloc_failures,
                                     frame& deoptee, int exec_mode, bool& deoptimized_objects) {
  JavaThread* deoptee_thread = chunk->at(0)->thread();
  assert(!EscapeBarrier::objs_are_deoptimized(deoptee_thread, deoptee.id()), "must relock just once");
  assert(thread == Thread::current(), "should be");
  HandleMark hm(thread);
#ifndef PRODUCT
  bool first = true;
#endif
  for (int i = 0; i < chunk->length(); i++) {
    compiledVFrame* cvf = chunk->at(i);
    assert (cvf->scope() != NULL,"expect only compiled java frames");
    GrowableArray<MonitorInfo*>* monitors = cvf->monitors();
    if (monitors->is_nonempty()) {
      bool relocked = Deoptimization::relock_objects(thread, monitors, deoptee_thread, deoptee,
                                                     exec_mode, realloc_failures);
      deoptimized_objects = deoptimized_objects || relocked;
#ifndef PRODUCT
      if (PrintDeoptimizationDetails) {
        ttyLocker ttyl;
        for (int j = 0; j < monitors->length(); j++) {
          MonitorInfo* mi = monitors->at(j);
          if (mi->eliminated()) {
            if (first) {
              first = false;
              tty->print_cr("RELOCK OBJECTS in thread " INTPTR_FORMAT, p2i(thread));
            }
            if (exec_mode == Deoptimization::Unpack_none) {
              ObjectMonitor* monitor = deoptee_thread->current_waiting_monitor();
              if (monitor != NULL && monitor->object() == mi->owner()) {
                tty->print_cr("     object <" INTPTR_FORMAT "> DEFERRED relocking after wait", p2i(mi->owner()));
                continue;
              }
            }
            if (mi->owner_is_scalar_replaced()) {
              Klass* k = java_lang_Class::as_Klass(mi->owner_klass());
              tty->print_cr("     failed reallocation for klass %s", k->external_name());
            } else {
              tty->print_cr("     object <" INTPTR_FORMAT "> locked", p2i(mi->owner()));
            }
          }
        }
      }
#endif // !PRODUCT
    }
  }
}

// Deoptimize objects, that is reallocate and relock them, just before they escape through JVMTI.
// The given vframes cover one physical frame.
bool Deoptimization::deoptimize_objects_internal(JavaThread* thread, GrowableArray<compiledVFrame*>* chunk,
                                                 bool& realloc_failures) {
  frame deoptee = chunk->at(0)->fr();
  JavaThread* deoptee_thread = chunk->at(0)->thread();
  CompiledMethod* cm = deoptee.cb()->as_compiled_method_or_null();
  RegisterMap map(chunk->at(0)->register_map());
  bool deoptimized_objects = false;

  bool const jvmci_enabled = JVMCI_ONLY(UseJVMCICompiler) NOT_JVMCI(false);

  // Reallocate the non-escaping objects and restore their fields.
  if (jvmci_enabled COMPILER2_PRESENT(|| (DoEscapeAnalysis && EliminateAllocations)
                                      || EliminateAutoBox || EnableVectorAggressiveReboxing)) {
    realloc_failures = rematerialize_objects(thread, Unpack_none, cm, deoptee, map, chunk, deoptimized_objects);
  }

  // Revoke biases of objects with eliminated locks in the given frame.
  Deoptimization::revoke_for_object_deoptimization(deoptee_thread, deoptee, &map, thread);

  // MonitorInfo structures used in eliminate_locks are not GC safe.
  NoSafepointVerifier no_safepoint;

  // Now relock objects if synchronization on them was eliminated.
  if (jvmci_enabled COMPILER2_PRESENT(|| ((DoEscapeAnalysis || EliminateNestedLocks) && EliminateLocks))) {
    restore_eliminated_locks(thread, chunk, realloc_failures, deoptee, Unpack_none, deoptimized_objects);
  }
  return deoptimized_objects;
}
#endif // COMPILER2_OR_JVMCI

// This is factored, since it is both called from a JRT_LEAF (deoptimization) and a JRT_ENTRY (uncommon_trap)
Deoptimization::UnrollBlock* Deoptimization::fetch_unroll_info_helper(JavaThread* current, int exec_mode) {
  // When we get here we are about to unwind the deoptee frame. In order to
  // catch not yet safe to use frames, the following stack watermark barrier
  // poll will make such frames safe to use.
  StackWatermarkSet::before_unwind(current);

  // Note: there is a safepoint safety issue here. No matter whether we enter
  // via vanilla deopt or uncommon trap we MUST NOT stop at a safepoint once
  // the vframeArray is created.
  //

  // Allocate our special deoptimization ResourceMark
  DeoptResourceMark* dmark = new DeoptResourceMark(current);
  assert(current->deopt_mark() == NULL, "Pending deopt!");
  current->set_deopt_mark(dmark);

  frame stub_frame = current->last_frame(); // Makes stack walkable as side effect
  RegisterMap map(current, true);
  RegisterMap dummy_map(current, false);
  // Now get the deoptee with a valid map
  frame deoptee = stub_frame.sender(&map);
  // Set the deoptee nmethod
  assert(current->deopt_compiled_method() == NULL, "Pending deopt!");
  CompiledMethod* cm = deoptee.cb()->as_compiled_method_or_null();
  current->set_deopt_compiled_method(cm);

  if (VerifyStack) {
    current->validate_frame_layout();
  }

  // Create a growable array of VFrames where each VFrame represents an inlined
  // Java frame.  This storage is allocated with the usual system arena.
  assert(deoptee.is_compiled_frame(), "Wrong frame type");
  GrowableArray<compiledVFrame*>* chunk = new GrowableArray<compiledVFrame*>(10);
  vframe* vf = vframe::new_vframe(&deoptee, &map, current);
  while (!vf->is_top()) {
    assert(vf->is_compiled_frame(), "Wrong frame type");
    chunk->push(compiledVFrame::cast(vf));
    vf = vf->sender();
  }
  assert(vf->is_compiled_frame(), "Wrong frame type");
  chunk->push(compiledVFrame::cast(vf));

  bool realloc_failures = false;

#if COMPILER2_OR_JVMCI
  bool const jvmci_enabled = JVMCI_ONLY(EnableJVMCI) NOT_JVMCI(false);

  // Reallocate the non-escaping objects and restore their fields. Then
  // relock objects if synchronization on them was eliminated.
  if (jvmci_enabled COMPILER2_PRESENT( || (DoEscapeAnalysis && EliminateAllocations)
                                       || EliminateAutoBox || EnableVectorAggressiveReboxing )) {
    bool unused;
    realloc_failures = rematerialize_objects(current, exec_mode, cm, deoptee, map, chunk, unused);
  }
#endif // COMPILER2_OR_JVMCI

  // Revoke biases, done with in java state.
  // No safepoints allowed after this
  revoke_from_deopt_handler(current, deoptee, &map);

  // Ensure that no safepoint is taken after pointers have been stored
  // in fields of rematerialized objects.  If a safepoint occurs from here on
  // out the java state residing in the vframeArray will be missed.
  // Locks may be rebaised in a safepoint.
  NoSafepointVerifier no_safepoint;

#if COMPILER2_OR_JVMCI
  if ((jvmci_enabled COMPILER2_PRESENT( || ((DoEscapeAnalysis || EliminateNestedLocks) && EliminateLocks) ))
      && !EscapeBarrier::objs_are_deoptimized(current, deoptee.id())) {
    bool unused;
    restore_eliminated_locks(current, chunk, realloc_failures, deoptee, exec_mode, unused);
  }
#endif // COMPILER2_OR_JVMCI

  ScopeDesc* trap_scope = chunk->at(0)->scope();
  Handle exceptionObject;
  if (trap_scope->rethrow_exception()) {
    if (PrintDeoptimizationDetails) {
      tty->print_cr("Exception to be rethrown in the interpreter for method %s::%s at bci %d", trap_scope->method()->method_holder()->name()->as_C_string(), trap_scope->method()->name()->as_C_string(), trap_scope->bci());
    }
    GrowableArray<ScopeValue*>* expressions = trap_scope->expressions();
    guarantee(expressions != NULL && expressions->length() > 0, "must have exception to throw");
    ScopeValue* topOfStack = expressions->top();
    exceptionObject = StackValue::create_stack_value(&deoptee, &map, topOfStack)->get_obj();
    guarantee(exceptionObject() != NULL, "exception oop can not be null");
  }

  vframeArray* array = create_vframeArray(current, deoptee, &map, chunk, realloc_failures);
#if COMPILER2_OR_JVMCI
  if (realloc_failures) {
    pop_frames_failed_reallocs(current, array);
  }
#endif

  assert(current->vframe_array_head() == NULL, "Pending deopt!");
  current->set_vframe_array_head(array);

  // Now that the vframeArray has been created if we have any deferred local writes
  // added by jvmti then we can free up that structure as the data is now in the
  // vframeArray

  JvmtiDeferredUpdates::delete_updates_for_frame(current, array->original().id());

  // Compute the caller frame based on the sender sp of stub_frame and stored frame sizes info.
  CodeBlob* cb = stub_frame.cb();
  // Verify we have the right vframeArray
  assert(cb->frame_size() >= 0, "Unexpected frame size");
  intptr_t* unpack_sp = stub_frame.sp() + cb->frame_size();

  // If the deopt call site is a MethodHandle invoke call site we have
  // to adjust the unpack_sp.
  nmethod* deoptee_nm = deoptee.cb()->as_nmethod_or_null();
  if (deoptee_nm != NULL && deoptee_nm->is_method_handle_return(deoptee.pc()))
    unpack_sp = deoptee.unextended_sp();

#ifdef ASSERT
  assert(cb->is_deoptimization_stub() ||
         cb->is_uncommon_trap_stub() ||
         strcmp("Stub<DeoptimizationStub.deoptimizationHandler>", cb->name()) == 0 ||
         strcmp("Stub<UncommonTrapStub.uncommonTrapHandler>", cb->name()) == 0,
         "unexpected code blob: %s", cb->name());
#endif

  // This is a guarantee instead of an assert because if vframe doesn't match
  // we will unpack the wrong deoptimized frame and wind up in strange places
  // where it will be very difficult to figure out what went wrong. Better
  // to die an early death here than some very obscure death later when the
  // trail is cold.
  // Note: on ia64 this guarantee can be fooled by frames with no memory stack
  // in that it will fail to detect a problem when there is one. This needs
  // more work in tiger timeframe.
  guarantee(array->unextended_sp() == unpack_sp, "vframe_array_head must contain the vframeArray to unpack");

  int number_of_frames = array->frames();

  // Compute the vframes' sizes.  Note that frame_sizes[] entries are ordered from outermost to innermost
  // virtual activation, which is the reverse of the elements in the vframes array.
  intptr_t* frame_sizes = NEW_C_HEAP_ARRAY(intptr_t, number_of_frames, mtCompiler);
  // +1 because we always have an interpreter return address for the final slot.
  address* frame_pcs = NEW_C_HEAP_ARRAY(address, number_of_frames + 1, mtCompiler);
  int popframe_extra_args = 0;
  // Create an interpreter return address for the stub to use as its return
  // address so the skeletal frames are perfectly walkable
  frame_pcs[number_of_frames] = Interpreter::deopt_entry(vtos, 0);

  // PopFrame requires that the preserved incoming arguments from the recently-popped topmost
  // activation be put back on the expression stack of the caller for reexecution
  if (JvmtiExport::can_pop_frame() && current->popframe_forcing_deopt_reexecution()) {
    popframe_extra_args = in_words(current->popframe_preserved_args_size_in_words());
  }

  // Find the current pc for sender of the deoptee. Since the sender may have been deoptimized
  // itself since the deoptee vframeArray was created we must get a fresh value of the pc rather
  // than simply use array->sender.pc(). This requires us to walk the current set of frames
  //
  frame deopt_sender = stub_frame.sender(&dummy_map); // First is the deoptee frame
  deopt_sender = deopt_sender.sender(&dummy_map);     // Now deoptee caller

  // It's possible that the number of parameters at the call site is
  // different than number of arguments in the callee when method
  // handles are used.  If the caller is interpreted get the real
  // value so that the proper amount of space can be added to it's
  // frame.
  bool caller_was_method_handle = false;
  if (deopt_sender.is_interpreted_frame()) {
    methodHandle method(current, deopt_sender.interpreter_frame_method());
    Bytecode_invoke cur = Bytecode_invoke_check(method, deopt_sender.interpreter_frame_bci());
    if (cur.is_invokedynamic() || cur.is_invokehandle()) {
      // Method handle invokes may involve fairly arbitrary chains of
      // calls so it's impossible to know how much actual space the
      // caller has for locals.
      caller_was_method_handle = true;
    }
  }

  //
  // frame_sizes/frame_pcs[0] oldest frame (int or c2i)
  // frame_sizes/frame_pcs[1] next oldest frame (int)
  // frame_sizes/frame_pcs[n] youngest frame (int)
  //
  // Now a pc in frame_pcs is actually the return address to the frame's caller (a frame
  // owns the space for the return address to it's caller).  Confusing ain't it.
  //
  // The vframe array can address vframes with indices running from
  // 0.._frames-1. Index  0 is the youngest frame and _frame - 1 is the oldest (root) frame.
  // When we create the skeletal frames we need the oldest frame to be in the zero slot
  // in the frame_sizes/frame_pcs so the assembly code can do a trivial walk.
  // so things look a little strange in this loop.
  //
  int callee_parameters = 0;
  int callee_locals = 0;
  for (int index = 0; index < array->frames(); index++ ) {
    // frame[number_of_frames - 1 ] = on_stack_size(youngest)
    // frame[number_of_frames - 2 ] = on_stack_size(sender(youngest))
    // frame[number_of_frames - 3 ] = on_stack_size(sender(sender(youngest)))
    frame_sizes[number_of_frames - 1 - index] = BytesPerWord * array->element(index)->on_stack_size(callee_parameters,
                                                                                                    callee_locals,
                                                                                                    index == 0,
                                                                                                    popframe_extra_args);
    // This pc doesn't have to be perfect just good enough to identify the frame
    // as interpreted so the skeleton frame will be walkable
    // The correct pc will be set when the skeleton frame is completely filled out
    // The final pc we store in the loop is wrong and will be overwritten below
    frame_pcs[number_of_frames - 1 - index ] = Interpreter::deopt_entry(vtos, 0) - frame::pc_return_offset;

    callee_parameters = array->element(index)->method()->size_of_parameters();
    callee_locals = array->element(index)->method()->max_locals();
    popframe_extra_args = 0;
  }

  // Compute whether the root vframe returns a float or double value.
  BasicType return_type;
  {
    methodHandle method(current, array->element(0)->method());
    Bytecode_invoke invoke = Bytecode_invoke_check(method, array->element(0)->bci());
    return_type = invoke.is_valid() ? invoke.result_type() : T_ILLEGAL;
  }

  // Compute information for handling adapters and adjusting the frame size of the caller.
  int caller_adjustment = 0;

  // Compute the amount the oldest interpreter frame will have to adjust
  // its caller's stack by. If the caller is a compiled frame then
  // we pretend that the callee has no parameters so that the
  // extension counts for the full amount of locals and not just
  // locals-parms. This is because without a c2i adapter the parm
  // area as created by the compiled frame will not be usable by
  // the interpreter. (Depending on the calling convention there
  // may not even be enough space).

  // QQQ I'd rather see this pushed down into last_frame_adjust
  // and have it take the sender (aka caller).

  if (deopt_sender.is_compiled_frame() || caller_was_method_handle) {
    caller_adjustment = last_frame_adjust(0, callee_locals);
  } else if (callee_locals > callee_parameters) {
    // The caller frame may need extending to accommodate
    // non-parameter locals of the first unpacked interpreted frame.
    // Compute that adjustment.
    caller_adjustment = last_frame_adjust(callee_parameters, callee_locals);
  }

  // If the sender is deoptimized the we must retrieve the address of the handler
  // since the frame will "magically" show the original pc before the deopt
  // and we'd undo the deopt.

  frame_pcs[0] = deopt_sender.raw_pc();

  assert(CodeCache::find_blob_unsafe(frame_pcs[0]) != NULL, "bad pc");

#if INCLUDE_JVMCI
  if (exceptionObject() != NULL) {
    current->set_exception_oop(exceptionObject());
    exec_mode = Unpack_exception;
  }
#endif

  if (current->frames_to_pop_failed_realloc() > 0 && exec_mode != Unpack_uncommon_trap) {
    assert(current->has_pending_exception(), "should have thrown OOME");
    current->set_exception_oop(current->pending_exception());
    current->clear_pending_exception();
    exec_mode = Unpack_exception;
  }

#if INCLUDE_JVMCI
  if (current->frames_to_pop_failed_realloc() > 0) {
    current->set_pending_monitorenter(false);
  }
#endif

  UnrollBlock* info = new UnrollBlock(array->frame_size() * BytesPerWord,
                                      caller_adjustment * BytesPerWord,
                                      caller_was_method_handle ? 0 : callee_parameters,
                                      number_of_frames,
                                      frame_sizes,
                                      frame_pcs,
                                      return_type,
                                      exec_mode);
  // On some platforms, we need a way to pass some platform dependent
  // information to the unpacking code so the skeletal frames come out
  // correct (initial fp value, unextended sp, ...)
  info->set_initial_info((intptr_t) array->sender().initial_deoptimization_info());

  if (array->frames() > 1) {
    if (VerifyStack && TraceDeoptimization) {
      ttyLocker ttyl;
      tty->print_cr("Deoptimizing method containing inlining");
    }
  }

  array->set_unroll_block(info);
  return info;
}

// Called to cleanup deoptimization data structures in normal case
// after unpacking to stack and when stack overflow error occurs
void Deoptimization::cleanup_deopt_info(JavaThread *thread,
                                        vframeArray *array) {

  // Get array if coming from exception
  if (array == NULL) {
    array = thread->vframe_array_head();
  }
  thread->set_vframe_array_head(NULL);

  // Free the previous UnrollBlock
  vframeArray* old_array = thread->vframe_array_last();
  thread->set_vframe_array_last(array);

  if (old_array != NULL) {
    UnrollBlock* old_info = old_array->unroll_block();
    old_array->set_unroll_block(NULL);
    delete old_info;
    delete old_array;
  }

  // Deallocate any resource creating in this routine and any ResourceObjs allocated
  // inside the vframeArray (StackValueCollections)

  delete thread->deopt_mark();
  thread->set_deopt_mark(NULL);
  thread->set_deopt_compiled_method(NULL);


  if (JvmtiExport::can_pop_frame()) {
    // Regardless of whether we entered this routine with the pending
    // popframe condition bit set, we should always clear it now
    thread->clear_popframe_condition();
  }

  // unpack_frames() is called at the end of the deoptimization handler
  // and (in C2) at the end of the uncommon trap handler. Note this fact
  // so that an asynchronous stack walker can work again. This counter is
  // incremented at the beginning of fetch_unroll_info() and (in C2) at
  // the beginning of uncommon_trap().
  thread->dec_in_deopt_handler();
}

// Moved from cpu directories because none of the cpus has callee save values.
// If a cpu implements callee save values, move this to deoptimization_<cpu>.cpp.
void Deoptimization::unwind_callee_save_values(frame* f, vframeArray* vframe_array) {

  // This code is sort of the equivalent of C2IAdapter::setup_stack_frame back in
  // the days we had adapter frames. When we deoptimize a situation where a
  // compiled caller calls a compiled caller will have registers it expects
  // to survive the call to the callee. If we deoptimize the callee the only
  // way we can restore these registers is to have the oldest interpreter
  // frame that we create restore these values. That is what this routine
  // will accomplish.

  // At the moment we have modified c2 to not have any callee save registers
  // so this problem does not exist and this routine is just a place holder.

  assert(f->is_interpreted_frame(), "must be interpreted");
}

// Return BasicType of value being returned
JRT_LEAF(BasicType, Deoptimization::unpack_frames(JavaThread* thread, int exec_mode))

  // We are already active in the special DeoptResourceMark any ResourceObj's we
  // allocate will be freed at the end of the routine.

  // JRT_LEAF methods don't normally allocate handles and there is a
  // NoHandleMark to enforce that. It is actually safe to use Handles
  // in a JRT_LEAF method, and sometimes desirable, but to do so we
  // must use ResetNoHandleMark to bypass the NoHandleMark, and
  // then use a HandleMark to ensure any Handles we do create are
  // cleaned up in this scope.
  ResetNoHandleMark rnhm;
  HandleMark hm(thread);

  frame stub_frame = thread->last_frame();

  // Since the frame to unpack is the top frame of this thread, the vframe_array_head
  // must point to the vframeArray for the unpack frame.
  vframeArray* array = thread->vframe_array_head();

#ifndef PRODUCT
  if (TraceDeoptimization) {
    ttyLocker ttyl;
    tty->print_cr("DEOPT UNPACKING thread " INTPTR_FORMAT " vframeArray " INTPTR_FORMAT " mode %d",
                  p2i(thread), p2i(array), exec_mode);
  }
#endif
  Events::log_deopt_message(thread, "DEOPT UNPACKING pc=" INTPTR_FORMAT " sp=" INTPTR_FORMAT " mode %d",
              p2i(stub_frame.pc()), p2i(stub_frame.sp()), exec_mode);

  UnrollBlock* info = array->unroll_block();

  // We set the last_Java frame. But the stack isn't really parsable here. So we
  // clear it to make sure JFR understands not to try and walk stacks from events
  // in here.
  intptr_t* sp = thread->frame_anchor()->last_Java_sp();
  thread->frame_anchor()->set_last_Java_sp(NULL);

  // Unpack the interpreter frames and any adapter frame (c2 only) we might create.
  array->unpack_to_stack(stub_frame, exec_mode, info->caller_actual_parameters());

  thread->frame_anchor()->set_last_Java_sp(sp);

  BasicType bt = info->return_type();

  // If we have an exception pending, claim that the return type is an oop
  // so the deopt_blob does not overwrite the exception_oop.

  if (exec_mode == Unpack_exception)
    bt = T_OBJECT;

  // Cleanup thread deopt data
  cleanup_deopt_info(thread, array);

#ifndef PRODUCT
  if (VerifyStack) {
    ResourceMark res_mark;
    // Clear pending exception to not break verification code (restored afterwards)
    PreserveExceptionMark pm(thread);

    thread->validate_frame_layout();

    // Verify that the just-unpacked frames match the interpreter's
    // notions of expression stack and locals
    vframeArray* cur_array = thread->vframe_array_last();
    RegisterMap rm(thread, false);
    rm.set_include_argument_oops(false);
    bool is_top_frame = true;
    int callee_size_of_parameters = 0;
    int callee_max_locals = 0;
    for (int i = 0; i < cur_array->frames(); i++) {
      vframeArrayElement* el = cur_array->element(i);
      frame* iframe = el->iframe();
      guarantee(iframe->is_interpreted_frame(), "Wrong frame type");

      // Get the oop map for this bci
      InterpreterOopMap mask;
      int cur_invoke_parameter_size = 0;
      bool try_next_mask = false;
      int next_mask_expression_stack_size = -1;
      int top_frame_expression_stack_adjustment = 0;
      methodHandle mh(thread, iframe->interpreter_frame_method());
      OopMapCache::compute_one_oop_map(mh, iframe->interpreter_frame_bci(), &mask);
      BytecodeStream str(mh, iframe->interpreter_frame_bci());
      int max_bci = mh->code_size();
      // Get to the next bytecode if possible
      assert(str.bci() < max_bci, "bci in interpreter frame out of bounds");
      // Check to see if we can grab the number of outgoing arguments
      // at an uncommon trap for an invoke (where the compiler
      // generates debug info before the invoke has executed)
      Bytecodes::Code cur_code = str.next();
      if (Bytecodes::is_invoke(cur_code)) {
        Bytecode_invoke invoke(mh, iframe->interpreter_frame_bci());
        cur_invoke_parameter_size = invoke.size_of_parameters();
        if (i != 0 && !invoke.is_invokedynamic() && MethodHandles::has_member_arg(invoke.klass(), invoke.name())) {
          callee_size_of_parameters++;
        }
      }
      if (str.bci() < max_bci) {
        Bytecodes::Code next_code = str.next();
        if (next_code >= 0) {
          // The interpreter oop map generator reports results before
          // the current bytecode has executed except in the case of
          // calls. It seems to be hard to tell whether the compiler
          // has emitted debug information matching the "state before"
          // a given bytecode or the state after, so we try both
          if (!Bytecodes::is_invoke(cur_code) && cur_code != Bytecodes::_athrow) {
            // Get expression stack size for the next bytecode
            InterpreterOopMap next_mask;
            OopMapCache::compute_one_oop_map(mh, str.bci(), &next_mask);
            next_mask_expression_stack_size = next_mask.expression_stack_size();
            if (Bytecodes::is_invoke(next_code)) {
              Bytecode_invoke invoke(mh, str.bci());
              next_mask_expression_stack_size += invoke.size_of_parameters();
            }
            // Need to subtract off the size of the result type of
            // the bytecode because this is not described in the
            // debug info but returned to the interpreter in the TOS
            // caching register
            BasicType bytecode_result_type = Bytecodes::result_type(cur_code);
            if (bytecode_result_type != T_ILLEGAL) {
              top_frame_expression_stack_adjustment = type2size[bytecode_result_type];
            }
            assert(top_frame_expression_stack_adjustment >= 0, "stack adjustment must be positive");
            try_next_mask = true;
          }
        }
      }

      // Verify stack depth and oops in frame
      // This assertion may be dependent on the platform we're running on and may need modification (tested on x86 and sparc)
      if (!(
            /* SPARC */
            (iframe->interpreter_frame_expression_stack_size() == mask.expression_stack_size() + callee_size_of_parameters) ||
            /* x86 */
            (iframe->interpreter_frame_expression_stack_size() == mask.expression_stack_size() + callee_max_locals) ||
            (try_next_mask &&
             (iframe->interpreter_frame_expression_stack_size() == (next_mask_expression_stack_size -
                                                                    top_frame_expression_stack_adjustment))) ||
            (is_top_frame && (exec_mode == Unpack_exception) && iframe->interpreter_frame_expression_stack_size() == 0) ||
            (is_top_frame && (exec_mode == Unpack_uncommon_trap || exec_mode == Unpack_reexecute || el->should_reexecute()) &&
             (iframe->interpreter_frame_expression_stack_size() == mask.expression_stack_size() + cur_invoke_parameter_size))
            )) {
        {
          ttyLocker ttyl;

          // Print out some information that will help us debug the problem
          tty->print_cr("Wrong number of expression stack elements during deoptimization");
          tty->print_cr("  Error occurred while verifying frame %d (0..%d, 0 is topmost)", i, cur_array->frames() - 1);
          tty->print_cr("  Fabricated interpreter frame had %d expression stack elements",
                        iframe->interpreter_frame_expression_stack_size());
          tty->print_cr("  Interpreter oop map had %d expression stack elements", mask.expression_stack_size());
          tty->print_cr("  try_next_mask = %d", try_next_mask);
          tty->print_cr("  next_mask_expression_stack_size = %d", next_mask_expression_stack_size);
          tty->print_cr("  callee_size_of_parameters = %d", callee_size_of_parameters);
          tty->print_cr("  callee_max_locals = %d", callee_max_locals);
          tty->print_cr("  top_frame_expression_stack_adjustment = %d", top_frame_expression_stack_adjustment);
          tty->print_cr("  exec_mode = %d", exec_mode);
          tty->print_cr("  cur_invoke_parameter_size = %d", cur_invoke_parameter_size);
          tty->print_cr("  Thread = " INTPTR_FORMAT ", thread ID = %d", p2i(thread), thread->osthread()->thread_id());
          tty->print_cr("  Interpreted frames:");
          for (int k = 0; k < cur_array->frames(); k++) {
            vframeArrayElement* el = cur_array->element(k);
            tty->print_cr("    %s (bci %d)", el->method()->name_and_sig_as_C_string(), el->bci());
          }
          cur_array->print_on_2(tty);
        } // release tty lock before calling guarantee
        guarantee(false, "wrong number of expression stack elements during deopt");
      }
      VerifyOopClosure verify;
      iframe->oops_interpreted_do(&verify, &rm, false);
      callee_size_of_parameters = mh->size_of_parameters();
      callee_max_locals = mh->max_locals();
      is_top_frame = false;
    }
  }
#endif /* !PRODUCT */

  return bt;
JRT_END

class DeoptimizeMarkedClosure : public HandshakeClosure {
 public:
  DeoptimizeMarkedClosure() : HandshakeClosure("Deoptimize") {}
  void do_thread(Thread* thread) {
    JavaThread* jt = thread->as_Java_thread();
    jt->deoptimize_marked_methods();
  }
};

void Deoptimization::deoptimize_all_marked(nmethod* nmethod_only) {
  ResourceMark rm;
  DeoptimizationMarker dm;

  // Make the dependent methods not entrant
  if (nmethod_only != NULL) {
    nmethod_only->mark_for_deoptimization();
    nmethod_only->make_not_entrant();
  } else {
    MutexLocker mu(SafepointSynchronize::is_at_safepoint() ? NULL : CodeCache_lock, Mutex::_no_safepoint_check_flag);
    CodeCache::make_marked_nmethods_not_entrant();
  }

  DeoptimizeMarkedClosure deopt;
  if (SafepointSynchronize::is_at_safepoint()) {
    Threads::java_threads_do(&deopt);
  } else {
    Handshake::execute(&deopt);
  }
}

Deoptimization::DeoptAction Deoptimization::_unloaded_action
  = Deoptimization::Action_reinterpret;



#if INCLUDE_JVMCI || INCLUDE_AOT
template<typename CacheType>
class BoxCacheBase : public CHeapObj<mtCompiler> {
protected:
  static InstanceKlass* find_cache_klass(Symbol* klass_name) {
    ResourceMark rm;
    char* klass_name_str = klass_name->as_C_string();
    InstanceKlass* ik = SystemDictionary::find_instance_klass(klass_name, Handle(), Handle());
    guarantee(ik != NULL, "%s must be loaded", klass_name_str);
    guarantee(ik->is_initialized(), "%s must be initialized", klass_name_str);
    CacheType::compute_offsets(ik);
    return ik;
  }
};

template<typename PrimitiveType, typename CacheType, typename BoxType> class BoxCache  : public BoxCacheBase<CacheType> {
  PrimitiveType _low;
  PrimitiveType _high;
  jobject _cache;
protected:
  static BoxCache<PrimitiveType, CacheType, BoxType> *_singleton;
  BoxCache(Thread* thread) {
    InstanceKlass* ik = BoxCacheBase<CacheType>::find_cache_klass(CacheType::symbol());
    objArrayOop cache = CacheType::cache(ik);
    assert(cache->length() > 0, "Empty cache");
    _low = BoxType::value(cache->obj_at(0));
    _high = _low + cache->length() - 1;
    _cache = JNIHandles::make_global(Handle(thread, cache));
  }
  ~BoxCache() {
    JNIHandles::destroy_global(_cache);
  }
public:
  static BoxCache<PrimitiveType, CacheType, BoxType>* singleton(Thread* thread) {
    if (_singleton == NULL) {
      BoxCache<PrimitiveType, CacheType, BoxType>* s = new BoxCache<PrimitiveType, CacheType, BoxType>(thread);
      if (!Atomic::replace_if_null(&_singleton, s)) {
        delete s;
      }
    }
    return _singleton;
  }
  oop lookup(PrimitiveType value) {
    if (_low <= value && value <= _high) {
      int offset = value - _low;
      return objArrayOop(JNIHandles::resolve_non_null(_cache))->obj_at(offset);
    }
    return NULL;
  }
  oop lookup_raw(intptr_t raw_value) {
    // Have to cast to avoid little/big-endian problems.
    if (sizeof(PrimitiveType) > sizeof(jint)) {
      jlong value = (jlong)raw_value;
      return lookup(value);
    }
    PrimitiveType value = (PrimitiveType)*((jint*)&raw_value);
    return lookup(value);
  }
};

typedef BoxCache<jint, java_lang_Integer_IntegerCache, java_lang_Integer> IntegerBoxCache;
typedef BoxCache<jlong, java_lang_Long_LongCache, java_lang_Long> LongBoxCache;
typedef BoxCache<jchar, java_lang_Character_CharacterCache, java_lang_Character> CharacterBoxCache;
typedef BoxCache<jshort, java_lang_Short_ShortCache, java_lang_Short> ShortBoxCache;
typedef BoxCache<jbyte, java_lang_Byte_ByteCache, java_lang_Byte> ByteBoxCache;

template<> BoxCache<jint, java_lang_Integer_IntegerCache, java_lang_Integer>* BoxCache<jint, java_lang_Integer_IntegerCache, java_lang_Integer>::_singleton = NULL;
template<> BoxCache<jlong, java_lang_Long_LongCache, java_lang_Long>* BoxCache<jlong, java_lang_Long_LongCache, java_lang_Long>::_singleton = NULL;
template<> BoxCache<jchar, java_lang_Character_CharacterCache, java_lang_Character>* BoxCache<jchar, java_lang_Character_CharacterCache, java_lang_Character>::_singleton = NULL;
template<> BoxCache<jshort, java_lang_Short_ShortCache, java_lang_Short>* BoxCache<jshort, java_lang_Short_ShortCache, java_lang_Short>::_singleton = NULL;
template<> BoxCache<jbyte, java_lang_Byte_ByteCache, java_lang_Byte>* BoxCache<jbyte, java_lang_Byte_ByteCache, java_lang_Byte>::_singleton = NULL;

class BooleanBoxCache : public BoxCacheBase<java_lang_Boolean> {
  jobject _true_cache;
  jobject _false_cache;
protected:
  static BooleanBoxCache *_singleton;
  BooleanBoxCache(Thread *thread) {
    InstanceKlass* ik = find_cache_klass(java_lang_Boolean::symbol());
    _true_cache = JNIHandles::make_global(Handle(thread, java_lang_Boolean::get_TRUE(ik)));
    _false_cache = JNIHandles::make_global(Handle(thread, java_lang_Boolean::get_FALSE(ik)));
  }
  ~BooleanBoxCache() {
    JNIHandles::destroy_global(_true_cache);
    JNIHandles::destroy_global(_false_cache);
  }
public:
  static BooleanBoxCache* singleton(Thread* thread) {
    if (_singleton == NULL) {
      BooleanBoxCache* s = new BooleanBoxCache(thread);
      if (!Atomic::replace_if_null(&_singleton, s)) {
        delete s;
      }
    }
    return _singleton;
  }
  oop lookup_raw(intptr_t raw_value) {
    // Have to cast to avoid little/big-endian problems.
    jboolean value = (jboolean)*((jint*)&raw_value);
    return lookup(value);
  }
  oop lookup(jboolean value) {
    if (value != 0) {
      return JNIHandles::resolve_non_null(_true_cache);
    }
    return JNIHandles::resolve_non_null(_false_cache);
  }
};

BooleanBoxCache* BooleanBoxCache::_singleton = NULL;

oop Deoptimization::get_cached_box(AutoBoxObjectValue* bv, frame* fr, RegisterMap* reg_map, TRAPS) {
   Klass* k = java_lang_Class::as_Klass(bv->klass()->as_ConstantOopReadValue()->value()());
   BasicType box_type = vmClasses::box_klass_type(k);
   if (box_type != T_OBJECT) {
     StackValue* value = StackValue::create_stack_value(fr, reg_map, bv->field_at(box_type == T_LONG ? 1 : 0));
     switch(box_type) {
       case T_INT:     return IntegerBoxCache::singleton(THREAD)->lookup_raw(value->get_int());
       case T_CHAR:    return CharacterBoxCache::singleton(THREAD)->lookup_raw(value->get_int());
       case T_SHORT:   return ShortBoxCache::singleton(THREAD)->lookup_raw(value->get_int());
       case T_BYTE:    return ByteBoxCache::singleton(THREAD)->lookup_raw(value->get_int());
       case T_BOOLEAN: return BooleanBoxCache::singleton(THREAD)->lookup_raw(value->get_int());
       case T_LONG:    return LongBoxCache::singleton(THREAD)->lookup_raw(value->get_int());
       default:;
     }
   }
   return NULL;
}
#endif // INCLUDE_JVMCI || INCLUDE_AOT

#if COMPILER2_OR_JVMCI
bool Deoptimization::realloc_objects(JavaThread* thread, frame* fr, RegisterMap* reg_map, GrowableArray<ScopeValue*>* objects, TRAPS) {
  Handle pending_exception(THREAD, thread->pending_exception());
  const char* exception_file = thread->exception_file();
  int exception_line = thread->exception_line();
  thread->clear_pending_exception();

  bool failures = false;

  for (int i = 0; i < objects->length(); i++) {
    assert(objects->at(i)->is_object(), "invalid debug information");
    ObjectValue* sv = (ObjectValue*) objects->at(i);

    Klass* k = java_lang_Class::as_Klass(sv->klass()->as_ConstantOopReadValue()->value()());
    oop obj = NULL;

    if (k->is_instance_klass()) {
#if INCLUDE_JVMCI || INCLUDE_AOT
      CompiledMethod* cm = fr->cb()->as_compiled_method_or_null();
      if (cm->is_compiled_by_jvmci() && sv->is_auto_box()) {
        AutoBoxObjectValue* abv = (AutoBoxObjectValue*) sv;
        obj = get_cached_box(abv, fr, reg_map, THREAD);
        if (obj != NULL) {
          // Set the flag to indicate the box came from a cache, so that we can skip the field reassignment for it.
          abv->set_cached(true);
        }
      }
#endif // INCLUDE_JVMCI || INCLUDE_AOT
      InstanceKlass* ik = InstanceKlass::cast(k);
      if (obj == NULL) {
#ifdef COMPILER2
        if (EnableVectorSupport && VectorSupport::is_vector(ik)) {
          obj = VectorSupport::allocate_vector(ik, fr, reg_map, sv, THREAD);
        } else {
          obj = ik->allocate_instance(THREAD);
        }
#else
        obj = ik->allocate_instance(THREAD);
#endif // COMPILER2
      }
    } else if (k->is_typeArray_klass()) {
      TypeArrayKlass* ak = TypeArrayKlass::cast(k);
      assert(sv->field_size() % type2size[ak->element_type()] == 0, "non-integral array length");
      int len = sv->field_size() / type2size[ak->element_type()];
      obj = ak->allocate(len, THREAD);
    } else if (k->is_objArray_klass()) {
      ObjArrayKlass* ak = ObjArrayKlass::cast(k);
      obj = ak->allocate(sv->field_size(), THREAD);
    }

    if (obj == NULL) {
      failures = true;
    }

    assert(sv->value().is_null(), "redundant reallocation");
    assert(obj != NULL || HAS_PENDING_EXCEPTION, "allocation should succeed or we should get an exception");
    CLEAR_PENDING_EXCEPTION;
    sv->set_value(obj);
  }

  if (failures) {
    THROW_OOP_(Universe::out_of_memory_error_realloc_objects(), failures);
  } else if (pending_exception.not_null()) {
    thread->set_pending_exception(pending_exception(), exception_file, exception_line);
  }

  return failures;
}

#if INCLUDE_JVMCI
/**
 * For primitive types whose kind gets "erased" at runtime (shorts become stack ints),
 * we need to somehow be able to recover the actual kind to be able to write the correct
 * amount of bytes.
 * For that purpose, this method assumes that, for an entry spanning n bytes at index i,
 * the entries at index n + 1 to n + i are 'markers'.
 * For example, if we were writing a short at index 4 of a byte array of size 8, the
 * expected form of the array would be:
 *
 * {b0, b1, b2, b3, INT, marker, b6, b7}
 *
 * Thus, in order to get back the size of the entry, we simply need to count the number
 * of marked entries
 *
 * @param virtualArray the virtualized byte array
 * @param i index of the virtual entry we are recovering
 * @return The number of bytes the entry spans
 */
static int count_number_of_bytes_for_entry(ObjectValue *virtualArray, int i) {
  int index = i;
  while (++index < virtualArray->field_size() &&
           virtualArray->field_at(index)->is_marker()) {}
  return index - i;
}

/**
 * If there was a guarantee for byte array to always start aligned to a long, we could
 * do a simple check on the parity of the index. Unfortunately, that is not always the
 * case. Thus, we check alignment of the actual address we are writing to.
 * In the unlikely case index 0 is 5-aligned for example, it would then be possible to
 * write a long to index 3.
 */
static jbyte* check_alignment_get_addr(typeArrayOop obj, int index, int expected_alignment) {
    jbyte* res = obj->byte_at_addr(index);
    assert((((intptr_t) res) % expected_alignment) == 0, "Non-aligned write");
    return res;
}

static void byte_array_put(typeArrayOop obj, intptr_t val, int index, int byte_count) {
  switch (byte_count) {
    case 1:
      obj->byte_at_put(index, (jbyte) *((jint *) &val));
      break;
    case 2:
      *((jshort *) check_alignment_get_addr(obj, index, 2)) = (jshort) *((jint *) &val);
      break;
    case 4:
      *((jint *) check_alignment_get_addr(obj, index, 4)) = (jint) *((jint *) &val);
      break;
    case 8:
      *((jlong *) check_alignment_get_addr(obj, index, 8)) = (jlong) *((jlong *) &val);
      break;
    default:
      ShouldNotReachHere();
  }
}
#endif // INCLUDE_JVMCI


// restore elements of an eliminated type array
void Deoptimization::reassign_type_array_elements(frame* fr, RegisterMap* reg_map, ObjectValue* sv, typeArrayOop obj, BasicType type) {
  int index = 0;
  intptr_t val;

  for (int i = 0; i < sv->field_size(); i++) {
    StackValue* value = StackValue::create_stack_value(fr, reg_map, sv->field_at(i));
    switch(type) {
    case T_LONG: case T_DOUBLE: {
      assert(value->type() == T_INT, "Agreement.");
      StackValue* low =
        StackValue::create_stack_value(fr, reg_map, sv->field_at(++i));
#ifdef _LP64
      jlong res = (jlong)low->get_int();
#else
      jlong res = jlong_from((jint)value->get_int(), (jint)low->get_int());
#endif
      obj->long_at_put(index, res);
      break;
    }

    // Have to cast to INT (32 bits) pointer to avoid little/big-endian problem.
    case T_INT: case T_FLOAT: { // 4 bytes.
      assert(value->type() == T_INT, "Agreement.");
      bool big_value = false;
      if (i + 1 < sv->field_size() && type == T_INT) {
        if (sv->field_at(i)->is_location()) {
          Location::Type type = ((LocationValue*) sv->field_at(i))->location().type();
          if (type == Location::dbl || type == Location::lng) {
            big_value = true;
          }
        } else if (sv->field_at(i)->is_constant_int()) {
          ScopeValue* next_scope_field = sv->field_at(i + 1);
          if (next_scope_field->is_constant_long() || next_scope_field->is_constant_double()) {
            big_value = true;
          }
        }
      }

      if (big_value) {
        StackValue* low = StackValue::create_stack_value(fr, reg_map, sv->field_at(++i));
  #ifdef _LP64
        jlong res = (jlong)low->get_int();
  #else
        jlong res = jlong_from((jint)value->get_int(), (jint)low->get_int());
  #endif
        obj->int_at_put(index, (jint)*((jint*)&res));
        obj->int_at_put(++index, (jint)*(((jint*)&res) + 1));
      } else {
        val = value->get_int();
        obj->int_at_put(index, (jint)*((jint*)&val));
      }
      break;
    }

    case T_SHORT:
      assert(value->type() == T_INT, "Agreement.");
      val = value->get_int();
      obj->short_at_put(index, (jshort)*((jint*)&val));
      break;

    case T_CHAR:
      assert(value->type() == T_INT, "Agreement.");
      val = value->get_int();
      obj->char_at_put(index, (jchar)*((jint*)&val));
      break;

    case T_BYTE: {
      assert(value->type() == T_INT, "Agreement.");
      // The value we get is erased as a regular int. We will need to find its actual byte count 'by hand'.
      val = value->get_int();
#if INCLUDE_JVMCI
      int byte_count = count_number_of_bytes_for_entry(sv, i);
      byte_array_put(obj, val, index, byte_count);
      // According to byte_count contract, the values from i + 1 to i + byte_count are illegal values. Skip.
      i += byte_count - 1; // Balance the loop counter.
      index += byte_count;
      // index has been updated so continue at top of loop
      continue;
#else
      obj->byte_at_put(index, (jbyte)*((jint*)&val));
      break;
#endif // INCLUDE_JVMCI
    }

    case T_BOOLEAN: {
      assert(value->type() == T_INT, "Agreement.");
      val = value->get_int();
      obj->bool_at_put(index, (jboolean)*((jint*)&val));
      break;
    }

      default:
        ShouldNotReachHere();
    }
    index++;
  }
}

// restore fields of an eliminated object array
void Deoptimization::reassign_object_array_elements(frame* fr, RegisterMap* reg_map, ObjectValue* sv, objArrayOop obj) {
  for (int i = 0; i < sv->field_size(); i++) {
    StackValue* value = StackValue::create_stack_value(fr, reg_map, sv->field_at(i));
    assert(value->type() == T_OBJECT, "object element expected");
    obj->obj_at_put(i, value->get_obj()());
  }
}

class ReassignedField {
public:
  int _offset;
  BasicType _type;
public:
  ReassignedField() {
    _offset = 0;
    _type = T_ILLEGAL;
  }
};

int compare(ReassignedField* left, ReassignedField* right) {
  return left->_offset - right->_offset;
}

// Restore fields of an eliminated instance object using the same field order
// returned by HotSpotResolvedObjectTypeImpl.getInstanceFields(true)
static int reassign_fields_by_klass(InstanceKlass* klass, frame* fr, RegisterMap* reg_map, ObjectValue* sv, int svIndex, oop obj, bool skip_internal) {
  GrowableArray<ReassignedField>* fields = new GrowableArray<ReassignedField>();
  InstanceKlass* ik = klass;
  while (ik != NULL) {
    for (AllFieldStream fs(ik); !fs.done(); fs.next()) {
      if (!fs.access_flags().is_static() && (!skip_internal || !fs.access_flags().is_internal())) {
        ReassignedField field;
        field._offset = fs.offset();
        field._type = Signature::basic_type(fs.signature());
        fields->append(field);
      }
    }
    ik = ik->superklass();
  }
  fields->sort(compare);
  for (int i = 0; i < fields->length(); i++) {
    intptr_t val;
    ScopeValue* scope_field = sv->field_at(svIndex);
    StackValue* value = StackValue::create_stack_value(fr, reg_map, scope_field);
    int offset = fields->at(i)._offset;
    BasicType type = fields->at(i)._type;
    switch (type) {
      case T_OBJECT: case T_ARRAY:
        assert(value->type() == T_OBJECT, "Agreement.");
        obj->obj_field_put(offset, value->get_obj()());
        break;

      // Have to cast to INT (32 bits) pointer to avoid little/big-endian problem.
      case T_INT: case T_FLOAT: { // 4 bytes.
        assert(value->type() == T_INT, "Agreement.");
        bool big_value = false;
        if (i+1 < fields->length() && fields->at(i+1)._type == T_INT) {
          if (scope_field->is_location()) {
            Location::Type type = ((LocationValue*) scope_field)->location().type();
            if (type == Location::dbl || type == Location::lng) {
              big_value = true;
            }
          }
          if (scope_field->is_constant_int()) {
            ScopeValue* next_scope_field = sv->field_at(svIndex + 1);
            if (next_scope_field->is_constant_long() || next_scope_field->is_constant_double()) {
              big_value = true;
            }
          }
        }

        if (big_value) {
          i++;
          assert(i < fields->length(), "second T_INT field needed");
          assert(fields->at(i)._type == T_INT, "T_INT field needed");
        } else {
          val = value->get_int();
          obj->int_field_put(offset, (jint)*((jint*)&val));
          break;
        }
      }
        /* no break */

      case T_LONG: case T_DOUBLE: {
        assert(value->type() == T_INT, "Agreement.");
        StackValue* low = StackValue::create_stack_value(fr, reg_map, sv->field_at(++svIndex));
#ifdef _LP64
        jlong res = (jlong)low->get_int();
#else
        jlong res = jlong_from((jint)value->get_int(), (jint)low->get_int());
#endif
        obj->long_field_put(offset, res);
        break;
      }

      case T_SHORT:
        assert(value->type() == T_INT, "Agreement.");
        val = value->get_int();
        obj->short_field_put(offset, (jshort)*((jint*)&val));
        break;

      case T_CHAR:
        assert(value->type() == T_INT, "Agreement.");
        val = value->get_int();
        obj->char_field_put(offset, (jchar)*((jint*)&val));
        break;

      case T_BYTE:
        assert(value->type() == T_INT, "Agreement.");
        val = value->get_int();
        obj->byte_field_put(offset, (jbyte)*((jint*)&val));
        break;

      case T_BOOLEAN:
        assert(value->type() == T_INT, "Agreement.");
        val = value->get_int();
        obj->bool_field_put(offset, (jboolean)*((jint*)&val));
        break;

      default:
        ShouldNotReachHere();
    }
    svIndex++;
  }
  return svIndex;
}

// restore fields of all eliminated objects and arrays
void Deoptimization::reassign_fields(frame* fr, RegisterMap* reg_map, GrowableArray<ScopeValue*>* objects, bool realloc_failures, bool skip_internal) {
  for (int i = 0; i < objects->length(); i++) {
    ObjectValue* sv = (ObjectValue*) objects->at(i);
    Klass* k = java_lang_Class::as_Klass(sv->klass()->as_ConstantOopReadValue()->value()());
    Handle obj = sv->value();
    assert(obj.not_null() || realloc_failures, "reallocation was missed");
    if (PrintDeoptimizationDetails) {
      tty->print_cr("reassign fields for object of type %s!", k->name()->as_C_string());
    }
    if (obj.is_null()) {
      continue;
    }
#if INCLUDE_JVMCI || INCLUDE_AOT
    // Don't reassign fields of boxes that came from a cache. Caches may be in CDS.
    if (sv->is_auto_box() && ((AutoBoxObjectValue*) sv)->is_cached()) {
      continue;
    }
#endif // INCLUDE_JVMCI || INCLUDE_AOT
#ifdef COMPILER2
    if (EnableVectorSupport && VectorSupport::is_vector(k)) {
      assert(sv->field_size() == 1, "%s not a vector", k->name()->as_C_string());
      ScopeValue* payload = sv->field_at(0);
      if (payload->is_location() &&
          payload->as_LocationValue()->location().type() == Location::vector) {
        if (PrintDeoptimizationDetails) {
          tty->print_cr("skip field reassignment for this vector - it should be assigned already");
          if (Verbose) {
            Handle obj = sv->value();
            k->oop_print_on(obj(), tty);
          }
        }
        continue; // Such vector's value was already restored in VectorSupport::allocate_vector().
      }
      // Else fall-through to do assignment for scalar-replaced boxed vector representation
      // which could be restored after vector object allocation.
    }
#endif
    if (k->is_instance_klass()) {
      InstanceKlass* ik = InstanceKlass::cast(k);
      reassign_fields_by_klass(ik, fr, reg_map, sv, 0, obj(), skip_internal);
    } else if (k->is_typeArray_klass()) {
      TypeArrayKlass* ak = TypeArrayKlass::cast(k);
      reassign_type_array_elements(fr, reg_map, sv, (typeArrayOop) obj(), ak->element_type());
    } else if (k->is_objArray_klass()) {
      reassign_object_array_elements(fr, reg_map, sv, (objArrayOop) obj());
    }
  }
}


// relock objects for which synchronization was eliminated
bool Deoptimization::relock_objects(JavaThread* thread, GrowableArray<MonitorInfo*>* monitors,
                                    JavaThread* deoptee_thread, frame& fr, int exec_mode, bool realloc_failures) {
  bool relocked_objects = false;
  for (int i = 0; i < monitors->length(); i++) {
    MonitorInfo* mon_info = monitors->at(i);
    if (mon_info->eliminated()) {
      assert(!mon_info->owner_is_scalar_replaced() || realloc_failures, "reallocation was missed");
      relocked_objects = true;
      if (!mon_info->owner_is_scalar_replaced()) {
        Handle obj(thread, mon_info->owner());
        markWord mark = obj->mark();
        if (UseBiasedLocking && mark.has_bias_pattern()) {
          // New allocated objects may have the mark set to anonymously biased.
          // Also the deoptimized method may called methods with synchronization
          // where the thread-local object is bias locked to the current thread.
          assert(mark.is_biased_anonymously() ||
                 mark.biased_locker() == deoptee_thread, "should be locked to current thread");
          // Reset mark word to unbiased prototype.
          markWord unbiased_prototype = markWord::prototype().set_age(mark.age());
          obj->set_mark(unbiased_prototype);
        } else if (exec_mode == Unpack_none) {
          if (mark.has_locker() && fr.sp() > (intptr_t*)mark.locker()) {
            // With exec_mode == Unpack_none obj may be thread local and locked in
            // a callee frame. In this case the bias was revoked before in revoke_for_object_deoptimization().
            // Make the lock in the callee a recursive lock and restore the displaced header.
            markWord dmw = mark.displaced_mark_helper();
            mark.locker()->set_displaced_header(markWord::encode((BasicLock*) NULL));
            obj->set_mark(dmw);
          }
          if (mark.has_monitor()) {
            // defer relocking if the deoptee thread is currently waiting for obj
            ObjectMonitor* waiting_monitor = deoptee_thread->current_waiting_monitor();
            if (waiting_monitor != NULL && waiting_monitor->object() == obj()) {
              assert(fr.is_deoptimized_frame(), "frame must be scheduled for deoptimization");
              mon_info->lock()->set_displaced_header(markWord::unused_mark());
              JvmtiDeferredUpdates::inc_relock_count_after_wait(deoptee_thread);
              continue;
            }
          }
        }
        BasicLock* lock = mon_info->lock();
        ObjectSynchronizer::enter(obj, lock, deoptee_thread);
        assert(mon_info->owner()->is_locked(), "object must be locked now");
      }
    }
  }
  return relocked_objects;
}


#ifndef PRODUCT
// print information about reallocated objects
void Deoptimization::print_objects(GrowableArray<ScopeValue*>* objects, bool realloc_failures) {
  fieldDescriptor fd;

  for (int i = 0; i < objects->length(); i++) {
    ObjectValue* sv = (ObjectValue*) objects->at(i);
    Klass* k = java_lang_Class::as_Klass(sv->klass()->as_ConstantOopReadValue()->value()());
    Handle obj = sv->value();

    tty->print("     object <" INTPTR_FORMAT "> of type ", p2i(sv->value()()));
    k->print_value();
    assert(obj.not_null() || realloc_failures, "reallocation was missed");
    if (obj.is_null()) {
      tty->print(" allocation failed");
    } else {
      tty->print(" allocated (%d bytes)", obj->size() * HeapWordSize);
    }
    tty->cr();

    if (Verbose && !obj.is_null()) {
      k->oop_print_on(obj(), tty);
    }
  }
}
#endif
#endif // COMPILER2_OR_JVMCI

vframeArray* Deoptimization::create_vframeArray(JavaThread* thread, frame fr, RegisterMap *reg_map, GrowableArray<compiledVFrame*>* chunk, bool realloc_failures) {
  Events::log_deopt_message(thread, "DEOPT PACKING pc=" INTPTR_FORMAT " sp=" INTPTR_FORMAT, p2i(fr.pc()), p2i(fr.sp()));

#ifndef PRODUCT
  if (PrintDeoptimizationDetails) {
    ttyLocker ttyl;
    tty->print("DEOPT PACKING thread " INTPTR_FORMAT " ", p2i(thread));
    fr.print_on(tty);
    tty->print_cr("     Virtual frames (innermost first):");
    for (int index = 0; index < chunk->length(); index++) {
      compiledVFrame* vf = chunk->at(index);
      tty->print("       %2d - ", index);
      vf->print_value();
      int bci = chunk->at(index)->raw_bci();
      const char* code_name;
      if (bci == SynchronizationEntryBCI) {
        code_name = "sync entry";
      } else {
        Bytecodes::Code code = vf->method()->code_at(bci);
        code_name = Bytecodes::name(code);
      }
      tty->print(" - %s", code_name);
      tty->print_cr(" @ bci %d ", bci);
      if (Verbose) {
        vf->print();
        tty->cr();
      }
    }
  }
#endif

  // Register map for next frame (used for stack crawl).  We capture
  // the state of the deopt'ing frame's caller.  Thus if we need to
  // stuff a C2I adapter we can properly fill in the callee-save
  // register locations.
  frame caller = fr.sender(reg_map);
  int frame_size = caller.sp() - fr.sp();

  frame sender = caller;

  // Since the Java thread being deoptimized will eventually adjust it's own stack,
  // the vframeArray containing the unpacking information is allocated in the C heap.
  // For Compiler1, the caller of the deoptimized frame is saved for use by unpack_frames().
  vframeArray* array = vframeArray::allocate(thread, frame_size, chunk, reg_map, sender, caller, fr, realloc_failures);

  // Compare the vframeArray to the collected vframes
  assert(array->structural_compare(thread, chunk), "just checking");

#ifndef PRODUCT
  if (PrintDeoptimizationDetails) {
    ttyLocker ttyl;
    tty->print_cr("     Created vframeArray " INTPTR_FORMAT, p2i(array));
  }
#endif // PRODUCT

  return array;
}

#if COMPILER2_OR_JVMCI
void Deoptimization::pop_frames_failed_reallocs(JavaThread* thread, vframeArray* array) {
  // Reallocation of some scalar replaced objects failed. Record
  // that we need to pop all the interpreter frames for the
  // deoptimized compiled frame.
  assert(thread->frames_to_pop_failed_realloc() == 0, "missed frames to pop?");
  thread->set_frames_to_pop_failed_realloc(array->frames());
  // Unlock all monitors here otherwise the interpreter will see a
  // mix of locked and unlocked monitors (because of failed
  // reallocations of synchronized objects) and be confused.
  for (int i = 0; i < array->frames(); i++) {
    MonitorChunk* monitors = array->element(i)->monitors();
    if (monitors != NULL) {
      for (int j = 0; j < monitors->number_of_monitors(); j++) {
        BasicObjectLock* src = monitors->at(j);
        if (src->obj() != NULL) {
          ObjectSynchronizer::exit(src->obj(), src->lock(), thread);
        }
      }
      array->element(i)->free_monitors(thread);
#ifdef ASSERT
      array->element(i)->set_removed_monitors();
#endif
    }
  }
}
#endif

static void collect_monitors(compiledVFrame* cvf, GrowableArray<Handle>* objects_to_revoke,
                             bool only_eliminated) {
  GrowableArray<MonitorInfo*>* monitors = cvf->monitors();
  Thread* thread = Thread::current();
  for (int i = 0; i < monitors->length(); i++) {
    MonitorInfo* mon_info = monitors->at(i);
    if (mon_info->eliminated() == only_eliminated &&
        !mon_info->owner_is_scalar_replaced() &&
        mon_info->owner() != NULL) {
      objects_to_revoke->append(Handle(thread, mon_info->owner()));
    }
  }
}

static void get_monitors_from_stack(GrowableArray<Handle>* objects_to_revoke, JavaThread* thread,
                                    frame fr, RegisterMap* map, bool only_eliminated) {
  // Unfortunately we don't have a RegisterMap available in most of
  // the places we want to call this routine so we need to walk the
  // stack again to update the register map.
  if (map == NULL || !map->update_map()) {
    StackFrameStream sfs(thread, true /* update */, true /* process_frames */);
    bool found = false;
    while (!found && !sfs.is_done()) {
      frame* cur = sfs.current();
      sfs.next();
      found = cur->id() == fr.id();
    }
    assert(found, "frame to be deoptimized not found on target thread's stack");
    map = sfs.register_map();
  }

  vframe* vf = vframe::new_vframe(&fr, map, thread);
  compiledVFrame* cvf = compiledVFrame::cast(vf);
  // Revoke monitors' biases in all scopes
  while (!cvf->is_top()) {
    collect_monitors(cvf, objects_to_revoke, only_eliminated);
    cvf = compiledVFrame::cast(cvf->sender());
  }
  collect_monitors(cvf, objects_to_revoke, only_eliminated);
}

void Deoptimization::revoke_from_deopt_handler(JavaThread* thread, frame fr, RegisterMap* map) {
  if (!UseBiasedLocking) {
    return;
  }
  assert(thread == Thread::current(), "should be");
  ResourceMark rm(thread);
  HandleMark hm(thread);
  GrowableArray<Handle>* objects_to_revoke = new GrowableArray<Handle>();
  get_monitors_from_stack(objects_to_revoke, thread, fr, map, false);

  int len = objects_to_revoke->length();
  for (int i = 0; i < len; i++) {
    oop obj = (objects_to_revoke->at(i))();
    BiasedLocking::revoke_own_lock(objects_to_revoke->at(i), thread);
    assert(!obj->mark().has_bias_pattern(), "biases should be revoked by now");
  }
}

// Revoke the bias of objects with eliminated locking to prepare subsequent relocking.
void Deoptimization::revoke_for_object_deoptimization(JavaThread* deoptee_thread, frame fr,
                                                      RegisterMap* map, JavaThread* thread) {
  if (!UseBiasedLocking) {
    return;
  }
  GrowableArray<Handle>* objects_to_revoke = new GrowableArray<Handle>();
  assert(KeepStackGCProcessedMark::stack_is_kept_gc_processed(deoptee_thread), "must be");
  // Collect monitors but only those with eliminated locking.
  get_monitors_from_stack(objects_to_revoke, deoptee_thread, fr, map, true);

  int len = objects_to_revoke->length();
  for (int i = 0; i < len; i++) {
    oop obj = (objects_to_revoke->at(i))();
    markWord mark = obj->mark();
    if (!mark.has_bias_pattern() ||
        mark.is_biased_anonymously() || // eliminated locking does not bias an object if it wasn't before
        !obj->klass()->prototype_header().has_bias_pattern() || // bulk revoke ignores eliminated monitors
        (obj->klass()->prototype_header().bias_epoch() != mark.bias_epoch())) { // bulk rebias ignores eliminated monitors
      // We reach here regularly if there's just eliminated locking on obj.
      // We must not call BiasedLocking::revoke_own_lock() in this case, as we
      // would hit assertions because it is a prerequisite that there has to be
      // non-eliminated locking on obj by deoptee_thread.
      // Luckily we don't have to revoke here because obj has to be a
      // non-escaping obj and can be relocked without revoking the bias. See
      // Deoptimization::relock_objects().
      continue;
    }
    BiasedLocking::revoke(objects_to_revoke->at(i), thread);
    assert(!objects_to_revoke->at(i)->mark().has_bias_pattern(), "biases should be revoked by now");
  }
}

void Deoptimization::deoptimize_single_frame(JavaThread* thread, frame fr, Deoptimization::DeoptReason reason) {
  assert(fr.can_be_deoptimized(), "checking frame type");

  gather_statistics(reason, Action_none, Bytecodes::_illegal);

  if (LogCompilation && xtty != NULL) {
    CompiledMethod* cm = fr.cb()->as_compiled_method_or_null();
    assert(cm != NULL, "only compiled methods can deopt");

    ttyLocker ttyl;
    xtty->begin_head("deoptimized thread='" UINTX_FORMAT "' reason='%s' pc='" INTPTR_FORMAT "'",(uintx)thread->osthread()->thread_id(), trap_reason_name(reason), p2i(fr.pc()));
    cm->log_identity(xtty);
    xtty->end_head();
    for (ScopeDesc* sd = cm->scope_desc_at(fr.pc()); ; sd = sd->sender()) {
      xtty->begin_elem("jvms bci='%d'", sd->bci());
      xtty->method(sd->method());
      xtty->end_elem();
      if (sd->is_top())  break;
    }
    xtty->tail("deoptimized");
  }

  // Patch the compiled method so that when execution returns to it we will
  // deopt the execution state and return to the interpreter.
  fr.deoptimize(thread);
}

void Deoptimization::deoptimize(JavaThread* thread, frame fr, DeoptReason reason) {
  // Deoptimize only if the frame comes from compile code.
  // Do not deoptimize the frame which is already patched
  // during the execution of the loops below.
  if (!fr.is_compiled_frame() || fr.is_deoptimized_frame()) {
    return;
  }
  ResourceMark rm;
  DeoptimizationMarker dm;
  deoptimize_single_frame(thread, fr, reason);
}

#if INCLUDE_JVMCI
address Deoptimization::deoptimize_for_missing_exception_handler(CompiledMethod* cm) {
  // there is no exception handler for this pc => deoptimize
  cm->make_not_entrant();

  // Use Deoptimization::deoptimize for all of its side-effects:
  // gathering traps statistics, logging...
  // it also patches the return pc but we do not care about that
  // since we return a continuation to the deopt_blob below.
  JavaThread* thread = JavaThread::current();
  RegisterMap reg_map(thread, false);
  frame runtime_frame = thread->last_frame();
  frame caller_frame = runtime_frame.sender(&reg_map);
  assert(caller_frame.cb()->as_compiled_method_or_null() == cm, "expect top frame compiled method");
  vframe* vf = vframe::new_vframe(&caller_frame, &reg_map, thread);
  compiledVFrame* cvf = compiledVFrame::cast(vf);
  ScopeDesc* imm_scope = cvf->scope();
  MethodData* imm_mdo = get_method_data(thread, methodHandle(thread, imm_scope->method()), true);
  if (imm_mdo != NULL) {
    ProfileData* pdata = imm_mdo->allocate_bci_to_data(imm_scope->bci(), NULL);
    if (pdata != NULL && pdata->is_BitData()) {
      BitData* bit_data = (BitData*) pdata;
      bit_data->set_exception_seen();
    }
  }

  Deoptimization::deoptimize(thread, caller_frame, Deoptimization::Reason_not_compiled_exception_handler);

  MethodData* trap_mdo = get_method_data(thread, methodHandle(thread, cm->method()), true);
  if (trap_mdo != NULL) {
    trap_mdo->inc_trap_count(Deoptimization::Reason_not_compiled_exception_handler);
  }

  return SharedRuntime::deopt_blob()->unpack_with_exception_in_tls();
}
#endif

void Deoptimization::deoptimize_frame_internal(JavaThread* thread, intptr_t* id, DeoptReason reason) {
  assert(thread == Thread::current() ||
         thread->is_handshake_safe_for(Thread::current()) ||
         SafepointSynchronize::is_at_safepoint(),
         "can only deoptimize other thread at a safepoint/handshake");
  // Compute frame and register map based on thread and sp.
  RegisterMap reg_map(thread, false);
  frame fr = thread->last_frame();
  while (fr.id() != id) {
    fr = fr.sender(&reg_map);
  }
  deoptimize(thread, fr, reason);
}


void Deoptimization::deoptimize_frame(JavaThread* thread, intptr_t* id, DeoptReason reason) {
  Thread* current = Thread::current();
  if (thread == current || thread->is_handshake_safe_for(current)) {
    Deoptimization::deoptimize_frame_internal(thread, id, reason);
  } else {
    VM_DeoptimizeFrame deopt(thread, id, reason);
    VMThread::execute(&deopt);
  }
}

void Deoptimization::deoptimize_frame(JavaThread* thread, intptr_t* id) {
  deoptimize_frame(thread, id, Reason_constraint);
}

// JVMTI PopFrame support
JRT_LEAF(void, Deoptimization::popframe_preserve_args(JavaThread* thread, int bytes_to_save, void* start_address))
{
  thread->popframe_preserve_args(in_ByteSize(bytes_to_save), start_address);
}
JRT_END

MethodData*
Deoptimization::get_method_data(JavaThread* thread, const methodHandle& m,
                                bool create_if_missing) {
  Thread* THREAD = thread;
  MethodData* mdo = m()->method_data();
  if (mdo == NULL && create_if_missing && !HAS_PENDING_EXCEPTION) {
    // Build an MDO.  Ignore errors like OutOfMemory;
    // that simply means we won't have an MDO to update.
    Method::build_interpreter_method_data(m, THREAD);
    if (HAS_PENDING_EXCEPTION) {
      // Only metaspace OOM is expected. No Java code executed.
      assert((PENDING_EXCEPTION->is_a(vmClasses::OutOfMemoryError_klass())), "we expect only an OOM error here");
      CLEAR_PENDING_EXCEPTION;
    }
    mdo = m()->method_data();
  }
  return mdo;
}

#if COMPILER2_OR_JVMCI
void Deoptimization::load_class_by_index(const constantPoolHandle& constant_pool, int index, TRAPS) {
  // In case of an unresolved klass entry, load the class.
  // This path is exercised from case _ldc in Parse::do_one_bytecode,
  // and probably nowhere else.
  // Even that case would benefit from simply re-interpreting the
  // bytecode, without paying special attention to the class index.
  // So this whole "class index" feature should probably be removed.

  if (constant_pool->tag_at(index).is_unresolved_klass()) {
    Klass* tk = constant_pool->klass_at(index, THREAD);
    if (HAS_PENDING_EXCEPTION) {
      // Exception happened during classloading. We ignore the exception here, since it
      // is going to be rethrown since the current activation is going to be deoptimized and
      // the interpreter will re-execute the bytecode.
      // Do not clear probable Async Exceptions.
      CLEAR_PENDING_NONASYNC_EXCEPTION;
      // Class loading called java code which may have caused a stack
      // overflow. If the exception was thrown right before the return
      // to the runtime the stack is no longer guarded. Reguard the
      // stack otherwise if we return to the uncommon trap blob and the
      // stack bang causes a stack overflow we crash.
      JavaThread* jt = THREAD->as_Java_thread();
      bool guard_pages_enabled = jt->stack_overflow_state()->reguard_stack_if_needed();
      assert(guard_pages_enabled, "stack banging in uncommon trap blob may cause crash");
    }
    return;
  }

  assert(!constant_pool->tag_at(index).is_symbol(),
         "no symbolic names here, please");
}

#if INCLUDE_JFR

class DeoptReasonSerializer : public JfrSerializer {
 public:
  void serialize(JfrCheckpointWriter& writer) {
    writer.write_count((u4)(Deoptimization::Reason_LIMIT + 1)); // + Reason::many (-1)
    for (int i = -1; i < Deoptimization::Reason_LIMIT; ++i) {
      writer.write_key((u8)i);
      writer.write(Deoptimization::trap_reason_name(i));
    }
  }
};

class DeoptActionSerializer : public JfrSerializer {
 public:
  void serialize(JfrCheckpointWriter& writer) {
    static const u4 nof_actions = Deoptimization::Action_LIMIT;
    writer.write_count(nof_actions);
    for (u4 i = 0; i < Deoptimization::Action_LIMIT; ++i) {
      writer.write_key(i);
      writer.write(Deoptimization::trap_action_name((int)i));
    }
  }
};

static void register_serializers() {
  static int critical_section = 0;
  if (1 == critical_section || Atomic::cmpxchg(&critical_section, 0, 1) == 1) {
    return;
  }
  JfrSerializer::register_serializer(TYPE_DEOPTIMIZATIONREASON, true, new DeoptReasonSerializer());
  JfrSerializer::register_serializer(TYPE_DEOPTIMIZATIONACTION, true, new DeoptActionSerializer());
}

static void post_deoptimization_event(CompiledMethod* nm,
                                      const Method* method,
                                      int trap_bci,
                                      int instruction,
                                      Deoptimization::DeoptReason reason,
                                      Deoptimization::DeoptAction action) {
  assert(nm != NULL, "invariant");
  assert(method != NULL, "invariant");
  if (EventDeoptimization::is_enabled()) {
    static bool serializers_registered = false;
    if (!serializers_registered) {
      register_serializers();
      serializers_registered = true;
    }
    EventDeoptimization event;
    event.set_compileId(nm->compile_id());
    event.set_compiler(nm->compiler_type());
    event.set_method(method);
    event.set_lineNumber(method->line_number_from_bci(trap_bci));
    event.set_bci(trap_bci);
    event.set_instruction(instruction);
    event.set_reason(reason);
    event.set_action(action);
    event.commit();
  }
}

#endif // INCLUDE_JFR

JRT_ENTRY(void, Deoptimization::uncommon_trap_inner(JavaThread* current, jint trap_request)) {
  HandleMark hm(current);

  // uncommon_trap() is called at the beginning of the uncommon trap
  // handler. Note this fact before we start generating temporary frames
  // that can confuse an asynchronous stack walker. This counter is
  // decremented at the end of unpack_frames().
  current->inc_in_deopt_handler();

  // We need to update the map if we have biased locking.
#if INCLUDE_JVMCI
  // JVMCI might need to get an exception from the stack, which in turn requires the register map to be valid
  RegisterMap reg_map(current, true);
#else
  RegisterMap reg_map(current, UseBiasedLocking);
#endif
  frame stub_frame = current->last_frame();
  frame fr = stub_frame.sender(&reg_map);
  // Make sure the calling nmethod is not getting deoptimized and removed
  // before we are done with it.
  nmethodLocker nl(fr.pc());

  // Log a message
  Events::log_deopt_message(current, "Uncommon trap: trap_request=" PTR32_FORMAT " fr.pc=" INTPTR_FORMAT " relative=" INTPTR_FORMAT,
              trap_request, p2i(fr.pc()), fr.pc() - fr.cb()->code_begin());

  {
    ResourceMark rm;

    DeoptReason reason = trap_request_reason(trap_request);
    DeoptAction action = trap_request_action(trap_request);
#if INCLUDE_JVMCI
    int debug_id = trap_request_debug_id(trap_request);
#endif
    jint unloaded_class_index = trap_request_index(trap_request); // CP idx or -1

    vframe*  vf  = vframe::new_vframe(&fr, &reg_map, current);
    compiledVFrame* cvf = compiledVFrame::cast(vf);

    CompiledMethod* nm = cvf->code();

    ScopeDesc*      trap_scope  = cvf->scope();

    if (TraceDeoptimization) {
      ttyLocker ttyl;
      tty->print_cr("  bci=%d pc=" INTPTR_FORMAT ", relative_pc=" INTPTR_FORMAT ", method=%s" JVMCI_ONLY(", debug_id=%d"), trap_scope->bci(), p2i(fr.pc()), fr.pc() - nm->code_begin(), trap_scope->method()->name_and_sig_as_C_string()
#if INCLUDE_JVMCI
          , debug_id
#endif
          );
    }

    methodHandle    trap_method(current, trap_scope->method());
    int             trap_bci    = trap_scope->bci();
#if INCLUDE_JVMCI
    jlong           speculation = current->pending_failed_speculation();
    if (nm->is_compiled_by_jvmci() && nm->is_nmethod()) { // Exclude AOTed methods
      nm->as_nmethod()->update_speculation(current);
    } else {
      assert(speculation == 0, "There should not be a speculation for methods compiled by non-JVMCI compilers");
    }

    if (trap_bci == SynchronizationEntryBCI) {
      trap_bci = 0;
      current->set_pending_monitorenter(true);
    }

    if (reason == Deoptimization::Reason_transfer_to_interpreter) {
      current->set_pending_transfer_to_interpreter(true);
    }
#endif

    Bytecodes::Code trap_bc     = trap_method->java_code_at(trap_bci);
    // Record this event in the histogram.
    gather_statistics(reason, action, trap_bc);

    // Ensure that we can record deopt. history:
    // Need MDO to record RTM code generation state.
    bool create_if_missing = ProfileTraps || UseCodeAging RTM_OPT_ONLY( || UseRTMLocking );

    methodHandle profiled_method;
#if INCLUDE_JVMCI
    if (nm->is_compiled_by_jvmci()) {
      profiled_method = methodHandle(current, nm->method());
    } else {
      profiled_method = trap_method;
    }
#else
    profiled_method = trap_method;
#endif

    MethodData* trap_mdo =
      get_method_data(current, profiled_method, create_if_missing);

    JFR_ONLY(post_deoptimization_event(nm, trap_method(), trap_bci, trap_bc, reason, action);)

    // Log a message
    Events::log_deopt_message(current, "Uncommon trap: reason=%s action=%s pc=" INTPTR_FORMAT " method=%s @ %d %s",
                              trap_reason_name(reason), trap_action_name(action), p2i(fr.pc()),
                              trap_method->name_and_sig_as_C_string(), trap_bci, nm->compiler_name());

    // Print a bunch of diagnostics, if requested.
    if (TraceDeoptimization || LogCompilation) {
      ResourceMark rm;
      ttyLocker ttyl;
      char buf[100];
      if (xtty != NULL) {
        xtty->begin_head("uncommon_trap thread='" UINTX_FORMAT "' %s",
                         os::current_thread_id(),
                         format_trap_request(buf, sizeof(buf), trap_request));
#if INCLUDE_JVMCI
        if (speculation != 0) {
          xtty->print(" speculation='" JLONG_FORMAT "'", speculation);
        }
#endif
        nm->log_identity(xtty);
      }
      Symbol* class_name = NULL;
      bool unresolved = false;
      if (unloaded_class_index >= 0) {
        constantPoolHandle constants (current, trap_method->constants());
        if (constants->tag_at(unloaded_class_index).is_unresolved_klass()) {
          class_name = constants->klass_name_at(unloaded_class_index);
          unresolved = true;
          if (xtty != NULL)
            xtty->print(" unresolved='1'");
        } else if (constants->tag_at(unloaded_class_index).is_symbol()) {
          class_name = constants->symbol_at(unloaded_class_index);
        }
        if (xtty != NULL)
          xtty->name(class_name);
      }
      if (xtty != NULL && trap_mdo != NULL && (int)reason < (int)MethodData::_trap_hist_limit) {
        // Dump the relevant MDO state.
        // This is the deopt count for the current reason, any previous
        // reasons or recompiles seen at this point.
        int dcnt = trap_mdo->trap_count(reason);
        if (dcnt != 0)
          xtty->print(" count='%d'", dcnt);
        ProfileData* pdata = trap_mdo->bci_to_data(trap_bci);
        int dos = (pdata == NULL)? 0: pdata->trap_state();
        if (dos != 0) {
          xtty->print(" state='%s'", format_trap_state(buf, sizeof(buf), dos));
          if (trap_state_is_recompiled(dos)) {
            int recnt2 = trap_mdo->overflow_recompile_count();
            if (recnt2 != 0)
              xtty->print(" recompiles2='%d'", recnt2);
          }
        }
      }
      if (xtty != NULL) {
        xtty->stamp();
        xtty->end_head();
      }
      if (TraceDeoptimization) {  // make noise on the tty
        tty->print("Uncommon trap occurred in");
        nm->method()->print_short_name(tty);
        tty->print(" compiler=%s compile_id=%d", nm->compiler_name(), nm->compile_id());
#if INCLUDE_JVMCI
        if (nm->is_nmethod()) {
          const char* installed_code_name = nm->as_nmethod()->jvmci_name();
          if (installed_code_name != NULL) {
            tty->print(" (JVMCI: installed code name=%s) ", installed_code_name);
          }
        }
#endif
        tty->print(" (@" INTPTR_FORMAT ") thread=" UINTX_FORMAT " reason=%s action=%s unloaded_class_index=%d" JVMCI_ONLY(" debug_id=%d"),
                   p2i(fr.pc()),
                   os::current_thread_id(),
                   trap_reason_name(reason),
                   trap_action_name(action),
                   unloaded_class_index
#if INCLUDE_JVMCI
                   , debug_id
#endif
                   );
        if (class_name != NULL) {
          tty->print(unresolved ? " unresolved class: " : " symbol: ");
          class_name->print_symbol_on(tty);
        }
        tty->cr();
      }
      if (xtty != NULL) {
        // Log the precise location of the trap.
        for (ScopeDesc* sd = trap_scope; ; sd = sd->sender()) {
          xtty->begin_elem("jvms bci='%d'", sd->bci());
          xtty->method(sd->method());
          xtty->end_elem();
          if (sd->is_top())  break;
        }
        xtty->tail("uncommon_trap");
      }
    }
    // (End diagnostic printout.)

    // Load class if necessary
    if (unloaded_class_index >= 0) {
      constantPoolHandle constants(current, trap_method->constants());
      load_class_by_index(constants, unloaded_class_index, THREAD);
    }

    // Flush the nmethod if necessary and desirable.
    //
    // We need to avoid situations where we are re-flushing the nmethod
    // because of a hot deoptimization site.  Repeated flushes at the same
    // point need to be detected by the compiler and avoided.  If the compiler
    // cannot avoid them (or has a bug and "refuses" to avoid them), this
    // module must take measures to avoid an infinite cycle of recompilation
    // and deoptimization.  There are several such measures:
    //
    //   1. If a recompilation is ordered a second time at some site X
    //   and for the same reason R, the action is adjusted to 'reinterpret',
    //   to give the interpreter time to exercise the method more thoroughly.
    //   If this happens, the method's overflow_recompile_count is incremented.
    //
    //   2. If the compiler fails to reduce the deoptimization rate, then
    //   the method's overflow_recompile_count will begin to exceed the set
    //   limit PerBytecodeRecompilationCutoff.  If this happens, the action
    //   is adjusted to 'make_not_compilable', and the method is abandoned
    //   to the interpreter.  This is a performance hit for hot methods,
    //   but is better than a disastrous infinite cycle of recompilations.
    //   (Actually, only the method containing the site X is abandoned.)
    //
    //   3. In parallel with the previous measures, if the total number of
    //   recompilations of a method exceeds the much larger set limit
    //   PerMethodRecompilationCutoff, the method is abandoned.
    //   This should only happen if the method is very large and has
    //   many "lukewarm" deoptimizations.  The code which enforces this
    //   limit is elsewhere (class nmethod, class Method).
    //
    // Note that the per-BCI 'is_recompiled' bit gives the compiler one chance
    // to recompile at each bytecode independently of the per-BCI cutoff.
    //
    // The decision to update code is up to the compiler, and is encoded
    // in the Action_xxx code.  If the compiler requests Action_none
    // no trap state is changed, no compiled code is changed, and the
    // computation suffers along in the interpreter.
    //
    // The other action codes specify various tactics for decompilation
    // and recompilation.  Action_maybe_recompile is the loosest, and
    // allows the compiled code to stay around until enough traps are seen,
    // and until the compiler gets around to recompiling the trapping method.
    //
    // The other actions cause immediate removal of the present code.

    // Traps caused by injected profile shouldn't pollute trap counts.
    bool injected_profile_trap = trap_method->has_injected_profile() &&
                                 (reason == Reason_intrinsic || reason == Reason_unreached);

    bool update_trap_state = (reason != Reason_tenured) && !injected_profile_trap;
    bool make_not_entrant = false;
    bool make_not_compilable = false;
    bool reprofile = false;
    switch (action) {
    case Action_none:
      // Keep the old code.
      update_trap_state = false;
      break;
    case Action_maybe_recompile:
      // Do not need to invalidate the present code, but we can
      // initiate another
      // Start compiler without (necessarily) invalidating the nmethod.
      // The system will tolerate the old code, but new code should be
      // generated when possible.
      break;
    case Action_reinterpret:
      // Go back into the interpreter for a while, and then consider
      // recompiling form scratch.
      make_not_entrant = true;
      // Reset invocation counter for outer most method.
      // This will allow the interpreter to exercise the bytecodes
      // for a while before recompiling.
      // By contrast, Action_make_not_entrant is immediate.
      //
      // Note that the compiler will track null_check, null_assert,
      // range_check, and class_check events and log them as if they
      // had been traps taken from compiled code.  This will update
      // the MDO trap history so that the next compilation will
      // properly detect hot trap sites.
      reprofile = true;
      break;
    case Action_make_not_entrant:
      // Request immediate recompilation, and get rid of the old code.
      // Make them not entrant, so next time they are called they get
      // recompiled.  Unloaded classes are loaded now so recompile before next
      // time they are called.  Same for uninitialized.  The interpreter will
      // link the missing class, if any.
      make_not_entrant = true;
      break;
    case Action_make_not_compilable:
      // Give up on compiling this method at all.
      make_not_entrant = true;
      make_not_compilable = true;
      break;
    default:
      ShouldNotReachHere();
    }

    // Setting +ProfileTraps fixes the following, on all platforms:
    // 4852688: ProfileInterpreter is off by default for ia64.  The result is
    // infinite heroic-opt-uncommon-trap/deopt/recompile cycles, since the
    // recompile relies on a MethodData* to record heroic opt failures.

    // Whether the interpreter is producing MDO data or not, we also need
    // to use the MDO to detect hot deoptimization points and control
    // aggressive optimization.
    bool inc_recompile_count = false;
    ProfileData* pdata = NULL;
    if (ProfileTraps && CompilerConfig::is_c2_or_jvmci_compiler_enabled() && update_trap_state && trap_mdo != NULL) {
      assert(trap_mdo == get_method_data(current, profiled_method, false), "sanity");
      uint this_trap_count = 0;
      bool maybe_prior_trap = false;
      bool maybe_prior_recompile = false;
      pdata = query_update_method_data(trap_mdo, trap_bci, reason, true,
#if INCLUDE_JVMCI
                                   nm->is_compiled_by_jvmci() && nm->is_osr_method(),
#endif
                                   nm->method(),
                                   //outputs:
                                   this_trap_count,
                                   maybe_prior_trap,
                                   maybe_prior_recompile);
      // Because the interpreter also counts null, div0, range, and class
      // checks, these traps from compiled code are double-counted.
      // This is harmless; it just means that the PerXTrapLimit values
      // are in effect a little smaller than they look.

      DeoptReason per_bc_reason = reason_recorded_per_bytecode_if_any(reason);
      if (per_bc_reason != Reason_none) {
        // Now take action based on the partially known per-BCI history.
        if (maybe_prior_trap
            && this_trap_count >= (uint)PerBytecodeTrapLimit) {
          // If there are too many traps at this BCI, force a recompile.
          // This will allow the compiler to see the limit overflow, and
          // take corrective action, if possible.  The compiler generally
          // does not use the exact PerBytecodeTrapLimit value, but instead
          // changes its tactics if it sees any traps at all.  This provides
          // a little hysteresis, delaying a recompile until a trap happens
          // several times.
          //
          // Actually, since there is only one bit of counter per BCI,
          // the possible per-BCI counts are {0,1,(per-method count)}.
          // This produces accurate results if in fact there is only
          // one hot trap site, but begins to get fuzzy if there are
          // many sites.  For example, if there are ten sites each
          // trapping two or more times, they each get the blame for
          // all of their traps.
          make_not_entrant = true;
        }

        // Detect repeated recompilation at the same BCI, and enforce a limit.
        if (make_not_entrant && maybe_prior_recompile) {
          // More than one recompile at this point.
          inc_recompile_count = maybe_prior_trap;
        }
      } else {
        // For reasons which are not recorded per-bytecode, we simply
        // force recompiles unconditionally.
        // (Note that PerMethodRecompilationCutoff is enforced elsewhere.)
        make_not_entrant = true;
      }

      // Go back to the compiler if there are too many traps in this method.
      if (this_trap_count >= per_method_trap_limit(reason)) {
        // If there are too many traps in this method, force a recompile.
        // This will allow the compiler to see the limit overflow, and
        // take corrective action, if possible.
        // (This condition is an unlikely backstop only, because the
        // PerBytecodeTrapLimit is more likely to take effect first,
        // if it is applicable.)
        make_not_entrant = true;
      }

      // Here's more hysteresis:  If there has been a recompile at
      // this trap point already, run the method in the interpreter
      // for a while to exercise it more thoroughly.
      if (make_not_entrant && maybe_prior_recompile && maybe_prior_trap) {
        reprofile = true;
      }
    }

    // Take requested actions on the method:

    // Recompile
    if (make_not_entrant) {
      if (!nm->make_not_entrant()) {
        return; // the call did not change nmethod's state
      }

      if (pdata != NULL) {
        // Record the recompilation event, if any.
        int tstate0 = pdata->trap_state();
        int tstate1 = trap_state_set_recompiled(tstate0, true);
        if (tstate1 != tstate0)
          pdata->set_trap_state(tstate1);
      }

#if INCLUDE_RTM_OPT
      // Restart collecting RTM locking abort statistic if the method
      // is recompiled for a reason other than RTM state change.
      // Assume that in new recompiled code the statistic could be different,
      // for example, due to different inlining.
      if ((reason != Reason_rtm_state_change) && (trap_mdo != NULL) &&
          UseRTMDeopt && (nm->as_nmethod()->rtm_state() != ProfileRTM)) {
        trap_mdo->atomic_set_rtm_state(ProfileRTM);
      }
#endif
      // For code aging we count traps separately here, using make_not_entrant()
      // as a guard against simultaneous deopts in multiple threads.
      if (reason == Reason_tenured && trap_mdo != NULL) {
        trap_mdo->inc_tenure_traps();
      }
    }

    if (inc_recompile_count) {
      trap_mdo->inc_overflow_recompile_count();
      if ((uint)trap_mdo->overflow_recompile_count() >
          (uint)PerBytecodeRecompilationCutoff) {
        // Give up on the method containing the bad BCI.
        if (trap_method() == nm->method()) {
          make_not_compilable = true;
        } else {
          trap_method->set_not_compilable("overflow_recompile_count > PerBytecodeRecompilationCutoff", CompLevel_full_optimization);
          // But give grace to the enclosing nm->method().
        }
      }
    }

    // Reprofile
    if (reprofile) {
      CompilationPolicy::reprofile(trap_scope, nm->is_osr_method());
    }

    // Give up compiling
    if (make_not_compilable && !nm->method()->is_not_compilable(CompLevel_full_optimization)) {
      assert(make_not_entrant, "consistent");
      nm->method()->set_not_compilable("give up compiling", CompLevel_full_optimization);
    }

  } // Free marked resources

}
JRT_END

ProfileData*
Deoptimization::query_update_method_data(MethodData* trap_mdo,
                                         int trap_bci,
                                         Deoptimization::DeoptReason reason,
                                         bool update_total_trap_count,
#if INCLUDE_JVMCI
                                         bool is_osr,
#endif
                                         Method* compiled_method,
                                         //outputs:
                                         uint& ret_this_trap_count,
                                         bool& ret_maybe_prior_trap,
                                         bool& ret_maybe_prior_recompile) {
  bool maybe_prior_trap = false;
  bool maybe_prior_recompile = false;
  uint this_trap_count = 0;
  if (update_total_trap_count) {
    uint idx = reason;
#if INCLUDE_JVMCI
    if (is_osr) {
      idx += Reason_LIMIT;
    }
#endif
    uint prior_trap_count = trap_mdo->trap_count(idx);
    this_trap_count  = trap_mdo->inc_trap_count(idx);

    // If the runtime cannot find a place to store trap history,
    // it is estimated based on the general condition of the method.
    // If the method has ever been recompiled, or has ever incurred
    // a trap with the present reason , then this BCI is assumed
    // (pessimistically) to be the culprit.
    maybe_prior_trap      = (prior_trap_count != 0);
    maybe_prior_recompile = (trap_mdo->decompile_count() != 0);
  }
  ProfileData* pdata = NULL;


  // For reasons which are recorded per bytecode, we check per-BCI data.
  DeoptReason per_bc_reason = reason_recorded_per_bytecode_if_any(reason);
  assert(per_bc_reason != Reason_none || update_total_trap_count, "must be");
  if (per_bc_reason != Reason_none) {
    // Find the profile data for this BCI.  If there isn't one,
    // try to allocate one from the MDO's set of spares.
    // This will let us detect a repeated trap at this point.
    pdata = trap_mdo->allocate_bci_to_data(trap_bci, reason_is_speculate(reason) ? compiled_method : NULL);

    if (pdata != NULL) {
      if (reason_is_speculate(reason) && !pdata->is_SpeculativeTrapData()) {
        if (LogCompilation && xtty != NULL) {
          ttyLocker ttyl;
          // no more room for speculative traps in this MDO
          xtty->elem("speculative_traps_oom");
        }
      }
      // Query the trap state of this profile datum.
      int tstate0 = pdata->trap_state();
      if (!trap_state_has_reason(tstate0, per_bc_reason))
        maybe_prior_trap = false;
      if (!trap_state_is_recompiled(tstate0))
        maybe_prior_recompile = false;

      // Update the trap state of this profile datum.
      int tstate1 = tstate0;
      // Record the reason.
      tstate1 = trap_state_add_reason(tstate1, per_bc_reason);
      // Store the updated state on the MDO, for next time.
      if (tstate1 != tstate0)
        pdata->set_trap_state(tstate1);
    } else {
      if (LogCompilation && xtty != NULL) {
        ttyLocker ttyl;
        // Missing MDP?  Leave a small complaint in the log.
        xtty->elem("missing_mdp bci='%d'", trap_bci);
      }
    }
  }

  // Return results:
  ret_this_trap_count = this_trap_count;
  ret_maybe_prior_trap = maybe_prior_trap;
  ret_maybe_prior_recompile = maybe_prior_recompile;
  return pdata;
}

void
Deoptimization::update_method_data_from_interpreter(MethodData* trap_mdo, int trap_bci, int reason) {
  ResourceMark rm;
  // Ignored outputs:
  uint ignore_this_trap_count;
  bool ignore_maybe_prior_trap;
  bool ignore_maybe_prior_recompile;
  assert(!reason_is_speculate(reason), "reason speculate only used by compiler");
  // JVMCI uses the total counts to determine if deoptimizations are happening too frequently -> do not adjust total counts
  bool update_total_counts = true JVMCI_ONLY( && !UseJVMCICompiler);
  query_update_method_data(trap_mdo, trap_bci,
                           (DeoptReason)reason,
                           update_total_counts,
#if INCLUDE_JVMCI
                           false,
#endif
                           NULL,
                           ignore_this_trap_count,
                           ignore_maybe_prior_trap,
                           ignore_maybe_prior_recompile);
}

<<<<<<< HEAD
Deoptimization::UnrollBlock* Deoptimization::uncommon_trap(JavaThread* current, jint trap_request, jint exec_mode) {
=======
Deoptimization::UnrollBlock* Deoptimization::uncommon_trap(JavaThread* thread, jint trap_request, jint exec_mode) {
  // Enable WXWrite: current function is called from methods compiled by C2 directly
  MACOS_AARCH64_ONLY(ThreadWXEnable wx(WXWrite, thread));

>>>>>>> 81325483
  if (TraceDeoptimization) {
    tty->print("Uncommon trap ");
  }
  // Still in Java no safepoints
  {
    // This enters VM and may safepoint
    uncommon_trap_inner(current, trap_request);
  }
  HandleMark hm(current);
  return fetch_unroll_info_helper(current, exec_mode);
}

// Local derived constants.
// Further breakdown of DataLayout::trap_state, as promised by DataLayout.
const int DS_REASON_MASK   = ((uint)DataLayout::trap_mask) >> 1;
const int DS_RECOMPILE_BIT = DataLayout::trap_mask - DS_REASON_MASK;

//---------------------------trap_state_reason---------------------------------
Deoptimization::DeoptReason
Deoptimization::trap_state_reason(int trap_state) {
  // This assert provides the link between the width of DataLayout::trap_bits
  // and the encoding of "recorded" reasons.  It ensures there are enough
  // bits to store all needed reasons in the per-BCI MDO profile.
  assert(DS_REASON_MASK >= Reason_RECORDED_LIMIT, "enough bits");
  int recompile_bit = (trap_state & DS_RECOMPILE_BIT);
  trap_state -= recompile_bit;
  if (trap_state == DS_REASON_MASK) {
    return Reason_many;
  } else {
    assert((int)Reason_none == 0, "state=0 => Reason_none");
    return (DeoptReason)trap_state;
  }
}
//-------------------------trap_state_has_reason-------------------------------
int Deoptimization::trap_state_has_reason(int trap_state, int reason) {
  assert(reason_is_recorded_per_bytecode((DeoptReason)reason), "valid reason");
  assert(DS_REASON_MASK >= Reason_RECORDED_LIMIT, "enough bits");
  int recompile_bit = (trap_state & DS_RECOMPILE_BIT);
  trap_state -= recompile_bit;
  if (trap_state == DS_REASON_MASK) {
    return -1;  // true, unspecifically (bottom of state lattice)
  } else if (trap_state == reason) {
    return 1;   // true, definitely
  } else if (trap_state == 0) {
    return 0;   // false, definitely (top of state lattice)
  } else {
    return 0;   // false, definitely
  }
}
//-------------------------trap_state_add_reason-------------------------------
int Deoptimization::trap_state_add_reason(int trap_state, int reason) {
  assert(reason_is_recorded_per_bytecode((DeoptReason)reason) || reason == Reason_many, "valid reason");
  int recompile_bit = (trap_state & DS_RECOMPILE_BIT);
  trap_state -= recompile_bit;
  if (trap_state == DS_REASON_MASK) {
    return trap_state + recompile_bit;     // already at state lattice bottom
  } else if (trap_state == reason) {
    return trap_state + recompile_bit;     // the condition is already true
  } else if (trap_state == 0) {
    return reason + recompile_bit;          // no condition has yet been true
  } else {
    return DS_REASON_MASK + recompile_bit;  // fall to state lattice bottom
  }
}
//-----------------------trap_state_is_recompiled------------------------------
bool Deoptimization::trap_state_is_recompiled(int trap_state) {
  return (trap_state & DS_RECOMPILE_BIT) != 0;
}
//-----------------------trap_state_set_recompiled-----------------------------
int Deoptimization::trap_state_set_recompiled(int trap_state, bool z) {
  if (z)  return trap_state |  DS_RECOMPILE_BIT;
  else    return trap_state & ~DS_RECOMPILE_BIT;
}
//---------------------------format_trap_state---------------------------------
// This is used for debugging and diagnostics, including LogFile output.
const char* Deoptimization::format_trap_state(char* buf, size_t buflen,
                                              int trap_state) {
  assert(buflen > 0, "sanity");
  DeoptReason reason      = trap_state_reason(trap_state);
  bool        recomp_flag = trap_state_is_recompiled(trap_state);
  // Re-encode the state from its decoded components.
  int decoded_state = 0;
  if (reason_is_recorded_per_bytecode(reason) || reason == Reason_many)
    decoded_state = trap_state_add_reason(decoded_state, reason);
  if (recomp_flag)
    decoded_state = trap_state_set_recompiled(decoded_state, recomp_flag);
  // If the state re-encodes properly, format it symbolically.
  // Because this routine is used for debugging and diagnostics,
  // be robust even if the state is a strange value.
  size_t len;
  if (decoded_state != trap_state) {
    // Random buggy state that doesn't decode??
    len = jio_snprintf(buf, buflen, "#%d", trap_state);
  } else {
    len = jio_snprintf(buf, buflen, "%s%s",
                       trap_reason_name(reason),
                       recomp_flag ? " recompiled" : "");
  }
  return buf;
}


//--------------------------------statics--------------------------------------
const char* Deoptimization::_trap_reason_name[] = {
  // Note:  Keep this in sync. with enum DeoptReason.
  "none",
  "null_check",
  "null_assert" JVMCI_ONLY("_or_unreached0"),
  "range_check",
  "class_check",
  "array_check",
  "intrinsic" JVMCI_ONLY("_or_type_checked_inlining"),
  "bimorphic" JVMCI_ONLY("_or_optimized_type_check"),
  "profile_predicate",
  "unloaded",
  "uninitialized",
  "initialized",
  "unreached",
  "unhandled",
  "constraint",
  "div0_check",
  "age",
  "predicate",
  "loop_limit_check",
  "speculate_class_check",
  "speculate_null_check",
  "speculate_null_assert",
  "rtm_state_change",
  "unstable_if",
  "unstable_fused_if",
#if INCLUDE_JVMCI
  "aliasing",
  "transfer_to_interpreter",
  "not_compiled_exception_handler",
  "unresolved",
  "jsr_mismatch",
#endif
  "tenured"
};
const char* Deoptimization::_trap_action_name[] = {
  // Note:  Keep this in sync. with enum DeoptAction.
  "none",
  "maybe_recompile",
  "reinterpret",
  "make_not_entrant",
  "make_not_compilable"
};

const char* Deoptimization::trap_reason_name(int reason) {
  // Check that every reason has a name
  STATIC_ASSERT(sizeof(_trap_reason_name)/sizeof(const char*) == Reason_LIMIT);

  if (reason == Reason_many)  return "many";
  if ((uint)reason < Reason_LIMIT)
    return _trap_reason_name[reason];
  static char buf[20];
  sprintf(buf, "reason%d", reason);
  return buf;
}
const char* Deoptimization::trap_action_name(int action) {
  // Check that every action has a name
  STATIC_ASSERT(sizeof(_trap_action_name)/sizeof(const char*) == Action_LIMIT);

  if ((uint)action < Action_LIMIT)
    return _trap_action_name[action];
  static char buf[20];
  sprintf(buf, "action%d", action);
  return buf;
}

// This is used for debugging and diagnostics, including LogFile output.
const char* Deoptimization::format_trap_request(char* buf, size_t buflen,
                                                int trap_request) {
  jint unloaded_class_index = trap_request_index(trap_request);
  const char* reason = trap_reason_name(trap_request_reason(trap_request));
  const char* action = trap_action_name(trap_request_action(trap_request));
#if INCLUDE_JVMCI
  int debug_id = trap_request_debug_id(trap_request);
#endif
  size_t len;
  if (unloaded_class_index < 0) {
    len = jio_snprintf(buf, buflen, "reason='%s' action='%s'" JVMCI_ONLY(" debug_id='%d'"),
                       reason, action
#if INCLUDE_JVMCI
                       ,debug_id
#endif
                       );
  } else {
    len = jio_snprintf(buf, buflen, "reason='%s' action='%s' index='%d'" JVMCI_ONLY(" debug_id='%d'"),
                       reason, action, unloaded_class_index
#if INCLUDE_JVMCI
                       ,debug_id
#endif
                       );
  }
  return buf;
}

juint Deoptimization::_deoptimization_hist
        [Deoptimization::Reason_LIMIT]
    [1 + Deoptimization::Action_LIMIT]
        [Deoptimization::BC_CASE_LIMIT]
  = {0};

enum {
  LSB_BITS = 8,
  LSB_MASK = right_n_bits(LSB_BITS)
};

void Deoptimization::gather_statistics(DeoptReason reason, DeoptAction action,
                                       Bytecodes::Code bc) {
  assert(reason >= 0 && reason < Reason_LIMIT, "oob");
  assert(action >= 0 && action < Action_LIMIT, "oob");
  _deoptimization_hist[Reason_none][0][0] += 1;  // total
  _deoptimization_hist[reason][0][0]      += 1;  // per-reason total
  juint* cases = _deoptimization_hist[reason][1+action];
  juint* bc_counter_addr = NULL;
  juint  bc_counter      = 0;
  // Look for an unused counter, or an exact match to this BC.
  if (bc != Bytecodes::_illegal) {
    for (int bc_case = 0; bc_case < BC_CASE_LIMIT; bc_case++) {
      juint* counter_addr = &cases[bc_case];
      juint  counter = *counter_addr;
      if ((counter == 0 && bc_counter_addr == NULL)
          || (Bytecodes::Code)(counter & LSB_MASK) == bc) {
        // this counter is either free or is already devoted to this BC
        bc_counter_addr = counter_addr;
        bc_counter = counter | bc;
      }
    }
  }
  if (bc_counter_addr == NULL) {
    // Overflow, or no given bytecode.
    bc_counter_addr = &cases[BC_CASE_LIMIT-1];
    bc_counter = (*bc_counter_addr & ~LSB_MASK);  // clear LSB
  }
  *bc_counter_addr = bc_counter + (1 << LSB_BITS);
}

jint Deoptimization::total_deoptimization_count() {
  return _deoptimization_hist[Reason_none][0][0];
}

void Deoptimization::print_statistics() {
  juint total = total_deoptimization_count();
  juint account = total;
  if (total != 0) {
    ttyLocker ttyl;
    if (xtty != NULL)  xtty->head("statistics type='deoptimization'");
    tty->print_cr("Deoptimization traps recorded:");
    #define PRINT_STAT_LINE(name, r) \
      tty->print_cr("  %4d (%4.1f%%) %s", (int)(r), ((r) * 100.0) / total, name);
    PRINT_STAT_LINE("total", total);
    // For each non-zero entry in the histogram, print the reason,
    // the action, and (if specifically known) the type of bytecode.
    for (int reason = 0; reason < Reason_LIMIT; reason++) {
      for (int action = 0; action < Action_LIMIT; action++) {
        juint* cases = _deoptimization_hist[reason][1+action];
        for (int bc_case = 0; bc_case < BC_CASE_LIMIT; bc_case++) {
          juint counter = cases[bc_case];
          if (counter != 0) {
            char name[1*K];
            Bytecodes::Code bc = (Bytecodes::Code)(counter & LSB_MASK);
            if (bc_case == BC_CASE_LIMIT && (int)bc == 0)
              bc = Bytecodes::_illegal;
            sprintf(name, "%s/%s/%s",
                    trap_reason_name(reason),
                    trap_action_name(action),
                    Bytecodes::is_defined(bc)? Bytecodes::name(bc): "other");
            juint r = counter >> LSB_BITS;
            tty->print_cr("  %40s: " UINT32_FORMAT " (%.1f%%)", name, r, (r * 100.0) / total);
            account -= r;
          }
        }
      }
    }
    if (account != 0) {
      PRINT_STAT_LINE("unaccounted", account);
    }
    #undef PRINT_STAT_LINE
    if (xtty != NULL)  xtty->tail("statistics");
  }
}

#else // COMPILER2_OR_JVMCI


// Stubs for C1 only system.
bool Deoptimization::trap_state_is_recompiled(int trap_state) {
  return false;
}

const char* Deoptimization::trap_reason_name(int reason) {
  return "unknown";
}

void Deoptimization::print_statistics() {
  // no output
}

void
Deoptimization::update_method_data_from_interpreter(MethodData* trap_mdo, int trap_bci, int reason) {
  // no udpate
}

int Deoptimization::trap_state_has_reason(int trap_state, int reason) {
  return 0;
}

void Deoptimization::gather_statistics(DeoptReason reason, DeoptAction action,
                                       Bytecodes::Code bc) {
  // no update
}

const char* Deoptimization::format_trap_state(char* buf, size_t buflen,
                                              int trap_state) {
  jio_snprintf(buf, buflen, "#%d", trap_state);
  return buf;
}

#endif // COMPILER2_OR_JVMCI<|MERGE_RESOLUTION|>--- conflicted
+++ resolved
@@ -2470,14 +2470,10 @@
                            ignore_maybe_prior_recompile);
 }
 
-<<<<<<< HEAD
 Deoptimization::UnrollBlock* Deoptimization::uncommon_trap(JavaThread* current, jint trap_request, jint exec_mode) {
-=======
-Deoptimization::UnrollBlock* Deoptimization::uncommon_trap(JavaThread* thread, jint trap_request, jint exec_mode) {
   // Enable WXWrite: current function is called from methods compiled by C2 directly
   MACOS_AARCH64_ONLY(ThreadWXEnable wx(WXWrite, thread));
 
->>>>>>> 81325483
   if (TraceDeoptimization) {
     tty->print("Uncommon trap ");
   }
