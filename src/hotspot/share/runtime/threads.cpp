--- conflicted
+++ resolved
@@ -1374,14 +1374,9 @@
 
 JavaThread *Threads::owning_thread_from_monitor_owner(ThreadsList * t_list,
                                                       address owner) {
-<<<<<<< HEAD
   assert(!UseFastLocking, "only with stack-locking");
-  // NULL owner means not locked so we can skip the search
-  if (owner == NULL) return NULL;
-=======
   // null owner means not locked so we can skip the search
   if (owner == nullptr) return nullptr;
->>>>>>> da80e7a4
 
   for (JavaThread* p : *t_list) {
     // first, see if owner is the address of a Java thread
