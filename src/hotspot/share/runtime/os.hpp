/*
 * Copyright (c) 1997, 2021, Oracle and/or its affiliates. All rights reserved.
 * DO NOT ALTER OR REMOVE COPYRIGHT NOTICES OR THIS FILE HEADER.
 *
 * This code is free software; you can redistribute it and/or modify it
 * under the terms of the GNU General Public License version 2 only, as
 * published by the Free Software Foundation.
 *
 * This code is distributed in the hope that it will be useful, but WITHOUT
 * ANY WARRANTY; without even the implied warranty of MERCHANTABILITY or
 * FITNESS FOR A PARTICULAR PURPOSE.  See the GNU General Public License
 * version 2 for more details (a copy is included in the LICENSE file that
 * accompanied this code).
 *
 * You should have received a copy of the GNU General Public License version
 * 2 along with this work; if not, write to the Free Software Foundation,
 * Inc., 51 Franklin St, Fifth Floor, Boston, MA 02110-1301 USA.
 *
 * Please contact Oracle, 500 Oracle Parkway, Redwood Shores, CA 94065 USA
 * or visit www.oracle.com if you need additional information or have any
 * questions.
 *
 */

#ifndef SHARE_RUNTIME_OS_HPP
#define SHARE_RUNTIME_OS_HPP

#include "jvm_md.h"
#include "metaprogramming/integralConstant.hpp"
#include "utilities/exceptions.hpp"
#include "utilities/ostream.hpp"
#include "utilities/macros.hpp"
#ifndef _WINDOWS
# include <setjmp.h>
#endif
#ifdef __APPLE__
# include <mach/mach_time.h>
#endif

class AgentLibrary;
class frame;

// os defines the interface to operating system; this includes traditional
// OS services (time, I/O) as well as other functionality with system-
// dependent code.

class Thread;
class JavaThread;
class NativeCallStack;
class methodHandle;
class OSThread;
class Mutex;

struct jvmtiTimerInfo;

template<class E> class GrowableArray;

// %%%%% Moved ThreadState, START_FN, OSThread to new osThread.hpp. -- Rose

// Platform-independent error return values from OS functions
enum OSReturn {
  OS_OK         =  0,        // Operation was successful
  OS_ERR        = -1,        // Operation failed
  OS_INTRPT     = -2,        // Operation was interrupted
  OS_TIMEOUT    = -3,        // Operation timed out
  OS_NOMEM      = -5,        // Operation failed for lack of memory
  OS_NORESOURCE = -6         // Operation failed for lack of nonmemory resource
};

enum ThreadPriority {        // JLS 20.20.1-3
  NoPriority       = -1,     // Initial non-priority value
  MinPriority      =  1,     // Minimum priority
  NormPriority     =  5,     // Normal (non-daemon) priority
  NearMaxPriority  =  9,     // High priority, used for VMThread
  MaxPriority      = 10,     // Highest priority, used for WatcherThread
                             // ensures that VMThread doesn't starve profiler
  CriticalPriority = 11      // Critical thread priority
};

enum WXMode {
  WXWrite,
  WXExec
};

// Executable parameter flag for os::commit_memory() and
// os::commit_memory_or_exit().
const bool ExecMem = true;

// Typedef for structured exception handling support
typedef void (*java_call_t)(JavaValue* value, const methodHandle& method, JavaCallArguments* args, Thread* thread);

class MallocTracker;

class os: AllStatic {
  friend class VMStructs;
  friend class JVMCIVMStructs;
  friend class MallocTracker;

#ifdef ASSERT
 private:
  static bool _mutex_init_done;
 public:
  static void set_mutex_init_done() { _mutex_init_done = true; }
  static bool mutex_init_done() { return _mutex_init_done; }
#endif

 public:

  // A simple value class holding a set of page sizes (similar to sigset_t)
  class PageSizes {
    size_t _v; // actually a bitmap.
  public:
    PageSizes() : _v(0) {}
    void add(size_t pagesize);
    bool contains(size_t pagesize) const;
    // Given a page size, return the next smaller page size in this set, or 0.
    size_t next_smaller(size_t pagesize) const;
    // Given a page size, return the next larger page size in this set, or 0.
    size_t next_larger(size_t pagesize) const;
    // Returns the largest page size in this set, or 0 if set is empty.
    size_t largest() const;
    // Returns the smallest page size in this set, or 0 if set is empty.
    size_t smallest() const;
    // Prints one line of comma separated, human readable page sizes, "empty" if empty.
    void print_on(outputStream* st) const;
  };

 private:
  static OSThread*          _starting_thread;
  static address            _polling_page;
  static PageSizes          _page_sizes;

  static char*  pd_reserve_memory(size_t bytes, bool executable);

  static char*  pd_attempt_reserve_memory_at(char* addr, size_t bytes, bool executable);

  static bool   pd_commit_memory(char* addr, size_t bytes, bool executable);
  static bool   pd_commit_memory(char* addr, size_t size, size_t alignment_hint,
                                 bool executable);
  // Same as pd_commit_memory() that either succeeds or calls
  // vm_exit_out_of_memory() with the specified mesg.
  static void   pd_commit_memory_or_exit(char* addr, size_t bytes,
                                         bool executable, const char* mesg);
  static void   pd_commit_memory_or_exit(char* addr, size_t size,
                                         size_t alignment_hint,
                                         bool executable, const char* mesg);
  static bool   pd_uncommit_memory(char* addr, size_t bytes, bool executable);
  static bool   pd_release_memory(char* addr, size_t bytes);

  static char*  pd_attempt_map_memory_to_file_at(char* addr, size_t bytes, int file_desc);

  static char*  pd_map_memory(int fd, const char* file_name, size_t file_offset,
                           char *addr, size_t bytes, bool read_only = false,
                           bool allow_exec = false);
  static char*  pd_remap_memory(int fd, const char* file_name, size_t file_offset,
                             char *addr, size_t bytes, bool read_only,
                             bool allow_exec);
  static bool   pd_unmap_memory(char *addr, size_t bytes);
  static void   pd_free_memory(char *addr, size_t bytes, size_t alignment_hint);
  static void   pd_realign_memory(char *addr, size_t bytes, size_t alignment_hint);

  static char*  pd_reserve_memory_special(size_t size, size_t alignment,
                                          char* addr, bool executable);
  static bool   pd_release_memory_special(char* addr, size_t bytes);

  static size_t page_size_for_region(size_t region_size, size_t min_pages, bool must_be_aligned);

  // Get summary strings for system information in buffer provided
  static void  get_summary_cpu_info(char* buf, size_t buflen);
  static void  get_summary_os_info(char* buf, size_t buflen);

  static void initialize_initial_active_processor_count();

  LINUX_ONLY(static void pd_init_container_support();)

 public:
  static void init(void);                      // Called before command line parsing

  static void init_container_support() {       // Called during command line parsing.
     LINUX_ONLY(pd_init_container_support();)
  }

  static void init_before_ergo(void);          // Called after command line parsing
                                               // before VM ergonomics processing.
  static jint init_2(void);                    // Called after command line parsing
                                               // and VM ergonomics processing

  // unset environment variable
  static bool unsetenv(const char* name);
  // Get environ pointer, platform independently
  static char** get_environ();

  static bool have_special_privileges();

  static jlong  javaTimeMillis();
  static jlong  javaTimeNanos();
  static void   javaTimeNanos_info(jvmtiTimerInfo *info_ptr);
  static void   javaTimeSystemUTC(jlong &seconds, jlong &nanos);
  static void   run_periodic_checks();

  // Returns the elapsed time in seconds since the vm started.
  static double elapsedTime();

  // Returns real time in seconds since an arbitrary point
  // in the past.
  static bool getTimesSecs(double* process_real_time,
                           double* process_user_time,
                           double* process_system_time);

  // Interface to the performance counter
  static jlong elapsed_counter();
  static jlong elapsed_frequency();

  // The "virtual time" of a thread is the amount of time a thread has
  // actually run.  The first function indicates whether the OS supports
  // this functionality for the current thread, and if so the second
  // returns the elapsed virtual time for the current thread.
  static bool supports_vtime();
  static double elapsedVTime();

  // Return current local time in a string (YYYY-MM-DD HH:MM:SS).
  // It is MT safe, but not async-safe, as reading time zone
  // information may require a lock on some platforms.
  static char*      local_time_string(char *buf, size_t buflen);
  static struct tm* localtime_pd     (const time_t* clock, struct tm*  res);
  static struct tm* gmtime_pd        (const time_t* clock, struct tm*  res);

<<<<<<< HEAD
  // Fill in buffer with an ISO-8601 string corresponding to the given javaTimeMillis value
  // E.g., YYYY-MM-DDThh:mm:ss.mmm+zzzz.
  // Returns buffer, or NULL if it failed.
  static char* iso8601_time(jlong milliseconds_since_19700101, char buffer[29],
=======
  // "YYYY-MM-DDThh:mm:ss.mmm+zzzz" incl. terminating zero
  static const size_t iso8601_timestamp_size = 29;

  // Fill in buffer with an ISO-8601 string corresponding to the given javaTimeMillis value
  // E.g., YYYY-MM-DDThh:mm:ss.mmm+zzzz.
  // Returns buffer, or NULL if it failed.
  static char* iso8601_time(jlong milliseconds_since_19700101, char* buffer,
>>>>>>> a65021e3
                            size_t buffer_length, bool utc = false);

  // Fill in buffer with current local time as an ISO-8601 string.
  // E.g., YYYY-MM-DDThh:mm:ss.mmm+zzzz.
  // Returns buffer, or NULL if it failed.
  static char* iso8601_time(char* buffer, size_t buffer_length, bool utc = false);

  // Interface for detecting multiprocessor system
  static inline bool is_MP() {
    // During bootstrap if _processor_count is not yet initialized
    // we claim to be MP as that is safest. If any platform has a
    // stub generator that might be triggered in this phase and for
    // which being declared MP when in fact not, is a problem - then
    // the bootstrap routine for the stub generator needs to check
    // the processor count directly and leave the bootstrap routine
    // in place until called after initialization has ocurred.
    return (_processor_count != 1);
  }

  static julong available_memory();
  static julong physical_memory();
  static bool has_allocatable_memory_limit(size_t* limit);
  static bool is_server_class_machine();

  // Returns the id of the processor on which the calling thread is currently executing.
  // The returned value is guaranteed to be between 0 and (os::processor_count() - 1).
  static uint processor_id();

  // number of CPUs
  static int processor_count() {
    return _processor_count;
  }
  static void set_processor_count(int count) { _processor_count = count; }

  // Returns the number of CPUs this process is currently allowed to run on.
  // Note that on some OSes this can change dynamically.
  static int active_processor_count();

  // At startup the number of active CPUs this process is allowed to run on.
  // This value does not change dynamically. May be different from active_processor_count().
  static int initial_active_processor_count() {
    assert(_initial_active_processor_count > 0, "Initial active processor count not set yet.");
    return _initial_active_processor_count;
  }

  // Binds the current process to a processor.
  //    Returns true if it worked, false if it didn't.
  static bool bind_to_processor(uint processor_id);

  // Give a name to the current thread.
  static void set_native_thread_name(const char *name);

  // Interface for stack banging (predetect possible stack overflow for
  // exception processing)  There are guard pages, and above that shadow
  // pages for stack overflow checking.
  static bool uses_stack_guard_pages();
  static bool must_commit_stack_guard_pages();
  static void map_stack_shadow_pages(address sp);
  static bool stack_shadow_pages_available(Thread *thread, const methodHandle& method, address sp);

  // Find committed memory region within specified range (start, start + size),
  // return true if found any
  static bool committed_in_range(address start, size_t size, address& committed_start, size_t& committed_size);

  // OS interface to Virtual Memory

  // Return the default page size.
  static int    vm_page_size();

  // The set of page sizes which the VM is allowed to use (may be a subset of
  //  the page sizes actually available on the platform).
  static const PageSizes& page_sizes() { return _page_sizes; }

  // Returns the page size to use for a region of memory.
  // region_size / min_pages will always be greater than or equal to the
  // returned value. The returned value will divide region_size.
  static size_t page_size_for_region_aligned(size_t region_size, size_t min_pages);

  // Returns the page size to use for a region of memory.
  // region_size / min_pages will always be greater than or equal to the
  // returned value. The returned value might not divide region_size.
  static size_t page_size_for_region_unaligned(size_t region_size, size_t min_pages);

  // Return the largest page size that can be used
  static size_t max_page_size() { return page_sizes().largest(); }

  // Return a lower bound for page sizes. Also works before os::init completed.
  static size_t min_page_size() { return 4 * K; }

  // Methods for tracing page sizes returned by the above method.
  // The region_{min,max}_size parameters should be the values
  // passed to page_size_for_region() and page_size should be the result of that
  // call.  The (optional) base and size parameters should come from the
  // ReservedSpace base() and size() methods.
  static void trace_page_sizes(const char* str, const size_t* page_sizes, int count);
  static void trace_page_sizes(const char* str,
                               const size_t region_min_size,
                               const size_t region_max_size,
                               const size_t page_size,
                               const char* base,
                               const size_t size);
  static void trace_page_sizes_for_requested_size(const char* str,
                                                  const size_t requested_size,
                                                  const size_t page_size,
                                                  const size_t alignment,
                                                  const char* base,
                                                  const size_t size);

  static int    vm_allocation_granularity();

  // Reserves virtual memory.
  static char*  reserve_memory(size_t bytes, bool executable = false, MEMFLAGS flags = mtOther);

  // Reserves virtual memory that starts at an address that is aligned to 'alignment'.
  static char*  reserve_memory_aligned(size_t size, size_t alignment, bool executable = false);

  // Attempts to reserve the virtual memory at [addr, addr + bytes).
  // Does not overwrite existing mappings.
  static char*  attempt_reserve_memory_at(char* addr, size_t bytes, bool executable = false);

  static bool   commit_memory(char* addr, size_t bytes, bool executable);
  static bool   commit_memory(char* addr, size_t size, size_t alignment_hint,
                              bool executable);
  // Same as commit_memory() that either succeeds or calls
  // vm_exit_out_of_memory() with the specified mesg.
  static void   commit_memory_or_exit(char* addr, size_t bytes,
                                      bool executable, const char* mesg);
  static void   commit_memory_or_exit(char* addr, size_t size,
                                      size_t alignment_hint,
                                      bool executable, const char* mesg);
  static bool   uncommit_memory(char* addr, size_t bytes, bool executable = false);
  static bool   release_memory(char* addr, size_t bytes);

  // A diagnostic function to print memory mappings in the given range.
  static void print_memory_mappings(char* addr, size_t bytes, outputStream* st);
  // Prints all mappings
  static void print_memory_mappings(outputStream* st);

  // Touch memory pages that cover the memory range from start to end (exclusive)
  // to make the OS back the memory range with actual memory.
  // Current implementation may not touch the last page if unaligned addresses
  // are passed.
  static void   pretouch_memory(void* start, void* end, size_t page_size = vm_page_size());

  enum ProtType { MEM_PROT_NONE, MEM_PROT_READ, MEM_PROT_RW, MEM_PROT_RWX };
  static bool   protect_memory(char* addr, size_t bytes, ProtType prot,
                               bool is_committed = true);

  static bool   guard_memory(char* addr, size_t bytes);
  static bool   unguard_memory(char* addr, size_t bytes);
  static bool   create_stack_guard_pages(char* addr, size_t bytes);
  static bool   pd_create_stack_guard_pages(char* addr, size_t bytes);
  static bool   remove_stack_guard_pages(char* addr, size_t bytes);
  // Helper function to create a new file with template jvmheap.XXXXXX.
  // Returns a valid fd on success or else returns -1
  static int create_file_for_heap(const char* dir);
  // Map memory to the file referred by fd. This function is slightly different from map_memory()
  // and is added to be used for implementation of -XX:AllocateHeapAt
  static char* map_memory_to_file(size_t size, int fd);
  static char* map_memory_to_file_aligned(size_t size, size_t alignment, int fd);
  static char* map_memory_to_file(char* base, size_t size, int fd);
  static char* attempt_map_memory_to_file_at(char* base, size_t size, int fd);
  // Replace existing reserved memory with file mapping
  static char* replace_existing_mapping_with_file_mapping(char* base, size_t size, int fd);

  static char*  map_memory(int fd, const char* file_name, size_t file_offset,
                           char *addr, size_t bytes, bool read_only = false,
                           bool allow_exec = false, MEMFLAGS flags = mtNone);
  static char*  remap_memory(int fd, const char* file_name, size_t file_offset,
                             char *addr, size_t bytes, bool read_only,
                             bool allow_exec);
  static bool   unmap_memory(char *addr, size_t bytes);
  static void   free_memory(char *addr, size_t bytes, size_t alignment_hint);
  static void   realign_memory(char *addr, size_t bytes, size_t alignment_hint);

  // NUMA-specific interface
  static bool   numa_has_static_binding();
  static bool   numa_has_group_homing();
  static void   numa_make_local(char *addr, size_t bytes, int lgrp_hint);
  static void   numa_make_global(char *addr, size_t bytes);
  static size_t numa_get_groups_num();
  static size_t numa_get_leaf_groups(int *ids, size_t size);
  static bool   numa_topology_changed();
  static int    numa_get_group_id();
  static int    numa_get_group_id_for_address(const void* address);

  // Page manipulation
  struct page_info {
    size_t size;
    int lgrp_id;
  };
  static bool   get_page_info(char *start, page_info* info);
  static char*  scan_pages(char *start, char* end, page_info* page_expected, page_info* page_found);

  static char*  non_memory_address_word();
  // reserve, commit and pin the entire memory region
  static char*  reserve_memory_special(size_t size, size_t alignment,
                                       char* addr, bool executable);
  static bool   release_memory_special(char* addr, size_t bytes);
  static void   large_page_init();
  static size_t large_page_size();
  static bool   can_commit_large_page_memory();
  static bool   can_execute_large_page_memory();

  // Check if pointer points to readable memory (by 4-byte read access)
  static bool    is_readable_pointer(const void* p);
  static bool    is_readable_range(const void* from, const void* to);

  // threads

  enum ThreadType {
    vm_thread,
    cgc_thread,        // Concurrent GC thread
    pgc_thread,        // Parallel GC thread
    java_thread,       // Java, CodeCacheSweeper, JVMTIAgent and Service threads.
    compiler_thread,
    watcher_thread,
    os_thread
  };

  static bool create_thread(Thread* thread,
                            ThreadType thr_type,
                            size_t req_stack_size = 0);

  // The "main thread", also known as "starting thread", is the thread
  // that loads/creates the JVM via JNI_CreateJavaVM.
  static bool create_main_thread(JavaThread* thread);

  // The primordial thread is the initial process thread. The java
  // launcher never uses the primordial thread as the main thread, but
  // applications that host the JVM directly may do so. Some platforms
  // need special-case handling of the primordial thread if it attaches
  // to the VM.
  static bool is_primordial_thread(void)
#if defined(_WINDOWS) || defined(BSD)
    // No way to identify the primordial thread.
    { return false; }
#else
  ;
#endif

  static bool create_attached_thread(JavaThread* thread);
  static void pd_start_thread(Thread* thread);
  static void start_thread(Thread* thread);

  // Returns true if successful.
  static bool signal_thread(Thread* thread, int sig, const char* reason);

  static void free_thread(OSThread* osthread);

  // thread id on Linux/64bit is 64bit, on Windows it's 32bit
  static intx current_thread_id();
  static int current_process_id();

  // Short standalone OS sleep routines suitable for slow path spin loop.
  // Ignores safepoints/suspension/Thread.interrupt() (so keep it short).
  // ms/ns = 0, will sleep for the least amount of time allowed by the OS.
  // Maximum sleep time is just under 1 second.
  static void naked_short_sleep(jlong ms);
  static void naked_short_nanosleep(jlong ns);
  // Longer standalone OS sleep routine - a convenience wrapper around
  // multiple calls to naked_short_sleep. Only for use by non-JavaThreads.
  static void naked_sleep(jlong millis);
  // Never returns, use with CAUTION
  static void infinite_sleep();
  static void naked_yield () ;
  static OSReturn set_priority(Thread* thread, ThreadPriority priority);
  static OSReturn get_priority(const Thread* const thread, ThreadPriority& priority);

  static int pd_self_suspend_thread(Thread* thread);

  static address    fetch_frame_from_context(const void* ucVoid, intptr_t** sp, intptr_t** fp);
  static frame      fetch_frame_from_context(const void* ucVoid);
  static frame      fetch_compiled_frame_from_context(const void* ucVoid);

  static void breakpoint();
  static bool start_debugging(char *buf, int buflen);

  static address current_stack_pointer();
  static address current_stack_base();
  static size_t current_stack_size();

  static void verify_stack_alignment() PRODUCT_RETURN;

  static bool message_box(const char* title, const char* message);

  // run cmd in a separate process and return its exit code; or -1 on failures.
  // Note: only safe to use in fatal error situations.
  // The "prefer_vfork" argument is only used on POSIX platforms to
  // indicate whether vfork should be used instead of fork to spawn the
  // child process (ignored on AIX, which always uses vfork).
  static int fork_and_exec(const char *cmd, bool prefer_vfork = false);

  // Call ::exit() on all platforms but Windows
  static void exit(int num);

  // Terminate the VM, but don't exit the process
  static void shutdown();

  // Terminate with an error.  Default is to generate a core file on platforms
  // that support such things.  This calls shutdown() and then aborts.
  static void abort(bool dump_core, void *siginfo, const void *context);
  static void abort(bool dump_core = true);

  // Die immediately, no exit hook, no abort hook, no cleanup.
  // Dump a core file, if possible, for debugging. os::abort() is the
  // preferred means to abort the VM on error. os::die() should only
  // be called if something has gone badly wrong. CreateCoredumpOnCrash
  // is intentionally not honored by this function.
  static void die();

  // File i/o operations
  static int open(const char *path, int oflag, int mode);
  static FILE* open(int fd, const char* mode);
  static FILE* fopen(const char* path, const char* mode);
  static int close(int fd);
  static jlong lseek(int fd, jlong offset, int whence);
  // This function, on Windows, canonicalizes a given path (see os_windows.cpp for details).
  // On Posix, this function is a noop: it does not change anything and just returns
  // the input pointer.
  static char* native_path(char *path);
  static int ftruncate(int fd, jlong length);
  static int fsync(int fd);
  static int available(int fd, jlong *bytes);
  static int get_fileno(FILE* fp);
  static void flockfile(FILE* fp);
  static void funlockfile(FILE* fp);

  static int compare_file_modified_times(const char* file1, const char* file2);

  static bool same_files(const char* file1, const char* file2);

  //File i/o operations

  static ssize_t read(int fd, void *buf, unsigned int nBytes);
  static ssize_t read_at(int fd, void *buf, unsigned int nBytes, jlong offset);
  static size_t write(int fd, const void *buf, unsigned int nBytes);

  // Reading directories.
  static DIR*           opendir(const char* dirname);
  static struct dirent* readdir(DIR* dirp);
  static int            closedir(DIR* dirp);

  // Dynamic library extension
  static const char*    dll_file_extension();

  static const char*    get_temp_directory();
  static const char*    get_current_directory(char *buf, size_t buflen);

  // Builds the platform-specific name of a library.
  // Returns false if the buffer is too small.
  static bool           dll_build_name(char* buffer, size_t size,
                                       const char* fname);

  // Builds a platform-specific full library path given an ld path and
  // unadorned library name. Returns true if the buffer contains a full
  // path to an existing file, false otherwise. If pathname is empty,
  // uses the path to the current directory.
  static bool           dll_locate_lib(char* buffer, size_t size,
                                       const char* pathname, const char* fname);

  // Symbol lookup, find nearest function name; basically it implements
  // dladdr() for all platforms. Name of the nearest function is copied
  // to buf. Distance from its base address is optionally returned as offset.
  // If function name is not found, buf[0] is set to '\0' and offset is
  // set to -1 (if offset is non-NULL).
  static bool dll_address_to_function_name(address addr, char* buf,
                                           int buflen, int* offset,
                                           bool demangle = true);

  // Locate DLL/DSO. On success, full path of the library is copied to
  // buf, and offset is optionally set to be the distance between addr
  // and the library's base address. On failure, buf[0] is set to '\0'
  // and offset is set to -1 (if offset is non-NULL).
  static bool dll_address_to_library_name(address addr, char* buf,
                                          int buflen, int* offset);

  // Given an address, attempt to locate both the symbol and the library it
  // resides in. If at least one of these steps was successful, prints information
  // and returns true.
  // - if no scratch buffer is given, stack is used
  // - shorten_paths: path is omitted from library name
  // - demangle: function name is demangled
  // - strip_arguments: arguments are stripped (requires demangle=true)
  // On success prints either one of:
  // "<function name>+<offset> in <library>"
  // "<function name>+<offset>"
  // "<address> in <library>+<offset>"
  static bool print_function_and_library_name(outputStream* st,
                                              address addr,
                                              char* buf = NULL, int buflen = 0,
                                              bool shorten_paths = true,
                                              bool demangle = true,
                                              bool strip_arguments = false);

  // Find out whether the pc is in the static code for jvm.dll/libjvm.so.
  static bool address_is_in_vm(address addr);

  // Loads .dll/.so and
  // in case of error it checks if .dll/.so was built for the
  // same architecture as HotSpot is running on
  // in case of an error NULL is returned and an error message is stored in ebuf
  static void* dll_load(const char *name, char *ebuf, int ebuflen);

  // lookup symbol in a shared library
  static void* dll_lookup(void* handle, const char* name);

  // Unload library
  static void  dll_unload(void *lib);

  // Callback for loaded module information
  // Input parameters:
  //    char*     module_file_name,
  //    address   module_base_addr,
  //    address   module_top_addr,
  //    void*     param
  typedef int (*LoadedModulesCallbackFunc)(const char *, address, address, void *);

  static int get_loaded_modules_info(LoadedModulesCallbackFunc callback, void *param);

  // Return the handle of this process
  static void* get_default_process_handle();

  // Check for static linked agent library
  static bool find_builtin_agent(AgentLibrary *agent_lib, const char *syms[],
                                 size_t syms_len);

  // Find agent entry point
  static void *find_agent_function(AgentLibrary *agent_lib, bool check_lib,
                                   const char *syms[], size_t syms_len);

  // Provide C99 compliant versions of these functions, since some versions
  // of some platforms don't.
  static int vsnprintf(char* buf, size_t len, const char* fmt, va_list args) ATTRIBUTE_PRINTF(3, 0);
  static int snprintf(char* buf, size_t len, const char* fmt, ...) ATTRIBUTE_PRINTF(3, 4);

  // Get host name in buffer provided
  static bool get_host_name(char* buf, size_t buflen);

  // Print out system information; they are called by fatal error handler.
  // Output format may be different on different platforms.
  static void print_os_info(outputStream* st);
  static void print_os_info_brief(outputStream* st);
  static void print_cpu_info(outputStream* st, char* buf, size_t buflen);
  static void pd_print_cpu_info(outputStream* st, char* buf, size_t buflen);
  static void print_summary_info(outputStream* st, char* buf, size_t buflen);
  static void print_memory_info(outputStream* st);
  static void print_dll_info(outputStream* st);
  static void print_environment_variables(outputStream* st, const char** env_list);
  static void print_context(outputStream* st, const void* context);
  static void print_register_info(outputStream* st, const void* context);
  static bool signal_sent_by_kill(const void* siginfo);
  static void print_siginfo(outputStream* st, const void* siginfo);
  static void print_signal_handlers(outputStream* st, char* buf, size_t buflen);
  static void print_date_and_time(outputStream* st, char* buf, size_t buflen);
  static void print_instructions(outputStream* st, address pc, int unitsize);

  // helper for output of seconds in days , hours and months
  static void print_dhm(outputStream* st, const char* startStr, long sec);

  static void print_location(outputStream* st, intptr_t x, bool verbose = false);
  static size_t lasterror(char *buf, size_t len);
  static int get_last_error();

  // Replacement for strerror().
  // Will return the english description of the error (e.g. "File not found", as
  //  suggested in the POSIX standard.
  // Will return "Unknown error" for an unknown errno value.
  // Will not attempt to localize the returned string.
  // Will always return a valid string which is a static constant.
  // Will not change the value of errno.
  static const char* strerror(int e);

  // Will return the literalized version of the given errno (e.g. "EINVAL"
  //  for EINVAL).
  // Will return "Unknown error" for an unknown errno value.
  // Will always return a valid string which is a static constant.
  // Will not change the value of errno.
  static const char* errno_name(int e);

  // wait for a key press if PauseAtExit is set
  static void wait_for_keypress_at_exit(void);

  // The following two functions are used by fatal error handler to trace
  // native (C) frames. They are not part of frame.hpp/frame.cpp because
  // frame.hpp/cpp assume thread is JavaThread, and also because different
  // OS/compiler may have different convention or provide different API to
  // walk C frames.
  //
  // We don't attempt to become a debugger, so we only follow frames if that
  // does not require a lookup in the unwind table, which is part of the binary
  // file but may be unsafe to read after a fatal error. So on x86, we can
  // only walk stack if %ebp is used as frame pointer; on ia64, it's not
  // possible to walk C stack without having the unwind table.
  static bool is_first_C_frame(frame *fr);
  static frame get_sender_for_C_frame(frame *fr);

  // return current frame. pc() and sp() are set to NULL on failure.
  static frame      current_frame();

  static void print_hex_dump(outputStream* st, address start, address end, int unitsize,
                             int bytes_per_line, address logical_start);
  static void print_hex_dump(outputStream* st, address start, address end, int unitsize) {
    print_hex_dump(st, start, end, unitsize, /*bytes_per_line=*/16, /*logical_start=*/start);
  }

  // returns a string to describe the exception/signal;
  // returns NULL if exception_code is not an OS exception/signal.
  static const char* exception_name(int exception_code, char* buf, size_t buflen);

  // Returns the signal number (e.g. 11) for a given signal name (SIGSEGV).
  static int get_signal_number(const char* signal_name);

  // Returns native Java library, loads if necessary
  static void*    native_java_library();

  // Fills in path to jvm.dll/libjvm.so (used by the Disassembler)
  static void     jvm_path(char *buf, jint buflen);

  // JNI names
  static void     print_jni_name_prefix_on(outputStream* st, int args_size);
  static void     print_jni_name_suffix_on(outputStream* st, int args_size);

  // Init os specific system properties values
  static void init_system_properties_values();

  // IO operations, non-JVM_ version.
  static int stat(const char* path, struct stat* sbuf);
  static bool dir_is_empty(const char* path);

  // IO operations on binary files
  static int create_binary_file(const char* path, bool rewrite_existing);
  static jlong current_file_offset(int fd);
  static jlong seek_to_file_offset(int fd, jlong offset);

  // Retrieve native stack frames.
  // Parameter:
  //   stack:  an array to storage stack pointers.
  //   frames: size of above array.
  //   toSkip: number of stack frames to skip at the beginning.
  // Return: number of stack frames captured.
  static int get_native_stack(address* stack, int size, int toSkip = 0);

  // General allocation (must be MT-safe)
  static void* malloc  (size_t size, MEMFLAGS flags, const NativeCallStack& stack);
  static void* malloc  (size_t size, MEMFLAGS flags);
  static void* realloc (void *memblock, size_t size, MEMFLAGS flag, const NativeCallStack& stack);
  static void* realloc (void *memblock, size_t size, MEMFLAGS flag);

  // handles NULL pointers
  static void  free    (void *memblock);
  static char* strdup(const char *, MEMFLAGS flags = mtInternal);  // Like strdup
  // Like strdup, but exit VM when strdup() returns NULL
  static char* strdup_check_oom(const char*, MEMFLAGS flags = mtInternal);

#ifndef PRODUCT
  static julong num_mallocs;         // # of calls to malloc/realloc
  static julong alloc_bytes;         // # of bytes allocated
  static julong num_frees;           // # of calls to free
  static julong free_bytes;          // # of bytes freed
#endif

  // SocketInterface (ex HPI SocketInterface )
  static int socket(int domain, int type, int protocol);
  static int socket_close(int fd);
  static int recv(int fd, char* buf, size_t nBytes, uint flags);
  static int send(int fd, char* buf, size_t nBytes, uint flags);
  static int raw_send(int fd, char* buf, size_t nBytes, uint flags);
  static int connect(int fd, struct sockaddr* him, socklen_t len);
  static struct hostent* get_host_by_name(char* name);

  // Support for signals (see JVM_RaiseSignal, JVM_RegisterSignal)
  static void  initialize_jdk_signal_support(TRAPS);
  static void  signal_notify(int signal_number);
  static void* signal(int signal_number, void* handler);
  static void  signal_raise(int signal_number);
  static int   signal_wait();
  static void* user_handler();
  static void  terminate_signal_thread();
  static int   sigexitnum_pd();

  // random number generation
  static int random();                     // return 32bit pseudorandom number
  static int next_random(unsigned int rand_seed); // pure version of random()
  static void init_random(unsigned int initval);    // initialize random sequence

  // Structured OS Exception support
  static void os_exception_wrapper(java_call_t f, JavaValue* value, const methodHandle& method, JavaCallArguments* args, Thread* thread);

  // On Posix compatible OS it will simply check core dump limits while on Windows
  // it will check if dump file can be created. Check or prepare a core dump to be
  // taken at a later point in the same thread in os::abort(). Use the caller
  // provided buffer as a scratch buffer. The status message which will be written
  // into the error log either is file location or a short error message, depending
  // on the checking result.
  static void check_dump_limit(char* buffer, size_t bufferSize);

  // Get the default path to the core file
  // Returns the length of the string
  static int get_core_path(char* buffer, size_t bufferSize);

  // JVMTI & JVM monitoring and management support
  // The thread_cpu_time() and current_thread_cpu_time() are only
  // supported if is_thread_cpu_time_supported() returns true.

  // Thread CPU Time - return the fast estimate on a platform
  // On Linux   - fast clock_gettime where available - user+sys
  //            - otherwise: very slow /proc fs - user+sys
  // On Windows - GetThreadTimes - user+sys
  static jlong current_thread_cpu_time();
  static jlong thread_cpu_time(Thread* t);

  // Thread CPU Time with user_sys_cpu_time parameter.
  //
  // If user_sys_cpu_time is true, user+sys time is returned.
  // Otherwise, only user time is returned
  static jlong current_thread_cpu_time(bool user_sys_cpu_time);
  static jlong thread_cpu_time(Thread* t, bool user_sys_cpu_time);

  // Return a bunch of info about the timers.
  // Note that the returned info for these two functions may be different
  // on some platforms
  static void current_thread_cpu_time_info(jvmtiTimerInfo *info_ptr);
  static void thread_cpu_time_info(jvmtiTimerInfo *info_ptr);

  static bool is_thread_cpu_time_supported();

  // System loadavg support.  Returns -1 if load average cannot be obtained.
  static int loadavg(double loadavg[], int nelem);

  // Amount beyond the callee frame size that we bang the stack.
  static int extra_bang_size_in_bytes();

  static char** split_path(const char* path, size_t* elements, size_t file_name_length);

  // support for mapping non-volatile memory using MAP_SYNC
  static bool supports_map_sync();

 public:
  class CrashProtectionCallback : public StackObj {
  public:
    virtual void call() = 0;
  };

  // Platform dependent stuff
#ifndef _WINDOWS
# include "os_posix.hpp"
#endif
#include OS_CPU_HEADER(os)
#include OS_HEADER(os)

#ifndef OS_NATIVE_THREAD_CREATION_FAILED_MSG
#define OS_NATIVE_THREAD_CREATION_FAILED_MSG "unable to create native thread: possibly out of memory or process/resource limits reached"
#endif

 public:
#ifndef PLATFORM_PRINT_NATIVE_STACK
  // No platform-specific code for printing the native stack.
  static bool platform_print_native_stack(outputStream* st, const void* context,
                                          char *buf, int buf_size) {
    return false;
  }
#endif

  // debugging support (mostly used by debug.cpp but also fatal error handler)
  static bool find(address pc, outputStream* st = tty); // OS specific function to make sense out of an address

  static bool dont_yield();                     // when true, JVM_Yield() is nop
  static void print_statistics();

  // Thread priority helpers (implemented in OS-specific part)
  static OSReturn set_native_priority(Thread* thread, int native_prio);
  static OSReturn get_native_priority(const Thread* const thread, int* priority_ptr);
  static int java_to_os_priority[CriticalPriority + 1];
  // Hint to the underlying OS that a task switch would not be good.
  // Void return because it's a hint and can fail.
  static const char* native_thread_creation_failed_msg() {
    return OS_NATIVE_THREAD_CREATION_FAILED_MSG;
  }

  // Used at creation if requested by the diagnostic flag PauseAtStartup.
  // Causes the VM to wait until an external stimulus has been applied
  // (for Unix, that stimulus is a signal, for Windows, an external
  // ResumeThread call)
  static void pause();

  // Builds a platform dependent Agent_OnLoad_<libname> function name
  // which is used to find statically linked in agents.
  static char*  build_agent_function_name(const char *sym, const char *cname,
                                          bool is_absolute_path);

  class SuspendedThreadTaskContext {
  public:
    SuspendedThreadTaskContext(Thread* thread, void *ucontext) : _thread(thread), _ucontext(ucontext) {}
    Thread* thread() const { return _thread; }
    void* ucontext() const { return _ucontext; }
  private:
    Thread* _thread;
    void* _ucontext;
  };

  class SuspendedThreadTask {
  public:
    SuspendedThreadTask(Thread* thread) : _thread(thread), _done(false) {}
    void run();
    bool is_done() { return _done; }
    virtual void do_task(const SuspendedThreadTaskContext& context) = 0;
  protected:
    ~SuspendedThreadTask() {}
  private:
    void internal_do_task();
    Thread* _thread;
    bool _done;
  };

#if defined(__APPLE__) && defined(AARCH64)
  // Enables write or execute access to writeable and executable pages.
  static void current_thread_enable_wx(WXMode mode);
#endif // __APPLE__ && AARCH64

#ifndef _WINDOWS
  // Suspend/resume support
  // Protocol:
  //
  // a thread starts in SR_RUNNING
  //
  // SR_RUNNING can go to
  //   * SR_SUSPEND_REQUEST when the WatcherThread wants to suspend it
  // SR_SUSPEND_REQUEST can go to
  //   * SR_RUNNING if WatcherThread decides it waited for SR_SUSPENDED too long (timeout)
  //   * SR_SUSPENDED if the stopped thread receives the signal and switches state
  // SR_SUSPENDED can go to
  //   * SR_WAKEUP_REQUEST when the WatcherThread has done the work and wants to resume
  // SR_WAKEUP_REQUEST can go to
  //   * SR_RUNNING when the stopped thread receives the signal
  //   * SR_WAKEUP_REQUEST on timeout (resend the signal and try again)
  class SuspendResume {
   public:
    enum State {
      SR_RUNNING,
      SR_SUSPEND_REQUEST,
      SR_SUSPENDED,
      SR_WAKEUP_REQUEST
    };

  private:
    volatile State _state;

  private:
    /* try to switch state from state "from" to state "to"
     * returns the state set after the method is complete
     */
    State switch_state(State from, State to);

  public:
    SuspendResume() : _state(SR_RUNNING) { }

    State state() const { return _state; }

    State request_suspend() {
      return switch_state(SR_RUNNING, SR_SUSPEND_REQUEST);
    }

    State cancel_suspend() {
      return switch_state(SR_SUSPEND_REQUEST, SR_RUNNING);
    }

    State suspended() {
      return switch_state(SR_SUSPEND_REQUEST, SR_SUSPENDED);
    }

    State request_wakeup() {
      return switch_state(SR_SUSPENDED, SR_WAKEUP_REQUEST);
    }

    State running() {
      return switch_state(SR_WAKEUP_REQUEST, SR_RUNNING);
    }

    bool is_running() const {
      return _state == SR_RUNNING;
    }

    bool is_suspended() const {
      return _state == SR_SUSPENDED;
    }
  };
#endif // !WINDOWS

 protected:
  static volatile unsigned int _rand_seed;    // seed for random number generator
  static int _processor_count;                // number of processors
  static int _initial_active_processor_count; // number of active processors during initialization.

  static char* format_boot_path(const char* format_string,
                                const char* home,
                                int home_len,
                                char fileSep,
                                char pathSep);
  static bool set_boot_path(char fileSep, char pathSep);

};

// Note that "PAUSE" is almost always used with synchronization
// so arguably we should provide Atomic::SpinPause() instead
// of the global SpinPause() with C linkage.
// It'd also be eligible for inlining on many platforms.

extern "C" int SpinPause();

#endif // SHARE_RUNTIME_OS_HPP<|MERGE_RESOLUTION|>--- conflicted
+++ resolved
@@ -225,12 +225,6 @@
   static struct tm* localtime_pd     (const time_t* clock, struct tm*  res);
   static struct tm* gmtime_pd        (const time_t* clock, struct tm*  res);
 
-<<<<<<< HEAD
-  // Fill in buffer with an ISO-8601 string corresponding to the given javaTimeMillis value
-  // E.g., YYYY-MM-DDThh:mm:ss.mmm+zzzz.
-  // Returns buffer, or NULL if it failed.
-  static char* iso8601_time(jlong milliseconds_since_19700101, char buffer[29],
-=======
   // "YYYY-MM-DDThh:mm:ss.mmm+zzzz" incl. terminating zero
   static const size_t iso8601_timestamp_size = 29;
 
@@ -238,7 +232,6 @@
   // E.g., YYYY-MM-DDThh:mm:ss.mmm+zzzz.
   // Returns buffer, or NULL if it failed.
   static char* iso8601_time(jlong milliseconds_since_19700101, char* buffer,
->>>>>>> a65021e3
                             size_t buffer_length, bool utc = false);
 
   // Fill in buffer with current local time as an ISO-8601 string.
