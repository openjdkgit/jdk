--- conflicted
+++ resolved
@@ -102,21 +102,12 @@
  public:
 
   // A simple value class holding a set of page sizes (similar to sigset_t)
-<<<<<<< HEAD
-  class PagesizeSet {
-    uintx _v;
-  public:
-    PagesizeSet() : _v(0) {}
-    void add(size_t pagesize);
-    bool is_set(size_t pagesize) const;
-=======
   class PageSizes {
     size_t _v; // actually a bitmap.
   public:
     PageSizes() : _v(0) {}
     void add(size_t pagesize);
     bool contains(size_t pagesize) const;
->>>>>>> 36c06005
     // Given a page size, return the next smaller page size in this set, or 0.
     size_t next_smaller(size_t pagesize) const;
     // Given a page size, return the next larger page size in this set, or 0.
@@ -132,11 +123,7 @@
  private:
   static OSThread*          _starting_thread;
   static address            _polling_page;
-<<<<<<< HEAD
-  static PagesizeSet        _page_sizes;
-=======
   static PageSizes          _page_sizes;
->>>>>>> 36c06005
 
   static char*  pd_reserve_memory(size_t bytes);
 
@@ -300,11 +287,7 @@
 
   // The set of page sizes which the VM is allowed to use (may be a subset of
   //  the page sizes actually available on the platform).
-<<<<<<< HEAD
-  static const PagesizeSet& page_sizes() { return _page_sizes; }
-=======
   static const PageSizes& page_sizes() { return _page_sizes; }
->>>>>>> 36c06005
 
   // Returns the page size to use for a region of memory.
   // region_size / min_pages will always be greater than or equal to the
