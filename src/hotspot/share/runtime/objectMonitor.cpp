/*
 * Copyright (c) 1998, 2021, Oracle and/or its affiliates. All rights reserved.
 * DO NOT ALTER OR REMOVE COPYRIGHT NOTICES OR THIS FILE HEADER.
 *
 * This code is free software; you can redistribute it and/or modify it
 * under the terms of the GNU General Public License version 2 only, as
 * published by the Free Software Foundation.
 *
 * This code is distributed in the hope that it will be useful, but WITHOUT
 * ANY WARRANTY; without even the implied warranty of MERCHANTABILITY or
 * FITNESS FOR A PARTICULAR PURPOSE.  See the GNU General Public License
 * version 2 for more details (a copy is included in the LICENSE file that
 * accompanied this code).
 *
 * You should have received a copy of the GNU General Public License version
 * 2 along with this work; if not, write to the Free Software Foundation,
 * Inc., 51 Franklin St, Fifth Floor, Boston, MA 02110-1301 USA.
 *
 * Please contact Oracle, 500 Oracle Parkway, Redwood Shores, CA 94065 USA
 * or visit www.oracle.com if you need additional information or have any
 * questions.
 *
 */

#include "precompiled.hpp"
#include "classfile/vmSymbols.hpp"
#include "gc/shared/oopStorage.hpp"
#include "gc/shared/oopStorageSet.hpp"
#include "jfr/jfrEvents.hpp"
#include "jfr/support/jfrThreadId.hpp"
#include "logging/log.hpp"
#include "logging/logStream.hpp"
#include "memory/allocation.inline.hpp"
#include "memory/resourceArea.hpp"
#include "oops/markWord.hpp"
#include "oops/oop.inline.hpp"
#include "oops/oopHandle.inline.hpp"
#include "oops/weakHandle.inline.hpp"
#include "prims/jvmtiDeferredUpdates.hpp"
#include "prims/jvmtiExport.hpp"
#include "runtime/atomic.hpp"
#include "runtime/handles.inline.hpp"
#include "runtime/interfaceSupport.inline.hpp"
#include "runtime/mutexLocker.hpp"
#include "runtime/objectMonitor.hpp"
#include "runtime/objectMonitor.inline.hpp"
#include "runtime/orderAccess.hpp"
#include "runtime/osThread.hpp"
#include "runtime/perfData.hpp"
#include "runtime/safefetch.inline.hpp"
#include "runtime/safepointMechanism.inline.hpp"
#include "runtime/sharedRuntime.hpp"
#include "runtime/thread.inline.hpp"
#include "services/threadService.hpp"
#include "utilities/dtrace.hpp"
#include "utilities/macros.hpp"
#include "utilities/preserveException.hpp"
#if INCLUDE_JFR
#include "jfr/support/jfrFlush.hpp"
#endif

#ifdef DTRACE_ENABLED

// Only bother with this argument setup if dtrace is available
// TODO-FIXME: probes should not fire when caller is _blocked.  assert() accordingly.


#define DTRACE_MONITOR_PROBE_COMMON(obj, thread)                           \
  char* bytes = NULL;                                                      \
  int len = 0;                                                             \
  jlong jtid = SharedRuntime::get_java_tid(thread);                        \
  Symbol* klassname = obj->klass()->name();                                \
  if (klassname != NULL) {                                                 \
    bytes = (char*)klassname->bytes();                                     \
    len = klassname->utf8_length();                                        \
  }

#define DTRACE_MONITOR_WAIT_PROBE(monitor, obj, thread, millis)            \
  {                                                                        \
    if (DTraceMonitorProbes) {                                             \
      DTRACE_MONITOR_PROBE_COMMON(obj, thread);                            \
      HOTSPOT_MONITOR_WAIT(jtid,                                           \
                           (monitor), bytes, len, (millis));               \
    }                                                                      \
  }

#define HOTSPOT_MONITOR_contended__enter HOTSPOT_MONITOR_CONTENDED_ENTER
#define HOTSPOT_MONITOR_contended__entered HOTSPOT_MONITOR_CONTENDED_ENTERED
#define HOTSPOT_MONITOR_contended__exit HOTSPOT_MONITOR_CONTENDED_EXIT
#define HOTSPOT_MONITOR_notify HOTSPOT_MONITOR_NOTIFY
#define HOTSPOT_MONITOR_notifyAll HOTSPOT_MONITOR_NOTIFYALL

#define DTRACE_MONITOR_PROBE(probe, monitor, obj, thread)                  \
  {                                                                        \
    if (DTraceMonitorProbes) {                                             \
      DTRACE_MONITOR_PROBE_COMMON(obj, thread);                            \
      HOTSPOT_MONITOR_##probe(jtid,                                        \
                              (uintptr_t)(monitor), bytes, len);           \
    }                                                                      \
  }

#else //  ndef DTRACE_ENABLED

#define DTRACE_MONITOR_WAIT_PROBE(obj, thread, millis, mon)    {;}
#define DTRACE_MONITOR_PROBE(probe, obj, thread, mon)          {;}

#endif // ndef DTRACE_ENABLED

// Tunables ...
// The knob* variables are effectively final.  Once set they should
// never be modified hence.  Consider using __read_mostly with GCC.

int ObjectMonitor::Knob_SpinLimit    = 5000;    // derived by an external tool -

static int Knob_Bonus               = 100;     // spin success bonus
static int Knob_BonusB              = 100;     // spin success bonus
static int Knob_Penalty             = 200;     // spin failure penalty
static int Knob_Poverty             = 1000;
static int Knob_FixedSpin           = 0;
static int Knob_PreSpin             = 10;      // 20-100 likely better

DEBUG_ONLY(static volatile bool InitDone = false;)

OopStorage* ObjectMonitor::_oop_storage = NULL;

// -----------------------------------------------------------------------------
// Theory of operations -- Monitors lists, thread residency, etc:
//
// * A thread acquires ownership of a monitor by successfully
//   CAS()ing the _owner field from null to non-null.
//
// * Invariant: A thread appears on at most one monitor list --
//   cxq, EntryList or WaitSet -- at any one time.
//
// * Contending threads "push" themselves onto the cxq with CAS
//   and then spin/park.
//
// * After a contending thread eventually acquires the lock it must
//   dequeue itself from either the EntryList or the cxq.
//
// * The exiting thread identifies and unparks an "heir presumptive"
//   tentative successor thread on the EntryList.  Critically, the
//   exiting thread doesn't unlink the successor thread from the EntryList.
//   After having been unparked, the wakee will recontend for ownership of
//   the monitor.   The successor (wakee) will either acquire the lock or
//   re-park itself.
//
//   Succession is provided for by a policy of competitive handoff.
//   The exiting thread does _not_ grant or pass ownership to the
//   successor thread.  (This is also referred to as "handoff" succession").
//   Instead the exiting thread releases ownership and possibly wakes
//   a successor, so the successor can (re)compete for ownership of the lock.
//   If the EntryList is empty but the cxq is populated the exiting
//   thread will drain the cxq into the EntryList.  It does so by
//   by detaching the cxq (installing null with CAS) and folding
//   the threads from the cxq into the EntryList.  The EntryList is
//   doubly linked, while the cxq is singly linked because of the
//   CAS-based "push" used to enqueue recently arrived threads (RATs).
//
// * Concurrency invariants:
//
//   -- only the monitor owner may access or mutate the EntryList.
//      The mutex property of the monitor itself protects the EntryList
//      from concurrent interference.
//   -- Only the monitor owner may detach the cxq.
//
// * The monitor entry list operations avoid locks, but strictly speaking
//   they're not lock-free.  Enter is lock-free, exit is not.
//   For a description of 'Methods and apparatus providing non-blocking access
//   to a resource,' see U.S. Pat. No. 7844973.
//
// * The cxq can have multiple concurrent "pushers" but only one concurrent
//   detaching thread.  This mechanism is immune from the ABA corruption.
//   More precisely, the CAS-based "push" onto cxq is ABA-oblivious.
//
// * Taken together, the cxq and the EntryList constitute or form a
//   single logical queue of threads stalled trying to acquire the lock.
//   We use two distinct lists to improve the odds of a constant-time
//   dequeue operation after acquisition (in the ::enter() epilogue) and
//   to reduce heat on the list ends.  (c.f. Michael Scott's "2Q" algorithm).
//   A key desideratum is to minimize queue & monitor metadata manipulation
//   that occurs while holding the monitor lock -- that is, we want to
//   minimize monitor lock holds times.  Note that even a small amount of
//   fixed spinning will greatly reduce the # of enqueue-dequeue operations
//   on EntryList|cxq.  That is, spinning relieves contention on the "inner"
//   locks and monitor metadata.
//
//   Cxq points to the set of Recently Arrived Threads attempting entry.
//   Because we push threads onto _cxq with CAS, the RATs must take the form of
//   a singly-linked LIFO.  We drain _cxq into EntryList  at unlock-time when
//   the unlocking thread notices that EntryList is null but _cxq is != null.
//
//   The EntryList is ordered by the prevailing queue discipline and
//   can be organized in any convenient fashion, such as a doubly-linked list or
//   a circular doubly-linked list.  Critically, we want insert and delete operations
//   to operate in constant-time.  If we need a priority queue then something akin
//   to Solaris' sleepq would work nicely.  Viz.,
//   http://agg.eng/ws/on10_nightly/source/usr/src/uts/common/os/sleepq.c.
//   Queue discipline is enforced at ::exit() time, when the unlocking thread
//   drains the cxq into the EntryList, and orders or reorders the threads on the
//   EntryList accordingly.
//
//   Barring "lock barging", this mechanism provides fair cyclic ordering,
//   somewhat similar to an elevator-scan.
//
// * The monitor synchronization subsystem avoids the use of native
//   synchronization primitives except for the narrow platform-specific
//   park-unpark abstraction.  See the comments in os_solaris.cpp regarding
//   the semantics of park-unpark.  Put another way, this monitor implementation
//   depends only on atomic operations and park-unpark.  The monitor subsystem
//   manages all RUNNING->BLOCKED and BLOCKED->READY transitions while the
//   underlying OS manages the READY<->RUN transitions.
//
// * Waiting threads reside on the WaitSet list -- wait() puts
//   the caller onto the WaitSet.
//
// * notify() or notifyAll() simply transfers threads from the WaitSet to
//   either the EntryList or cxq.  Subsequent exit() operations will
//   unpark the notifyee.  Unparking a notifee in notify() is inefficient -
//   it's likely the notifyee would simply impale itself on the lock held
//   by the notifier.
//
// * An interesting alternative is to encode cxq as (List,LockByte) where
//   the LockByte is 0 iff the monitor is owned.  _owner is simply an auxiliary
//   variable, like _recursions, in the scheme.  The threads or Events that form
//   the list would have to be aligned in 256-byte addresses.  A thread would
//   try to acquire the lock or enqueue itself with CAS, but exiting threads
//   could use a 1-0 protocol and simply STB to set the LockByte to 0.
//   Note that is is *not* word-tearing, but it does presume that full-word
//   CAS operations are coherent with intermix with STB operations.  That's true
//   on most common processors.
//
// * See also http://blogs.sun.com/dave


void* ObjectMonitor::operator new (size_t size) throw() {
  return AllocateHeap(size, mtInternal);
}
void* ObjectMonitor::operator new[] (size_t size) throw() {
  return operator new (size);
}
void ObjectMonitor::operator delete(void* p) {
  FreeHeap(p);
}
void ObjectMonitor::operator delete[] (void *p) {
  operator delete(p);
}

// Check that object() and set_object() are called from the right context:
static void check_object_context() {
#ifdef ASSERT
  Thread* self = Thread::current();
  if (self->is_Java_thread()) {
    // Mostly called from JavaThreads so sanity check the thread state.
    JavaThread* jt = self->as_Java_thread();
    switch (jt->thread_state()) {
    case _thread_in_vm:    // the usual case
    case _thread_in_Java:  // during deopt
      break;
    default:
      fatal("called from an unsafe thread state");
    }
    assert(jt->is_active_Java_thread(), "must be active JavaThread");
  } else {
    // However, ThreadService::get_current_contended_monitor()
    // can call here via the VMThread so sanity check it.
    assert(self->is_VM_thread(), "must be");
  }
#endif // ASSERT
}

ObjectMonitor::ObjectMonitor(oop object) :
  _header(markWord::zero()),
  _object(_oop_storage, object),
  _owner(NULL),
  _previous_owner_tid(0),
  _next_om(NULL),
  _recursions(0),
  _EntryList(NULL),
  _cxq(NULL),
  _succ(NULL),
  _Responsible(NULL),
  _Spinner(0),
  _SpinDuration(ObjectMonitor::Knob_SpinLimit),
  _contentions(0),
  _WaitSet(NULL),
  _waiters(0),
  _WaitSetLock(0)
{ }

ObjectMonitor::~ObjectMonitor() {
  _object.release(_oop_storage);
}

oop ObjectMonitor::object() const {
  check_object_context();
  if (_object.is_null()) {
    return NULL;
  }
  return _object.resolve();
}

oop ObjectMonitor::object_peek() const {
  if (_object.is_null()) {
    return NULL;
  }
  return _object.peek();
}

// -----------------------------------------------------------------------------
// Enter support

bool ObjectMonitor::enter(JavaThread* current) {
  // The following code is ordered to check the most common cases first
  // and to reduce RTS->RTO cache line upgrades on SPARC and IA32 processors.

  void* cur = try_set_owner_from(NULL, current);
  if (cur == NULL) {
    assert(_recursions == 0, "invariant");
    return true;
  }

  if (cur == current) {
    // TODO-FIXME: check for integer overflow!  BUGID 6557169.
    _recursions++;
    return true;
  }

  if (current->is_lock_owned((address)cur)) {
    assert(_recursions == 0, "internal state error");
    _recursions = 1;
    set_owner_from_BasicLock(cur, current);  // Convert from BasicLock* to Thread*.
    return true;
  }

  // We've encountered genuine contention.
  assert(current->_Stalled == 0, "invariant");
  current->_Stalled = intptr_t(this);

  // Try one round of spinning *before* enqueueing current
  // and before going through the awkward and expensive state
  // transitions.  The following spin is strictly optional ...
  // Note that if we acquire the monitor from an initial spin
  // we forgo posting JVMTI events and firing DTRACE probes.
  if (TrySpin(current) > 0) {
    assert(owner_raw() == current, "must be current: owner=" INTPTR_FORMAT, p2i(owner_raw()));
    assert(_recursions == 0, "must be 0: recursions=" INTX_FORMAT, _recursions);
    assert(object()->mark() == markWord::encode(this),
           "object mark must match encoded this: mark=" INTPTR_FORMAT
           ", encoded this=" INTPTR_FORMAT, object()->mark().value(),
           markWord::encode(this).value());
    current->_Stalled = 0;
    return true;
  }

  assert(owner_raw() != current, "invariant");
  assert(_succ != current, "invariant");
  assert(!SafepointSynchronize::is_at_safepoint(), "invariant");
  assert(current->thread_state() != _thread_blocked, "invariant");

  // Keep track of contention for JVM/TI and M&M queries.
  add_to_contentions(1);
  if (is_being_async_deflated()) {
    // Async deflation is in progress and our contentions increment
    // above lost the race to async deflation. Undo the work and
    // force the caller to retry.
    const oop l_object = object();
    if (l_object != NULL) {
      // Attempt to restore the header/dmw to the object's header so that
      // we only retry once if the deflater thread happens to be slow.
      install_displaced_markword_in_object(l_object);
    }
    current->_Stalled = 0;
    add_to_contentions(-1);
    return false;
  }

  JFR_ONLY(JfrConditionalFlushWithStacktrace<EventJavaMonitorEnter> flush(current);)
  EventJavaMonitorEnter event;
  if (event.is_started()) {
    event.set_monitorClass(object()->klass());
    // Set an address that is 'unique enough', such that events close in
    // time and with the same address are likely (but not guaranteed) to
    // belong to the same object.
    event.set_address((uintptr_t)this);
  }

  { // Change java thread status to indicate blocked on monitor enter.
    JavaThreadBlockedOnMonitorEnterState jtbmes(current, this);

    assert(current->current_pending_monitor() == NULL, "invariant");
    current->set_current_pending_monitor(this);

    DTRACE_MONITOR_PROBE(contended__enter, this, object(), current);
    if (JvmtiExport::should_post_monitor_contended_enter()) {
      JvmtiExport::post_monitor_contended_enter(current, this);

      // The current thread does not yet own the monitor and does not
      // yet appear on any queues that would get it made the successor.
      // This means that the JVMTI_EVENT_MONITOR_CONTENDED_ENTER event
      // handler cannot accidentally consume an unpark() meant for the
      // ParkEvent associated with this ObjectMonitor.
    }

    OSThreadContendState osts(current->osthread());

    assert(current->thread_state() == _thread_in_vm, "invariant");

    current->frame_anchor()->make_walkable(current);
    OrderAccess::storestore();
    for (;;) {
      current->set_thread_state(_thread_blocked);
      EnterI(current);
<<<<<<< HEAD
      current->set_thread_state_fence(_thread_blocked_trans);
      if (SafepointMechanism::should_process(current) &&
        current->suspend_request_pending()) {
        // We have acquired the contended monitor, but while we were
        // waiting another thread suspended us. We don't want to enter
        // the monitor while suspended because that would surprise the
        // thread that suspended us.
        _recursions = 0;
        _succ = NULL;
        exit(false, current);
        SafepointMechanism::process_if_requested(current);
        // Since we are going to _thread_blocked we skip setting _thread_in_vm here.
      } else {
        // Only exit path from for loop
        SafepointMechanism::process_if_requested(current);
        current->set_thread_state(_thread_in_vm);
        break;
      }
=======

      if (!current->handle_special_suspend_equivalent_condition()) break;

      // We have acquired the contended monitor, but while we were
      // waiting another thread suspended us. We don't want to enter
      // the monitor while suspended because that would surprise the
      // thread that suspended us.
      //
      _recursions = 0;
      _succ = NULL;
      exit(current, false /* not_suspended */);

      current->java_suspend_self();
>>>>>>> ab6faa60
    }

    current->set_current_pending_monitor(NULL);

    // We cleared the pending monitor info since we've just gotten past
    // the enter-check-for-suspend dance and we now own the monitor free
    // and clear, i.e., it is no longer pending. The ThreadBlockInVM
    // destructor can go to a safepoint at the end of this block. If we
    // do a thread dump during that safepoint, then this thread will show
    // as having "-locked" the monitor, but the OS and java.lang.Thread
    // states will still report that the thread is blocked trying to
    // acquire it.
  }

  add_to_contentions(-1);
  assert(contentions() >= 0, "must not be negative: contentions=%d", contentions());
  current->_Stalled = 0;

  // Must either set _recursions = 0 or ASSERT _recursions == 0.
  assert(_recursions == 0, "invariant");
  assert(owner_raw() == current, "invariant");
  assert(_succ != current, "invariant");
  assert(object()->mark() == markWord::encode(this), "invariant");

  // The thread -- now the owner -- is back in vm mode.
  // Report the glorious news via TI,DTrace and jvmstat.
  // The probe effect is non-trivial.  All the reportage occurs
  // while we hold the monitor, increasing the length of the critical
  // section.  Amdahl's parallel speedup law comes vividly into play.
  //
  // Another option might be to aggregate the events (thread local or
  // per-monitor aggregation) and defer reporting until a more opportune
  // time -- such as next time some thread encounters contention but has
  // yet to acquire the lock.  While spinning that thread could
  // spinning we could increment JVMStat counters, etc.

  DTRACE_MONITOR_PROBE(contended__entered, this, object(), current);
  if (JvmtiExport::should_post_monitor_contended_entered()) {
    JvmtiExport::post_monitor_contended_entered(current, this);

    // The current thread already owns the monitor and is not going to
    // call park() for the remainder of the monitor enter protocol. So
    // it doesn't matter if the JVMTI_EVENT_MONITOR_CONTENDED_ENTERED
    // event handler consumed an unpark() issued by the thread that
    // just exited the monitor.
  }
  if (event.should_commit()) {
    event.set_previousOwner((uintptr_t)_previous_owner_tid);
    event.commit();
  }
  OM_PERFDATA_OP(ContendedLockAttempts, inc());
  return true;
}

// Caveat: TryLock() is not necessarily serializing if it returns failure.
// Callers must compensate as needed.

int ObjectMonitor::TryLock(JavaThread* current) {
  void* own = owner_raw();
  if (own != NULL) return 0;
  if (try_set_owner_from(NULL, current) == NULL) {
    assert(_recursions == 0, "invariant");
    return 1;
  }
  // The lock had been free momentarily, but we lost the race to the lock.
  // Interference -- the CAS failed.
  // We can either return -1 or retry.
  // Retry doesn't make as much sense because the lock was just acquired.
  return -1;
}

// Deflate the specified ObjectMonitor if not in-use. Returns true if it
// was deflated and false otherwise.
//
// The async deflation protocol sets owner to DEFLATER_MARKER and
// makes contentions negative as signals to contending threads that
// an async deflation is in progress. There are a number of checks
// as part of the protocol to make sure that the calling thread has
// not lost the race to a contending thread.
//
// The ObjectMonitor has been successfully async deflated when:
//   (contentions < 0)
// Contending threads that see that condition know to retry their operation.
//
bool ObjectMonitor::deflate_monitor() {
  if (is_busy() != 0) {
    // Easy checks are first - the ObjectMonitor is busy so no deflation.
    return false;
  }

  if (ObjectSynchronizer::is_final_audit() && owner_is_DEFLATER_MARKER()) {
    // The final audit can see an already deflated ObjectMonitor on the
    // in-use list because MonitorList::unlink_deflated() might have
    // blocked for the final safepoint before unlinking all the deflated
    // monitors.
    assert(contentions() < 0, "must be negative: contentions=%d", contentions());
    // Already returned 'true' when it was originally deflated.
    return false;
  }

  const oop obj = object_peek();

  if (obj == NULL) {
    // If the object died, we can recycle the monitor without racing with
    // Java threads. The GC already broke the association with the object.
    set_owner_from(NULL, DEFLATER_MARKER);
    assert(contentions() >= 0, "must be non-negative: contentions=%d", contentions());
    _contentions = -max_jint;
  } else {
    // Attempt async deflation protocol.

    // Set a NULL owner to DEFLATER_MARKER to force any contending thread
    // through the slow path. This is just the first part of the async
    // deflation dance.
    if (try_set_owner_from(NULL, DEFLATER_MARKER) != NULL) {
      // The owner field is no longer NULL so we lost the race since the
      // ObjectMonitor is now busy.
      return false;
    }

    if (contentions() > 0 || _waiters != 0) {
      // Another thread has raced to enter the ObjectMonitor after
      // is_busy() above or has already entered and waited on
      // it which makes it busy so no deflation. Restore owner to
      // NULL if it is still DEFLATER_MARKER.
      if (try_set_owner_from(DEFLATER_MARKER, NULL) != DEFLATER_MARKER) {
        // Deferred decrement for the JT EnterI() that cancelled the async deflation.
        add_to_contentions(-1);
      }
      return false;
    }

    // Make a zero contentions field negative to force any contending threads
    // to retry. This is the second part of the async deflation dance.
    if (Atomic::cmpxchg(&_contentions, (jint)0, -max_jint) != 0) {
      // Contentions was no longer 0 so we lost the race since the
      // ObjectMonitor is now busy. Restore owner to NULL if it is
      // still DEFLATER_MARKER:
      if (try_set_owner_from(DEFLATER_MARKER, NULL) != DEFLATER_MARKER) {
        // Deferred decrement for the JT EnterI() that cancelled the async deflation.
        add_to_contentions(-1);
      }
      return false;
    }
  }

  // Sanity checks for the races:
  guarantee(owner_is_DEFLATER_MARKER(), "must be deflater marker");
  guarantee(contentions() < 0, "must be negative: contentions=%d",
            contentions());
  guarantee(_waiters == 0, "must be 0: waiters=%d", _waiters);
  guarantee(_cxq == NULL, "must be no contending threads: cxq="
            INTPTR_FORMAT, p2i(_cxq));
  guarantee(_EntryList == NULL,
            "must be no entering threads: EntryList=" INTPTR_FORMAT,
            p2i(_EntryList));

  if (obj != NULL) {
    if (log_is_enabled(Trace, monitorinflation)) {
      ResourceMark rm;
      log_trace(monitorinflation)("deflate_monitor: object=" INTPTR_FORMAT
                                  ", mark=" INTPTR_FORMAT ", type='%s'",
                                  p2i(obj), obj->mark().value(),
                                  obj->klass()->external_name());
    }

    // Install the old mark word if nobody else has already done it.
    install_displaced_markword_in_object(obj);
  }

  // We leave owner == DEFLATER_MARKER and contentions < 0
  // to force any racing threads to retry.
  return true;  // Success, ObjectMonitor has been deflated.
}

// Install the displaced mark word (dmw) of a deflating ObjectMonitor
// into the header of the object associated with the monitor. This
// idempotent method is called by a thread that is deflating a
// monitor and by other threads that have detected a race with the
// deflation process.
void ObjectMonitor::install_displaced_markword_in_object(const oop obj) {
  // This function must only be called when (owner == DEFLATER_MARKER
  // && contentions <= 0), but we can't guarantee that here because
  // those values could change when the ObjectMonitor gets moved from
  // the global free list to a per-thread free list.

  guarantee(obj != NULL, "must be non-NULL");

  // Separate loads in is_being_async_deflated(), which is almost always
  // called before this function, from the load of dmw/header below.

  // _contentions and dmw/header may get written by different threads.
  // Make sure to observe them in the same order when having several observers.
  OrderAccess::loadload_for_IRIW();

  const oop l_object = object_peek();
  if (l_object == NULL) {
    // ObjectMonitor's object ref has already been cleared by async
    // deflation or GC so we're done here.
    return;
  }
  assert(l_object == obj, "object=" INTPTR_FORMAT " must equal obj="
         INTPTR_FORMAT, p2i(l_object), p2i(obj));

  markWord dmw = header();
  // The dmw has to be neutral (not NULL, not locked and not marked).
  assert(dmw.is_neutral(), "must be neutral: dmw=" INTPTR_FORMAT, dmw.value());

  // Install displaced mark word if the object's header still points
  // to this ObjectMonitor. More than one racing caller to this function
  // can rarely reach this point, but only one can win.
  markWord res = obj->cas_set_mark(dmw, markWord::encode(this));
  if (res != markWord::encode(this)) {
    // This should be rare so log at the Info level when it happens.
    log_info(monitorinflation)("install_displaced_markword_in_object: "
                               "failed cas_set_mark: new_mark=" INTPTR_FORMAT
                               ", old_mark=" INTPTR_FORMAT ", res=" INTPTR_FORMAT,
                               dmw.value(), markWord::encode(this).value(),
                               res.value());
  }

  // Note: It does not matter which thread restored the header/dmw
  // into the object's header. The thread deflating the monitor just
  // wanted the object's header restored and it is. The threads that
  // detected a race with the deflation process also wanted the
  // object's header restored before they retry their operation and
  // because it is restored they will only retry once.
}

// Convert the fields used by is_busy() to a string that can be
// used for diagnostic output.
const char* ObjectMonitor::is_busy_to_string(stringStream* ss) {
  ss->print("is_busy: waiters=%d, ", _waiters);
  if (contentions() > 0) {
    ss->print("contentions=%d, ", contentions());
  } else {
    ss->print("contentions=0");
  }
  if (!owner_is_DEFLATER_MARKER()) {
    ss->print("owner=" INTPTR_FORMAT, p2i(owner_raw()));
  } else {
    // We report NULL instead of DEFLATER_MARKER here because is_busy()
    // ignores DEFLATER_MARKER values.
    ss->print("owner=" INTPTR_FORMAT, NULL);
  }
  ss->print(", cxq=" INTPTR_FORMAT ", EntryList=" INTPTR_FORMAT, p2i(_cxq),
            p2i(_EntryList));
  return ss->base();
}

#define MAX_RECHECK_INTERVAL 1000

void ObjectMonitor::EnterI(JavaThread* current) {
  assert(current->thread_state() == _thread_blocked, "invariant");

  // Try the lock - TATAS
  if (TryLock (current) > 0) {
    assert(_succ != current, "invariant");
    assert(owner_raw() == current, "invariant");
    assert(_Responsible != current, "invariant");
    return;
  }

  if (try_set_owner_from(DEFLATER_MARKER, current) == DEFLATER_MARKER) {
    // Cancelled the in-progress async deflation by changing owner from
    // DEFLATER_MARKER to current. As part of the contended enter protocol,
    // contentions was incremented to a positive value before EnterI()
    // was called and that prevents the deflater thread from winning the
    // last part of the 2-part async deflation protocol. After EnterI()
    // returns to enter(), contentions is decremented because the caller
    // now owns the monitor. We bump contentions an extra time here to
    // prevent the deflater thread from winning the last part of the
    // 2-part async deflation protocol after the regular decrement
    // occurs in enter(). The deflater thread will decrement contentions
    // after it recognizes that the async deflation was cancelled.
    add_to_contentions(1);
    assert(_succ != current, "invariant");
    assert(_Responsible != current, "invariant");
    return;
  }

  assert(InitDone, "Unexpectedly not initialized");

  // We try one round of spinning *before* enqueueing current.
  //
  // If the _owner is ready but OFFPROC we could use a YieldTo()
  // operation to donate the remainder of this thread's quantum
  // to the owner.  This has subtle but beneficial affinity
  // effects.

  if (TrySpin(current) > 0) {
    assert(owner_raw() == current, "invariant");
    assert(_succ != current, "invariant");
    assert(_Responsible != current, "invariant");
    return;
  }

  // The Spin failed -- Enqueue and park the thread ...
  assert(_succ != current, "invariant");
  assert(owner_raw() != current, "invariant");
  assert(_Responsible != current, "invariant");

  // Enqueue "current" on ObjectMonitor's _cxq.
  //
  // Node acts as a proxy for current.
  // As an aside, if were to ever rewrite the synchronization code mostly
  // in Java, WaitNodes, ObjectMonitors, and Events would become 1st-class
  // Java objects.  This would avoid awkward lifecycle and liveness issues,
  // as well as eliminate a subset of ABA issues.
  // TODO: eliminate ObjectWaiter and enqueue either Threads or Events.

  ObjectWaiter node(current);
  current->_ParkEvent->reset();
  node._prev   = (ObjectWaiter*) 0xBAD;
  node.TState  = ObjectWaiter::TS_CXQ;

  // Push "current" onto the front of the _cxq.
  // Once on cxq/EntryList, current stays on-queue until it acquires the lock.
  // Note that spinning tends to reduce the rate at which threads
  // enqueue and dequeue on EntryList|cxq.
  ObjectWaiter* nxt;
  for (;;) {
    node._next = nxt = _cxq;
    if (Atomic::cmpxchg(&_cxq, nxt, &node) == nxt) break;

    // Interference - the CAS failed because _cxq changed.  Just retry.
    // As an optional optimization we retry the lock.
    if (TryLock (current) > 0) {
      assert(_succ != current, "invariant");
      assert(owner_raw() == current, "invariant");
      assert(_Responsible != current, "invariant");
      return;
    }
  }

  // Check for cxq|EntryList edge transition to non-null.  This indicates
  // the onset of contention.  While contention persists exiting threads
  // will use a ST:MEMBAR:LD 1-1 exit protocol.  When contention abates exit
  // operations revert to the faster 1-0 mode.  This enter operation may interleave
  // (race) a concurrent 1-0 exit operation, resulting in stranding, so we
  // arrange for one of the contending thread to use a timed park() operations
  // to detect and recover from the race.  (Stranding is form of progress failure
  // where the monitor is unlocked but all the contending threads remain parked).
  // That is, at least one of the contended threads will periodically poll _owner.
  // One of the contending threads will become the designated "Responsible" thread.
  // The Responsible thread uses a timed park instead of a normal indefinite park
  // operation -- it periodically wakes and checks for and recovers from potential
  // strandings admitted by 1-0 exit operations.   We need at most one Responsible
  // thread per-monitor at any given moment.  Only threads on cxq|EntryList may
  // be responsible for a monitor.
  //
  // Currently, one of the contended threads takes on the added role of "Responsible".
  // A viable alternative would be to use a dedicated "stranding checker" thread
  // that periodically iterated over all the threads (or active monitors) and unparked
  // successors where there was risk of stranding.  This would help eliminate the
  // timer scalability issues we see on some platforms as we'd only have one thread
  // -- the checker -- parked on a timer.

  if (nxt == NULL && _EntryList == NULL) {
    // Try to assume the role of responsible thread for the monitor.
    // CONSIDER:  ST vs CAS vs { if (Responsible==null) Responsible=current }
    Atomic::replace_if_null(&_Responsible, current);
  }

  // The lock might have been released while this thread was occupied queueing
  // itself onto _cxq.  To close the race and avoid "stranding" and
  // progress-liveness failure we must resample-retry _owner before parking.
  // Note the Dekker/Lamport duality: ST cxq; MEMBAR; LD Owner.
  // In this case the ST-MEMBAR is accomplished with CAS().
  //
  // TODO: Defer all thread state transitions until park-time.
  // Since state transitions are heavy and inefficient we'd like
  // to defer the state transitions until absolutely necessary,
  // and in doing so avoid some transitions ...

  int nWakeups = 0;
  int recheckInterval = 1;

  for (;;) {

    if (TryLock(current) > 0) break;
    assert(owner_raw() != current, "invariant");

    // park self
    if (_Responsible == current) {
      current->_ParkEvent->park((jlong) recheckInterval);
      // Increase the recheckInterval, but clamp the value.
      recheckInterval *= 8;
      if (recheckInterval > MAX_RECHECK_INTERVAL) {
        recheckInterval = MAX_RECHECK_INTERVAL;
      }
    } else {
      current->_ParkEvent->park();
    }

    if (TryLock(current) > 0) break;

    if (try_set_owner_from(DEFLATER_MARKER, current) == DEFLATER_MARKER) {
      // Cancelled the in-progress async deflation by changing owner from
      // DEFLATER_MARKER to current. As part of the contended enter protocol,
      // contentions was incremented to a positive value before EnterI()
      // was called and that prevents the deflater thread from winning the
      // last part of the 2-part async deflation protocol. After EnterI()
      // returns to enter(), contentions is decremented because the caller
      // now owns the monitor. We bump contentions an extra time here to
      // prevent the deflater thread from winning the last part of the
      // 2-part async deflation protocol after the regular decrement
      // occurs in enter(). The deflater thread will decrement contentions
      // after it recognizes that the async deflation was cancelled.
      add_to_contentions(1);
      break;
    }

    // The lock is still contested.
    // Keep a tally of the # of futile wakeups.
    // Note that the counter is not protected by a lock or updated by atomics.
    // That is by design - we trade "lossy" counters which are exposed to
    // races during updates for a lower probe effect.

    // This PerfData object can be used in parallel with a safepoint.
    // See the work around in PerfDataManager::destroy().
    OM_PERFDATA_OP(FutileWakeups, inc());
    ++nWakeups;

    // Assuming this is not a spurious wakeup we'll normally find _succ == current.
    // We can defer clearing _succ until after the spin completes
    // TrySpin() must tolerate being called with _succ == current.
    // Try yet another round of adaptive spinning.
    if (TrySpin(current) > 0) break;

    // We can find that we were unpark()ed and redesignated _succ while
    // we were spinning.  That's harmless.  If we iterate and call park(),
    // park() will consume the event and return immediately and we'll
    // just spin again.  This pattern can repeat, leaving _succ to simply
    // spin on a CPU.

    if (_succ == current) _succ = NULL;

    // Invariant: after clearing _succ a thread *must* retry _owner before parking.
    OrderAccess::fence();
  }

  // Egress :
  // current has acquired the lock -- Unlink current from the cxq or EntryList.
  // Normally we'll find current on the EntryList .
  // From the perspective of the lock owner (this thread), the
  // EntryList is stable and cxq is prepend-only.
  // The head of cxq is volatile but the interior is stable.
  // In addition, current.TState is stable.

  assert(owner_raw() == current, "invariant");

  UnlinkAfterAcquire(current, &node);
  if (_succ == current) _succ = NULL;

  assert(_succ != current, "invariant");
  if (_Responsible == current) {
    _Responsible = NULL;
    OrderAccess::fence(); // Dekker pivot-point

    // We may leave threads on cxq|EntryList without a designated
    // "Responsible" thread.  This is benign.  When this thread subsequently
    // exits the monitor it can "see" such preexisting "old" threads --
    // threads that arrived on the cxq|EntryList before the fence, above --
    // by LDing cxq|EntryList.  Newly arrived threads -- that is, threads
    // that arrive on cxq after the ST:MEMBAR, above -- will set Responsible
    // non-null and elect a new "Responsible" timer thread.
    //
    // This thread executes:
    //    ST Responsible=null; MEMBAR    (in enter epilogue - here)
    //    LD cxq|EntryList               (in subsequent exit)
    //
    // Entering threads in the slow/contended path execute:
    //    ST cxq=nonnull; MEMBAR; LD Responsible (in enter prolog)
    //    The (ST cxq; MEMBAR) is accomplished with CAS().
    //
    // The MEMBAR, above, prevents the LD of cxq|EntryList in the subsequent
    // exit operation from floating above the ST Responsible=null.
  }

  // We've acquired ownership with CAS().
  // CAS is serializing -- it has MEMBAR/FENCE-equivalent semantics.
  // But since the CAS() this thread may have also stored into _succ,
  // EntryList, cxq or Responsible.  These meta-data updates must be
  // visible __before this thread subsequently drops the lock.
  // Consider what could occur if we didn't enforce this constraint --
  // STs to monitor meta-data and user-data could reorder with (become
  // visible after) the ST in exit that drops ownership of the lock.
  // Some other thread could then acquire the lock, but observe inconsistent
  // or old monitor meta-data and heap data.  That violates the JMM.
  // To that end, the 1-0 exit() operation must have at least STST|LDST
  // "release" barrier semantics.  Specifically, there must be at least a
  // STST|LDST barrier in exit() before the ST of null into _owner that drops
  // the lock.   The barrier ensures that changes to monitor meta-data and data
  // protected by the lock will be visible before we release the lock, and
  // therefore before some other thread (CPU) has a chance to acquire the lock.
  // See also: http://gee.cs.oswego.edu/dl/jmm/cookbook.html.
  //
  // Critically, any prior STs to _succ or EntryList must be visible before
  // the ST of null into _owner in the *subsequent* (following) corresponding
  // monitorexit.  Recall too, that in 1-0 mode monitorexit does not necessarily
  // execute a serializing instruction.

  return;
}

// ReenterI() is a specialized inline form of the latter half of the
// contended slow-path from EnterI().  We use ReenterI() only for
// monitor reentry in wait().
//
// In the future we should reconcile EnterI() and ReenterI().

void ObjectMonitor::ReenterI(JavaThread* current, ObjectWaiter* currentNode) {
  assert(current != NULL, "invariant");
  assert(currentNode != NULL, "invariant");
  assert(currentNode->_thread == current, "invariant");
  assert(_waiters > 0, "invariant");
  assert(object()->mark() == markWord::encode(this), "invariant");

  assert(current->thread_state() != _thread_blocked, "invariant");

  int nWakeups = 0;
  for (;;) {
    ObjectWaiter::TStates v = currentNode->TState;
    guarantee(v == ObjectWaiter::TS_ENTER || v == ObjectWaiter::TS_CXQ, "invariant");
    assert(owner_raw() != current, "invariant");

    if (TryLock(current) > 0) break;
    if (TrySpin(current) > 0) break;

    {
      OSThreadContendState osts(current->osthread());

      assert(current->thread_state() == _thread_in_vm, "invariant");

      current->frame_anchor()->make_walkable(current);
      OrderAccess::storestore();
      current->set_thread_state(_thread_blocked);
      current->_ParkEvent->park();
      current->set_thread_state_fence(_thread_blocked_trans);
      if (SafepointMechanism::should_process(current)) {
        if (_succ == current) {
            _succ = NULL;
            OrderAccess::fence();
        }
        SafepointMechanism::process_if_requested(current);
      }
      current->set_thread_state(_thread_in_vm);
    }

    // Try again, but just so we distinguish between futile wakeups and
    // successful wakeups.  The following test isn't algorithmically
    // necessary, but it helps us maintain sensible statistics.
    if (TryLock(current) > 0) break;

    // The lock is still contested.
    // Keep a tally of the # of futile wakeups.
    // Note that the counter is not protected by a lock or updated by atomics.
    // That is by design - we trade "lossy" counters which are exposed to
    // races during updates for a lower probe effect.
    ++nWakeups;

    // Assuming this is not a spurious wakeup we'll normally
    // find that _succ == current.
    if (_succ == current) _succ = NULL;

    // Invariant: after clearing _succ a contending thread
    // *must* retry  _owner before parking.
    OrderAccess::fence();

    // This PerfData object can be used in parallel with a safepoint.
    // See the work around in PerfDataManager::destroy().
    OM_PERFDATA_OP(FutileWakeups, inc());
  }

  // current has acquired the lock -- Unlink current from the cxq or EntryList .
  // Normally we'll find current on the EntryList.
  // Unlinking from the EntryList is constant-time and atomic-free.
  // From the perspective of the lock owner (this thread), the
  // EntryList is stable and cxq is prepend-only.
  // The head of cxq is volatile but the interior is stable.
  // In addition, current.TState is stable.

  assert(owner_raw() == current, "invariant");
  assert(object()->mark() == markWord::encode(this), "invariant");
  UnlinkAfterAcquire(current, currentNode);
  if (_succ == current) _succ = NULL;
  assert(_succ != current, "invariant");
  currentNode->TState = ObjectWaiter::TS_RUN;
  OrderAccess::fence();      // see comments at the end of EnterI()
}

// By convention we unlink a contending thread from EntryList|cxq immediately
// after the thread acquires the lock in ::enter().  Equally, we could defer
// unlinking the thread until ::exit()-time.

void ObjectMonitor::UnlinkAfterAcquire(JavaThread* current, ObjectWaiter* currentNode) {
  assert(owner_raw() == current, "invariant");
  assert(currentNode->_thread == current, "invariant");

  if (currentNode->TState == ObjectWaiter::TS_ENTER) {
    // Normal case: remove current from the DLL EntryList .
    // This is a constant-time operation.
    ObjectWaiter* nxt = currentNode->_next;
    ObjectWaiter* prv = currentNode->_prev;
    if (nxt != NULL) nxt->_prev = prv;
    if (prv != NULL) prv->_next = nxt;
    if (currentNode == _EntryList) _EntryList = nxt;
    assert(nxt == NULL || nxt->TState == ObjectWaiter::TS_ENTER, "invariant");
    assert(prv == NULL || prv->TState == ObjectWaiter::TS_ENTER, "invariant");
  } else {
    assert(currentNode->TState == ObjectWaiter::TS_CXQ, "invariant");
    // Inopportune interleaving -- current is still on the cxq.
    // This usually means the enqueue of self raced an exiting thread.
    // Normally we'll find current near the front of the cxq, so
    // dequeueing is typically fast.  If needbe we can accelerate
    // this with some MCS/CHL-like bidirectional list hints and advisory
    // back-links so dequeueing from the interior will normally operate
    // in constant-time.
    // Dequeue current from either the head (with CAS) or from the interior
    // with a linear-time scan and normal non-atomic memory operations.
    // CONSIDER: if current is on the cxq then simply drain cxq into EntryList
    // and then unlink current from EntryList.  We have to drain eventually,
    // so it might as well be now.

    ObjectWaiter* v = _cxq;
    assert(v != NULL, "invariant");
    if (v != currentNode || Atomic::cmpxchg(&_cxq, v, currentNode->_next) != v) {
      // The CAS above can fail from interference IFF a "RAT" arrived.
      // In that case current must be in the interior and can no longer be
      // at the head of cxq.
      if (v == currentNode) {
        assert(_cxq != v, "invariant");
        v = _cxq;          // CAS above failed - start scan at head of list
      }
      ObjectWaiter* p;
      ObjectWaiter* q = NULL;
      for (p = v; p != NULL && p != currentNode; p = p->_next) {
        q = p;
        assert(p->TState == ObjectWaiter::TS_CXQ, "invariant");
      }
      assert(v != currentNode, "invariant");
      assert(p == currentNode, "Node not found on cxq");
      assert(p != _cxq, "invariant");
      assert(q != NULL, "invariant");
      assert(q->_next == p, "invariant");
      q->_next = p->_next;
    }
  }

#ifdef ASSERT
  // Diagnostic hygiene ...
  currentNode->_prev  = (ObjectWaiter*) 0xBAD;
  currentNode->_next  = (ObjectWaiter*) 0xBAD;
  currentNode->TState = ObjectWaiter::TS_RUN;
#endif
}

// -----------------------------------------------------------------------------
// Exit support
//
// exit()
// ~~~~~~
// Note that the collector can't reclaim the objectMonitor or deflate
// the object out from underneath the thread calling ::exit() as the
// thread calling ::exit() never transitions to a stable state.
// This inhibits GC, which in turn inhibits asynchronous (and
// inopportune) reclamation of "this".
//
// We'd like to assert that: (THREAD->thread_state() != _thread_blocked) ;
// There's one exception to the claim above, however.  EnterI() can call
// exit() to drop a lock if the acquirer has been externally suspended.
// In that case exit() is called with _thread_state == _thread_blocked,
// but the monitor's _contentions field is > 0, which inhibits reclamation.
//
// 1-0 exit
// ~~~~~~~~
// ::exit() uses a canonical 1-1 idiom with a MEMBAR although some of
// the fast-path operators have been optimized so the common ::exit()
// operation is 1-0, e.g., see macroAssembler_x86.cpp: fast_unlock().
// The code emitted by fast_unlock() elides the usual MEMBAR.  This
// greatly improves latency -- MEMBAR and CAS having considerable local
// latency on modern processors -- but at the cost of "stranding".  Absent the
// MEMBAR, a thread in fast_unlock() can race a thread in the slow
// ::enter() path, resulting in the entering thread being stranding
// and a progress-liveness failure.   Stranding is extremely rare.
// We use timers (timed park operations) & periodic polling to detect
// and recover from stranding.  Potentially stranded threads periodically
// wake up and poll the lock.  See the usage of the _Responsible variable.
//
// The CAS() in enter provides for safety and exclusion, while the CAS or
// MEMBAR in exit provides for progress and avoids stranding.  1-0 locking
// eliminates the CAS/MEMBAR from the exit path, but it admits stranding.
// We detect and recover from stranding with timers.
//
// If a thread transiently strands it'll park until (a) another
// thread acquires the lock and then drops the lock, at which time the
// exiting thread will notice and unpark the stranded thread, or, (b)
// the timer expires.  If the lock is high traffic then the stranding latency
// will be low due to (a).  If the lock is low traffic then the odds of
// stranding are lower, although the worst-case stranding latency
// is longer.  Critically, we don't want to put excessive load in the
// platform's timer subsystem.  We want to minimize both the timer injection
// rate (timers created/sec) as well as the number of timers active at
// any one time.  (more precisely, we want to minimize timer-seconds, which is
// the integral of the # of active timers at any instant over time).
// Both impinge on OS scalability.  Given that, at most one thread parked on
// a monitor will use a timer.
//
// There is also the risk of a futile wake-up. If we drop the lock
// another thread can reacquire the lock immediately, and we can
// then wake a thread unnecessarily. This is benign, and we've
// structured the code so the windows are short and the frequency
// of such futile wakups is low.

void ObjectMonitor::exit(JavaThread* current, bool not_suspended) {
  void* cur = owner_raw();
  if (current != cur) {
    if (current->is_lock_owned((address)cur)) {
      assert(_recursions == 0, "invariant");
      set_owner_from_BasicLock(cur, current);  // Convert from BasicLock* to Thread*.
      _recursions = 0;
    } else {
      // Apparent unbalanced locking ...
      // Naively we'd like to throw IllegalMonitorStateException.
      // As a practical matter we can neither allocate nor throw an
      // exception as ::exit() can be called from leaf routines.
      // see x86_32.ad Fast_Unlock() and the I1 and I2 properties.
      // Upon deeper reflection, however, in a properly run JVM the only
      // way we should encounter this situation is in the presence of
      // unbalanced JNI locking. TODO: CheckJNICalls.
      // See also: CR4414101
#ifdef ASSERT
      LogStreamHandle(Error, monitorinflation) lsh;
      lsh.print_cr("ERROR: ObjectMonitor::exit(): thread=" INTPTR_FORMAT
                    " is exiting an ObjectMonitor it does not own.", p2i(current));
      lsh.print_cr("The imbalance is possibly caused by JNI locking.");
      print_debug_style_on(&lsh);
      assert(false, "Non-balanced monitor enter/exit!");
#endif
      return;
    }
  }

  if (_recursions != 0) {
    _recursions--;        // this is simple recursive enter
    return;
  }

  // Invariant: after setting Responsible=null an thread must execute
  // a MEMBAR or other serializing instruction before fetching EntryList|cxq.
  _Responsible = NULL;

#if INCLUDE_JFR
  // get the owner's thread id for the MonitorEnter event
  // if it is enabled and the thread isn't suspended
  if (not_suspended && EventJavaMonitorEnter::is_enabled()) {
    _previous_owner_tid = JFR_THREAD_ID(current);
  }
#endif

  for (;;) {
    assert(current == owner_raw(), "invariant");

    // Drop the lock.
    // release semantics: prior loads and stores from within the critical section
    // must not float (reorder) past the following store that drops the lock.
    // Uses a storeload to separate release_store(owner) from the
    // successor check. The try_set_owner() below uses cmpxchg() so
    // we get the fence down there.
    release_clear_owner(current);
    OrderAccess::storeload();

    if ((intptr_t(_EntryList)|intptr_t(_cxq)) == 0 || _succ != NULL) {
      return;
    }
    // Other threads are blocked trying to acquire the lock.

    // Normally the exiting thread is responsible for ensuring succession,
    // but if other successors are ready or other entering threads are spinning
    // then this thread can simply store NULL into _owner and exit without
    // waking a successor.  The existence of spinners or ready successors
    // guarantees proper succession (liveness).  Responsibility passes to the
    // ready or running successors.  The exiting thread delegates the duty.
    // More precisely, if a successor already exists this thread is absolved
    // of the responsibility of waking (unparking) one.
    //
    // The _succ variable is critical to reducing futile wakeup frequency.
    // _succ identifies the "heir presumptive" thread that has been made
    // ready (unparked) but that has not yet run.  We need only one such
    // successor thread to guarantee progress.
    // See http://www.usenix.org/events/jvm01/full_papers/dice/dice.pdf
    // section 3.3 "Futile Wakeup Throttling" for details.
    //
    // Note that spinners in Enter() also set _succ non-null.
    // In the current implementation spinners opportunistically set
    // _succ so that exiting threads might avoid waking a successor.
    // Another less appealing alternative would be for the exiting thread
    // to drop the lock and then spin briefly to see if a spinner managed
    // to acquire the lock.  If so, the exiting thread could exit
    // immediately without waking a successor, otherwise the exiting
    // thread would need to dequeue and wake a successor.
    // (Note that we'd need to make the post-drop spin short, but no
    // shorter than the worst-case round-trip cache-line migration time.
    // The dropped lock needs to become visible to the spinner, and then
    // the acquisition of the lock by the spinner must become visible to
    // the exiting thread).

    // It appears that an heir-presumptive (successor) must be made ready.
    // Only the current lock owner can manipulate the EntryList or
    // drain _cxq, so we need to reacquire the lock.  If we fail
    // to reacquire the lock the responsibility for ensuring succession
    // falls to the new owner.
    //
    if (try_set_owner_from(NULL, current) != NULL) {
      return;
    }

    guarantee(owner_raw() == current, "invariant");

    ObjectWaiter* w = NULL;

    w = _EntryList;
    if (w != NULL) {
      // I'd like to write: guarantee (w->_thread != current).
      // But in practice an exiting thread may find itself on the EntryList.
      // Let's say thread T1 calls O.wait().  Wait() enqueues T1 on O's waitset and
      // then calls exit().  Exit release the lock by setting O._owner to NULL.
      // Let's say T1 then stalls.  T2 acquires O and calls O.notify().  The
      // notify() operation moves T1 from O's waitset to O's EntryList. T2 then
      // release the lock "O".  T2 resumes immediately after the ST of null into
      // _owner, above.  T2 notices that the EntryList is populated, so it
      // reacquires the lock and then finds itself on the EntryList.
      // Given all that, we have to tolerate the circumstance where "w" is
      // associated with current.
      assert(w->TState == ObjectWaiter::TS_ENTER, "invariant");
      ExitEpilog(current, w);
      return;
    }

    // If we find that both _cxq and EntryList are null then just
    // re-run the exit protocol from the top.
    w = _cxq;
    if (w == NULL) continue;

    // Drain _cxq into EntryList - bulk transfer.
    // First, detach _cxq.
    // The following loop is tantamount to: w = swap(&cxq, NULL)
    for (;;) {
      assert(w != NULL, "Invariant");
      ObjectWaiter* u = Atomic::cmpxchg(&_cxq, w, (ObjectWaiter*)NULL);
      if (u == w) break;
      w = u;
    }

    assert(w != NULL, "invariant");
    assert(_EntryList == NULL, "invariant");

    // Convert the LIFO SLL anchored by _cxq into a DLL.
    // The list reorganization step operates in O(LENGTH(w)) time.
    // It's critical that this step operate quickly as
    // "current" still holds the outer-lock, restricting parallelism
    // and effectively lengthening the critical section.
    // Invariant: s chases t chases u.
    // TODO-FIXME: consider changing EntryList from a DLL to a CDLL so
    // we have faster access to the tail.

    _EntryList = w;
    ObjectWaiter* q = NULL;
    ObjectWaiter* p;
    for (p = w; p != NULL; p = p->_next) {
      guarantee(p->TState == ObjectWaiter::TS_CXQ, "Invariant");
      p->TState = ObjectWaiter::TS_ENTER;
      p->_prev = q;
      q = p;
    }

    // In 1-0 mode we need: ST EntryList; MEMBAR #storestore; ST _owner = NULL
    // The MEMBAR is satisfied by the release_store() operation in ExitEpilog().

    // See if we can abdicate to a spinner instead of waking a thread.
    // A primary goal of the implementation is to reduce the
    // context-switch rate.
    if (_succ != NULL) continue;

    w = _EntryList;
    if (w != NULL) {
      guarantee(w->TState == ObjectWaiter::TS_ENTER, "invariant");
      ExitEpilog(current, w);
      return;
    }
  }
}

void ObjectMonitor::ExitEpilog(JavaThread* current, ObjectWaiter* Wakee) {
  assert(owner_raw() == current, "invariant");

  // Exit protocol:
  // 1. ST _succ = wakee
  // 2. membar #loadstore|#storestore;
  // 2. ST _owner = NULL
  // 3. unpark(wakee)

  _succ = Wakee->_thread;
  ParkEvent * Trigger = Wakee->_event;

  // Hygiene -- once we've set _owner = NULL we can't safely dereference Wakee again.
  // The thread associated with Wakee may have grabbed the lock and "Wakee" may be
  // out-of-scope (non-extant).
  Wakee  = NULL;

  // Drop the lock.
  // Uses a fence to separate release_store(owner) from the LD in unpark().
  release_clear_owner(current);
  OrderAccess::fence();

  DTRACE_MONITOR_PROBE(contended__exit, this, object(), current);
  Trigger->unpark();

  // Maintain stats and report events to JVMTI
  OM_PERFDATA_OP(Parks, inc());
}


// -----------------------------------------------------------------------------
// Class Loader deadlock handling.
//
// complete_exit exits a lock returning recursion count
// complete_exit/reenter operate as a wait without waiting
// complete_exit requires an inflated monitor
// The _owner field is not always the Thread addr even with an
// inflated monitor, e.g. the monitor can be inflated by a non-owning
// thread due to contention.
intx ObjectMonitor::complete_exit(JavaThread* current) {
  assert(InitDone, "Unexpectedly not initialized");

  void* cur = owner_raw();
  if (current != cur) {
    if (current->is_lock_owned((address)cur)) {
      assert(_recursions == 0, "internal state error");
      set_owner_from_BasicLock(cur, current);  // Convert from BasicLock* to Thread*.
      _recursions = 0;
    }
  }

  guarantee(current == owner_raw(), "complete_exit not owner");
  intx save = _recursions; // record the old recursion count
  _recursions = 0;         // set the recursion level to be 0
  exit(current);           // exit the monitor
  guarantee(owner_raw() != current, "invariant");
  return save;
}

// reenter() enters a lock and sets recursion count
// complete_exit/reenter operate as a wait without waiting
bool ObjectMonitor::reenter(intx recursions, JavaThread* current) {

  guarantee(owner_raw() != current, "reenter already owner");
  if (!enter(current)) {
    return false;
  }
  // Entered the monitor.
  guarantee(_recursions == 0, "reenter recursion");
  _recursions = recursions;
  return true;
}

// Checks that the current THREAD owns this monitor and causes an
// immediate return if it doesn't. We don't use the CHECK macro
// because we want the IMSE to be the only exception that is thrown
// from the call site when false is returned. Any other pending
// exception is ignored.
#define CHECK_OWNER()                                                  \
  do {                                                                 \
    if (!check_owner(THREAD)) {                                        \
       assert(HAS_PENDING_EXCEPTION, "expected a pending IMSE here."); \
       return;                                                         \
     }                                                                 \
  } while (false)

// Returns true if the specified thread owns the ObjectMonitor.
// Otherwise returns false and throws IllegalMonitorStateException
// (IMSE). If there is a pending exception and the specified thread
// is not the owner, that exception will be replaced by the IMSE.
bool ObjectMonitor::check_owner(TRAPS) {
  JavaThread* current = THREAD->as_Java_thread();
  void* cur = owner_raw();
  if (cur == current) {
    return true;
  }
  if (current->is_lock_owned((address)cur)) {
    set_owner_from_BasicLock(cur, current);  // Convert from BasicLock* to Thread*.
    _recursions = 0;
    return true;
  }
  THROW_MSG_(vmSymbols::java_lang_IllegalMonitorStateException(),
             "current thread is not owner", false);
}

static void post_monitor_wait_event(EventJavaMonitorWait* event,
                                    ObjectMonitor* monitor,
                                    jlong notifier_tid,
                                    jlong timeout,
                                    bool timedout) {
  assert(event != NULL, "invariant");
  assert(monitor != NULL, "invariant");
  event->set_monitorClass(monitor->object()->klass());
  event->set_timeout(timeout);
  // Set an address that is 'unique enough', such that events close in
  // time and with the same address are likely (but not guaranteed) to
  // belong to the same object.
  event->set_address((uintptr_t)monitor);
  event->set_notifier(notifier_tid);
  event->set_timedOut(timedout);
  event->commit();
}

// -----------------------------------------------------------------------------
// Wait/Notify/NotifyAll
//
// Note: a subset of changes to ObjectMonitor::wait()
// will need to be replicated in complete_exit
void ObjectMonitor::wait(jlong millis, bool interruptible, TRAPS) {
  JavaThread* current = THREAD->as_Java_thread();

  assert(InitDone, "Unexpectedly not initialized");

  CHECK_OWNER();  // Throws IMSE if not owner.

  EventJavaMonitorWait event;

  // check for a pending interrupt
  if (interruptible && current->is_interrupted(true) && !HAS_PENDING_EXCEPTION) {
    // post monitor waited event.  Note that this is past-tense, we are done waiting.
    if (JvmtiExport::should_post_monitor_waited()) {
      // Note: 'false' parameter is passed here because the
      // wait was not timed out due to thread interrupt.
      JvmtiExport::post_monitor_waited(current, this, false);

      // In this short circuit of the monitor wait protocol, the
      // current thread never drops ownership of the monitor and
      // never gets added to the wait queue so the current thread
      // cannot be made the successor. This means that the
      // JVMTI_EVENT_MONITOR_WAITED event handler cannot accidentally
      // consume an unpark() meant for the ParkEvent associated with
      // this ObjectMonitor.
    }
    if (event.should_commit()) {
      post_monitor_wait_event(&event, this, 0, millis, false);
    }
    THROW(vmSymbols::java_lang_InterruptedException());
    return;
  }

  assert(current->_Stalled == 0, "invariant");
  current->_Stalled = intptr_t(this);
  current->set_current_waiting_monitor(this);

  // create a node to be put into the queue
  // Critically, after we reset() the event but prior to park(), we must check
  // for a pending interrupt.
  ObjectWaiter node(current);
  node.TState = ObjectWaiter::TS_WAIT;
  current->_ParkEvent->reset();
  OrderAccess::fence();          // ST into Event; membar ; LD interrupted-flag

  // Enter the waiting queue, which is a circular doubly linked list in this case
  // but it could be a priority queue or any data structure.
  // _WaitSetLock protects the wait queue.  Normally the wait queue is accessed only
  // by the the owner of the monitor *except* in the case where park()
  // returns because of a timeout of interrupt.  Contention is exceptionally rare
  // so we use a simple spin-lock instead of a heavier-weight blocking lock.

  Thread::SpinAcquire(&_WaitSetLock, "WaitSet - add");
  AddWaiter(&node);
  Thread::SpinRelease(&_WaitSetLock);

  _Responsible = NULL;

  intx save = _recursions;     // record the old recursion count
  _waiters++;                  // increment the number of waiters
  _recursions = 0;             // set the recursion level to be 1
  exit(current);               // exit the monitor
  guarantee(owner_raw() != current, "invariant");

  // The thread is on the WaitSet list - now park() it.
  // On MP systems it's conceivable that a brief spin before we park
  // could be profitable.
  //
  // TODO-FIXME: change the following logic to a loop of the form
  //   while (!timeout && !interrupted && _notified == 0) park()

  int ret = OS_OK;
  int WasNotified = 0;

  // Need to check interrupt state whilst still _thread_in_vm
  bool interrupted = interruptible && current->is_interrupted(false);

  { // State transition wrappers
    OSThread* osthread = current->osthread();
    OSThreadWaitState osts(osthread, true);

    assert(current->thread_state() == _thread_in_vm, "invariant");

    {
      current->frame_anchor()->make_walkable(current);
      OrderAccess::storestore();
      current->set_thread_state(_thread_blocked);
      if (interrupted || HAS_PENDING_EXCEPTION) {
        // Intentionally empty
      } else if (node._notified == 0) {
        if (millis <= 0) {
          current->_ParkEvent->park();
        } else {
          ret = current->_ParkEvent->park(millis);
        }
      }
      current->set_thread_state_fence(_thread_blocked_trans);
      if (SafepointMechanism::should_process(current)) {
        if (_succ == current) {
            _succ = NULL;
            OrderAccess::fence();
        }
        SafepointMechanism::process_if_requested(current);
      }
      current->set_thread_state(_thread_in_vm);
    }

    // Node may be on the WaitSet, the EntryList (or cxq), or in transition
    // from the WaitSet to the EntryList.
    // See if we need to remove Node from the WaitSet.
    // We use double-checked locking to avoid grabbing _WaitSetLock
    // if the thread is not on the wait queue.
    //
    // Note that we don't need a fence before the fetch of TState.
    // In the worst case we'll fetch a old-stale value of TS_WAIT previously
    // written by the is thread. (perhaps the fetch might even be satisfied
    // by a look-aside into the processor's own store buffer, although given
    // the length of the code path between the prior ST and this load that's
    // highly unlikely).  If the following LD fetches a stale TS_WAIT value
    // then we'll acquire the lock and then re-fetch a fresh TState value.
    // That is, we fail toward safety.

    if (node.TState == ObjectWaiter::TS_WAIT) {
      Thread::SpinAcquire(&_WaitSetLock, "WaitSet - unlink");
      if (node.TState == ObjectWaiter::TS_WAIT) {
        DequeueSpecificWaiter(&node);       // unlink from WaitSet
        assert(node._notified == 0, "invariant");
        node.TState = ObjectWaiter::TS_RUN;
      }
      Thread::SpinRelease(&_WaitSetLock);
    }

    // The thread is now either on off-list (TS_RUN),
    // on the EntryList (TS_ENTER), or on the cxq (TS_CXQ).
    // The Node's TState variable is stable from the perspective of this thread.
    // No other threads will asynchronously modify TState.
    guarantee(node.TState != ObjectWaiter::TS_WAIT, "invariant");
    OrderAccess::loadload();
    if (_succ == current) _succ = NULL;
    WasNotified = node._notified;

    // Reentry phase -- reacquire the monitor.
    // re-enter contended monitor after object.wait().
    // retain OBJECT_WAIT state until re-enter successfully completes
    // Thread state is thread_in_vm and oop access is again safe,
    // although the raw address of the object may have changed.
    // (Don't cache naked oops over safepoints, of course).

    // post monitor waited event. Note that this is past-tense, we are done waiting.
    if (JvmtiExport::should_post_monitor_waited()) {
      JvmtiExport::post_monitor_waited(current, this, ret == OS_TIMEOUT);

      if (node._notified != 0 && _succ == current) {
        // In this part of the monitor wait-notify-reenter protocol it
        // is possible (and normal) for another thread to do a fastpath
        // monitor enter-exit while this thread is still trying to get
        // to the reenter portion of the protocol.
        //
        // The ObjectMonitor was notified and the current thread is
        // the successor which also means that an unpark() has already
        // been done. The JVMTI_EVENT_MONITOR_WAITED event handler can
        // consume the unpark() that was done when the successor was
        // set because the same ParkEvent is shared between Java
        // monitors and JVM/TI RawMonitors (for now).
        //
        // We redo the unpark() to ensure forward progress, i.e., we
        // don't want all pending threads hanging (parked) with none
        // entering the unlocked monitor.
        node._event->unpark();
      }
    }

    if (event.should_commit()) {
      post_monitor_wait_event(&event, this, node._notifier_tid, millis, ret == OS_TIMEOUT);
    }

    OrderAccess::fence();

    assert(current->_Stalled != 0, "invariant");
    current->_Stalled = 0;

    assert(owner_raw() != current, "invariant");
    ObjectWaiter::TStates v = node.TState;
    if (v == ObjectWaiter::TS_RUN) {
      enter(current);
    } else {
      guarantee(v == ObjectWaiter::TS_ENTER || v == ObjectWaiter::TS_CXQ, "invariant");
      ReenterI(current, &node);
      node.wait_reenter_end(this);
    }

    // current has reacquired the lock.
    // Lifecycle - the node representing current must not appear on any queues.
    // Node is about to go out-of-scope, but even if it were immortal we wouldn't
    // want residual elements associated with this thread left on any lists.
    guarantee(node.TState == ObjectWaiter::TS_RUN, "invariant");
    assert(owner_raw() == current, "invariant");
    assert(_succ != current, "invariant");
  } // OSThreadWaitState()

  current->set_current_waiting_monitor(NULL);

  guarantee(_recursions == 0, "invariant");
  _recursions = save      // restore the old recursion count
                + JvmtiDeferredUpdates::get_and_reset_relock_count_after_wait(current); //  increased by the deferred relock count
  _waiters--;             // decrement the number of waiters

  // Verify a few postconditions
  assert(owner_raw() == current, "invariant");
  assert(_succ != current, "invariant");
  assert(object()->mark() == markWord::encode(this), "invariant");

  // check if the notification happened
  if (!WasNotified) {
    // no, it could be timeout or Thread.interrupt() or both
    // check for interrupt event, otherwise it is timeout
    if (interruptible && current->is_interrupted(true) && !HAS_PENDING_EXCEPTION) {
      THROW(vmSymbols::java_lang_InterruptedException());
    }
  }

  // NOTE: Spurious wake up will be consider as timeout.
  // Monitor notify has precedence over thread interrupt.
}


// Consider:
// If the lock is cool (cxq == null && succ == null) and we're on an MP system
// then instead of transferring a thread from the WaitSet to the EntryList
// we might just dequeue a thread from the WaitSet and directly unpark() it.

void ObjectMonitor::INotify(JavaThread* current) {
  Thread::SpinAcquire(&_WaitSetLock, "WaitSet - notify");
  ObjectWaiter* iterator = DequeueWaiter();
  if (iterator != NULL) {
    guarantee(iterator->TState == ObjectWaiter::TS_WAIT, "invariant");
    guarantee(iterator->_notified == 0, "invariant");
    // Disposition - what might we do with iterator ?
    // a.  add it directly to the EntryList - either tail (policy == 1)
    //     or head (policy == 0).
    // b.  push it onto the front of the _cxq (policy == 2).
    // For now we use (b).

    iterator->TState = ObjectWaiter::TS_ENTER;

    iterator->_notified = 1;
    iterator->_notifier_tid = JFR_THREAD_ID(current);

    ObjectWaiter* list = _EntryList;
    if (list != NULL) {
      assert(list->_prev == NULL, "invariant");
      assert(list->TState == ObjectWaiter::TS_ENTER, "invariant");
      assert(list != iterator, "invariant");
    }

    // prepend to cxq
    if (list == NULL) {
      iterator->_next = iterator->_prev = NULL;
      _EntryList = iterator;
    } else {
      iterator->TState = ObjectWaiter::TS_CXQ;
      for (;;) {
        ObjectWaiter* front = _cxq;
        iterator->_next = front;
        if (Atomic::cmpxchg(&_cxq, front, iterator) == front) {
          break;
        }
      }
    }

    // _WaitSetLock protects the wait queue, not the EntryList.  We could
    // move the add-to-EntryList operation, above, outside the critical section
    // protected by _WaitSetLock.  In practice that's not useful.  With the
    // exception of  wait() timeouts and interrupts the monitor owner
    // is the only thread that grabs _WaitSetLock.  There's almost no contention
    // on _WaitSetLock so it's not profitable to reduce the length of the
    // critical section.

    iterator->wait_reenter_begin(this);
  }
  Thread::SpinRelease(&_WaitSetLock);
}

// Consider: a not-uncommon synchronization bug is to use notify() when
// notifyAll() is more appropriate, potentially resulting in stranded
// threads; this is one example of a lost wakeup. A useful diagnostic
// option is to force all notify() operations to behave as notifyAll().
//
// Note: We can also detect many such problems with a "minimum wait".
// When the "minimum wait" is set to a small non-zero timeout value
// and the program does not hang whereas it did absent "minimum wait",
// that suggests a lost wakeup bug.

void ObjectMonitor::notify(TRAPS) {
  JavaThread* current = THREAD->as_Java_thread();
  CHECK_OWNER();  // Throws IMSE if not owner.
  if (_WaitSet == NULL) {
    return;
  }
  DTRACE_MONITOR_PROBE(notify, this, object(), current);
  INotify(current);
  OM_PERFDATA_OP(Notifications, inc(1));
}


// The current implementation of notifyAll() transfers the waiters one-at-a-time
// from the waitset to the EntryList. This could be done more efficiently with a
// single bulk transfer but in practice it's not time-critical. Beware too,
// that in prepend-mode we invert the order of the waiters. Let's say that the
// waitset is "ABCD" and the EntryList is "XYZ". After a notifyAll() in prepend
// mode the waitset will be empty and the EntryList will be "DCBAXYZ".

void ObjectMonitor::notifyAll(TRAPS) {
  JavaThread* current = THREAD->as_Java_thread();
  CHECK_OWNER();  // Throws IMSE if not owner.
  if (_WaitSet == NULL) {
    return;
  }

  DTRACE_MONITOR_PROBE(notifyAll, this, object(), current);
  int tally = 0;
  while (_WaitSet != NULL) {
    tally++;
    INotify(current);
  }

  OM_PERFDATA_OP(Notifications, inc(tally));
}

// -----------------------------------------------------------------------------
// Adaptive Spinning Support
//
// Adaptive spin-then-block - rational spinning
//
// Note that we spin "globally" on _owner with a classic SMP-polite TATAS
// algorithm.  On high order SMP systems it would be better to start with
// a brief global spin and then revert to spinning locally.  In the spirit of MCS/CLH,
// a contending thread could enqueue itself on the cxq and then spin locally
// on a thread-specific variable such as its ParkEvent._Event flag.
// That's left as an exercise for the reader.  Note that global spinning is
// not problematic on Niagara, as the L2 cache serves the interconnect and
// has both low latency and massive bandwidth.
//
// Broadly, we can fix the spin frequency -- that is, the % of contended lock
// acquisition attempts where we opt to spin --  at 100% and vary the spin count
// (duration) or we can fix the count at approximately the duration of
// a context switch and vary the frequency.   Of course we could also
// vary both satisfying K == Frequency * Duration, where K is adaptive by monitor.
// For a description of 'Adaptive spin-then-block mutual exclusion in
// multi-threaded processing,' see U.S. Pat. No. 8046758.
//
// This implementation varies the duration "D", where D varies with
// the success rate of recent spin attempts. (D is capped at approximately
// length of a round-trip context switch).  The success rate for recent
// spin attempts is a good predictor of the success rate of future spin
// attempts.  The mechanism adapts automatically to varying critical
// section length (lock modality), system load and degree of parallelism.
// D is maintained per-monitor in _SpinDuration and is initialized
// optimistically.  Spin frequency is fixed at 100%.
//
// Note that _SpinDuration is volatile, but we update it without locks
// or atomics.  The code is designed so that _SpinDuration stays within
// a reasonable range even in the presence of races.  The arithmetic
// operations on _SpinDuration are closed over the domain of legal values,
// so at worst a race will install and older but still legal value.
// At the very worst this introduces some apparent non-determinism.
// We might spin when we shouldn't or vice-versa, but since the spin
// count are relatively short, even in the worst case, the effect is harmless.
//
// Care must be taken that a low "D" value does not become an
// an absorbing state.  Transient spinning failures -- when spinning
// is overall profitable -- should not cause the system to converge
// on low "D" values.  We want spinning to be stable and predictable
// and fairly responsive to change and at the same time we don't want
// it to oscillate, become metastable, be "too" non-deterministic,
// or converge on or enter undesirable stable absorbing states.
//
// We implement a feedback-based control system -- using past behavior
// to predict future behavior.  We face two issues: (a) if the
// input signal is random then the spin predictor won't provide optimal
// results, and (b) if the signal frequency is too high then the control
// system, which has some natural response lag, will "chase" the signal.
// (b) can arise from multimodal lock hold times.  Transient preemption
// can also result in apparent bimodal lock hold times.
// Although sub-optimal, neither condition is particularly harmful, as
// in the worst-case we'll spin when we shouldn't or vice-versa.
// The maximum spin duration is rather short so the failure modes aren't bad.
// To be conservative, I've tuned the gain in system to bias toward
// _not spinning.  Relatedly, the system can sometimes enter a mode where it
// "rings" or oscillates between spinning and not spinning.  This happens
// when spinning is just on the cusp of profitability, however, so the
// situation is not dire.  The state is benign -- there's no need to add
// hysteresis control to damp the transition rate between spinning and
// not spinning.

// Spinning: Fixed frequency (100%), vary duration
int ObjectMonitor::TrySpin(JavaThread* current) {
  // Dumb, brutal spin.  Good for comparative measurements against adaptive spinning.
  int ctr = Knob_FixedSpin;
  if (ctr != 0) {
    while (--ctr >= 0) {
      if (TryLock(current) > 0) return 1;
      SpinPause();
    }
    return 0;
  }

  for (ctr = Knob_PreSpin + 1; --ctr >= 0;) {
    if (TryLock(current) > 0) {
      // Increase _SpinDuration ...
      // Note that we don't clamp SpinDuration precisely at SpinLimit.
      // Raising _SpurDuration to the poverty line is key.
      int x = _SpinDuration;
      if (x < Knob_SpinLimit) {
        if (x < Knob_Poverty) x = Knob_Poverty;
        _SpinDuration = x + Knob_BonusB;
      }
      return 1;
    }
    SpinPause();
  }

  // Admission control - verify preconditions for spinning
  //
  // We always spin a little bit, just to prevent _SpinDuration == 0 from
  // becoming an absorbing state.  Put another way, we spin briefly to
  // sample, just in case the system load, parallelism, contention, or lock
  // modality changed.
  //
  // Consider the following alternative:
  // Periodically set _SpinDuration = _SpinLimit and try a long/full
  // spin attempt.  "Periodically" might mean after a tally of
  // the # of failed spin attempts (or iterations) reaches some threshold.
  // This takes us into the realm of 1-out-of-N spinning, where we
  // hold the duration constant but vary the frequency.

  ctr = _SpinDuration;
  if (ctr <= 0) return 0;

  if (NotRunnable(current, (JavaThread*) owner_raw())) {
    return 0;
  }

  // We're good to spin ... spin ingress.
  // CONSIDER: use Prefetch::write() to avoid RTS->RTO upgrades
  // when preparing to LD...CAS _owner, etc and the CAS is likely
  // to succeed.
  if (_succ == NULL) {
    _succ = current;
  }
  Thread* prv = NULL;

  // There are three ways to exit the following loop:
  // 1.  A successful spin where this thread has acquired the lock.
  // 2.  Spin failure with prejudice
  // 3.  Spin failure without prejudice

  while (--ctr >= 0) {

    // Periodic polling -- Check for pending GC
    // Threads may spin while they're unsafe.
    // We don't want spinning threads to delay the JVM from reaching
    // a stop-the-world safepoint or to steal cycles from GC.
    // If we detect a pending safepoint we abort in order that
    // (a) this thread, if unsafe, doesn't delay the safepoint, and (b)
    // this thread, if safe, doesn't steal cycles from GC.
    // This is in keeping with the "no loitering in runtime" rule.
    // We periodically check to see if there's a safepoint pending.
    if ((ctr & 0xFF) == 0) {
      if (SafepointMechanism::should_process(current)) {
        goto Abort;           // abrupt spin egress
      }
      SpinPause();
    }

    // Probe _owner with TATAS
    // If this thread observes the monitor transition or flicker
    // from locked to unlocked to locked, then the odds that this
    // thread will acquire the lock in this spin attempt go down
    // considerably.  The same argument applies if the CAS fails
    // or if we observe _owner change from one non-null value to
    // another non-null value.   In such cases we might abort
    // the spin without prejudice or apply a "penalty" to the
    // spin count-down variable "ctr", reducing it by 100, say.

    JavaThread* ox = (JavaThread*) owner_raw();
    if (ox == NULL) {
      ox = (JavaThread*)try_set_owner_from(NULL, current);
      if (ox == NULL) {
        // The CAS succeeded -- this thread acquired ownership
        // Take care of some bookkeeping to exit spin state.
        if (_succ == current) {
          _succ = NULL;
        }

        // Increase _SpinDuration :
        // The spin was successful (profitable) so we tend toward
        // longer spin attempts in the future.
        // CONSIDER: factor "ctr" into the _SpinDuration adjustment.
        // If we acquired the lock early in the spin cycle it
        // makes sense to increase _SpinDuration proportionally.
        // Note that we don't clamp SpinDuration precisely at SpinLimit.
        int x = _SpinDuration;
        if (x < Knob_SpinLimit) {
          if (x < Knob_Poverty) x = Knob_Poverty;
          _SpinDuration = x + Knob_Bonus;
        }
        return 1;
      }

      // The CAS failed ... we can take any of the following actions:
      // * penalize: ctr -= CASPenalty
      // * exit spin with prejudice -- goto Abort;
      // * exit spin without prejudice.
      // * Since CAS is high-latency, retry again immediately.
      prv = ox;
      goto Abort;
    }

    // Did lock ownership change hands ?
    if (ox != prv && prv != NULL) {
      goto Abort;
    }
    prv = ox;

    // Abort the spin if the owner is not executing.
    // The owner must be executing in order to drop the lock.
    // Spinning while the owner is OFFPROC is idiocy.
    // Consider: ctr -= RunnablePenalty ;
    if (NotRunnable(current, ox)) {
      goto Abort;
    }
    if (_succ == NULL) {
      _succ = current;
    }
  }

  // Spin failed with prejudice -- reduce _SpinDuration.
  // TODO: Use an AIMD-like policy to adjust _SpinDuration.
  // AIMD is globally stable.
  {
    int x = _SpinDuration;
    if (x > 0) {
      // Consider an AIMD scheme like: x -= (x >> 3) + 100
      // This is globally sample and tends to damp the response.
      x -= Knob_Penalty;
      if (x < 0) x = 0;
      _SpinDuration = x;
    }
  }

 Abort:
  if (_succ == current) {
    _succ = NULL;
    // Invariant: after setting succ=null a contending thread
    // must recheck-retry _owner before parking.  This usually happens
    // in the normal usage of TrySpin(), but it's safest
    // to make TrySpin() as foolproof as possible.
    OrderAccess::fence();
    if (TryLock(current) > 0) return 1;
  }
  return 0;
}

// NotRunnable() -- informed spinning
//
// Don't bother spinning if the owner is not eligible to drop the lock.
// Spin only if the owner thread is _thread_in_Java or _thread_in_vm.
// The thread must be runnable in order to drop the lock in timely fashion.
// If the _owner is not runnable then spinning will not likely be
// successful (profitable).
//
// Beware -- the thread referenced by _owner could have died
// so a simply fetch from _owner->_thread_state might trap.
// Instead, we use SafeFetchXX() to safely LD _owner->_thread_state.
// Because of the lifecycle issues, the _thread_state values
// observed by NotRunnable() might be garbage.  NotRunnable must
// tolerate this and consider the observed _thread_state value
// as advisory.
//
// Beware too, that _owner is sometimes a BasicLock address and sometimes
// a thread pointer.
// Alternately, we might tag the type (thread pointer vs basiclock pointer)
// with the LSB of _owner.  Another option would be to probabilistically probe
// the putative _owner->TypeTag value.
//
// Checking _thread_state isn't perfect.  Even if the thread is
// in_java it might be blocked on a page-fault or have been preempted
// and sitting on a ready/dispatch queue.
//
// The return value from NotRunnable() is *advisory* -- the
// result is based on sampling and is not necessarily coherent.
// The caller must tolerate false-negative and false-positive errors.
// Spinning, in general, is probabilistic anyway.


int ObjectMonitor::NotRunnable(JavaThread* current, JavaThread* ox) {
  // Check ox->TypeTag == 2BAD.
  if (ox == NULL) return 0;

  // Avoid transitive spinning ...
  // Say T1 spins or blocks trying to acquire L.  T1._Stalled is set to L.
  // Immediately after T1 acquires L it's possible that T2, also
  // spinning on L, will see L.Owner=T1 and T1._Stalled=L.
  // This occurs transiently after T1 acquired L but before
  // T1 managed to clear T1.Stalled.  T2 does not need to abort
  // its spin in this circumstance.
  intptr_t BlockedOn = SafeFetchN((intptr_t *) &ox->_Stalled, intptr_t(1));

  if (BlockedOn == 1) return 1;
  if (BlockedOn != 0) {
    return BlockedOn != intptr_t(this) && owner_raw() == ox;
  }

  assert(sizeof(ox->_thread_state == sizeof(int)), "invariant");
  int jst = SafeFetch32((int *) &ox->_thread_state, -1);;
  // consider also: jst != _thread_in_Java -- but that's overspecific.
  return jst == _thread_blocked || jst == _thread_in_native;
}


// -----------------------------------------------------------------------------
// WaitSet management ...

ObjectWaiter::ObjectWaiter(JavaThread* current) {
  _next     = NULL;
  _prev     = NULL;
  _notified = 0;
  _notifier_tid = 0;
  TState    = TS_RUN;
  _thread   = current;
  _event    = _thread->_ParkEvent;
  _active   = false;
  assert(_event != NULL, "invariant");
}

void ObjectWaiter::wait_reenter_begin(ObjectMonitor * const mon) {
  _active = JavaThreadBlockedOnMonitorEnterState::wait_reenter_begin(_thread, mon);
}

void ObjectWaiter::wait_reenter_end(ObjectMonitor * const mon) {
  JavaThreadBlockedOnMonitorEnterState::wait_reenter_end(_thread, _active);
}

inline void ObjectMonitor::AddWaiter(ObjectWaiter* node) {
  assert(node != NULL, "should not add NULL node");
  assert(node->_prev == NULL, "node already in list");
  assert(node->_next == NULL, "node already in list");
  // put node at end of queue (circular doubly linked list)
  if (_WaitSet == NULL) {
    _WaitSet = node;
    node->_prev = node;
    node->_next = node;
  } else {
    ObjectWaiter* head = _WaitSet;
    ObjectWaiter* tail = head->_prev;
    assert(tail->_next == head, "invariant check");
    tail->_next = node;
    head->_prev = node;
    node->_next = head;
    node->_prev = tail;
  }
}

inline ObjectWaiter* ObjectMonitor::DequeueWaiter() {
  // dequeue the very first waiter
  ObjectWaiter* waiter = _WaitSet;
  if (waiter) {
    DequeueSpecificWaiter(waiter);
  }
  return waiter;
}

inline void ObjectMonitor::DequeueSpecificWaiter(ObjectWaiter* node) {
  assert(node != NULL, "should not dequeue NULL node");
  assert(node->_prev != NULL, "node already removed from list");
  assert(node->_next != NULL, "node already removed from list");
  // when the waiter has woken up because of interrupt,
  // timeout or other spurious wake-up, dequeue the
  // waiter from waiting list
  ObjectWaiter* next = node->_next;
  if (next == node) {
    assert(node->_prev == node, "invariant check");
    _WaitSet = NULL;
  } else {
    ObjectWaiter* prev = node->_prev;
    assert(prev->_next == node, "invariant check");
    assert(next->_prev == node, "invariant check");
    next->_prev = prev;
    prev->_next = next;
    if (_WaitSet == node) {
      _WaitSet = next;
    }
  }
  node->_next = NULL;
  node->_prev = NULL;
}

// -----------------------------------------------------------------------------
// PerfData support
PerfCounter * ObjectMonitor::_sync_ContendedLockAttempts       = NULL;
PerfCounter * ObjectMonitor::_sync_FutileWakeups               = NULL;
PerfCounter * ObjectMonitor::_sync_Parks                       = NULL;
PerfCounter * ObjectMonitor::_sync_Notifications               = NULL;
PerfCounter * ObjectMonitor::_sync_Inflations                  = NULL;
PerfCounter * ObjectMonitor::_sync_Deflations                  = NULL;
PerfLongVariable * ObjectMonitor::_sync_MonExtant              = NULL;

// One-shot global initialization for the sync subsystem.
// We could also defer initialization and initialize on-demand
// the first time we call ObjectSynchronizer::inflate().
// Initialization would be protected - like so many things - by
// the MonitorCache_lock.

void ObjectMonitor::Initialize() {
  assert(!InitDone, "invariant");

  if (!os::is_MP()) {
    Knob_SpinLimit = 0;
    Knob_PreSpin   = 0;
    Knob_FixedSpin = -1;
  }

  if (UsePerfData) {
    EXCEPTION_MARK;
#define NEWPERFCOUNTER(n)                                                \
  {                                                                      \
    n = PerfDataManager::create_counter(SUN_RT, #n, PerfData::U_Events,  \
                                        CHECK);                          \
  }
#define NEWPERFVARIABLE(n)                                                \
  {                                                                       \
    n = PerfDataManager::create_variable(SUN_RT, #n, PerfData::U_Events,  \
                                         CHECK);                          \
  }
    NEWPERFCOUNTER(_sync_Inflations);
    NEWPERFCOUNTER(_sync_Deflations);
    NEWPERFCOUNTER(_sync_ContendedLockAttempts);
    NEWPERFCOUNTER(_sync_FutileWakeups);
    NEWPERFCOUNTER(_sync_Parks);
    NEWPERFCOUNTER(_sync_Notifications);
    NEWPERFVARIABLE(_sync_MonExtant);
#undef NEWPERFCOUNTER
#undef NEWPERFVARIABLE
  }

  _oop_storage = OopStorageSet::create_weak("ObjectSynchronizer Weak", mtSynchronizer);

  DEBUG_ONLY(InitDone = true;)
}

void ObjectMonitor::print_on(outputStream* st) const {
  // The minimal things to print for markWord printing, more can be added for debugging and logging.
  st->print("{contentions=0x%08x,waiters=0x%08x"
            ",recursions=" INTX_FORMAT ",owner=" INTPTR_FORMAT "}",
            contentions(), waiters(), recursions(),
            p2i(owner()));
}
void ObjectMonitor::print() const { print_on(tty); }

#ifdef ASSERT
// Print the ObjectMonitor like a debugger would:
//
// (ObjectMonitor) 0x00007fdfb6012e40 = {
//   _header = 0x0000000000000001
//   _object = 0x000000070ff45fd0
//   _pad_buf0 = {
//     [0] = '\0'
//     ...
//     [43] = '\0'
//   }
//   _owner = 0x0000000000000000
//   _previous_owner_tid = 0
//   _pad_buf1 = {
//     [0] = '\0'
//     ...
//     [47] = '\0'
//   }
//   _next_om = 0x0000000000000000
//   _recursions = 0
//   _EntryList = 0x0000000000000000
//   _cxq = 0x0000000000000000
//   _succ = 0x0000000000000000
//   _Responsible = 0x0000000000000000
//   _Spinner = 0
//   _SpinDuration = 5000
//   _contentions = 0
//   _WaitSet = 0x0000700009756248
//   _waiters = 1
//   _WaitSetLock = 0
// }
//
void ObjectMonitor::print_debug_style_on(outputStream* st) const {
  st->print_cr("(ObjectMonitor*) " INTPTR_FORMAT " = {", p2i(this));
  st->print_cr("  _header = " INTPTR_FORMAT, header().value());
  st->print_cr("  _object = " INTPTR_FORMAT, p2i(object_peek()));
  st->print_cr("  _pad_buf0 = {");
  st->print_cr("    [0] = '\\0'");
  st->print_cr("    ...");
  st->print_cr("    [%d] = '\\0'", (int)sizeof(_pad_buf0) - 1);
  st->print_cr("  }");
  st->print_cr("  _owner = " INTPTR_FORMAT, p2i(owner_raw()));
  st->print_cr("  _previous_owner_tid = " JLONG_FORMAT, _previous_owner_tid);
  st->print_cr("  _pad_buf1 = {");
  st->print_cr("    [0] = '\\0'");
  st->print_cr("    ...");
  st->print_cr("    [%d] = '\\0'", (int)sizeof(_pad_buf1) - 1);
  st->print_cr("  }");
  st->print_cr("  _next_om = " INTPTR_FORMAT, p2i(next_om()));
  st->print_cr("  _recursions = " INTX_FORMAT, _recursions);
  st->print_cr("  _EntryList = " INTPTR_FORMAT, p2i(_EntryList));
  st->print_cr("  _cxq = " INTPTR_FORMAT, p2i(_cxq));
  st->print_cr("  _succ = " INTPTR_FORMAT, p2i(_succ));
  st->print_cr("  _Responsible = " INTPTR_FORMAT, p2i(_Responsible));
  st->print_cr("  _Spinner = %d", _Spinner);
  st->print_cr("  _SpinDuration = %d", _SpinDuration);
  st->print_cr("  _contentions = %d", contentions());
  st->print_cr("  _WaitSet = " INTPTR_FORMAT, p2i(_WaitSet));
  st->print_cr("  _waiters = %d", _waiters);
  st->print_cr("  _WaitSetLock = %d", _WaitSetLock);
  st->print_cr("}");
}
#endif<|MERGE_RESOLUTION|>--- conflicted
+++ resolved
@@ -411,7 +411,6 @@
     for (;;) {
       current->set_thread_state(_thread_blocked);
       EnterI(current);
-<<<<<<< HEAD
       current->set_thread_state_fence(_thread_blocked_trans);
       if (SafepointMechanism::should_process(current) &&
         current->suspend_request_pending()) {
@@ -421,7 +420,7 @@
         // thread that suspended us.
         _recursions = 0;
         _succ = NULL;
-        exit(false, current);
+        exit(current, false /* not_suspended */);
         SafepointMechanism::process_if_requested(current);
         // Since we are going to _thread_blocked we skip setting _thread_in_vm here.
       } else {
@@ -430,21 +429,6 @@
         current->set_thread_state(_thread_in_vm);
         break;
       }
-=======
-
-      if (!current->handle_special_suspend_equivalent_condition()) break;
-
-      // We have acquired the contended monitor, but while we were
-      // waiting another thread suspended us. We don't want to enter
-      // the monitor while suspended because that would surprise the
-      // thread that suspended us.
-      //
-      _recursions = 0;
-      _succ = NULL;
-      exit(current, false /* not_suspended */);
-
-      current->java_suspend_self();
->>>>>>> ab6faa60
     }
 
     current->set_current_pending_monitor(NULL);
