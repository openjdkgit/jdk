--- conflicted
+++ resolved
@@ -639,15 +639,9 @@
   // we chose the latter.
   size = MAX2((size_t)1, size);
 
-<<<<<<< HEAD
   // Observe MallocLimit
   if (MemTracker::check_exceeds_limit(size, memflags)) {
-    return NULL;
-=======
-  // For the test flag -XX:MallocMaxTestWords
-  if (has_reached_max_malloc_test_peak(size)) {
     return nullptr;
->>>>>>> c6b3f2dd
   }
 
   const size_t outer_size = size + MemTracker::overhead_per_malloc();
@@ -697,14 +691,6 @@
   // we chose the latter.
   size = MAX2((size_t)1, size);
 
-<<<<<<< HEAD
-=======
-  // For the test flag -XX:MallocMaxTestWords
-  if (has_reached_max_malloc_test_peak(size)) {
-    return nullptr;
-  }
-
->>>>>>> c6b3f2dd
   if (MemTracker::enabled()) {
     // NMT realloc handling
 
