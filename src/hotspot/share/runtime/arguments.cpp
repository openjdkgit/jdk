/*
 * Copyright (c) 1997, 2024, Oracle and/or its affiliates. All rights reserved.
 * DO NOT ALTER OR REMOVE COPYRIGHT NOTICES OR THIS FILE HEADER.
 *
 * This code is free software; you can redistribute it and/or modify it
 * under the terms of the GNU General Public License version 2 only, as
 * published by the Free Software Foundation.
 *
 * This code is distributed in the hope that it will be useful, but WITHOUT
 * ANY WARRANTY; without even the implied warranty of MERCHANTABILITY or
 * FITNESS FOR A PARTICULAR PURPOSE.  See the GNU General Public License
 * version 2 for more details (a copy is included in the LICENSE file that
 * accompanied this code).
 *
 * You should have received a copy of the GNU General Public License version
 * 2 along with this work; if not, write to the Free Software Foundation,
 * Inc., 51 Franklin St, Fifth Floor, Boston, MA 02110-1301 USA.
 *
 * Please contact Oracle, 500 Oracle Parkway, Redwood Shores, CA 94065 USA
 * or visit www.oracle.com if you need additional information or have any
 * questions.
 *
 */

#include "precompiled.hpp"
#include "cds/cds_globals.hpp"
#include "cds/cdsConfig.hpp"
#include "cds/filemap.hpp"
#include "classfile/classLoader.hpp"
#include "classfile/javaAssertions.hpp"
#include "classfile/moduleEntry.hpp"
#include "classfile/stringTable.hpp"
#include "classfile/symbolTable.hpp"
#include "compiler/compilerDefinitions.hpp"
#include "gc/shared/gcArguments.hpp"
#include "gc/shared/gcConfig.hpp"
#include "gc/shared/genArguments.hpp"
#include "gc/shared/stringdedup/stringDedup.hpp"
#include "gc/shared/tlab_globals.hpp"
#include "jvm.h"
#include "logging/log.hpp"
#include "logging/logConfiguration.hpp"
#include "logging/logStream.hpp"
#include "logging/logTag.hpp"
#include "memory/allocation.inline.hpp"
#include "nmt/nmtCommon.hpp"
#include "oops/compressedKlass.hpp"
#include "oops/instanceKlass.hpp"
#include "oops/oop.inline.hpp"
#include "prims/jvmtiAgentList.hpp"
#include "prims/jvmtiExport.hpp"
#include "runtime/arguments.hpp"
#include "runtime/flags/jvmFlag.hpp"
#include "runtime/flags/jvmFlagAccess.hpp"
#include "runtime/flags/jvmFlagLimit.hpp"
#include "runtime/globals_extension.hpp"
#include "runtime/java.hpp"
#include "runtime/os.hpp"
#include "runtime/safepoint.hpp"
#include "runtime/safepointMechanism.hpp"
#include "runtime/synchronizer.hpp"
#include "runtime/vm_version.hpp"
#include "services/management.hpp"
#include "utilities/align.hpp"
#include "utilities/checkedCast.hpp"
#include "utilities/debug.hpp"
#include "utilities/defaultStream.hpp"
#include "utilities/macros.hpp"
#include "utilities/parseInteger.hpp"
#include "utilities/powerOfTwo.hpp"
#include "utilities/stringUtils.hpp"
#include "utilities/systemMemoryBarrier.hpp"
#if INCLUDE_JFR
#include "jfr/jfr.hpp"
#endif

#include <limits>

static const char _default_java_launcher[] = "generic";

#define DEFAULT_JAVA_LAUNCHER _default_java_launcher

char*  Arguments::_jvm_flags_file               = nullptr;
char** Arguments::_jvm_flags_array              = nullptr;
int    Arguments::_num_jvm_flags                = 0;
char** Arguments::_jvm_args_array               = nullptr;
int    Arguments::_num_jvm_args                 = 0;
char*  Arguments::_java_command                 = nullptr;
SystemProperty* Arguments::_system_properties   = nullptr;
size_t Arguments::_conservative_max_heap_alignment = 0;
Arguments::Mode Arguments::_mode                = _mixed;
const char*  Arguments::_java_vendor_url_bug    = nullptr;
const char*  Arguments::_sun_java_launcher      = DEFAULT_JAVA_LAUNCHER;
bool   Arguments::_sun_java_launcher_is_altjvm  = false;

// These parameters are reset in method parse_vm_init_args()
bool   Arguments::_AlwaysCompileLoopMethods     = AlwaysCompileLoopMethods;
bool   Arguments::_UseOnStackReplacement        = UseOnStackReplacement;
bool   Arguments::_BackgroundCompilation        = BackgroundCompilation;
bool   Arguments::_ClipInlining                 = ClipInlining;
size_t Arguments::_default_SharedBaseAddress    = SharedBaseAddress;

bool   Arguments::_enable_preview               = false;

LegacyGCLogging Arguments::_legacyGCLogging     = { 0, 0 };

// These are not set by the JDK's built-in launchers, but they can be set by
// programs that embed the JVM using JNI_CreateJavaVM. See comments around
// JavaVMOption in jni.h.
abort_hook_t     Arguments::_abort_hook         = nullptr;
exit_hook_t      Arguments::_exit_hook          = nullptr;
vfprintf_hook_t  Arguments::_vfprintf_hook      = nullptr;


SystemProperty *Arguments::_sun_boot_library_path = nullptr;
SystemProperty *Arguments::_java_library_path = nullptr;
SystemProperty *Arguments::_java_home = nullptr;
SystemProperty *Arguments::_java_class_path = nullptr;
SystemProperty *Arguments::_jdk_boot_class_path_append = nullptr;
SystemProperty *Arguments::_vm_info = nullptr;

GrowableArray<ModulePatchPath*> *Arguments::_patch_mod_prefix = nullptr;
PathString *Arguments::_boot_class_path = nullptr;
bool Arguments::_has_jimage = false;

char* Arguments::_ext_dirs = nullptr;

// True if -Xshare:auto option was specified.
static bool xshare_auto_cmd_line = false;

// True if -Xint/-Xmixed/-Xcomp were specified
static bool mode_flag_cmd_line = false;

bool PathString::set_value(const char *value, AllocFailType alloc_failmode) {
  char* new_value = AllocateHeap(strlen(value)+1, mtArguments, alloc_failmode);
  if (new_value == nullptr) {
    assert(alloc_failmode == AllocFailStrategy::RETURN_NULL, "must be");
    return false;
  }
  if (_value != nullptr) {
    FreeHeap(_value);
  }
  _value = new_value;
  strcpy(_value, value);
  return true;
}

void PathString::append_value(const char *value) {
  char *sp;
  size_t len = 0;
  if (value != nullptr) {
    len = strlen(value);
    if (_value != nullptr) {
      len += strlen(_value);
    }
    sp = AllocateHeap(len+2, mtArguments);
    assert(sp != nullptr, "Unable to allocate space for new append path value");
    if (sp != nullptr) {
      if (_value != nullptr) {
        strcpy(sp, _value);
        strcat(sp, os::path_separator());
        strcat(sp, value);
        FreeHeap(_value);
      } else {
        strcpy(sp, value);
      }
      _value = sp;
    }
  }
}

PathString::PathString(const char* value) {
  if (value == nullptr) {
    _value = nullptr;
  } else {
    _value = AllocateHeap(strlen(value)+1, mtArguments);
    strcpy(_value, value);
  }
}

PathString::~PathString() {
  if (_value != nullptr) {
    FreeHeap(_value);
    _value = nullptr;
  }
}

ModulePatchPath::ModulePatchPath(const char* module_name, const char* path) {
  assert(module_name != nullptr && path != nullptr, "Invalid module name or path value");
  size_t len = strlen(module_name) + 1;
  _module_name = AllocateHeap(len, mtInternal);
  strncpy(_module_name, module_name, len); // copy the trailing null
  _path =  new PathString(path);
}

ModulePatchPath::~ModulePatchPath() {
  if (_module_name != nullptr) {
    FreeHeap(_module_name);
    _module_name = nullptr;
  }
  if (_path != nullptr) {
    delete _path;
    _path = nullptr;
  }
}

SystemProperty::SystemProperty(const char* key, const char* value, bool writeable, bool internal) : PathString(value) {
  if (key == nullptr) {
    _key = nullptr;
  } else {
    _key = AllocateHeap(strlen(key)+1, mtArguments);
    strcpy(_key, key);
  }
  _next = nullptr;
  _internal = internal;
  _writeable = writeable;
}

// Check if head of 'option' matches 'name', and sets 'tail' to the remaining
// part of the option string.
static bool match_option(const JavaVMOption *option, const char* name,
                         const char** tail) {
  size_t len = strlen(name);
  if (strncmp(option->optionString, name, len) == 0) {
    *tail = option->optionString + len;
    return true;
  } else {
    return false;
  }
}

// Check if 'option' matches 'name'. No "tail" is allowed.
static bool match_option(const JavaVMOption *option, const char* name) {
  const char* tail = nullptr;
  bool result = match_option(option, name, &tail);
  if (tail != nullptr && *tail == '\0') {
    return result;
  } else {
    return false;
  }
}

// Return true if any of the strings in null-terminated array 'names' matches.
// If tail_allowed is true, then the tail must begin with a colon; otherwise,
// the option must match exactly.
static bool match_option(const JavaVMOption* option, const char** names, const char** tail,
  bool tail_allowed) {
  for (/* empty */; *names != nullptr; ++names) {
  if (match_option(option, *names, tail)) {
      if (**tail == '\0' || (tail_allowed && **tail == ':')) {
        return true;
      }
    }
  }
  return false;
}

#if INCLUDE_JFR
static bool _has_jfr_option = false;  // is using JFR

// return true on failure
static bool match_jfr_option(const JavaVMOption** option) {
  assert((*option)->optionString != nullptr, "invariant");
  char* tail = nullptr;
  if (match_option(*option, "-XX:StartFlightRecording", (const char**)&tail)) {
    _has_jfr_option = true;
    return Jfr::on_start_flight_recording_option(option, tail);
  } else if (match_option(*option, "-XX:FlightRecorderOptions", (const char**)&tail)) {
    _has_jfr_option = true;
    return Jfr::on_flight_recorder_option(option, tail);
  }
  return false;
}

bool Arguments::has_jfr_option() {
  return _has_jfr_option;
}
#endif

static void logOption(const char* opt) {
  if (PrintVMOptions) {
    jio_fprintf(defaultStream::output_stream(), "VM option '%s'\n", opt);
  }
}

bool needs_module_property_warning = false;

#define MODULE_PROPERTY_PREFIX "jdk.module."
#define MODULE_PROPERTY_PREFIX_LEN 11
#define ADDEXPORTS "addexports"
#define ADDEXPORTS_LEN 10
#define ADDREADS "addreads"
#define ADDREADS_LEN 8
#define ADDOPENS "addopens"
#define ADDOPENS_LEN 8
#define PATCH "patch"
#define PATCH_LEN 5
#define ADDMODS "addmods"
#define ADDMODS_LEN 7
#define LIMITMODS "limitmods"
#define LIMITMODS_LEN 9
#define PATH "path"
#define PATH_LEN 4
#define UPGRADE_PATH "upgrade.path"
#define UPGRADE_PATH_LEN 12
#define ENABLE_NATIVE_ACCESS "enable.native.access"
#define ENABLE_NATIVE_ACCESS_LEN 20

// Return TRUE if option matches 'property', or 'property=', or 'property.'.
static bool matches_property_suffix(const char* option, const char* property, size_t len) {
  return ((strncmp(option, property, len) == 0) &&
          (option[len] == '=' || option[len] == '.' || option[len] == '\0'));
}

// Return true if property starts with "jdk.module." and its ensuing chars match
// any of the reserved module properties.
// property should be passed without the leading "-D".
bool Arguments::is_internal_module_property(const char* property) {
  if  (strncmp(property, MODULE_PROPERTY_PREFIX, MODULE_PROPERTY_PREFIX_LEN) == 0) {
    const char* property_suffix = property + MODULE_PROPERTY_PREFIX_LEN;
    if (matches_property_suffix(property_suffix, ADDEXPORTS, ADDEXPORTS_LEN) ||
        matches_property_suffix(property_suffix, ADDREADS, ADDREADS_LEN) ||
        matches_property_suffix(property_suffix, ADDOPENS, ADDOPENS_LEN) ||
        matches_property_suffix(property_suffix, PATCH, PATCH_LEN) ||
        matches_property_suffix(property_suffix, ADDMODS, ADDMODS_LEN) ||
        matches_property_suffix(property_suffix, LIMITMODS, LIMITMODS_LEN) ||
        matches_property_suffix(property_suffix, PATH, PATH_LEN) ||
        matches_property_suffix(property_suffix, UPGRADE_PATH, UPGRADE_PATH_LEN) ||
        matches_property_suffix(property_suffix, ENABLE_NATIVE_ACCESS, ENABLE_NATIVE_ACCESS_LEN)) {
      return true;
    }
  }
  return false;
}

// Process java launcher properties.
void Arguments::process_sun_java_launcher_properties(JavaVMInitArgs* args) {
  // See if sun.java.launcher or sun.java.launcher.is_altjvm is defined.
  // Must do this before setting up other system properties,
  // as some of them may depend on launcher type.
  for (int index = 0; index < args->nOptions; index++) {
    const JavaVMOption* option = args->options + index;
    const char* tail;

    if (match_option(option, "-Dsun.java.launcher=", &tail)) {
      process_java_launcher_argument(tail, option->extraInfo);
      continue;
    }
    if (match_option(option, "-Dsun.java.launcher.is_altjvm=", &tail)) {
      if (strcmp(tail, "true") == 0) {
        _sun_java_launcher_is_altjvm = true;
      }
      continue;
    }
  }
}

// Initialize system properties key and value.
void Arguments::init_system_properties() {

  // Set up _boot_class_path which is not a property but
  // relies heavily on argument processing and the jdk.boot.class.path.append
  // property. It is used to store the underlying boot class path.
  _boot_class_path = new PathString(nullptr);

  PropertyList_add(&_system_properties, new SystemProperty("java.vm.specification.name",
                                                           "Java Virtual Machine Specification",  false));
  PropertyList_add(&_system_properties, new SystemProperty("java.vm.version", VM_Version::vm_release(),  false));
  PropertyList_add(&_system_properties, new SystemProperty("java.vm.name", VM_Version::vm_name(),  false));
  PropertyList_add(&_system_properties, new SystemProperty("jdk.debug", VM_Version::jdk_debug_level(),  false));

  // Initialize the vm.info now, but it will need updating after argument parsing.
  _vm_info = new SystemProperty("java.vm.info", VM_Version::vm_info_string(), true);

  // Following are JVMTI agent writable properties.
  // Properties values are set to nullptr and they are
  // os specific they are initialized in os::init_system_properties_values().
  _sun_boot_library_path = new SystemProperty("sun.boot.library.path", nullptr,  true);
  _java_library_path = new SystemProperty("java.library.path", nullptr,  true);
  _java_home =  new SystemProperty("java.home", nullptr,  true);
  _java_class_path = new SystemProperty("java.class.path", "",  true);
  // jdk.boot.class.path.append is a non-writeable, internal property.
  // It can only be set by either:
  //    - -Xbootclasspath/a:
  //    - AddToBootstrapClassLoaderSearch during JVMTI OnLoad phase
  _jdk_boot_class_path_append = new SystemProperty("jdk.boot.class.path.append", nullptr, false, true);

  // Add to System Property list.
  PropertyList_add(&_system_properties, _sun_boot_library_path);
  PropertyList_add(&_system_properties, _java_library_path);
  PropertyList_add(&_system_properties, _java_home);
  PropertyList_add(&_system_properties, _java_class_path);
  PropertyList_add(&_system_properties, _jdk_boot_class_path_append);
  PropertyList_add(&_system_properties, _vm_info);

  // Set OS specific system properties values
  os::init_system_properties_values();
}

// Update/Initialize System properties after JDK version number is known
void Arguments::init_version_specific_system_properties() {
  enum { bufsz = 16 };
  char buffer[bufsz];
  const char* spec_vendor = "Oracle Corporation";
  uint32_t spec_version = JDK_Version::current().major_version();

  jio_snprintf(buffer, bufsz, UINT32_FORMAT, spec_version);

  PropertyList_add(&_system_properties,
      new SystemProperty("java.vm.specification.vendor",  spec_vendor, false));
  PropertyList_add(&_system_properties,
      new SystemProperty("java.vm.specification.version", buffer, false));
  PropertyList_add(&_system_properties,
      new SystemProperty("java.vm.vendor", VM_Version::vm_vendor(),  false));
}

/*
 *  -XX argument processing:
 *
 *  -XX arguments are defined in several places, such as:
 *      globals.hpp, globals_<cpu>.hpp, globals_<os>.hpp, <compiler>_globals.hpp, or <gc>_globals.hpp.
 *  -XX arguments are parsed in parse_argument().
 *  -XX argument bounds checking is done in check_vm_args_consistency().
 *
 * Over time -XX arguments may change. There are mechanisms to handle common cases:
 *
 *      ALIASED: An option that is simply another name for another option. This is often
 *               part of the process of deprecating a flag, but not all aliases need
 *               to be deprecated.
 *
 *               Create an alias for an option by adding the old and new option names to the
 *               "aliased_jvm_flags" table. Delete the old variable from globals.hpp (etc).
 *
 *   DEPRECATED: An option that is supported, but a warning is printed to let the user know that
 *               support may be removed in the future. Both regular and aliased options may be
 *               deprecated.
 *
 *               Add a deprecation warning for an option (or alias) by adding an entry in the
 *               "special_jvm_flags" table and setting the "deprecated_in" field.
 *               Often an option "deprecated" in one major release will
 *               be made "obsolete" in the next. In this case the entry should also have its
 *               "obsolete_in" field set.
 *
 *     OBSOLETE: An option that has been removed (and deleted from globals.hpp), but is still accepted
 *               on the command line. A warning is printed to let the user know that option might not
 *               be accepted in the future.
 *
 *               Add an obsolete warning for an option by adding an entry in the "special_jvm_flags"
 *               table and setting the "obsolete_in" field.
 *
 *      EXPIRED: A deprecated or obsolete option that has an "accept_until" version less than or equal
 *               to the current JDK version. The system will flatly refuse to admit the existence of
 *               the flag. This allows a flag to die automatically over JDK releases.
 *
 *               Note that manual cleanup of expired options should be done at major JDK version upgrades:
 *                  - Newly expired options should be removed from the special_jvm_flags and aliased_jvm_flags tables.
 *                  - Newly obsolete or expired deprecated options should have their global variable
 *                    definitions removed (from globals.hpp, etc) and related implementations removed.
 *
 * Recommended approach for removing options:
 *
 * To remove options commonly used by customers (e.g. product -XX options), use
 * the 3-step model adding major release numbers to the deprecate, obsolete and expire columns.
 *
 * To remove internal options (e.g. diagnostic, experimental, develop options), use
 * a 2-step model adding major release numbers to the obsolete and expire columns.
 *
 * To change the name of an option, use the alias table as well as a 2-step
 * model adding major release numbers to the deprecate and expire columns.
 * Think twice about aliasing commonly used customer options.
 *
 * There are times when it is appropriate to leave a future release number as undefined.
 *
 * Tests:  Aliases should be tested in VMAliasOptions.java.
 *         Deprecated options should be tested in VMDeprecatedOptions.java.
 */

// The special_jvm_flags table declares options that are being deprecated and/or obsoleted. The
// "deprecated_in" or "obsolete_in" fields may be set to "undefined", but not both.
// When the JDK version reaches 'deprecated_in' limit, the JVM will process this flag on
// the command-line as usual, but will issue a warning.
// When the JDK version reaches 'obsolete_in' limit, the JVM will continue accepting this flag on
// the command-line, while issuing a warning and ignoring the flag value.
// Once the JDK version reaches 'expired_in' limit, the JVM will flatly refuse to admit the
// existence of the flag.
//
// MANUAL CLEANUP ON JDK VERSION UPDATES:
// This table ensures that the handling of options will update automatically when the JDK
// version is incremented, but the source code needs to be cleanup up manually:
// - As "deprecated" options age into "obsolete" or "expired" options, the associated "globals"
//   variable should be removed, as well as users of the variable.
// - As "deprecated" options age into "obsolete" options, move the entry into the
//   "Obsolete Flags" section of the table.
// - All expired options should be removed from the table.
static SpecialFlag const special_jvm_flags[] = {
  // -------------- Deprecated Flags --------------
  // --- Non-alias flags - sorted by obsolete_in then expired_in:
  { "AllowRedefinitionToAddDeleteMethods", JDK_Version::jdk(13), JDK_Version::undefined(), JDK_Version::undefined() },
  { "FlightRecorder",               JDK_Version::jdk(13), JDK_Version::undefined(), JDK_Version::undefined() },
  { "ZGenerational",                JDK_Version::jdk(23), JDK_Version::undefined(), JDK_Version::undefined() },
  { "DumpSharedSpaces",             JDK_Version::jdk(18), JDK_Version::jdk(19), JDK_Version::undefined() },
  { "DynamicDumpSharedSpaces",      JDK_Version::jdk(18), JDK_Version::jdk(19), JDK_Version::undefined() },
  { "RequireSharedSpaces",          JDK_Version::jdk(18), JDK_Version::jdk(19), JDK_Version::undefined() },
  { "UseSharedSpaces",              JDK_Version::jdk(18), JDK_Version::jdk(19), JDK_Version::undefined() },
  { "DontYieldALot",                JDK_Version::jdk(23), JDK_Version::jdk(24), JDK_Version::jdk(25) },
  { "PreserveAllAnnotations",       JDK_Version::jdk(23), JDK_Version::jdk(24), JDK_Version::jdk(25) },
  { "UseNotificationThread",        JDK_Version::jdk(23), JDK_Version::jdk(24), JDK_Version::jdk(25) },
  // --- Deprecated alias flags (see also aliased_jvm_flags) - sorted by obsolete_in then expired_in:
  { "CreateMinidumpOnCrash",        JDK_Version::jdk(9),  JDK_Version::undefined(), JDK_Version::undefined() },

  // -------------- Obsolete Flags - sorted by expired_in --------------

  { "MetaspaceReclaimPolicy",       JDK_Version::undefined(), JDK_Version::jdk(21), JDK_Version::undefined() },

<<<<<<< HEAD
  { "UseEmptySlotsInSupers",        JDK_Version::jdk(23), JDK_Version::jdk(24), JDK_Version::jdk(25) },
=======
  { "OldSize",                      JDK_Version::jdk(23), JDK_Version::jdk(24), JDK_Version::jdk(25) },
>>>>>>> e965d70a
#if defined(X86)
  { "UseRTMLocking",                JDK_Version::jdk(23), JDK_Version::jdk(24), JDK_Version::jdk(25) },
  { "UseRTMDeopt",                  JDK_Version::jdk(23), JDK_Version::jdk(24), JDK_Version::jdk(25) },
  { "RTMRetryCount",                JDK_Version::jdk(23), JDK_Version::jdk(24), JDK_Version::jdk(25) },
#endif // X86

  { "HeapFirstMaximumCompactionCount", JDK_Version::undefined(), JDK_Version::jdk(24), JDK_Version::jdk(25) },
#ifdef ASSERT
  { "DummyObsoleteTestFlag",        JDK_Version::undefined(), JDK_Version::jdk(18), JDK_Version::undefined() },
#endif

#ifdef TEST_VERIFY_SPECIAL_JVM_FLAGS
  // These entries will generate build errors.  Their purpose is to test the macros.
  { "dep > obs",                    JDK_Version::jdk(9), JDK_Version::jdk(8), JDK_Version::undefined() },
  { "dep > exp ",                   JDK_Version::jdk(9), JDK_Version::undefined(), JDK_Version::jdk(8) },
  { "obs > exp ",                   JDK_Version::undefined(), JDK_Version::jdk(9), JDK_Version::jdk(8) },
  { "obs > exp",                    JDK_Version::jdk(8), JDK_Version::undefined(), JDK_Version::jdk(10) },
  { "not deprecated or obsolete",   JDK_Version::undefined(), JDK_Version::undefined(), JDK_Version::jdk(9) },
  { "dup option",                   JDK_Version::jdk(9), JDK_Version::undefined(), JDK_Version::undefined() },
  { "dup option",                   JDK_Version::jdk(9), JDK_Version::undefined(), JDK_Version::undefined() },
#endif

  { nullptr, JDK_Version(0), JDK_Version(0) }
};

// Flags that are aliases for other flags.
typedef struct {
  const char* alias_name;
  const char* real_name;
} AliasedFlag;

static AliasedFlag const aliased_jvm_flags[] = {
  { "CreateMinidumpOnCrash",    "CreateCoredumpOnCrash" },
  { nullptr, nullptr}
};

// Return true if "v" is less than "other", where "other" may be "undefined".
static bool version_less_than(JDK_Version v, JDK_Version other) {
  assert(!v.is_undefined(), "must be defined");
  if (!other.is_undefined() && v.compare(other) >= 0) {
    return false;
  } else {
    return true;
  }
}

static bool lookup_special_flag(const char *flag_name, SpecialFlag& flag) {
  for (size_t i = 0; special_jvm_flags[i].name != nullptr; i++) {
    if ((strcmp(special_jvm_flags[i].name, flag_name) == 0)) {
      flag = special_jvm_flags[i];
      return true;
    }
  }
  return false;
}

bool Arguments::is_obsolete_flag(const char *flag_name, JDK_Version* version) {
  assert(version != nullptr, "Must provide a version buffer");
  SpecialFlag flag;
  if (lookup_special_flag(flag_name, flag)) {
    if (!flag.obsolete_in.is_undefined()) {
      if (!version_less_than(JDK_Version::current(), flag.obsolete_in)) {
        *version = flag.obsolete_in;
        // This flag may have been marked for obsoletion in this version, but we may not
        // have actually removed it yet. Rather than ignoring it as soon as we reach
        // this version we allow some time for the removal to happen. So if the flag
        // still actually exists we process it as normal, but issue an adjusted warning.
        const JVMFlag *real_flag = JVMFlag::find_declared_flag(flag_name);
        if (real_flag != nullptr) {
          char version_str[256];
          version->to_string(version_str, sizeof(version_str));
          warning("Temporarily processing option %s; support is scheduled for removal in %s",
                  flag_name, version_str);
          return false;
        }
        return true;
      }
    }
  }
  return false;
}

int Arguments::is_deprecated_flag(const char *flag_name, JDK_Version* version) {
  assert(version != nullptr, "Must provide a version buffer");
  SpecialFlag flag;
  if (lookup_special_flag(flag_name, flag)) {
    if (!flag.deprecated_in.is_undefined()) {
      if (version_less_than(JDK_Version::current(), flag.obsolete_in) &&
          version_less_than(JDK_Version::current(), flag.expired_in)) {
        *version = flag.deprecated_in;
        return 1;
      } else {
        return -1;
      }
    }
  }
  return 0;
}

const char* Arguments::real_flag_name(const char *flag_name) {
  for (size_t i = 0; aliased_jvm_flags[i].alias_name != nullptr; i++) {
    const AliasedFlag& flag_status = aliased_jvm_flags[i];
    if (strcmp(flag_status.alias_name, flag_name) == 0) {
        return flag_status.real_name;
    }
  }
  return flag_name;
}

#ifdef ASSERT
static bool lookup_special_flag(const char *flag_name, size_t skip_index) {
  for (size_t i = 0; special_jvm_flags[i].name != nullptr; i++) {
    if ((i != skip_index) && (strcmp(special_jvm_flags[i].name, flag_name) == 0)) {
      return true;
    }
  }
  return false;
}

// Verifies the correctness of the entries in the special_jvm_flags table.
// If there is a semantic error (i.e. a bug in the table) such as the obsoletion
// version being earlier than the deprecation version, then a warning is issued
// and verification fails - by returning false. If it is detected that the table
// is out of date, with respect to the current version, then ideally a warning is
// issued but verification does not fail. This allows the VM to operate when the
// version is first updated, without needing to update all the impacted flags at
// the same time. In practice we can't issue the warning immediately when the version
// is updated as it occurs for every test and some tests are not prepared to handle
// unexpected output - see 8196739. Instead we only check if the table is up-to-date
// if the check_globals flag is true, and in addition allow a grace period and only
// check for stale flags when we hit build 25 (which is far enough into the 6 month
// release cycle that all flag updates should have been processed, whilst still
// leaving time to make the change before RDP2).
// We use a gtest to call this, passing true, so that we can detect stale flags before
// the end of the release cycle.

static const int SPECIAL_FLAG_VALIDATION_BUILD = 25;

bool Arguments::verify_special_jvm_flags(bool check_globals) {
  bool success = true;
  for (size_t i = 0; special_jvm_flags[i].name != nullptr; i++) {
    const SpecialFlag& flag = special_jvm_flags[i];
    if (lookup_special_flag(flag.name, i)) {
      warning("Duplicate special flag declaration \"%s\"", flag.name);
      success = false;
    }
    if (flag.deprecated_in.is_undefined() &&
        flag.obsolete_in.is_undefined()) {
      warning("Special flag entry \"%s\" must declare version deprecated and/or obsoleted in.", flag.name);
      success = false;
    }

    if (!flag.deprecated_in.is_undefined()) {
      if (!version_less_than(flag.deprecated_in, flag.obsolete_in)) {
        warning("Special flag entry \"%s\" must be deprecated before obsoleted.", flag.name);
        success = false;
      }

      if (!version_less_than(flag.deprecated_in, flag.expired_in)) {
        warning("Special flag entry \"%s\" must be deprecated before expired.", flag.name);
        success = false;
      }
    }

    if (!flag.obsolete_in.is_undefined()) {
      if (!version_less_than(flag.obsolete_in, flag.expired_in)) {
        warning("Special flag entry \"%s\" must be obsoleted before expired.", flag.name);
        success = false;
      }

      // if flag has become obsolete it should not have a "globals" flag defined anymore.
      if (check_globals && VM_Version::vm_build_number() >= SPECIAL_FLAG_VALIDATION_BUILD &&
          !version_less_than(JDK_Version::current(), flag.obsolete_in)) {
        if (JVMFlag::find_declared_flag(flag.name) != nullptr) {
          warning("Global variable for obsolete special flag entry \"%s\" should be removed", flag.name);
          success = false;
        }
      }

    } else if (!flag.expired_in.is_undefined()) {
      warning("Special flag entry \"%s\" must be explicitly obsoleted before expired.", flag.name);
      success = false;
    }

    if (!flag.expired_in.is_undefined()) {
      // if flag has become expired it should not have a "globals" flag defined anymore.
      if (check_globals && VM_Version::vm_build_number() >= SPECIAL_FLAG_VALIDATION_BUILD &&
          !version_less_than(JDK_Version::current(), flag.expired_in)) {
        if (JVMFlag::find_declared_flag(flag.name) != nullptr) {
          warning("Global variable for expired flag entry \"%s\" should be removed", flag.name);
          success = false;
        }
      }
    }
  }
  return success;
}
#endif

bool Arguments::atojulong(const char *s, julong* result) {
  return parse_integer(s, result);
}

Arguments::ArgsRange Arguments::check_memory_size(julong size, julong min_size, julong max_size) {
  if (size < min_size) return arg_too_small;
  if (size > max_size) return arg_too_big;
  return arg_in_range;
}

// Describe an argument out of range error
void Arguments::describe_range_error(ArgsRange errcode) {
  switch(errcode) {
  case arg_too_big:
    jio_fprintf(defaultStream::error_stream(),
                "The specified size exceeds the maximum "
                "representable size.\n");
    break;
  case arg_too_small:
  case arg_unreadable:
  case arg_in_range:
    // do nothing for now
    break;
  default:
    ShouldNotReachHere();
  }
}

static bool set_bool_flag(JVMFlag* flag, bool value, JVMFlagOrigin origin) {
  if (JVMFlagAccess::set_bool(flag, &value, origin) == JVMFlag::SUCCESS) {
    return true;
  } else {
    return false;
  }
}

static bool set_fp_numeric_flag(JVMFlag* flag, const char* value, JVMFlagOrigin origin) {
  // strtod allows leading whitespace, but our flag format does not.
  if (*value == '\0' || isspace((unsigned char) *value)) {
    return false;
  }
  char* end;
  errno = 0;
  double v = strtod(value, &end);
  if ((errno != 0) || (*end != 0)) {
    return false;
  }
  if (g_isnan(v) || !g_isfinite(v)) {
    // Currently we cannot handle these special values.
    return false;
  }

  if (JVMFlagAccess::set_double(flag, &v, origin) == JVMFlag::SUCCESS) {
    return true;
  }
  return false;
}

static bool set_numeric_flag(JVMFlag* flag, const char* value, JVMFlagOrigin origin) {
  JVMFlag::Error result = JVMFlag::WRONG_FORMAT;

  if (flag->is_int()) {
    int v;
    if (parse_integer(value, &v)) {
      result = JVMFlagAccess::set_int(flag, &v, origin);
    }
  } else if (flag->is_uint()) {
    uint v;
    if (parse_integer(value, &v)) {
      result = JVMFlagAccess::set_uint(flag, &v, origin);
    }
  } else if (flag->is_intx()) {
    intx v;
    if (parse_integer(value, &v)) {
      result = JVMFlagAccess::set_intx(flag, &v, origin);
    }
  } else if (flag->is_uintx()) {
    uintx v;
    if (parse_integer(value, &v)) {
      result = JVMFlagAccess::set_uintx(flag, &v, origin);
    }
  } else if (flag->is_uint64_t()) {
    uint64_t v;
    if (parse_integer(value, &v)) {
      result = JVMFlagAccess::set_uint64_t(flag, &v, origin);
    }
  } else if (flag->is_size_t()) {
    size_t v;
    if (parse_integer(value, &v)) {
      result = JVMFlagAccess::set_size_t(flag, &v, origin);
    }
  }

  return result == JVMFlag::SUCCESS;
}

static bool set_string_flag(JVMFlag* flag, const char* value, JVMFlagOrigin origin) {
  if (value[0] == '\0') {
    value = nullptr;
  }
  if (JVMFlagAccess::set_ccstr(flag, &value, origin) != JVMFlag::SUCCESS) return false;
  // Contract:  JVMFlag always returns a pointer that needs freeing.
  FREE_C_HEAP_ARRAY(char, value);
  return true;
}

static bool append_to_string_flag(JVMFlag* flag, const char* new_value, JVMFlagOrigin origin) {
  const char* old_value = "";
  if (JVMFlagAccess::get_ccstr(flag, &old_value) != JVMFlag::SUCCESS) return false;
  size_t old_len = old_value != nullptr ? strlen(old_value) : 0;
  size_t new_len = strlen(new_value);
  const char* value;
  char* free_this_too = nullptr;
  if (old_len == 0) {
    value = new_value;
  } else if (new_len == 0) {
    value = old_value;
  } else {
     size_t length = old_len + 1 + new_len + 1;
     char* buf = NEW_C_HEAP_ARRAY(char, length, mtArguments);
    // each new setting adds another LINE to the switch:
    jio_snprintf(buf, length, "%s\n%s", old_value, new_value);
    value = buf;
    free_this_too = buf;
  }
  (void) JVMFlagAccess::set_ccstr(flag, &value, origin);
  // JVMFlag always returns a pointer that needs freeing.
  FREE_C_HEAP_ARRAY(char, value);
  // JVMFlag made its own copy, so I must delete my own temp. buffer.
  FREE_C_HEAP_ARRAY(char, free_this_too);
  return true;
}

const char* Arguments::handle_aliases_and_deprecation(const char* arg) {
  const char* real_name = real_flag_name(arg);
  JDK_Version since = JDK_Version();
  switch (is_deprecated_flag(arg, &since)) {
  case -1: {
      // Obsolete or expired, so don't process normally,
      // but allow for an obsolete flag we're still
      // temporarily allowing.
      if (!is_obsolete_flag(arg, &since)) {
        return real_name;
      }
      // Note if we're not considered obsolete then we can't be expired either
      // as obsoletion must come first.
      return nullptr;
    }
    case 0:
      return real_name;
    case 1: {
      char version[256];
      since.to_string(version, sizeof(version));
      if (real_name != arg) {
        warning("Option %s was deprecated in version %s and will likely be removed in a future release. Use option %s instead.",
                arg, version, real_name);
      } else {
        warning("Option %s was deprecated in version %s and will likely be removed in a future release.",
                arg, version);
      }
      return real_name;
    }
  }
  ShouldNotReachHere();
  return nullptr;
}

#define BUFLEN 255

JVMFlag* Arguments::find_jvm_flag(const char* name, size_t name_length) {
  char name_copied[BUFLEN+1];
  if (name[name_length] != 0) {
    if (name_length > BUFLEN) {
      return nullptr;
    } else {
      strncpy(name_copied, name, name_length);
      name_copied[name_length] = '\0';
      name = name_copied;
    }
  }

  const char* real_name = Arguments::handle_aliases_and_deprecation(name);
  if (real_name == nullptr) {
    return nullptr;
  }
  JVMFlag* flag = JVMFlag::find_flag(real_name);
  return flag;
}

bool Arguments::parse_argument(const char* arg, JVMFlagOrigin origin) {
  bool is_bool = false;
  bool bool_val = false;
  char c = *arg;
  if (c == '+' || c == '-') {
    is_bool = true;
    bool_val = (c == '+');
    arg++;
  }

  const char* name = arg;
  while (true) {
    c = *arg;
    if (isalnum(c) || (c == '_')) {
      ++arg;
    } else {
      break;
    }
  }

  size_t name_len = size_t(arg - name);
  if (name_len == 0) {
    return false;
  }

  JVMFlag* flag = find_jvm_flag(name, name_len);
  if (flag == nullptr) {
    return false;
  }

  if (is_bool) {
    if (*arg != 0) {
      // Error -- extra characters such as -XX:+BoolFlag=123
      return false;
    }
    return set_bool_flag(flag, bool_val, origin);
  }

  if (arg[0] == '=') {
    const char* value = arg + 1;
    if (flag->is_ccstr()) {
      if (flag->ccstr_accumulates()) {
        return append_to_string_flag(flag, value, origin);
      } else {
        return set_string_flag(flag, value, origin);
      }
    } else if (flag->is_double()) {
      return set_fp_numeric_flag(flag, value, origin);
    } else {
      return set_numeric_flag(flag, value, origin);
    }
  }

  if (arg[0] == ':' && arg[1] == '=') {
    // -XX:Foo:=xxx will reset the string flag to the given value.
    const char* value = arg + 2;
    return set_string_flag(flag, value, origin);
  }

  return false;
}

void Arguments::add_string(char*** bldarray, int* count, const char* arg) {
  assert(bldarray != nullptr, "illegal argument");

  if (arg == nullptr) {
    return;
  }

  int new_count = *count + 1;

  // expand the array and add arg to the last element
  if (*bldarray == nullptr) {
    *bldarray = NEW_C_HEAP_ARRAY(char*, new_count, mtArguments);
  } else {
    *bldarray = REALLOC_C_HEAP_ARRAY(char*, *bldarray, new_count, mtArguments);
  }
  (*bldarray)[*count] = os::strdup_check_oom(arg);
  *count = new_count;
}

void Arguments::build_jvm_args(const char* arg) {
  add_string(&_jvm_args_array, &_num_jvm_args, arg);
}

void Arguments::build_jvm_flags(const char* arg) {
  add_string(&_jvm_flags_array, &_num_jvm_flags, arg);
}

// utility function to return a string that concatenates all
// strings in a given char** array
const char* Arguments::build_resource_string(char** args, int count) {
  if (args == nullptr || count == 0) {
    return nullptr;
  }
  size_t length = 0;
  for (int i = 0; i < count; i++) {
    length += strlen(args[i]) + 1; // add 1 for a space or null terminating character
  }
  char* s = NEW_RESOURCE_ARRAY(char, length);
  char* dst = s;
  for (int j = 0; j < count; j++) {
    size_t offset = strlen(args[j]) + 1; // add 1 for a space or null terminating character
    jio_snprintf(dst, length, "%s ", args[j]); // jio_snprintf will replace the last space character with null character
    dst += offset;
    length -= offset;
  }
  return (const char*) s;
}

void Arguments::print_on(outputStream* st) {
  st->print_cr("VM Arguments:");
  if (num_jvm_flags() > 0) {
    st->print("jvm_flags: "); print_jvm_flags_on(st);
    st->cr();
  }
  if (num_jvm_args() > 0) {
    st->print("jvm_args: "); print_jvm_args_on(st);
    st->cr();
  }
  st->print_cr("java_command: %s", java_command() ? java_command() : "<unknown>");
  if (_java_class_path != nullptr) {
    char* path = _java_class_path->value();
    size_t len = strlen(path);
    st->print("java_class_path (initial): ");
    // Avoid using st->print_cr() because path length maybe longer than O_BUFLEN.
    if (len == 0) {
      st->print_raw_cr("<not set>");
    } else {
      st->print_raw_cr(path, len);
    }
  }
  st->print_cr("Launcher Type: %s", _sun_java_launcher);
}

void Arguments::print_summary_on(outputStream* st) {
  // Print the command line.  Environment variables that are helpful for
  // reproducing the problem are written later in the hs_err file.
  // flags are from setting file
  if (num_jvm_flags() > 0) {
    st->print_raw("Settings File: ");
    print_jvm_flags_on(st);
    st->cr();
  }
  // args are the command line and environment variable arguments.
  st->print_raw("Command Line: ");
  if (num_jvm_args() > 0) {
    print_jvm_args_on(st);
  }
  // this is the classfile and any arguments to the java program
  if (java_command() != nullptr) {
    st->print("%s", java_command());
  }
  st->cr();
}

void Arguments::print_jvm_flags_on(outputStream* st) {
  if (_num_jvm_flags > 0) {
    for (int i=0; i < _num_jvm_flags; i++) {
      st->print("%s ", _jvm_flags_array[i]);
    }
  }
}

void Arguments::print_jvm_args_on(outputStream* st) {
  if (_num_jvm_args > 0) {
    for (int i=0; i < _num_jvm_args; i++) {
      st->print("%s ", _jvm_args_array[i]);
    }
  }
}

bool Arguments::process_argument(const char* arg,
                                 jboolean ignore_unrecognized,
                                 JVMFlagOrigin origin) {
  JDK_Version since = JDK_Version();

  if (parse_argument(arg, origin)) {
    return true;
  }

  // Determine if the flag has '+', '-', or '=' characters.
  bool has_plus_minus = (*arg == '+' || *arg == '-');
  const char* const argname = has_plus_minus ? arg + 1 : arg;

  size_t arg_len;
  const char* equal_sign = strchr(argname, '=');
  if (equal_sign == nullptr) {
    arg_len = strlen(argname);
  } else {
    arg_len = equal_sign - argname;
  }

  // Only make the obsolete check for valid arguments.
  if (arg_len <= BUFLEN) {
    // Construct a string which consists only of the argument name without '+', '-', or '='.
    char stripped_argname[BUFLEN+1]; // +1 for '\0'
    jio_snprintf(stripped_argname, arg_len+1, "%s", argname); // +1 for '\0'
    if (is_obsolete_flag(stripped_argname, &since)) {
      char version[256];
      since.to_string(version, sizeof(version));
      warning("Ignoring option %s; support was removed in %s", stripped_argname, version);
      return true;
    }
  }

  // For locked flags, report a custom error message if available.
  // Otherwise, report the standard unrecognized VM option.
  const JVMFlag* found_flag = JVMFlag::find_declared_flag((const char*)argname, arg_len);
  if (found_flag != nullptr) {
    char locked_message_buf[BUFLEN];
    JVMFlag::MsgType msg_type = found_flag->get_locked_message(locked_message_buf, BUFLEN);
    if (strlen(locked_message_buf) != 0) {
#ifdef PRODUCT
      bool mismatched = msg_type == JVMFlag::DEVELOPER_FLAG_BUT_PRODUCT_BUILD;
      if (ignore_unrecognized && mismatched) {
        return true;
      }
#endif
      jio_fprintf(defaultStream::error_stream(), "%s", locked_message_buf);
    }
    if (found_flag->is_bool() && !has_plus_minus) {
      jio_fprintf(defaultStream::error_stream(),
        "Missing +/- setting for VM option '%s'\n", argname);
    } else if (!found_flag->is_bool() && has_plus_minus) {
      jio_fprintf(defaultStream::error_stream(),
        "Unexpected +/- setting in VM option '%s'\n", argname);
    } else {
      jio_fprintf(defaultStream::error_stream(),
        "Improperly specified VM option '%s'\n", argname);
    }
  } else {
    if (ignore_unrecognized) {
      return true;
    }
    jio_fprintf(defaultStream::error_stream(),
                "Unrecognized VM option '%s'\n", argname);
    JVMFlag* fuzzy_matched = JVMFlag::fuzzy_match((const char*)argname, arg_len, true);
    if (fuzzy_matched != nullptr) {
      jio_fprintf(defaultStream::error_stream(),
                  "Did you mean '%s%s%s'?\n",
                  (fuzzy_matched->is_bool()) ? "(+/-)" : "",
                  fuzzy_matched->name(),
                  (fuzzy_matched->is_bool()) ? "" : "=<value>");
    }
  }

  // allow for commandline "commenting out" options like -XX:#+Verbose
  return arg[0] == '#';
}

bool Arguments::process_settings_file(const char* file_name, bool should_exist, jboolean ignore_unrecognized) {
  FILE* stream = os::fopen(file_name, "rb");
  if (stream == nullptr) {
    if (should_exist) {
      jio_fprintf(defaultStream::error_stream(),
                  "Could not open settings file %s\n", file_name);
      return false;
    } else {
      return true;
    }
  }

  char token[1024];
  int  pos = 0;

  bool in_white_space = true;
  bool in_comment     = false;
  bool in_quote       = false;
  int  quote_c        = 0;
  bool result         = true;

  int c = getc(stream);
  while(c != EOF && pos < (int)(sizeof(token)-1)) {
    if (in_white_space) {
      if (in_comment) {
        if (c == '\n') in_comment = false;
      } else {
        if (c == '#') in_comment = true;
        else if (!isspace((unsigned char) c)) {
          in_white_space = false;
          token[pos++] = checked_cast<char>(c);
        }
      }
    } else {
      if (c == '\n' || (!in_quote && isspace((unsigned char) c))) {
        // token ends at newline, or at unquoted whitespace
        // this allows a way to include spaces in string-valued options
        token[pos] = '\0';
        logOption(token);
        result &= process_argument(token, ignore_unrecognized, JVMFlagOrigin::CONFIG_FILE);
        build_jvm_flags(token);
        pos = 0;
        in_white_space = true;
        in_quote = false;
      } else if (!in_quote && (c == '\'' || c == '"')) {
        in_quote = true;
        quote_c = c;
      } else if (in_quote && (c == quote_c)) {
        in_quote = false;
      } else {
        token[pos++] = checked_cast<char>(c);
      }
    }
    c = getc(stream);
  }
  if (pos > 0) {
    token[pos] = '\0';
    result &= process_argument(token, ignore_unrecognized, JVMFlagOrigin::CONFIG_FILE);
    build_jvm_flags(token);
  }
  fclose(stream);
  return result;
}

//=============================================================================================================
// Parsing of properties (-D)

const char* Arguments::get_property(const char* key) {
  return PropertyList_get_value(system_properties(), key);
}

bool Arguments::add_property(const char* prop, PropertyWriteable writeable, PropertyInternal internal) {
  const char* eq = strchr(prop, '=');
  const char* key;
  const char* value = "";

  if (eq == nullptr) {
    // property doesn't have a value, thus use passed string
    key = prop;
  } else {
    // property have a value, thus extract it and save to the
    // allocated string
    size_t key_len = eq - prop;
    char* tmp_key = AllocateHeap(key_len + 1, mtArguments);

    jio_snprintf(tmp_key, key_len + 1, "%s", prop);
    key = tmp_key;

    value = &prop[key_len + 1];
  }

  if (internal == ExternalProperty) {
    CDSConfig::check_incompatible_property(key, value);
  }

  if (strcmp(key, "java.compiler") == 0) {
    // we no longer support java.compiler system property, log a warning and let it get
    // passed to Java, like any other system property
    if (strlen(value) == 0 || strcasecmp(value, "NONE") == 0) {
        // for applications using NONE or empty value, log a more informative message
        warning("The java.compiler system property is obsolete and no longer supported, use -Xint");
    } else {
        warning("The java.compiler system property is obsolete and no longer supported.");
    }
  } else if (strcmp(key, "sun.java.launcher.is_altjvm") == 0) {
    // sun.java.launcher.is_altjvm property is
    // private and is processed in process_sun_java_launcher_properties();
    // the sun.java.launcher property is passed on to the java application
  } else if (strcmp(key, "sun.boot.library.path") == 0) {
    // append is true, writable is true, internal is false
    PropertyList_unique_add(&_system_properties, key, value, AppendProperty,
                            WriteableProperty, ExternalProperty);
  } else {
    if (strcmp(key, "sun.java.command") == 0) {
      char *old_java_command = _java_command;
      _java_command = os::strdup_check_oom(value, mtArguments);
      if (old_java_command != nullptr) {
        os::free(old_java_command);
      }
    } else if (strcmp(key, "java.vendor.url.bug") == 0) {
      // If this property is set on the command line then its value will be
      // displayed in VM error logs as the URL at which to submit such logs.
      // Normally the URL displayed in error logs is different from the value
      // of this system property, so a different property should have been
      // used here, but we leave this as-is in case someone depends upon it.
      const char* old_java_vendor_url_bug = _java_vendor_url_bug;
      // save it in _java_vendor_url_bug, so JVM fatal error handler can access
      // its value without going through the property list or making a Java call.
      _java_vendor_url_bug = os::strdup_check_oom(value, mtArguments);
      if (old_java_vendor_url_bug != nullptr) {
        os::free((void *)old_java_vendor_url_bug);
      }
    }

    // Create new property and add at the end of the list
    PropertyList_unique_add(&_system_properties, key, value, AddProperty, writeable, internal);
  }

  if (key != prop) {
    // SystemProperty copy passed value, thus free previously allocated
    // memory
    FreeHeap((void *)key);
  }

  return true;
}

//===========================================================================================================
// Setting int/mixed/comp mode flags

void Arguments::set_mode_flags(Mode mode) {
  // Set up default values for all flags.
  // If you add a flag to any of the branches below,
  // add a default value for it here.
  _mode                      = mode;

  // Ensure Agent_OnLoad has the correct initial values.
  // This may not be the final mode; mode may change later in onload phase.
  PropertyList_unique_add(&_system_properties, "java.vm.info",
                          VM_Version::vm_info_string(), AddProperty, UnwriteableProperty, ExternalProperty);

  UseInterpreter             = true;
  UseCompiler                = true;
  UseLoopCounter             = true;

  // Default values may be platform/compiler dependent -
  // use the saved values
  ClipInlining               = Arguments::_ClipInlining;
  AlwaysCompileLoopMethods   = Arguments::_AlwaysCompileLoopMethods;
  UseOnStackReplacement      = Arguments::_UseOnStackReplacement;
  BackgroundCompilation      = Arguments::_BackgroundCompilation;

  // Change from defaults based on mode
  switch (mode) {
  default:
    ShouldNotReachHere();
    break;
  case _int:
    UseCompiler              = false;
    UseLoopCounter           = false;
    AlwaysCompileLoopMethods = false;
    UseOnStackReplacement    = false;
    break;
  case _mixed:
    // same as default
    break;
  case _comp:
    UseInterpreter           = false;
    BackgroundCompilation    = false;
    ClipInlining             = false;
    break;
  }
}

// Conflict: required to use shared spaces (-Xshare:on), but
// incompatible command line options were chosen.
void Arguments::no_shared_spaces(const char* message) {
  if (RequireSharedSpaces) {
    jio_fprintf(defaultStream::error_stream(),
      "Class data sharing is inconsistent with other specified options.\n");
    vm_exit_during_initialization("Unable to use shared archive", message);
  } else {
    log_info(cds)("Unable to use shared archive: %s", message);
    UseSharedSpaces = false;
  }
}

static void set_object_alignment() {
  // Object alignment.
  assert(is_power_of_2(ObjectAlignmentInBytes), "ObjectAlignmentInBytes must be power of 2");
  MinObjAlignmentInBytes     = ObjectAlignmentInBytes;
  assert(MinObjAlignmentInBytes >= HeapWordsPerLong * HeapWordSize, "ObjectAlignmentInBytes value is too small");
  MinObjAlignment            = MinObjAlignmentInBytes / HeapWordSize;
  assert(MinObjAlignmentInBytes == MinObjAlignment * HeapWordSize, "ObjectAlignmentInBytes value is incorrect");
  MinObjAlignmentInBytesMask = MinObjAlignmentInBytes - 1;

  LogMinObjAlignmentInBytes  = exact_log2(ObjectAlignmentInBytes);
  LogMinObjAlignment         = LogMinObjAlignmentInBytes - LogHeapWordSize;

  // Oop encoding heap max
  OopEncodingHeapMax = (uint64_t(max_juint) + 1) << LogMinObjAlignmentInBytes;
}

size_t Arguments::max_heap_for_compressed_oops() {
  // Avoid sign flip.
  assert(OopEncodingHeapMax > (uint64_t)os::vm_page_size(), "Unusual page size");
  // We need to fit both the null page and the heap into the memory budget, while
  // keeping alignment constraints of the heap. To guarantee the latter, as the
  // null page is located before the heap, we pad the null page to the conservative
  // maximum alignment that the GC may ever impose upon the heap.
  size_t displacement_due_to_null_page = align_up(os::vm_page_size(),
                                                  _conservative_max_heap_alignment);

  LP64_ONLY(return OopEncodingHeapMax - displacement_due_to_null_page);
  NOT_LP64(ShouldNotReachHere(); return 0);
}

void Arguments::set_use_compressed_oops() {
#ifdef _LP64
  // MaxHeapSize is not set up properly at this point, but
  // the only value that can override MaxHeapSize if we are
  // to use UseCompressedOops are InitialHeapSize and MinHeapSize.
  size_t max_heap_size = MAX3(MaxHeapSize, InitialHeapSize, MinHeapSize);

  if (max_heap_size <= max_heap_for_compressed_oops()) {
    if (FLAG_IS_DEFAULT(UseCompressedOops)) {
      FLAG_SET_ERGO(UseCompressedOops, true);
    }
  } else {
    if (UseCompressedOops && !FLAG_IS_DEFAULT(UseCompressedOops)) {
      warning("Max heap size too large for Compressed Oops");
      FLAG_SET_DEFAULT(UseCompressedOops, false);
    }
  }
#endif // _LP64
}

void Arguments::set_use_compressed_klass_ptrs() {
#ifdef _LP64
  assert(!UseCompressedClassPointers || CompressedClassSpaceSize <= KlassEncodingMetaspaceMax,
         "CompressedClassSpaceSize is too large for UseCompressedClassPointers");
#endif // _LP64
}

void Arguments::set_conservative_max_heap_alignment() {
  // The conservative maximum required alignment for the heap is the maximum of
  // the alignments imposed by several sources: any requirements from the heap
  // itself and the maximum page size we may run the VM with.
  size_t heap_alignment = GCConfig::arguments()->conservative_max_heap_alignment();
  _conservative_max_heap_alignment = MAX4(heap_alignment,
                                          os::vm_allocation_granularity(),
                                          os::max_page_size(),
                                          GCArguments::compute_heap_alignment());
}

jint Arguments::set_ergonomics_flags() {
  GCConfig::initialize();

  set_conservative_max_heap_alignment();

#ifdef _LP64
  set_use_compressed_oops();
  set_use_compressed_klass_ptrs();

  // Also checks that certain machines are slower with compressed oops
  // in vm_version initialization code.
#endif // _LP64

  return JNI_OK;
}

size_t Arguments::limit_heap_by_allocatable_memory(size_t limit) {
  size_t max_allocatable;
  size_t result = limit;
  if (os::has_allocatable_memory_limit(&max_allocatable)) {
    // The AggressiveHeap check is a temporary workaround to avoid calling
    // GCarguments::heap_virtual_to_physical_ratio() before a GC has been
    // selected. This works because AggressiveHeap implies UseParallelGC
    // where we know the ratio will be 1. Once the AggressiveHeap option is
    // removed, this can be cleaned up.
    size_t heap_virtual_to_physical_ratio = (AggressiveHeap ? 1 : GCConfig::arguments()->heap_virtual_to_physical_ratio());
    size_t fraction = MaxVirtMemFraction * heap_virtual_to_physical_ratio;
    result = MIN2(result, max_allocatable / fraction);
  }
  return result;
}

// Use static initialization to get the default before parsing
static const size_t DefaultHeapBaseMinAddress = HeapBaseMinAddress;

void Arguments::set_heap_size() {
  julong phys_mem;

  // If the user specified one of these options, they
  // want specific memory sizing so do not limit memory
  // based on compressed oops addressability.
  // Also, memory limits will be calculated based on
  // available os physical memory, not our MaxRAM limit,
  // unless MaxRAM is also specified.
  bool override_coop_limit = (!FLAG_IS_DEFAULT(MaxRAMPercentage) ||
                           !FLAG_IS_DEFAULT(MinRAMPercentage) ||
                           !FLAG_IS_DEFAULT(InitialRAMPercentage) ||
                           !FLAG_IS_DEFAULT(MaxRAM));
  if (override_coop_limit) {
    if (FLAG_IS_DEFAULT(MaxRAM)) {
      phys_mem = os::physical_memory();
      FLAG_SET_ERGO(MaxRAM, (uint64_t)phys_mem);
    } else {
      phys_mem = (julong)MaxRAM;
    }
  } else {
    phys_mem = FLAG_IS_DEFAULT(MaxRAM) ? MIN2(os::physical_memory(), (julong)MaxRAM)
                                       : (julong)MaxRAM;
  }

  // If the maximum heap size has not been set with -Xmx,
  // then set it as fraction of the size of physical memory,
  // respecting the maximum and minimum sizes of the heap.
  if (FLAG_IS_DEFAULT(MaxHeapSize)) {
    julong reasonable_max = (julong)(((double)phys_mem * MaxRAMPercentage) / 100);
    const julong reasonable_min = (julong)(((double)phys_mem * MinRAMPercentage) / 100);
    if (reasonable_min < MaxHeapSize) {
      // Small physical memory, so use a minimum fraction of it for the heap
      reasonable_max = reasonable_min;
    } else {
      // Not-small physical memory, so require a heap at least
      // as large as MaxHeapSize
      reasonable_max = MAX2(reasonable_max, (julong)MaxHeapSize);
    }

    if (!FLAG_IS_DEFAULT(ErgoHeapSizeLimit) && ErgoHeapSizeLimit != 0) {
      // Limit the heap size to ErgoHeapSizeLimit
      reasonable_max = MIN2(reasonable_max, (julong)ErgoHeapSizeLimit);
    }

    reasonable_max = limit_heap_by_allocatable_memory(reasonable_max);

    if (!FLAG_IS_DEFAULT(InitialHeapSize)) {
      // An initial heap size was specified on the command line,
      // so be sure that the maximum size is consistent.  Done
      // after call to limit_heap_by_allocatable_memory because that
      // method might reduce the allocation size.
      reasonable_max = MAX2(reasonable_max, (julong)InitialHeapSize);
    } else if (!FLAG_IS_DEFAULT(MinHeapSize)) {
      reasonable_max = MAX2(reasonable_max, (julong)MinHeapSize);
    }

#ifdef _LP64
    if (UseCompressedOops || UseCompressedClassPointers) {
      // HeapBaseMinAddress can be greater than default but not less than.
      if (!FLAG_IS_DEFAULT(HeapBaseMinAddress)) {
        if (HeapBaseMinAddress < DefaultHeapBaseMinAddress) {
          // matches compressed oops printing flags
          log_debug(gc, heap, coops)("HeapBaseMinAddress must be at least " SIZE_FORMAT
                                     " (" SIZE_FORMAT "G) which is greater than value given " SIZE_FORMAT,
                                     DefaultHeapBaseMinAddress,
                                     DefaultHeapBaseMinAddress/G,
                                     HeapBaseMinAddress);
          FLAG_SET_ERGO(HeapBaseMinAddress, DefaultHeapBaseMinAddress);
        }
      }
    }
    if (UseCompressedOops) {
      // Limit the heap size to the maximum possible when using compressed oops
      julong max_coop_heap = (julong)max_heap_for_compressed_oops();

      if (HeapBaseMinAddress + MaxHeapSize < max_coop_heap) {
        // Heap should be above HeapBaseMinAddress to get zero based compressed oops
        // but it should be not less than default MaxHeapSize.
        max_coop_heap -= HeapBaseMinAddress;
      }

      // If user specified flags prioritizing os physical
      // memory limits, then disable compressed oops if
      // limits exceed max_coop_heap and UseCompressedOops
      // was not specified.
      if (reasonable_max > max_coop_heap) {
        if (FLAG_IS_ERGO(UseCompressedOops) && override_coop_limit) {
          log_info(cds)("UseCompressedOops and UseCompressedClassPointers have been disabled due to"
            " max heap " SIZE_FORMAT " > compressed oop heap " SIZE_FORMAT ". "
            "Please check the setting of MaxRAMPercentage %5.2f."
            ,(size_t)reasonable_max, (size_t)max_coop_heap, MaxRAMPercentage);
          FLAG_SET_ERGO(UseCompressedOops, false);
        } else {
          reasonable_max = MIN2(reasonable_max, max_coop_heap);
        }
      }
    }
#endif // _LP64

    log_trace(gc, heap)("  Maximum heap size " SIZE_FORMAT, (size_t) reasonable_max);
    FLAG_SET_ERGO(MaxHeapSize, (size_t)reasonable_max);
  }

  // If the minimum or initial heap_size have not been set or requested to be set
  // ergonomically, set them accordingly.
  if (InitialHeapSize == 0 || MinHeapSize == 0) {
    julong reasonable_minimum = (julong)(OldSize + NewSize);

    reasonable_minimum = MIN2(reasonable_minimum, (julong)MaxHeapSize);

    reasonable_minimum = limit_heap_by_allocatable_memory(reasonable_minimum);

    if (InitialHeapSize == 0) {
      julong reasonable_initial = (julong)(((double)phys_mem * InitialRAMPercentage) / 100);
      reasonable_initial = limit_heap_by_allocatable_memory(reasonable_initial);

      reasonable_initial = MAX3(reasonable_initial, reasonable_minimum, (julong)MinHeapSize);
      reasonable_initial = MIN2(reasonable_initial, (julong)MaxHeapSize);

      FLAG_SET_ERGO(InitialHeapSize, (size_t)reasonable_initial);
      log_trace(gc, heap)("  Initial heap size " SIZE_FORMAT, InitialHeapSize);
    }
    // If the minimum heap size has not been set (via -Xms or -XX:MinHeapSize),
    // synchronize with InitialHeapSize to avoid errors with the default value.
    if (MinHeapSize == 0) {
      FLAG_SET_ERGO(MinHeapSize, MIN2((size_t)reasonable_minimum, InitialHeapSize));
      log_trace(gc, heap)("  Minimum heap size " SIZE_FORMAT, MinHeapSize);
    }
  }
}

// This option inspects the machine and attempts to set various
// parameters to be optimal for long-running, memory allocation
// intensive jobs.  It is intended for machines with large
// amounts of cpu and memory.
jint Arguments::set_aggressive_heap_flags() {
  // initHeapSize is needed since _initial_heap_size is 4 bytes on a 32 bit
  // VM, but we may not be able to represent the total physical memory
  // available (like having 8gb of memory on a box but using a 32bit VM).
  // Thus, we need to make sure we're using a julong for intermediate
  // calculations.
  julong initHeapSize;
  julong total_memory = os::physical_memory();

  if (total_memory < (julong) 256 * M) {
    jio_fprintf(defaultStream::error_stream(),
            "You need at least 256mb of memory to use -XX:+AggressiveHeap\n");
    vm_exit(1);
  }

  // The heap size is half of available memory, or (at most)
  // all of possible memory less 160mb (leaving room for the OS
  // when using ISM).  This is the maximum; because adaptive sizing
  // is turned on below, the actual space used may be smaller.

  initHeapSize = MIN2(total_memory / (julong) 2,
          total_memory - (julong) 160 * M);

  initHeapSize = limit_heap_by_allocatable_memory(initHeapSize);

  if (FLAG_IS_DEFAULT(MaxHeapSize)) {
    if (FLAG_SET_CMDLINE(MaxHeapSize, initHeapSize) != JVMFlag::SUCCESS) {
      return JNI_EINVAL;
    }
    if (FLAG_SET_CMDLINE(InitialHeapSize, initHeapSize) != JVMFlag::SUCCESS) {
      return JNI_EINVAL;
    }
    if (FLAG_SET_CMDLINE(MinHeapSize, initHeapSize) != JVMFlag::SUCCESS) {
      return JNI_EINVAL;
    }
  }
  if (FLAG_IS_DEFAULT(NewSize)) {
    // Make the young generation 3/8ths of the total heap.
    if (FLAG_SET_CMDLINE(NewSize,
            ((julong) MaxHeapSize / (julong) 8) * (julong) 3) != JVMFlag::SUCCESS) {
      return JNI_EINVAL;
    }
    if (FLAG_SET_CMDLINE(MaxNewSize, NewSize) != JVMFlag::SUCCESS) {
      return JNI_EINVAL;
    }
  }

#if !defined(_ALLBSD_SOURCE) && !defined(AIX)  // UseLargePages is not yet supported on BSD and AIX.
  FLAG_SET_DEFAULT(UseLargePages, true);
#endif

  // Increase some data structure sizes for efficiency
  if (FLAG_SET_CMDLINE(BaseFootPrintEstimate, MaxHeapSize) != JVMFlag::SUCCESS) {
    return JNI_EINVAL;
  }
  if (FLAG_SET_CMDLINE(ResizeTLAB, false) != JVMFlag::SUCCESS) {
    return JNI_EINVAL;
  }
  if (FLAG_SET_CMDLINE(TLABSize, 256 * K) != JVMFlag::SUCCESS) {
    return JNI_EINVAL;
  }

  // See the OldPLABSize comment below, but replace 'after promotion'
  // with 'after copying'.  YoungPLABSize is the size of the survivor
  // space per-gc-thread buffers.  The default is 4kw.
  if (FLAG_SET_CMDLINE(YoungPLABSize, 256 * K) != JVMFlag::SUCCESS) { // Note: this is in words
    return JNI_EINVAL;
  }

  // OldPLABSize is the size of the buffers in the old gen that
  // UseParallelGC uses to promote live data that doesn't fit in the
  // survivor spaces.  At any given time, there's one for each gc thread.
  // The default size is 1kw. These buffers are rarely used, since the
  // survivor spaces are usually big enough.  For specjbb, however, there
  // are occasions when there's lots of live data in the young gen
  // and we end up promoting some of it.  We don't have a definite
  // explanation for why bumping OldPLABSize helps, but the theory
  // is that a bigger PLAB results in retaining something like the
  // original allocation order after promotion, which improves mutator
  // locality.  A minor effect may be that larger PLABs reduce the
  // number of PLAB allocation events during gc.  The value of 8kw
  // was arrived at by experimenting with specjbb.
  if (FLAG_SET_CMDLINE(OldPLABSize, 8 * K) != JVMFlag::SUCCESS) { // Note: this is in words
    return JNI_EINVAL;
  }

  // Enable parallel GC and adaptive generation sizing
  if (FLAG_SET_CMDLINE(UseParallelGC, true) != JVMFlag::SUCCESS) {
    return JNI_EINVAL;
  }

  // Encourage steady state memory management
  if (FLAG_SET_CMDLINE(ThresholdTolerance, 100) != JVMFlag::SUCCESS) {
    return JNI_EINVAL;
  }

  return JNI_OK;
}

// This must be called after ergonomics.
void Arguments::set_bytecode_flags() {
  if (!RewriteBytecodes) {
    FLAG_SET_DEFAULT(RewriteFrequentPairs, false);
  }
}

// Aggressive optimization flags
jint Arguments::set_aggressive_opts_flags() {
#ifdef COMPILER2
  if (AggressiveUnboxing) {
    if (FLAG_IS_DEFAULT(EliminateAutoBox)) {
      FLAG_SET_DEFAULT(EliminateAutoBox, true);
    } else if (!EliminateAutoBox) {
      // warning("AggressiveUnboxing is disabled because EliminateAutoBox is disabled");
      AggressiveUnboxing = false;
    }
    if (FLAG_IS_DEFAULT(DoEscapeAnalysis)) {
      FLAG_SET_DEFAULT(DoEscapeAnalysis, true);
    } else if (!DoEscapeAnalysis) {
      // warning("AggressiveUnboxing is disabled because DoEscapeAnalysis is disabled");
      AggressiveUnboxing = false;
    }
  }
  if (!FLAG_IS_DEFAULT(AutoBoxCacheMax)) {
    if (FLAG_IS_DEFAULT(EliminateAutoBox)) {
      FLAG_SET_DEFAULT(EliminateAutoBox, true);
    }
    // Feed the cache size setting into the JDK
    char buffer[1024];
    jio_snprintf(buffer, 1024, "java.lang.Integer.IntegerCache.high=" INTX_FORMAT, AutoBoxCacheMax);
    if (!add_property(buffer)) {
      return JNI_ENOMEM;
    }
  }
#endif

  return JNI_OK;
}

//===========================================================================================================

void Arguments::process_java_launcher_argument(const char* launcher, void* extra_info) {
  if (_sun_java_launcher != _default_java_launcher) {
    os::free(const_cast<char*>(_sun_java_launcher));
  }
  _sun_java_launcher = os::strdup_check_oom(launcher);
}

bool Arguments::created_by_java_launcher() {
  assert(_sun_java_launcher != nullptr, "property must have value");
  return strcmp(DEFAULT_JAVA_LAUNCHER, _sun_java_launcher) != 0;
}

bool Arguments::sun_java_launcher_is_altjvm() {
  return _sun_java_launcher_is_altjvm;
}

//===========================================================================================================
// Parsing of main arguments

unsigned int addreads_count = 0;
unsigned int addexports_count = 0;
unsigned int addopens_count = 0;
unsigned int addmods_count = 0;
unsigned int patch_mod_count = 0;
unsigned int enable_native_access_count = 0;

// Check the consistency of vm_init_args
bool Arguments::check_vm_args_consistency() {
  // Method for adding checks for flag consistency.
  // The intent is to warn the user of all possible conflicts,
  // before returning an error.
  // Note: Needs platform-dependent factoring.
  bool status = true;

  if (TLABRefillWasteFraction == 0) {
    jio_fprintf(defaultStream::error_stream(),
                "TLABRefillWasteFraction should be a denominator, "
                "not " SIZE_FORMAT "\n",
                TLABRefillWasteFraction);
    status = false;
  }

  status = CompilerConfig::check_args_consistency(status);
#if INCLUDE_JVMCI
  if (status && EnableJVMCI) {
    PropertyList_unique_add(&_system_properties, "jdk.internal.vm.ci.enabled", "true",
        AddProperty, UnwriteableProperty, InternalProperty);
    if (ClassLoader::is_module_observable("jdk.internal.vm.ci")) {
      if (!create_numbered_module_property("jdk.module.addmods", "jdk.internal.vm.ci", addmods_count++)) {
        return false;
      }
    }
  }
#endif

#if INCLUDE_JFR
  if (status && (FlightRecorderOptions || StartFlightRecording)) {
    if (!create_numbered_module_property("jdk.module.addmods", "jdk.jfr", addmods_count++)) {
      return false;
    }
  }
#endif

#ifndef SUPPORT_RESERVED_STACK_AREA
  if (StackReservedPages != 0) {
    FLAG_SET_CMDLINE(StackReservedPages, 0);
    warning("Reserved Stack Area not supported on this platform");
  }
#endif

#if !defined(X86) && !defined(AARCH64) && !defined(RISCV64) && !defined(ARM) && !defined(PPC64) && !defined(S390)
  if (LockingMode == LM_LIGHTWEIGHT) {
    FLAG_SET_CMDLINE(LockingMode, LM_LEGACY);
    warning("New lightweight locking not supported on this platform");
  }
#endif

#if !defined(X86) && !defined(AARCH64) && !defined(PPC64) && !defined(RISCV64) && !defined(S390)
  if (LockingMode == LM_MONITOR) {
    jio_fprintf(defaultStream::error_stream(),
                "LockingMode == 0 (LM_MONITOR) is not fully implemented on this architecture\n");
    return false;
  }
#endif
  if (VerifyHeavyMonitors && LockingMode != LM_MONITOR) {
    jio_fprintf(defaultStream::error_stream(),
                "-XX:+VerifyHeavyMonitors requires LockingMode == 0 (LM_MONITOR)\n");
    return false;
  }
  return status;
}

bool Arguments::is_bad_option(const JavaVMOption* option, jboolean ignore,
  const char* option_type) {
  if (ignore) return false;

  const char* spacer = " ";
  if (option_type == nullptr) {
    option_type = ++spacer; // Set both to the empty string.
  }

  jio_fprintf(defaultStream::error_stream(),
              "Unrecognized %s%soption: %s\n", option_type, spacer,
              option->optionString);
  return true;
}

static const char* user_assertion_options[] = {
  "-da", "-ea", "-disableassertions", "-enableassertions", 0
};

static const char* system_assertion_options[] = {
  "-dsa", "-esa", "-disablesystemassertions", "-enablesystemassertions", 0
};

bool Arguments::parse_uint(const char* value,
                           uint* uint_arg,
                           uint min_size) {
  uint n;
  if (!parse_integer(value, &n)) {
    return false;
  }
  if (n >= min_size) {
    *uint_arg = n;
    return true;
  } else {
    return false;
  }
}

bool Arguments::create_module_property(const char* prop_name, const char* prop_value, PropertyInternal internal) {
  assert(is_internal_module_property(prop_name), "unknown module property: '%s'", prop_name);
  CDSConfig::check_internal_module_property(prop_name, prop_value);
  size_t prop_len = strlen(prop_name) + strlen(prop_value) + 2;
  char* property = AllocateHeap(prop_len, mtArguments);
  int ret = jio_snprintf(property, prop_len, "%s=%s", prop_name, prop_value);
  if (ret < 0 || ret >= (int)prop_len) {
    FreeHeap(property);
    return false;
  }
  // These are not strictly writeable properties as they cannot be set via -Dprop=val. But that
  // is enforced by checking is_internal_module_property(). We need the property to be writeable so
  // that multiple occurrences of the associated flag just causes the existing property value to be
  // replaced ("last option wins"). Otherwise we would need to keep track of the flags and only convert
  // to a property after we have finished flag processing.
  bool added = add_property(property, WriteableProperty, internal);
  FreeHeap(property);
  return added;
}

bool Arguments::create_numbered_module_property(const char* prop_base_name, const char* prop_value, unsigned int count) {
  assert(is_internal_module_property(prop_base_name), "unknown module property: '%s'", prop_base_name);
  CDSConfig::check_internal_module_property(prop_base_name, prop_value);
  const unsigned int props_count_limit = 1000;
  const int max_digits = 3;
  const int extra_symbols_count = 3; // includes '.', '=', '\0'

  // Make sure count is < props_count_limit. Otherwise, memory allocation will be too small.
  if (count < props_count_limit) {
    size_t prop_len = strlen(prop_base_name) + strlen(prop_value) + max_digits + extra_symbols_count;
    char* property = AllocateHeap(prop_len, mtArguments);
    int ret = jio_snprintf(property, prop_len, "%s.%d=%s", prop_base_name, count, prop_value);
    if (ret < 0 || ret >= (int)prop_len) {
      FreeHeap(property);
      jio_fprintf(defaultStream::error_stream(), "Failed to create property %s.%d=%s\n", prop_base_name, count, prop_value);
      return false;
    }
    bool added = add_property(property, UnwriteableProperty, InternalProperty);
    FreeHeap(property);
    return added;
  }

  jio_fprintf(defaultStream::error_stream(), "Property count limit exceeded: %s, limit=%d\n", prop_base_name, props_count_limit);
  return false;
}

Arguments::ArgsRange Arguments::parse_memory_size(const char* s,
                                                  julong* long_arg,
                                                  julong min_size,
                                                  julong max_size) {
  if (!parse_integer(s, long_arg)) return arg_unreadable;
  return check_memory_size(*long_arg, min_size, max_size);
}

// Parse JavaVMInitArgs structure

jint Arguments::parse_vm_init_args(const JavaVMInitArgs *vm_options_args,
                                   const JavaVMInitArgs *java_tool_options_args,
                                   const JavaVMInitArgs *java_options_args,
                                   const JavaVMInitArgs *cmd_line_args) {
  bool patch_mod_javabase = false;

  // Save default settings for some mode flags
  Arguments::_AlwaysCompileLoopMethods = AlwaysCompileLoopMethods;
  Arguments::_UseOnStackReplacement    = UseOnStackReplacement;
  Arguments::_ClipInlining             = ClipInlining;
  Arguments::_BackgroundCompilation    = BackgroundCompilation;

  // Remember the default value of SharedBaseAddress.
  Arguments::_default_SharedBaseAddress = SharedBaseAddress;

  // Setup flags for mixed which is the default
  set_mode_flags(_mixed);

  // Parse args structure generated from java.base vm options resource
  jint result = parse_each_vm_init_arg(vm_options_args, &patch_mod_javabase, JVMFlagOrigin::JIMAGE_RESOURCE);
  if (result != JNI_OK) {
    return result;
  }

  // Parse args structure generated from JAVA_TOOL_OPTIONS environment
  // variable (if present).
  result = parse_each_vm_init_arg(java_tool_options_args, &patch_mod_javabase, JVMFlagOrigin::ENVIRON_VAR);
  if (result != JNI_OK) {
    return result;
  }

  // Parse args structure generated from the command line flags.
  result = parse_each_vm_init_arg(cmd_line_args, &patch_mod_javabase, JVMFlagOrigin::COMMAND_LINE);
  if (result != JNI_OK) {
    return result;
  }

  // Parse args structure generated from the _JAVA_OPTIONS environment
  // variable (if present) (mimics classic VM)
  result = parse_each_vm_init_arg(java_options_args, &patch_mod_javabase, JVMFlagOrigin::ENVIRON_VAR);
  if (result != JNI_OK) {
    return result;
  }

  // Disable CDS for exploded image
  if (!has_jimage()) {
    no_shared_spaces("CDS disabled on exploded JDK");
  }

  // We need to ensure processor and memory resources have been properly
  // configured - which may rely on arguments we just processed - before
  // doing the final argument processing. Any argument processing that
  // needs to know about processor and memory resources must occur after
  // this point.

  os::init_container_support();

  SystemMemoryBarrier::initialize();

  // Do final processing now that all arguments have been parsed
  result = finalize_vm_init_args(patch_mod_javabase);
  if (result != JNI_OK) {
    return result;
  }

  return JNI_OK;
}

#if !INCLUDE_JVMTI
// Checks if name in command-line argument -agent{lib,path}:name[=options]
// represents a valid JDWP agent.  is_path==true denotes that we
// are dealing with -agentpath (case where name is a path), otherwise with
// -agentlib
static bool valid_jdwp_agent(char *name, bool is_path) {
  char *_name;
  const char *_jdwp = "jdwp";
  size_t _len_jdwp, _len_prefix;

  if (is_path) {
    if ((_name = strrchr(name, (int) *os::file_separator())) == nullptr) {
      return false;
    }

    _name++;  // skip past last path separator
    _len_prefix = strlen(JNI_LIB_PREFIX);

    if (strncmp(_name, JNI_LIB_PREFIX, _len_prefix) != 0) {
      return false;
    }

    _name += _len_prefix;
    _len_jdwp = strlen(_jdwp);

    if (strncmp(_name, _jdwp, _len_jdwp) == 0) {
      _name += _len_jdwp;
    }
    else {
      return false;
    }

    if (strcmp(_name, JNI_LIB_SUFFIX) != 0) {
      return false;
    }

    return true;
  }

  if (strcmp(name, _jdwp) == 0) {
    return true;
  }

  return false;
}
#endif

int Arguments::process_patch_mod_option(const char* patch_mod_tail, bool* patch_mod_javabase) {
  // --patch-module=<module>=<file>(<pathsep><file>)*
  assert(patch_mod_tail != nullptr, "Unexpected null patch-module value");
  // Find the equal sign between the module name and the path specification
  const char* module_equal = strchr(patch_mod_tail, '=');
  if (module_equal == nullptr) {
    jio_fprintf(defaultStream::output_stream(), "Missing '=' in --patch-module specification\n");
    return JNI_ERR;
  } else {
    // Pick out the module name
    size_t module_len = module_equal - patch_mod_tail;
    char* module_name = NEW_C_HEAP_ARRAY_RETURN_NULL(char, module_len+1, mtArguments);
    if (module_name != nullptr) {
      memcpy(module_name, patch_mod_tail, module_len);
      *(module_name + module_len) = '\0';
      // The path piece begins one past the module_equal sign
      add_patch_mod_prefix(module_name, module_equal + 1, patch_mod_javabase);
      FREE_C_HEAP_ARRAY(char, module_name);
      if (!create_numbered_module_property("jdk.module.patch", patch_mod_tail, patch_mod_count++)) {
        return JNI_ENOMEM;
      }
    } else {
      return JNI_ENOMEM;
    }
  }
  return JNI_OK;
}

// Parse -Xss memory string parameter and convert to ThreadStackSize in K.
jint Arguments::parse_xss(const JavaVMOption* option, const char* tail, intx* out_ThreadStackSize) {
  // The min and max sizes match the values in globals.hpp, but scaled
  // with K. The values have been chosen so that alignment with page
  // size doesn't change the max value, which makes the conversions
  // back and forth between Xss value and ThreadStackSize value easier.
  // The values have also been chosen to fit inside a 32-bit signed type.
  const julong min_ThreadStackSize = 0;
  const julong max_ThreadStackSize = 1 * M;

  // Make sure the above values match the range set in globals.hpp
  const JVMTypedFlagLimit<intx>* limit = JVMFlagLimit::get_range_at(FLAG_MEMBER_ENUM(ThreadStackSize))->cast<intx>();
  assert(min_ThreadStackSize == static_cast<julong>(limit->min()), "must be");
  assert(max_ThreadStackSize == static_cast<julong>(limit->max()), "must be");

  const julong min_size = min_ThreadStackSize * K;
  const julong max_size = max_ThreadStackSize * K;

  assert(is_aligned(max_size, os::vm_page_size()), "Implementation assumption");

  julong size = 0;
  ArgsRange errcode = parse_memory_size(tail, &size, min_size, max_size);
  if (errcode != arg_in_range) {
    bool silent = (option == nullptr); // Allow testing to silence error messages
    if (!silent) {
      jio_fprintf(defaultStream::error_stream(),
                  "Invalid thread stack size: %s\n", option->optionString);
      describe_range_error(errcode);
    }
    return JNI_EINVAL;
  }

  // Internally track ThreadStackSize in units of 1024 bytes.
  const julong size_aligned = align_up(size, K);
  assert(size <= size_aligned,
         "Overflow: " JULONG_FORMAT " " JULONG_FORMAT,
         size, size_aligned);

  const julong size_in_K = size_aligned / K;
  assert(size_in_K < (julong)max_intx,
         "size_in_K doesn't fit in the type of ThreadStackSize: " JULONG_FORMAT,
         size_in_K);

  // Check that code expanding ThreadStackSize to a page aligned number of bytes won't overflow.
  const julong max_expanded = align_up(size_in_K * K, os::vm_page_size());
  assert(max_expanded < max_uintx && max_expanded >= size_in_K,
         "Expansion overflowed: " JULONG_FORMAT " " JULONG_FORMAT,
         max_expanded, size_in_K);

  *out_ThreadStackSize = (intx)size_in_K;

  return JNI_OK;
}

jint Arguments::parse_each_vm_init_arg(const JavaVMInitArgs* args, bool* patch_mod_javabase, JVMFlagOrigin origin) {
  // For match_option to return remaining or value part of option string
  const char* tail;

  // iterate over arguments
  for (int index = 0; index < args->nOptions; index++) {
    bool is_absolute_path = false;  // for -agentpath vs -agentlib

    const JavaVMOption* option = args->options + index;

    if (!match_option(option, "-Djava.class.path", &tail) &&
        !match_option(option, "-Dsun.java.command", &tail) &&
        !match_option(option, "-Dsun.java.launcher", &tail)) {

        // add all jvm options to the jvm_args string. This string
        // is used later to set the java.vm.args PerfData string constant.
        // the -Djava.class.path and the -Dsun.java.command options are
        // omitted from jvm_args string as each have their own PerfData
        // string constant object.
        build_jvm_args(option->optionString);
    }

    // -verbose:[class/module/gc/jni]
    if (match_option(option, "-verbose", &tail)) {
      if (!strcmp(tail, ":class") || !strcmp(tail, "")) {
        LogConfiguration::configure_stdout(LogLevel::Info, true, LOG_TAGS(class, load));
        LogConfiguration::configure_stdout(LogLevel::Info, true, LOG_TAGS(class, unload));
      } else if (!strcmp(tail, ":module")) {
        LogConfiguration::configure_stdout(LogLevel::Info, true, LOG_TAGS(module, load));
        LogConfiguration::configure_stdout(LogLevel::Info, true, LOG_TAGS(module, unload));
      } else if (!strcmp(tail, ":gc")) {
        if (_legacyGCLogging.lastFlag == 0) {
          _legacyGCLogging.lastFlag = 1;
        }
      } else if (!strcmp(tail, ":jni")) {
        LogConfiguration::configure_stdout(LogLevel::Debug, true, LOG_TAGS(jni, resolve));
      }
    // -da / -ea / -disableassertions / -enableassertions
    // These accept an optional class/package name separated by a colon, e.g.,
    // -da:java.lang.Thread.
    } else if (match_option(option, user_assertion_options, &tail, true)) {
      bool enable = option->optionString[1] == 'e';     // char after '-' is 'e'
      if (*tail == '\0') {
        JavaAssertions::setUserClassDefault(enable);
      } else {
        assert(*tail == ':', "bogus match by match_option()");
        JavaAssertions::addOption(tail + 1, enable);
      }
    // -dsa / -esa / -disablesystemassertions / -enablesystemassertions
    } else if (match_option(option, system_assertion_options, &tail, false)) {
      bool enable = option->optionString[1] == 'e';     // char after '-' is 'e'
      JavaAssertions::setSystemClassDefault(enable);
    // -bootclasspath:
    } else if (match_option(option, "-Xbootclasspath:", &tail)) {
        jio_fprintf(defaultStream::output_stream(),
          "-Xbootclasspath is no longer a supported option.\n");
        return JNI_EINVAL;
    // -bootclasspath/a:
    } else if (match_option(option, "-Xbootclasspath/a:", &tail)) {
      Arguments::append_sysclasspath(tail);
    // -bootclasspath/p:
    } else if (match_option(option, "-Xbootclasspath/p:", &tail)) {
        jio_fprintf(defaultStream::output_stream(),
          "-Xbootclasspath/p is no longer a supported option.\n");
        return JNI_EINVAL;
    // -Xrun
    } else if (match_option(option, "-Xrun", &tail)) {
      if (tail != nullptr) {
        const char* pos = strchr(tail, ':');
        size_t len = (pos == nullptr) ? strlen(tail) : pos - tail;
        char* name = NEW_C_HEAP_ARRAY(char, len + 1, mtArguments);
        jio_snprintf(name, len + 1, "%s", tail);

        char *options = nullptr;
        if(pos != nullptr) {
          size_t len2 = strlen(pos+1) + 1; // options start after ':'.  Final zero must be copied.
          options = (char*)memcpy(NEW_C_HEAP_ARRAY(char, len2, mtArguments), pos+1, len2);
        }
#if !INCLUDE_JVMTI
        if (strcmp(name, "jdwp") == 0) {
          jio_fprintf(defaultStream::error_stream(),
            "Debugging agents are not supported in this VM\n");
          return JNI_ERR;
        }
#endif // !INCLUDE_JVMTI
        JvmtiAgentList::add_xrun(name, options, false);
        FREE_C_HEAP_ARRAY(char, name);
        FREE_C_HEAP_ARRAY(char, options);
      }
    } else if (match_option(option, "--add-reads=", &tail)) {
      if (!create_numbered_module_property("jdk.module.addreads", tail, addreads_count++)) {
        return JNI_ENOMEM;
      }
    } else if (match_option(option, "--add-exports=", &tail)) {
      if (!create_numbered_module_property("jdk.module.addexports", tail, addexports_count++)) {
        return JNI_ENOMEM;
      }
    } else if (match_option(option, "--add-opens=", &tail)) {
      if (!create_numbered_module_property("jdk.module.addopens", tail, addopens_count++)) {
        return JNI_ENOMEM;
      }
    } else if (match_option(option, "--add-modules=", &tail)) {
      if (!create_numbered_module_property("jdk.module.addmods", tail, addmods_count++)) {
        return JNI_ENOMEM;
      }
    } else if (match_option(option, "--enable-native-access=", &tail)) {
      if (!create_numbered_module_property("jdk.module.enable.native.access", tail, enable_native_access_count++)) {
        return JNI_ENOMEM;
      }
    } else if (match_option(option, "--limit-modules=", &tail)) {
      if (!create_module_property("jdk.module.limitmods", tail, InternalProperty)) {
        return JNI_ENOMEM;
      }
    } else if (match_option(option, "--module-path=", &tail)) {
      if (!create_module_property("jdk.module.path", tail, ExternalProperty)) {
        return JNI_ENOMEM;
      }
    } else if (match_option(option, "--upgrade-module-path=", &tail)) {
      if (!create_module_property("jdk.module.upgrade.path", tail, ExternalProperty)) {
        return JNI_ENOMEM;
      }
    } else if (match_option(option, "--patch-module=", &tail)) {
      // --patch-module=<module>=<file>(<pathsep><file>)*
      int res = process_patch_mod_option(tail, patch_mod_javabase);
      if (res != JNI_OK) {
        return res;
      }
    } else if (match_option(option, "--sun-misc-unsafe-memory-access=", &tail)) {
      if (strcmp(tail, "allow") == 0 || strcmp(tail, "warn") == 0 || strcmp(tail, "debug") == 0 || strcmp(tail, "deny") == 0) {
        PropertyList_unique_add(&_system_properties, "sun.misc.unsafe.memory.access", tail,
                                AddProperty, WriteableProperty, InternalProperty);
      } else {
        jio_fprintf(defaultStream::error_stream(),
                    "Value specified to --sun-misc-unsafe-memory-access not recognized: '%s'\n", tail);
        return JNI_ERR;
      }
    } else if (match_option(option, "--illegal-access=", &tail)) {
      char version[256];
      JDK_Version::jdk(17).to_string(version, sizeof(version));
      warning("Ignoring option %s; support was removed in %s", option->optionString, version);
    // -agentlib and -agentpath
    } else if (match_option(option, "-agentlib:", &tail) ||
          (is_absolute_path = match_option(option, "-agentpath:", &tail))) {
      if(tail != nullptr) {
        const char* pos = strchr(tail, '=');
        char* name;
        if (pos == nullptr) {
          name = os::strdup_check_oom(tail, mtArguments);
        } else {
          size_t len = pos - tail;
          name = NEW_C_HEAP_ARRAY(char, len + 1, mtArguments);
          memcpy(name, tail, len);
          name[len] = '\0';
        }

        char *options = nullptr;
        if(pos != nullptr) {
          options = os::strdup_check_oom(pos + 1, mtArguments);
        }
#if !INCLUDE_JVMTI
        if (valid_jdwp_agent(name, is_absolute_path)) {
          jio_fprintf(defaultStream::error_stream(),
            "Debugging agents are not supported in this VM\n");
          return JNI_ERR;
        }
#endif // !INCLUDE_JVMTI
        JvmtiAgentList::add(name, options, is_absolute_path);
        os::free(name);
        os::free(options);
      }
    // -javaagent
    } else if (match_option(option, "-javaagent:", &tail)) {
#if !INCLUDE_JVMTI
      jio_fprintf(defaultStream::error_stream(),
        "Instrumentation agents are not supported in this VM\n");
      return JNI_ERR;
#else
      if (tail != nullptr) {
        size_t length = strlen(tail) + 1;
        char *options = NEW_C_HEAP_ARRAY(char, length, mtArguments);
        jio_snprintf(options, length, "%s", tail);
        JvmtiAgentList::add("instrument", options, false);
        FREE_C_HEAP_ARRAY(char, options);

        // java agents need module java.instrument
        if (!create_numbered_module_property("jdk.module.addmods", "java.instrument", addmods_count++)) {
          return JNI_ENOMEM;
        }
      }
#endif // !INCLUDE_JVMTI
    // --enable_preview
    } else if (match_option(option, "--enable-preview")) {
      set_enable_preview();
    // -Xnoclassgc
    } else if (match_option(option, "-Xnoclassgc")) {
      if (FLAG_SET_CMDLINE(ClassUnloading, false) != JVMFlag::SUCCESS) {
        return JNI_EINVAL;
      }
    // -Xbatch
    } else if (match_option(option, "-Xbatch")) {
      if (FLAG_SET_CMDLINE(BackgroundCompilation, false) != JVMFlag::SUCCESS) {
        return JNI_EINVAL;
      }
    // -Xmn for compatibility with other JVM vendors
    } else if (match_option(option, "-Xmn", &tail)) {
      julong long_initial_young_size = 0;
      ArgsRange errcode = parse_memory_size(tail, &long_initial_young_size, 1);
      if (errcode != arg_in_range) {
        jio_fprintf(defaultStream::error_stream(),
                    "Invalid initial young generation size: %s\n", option->optionString);
        describe_range_error(errcode);
        return JNI_EINVAL;
      }
      if (FLAG_SET_CMDLINE(MaxNewSize, (size_t)long_initial_young_size) != JVMFlag::SUCCESS) {
        return JNI_EINVAL;
      }
      if (FLAG_SET_CMDLINE(NewSize, (size_t)long_initial_young_size) != JVMFlag::SUCCESS) {
        return JNI_EINVAL;
      }
    // -Xms
    } else if (match_option(option, "-Xms", &tail)) {
      julong size = 0;
      // an initial heap size of 0 means automatically determine
      ArgsRange errcode = parse_memory_size(tail, &size, 0);
      if (errcode != arg_in_range) {
        jio_fprintf(defaultStream::error_stream(),
                    "Invalid initial heap size: %s\n", option->optionString);
        describe_range_error(errcode);
        return JNI_EINVAL;
      }
      if (FLAG_SET_CMDLINE(MinHeapSize, (size_t)size) != JVMFlag::SUCCESS) {
        return JNI_EINVAL;
      }
      if (FLAG_SET_CMDLINE(InitialHeapSize, (size_t)size) != JVMFlag::SUCCESS) {
        return JNI_EINVAL;
      }
    // -Xmx
    } else if (match_option(option, "-Xmx", &tail) || match_option(option, "-XX:MaxHeapSize=", &tail)) {
      julong long_max_heap_size = 0;
      ArgsRange errcode = parse_memory_size(tail, &long_max_heap_size, 1);
      if (errcode != arg_in_range) {
        jio_fprintf(defaultStream::error_stream(),
                    "Invalid maximum heap size: %s\n", option->optionString);
        describe_range_error(errcode);
        return JNI_EINVAL;
      }
      if (FLAG_SET_CMDLINE(MaxHeapSize, (size_t)long_max_heap_size) != JVMFlag::SUCCESS) {
        return JNI_EINVAL;
      }
    // Xmaxf
    } else if (match_option(option, "-Xmaxf", &tail)) {
      char* err;
      int maxf = (int)(strtod(tail, &err) * 100);
      if (*err != '\0' || *tail == '\0') {
        jio_fprintf(defaultStream::error_stream(),
                    "Bad max heap free percentage size: %s\n",
                    option->optionString);
        return JNI_EINVAL;
      } else {
        if (FLAG_SET_CMDLINE(MaxHeapFreeRatio, maxf) != JVMFlag::SUCCESS) {
            return JNI_EINVAL;
        }
      }
    // Xminf
    } else if (match_option(option, "-Xminf", &tail)) {
      char* err;
      int minf = (int)(strtod(tail, &err) * 100);
      if (*err != '\0' || *tail == '\0') {
        jio_fprintf(defaultStream::error_stream(),
                    "Bad min heap free percentage size: %s\n",
                    option->optionString);
        return JNI_EINVAL;
      } else {
        if (FLAG_SET_CMDLINE(MinHeapFreeRatio, minf) != JVMFlag::SUCCESS) {
          return JNI_EINVAL;
        }
      }
    // -Xss
    } else if (match_option(option, "-Xss", &tail)) {
      intx value = 0;
      jint err = parse_xss(option, tail, &value);
      if (err != JNI_OK) {
        return err;
      }
      if (FLAG_SET_CMDLINE(ThreadStackSize, value) != JVMFlag::SUCCESS) {
        return JNI_EINVAL;
      }
    } else if (match_option(option, "-Xmaxjitcodesize", &tail) ||
               match_option(option, "-XX:ReservedCodeCacheSize=", &tail)) {
      julong long_ReservedCodeCacheSize = 0;

      ArgsRange errcode = parse_memory_size(tail, &long_ReservedCodeCacheSize, 1);
      if (errcode != arg_in_range) {
        jio_fprintf(defaultStream::error_stream(),
                    "Invalid maximum code cache size: %s.\n", option->optionString);
        return JNI_EINVAL;
      }
      if (FLAG_SET_CMDLINE(ReservedCodeCacheSize, (uintx)long_ReservedCodeCacheSize) != JVMFlag::SUCCESS) {
        return JNI_EINVAL;
      }
    // -green
    } else if (match_option(option, "-green")) {
      jio_fprintf(defaultStream::error_stream(),
                  "Green threads support not available\n");
          return JNI_EINVAL;
    // -native
    } else if (match_option(option, "-native")) {
          // HotSpot always uses native threads, ignore silently for compatibility
    // -Xrs
    } else if (match_option(option, "-Xrs")) {
          // Classic/EVM option, new functionality
      if (FLAG_SET_CMDLINE(ReduceSignalUsage, true) != JVMFlag::SUCCESS) {
        return JNI_EINVAL;
      }
      // -Xprof
    } else if (match_option(option, "-Xprof")) {
      char version[256];
      // Obsolete in JDK 10
      JDK_Version::jdk(10).to_string(version, sizeof(version));
      warning("Ignoring option %s; support was removed in %s", option->optionString, version);
    // -Xinternalversion
    } else if (match_option(option, "-Xinternalversion")) {
      jio_fprintf(defaultStream::output_stream(), "%s\n",
                  VM_Version::internal_vm_info_string());
      vm_exit(0);
#ifndef PRODUCT
    // -Xprintflags
    } else if (match_option(option, "-Xprintflags")) {
      JVMFlag::printFlags(tty, false);
      vm_exit(0);
#endif
    // -D
    } else if (match_option(option, "-D", &tail)) {
      const char* value;
      if (match_option(option, "-Djava.endorsed.dirs=", &value) &&
            *value!= '\0' && strcmp(value, "\"\"") != 0) {
        // abort if -Djava.endorsed.dirs is set
        jio_fprintf(defaultStream::output_stream(),
          "-Djava.endorsed.dirs=%s is not supported. Endorsed standards and standalone APIs\n"
          "in modular form will be supported via the concept of upgradeable modules.\n", value);
        return JNI_EINVAL;
      }
      if (match_option(option, "-Djava.ext.dirs=", &value) &&
            *value != '\0' && strcmp(value, "\"\"") != 0) {
        // abort if -Djava.ext.dirs is set
        jio_fprintf(defaultStream::output_stream(),
          "-Djava.ext.dirs=%s is not supported.  Use -classpath instead.\n", value);
        return JNI_EINVAL;
      }
      // Check for module related properties.  They must be set using the modules
      // options. For example: use "--add-modules=java.sql", not
      // "-Djdk.module.addmods=java.sql"
      if (is_internal_module_property(option->optionString + 2)) {
        needs_module_property_warning = true;
        continue;
      }
      if (!add_property(tail)) {
        return JNI_ENOMEM;
      }
      // Out of the box management support
      if (match_option(option, "-Dcom.sun.management", &tail)) {
#if INCLUDE_MANAGEMENT
        if (FLAG_SET_CMDLINE(ManagementServer, true) != JVMFlag::SUCCESS) {
          return JNI_EINVAL;
        }
        // management agent in module jdk.management.agent
        if (!create_numbered_module_property("jdk.module.addmods", "jdk.management.agent", addmods_count++)) {
          return JNI_ENOMEM;
        }
#else
        jio_fprintf(defaultStream::output_stream(),
          "-Dcom.sun.management is not supported in this VM.\n");
        return JNI_ERR;
#endif
      }
    // -Xint
    } else if (match_option(option, "-Xint")) {
          set_mode_flags(_int);
          mode_flag_cmd_line = true;
    // -Xmixed
    } else if (match_option(option, "-Xmixed")) {
          set_mode_flags(_mixed);
          mode_flag_cmd_line = true;
    // -Xcomp
    } else if (match_option(option, "-Xcomp")) {
      // for testing the compiler; turn off all flags that inhibit compilation
          set_mode_flags(_comp);
          mode_flag_cmd_line = true;
    // -Xshare:dump
    } else if (match_option(option, "-Xshare:dump")) {
      CDSConfig::enable_dumping_static_archive();
    // -Xshare:on
    } else if (match_option(option, "-Xshare:on")) {
      UseSharedSpaces = true;
      RequireSharedSpaces = true;
    // -Xshare:auto || -XX:ArchiveClassesAtExit=<archive file>
    } else if (match_option(option, "-Xshare:auto")) {
      UseSharedSpaces = true;
      RequireSharedSpaces = false;
      xshare_auto_cmd_line = true;
    // -Xshare:off
    } else if (match_option(option, "-Xshare:off")) {
      UseSharedSpaces = false;
      RequireSharedSpaces = false;
    // -Xverify
    } else if (match_option(option, "-Xverify", &tail)) {
      if (strcmp(tail, ":all") == 0 || strcmp(tail, "") == 0) {
        if (FLAG_SET_CMDLINE(BytecodeVerificationLocal, true) != JVMFlag::SUCCESS) {
          return JNI_EINVAL;
        }
        if (FLAG_SET_CMDLINE(BytecodeVerificationRemote, true) != JVMFlag::SUCCESS) {
          return JNI_EINVAL;
        }
      } else if (strcmp(tail, ":remote") == 0) {
        if (FLAG_SET_CMDLINE(BytecodeVerificationLocal, false) != JVMFlag::SUCCESS) {
          return JNI_EINVAL;
        }
        if (FLAG_SET_CMDLINE(BytecodeVerificationRemote, true) != JVMFlag::SUCCESS) {
          return JNI_EINVAL;
        }
      } else if (strcmp(tail, ":none") == 0) {
        if (FLAG_SET_CMDLINE(BytecodeVerificationLocal, false) != JVMFlag::SUCCESS) {
          return JNI_EINVAL;
        }
        if (FLAG_SET_CMDLINE(BytecodeVerificationRemote, false) != JVMFlag::SUCCESS) {
          return JNI_EINVAL;
        }
        warning("Options -Xverify:none and -noverify were deprecated in JDK 13 and will likely be removed in a future release.");
      } else if (is_bad_option(option, args->ignoreUnrecognized, "verification")) {
        return JNI_EINVAL;
      }
    // -Xdebug
    } else if (match_option(option, "-Xdebug")) {
      warning("Option -Xdebug was deprecated in JDK 22 and will likely be removed in a future release.");
    } else if (match_option(option, "-Xloggc:", &tail)) {
      // Deprecated flag to redirect GC output to a file. -Xloggc:<filename>
      log_warning(gc)("-Xloggc is deprecated. Will use -Xlog:gc:%s instead.", tail);
      _legacyGCLogging.lastFlag = 2;
      _legacyGCLogging.file = os::strdup_check_oom(tail);
    } else if (match_option(option, "-Xlog", &tail)) {
      bool ret = false;
      if (strcmp(tail, ":help") == 0) {
        fileStream stream(defaultStream::output_stream());
        LogConfiguration::print_command_line_help(&stream);
        vm_exit(0);
      } else if (strcmp(tail, ":disable") == 0) {
        LogConfiguration::disable_logging();
        ret = true;
      } else if (strcmp(tail, ":async") == 0) {
        LogConfiguration::set_async_mode(true);
        ret = true;
      } else if (*tail == '\0') {
        ret = LogConfiguration::parse_command_line_arguments();
        assert(ret, "-Xlog without arguments should never fail to parse");
      } else if (*tail == ':') {
        ret = LogConfiguration::parse_command_line_arguments(tail + 1);
      }
      if (ret == false) {
        jio_fprintf(defaultStream::error_stream(),
                    "Invalid -Xlog option '-Xlog%s', see error log for details.\n",
                    tail);
        return JNI_EINVAL;
      }
    // JNI hooks
    } else if (match_option(option, "-Xcheck", &tail)) {
      if (!strcmp(tail, ":jni")) {
#if !INCLUDE_JNI_CHECK
        warning("JNI CHECKING is not supported in this VM");
#else
        CheckJNICalls = true;
#endif // INCLUDE_JNI_CHECK
      } else if (is_bad_option(option, args->ignoreUnrecognized,
                                     "check")) {
        return JNI_EINVAL;
      }
    } else if (match_option(option, "vfprintf")) {
      _vfprintf_hook = CAST_TO_FN_PTR(vfprintf_hook_t, option->extraInfo);
    } else if (match_option(option, "exit")) {
      _exit_hook = CAST_TO_FN_PTR(exit_hook_t, option->extraInfo);
    } else if (match_option(option, "abort")) {
      _abort_hook = CAST_TO_FN_PTR(abort_hook_t, option->extraInfo);
    // Need to keep consistency of MaxTenuringThreshold and AlwaysTenure/NeverTenure;
    // and the last option wins.
    } else if (match_option(option, "-XX:+NeverTenure")) {
      if (FLAG_SET_CMDLINE(NeverTenure, true) != JVMFlag::SUCCESS) {
        return JNI_EINVAL;
      }
      if (FLAG_SET_CMDLINE(AlwaysTenure, false) != JVMFlag::SUCCESS) {
        return JNI_EINVAL;
      }
      if (FLAG_SET_CMDLINE(MaxTenuringThreshold, markWord::max_age + 1) != JVMFlag::SUCCESS) {
        return JNI_EINVAL;
      }
    } else if (match_option(option, "-XX:+AlwaysTenure")) {
      if (FLAG_SET_CMDLINE(NeverTenure, false) != JVMFlag::SUCCESS) {
        return JNI_EINVAL;
      }
      if (FLAG_SET_CMDLINE(AlwaysTenure, true) != JVMFlag::SUCCESS) {
        return JNI_EINVAL;
      }
      if (FLAG_SET_CMDLINE(MaxTenuringThreshold, 0) != JVMFlag::SUCCESS) {
        return JNI_EINVAL;
      }
    } else if (match_option(option, "-XX:MaxTenuringThreshold=", &tail)) {
      uint max_tenuring_thresh = 0;
      if (!parse_uint(tail, &max_tenuring_thresh, 0)) {
        jio_fprintf(defaultStream::error_stream(),
                    "Improperly specified VM option \'MaxTenuringThreshold=%s\'\n", tail);
        return JNI_EINVAL;
      }

      if (FLAG_SET_CMDLINE(MaxTenuringThreshold, max_tenuring_thresh) != JVMFlag::SUCCESS) {
        return JNI_EINVAL;
      }

      if (MaxTenuringThreshold == 0) {
        if (FLAG_SET_CMDLINE(NeverTenure, false) != JVMFlag::SUCCESS) {
          return JNI_EINVAL;
        }
        if (FLAG_SET_CMDLINE(AlwaysTenure, true) != JVMFlag::SUCCESS) {
          return JNI_EINVAL;
        }
      } else {
        if (FLAG_SET_CMDLINE(NeverTenure, false) != JVMFlag::SUCCESS) {
          return JNI_EINVAL;
        }
        if (FLAG_SET_CMDLINE(AlwaysTenure, false) != JVMFlag::SUCCESS) {
          return JNI_EINVAL;
        }
      }
    } else if (match_option(option, "-XX:+DisplayVMOutputToStderr")) {
      if (FLAG_SET_CMDLINE(DisplayVMOutputToStdout, false) != JVMFlag::SUCCESS) {
        return JNI_EINVAL;
      }
      if (FLAG_SET_CMDLINE(DisplayVMOutputToStderr, true) != JVMFlag::SUCCESS) {
        return JNI_EINVAL;
      }
    } else if (match_option(option, "-XX:+DisplayVMOutputToStdout")) {
      if (FLAG_SET_CMDLINE(DisplayVMOutputToStderr, false) != JVMFlag::SUCCESS) {
        return JNI_EINVAL;
      }
      if (FLAG_SET_CMDLINE(DisplayVMOutputToStdout, true) != JVMFlag::SUCCESS) {
        return JNI_EINVAL;
      }
    } else if (match_option(option, "-XX:+ErrorFileToStderr")) {
      if (FLAG_SET_CMDLINE(ErrorFileToStdout, false) != JVMFlag::SUCCESS) {
        return JNI_EINVAL;
      }
      if (FLAG_SET_CMDLINE(ErrorFileToStderr, true) != JVMFlag::SUCCESS) {
        return JNI_EINVAL;
      }
    } else if (match_option(option, "-XX:+ErrorFileToStdout")) {
      if (FLAG_SET_CMDLINE(ErrorFileToStderr, false) != JVMFlag::SUCCESS) {
        return JNI_EINVAL;
      }
      if (FLAG_SET_CMDLINE(ErrorFileToStdout, true) != JVMFlag::SUCCESS) {
        return JNI_EINVAL;
      }
    } else if (match_option(option, "--finalization=", &tail)) {
      if (strcmp(tail, "enabled") == 0) {
        InstanceKlass::set_finalization_enabled(true);
      } else if (strcmp(tail, "disabled") == 0) {
        InstanceKlass::set_finalization_enabled(false);
      } else {
        jio_fprintf(defaultStream::error_stream(),
                    "Invalid finalization value '%s', must be 'disabled' or 'enabled'.\n",
                    tail);
        return JNI_EINVAL;
      }
#if !defined(DTRACE_ENABLED)
    } else if (match_option(option, "-XX:+DTraceMethodProbes")) {
      jio_fprintf(defaultStream::error_stream(),
                  "DTraceMethodProbes flag is not applicable for this configuration\n");
      return JNI_EINVAL;
    } else if (match_option(option, "-XX:+DTraceAllocProbes")) {
      jio_fprintf(defaultStream::error_stream(),
                  "DTraceAllocProbes flag is not applicable for this configuration\n");
      return JNI_EINVAL;
    } else if (match_option(option, "-XX:+DTraceMonitorProbes")) {
      jio_fprintf(defaultStream::error_stream(),
                  "DTraceMonitorProbes flag is not applicable for this configuration\n");
      return JNI_EINVAL;
#endif // !defined(DTRACE_ENABLED)
#ifdef ASSERT
    } else if (match_option(option, "-XX:+FullGCALot")) {
      if (FLAG_SET_CMDLINE(FullGCALot, true) != JVMFlag::SUCCESS) {
        return JNI_EINVAL;
      }
#endif
#if !INCLUDE_MANAGEMENT
    } else if (match_option(option, "-XX:+ManagementServer")) {
        jio_fprintf(defaultStream::error_stream(),
          "ManagementServer is not supported in this VM.\n");
        return JNI_ERR;
#endif // INCLUDE_MANAGEMENT
#if INCLUDE_JVMCI
    } else if (match_option(option, "-XX:-EnableJVMCIProduct") || match_option(option, "-XX:-UseGraalJIT")) {
      if (EnableJVMCIProduct) {
        jio_fprintf(defaultStream::error_stream(),
                  "-XX:-EnableJVMCIProduct or -XX:-UseGraalJIT cannot come after -XX:+EnableJVMCIProduct or -XX:+UseGraalJIT\n");
        return JNI_EINVAL;
      }
    } else if (match_option(option, "-XX:+EnableJVMCIProduct") || match_option(option, "-XX:+UseGraalJIT")) {
      bool use_graal_jit = match_option(option, "-XX:+UseGraalJIT");
      if (use_graal_jit) {
        const char* jvmci_compiler = get_property("jvmci.Compiler");
        if (jvmci_compiler != nullptr) {
          if (strncmp(jvmci_compiler, "graal", strlen("graal")) != 0) {
            jio_fprintf(defaultStream::error_stream(),
              "Value of jvmci.Compiler incompatible with +UseGraalJIT: %s\n", jvmci_compiler);
            return JNI_ERR;
          }
        } else if (!add_property("jvmci.Compiler=graal")) {
            return JNI_ENOMEM;
        }
      }

      // Just continue, since "-XX:+EnableJVMCIProduct" or "-XX:+UseGraalJIT" has been specified before
      if (EnableJVMCIProduct) {
        continue;
      }
      JVMFlag *jvmciFlag = JVMFlag::find_flag("EnableJVMCIProduct");
      // Allow this flag if it has been unlocked.
      if (jvmciFlag != nullptr && jvmciFlag->is_unlocked()) {
        if (!JVMCIGlobals::enable_jvmci_product_mode(origin, use_graal_jit)) {
          jio_fprintf(defaultStream::error_stream(),
            "Unable to enable JVMCI in product mode\n");
          return JNI_ERR;
        }
      }
      // The flag was locked so process normally to report that error
      else if (!process_argument(use_graal_jit ? "UseGraalJIT" : "EnableJVMCIProduct", args->ignoreUnrecognized, origin)) {
        return JNI_EINVAL;
      }
#endif // INCLUDE_JVMCI
#if INCLUDE_JFR
    } else if (match_jfr_option(&option)) {
      return JNI_EINVAL;
#endif
    } else if (match_option(option, "-XX:", &tail)) { // -XX:xxxx
      // Skip -XX:Flags= and -XX:VMOptionsFile= since those cases have
      // already been handled
      if ((strncmp(tail, "Flags=", strlen("Flags=")) != 0) &&
          (strncmp(tail, "VMOptionsFile=", strlen("VMOptionsFile=")) != 0)) {
        if (!process_argument(tail, args->ignoreUnrecognized, origin)) {
          return JNI_EINVAL;
        }
      }
    // Unknown option
    } else if (is_bad_option(option, args->ignoreUnrecognized)) {
      return JNI_ERR;
    }
  }

  // PrintSharedArchiveAndExit will turn on
  //   -Xshare:on
  //   -Xlog:class+path=info
  if (PrintSharedArchiveAndExit) {
    UseSharedSpaces = true;
    RequireSharedSpaces = true;
    LogConfiguration::configure_stdout(LogLevel::Info, true, LOG_TAGS(class, path));
  }

  fix_appclasspath();

  return JNI_OK;
}

void Arguments::add_patch_mod_prefix(const char* module_name, const char* path, bool* patch_mod_javabase) {
  // For java.base check for duplicate --patch-module options being specified on the command line.
  // This check is only required for java.base, all other duplicate module specifications
  // will be checked during module system initialization.  The module system initialization
  // will throw an ExceptionInInitializerError if this situation occurs.
  if (strcmp(module_name, JAVA_BASE_NAME) == 0) {
    if (*patch_mod_javabase) {
      vm_exit_during_initialization("Cannot specify " JAVA_BASE_NAME " more than once to --patch-module");
    } else {
      *patch_mod_javabase = true;
    }
  }

  // Create GrowableArray lazily, only if --patch-module has been specified
  if (_patch_mod_prefix == nullptr) {
    _patch_mod_prefix = new (mtArguments) GrowableArray<ModulePatchPath*>(10, mtArguments);
  }

  _patch_mod_prefix->push(new ModulePatchPath(module_name, path));
}

// Remove all empty paths from the app classpath (if IgnoreEmptyClassPaths is enabled)
//
// This is necessary because some apps like to specify classpath like -cp foo.jar:${XYZ}:bar.jar
// in their start-up scripts. If XYZ is empty, the classpath will look like "-cp foo.jar::bar.jar".
// Java treats such empty paths as if the user specified "-cp foo.jar:.:bar.jar". I.e., an empty
// path is treated as the current directory.
//
// This causes problems with CDS, which requires that all directories specified in the classpath
// must be empty. In most cases, applications do NOT want to load classes from the current
// directory anyway. Adding -XX:+IgnoreEmptyClassPaths will make these applications' start-up
// scripts compatible with CDS.
void Arguments::fix_appclasspath() {
  if (IgnoreEmptyClassPaths) {
    const char separator = *os::path_separator();
    const char* src = _java_class_path->value();

    // skip over all the leading empty paths
    while (*src == separator) {
      src ++;
    }

    char* copy = os::strdup_check_oom(src, mtArguments);

    // trim all trailing empty paths
    for (char* tail = copy + strlen(copy) - 1; tail >= copy && *tail == separator; tail--) {
      *tail = '\0';
    }

    char from[3] = {separator, separator, '\0'};
    char to  [2] = {separator, '\0'};
    while (StringUtils::replace_no_expand(copy, from, to) > 0) {
      // Keep replacing "::" -> ":" until we have no more "::" (non-windows)
      // Keep replacing ";;" -> ";" until we have no more ";;" (windows)
    }

    _java_class_path->set_writeable_value(copy);
    FreeHeap(copy); // a copy was made by set_value, so don't need this anymore
  }
}

jint Arguments::finalize_vm_init_args(bool patch_mod_javabase) {
  // check if the default lib/endorsed directory exists; if so, error
  char path[JVM_MAXPATHLEN];
  const char* fileSep = os::file_separator();
  jio_snprintf(path, JVM_MAXPATHLEN, "%s%slib%sendorsed", Arguments::get_java_home(), fileSep, fileSep);

  DIR* dir = os::opendir(path);
  if (dir != nullptr) {
    jio_fprintf(defaultStream::output_stream(),
      "<JAVA_HOME>/lib/endorsed is not supported. Endorsed standards and standalone APIs\n"
      "in modular form will be supported via the concept of upgradeable modules.\n");
    os::closedir(dir);
    return JNI_ERR;
  }

  jio_snprintf(path, JVM_MAXPATHLEN, "%s%slib%sext", Arguments::get_java_home(), fileSep, fileSep);
  dir = os::opendir(path);
  if (dir != nullptr) {
    jio_fprintf(defaultStream::output_stream(),
      "<JAVA_HOME>/lib/ext exists, extensions mechanism no longer supported; "
      "Use -classpath instead.\n.");
    os::closedir(dir);
    return JNI_ERR;
  }

  // This must be done after all arguments have been processed
  // and the container support has been initialized since AggressiveHeap
  // relies on the amount of total memory available.
  if (AggressiveHeap) {
    jint result = set_aggressive_heap_flags();
    if (result != JNI_OK) {
      return result;
    }
  }

  // CompileThresholdScaling == 0.0 is same as -Xint: Disable compilation (enable interpreter-only mode),
  // but like -Xint, leave compilation thresholds unaffected.
  // With tiered compilation disabled, setting CompileThreshold to 0 disables compilation as well.
  if ((CompileThresholdScaling == 0.0) || (!TieredCompilation && CompileThreshold == 0)) {
    set_mode_flags(_int);
  }

#ifdef ZERO
  // Zero always runs in interpreted mode
  set_mode_flags(_int);
#endif

  // eventually fix up InitialTenuringThreshold if only MaxTenuringThreshold is set
  if (FLAG_IS_DEFAULT(InitialTenuringThreshold) && (InitialTenuringThreshold > MaxTenuringThreshold)) {
    FLAG_SET_ERGO(InitialTenuringThreshold, MaxTenuringThreshold);
  }

#if !COMPILER2_OR_JVMCI
  // Don't degrade server performance for footprint
  if (FLAG_IS_DEFAULT(UseLargePages) &&
      MaxHeapSize < LargePageHeapSizeThreshold) {
    // No need for large granularity pages w/small heaps.
    // Note that large pages are enabled/disabled for both the
    // Java heap and the code cache.
    FLAG_SET_DEFAULT(UseLargePages, false);
  }

  UNSUPPORTED_OPTION(ProfileInterpreter);
#endif

  // Parse the CompilationMode flag
  if (!CompilationModeFlag::initialize()) {
    return JNI_ERR;
  }

  if (!check_vm_args_consistency()) {
    return JNI_ERR;
  }

  if (!CDSConfig::check_vm_args_consistency(patch_mod_javabase, mode_flag_cmd_line)) {
    return JNI_ERR;
  }

#ifndef CAN_SHOW_REGISTERS_ON_ASSERT
  UNSUPPORTED_OPTION(ShowRegistersOnAssert);
#endif // CAN_SHOW_REGISTERS_ON_ASSERT

  return JNI_OK;
}

// Helper class for controlling the lifetime of JavaVMInitArgs
// objects.  The contents of the JavaVMInitArgs are guaranteed to be
// deleted on the destruction of the ScopedVMInitArgs object.
class ScopedVMInitArgs : public StackObj {
 private:
  JavaVMInitArgs _args;
  char*          _container_name;
  bool           _is_set;
  char*          _vm_options_file_arg;

 public:
  ScopedVMInitArgs(const char *container_name) {
    _args.version = JNI_VERSION_1_2;
    _args.nOptions = 0;
    _args.options = nullptr;
    _args.ignoreUnrecognized = false;
    _container_name = (char *)container_name;
    _is_set = false;
    _vm_options_file_arg = nullptr;
  }

  // Populates the JavaVMInitArgs object represented by this
  // ScopedVMInitArgs object with the arguments in options.  The
  // allocated memory is deleted by the destructor.  If this method
  // returns anything other than JNI_OK, then this object is in a
  // partially constructed state, and should be abandoned.
  jint set_args(const GrowableArrayView<JavaVMOption>* options) {
    _is_set = true;
    JavaVMOption* options_arr = NEW_C_HEAP_ARRAY_RETURN_NULL(
        JavaVMOption, options->length(), mtArguments);
    if (options_arr == nullptr) {
      return JNI_ENOMEM;
    }
    _args.options = options_arr;

    for (int i = 0; i < options->length(); i++) {
      options_arr[i] = options->at(i);
      options_arr[i].optionString = os::strdup(options_arr[i].optionString);
      if (options_arr[i].optionString == nullptr) {
        // Rely on the destructor to do cleanup.
        _args.nOptions = i;
        return JNI_ENOMEM;
      }
    }

    _args.nOptions = options->length();
    _args.ignoreUnrecognized = IgnoreUnrecognizedVMOptions;
    return JNI_OK;
  }

  JavaVMInitArgs* get()             { return &_args; }
  char* container_name()            { return _container_name; }
  bool  is_set()                    { return _is_set; }
  bool  found_vm_options_file_arg() { return _vm_options_file_arg != nullptr; }
  char* vm_options_file_arg()       { return _vm_options_file_arg; }

  void set_vm_options_file_arg(const char *vm_options_file_arg) {
    if (_vm_options_file_arg != nullptr) {
      os::free(_vm_options_file_arg);
    }
    _vm_options_file_arg = os::strdup_check_oom(vm_options_file_arg);
  }

  ~ScopedVMInitArgs() {
    if (_vm_options_file_arg != nullptr) {
      os::free(_vm_options_file_arg);
    }
    if (_args.options == nullptr) return;
    for (int i = 0; i < _args.nOptions; i++) {
      os::free(_args.options[i].optionString);
    }
    FREE_C_HEAP_ARRAY(JavaVMOption, _args.options);
  }

  // Insert options into this option list, to replace option at
  // vm_options_file_pos (-XX:VMOptionsFile)
  jint insert(const JavaVMInitArgs* args,
              const JavaVMInitArgs* args_to_insert,
              const int vm_options_file_pos) {
    assert(_args.options == nullptr, "shouldn't be set yet");
    assert(args_to_insert->nOptions != 0, "there should be args to insert");
    assert(vm_options_file_pos != -1, "vm_options_file_pos should be set");

    int length = args->nOptions + args_to_insert->nOptions - 1;
    // Construct new option array
    GrowableArrayCHeap<JavaVMOption, mtArguments> options(length);
    for (int i = 0; i < args->nOptions; i++) {
      if (i == vm_options_file_pos) {
        // insert the new options starting at the same place as the
        // -XX:VMOptionsFile option
        for (int j = 0; j < args_to_insert->nOptions; j++) {
          options.push(args_to_insert->options[j]);
        }
      } else {
        options.push(args->options[i]);
      }
    }
    // make into options array
    return set_args(&options);
  }
};

jint Arguments::parse_java_options_environment_variable(ScopedVMInitArgs* args) {
  return parse_options_environment_variable("_JAVA_OPTIONS", args);
}

jint Arguments::parse_java_tool_options_environment_variable(ScopedVMInitArgs* args) {
  return parse_options_environment_variable("JAVA_TOOL_OPTIONS", args);
}

jint Arguments::parse_options_environment_variable(const char* name,
                                                   ScopedVMInitArgs* vm_args) {
  char *buffer = ::getenv(name);

  // Don't check this environment variable if user has special privileges
  // (e.g. unix su command).
  if (buffer == nullptr || os::have_special_privileges()) {
    return JNI_OK;
  }

  if ((buffer = os::strdup(buffer)) == nullptr) {
    return JNI_ENOMEM;
  }

  jio_fprintf(defaultStream::error_stream(),
              "Picked up %s: %s\n", name, buffer);

  int retcode = parse_options_buffer(name, buffer, strlen(buffer), vm_args);

  os::free(buffer);
  return retcode;
}

jint Arguments::parse_vm_options_file(const char* file_name, ScopedVMInitArgs* vm_args) {
  // read file into buffer
  int fd = ::open(file_name, O_RDONLY);
  if (fd < 0) {
    jio_fprintf(defaultStream::error_stream(),
                "Could not open options file '%s'\n",
                file_name);
    return JNI_ERR;
  }

  struct stat stbuf;
  int retcode = os::stat(file_name, &stbuf);
  if (retcode != 0) {
    jio_fprintf(defaultStream::error_stream(),
                "Could not stat options file '%s'\n",
                file_name);
    ::close(fd);
    return JNI_ERR;
  }

  if (stbuf.st_size == 0) {
    // tell caller there is no option data and that is ok
    ::close(fd);
    return JNI_OK;
  }

  // '+ 1' for null termination even with max bytes
  size_t bytes_alloc = stbuf.st_size + 1;

  char *buf = NEW_C_HEAP_ARRAY_RETURN_NULL(char, bytes_alloc, mtArguments);
  if (nullptr == buf) {
    jio_fprintf(defaultStream::error_stream(),
                "Could not allocate read buffer for options file parse\n");
    ::close(fd);
    return JNI_ENOMEM;
  }

  memset(buf, 0, bytes_alloc);

  // Fill buffer
  ssize_t bytes_read = ::read(fd, (void *)buf, (unsigned)bytes_alloc);
  ::close(fd);
  if (bytes_read < 0) {
    FREE_C_HEAP_ARRAY(char, buf);
    jio_fprintf(defaultStream::error_stream(),
                "Could not read options file '%s'\n", file_name);
    return JNI_ERR;
  }

  if (bytes_read == 0) {
    // tell caller there is no option data and that is ok
    FREE_C_HEAP_ARRAY(char, buf);
    return JNI_OK;
  }

  retcode = parse_options_buffer(file_name, buf, bytes_read, vm_args);

  FREE_C_HEAP_ARRAY(char, buf);
  return retcode;
}

jint Arguments::parse_options_buffer(const char* name, char* buffer, const size_t buf_len, ScopedVMInitArgs* vm_args) {
  // Construct option array
  GrowableArrayCHeap<JavaVMOption, mtArguments> options(2);

  // some pointers to help with parsing
  char *buffer_end = buffer + buf_len;
  char *opt_hd = buffer;
  char *wrt = buffer;
  char *rd = buffer;

  // parse all options
  while (rd < buffer_end) {
    // skip leading white space from the input string
    while (rd < buffer_end && isspace((unsigned char) *rd)) {
      rd++;
    }

    if (rd >= buffer_end) {
      break;
    }

    // Remember this is where we found the head of the token.
    opt_hd = wrt;

    // Tokens are strings of non white space characters separated
    // by one or more white spaces.
    while (rd < buffer_end && !isspace((unsigned char) *rd)) {
      if (*rd == '\'' || *rd == '"') {      // handle a quoted string
        int quote = *rd;                    // matching quote to look for
        rd++;                               // don't copy open quote
        while (rd < buffer_end && *rd != quote) {
                                            // include everything (even spaces)
                                            // up until the close quote
          *wrt++ = *rd++;                   // copy to option string
        }

        if (rd < buffer_end) {
          rd++;                             // don't copy close quote
        } else {
                                            // did not see closing quote
          jio_fprintf(defaultStream::error_stream(),
                      "Unmatched quote in %s\n", name);
          return JNI_ERR;
        }
      } else {
        *wrt++ = *rd++;                     // copy to option string
      }
    }

    // steal a white space character and set it to null
    *wrt++ = '\0';
    // We now have a complete token

    JavaVMOption option;
    option.optionString = opt_hd;
    option.extraInfo = nullptr;

    options.append(option);                // Fill in option

    rd++;  // Advance to next character
  }

  // Fill out JavaVMInitArgs structure.
  return vm_args->set_args(&options);
}

#ifndef PRODUCT
// Determine whether LogVMOutput should be implicitly turned on.
static bool use_vm_log() {
  if (LogCompilation || !FLAG_IS_DEFAULT(LogFile) ||
      PrintCompilation || PrintInlining || PrintDependencies || PrintNativeNMethods ||
      PrintDebugInfo || PrintRelocations || PrintNMethods || PrintExceptionHandlers ||
      PrintAssembly || TraceDeoptimization ||
      (VerifyDependencies && FLAG_IS_CMDLINE(VerifyDependencies))) {
    return true;
  }

#ifdef COMPILER1
  if (PrintC1Statistics) {
    return true;
  }
#endif // COMPILER1

#ifdef COMPILER2
  if (PrintOptoAssembly || PrintOptoStatistics) {
    return true;
  }
#endif // COMPILER2

  return false;
}

#endif // PRODUCT

bool Arguments::args_contains_vm_options_file_arg(const JavaVMInitArgs* args) {
  for (int index = 0; index < args->nOptions; index++) {
    const JavaVMOption* option = args->options + index;
    const char* tail;
    if (match_option(option, "-XX:VMOptionsFile=", &tail)) {
      return true;
    }
  }
  return false;
}

jint Arguments::insert_vm_options_file(const JavaVMInitArgs* args,
                                       const char* vm_options_file,
                                       const int vm_options_file_pos,
                                       ScopedVMInitArgs* vm_options_file_args,
                                       ScopedVMInitArgs* args_out) {
  jint code = parse_vm_options_file(vm_options_file, vm_options_file_args);
  if (code != JNI_OK) {
    return code;
  }

  if (vm_options_file_args->get()->nOptions < 1) {
    return JNI_OK;
  }

  if (args_contains_vm_options_file_arg(vm_options_file_args->get())) {
    jio_fprintf(defaultStream::error_stream(),
                "A VM options file may not refer to a VM options file. "
                "Specification of '-XX:VMOptionsFile=<file-name>' in the "
                "options file '%s' in options container '%s' is an error.\n",
                vm_options_file_args->vm_options_file_arg(),
                vm_options_file_args->container_name());
    return JNI_EINVAL;
  }

  return args_out->insert(args, vm_options_file_args->get(),
                          vm_options_file_pos);
}

// Expand -XX:VMOptionsFile found in args_in as needed.
// mod_args and args_out parameters may return values as needed.
jint Arguments::expand_vm_options_as_needed(const JavaVMInitArgs* args_in,
                                            ScopedVMInitArgs* mod_args,
                                            JavaVMInitArgs** args_out) {
  jint code = match_special_option_and_act(args_in, mod_args);
  if (code != JNI_OK) {
    return code;
  }

  if (mod_args->is_set()) {
    // args_in contains -XX:VMOptionsFile and mod_args contains the
    // original options from args_in along with the options expanded
    // from the VMOptionsFile. Return a short-hand to the caller.
    *args_out = mod_args->get();
  } else {
    *args_out = (JavaVMInitArgs *)args_in;  // no changes so use args_in
  }
  return JNI_OK;
}

jint Arguments::match_special_option_and_act(const JavaVMInitArgs* args,
                                             ScopedVMInitArgs* args_out) {
  // Remaining part of option string
  const char* tail;
  ScopedVMInitArgs vm_options_file_args(args_out->container_name());

  for (int index = 0; index < args->nOptions; index++) {
    const JavaVMOption* option = args->options + index;
    if (match_option(option, "-XX:Flags=", &tail)) {
      Arguments::set_jvm_flags_file(tail);
      continue;
    }
    if (match_option(option, "-XX:VMOptionsFile=", &tail)) {
      if (vm_options_file_args.found_vm_options_file_arg()) {
        jio_fprintf(defaultStream::error_stream(),
                    "The option '%s' is already specified in the options "
                    "container '%s' so the specification of '%s' in the "
                    "same options container is an error.\n",
                    vm_options_file_args.vm_options_file_arg(),
                    vm_options_file_args.container_name(),
                    option->optionString);
        return JNI_EINVAL;
      }
      vm_options_file_args.set_vm_options_file_arg(option->optionString);
      // If there's a VMOptionsFile, parse that
      jint code = insert_vm_options_file(args, tail, index,
                                         &vm_options_file_args, args_out);
      if (code != JNI_OK) {
        return code;
      }
      args_out->set_vm_options_file_arg(vm_options_file_args.vm_options_file_arg());
      if (args_out->is_set()) {
        // The VMOptions file inserted some options so switch 'args'
        // to the new set of options, and continue processing which
        // preserves "last option wins" semantics.
        args = args_out->get();
        // The first option from the VMOptionsFile replaces the
        // current option.  So we back track to process the
        // replacement option.
        index--;
      }
      continue;
    }
    if (match_option(option, "-XX:+PrintVMOptions")) {
      PrintVMOptions = true;
      continue;
    }
    if (match_option(option, "-XX:-PrintVMOptions")) {
      PrintVMOptions = false;
      continue;
    }
    if (match_option(option, "-XX:+IgnoreUnrecognizedVMOptions")) {
      IgnoreUnrecognizedVMOptions = true;
      continue;
    }
    if (match_option(option, "-XX:-IgnoreUnrecognizedVMOptions")) {
      IgnoreUnrecognizedVMOptions = false;
      continue;
    }
    if (match_option(option, "-XX:+PrintFlagsInitial")) {
      JVMFlag::printFlags(tty, false);
      vm_exit(0);
    }

#ifndef PRODUCT
    if (match_option(option, "-XX:+PrintFlagsWithComments")) {
      JVMFlag::printFlags(tty, true);
      vm_exit(0);
    }
#endif
  }
  return JNI_OK;
}

static void print_options(const JavaVMInitArgs *args) {
  const char* tail;
  for (int index = 0; index < args->nOptions; index++) {
    const JavaVMOption *option = args->options + index;
    if (match_option(option, "-XX:", &tail)) {
      logOption(tail);
    }
  }
}

bool Arguments::handle_deprecated_print_gc_flags() {
  if (PrintGC) {
    log_warning(gc)("-XX:+PrintGC is deprecated. Will use -Xlog:gc instead.");
  }
  if (PrintGCDetails) {
    log_warning(gc)("-XX:+PrintGCDetails is deprecated. Will use -Xlog:gc* instead.");
  }

  if (_legacyGCLogging.lastFlag == 2) {
    // -Xloggc was used to specify a filename
    const char* gc_conf = PrintGCDetails ? "gc*" : "gc";

    LogTarget(Error, logging) target;
    LogStream errstream(target);
    return LogConfiguration::parse_log_arguments(_legacyGCLogging.file, gc_conf, nullptr, nullptr, &errstream);
  } else if (PrintGC || PrintGCDetails || (_legacyGCLogging.lastFlag == 1)) {
    LogConfiguration::configure_stdout(LogLevel::Info, !PrintGCDetails, LOG_TAGS(gc));
  }
  return true;
}

static void apply_debugger_ergo() {
#ifdef ASSERT
  if (ReplayCompiles) {
    FLAG_SET_ERGO_IF_DEFAULT(UseDebuggerErgo, true);
  }

  if (UseDebuggerErgo) {
    // Turn on sub-flags
    FLAG_SET_ERGO_IF_DEFAULT(UseDebuggerErgo1, true);
    FLAG_SET_ERGO_IF_DEFAULT(UseDebuggerErgo2, true);
  }

  if (UseDebuggerErgo2) {
    // Debugging with limited number of CPUs
    FLAG_SET_ERGO_IF_DEFAULT(UseNUMA, false);
    FLAG_SET_ERGO_IF_DEFAULT(ConcGCThreads, 1);
    FLAG_SET_ERGO_IF_DEFAULT(ParallelGCThreads, 1);
    FLAG_SET_ERGO_IF_DEFAULT(CICompilerCount, 2);
  }
#endif // ASSERT
}

// Parse entry point called from JNI_CreateJavaVM

jint Arguments::parse(const JavaVMInitArgs* initial_cmd_args) {
  assert(verify_special_jvm_flags(false), "deprecated and obsolete flag table inconsistent");
  JVMFlag::check_all_flag_declarations();

  // If flag "-XX:Flags=flags-file" is used it will be the first option to be processed.
  const char* hotspotrc = ".hotspotrc";
  bool settings_file_specified = false;
  bool needs_hotspotrc_warning = false;
  ScopedVMInitArgs initial_vm_options_args("");
  ScopedVMInitArgs initial_java_tool_options_args("env_var='JAVA_TOOL_OPTIONS'");
  ScopedVMInitArgs initial_java_options_args("env_var='_JAVA_OPTIONS'");

  // Pointers to current working set of containers
  JavaVMInitArgs* cur_cmd_args;
  JavaVMInitArgs* cur_vm_options_args;
  JavaVMInitArgs* cur_java_options_args;
  JavaVMInitArgs* cur_java_tool_options_args;

  // Containers for modified/expanded options
  ScopedVMInitArgs mod_cmd_args("cmd_line_args");
  ScopedVMInitArgs mod_vm_options_args("vm_options_args");
  ScopedVMInitArgs mod_java_tool_options_args("env_var='JAVA_TOOL_OPTIONS'");
  ScopedVMInitArgs mod_java_options_args("env_var='_JAVA_OPTIONS'");


  jint code =
      parse_java_tool_options_environment_variable(&initial_java_tool_options_args);
  if (code != JNI_OK) {
    return code;
  }

  code = parse_java_options_environment_variable(&initial_java_options_args);
  if (code != JNI_OK) {
    return code;
  }

  // Parse the options in the /java.base/jdk/internal/vm/options resource, if present
  char *vmoptions = ClassLoader::lookup_vm_options();
  if (vmoptions != nullptr) {
    code = parse_options_buffer("vm options resource", vmoptions, strlen(vmoptions), &initial_vm_options_args);
    FREE_C_HEAP_ARRAY(char, vmoptions);
    if (code != JNI_OK) {
      return code;
    }
  }

  code = expand_vm_options_as_needed(initial_java_tool_options_args.get(),
                                     &mod_java_tool_options_args,
                                     &cur_java_tool_options_args);
  if (code != JNI_OK) {
    return code;
  }

  code = expand_vm_options_as_needed(initial_cmd_args,
                                     &mod_cmd_args,
                                     &cur_cmd_args);
  if (code != JNI_OK) {
    return code;
  }

  code = expand_vm_options_as_needed(initial_java_options_args.get(),
                                     &mod_java_options_args,
                                     &cur_java_options_args);
  if (code != JNI_OK) {
    return code;
  }

  code = expand_vm_options_as_needed(initial_vm_options_args.get(),
                                     &mod_vm_options_args,
                                     &cur_vm_options_args);
  if (code != JNI_OK) {
    return code;
  }

  const char* flags_file = Arguments::get_jvm_flags_file();
  settings_file_specified = (flags_file != nullptr);

  if (IgnoreUnrecognizedVMOptions) {
    cur_cmd_args->ignoreUnrecognized = true;
    cur_java_tool_options_args->ignoreUnrecognized = true;
    cur_java_options_args->ignoreUnrecognized = true;
  }

  // Parse specified settings file
  if (settings_file_specified) {
    if (!process_settings_file(flags_file, true,
                               cur_cmd_args->ignoreUnrecognized)) {
      return JNI_EINVAL;
    }
  } else {
#ifdef ASSERT
    // Parse default .hotspotrc settings file
    if (!process_settings_file(".hotspotrc", false,
                               cur_cmd_args->ignoreUnrecognized)) {
      return JNI_EINVAL;
    }
#else
    struct stat buf;
    if (os::stat(hotspotrc, &buf) == 0) {
      needs_hotspotrc_warning = true;
    }
#endif
  }

  if (PrintVMOptions) {
    print_options(cur_java_tool_options_args);
    print_options(cur_cmd_args);
    print_options(cur_java_options_args);
  }

  // Parse JavaVMInitArgs structure passed in, as well as JAVA_TOOL_OPTIONS and _JAVA_OPTIONS
  jint result = parse_vm_init_args(cur_vm_options_args,
                                   cur_java_tool_options_args,
                                   cur_java_options_args,
                                   cur_cmd_args);

  if (result != JNI_OK) {
    return result;
  }

  // Delay warning until here so that we've had a chance to process
  // the -XX:-PrintWarnings flag
  if (needs_hotspotrc_warning) {
    warning("%s file is present but has been ignored.  "
            "Run with -XX:Flags=%s to load the file.",
            hotspotrc, hotspotrc);
  }

  if (needs_module_property_warning) {
    warning("Ignoring system property options whose names match the '-Djdk.module.*'."
            " names that are reserved for internal use.");
  }

#if defined(_ALLBSD_SOURCE) || defined(AIX)  // UseLargePages is not yet supported on BSD and AIX.
  UNSUPPORTED_OPTION(UseLargePages);
#endif

#if defined(AIX)
  UNSUPPORTED_OPTION_NULL(AllocateHeapAt);
#endif

#ifndef PRODUCT
  if (TraceBytecodesAt != 0) {
    TraceBytecodes = true;
  }
#endif // PRODUCT

  if (ScavengeRootsInCode == 0) {
    if (!FLAG_IS_DEFAULT(ScavengeRootsInCode)) {
      warning("Forcing ScavengeRootsInCode non-zero");
    }
    ScavengeRootsInCode = 1;
  }

  if (!handle_deprecated_print_gc_flags()) {
    return JNI_EINVAL;
  }

  // Set object alignment values.
  set_object_alignment();

#if !INCLUDE_CDS
  if (CDSConfig::is_dumping_static_archive() || RequireSharedSpaces) {
    jio_fprintf(defaultStream::error_stream(),
      "Shared spaces are not supported in this VM\n");
    return JNI_ERR;
  }
  if (DumpLoadedClassList != nullptr) {
    jio_fprintf(defaultStream::error_stream(),
      "DumpLoadedClassList is not supported in this VM\n");
    return JNI_ERR;
  }
  if ((CDSConfig::is_using_archive() && xshare_auto_cmd_line) ||
      log_is_enabled(Info, cds)) {
    warning("Shared spaces are not supported in this VM");
    UseSharedSpaces = false;
    LogConfiguration::configure_stdout(LogLevel::Off, true, LOG_TAGS(cds));
  }
  no_shared_spaces("CDS Disabled");
#endif // INCLUDE_CDS

  // Verify NMT arguments
  const NMT_TrackingLevel lvl = NMTUtil::parse_tracking_level(NativeMemoryTracking);
  if (lvl == NMT_unknown) {
    jio_fprintf(defaultStream::error_stream(),
                "Syntax error, expecting -XX:NativeMemoryTracking=[off|summary|detail]\n");
    return JNI_ERR;
  }
  if (PrintNMTStatistics && lvl == NMT_off) {
    warning("PrintNMTStatistics is disabled, because native memory tracking is not enabled");
    FLAG_SET_DEFAULT(PrintNMTStatistics, false);
  }

  bool trace_dependencies = log_is_enabled(Debug, dependencies);
  if (trace_dependencies && VerifyDependencies) {
    warning("dependency logging results may be inflated by VerifyDependencies");
  }

  bool log_class_load_cause = log_is_enabled(Info, class, load, cause, native) ||
                              log_is_enabled(Info, class, load, cause);
  if (log_class_load_cause && LogClassLoadingCauseFor == nullptr) {
    warning("class load cause logging will not produce output without LogClassLoadingCauseFor");
  }

  apply_debugger_ergo();

  // The VMThread needs to stop now and then to execute these debug options.
  if ((HandshakeALot || SafepointALot) && FLAG_IS_DEFAULT(GuaranteedSafepointInterval)) {
    FLAG_SET_DEFAULT(GuaranteedSafepointInterval, 1000);
  }

  if (log_is_enabled(Info, arguments)) {
    LogStream st(Log(arguments)::info());
    Arguments::print_on(&st);
  }

  return JNI_OK;
}

jint Arguments::apply_ergo() {
  // Set flags based on ergonomics.
  jint result = set_ergonomics_flags();
  if (result != JNI_OK) return result;

  // Set heap size based on available physical memory
  set_heap_size();

  GCConfig::arguments()->initialize();

  CDSConfig::initialize();

  // Initialize Metaspace flags and alignments
  Metaspace::ergo_initialize();

  if (!StringDedup::ergo_initialize()) {
    return JNI_EINVAL;
  }

  // Set compiler flags after GC is selected and GC specific
  // flags (LoopStripMiningIter) are set.
  CompilerConfig::ergo_initialize();

  // Set bytecode rewriting flags
  set_bytecode_flags();

  // Set flags if aggressive optimization flags are enabled
  jint code = set_aggressive_opts_flags();
  if (code != JNI_OK) {
    return code;
  }

  if (FLAG_IS_DEFAULT(UseSecondarySupersTable)) {
    FLAG_SET_DEFAULT(UseSecondarySupersTable, VM_Version::supports_secondary_supers_table());
  } else if (UseSecondarySupersTable && !VM_Version::supports_secondary_supers_table()) {
    warning("UseSecondarySupersTable is not supported");
    FLAG_SET_DEFAULT(UseSecondarySupersTable, false);
  }
  if (!UseSecondarySupersTable) {
    FLAG_SET_DEFAULT(StressSecondarySupers, false);
    FLAG_SET_DEFAULT(VerifySecondarySupers, false);
  }

#ifdef ZERO
  // Clear flags not supported on zero.
  FLAG_SET_DEFAULT(ProfileInterpreter, false);
#endif // ZERO

  if (PrintAssembly && FLAG_IS_DEFAULT(DebugNonSafepoints)) {
    warning("PrintAssembly is enabled; turning on DebugNonSafepoints to gain additional output");
    DebugNonSafepoints = true;
  }

  if (FLAG_IS_CMDLINE(CompressedClassSpaceSize) && !UseCompressedClassPointers) {
    warning("Setting CompressedClassSpaceSize has no effect when compressed class pointers are not used");
  }

  // Treat the odd case where local verification is enabled but remote
  // verification is not as if both were enabled.
  if (BytecodeVerificationLocal && !BytecodeVerificationRemote) {
    log_info(verification)("Turning on remote verification because local verification is on");
    FLAG_SET_DEFAULT(BytecodeVerificationRemote, true);
  }

#ifndef PRODUCT
  if (!LogVMOutput && FLAG_IS_DEFAULT(LogVMOutput)) {
    if (use_vm_log()) {
      LogVMOutput = true;
    }
  }
#endif // PRODUCT

  if (PrintCommandLineFlags) {
    JVMFlag::printSetFlags(tty);
  }

#if COMPILER2_OR_JVMCI
  if (!FLAG_IS_DEFAULT(EnableVectorSupport) && !EnableVectorSupport) {
    if (!FLAG_IS_DEFAULT(EnableVectorReboxing) && EnableVectorReboxing) {
      warning("Disabling EnableVectorReboxing since EnableVectorSupport is turned off.");
    }
    FLAG_SET_DEFAULT(EnableVectorReboxing, false);

    if (!FLAG_IS_DEFAULT(EnableVectorAggressiveReboxing) && EnableVectorAggressiveReboxing) {
      if (!EnableVectorReboxing) {
        warning("Disabling EnableVectorAggressiveReboxing since EnableVectorReboxing is turned off.");
      } else {
        warning("Disabling EnableVectorAggressiveReboxing since EnableVectorSupport is turned off.");
      }
    }
    FLAG_SET_DEFAULT(EnableVectorAggressiveReboxing, false);

    if (!FLAG_IS_DEFAULT(UseVectorStubs) && UseVectorStubs) {
      warning("Disabling UseVectorStubs since EnableVectorSupport is turned off.");
    }
    FLAG_SET_DEFAULT(UseVectorStubs, false);
  }
#endif // COMPILER2_OR_JVMCI

  if (log_is_enabled(Info, perf, class, link)) {
    if (!UsePerfData) {
      warning("Disabling -Xlog:perf+class+link since UsePerfData is turned off.");
      LogConfiguration::configure_stdout(LogLevel::Off, false, LOG_TAGS(perf, class, link));
    }
  }

  if (FLAG_IS_CMDLINE(DiagnoseSyncOnValueBasedClasses)) {
    if (DiagnoseSyncOnValueBasedClasses == ObjectSynchronizer::LOG_WARNING && !log_is_enabled(Info, valuebasedclasses)) {
      LogConfiguration::configure_stdout(LogLevel::Info, true, LOG_TAGS(valuebasedclasses));
    }
  }
  return JNI_OK;
}

jint Arguments::adjust_after_os() {
  if (UseNUMA) {
    if (UseParallelGC) {
      if (FLAG_IS_DEFAULT(MinHeapDeltaBytes)) {
         FLAG_SET_DEFAULT(MinHeapDeltaBytes, 64*M);
      }
    }
  }
  return JNI_OK;
}

int Arguments::PropertyList_count(SystemProperty* pl) {
  int count = 0;
  while(pl != nullptr) {
    count++;
    pl = pl->next();
  }
  return count;
}

// Return the number of readable properties.
int Arguments::PropertyList_readable_count(SystemProperty* pl) {
  int count = 0;
  while(pl != nullptr) {
    if (pl->readable()) {
      count++;
    }
    pl = pl->next();
  }
  return count;
}

const char* Arguments::PropertyList_get_value(SystemProperty *pl, const char* key) {
  assert(key != nullptr, "just checking");
  SystemProperty* prop;
  for (prop = pl; prop != nullptr; prop = prop->next()) {
    if (strcmp(key, prop->key()) == 0) return prop->value();
  }
  return nullptr;
}

// Return the value of the requested property provided that it is a readable property.
const char* Arguments::PropertyList_get_readable_value(SystemProperty *pl, const char* key) {
  assert(key != nullptr, "just checking");
  SystemProperty* prop;
  // Return the property value if the keys match and the property is not internal or
  // it's the special internal property "jdk.boot.class.path.append".
  for (prop = pl; prop != nullptr; prop = prop->next()) {
    if (strcmp(key, prop->key()) == 0) {
      if (!prop->internal()) {
        return prop->value();
      } else if (strcmp(key, "jdk.boot.class.path.append") == 0) {
        return prop->value();
      } else {
        // Property is internal and not jdk.boot.class.path.append so return null.
        return nullptr;
      }
    }
  }
  return nullptr;
}

void Arguments::PropertyList_add(SystemProperty** plist, SystemProperty *new_p) {
  SystemProperty* p = *plist;
  if (p == nullptr) {
    *plist = new_p;
  } else {
    while (p->next() != nullptr) {
      p = p->next();
    }
    p->set_next(new_p);
  }
}

void Arguments::PropertyList_add(SystemProperty** plist, const char* k, const char* v,
                                 bool writeable, bool internal) {
  if (plist == nullptr)
    return;

  SystemProperty* new_p = new SystemProperty(k, v, writeable, internal);
  PropertyList_add(plist, new_p);
}

void Arguments::PropertyList_add(SystemProperty *element) {
  PropertyList_add(&_system_properties, element);
}

// This add maintains unique property key in the list.
void Arguments::PropertyList_unique_add(SystemProperty** plist, const char* k, const char* v,
                                        PropertyAppendable append, PropertyWriteable writeable,
                                        PropertyInternal internal) {
  if (plist == nullptr)
    return;

  // If property key exists and is writeable, then update with new value.
  // Trying to update a non-writeable property is silently ignored.
  SystemProperty* prop;
  for (prop = *plist; prop != nullptr; prop = prop->next()) {
    if (strcmp(k, prop->key()) == 0) {
      if (append == AppendProperty) {
        prop->append_writeable_value(v);
      } else {
        prop->set_writeable_value(v);
      }
      return;
    }
  }

  PropertyList_add(plist, k, v, writeable == WriteableProperty, internal == InternalProperty);
}

// Copies src into buf, replacing "%%" with "%" and "%p" with pid
// Returns true if all of the source pointed by src has been copied over to
// the destination buffer pointed by buf. Otherwise, returns false.
// Notes:
// 1. If the length (buflen) of the destination buffer excluding the
// null terminator character is not long enough for holding the expanded
// pid characters, it also returns false instead of returning the partially
// expanded one.
// 2. The passed in "buflen" should be large enough to hold the null terminator.
bool Arguments::copy_expand_pid(const char* src, size_t srclen,
                                char* buf, size_t buflen) {
  const char* p = src;
  char* b = buf;
  const char* src_end = &src[srclen];
  char* buf_end = &buf[buflen - 1];

  while (p < src_end && b < buf_end) {
    if (*p == '%') {
      switch (*(++p)) {
      case '%':         // "%%" ==> "%"
        *b++ = *p++;
        break;
      case 'p':  {       //  "%p" ==> current process id
        // buf_end points to the character before the last character so
        // that we could write '\0' to the end of the buffer.
        size_t buf_sz = buf_end - b + 1;
        int ret = jio_snprintf(b, buf_sz, "%d", os::current_process_id());

        // if jio_snprintf fails or the buffer is not long enough to hold
        // the expanded pid, returns false.
        if (ret < 0 || ret >= (int)buf_sz) {
          return false;
        } else {
          b += ret;
          assert(*b == '\0', "fail in copy_expand_pid");
          if (p == src_end && b == buf_end + 1) {
            // reach the end of the buffer.
            return true;
          }
        }
        p++;
        break;
      }
      default :
        *b++ = '%';
      }
    } else {
      *b++ = *p++;
    }
  }
  *b = '\0';
  return (p == src_end); // return false if not all of the source was copied
}<|MERGE_RESOLUTION|>--- conflicted
+++ resolved
@@ -512,11 +512,8 @@
 
   { "MetaspaceReclaimPolicy",       JDK_Version::undefined(), JDK_Version::jdk(21), JDK_Version::undefined() },
 
-<<<<<<< HEAD
   { "UseEmptySlotsInSupers",        JDK_Version::jdk(23), JDK_Version::jdk(24), JDK_Version::jdk(25) },
-=======
   { "OldSize",                      JDK_Version::jdk(23), JDK_Version::jdk(24), JDK_Version::jdk(25) },
->>>>>>> e965d70a
 #if defined(X86)
   { "UseRTMLocking",                JDK_Version::jdk(23), JDK_Version::jdk(24), JDK_Version::jdk(25) },
   { "UseRTMDeopt",                  JDK_Version::jdk(23), JDK_Version::jdk(24), JDK_Version::jdk(25) },
