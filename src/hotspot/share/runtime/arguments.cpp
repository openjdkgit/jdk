--- conflicted
+++ resolved
@@ -1270,7 +1270,6 @@
     value = &prop[key_len + 1];
   }
 
-<<<<<<< HEAD
 #if INCLUDE_CDS
   if (is_internal_module_property(key) && !is_add_modules_property(key)) {
     MetaspaceShared::disable_optimized_module_handling();
@@ -1284,9 +1283,6 @@
     log_info(cds)("full module graph: disabled due to incompatible property: %s=%s", key, value);
   }
 #endif
-=======
-  CDSConfig::check_system_property(key, value);
->>>>>>> ce4b257f
 
   if (strcmp(key, "java.compiler") == 0) {
     // we no longer support java.compiler system property, log a warning and let it get
