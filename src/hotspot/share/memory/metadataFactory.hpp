--- conflicted
+++ resolved
@@ -68,10 +68,6 @@
       assert(!md->on_stack(), "can't deallocate things on stack");
       assert(!md->is_shared(), "cannot deallocate if in shared spaces");
       md->deallocate_contents(loader_data);
-<<<<<<< HEAD
-      bool is_class = md->is_in_class_space();
-=======
->>>>>>> daf26178
       // Call the destructor. This is currently used for MethodData which has a member
       // that needs to be destructed to release resources. Most Metadata derived classes have noop
       // destructors and/or cleanup using deallocate_contents.
@@ -79,11 +75,7 @@
       // or volatile so we can call the destructor of the type T points to.
       using U = std::remove_cv_t<T>;
       md->~U();
-<<<<<<< HEAD
-      loader_data->metaspace_non_null()->deallocate((MetaWord*)md, size, is_class);
-=======
       loader_data->metaspace_non_null()->deallocate((MetaWord*)md, size);
->>>>>>> daf26178
     }
   }
 };
