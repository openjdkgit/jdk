/*
 * Copyright (c) 1997, 2022, Oracle and/or its affiliates. All rights reserved.
 * DO NOT ALTER OR REMOVE COPYRIGHT NOTICES OR THIS FILE HEADER.
 *
 * This code is free software; you can redistribute it and/or modify it
 * under the terms of the GNU General Public License version 2 only, as
 * published by the Free Software Foundation.
 *
 * This code is distributed in the hope that it will be useful, but WITHOUT
 * ANY WARRANTY; without even the implied warranty of MERCHANTABILITY or
 * FITNESS FOR A PARTICULAR PURPOSE.  See the GNU General Public License
 * version 2 for more details (a copy is included in the LICENSE file that
 * accompanied this code).
 *
 * You should have received a copy of the GNU General Public License version
 * 2 along with this work; if not, write to the Free Software Foundation,
 * Inc., 51 Franklin St, Fifth Floor, Boston, MA 02110-1301 USA.
 *
 * Please contact Oracle, 500 Oracle Parkway, Redwood Shores, CA 94065 USA
 * or visit www.oracle.com if you need additional information or have any
 * questions.
 *
 */

#ifndef SHARE_MEMORY_ALLOCATION_HPP
#define SHARE_MEMORY_ALLOCATION_HPP

#include "memory/allStatic.hpp"
#include "utilities/globalDefinitions.hpp"
#include "utilities/macros.hpp"

#include <new>

class outputStream;
class Thread;
class JavaThread;

class AllocFailStrategy {
public:
  enum AllocFailEnum { EXIT_OOM, RETURN_NULL };
};
typedef AllocFailStrategy::AllocFailEnum AllocFailType;

// The virtual machine must never call one of the implicitly declared
// global allocation or deletion functions.  (Such calls may result in
// link-time or run-time errors.)  For convenience and documentation of
// intended use, classes in the virtual machine may be derived from one
// of the following allocation classes, some of which define allocation
// and deletion functions.
// Note: std::malloc and std::free should never called directly.

//
// For objects allocated in the resource area (see resourceArea.hpp).
// - ResourceObj
//
// For objects allocated in the C-heap (managed by: free & malloc and tracked with NMT)
// - CHeapObj
//
// For objects allocated on the stack.
// - StackObj
//
// For classes used as name spaces.
// - AllStatic
//
// For classes in Metaspace (class data)
// - MetaspaceObj
//
// The printable subclasses are used for debugging and define virtual
// member functions for printing. Classes that avoid allocating the
// vtbl entries in the objects should therefore not be the printable
// subclasses.
//
// The following macros and function should be used to allocate memory
// directly in the resource area or in the C-heap, The _OBJ variants
// of the NEW/FREE_C_HEAP macros are used for alloc/dealloc simple
// objects which are not inherited from CHeapObj, note constructor and
// destructor are not called. The preferable way to allocate objects
// is using the new operator.
//
// WARNING: The array variant must only be used for a homogeneous array
// where all objects are of the exact type specified. If subtypes are
// stored in the array then must pay attention to calling destructors
// at needed.
//
// NEW_RESOURCE_ARRAY*
// REALLOC_RESOURCE_ARRAY*
// FREE_RESOURCE_ARRAY*
// NEW_RESOURCE_OBJ*
// NEW_C_HEAP_ARRAY*
// REALLOC_C_HEAP_ARRAY*
// FREE_C_HEAP_ARRAY*
// NEW_C_HEAP_OBJ*
// FREE_C_HEAP_OBJ
//
// char* AllocateHeap(size_t size, MEMFLAGS flags, const NativeCallStack& stack, AllocFailType alloc_failmode = AllocFailStrategy::EXIT_OOM);
// char* AllocateHeap(size_t size, MEMFLAGS flags, AllocFailType alloc_failmode = AllocFailStrategy::EXIT_OOM);
// char* ReallocateHeap(char *old, size_t size, MEMFLAGS flag, AllocFailType alloc_failmode = AllocFailStrategy::EXIT_OOM);
// void FreeHeap(void* p);
//

#define MEMORY_TYPES_DO(f)                                                           \
  /* Memory type by sub systems. It occupies lower byte. */                          \
  f(mtJavaHeap,       "Java Heap")   /* Java heap                                 */ \
  f(mtClass,          "Class")       /* Java classes                              */ \
  f(mtThread,         "Thread")      /* thread objects                            */ \
  f(mtThreadStack,    "Thread Stack")                                                \
  f(mtCode,           "Code")        /* generated code                            */ \
  f(mtGC,             "GC")                                                          \
  f(mtGCCardSet,      "GCCardSet")   /* G1 card set remembered set                */ \
  f(mtCompiler,       "Compiler")                                                    \
  f(mtJVMCI,          "JVMCI")                                                       \
  f(mtInternal,       "Internal")    /* memory used by VM, but does not belong to */ \
                                     /* any of above categories, and not used by  */ \
                                     /* NMT                                       */ \
  f(mtOther,          "Other")       /* memory not used by VM                     */ \
  f(mtSymbol,         "Symbol")                                                      \
  f(mtNMT,            "Native Memory Tracking")  /* memory used by NMT            */ \
  f(mtClassShared,    "Shared class space")      /* class data sharing            */ \
  f(mtChunk,          "Arena Chunk") /* chunk that holds content of arenas        */ \
  f(mtTest,           "Test")        /* Test type for verifying NMT               */ \
  f(mtTracing,        "Tracing")                                                     \
  f(mtLogging,        "Logging")                                                     \
  f(mtStatistics,     "Statistics")                                                  \
  f(mtArguments,      "Arguments")                                                   \
  f(mtModule,         "Module")                                                      \
  f(mtSafepoint,      "Safepoint")                                                   \
  f(mtSynchronizer,   "Synchronization")                                             \
  f(mtServiceability, "Serviceability")                                              \
  f(mtMetaspace,      "Metaspace")                                                   \
  f(mtStringDedup,    "String Deduplication")                                        \
  f(mtObjectMonitor,  "Object Monitors")                                             \
  f(mtNone,           "Unknown")                                                     \
  //end

#define MEMORY_TYPE_DECLARE_ENUM(type, human_readable) \
  type,

/*
 * Memory types
 */
enum class MEMFLAGS {
  MEMORY_TYPES_DO(MEMORY_TYPE_DECLARE_ENUM)
  mt_number_of_types   // number of memory types (mtDontTrack
                       // is not included as validate type)
};

#define MEMORY_TYPE_SHORTNAME(type, human_readable) \
  constexpr MEMFLAGS type = MEMFLAGS::type;

// Generate short aliases for the enum values. E.g. mtGC instead of MEMFLAGS::mtGC.
MEMORY_TYPES_DO(MEMORY_TYPE_SHORTNAME)

// Make an int version of the sentinel end value.
constexpr int mt_number_of_types = static_cast<int>(MEMFLAGS::mt_number_of_types);

extern bool NMT_track_callsite;

class NativeCallStack;


char* AllocateHeap(size_t size,
                   MEMFLAGS flags,
                   const NativeCallStack& stack,
                   AllocFailType alloc_failmode = AllocFailStrategy::EXIT_OOM);
char* AllocateHeap(size_t size,
                   MEMFLAGS flags,
                   AllocFailType alloc_failmode = AllocFailStrategy::EXIT_OOM);

char* ReallocateHeap(char *old,
                     size_t size,
                     MEMFLAGS flag,
                     AllocFailType alloc_failmode = AllocFailStrategy::EXIT_OOM);

// handles NULL pointers
void FreeHeap(void* p);

class CHeapObjBase {
 public:
  ALWAYSINLINE void* operator new(size_t size, MEMFLAGS f) throw() {
    return (void*)AllocateHeap(size, f);
  }

  ALWAYSINLINE void* operator new(size_t size,
                                  MEMFLAGS f
                                  const NativeCallStack& stack) throw() {
    return (void*)AllocateHeap(size, f, stack);
  }

  ALWAYSINLINE void* operator new(size_t size,
                                  MEMFLAGS f,
                                  const std::nothrow_t&,
                                  const NativeCallStack& stack) throw() {
    return (void*)AllocateHeap(size, f, stack, AllocFailStrategy::RETURN_NULL);
  }

  ALWAYSINLINE void* operator new(size_t size,
                                  MEMFLAGS f,
                                  const std::nothrow_t&) throw() {
    return (void*)AllocateHeap(size, f, AllocFailStrategy::RETURN_NULL);
  }

  ALWAYSINLINE void* operator new[](size_t size, MEMFLAGS f) throw() {
    return (void*)AllocateHeap(size, f);
  }

  ALWAYSINLINE void* operator new[](size_t size,
                                    MEMFLAGS f,
                                    const NativeCallStack& stack) throw() {
    return (void*)AllocateHeap(size, f, stack);
  }

  ALWAYSINLINE void* operator new[](size_t size,
                                    MEMFLAGS f,
                                    const std::nothrow_t&,
                                    const NativeCallStack& stack) throw() {
    return (void*)AllocateHeap(size, f, stack, AllocFailStrategy::RETURN_NULL);
  }

  ALWAYSINLINE void* operator new[](size_t size,
                                    MEMFLAGS f,
                                    const std::nothrow_t&) throw() {
    return (void*)AllocateHeap(size, f, AllocFailStrategy::RETURN_NULL);
  }

<<<<<<< HEAD
  void  operator delete(void* p)     { FreeHeap(p); }
  void  operator delete [] (void* p) { FreeHeap(p); }
};

// Uses the implicitly static new operators of CHeapObjBase
=======
  void operator delete(void* p)     { FreeHeap(p); }
  void operator delete [] (void* p) { FreeHeap(p); }
};

// Uses the implicitly static new and delete operators of CHeapObjBase
>>>>>>> 46e579c3
template<MEMFLAGS F>
class CHeapObj {
 public:
  ALWAYSINLINE void* operator new(size_t size) throw() {
    return CHeapObjBase::operator new(size, F);
  }

  ALWAYSINLINE void* operator new(size_t size,
                                  const NativeCallStack& stack) throw() {
    return CHeapObjBase::operator new(size, F, stack);
  }

  ALWAYSINLINE void* operator new(size_t size, const std::nothrow_t& nt,
                                  const NativeCallStack& stack) throw() {
    return CHeapObjBase::operator new(size, F, nt, stack);
  }

  ALWAYSINLINE void* operator new(size_t size, const std::nothrow_t& nt) throw() {
    return CHeapObjBase::operator new(size, F, nt);
  }

  ALWAYSINLINE void* operator new[](size_t size) throw() {
    return CHeapObjBase::operator new[](size, F);
  }

  ALWAYSINLINE void* operator new[](size_t size,
                                    const NativeCallStack& stack) throw() {
    return CHeapObjBase::operator new[](size, F, stack);
  }

  ALWAYSINLINE void* operator new[](size_t size, const std::nothrow_t& nt,
                                    const NativeCallStack& stack) throw() {
    return CHeapObjBase::operator new[](size, F, nt, stack);
  }

  ALWAYSINLINE void* operator new[](size_t size, const std::nothrow_t& nt) throw() {
    return CHeapObjBase::operator new[](size, F, nt);
  }

<<<<<<< HEAD
  void  operator delete(void* p)     { FreeHeap(p); }
  void  operator delete [] (void* p) { FreeHeap(p); }
=======
  void operator delete(void* p)     {
    CHeapObjBase::operator delete(p);
  }

  void operator delete [] (void* p) {
    CHeapObjBase::operator delete[](p);
  }
>>>>>>> 46e579c3
};

// Base class for objects allocated on the stack only.
// Calling new or delete will result in fatal error.

class StackObj {
 private:
  void* operator new(size_t size) throw();
  void* operator new [](size_t size) throw();
  void  operator delete(void* p);
  void  operator delete [](void* p);
};

// Base class for objects stored in Metaspace.
// Calling delete will result in fatal error.
//
// Do not inherit from something with a vptr because this class does
// not introduce one.  This class is used to allocate both shared read-only
// and shared read-write classes.
//

class ClassLoaderData;
class MetaspaceClosure;

class MetaspaceObj {
  // There are functions that all subtypes of MetaspaceObj are expected
  // to implement, so that templates which are defined for this class hierarchy
  // can work uniformly. Within the sub-hierarchy of Metadata, these are virtuals.
  // Elsewhere in the hierarchy of MetaspaceObj, type(), size(), and/or on_stack()
  // can be static if constant.
  //
  // The following functions are required by MetaspaceClosure:
  //   void metaspace_pointers_do(MetaspaceClosure* it) { <walk my refs> }
  //   int size() const { return align_up(sizeof(<This>), wordSize) / wordSize; }
  //   MetaspaceObj::Type type() const { return <This>Type; }
  //
  // The following functions are required by MetadataFactory::free_metadata():
  //   bool on_stack() { return false; }
  //   void deallocate_contents(ClassLoaderData* loader_data);

  friend class VMStructs;
  // When CDS is enabled, all shared metaspace objects are mapped
  // into a single contiguous memory block, so we can use these
  // two pointers to quickly determine if something is in the
  // shared metaspace.
  // When CDS is not enabled, both pointers are set to NULL.
  static void* _shared_metaspace_base;  // (inclusive) low address
  static void* _shared_metaspace_top;   // (exclusive) high address

 public:

  // Returns true if the pointer points to a valid MetaspaceObj. A valid
  // MetaspaceObj is MetaWord-aligned and contained within either
  // non-shared or shared metaspace.
  static bool is_valid(const MetaspaceObj* p);

#if INCLUDE_CDS
  static bool is_shared(const MetaspaceObj* p) {
    // If no shared metaspace regions are mapped, _shared_metaspace_{base,top} will
    // both be NULL and all values of p will be rejected quickly.
    return (((void*)p) < _shared_metaspace_top &&
            ((void*)p) >= _shared_metaspace_base);
  }
  bool is_shared() const { return MetaspaceObj::is_shared(this); }
#else
  static bool is_shared(const MetaspaceObj* p) { return false; }
  bool is_shared() const { return false; }
#endif

  void print_address_on(outputStream* st) const;  // nonvirtual address printing

  static void set_shared_metaspace_range(void* base, void* top) {
    _shared_metaspace_base = base;
    _shared_metaspace_top = top;
  }

  static void* shared_metaspace_base() { return _shared_metaspace_base; }
  static void* shared_metaspace_top()  { return _shared_metaspace_top;  }

#define METASPACE_OBJ_TYPES_DO(f) \
  f(Class) \
  f(Symbol) \
  f(TypeArrayU1) \
  f(TypeArrayU2) \
  f(TypeArrayU4) \
  f(TypeArrayU8) \
  f(TypeArrayOther) \
  f(Method) \
  f(ConstMethod) \
  f(MethodData) \
  f(ConstantPool) \
  f(ConstantPoolCache) \
  f(Annotations) \
  f(MethodCounters) \
  f(RecordComponent)

#define METASPACE_OBJ_TYPE_DECLARE(name) name ## Type,
#define METASPACE_OBJ_TYPE_NAME_CASE(name) case name ## Type: return #name;

  enum Type {
    // Types are MetaspaceObj::ClassType, MetaspaceObj::SymbolType, etc
    METASPACE_OBJ_TYPES_DO(METASPACE_OBJ_TYPE_DECLARE)
    _number_of_types
  };

  static const char * type_name(Type type) {
    switch(type) {
    METASPACE_OBJ_TYPES_DO(METASPACE_OBJ_TYPE_NAME_CASE)
    default:
      ShouldNotReachHere();
      return NULL;
    }
  }

  static MetaspaceObj::Type array_type(size_t elem_size) {
    switch (elem_size) {
    case 1: return TypeArrayU1Type;
    case 2: return TypeArrayU2Type;
    case 4: return TypeArrayU4Type;
    case 8: return TypeArrayU8Type;
    default:
      return TypeArrayOtherType;
    }
  }

  void* operator new(size_t size, ClassLoaderData* loader_data,
                     size_t word_size,
                     Type type, JavaThread* thread) throw();
                     // can't use TRAPS from this header file.
  void* operator new(size_t size, ClassLoaderData* loader_data,
                     size_t word_size,
                     Type type) throw();
  void operator delete(void* p) { ShouldNotCallThis(); }

  // Declare a *static* method with the same signature in any subclass of MetaspaceObj
  // that should be read-only by default. See symbol.hpp for an example. This function
  // is used by the templates in metaspaceClosure.hpp
  static bool is_read_only_by_default() { return false; }
};

// Base class for classes that constitute name spaces.

class Arena;

extern char* resource_allocate_bytes(size_t size,
    AllocFailType alloc_failmode = AllocFailStrategy::EXIT_OOM);
extern char* resource_allocate_bytes(Thread* thread, size_t size,
    AllocFailType alloc_failmode = AllocFailStrategy::EXIT_OOM);
extern char* resource_reallocate_bytes( char *old, size_t old_size, size_t new_size,
    AllocFailType alloc_failmode = AllocFailStrategy::EXIT_OOM);
extern void resource_free_bytes( char *old, size_t size );

//----------------------------------------------------------------------
// Base class for objects allocated in the resource area per default.
// Optionally, objects may be allocated on the C heap with
// new(ResourceObj::C_HEAP) Foo(...) or in an Arena with new (&arena)
// ResourceObj's can be allocated within other objects, but don't use
// new or delete (allocation_type is unknown).  If new is used to allocate,
// use delete to deallocate.
class ResourceObj {
 public:
  enum allocation_type { STACK_OR_EMBEDDED = 0, RESOURCE_AREA, C_HEAP, ARENA, allocation_mask = 0x3 };
  static void set_allocation_type(address res, allocation_type type) NOT_DEBUG_RETURN;
#ifdef ASSERT
 private:
  // When this object is allocated on stack the new() operator is not
  // called but garbage on stack may look like a valid allocation_type.
  // Store negated 'this' pointer when new() is called to distinguish cases.
  // Use second array's element for verification value to distinguish garbage.
  uintptr_t _allocation_t[2];
  bool is_type_set() const;
  void initialize_allocation_info();
 public:
  allocation_type get_allocation_type() const;
  bool allocated_on_stack_or_embedded() const { return get_allocation_type() == STACK_OR_EMBEDDED; }
  bool allocated_on_res_area() const { return get_allocation_type() == RESOURCE_AREA; }
  bool allocated_on_C_heap()   const { return get_allocation_type() == C_HEAP; }
  bool allocated_on_arena()    const { return get_allocation_type() == ARENA; }
protected:
  ResourceObj(); // default constructor
  ResourceObj(const ResourceObj& r); // default copy constructor
  ResourceObj& operator=(const ResourceObj& r); // default copy assignment
  ~ResourceObj();
#endif // ASSERT

 public:
  void* operator new(size_t size, allocation_type type, MEMFLAGS flags) throw();
  void* operator new [](size_t size, allocation_type type, MEMFLAGS flags) throw() = delete;
  void* operator new(size_t size, const std::nothrow_t&  nothrow_constant,
      allocation_type type, MEMFLAGS flags) throw();
  void* operator new [](size_t size, const std::nothrow_t&  nothrow_constant,
      allocation_type type, MEMFLAGS flags) throw() = delete;
  void* operator new(size_t size, Arena *arena) throw();
  void* operator new [](size_t size, Arena *arena) throw() = delete;

  void* operator new(size_t size) throw() {
      address res = (address)resource_allocate_bytes(size);
      DEBUG_ONLY(set_allocation_type(res, RESOURCE_AREA);)
      return res;
  }

  void* operator new(size_t size, const std::nothrow_t& nothrow_constant) throw() {
      address res = (address)resource_allocate_bytes(size, AllocFailStrategy::RETURN_NULL);
      DEBUG_ONLY(if (res != NULL) set_allocation_type(res, RESOURCE_AREA);)
      return res;
  }

  void* operator new [](size_t size) throw() = delete;
  void* operator new [](size_t size, const std::nothrow_t& nothrow_constant) throw() = delete;
  void  operator delete(void* p);
  void  operator delete [](void* p) = delete;

#ifndef PRODUCT
  // Printing support
  void print() const;
  virtual void print_on(outputStream* st) const;
#endif // PRODUCT
};

// One of the following macros must be used when allocating an array
// or object to determine whether it should reside in the C heap on in
// the resource area.

#define NEW_RESOURCE_ARRAY(type, size)\
  (type*) resource_allocate_bytes((size) * sizeof(type))

#define NEW_RESOURCE_ARRAY_RETURN_NULL(type, size)\
  (type*) resource_allocate_bytes((size) * sizeof(type), AllocFailStrategy::RETURN_NULL)

#define NEW_RESOURCE_ARRAY_IN_THREAD(thread, type, size)\
  (type*) resource_allocate_bytes(thread, (size) * sizeof(type))

#define NEW_RESOURCE_ARRAY_IN_THREAD_RETURN_NULL(thread, type, size)\
  (type*) resource_allocate_bytes(thread, (size) * sizeof(type), AllocFailStrategy::RETURN_NULL)

#define REALLOC_RESOURCE_ARRAY(type, old, old_size, new_size)\
  (type*) resource_reallocate_bytes((char*)(old), (old_size) * sizeof(type), (new_size) * sizeof(type))

#define REALLOC_RESOURCE_ARRAY_RETURN_NULL(type, old, old_size, new_size)\
  (type*) resource_reallocate_bytes((char*)(old), (old_size) * sizeof(type),\
                                    (new_size) * sizeof(type), AllocFailStrategy::RETURN_NULL)

#define FREE_RESOURCE_ARRAY(type, old, size)\
  resource_free_bytes((char*)(old), (size) * sizeof(type))

#define FREE_FAST(old)\
    /* nop */

#define NEW_RESOURCE_OBJ(type)\
  NEW_RESOURCE_ARRAY(type, 1)

#define NEW_RESOURCE_OBJ_RETURN_NULL(type)\
  NEW_RESOURCE_ARRAY_RETURN_NULL(type, 1)

#define NEW_C_HEAP_ARRAY3(type, size, memflags, pc, allocfail)\
  (type*) AllocateHeap((size) * sizeof(type), memflags, pc, allocfail)

#define NEW_C_HEAP_ARRAY2(type, size, memflags, pc)\
  (type*) (AllocateHeap((size) * sizeof(type), memflags, pc))

#define NEW_C_HEAP_ARRAY(type, size, memflags)\
  (type*) (AllocateHeap((size) * sizeof(type), memflags))

#define NEW_C_HEAP_ARRAY2_RETURN_NULL(type, size, memflags, pc)\
  NEW_C_HEAP_ARRAY3(type, (size), memflags, pc, AllocFailStrategy::RETURN_NULL)

#define NEW_C_HEAP_ARRAY_RETURN_NULL(type, size, memflags)\
  NEW_C_HEAP_ARRAY2(type, (size), memflags, AllocFailStrategy::RETURN_NULL)

#define REALLOC_C_HEAP_ARRAY(type, old, size, memflags)\
  (type*) (ReallocateHeap((char*)(old), (size) * sizeof(type), memflags))

#define REALLOC_C_HEAP_ARRAY_RETURN_NULL(type, old, size, memflags)\
  (type*) (ReallocateHeap((char*)(old), (size) * sizeof(type), memflags, AllocFailStrategy::RETURN_NULL))

#define FREE_C_HEAP_ARRAY(type, old) \
  FreeHeap((char*)(old))

// allocate type in heap without calling ctor
#define NEW_C_HEAP_OBJ(type, memflags)\
  NEW_C_HEAP_ARRAY(type, 1, memflags)

#define NEW_C_HEAP_OBJ_RETURN_NULL(type, memflags)\
  NEW_C_HEAP_ARRAY_RETURN_NULL(type, 1, memflags)

// deallocate obj of type in heap without calling dtor
#define FREE_C_HEAP_OBJ(objname)\
  FreeHeap((char*)objname);


//------------------------------ReallocMark---------------------------------
// Code which uses REALLOC_RESOURCE_ARRAY should check an associated
// ReallocMark, which is declared in the same scope as the reallocated
// pointer.  Any operation that could __potentially__ cause a reallocation
// should check the ReallocMark.
class ReallocMark: public StackObj {
protected:
  NOT_PRODUCT(int _nesting;)

public:
  ReallocMark()   PRODUCT_RETURN;
  void check()    PRODUCT_RETURN;
};

// Helper class to allocate arrays that may become large.
// Uses the OS malloc for allocations smaller than ArrayAllocatorMallocLimit
// and uses mapped memory for larger allocations.
// Most OS mallocs do something similar but Solaris malloc does not revert
// to mapped memory for large allocations. By default ArrayAllocatorMallocLimit
// is set so that we always use malloc except for Solaris where we set the
// limit to get mapped memory.
template <class E>
class ArrayAllocator : public AllStatic {
 private:
  static bool should_use_malloc(size_t length);

  static E* allocate_malloc(size_t length, MEMFLAGS flags);
  static E* allocate_mmap(size_t length, MEMFLAGS flags);

  static void free_malloc(E* addr, size_t length);
  static void free_mmap(E* addr, size_t length);

 public:
  static E* allocate(size_t length, MEMFLAGS flags);
  static E* reallocate(E* old_addr, size_t old_length, size_t new_length, MEMFLAGS flags);
  static void free(E* addr, size_t length);
};

// Uses mmapped memory for all allocations. All allocations are initially
// zero-filled. No pre-touching.
template <class E>
class MmapArrayAllocator : public AllStatic {
 private:
  static size_t size_for(size_t length);

 public:
  static E* allocate_or_null(size_t length, MEMFLAGS flags);
  static E* allocate(size_t length, MEMFLAGS flags);
  static void free(E* addr, size_t length);
};

// Uses malloc:ed memory for all allocations.
template <class E>
class MallocArrayAllocator : public AllStatic {
 public:
  static size_t size_for(size_t length);

  static E* allocate(size_t length, MEMFLAGS flags);
  static void free(E* addr);
};

#endif // SHARE_MEMORY_ALLOCATION_HPP<|MERGE_RESOLUTION|>--- conflicted
+++ resolved
@@ -222,19 +222,11 @@
     return (void*)AllocateHeap(size, f, AllocFailStrategy::RETURN_NULL);
   }
 
-<<<<<<< HEAD
-  void  operator delete(void* p)     { FreeHeap(p); }
-  void  operator delete [] (void* p) { FreeHeap(p); }
-};
-
-// Uses the implicitly static new operators of CHeapObjBase
-=======
   void operator delete(void* p)     { FreeHeap(p); }
   void operator delete [] (void* p) { FreeHeap(p); }
 };
 
 // Uses the implicitly static new and delete operators of CHeapObjBase
->>>>>>> 46e579c3
 template<MEMFLAGS F>
 class CHeapObj {
  public:
@@ -274,10 +266,6 @@
     return CHeapObjBase::operator new[](size, F, nt);
   }
 
-<<<<<<< HEAD
-  void  operator delete(void* p)     { FreeHeap(p); }
-  void  operator delete [] (void* p) { FreeHeap(p); }
-=======
   void operator delete(void* p)     {
     CHeapObjBase::operator delete(p);
   }
@@ -285,7 +273,6 @@
   void operator delete [] (void* p) {
     CHeapObjBase::operator delete[](p);
   }
->>>>>>> 46e579c3
 };
 
 // Base class for objects allocated on the stack only.
