--- conflicted
+++ resolved
@@ -2017,11 +2017,7 @@
 
   if (iv_bt == T_INT && (LoopStripMiningIter == 0 || strip_mine_loop)) {
     // Check for immediately preceding SafePoint and remove
-<<<<<<< HEAD
-    if (sfpt2->Opcode() == Op_SafePoint && (strip_mine_loop || is_deleteable_safept(sfpt2))) {
-=======
-    if (sfpt != NULL && (LoopStripMiningIter != 0 || is_deleteable_safept(sfpt))) {
->>>>>>> 2c5d266f
+    if (sfpt != NULL && (strip_mine_loop || is_deleteable_safept(sfpt))) {
       if (strip_mine_loop) {
         Node* outer_le = outer_ilt->_tail->in(0);
         Node* sfpt_clone = sfpt->clone();
