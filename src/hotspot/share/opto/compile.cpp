--- conflicted
+++ resolved
@@ -536,7 +536,7 @@
                   _vector_reboxing_late_inlines(comp_arena(), 2, 0, NULL),
                   _late_inlines_pos(0),
                   _number_of_mh_late_inlines(0),
-                  _native_stubs(NULL),
+                  _native_stubs(comp_arena(), 1, 0, NULL),
                   _print_inlining_stream(NULL),
                   _print_inlining_list(NULL),
                   _print_inlining_idx(0),
@@ -1004,17 +1004,6 @@
   // A NULL adr_type hits in the cache right away.  Preload the right answer.
   probe_alias_cache(NULL)->_index = AliasIdxTop;
 
-<<<<<<< HEAD
-  _intrinsics = NULL;
-  _macro_nodes = new(comp_arena()) GrowableArray<Node*>(comp_arena(), 8,  0, NULL);
-  _predicate_opaqs = new(comp_arena()) GrowableArray<Node*>(comp_arena(), 8,  0, NULL);
-  _expensive_nodes = new(comp_arena()) GrowableArray<Node*>(comp_arena(), 8,  0, NULL);
-  _range_check_casts = new(comp_arena()) GrowableArray<Node*>(comp_arena(), 8,  0, NULL);
-  _opaque4_nodes = new(comp_arena()) GrowableArray<Node*>(comp_arena(), 8,  0, NULL);
-  _native_stubs = new(comp_arena()) GrowableArray<address>(comp_arena(), 1,  0, NULL);
-  register_library_intrinsics();
-=======
->>>>>>> da97ab5c
 #ifdef ASSERT
   _type_verify_symmetry = true;
   _phase_optimize_finished = false;
@@ -4714,5 +4703,5 @@
 #endif
 
 void Compile::add_native_stub(address stubAddress) {
-  _native_stubs->append(stubAddress);
+  _native_stubs.append(stubAddress);
 }