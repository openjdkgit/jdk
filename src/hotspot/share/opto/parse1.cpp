/*
 * Copyright (c) 1997, 2023, Oracle and/or its affiliates. All rights reserved.
 * DO NOT ALTER OR REMOVE COPYRIGHT NOTICES OR THIS FILE HEADER.
 *
 * This code is free software; you can redistribute it and/or modify it
 * under the terms of the GNU General Public License version 2 only, as
 * published by the Free Software Foundation.
 *
 * This code is distributed in the hope that it will be useful, but WITHOUT
 * ANY WARRANTY; without even the implied warranty of MERCHANTABILITY or
 * FITNESS FOR A PARTICULAR PURPOSE.  See the GNU General Public License
 * version 2 for more details (a copy is included in the LICENSE file that
 * accompanied this code).
 *
 * You should have received a copy of the GNU General Public License version
 * 2 along with this work; if not, write to the Free Software Foundation,
 * Inc., 51 Franklin St, Fifth Floor, Boston, MA 02110-1301 USA.
 *
 * Please contact Oracle, 500 Oracle Parkway, Redwood Shores, CA 94065 USA
 * or visit www.oracle.com if you need additional information or have any
 * questions.
 *
 */

#include "precompiled.hpp"
#include "compiler/compileLog.hpp"
#include "interpreter/linkResolver.hpp"
#include "memory/resourceArea.hpp"
#include "oops/method.hpp"
#include "opto/addnode.hpp"
#include "opto/c2compiler.hpp"
#include "opto/castnode.hpp"
#include "opto/idealGraphPrinter.hpp"
#include "opto/locknode.hpp"
#include "opto/memnode.hpp"
#include "opto/opaquenode.hpp"
#include "opto/parse.hpp"
#include "opto/rootnode.hpp"
#include "opto/runtime.hpp"
#include "opto/type.hpp"
#include "runtime/handles.inline.hpp"
#include "runtime/safepointMechanism.hpp"
#include "runtime/sharedRuntime.hpp"
#include "utilities/bitMap.inline.hpp"
#include "utilities/copy.hpp"

// Static array so we can figure out which bytecodes stop us from compiling
// the most. Some of the non-static variables are needed in bytecodeInfo.cpp
// and eventually should be encapsulated in a proper class (gri 8/18/98).

#ifndef PRODUCT
int nodes_created              = 0;
int methods_parsed             = 0;
int methods_seen               = 0;
int blocks_parsed              = 0;
int blocks_seen                = 0;

int explicit_null_checks_inserted = 0;
int explicit_null_checks_elided   = 0;
int all_null_checks_found         = 0;
int implicit_null_checks          = 0;

bool Parse::BytecodeParseHistogram::_initialized = false;
uint Parse::BytecodeParseHistogram::_bytecodes_parsed [Bytecodes::number_of_codes];
uint Parse::BytecodeParseHistogram::_nodes_constructed[Bytecodes::number_of_codes];
uint Parse::BytecodeParseHistogram::_nodes_transformed[Bytecodes::number_of_codes];
uint Parse::BytecodeParseHistogram::_new_values       [Bytecodes::number_of_codes];

//------------------------------print_statistics-------------------------------
void Parse::print_statistics() {
  tty->print_cr("--- Compiler Statistics ---");
  tty->print("Methods seen: %d  Methods parsed: %d", methods_seen, methods_parsed);
  tty->print("  Nodes created: %d", nodes_created);
  tty->cr();
  if (methods_seen != methods_parsed) {
    tty->print_cr("Reasons for parse failures (NOT cumulative):");
  }
  tty->print_cr("Blocks parsed: %d  Blocks seen: %d", blocks_parsed, blocks_seen);

  if (explicit_null_checks_inserted) {
    tty->print_cr("%d original null checks - %d elided (%2d%%); optimizer leaves %d,",
                  explicit_null_checks_inserted, explicit_null_checks_elided,
                  (100*explicit_null_checks_elided)/explicit_null_checks_inserted,
                  all_null_checks_found);
  }
  if (all_null_checks_found) {
    tty->print_cr("%d made implicit (%2d%%)", implicit_null_checks,
                  (100*implicit_null_checks)/all_null_checks_found);
  }
  if (SharedRuntime::_implicit_null_throws) {
    tty->print_cr("%d implicit null exceptions at runtime",
                  SharedRuntime::_implicit_null_throws);
  }

  if (PrintParseStatistics && BytecodeParseHistogram::initialized()) {
    BytecodeParseHistogram::print();
  }
}
#endif

//------------------------------ON STACK REPLACEMENT---------------------------

// Construct a node which can be used to get incoming state for
// on stack replacement.
Node *Parse::fetch_interpreter_state(int index,
                                     BasicType bt,
                                     Node *local_addrs,
                                     Node *local_addrs_base) {
  Node *mem = memory(Compile::AliasIdxRaw);
  Node *adr = basic_plus_adr( local_addrs_base, local_addrs, -index*wordSize );
  Node *ctl = control();

  // Very similar to LoadNode::make, except we handle un-aligned longs and
  // doubles on Sparc.  Intel can handle them just fine directly.
  Node *l = nullptr;
  switch (bt) {                // Signature is flattened
  case T_INT:     l = new LoadINode(ctl, mem, adr, TypeRawPtr::BOTTOM, TypeInt::INT,        MemNode::unordered); break;
  case T_FLOAT:   l = new LoadFNode(ctl, mem, adr, TypeRawPtr::BOTTOM, Type::FLOAT,         MemNode::unordered); break;
  case T_ADDRESS: l = new LoadPNode(ctl, mem, adr, TypeRawPtr::BOTTOM, TypeRawPtr::BOTTOM,  MemNode::unordered); break;
  case T_OBJECT:  l = new LoadPNode(ctl, mem, adr, TypeRawPtr::BOTTOM, TypeInstPtr::BOTTOM, MemNode::unordered); break;
  case T_LONG:
  case T_DOUBLE: {
    // Since arguments are in reverse order, the argument address 'adr'
    // refers to the back half of the long/double.  Recompute adr.
    adr = basic_plus_adr(local_addrs_base, local_addrs, -(index+1)*wordSize);
    if (Matcher::misaligned_doubles_ok) {
      l = (bt == T_DOUBLE)
        ? (Node*)new LoadDNode(ctl, mem, adr, TypeRawPtr::BOTTOM, Type::DOUBLE, MemNode::unordered)
        : (Node*)new LoadLNode(ctl, mem, adr, TypeRawPtr::BOTTOM, TypeLong::LONG, MemNode::unordered);
    } else {
      l = (bt == T_DOUBLE)
        ? (Node*)new LoadD_unalignedNode(ctl, mem, adr, TypeRawPtr::BOTTOM, MemNode::unordered)
        : (Node*)new LoadL_unalignedNode(ctl, mem, adr, TypeRawPtr::BOTTOM, MemNode::unordered);
    }
    break;
  }
  default: ShouldNotReachHere();
  }
  return _gvn.transform(l);
}

// Helper routine to prevent the interpreter from handing
// unexpected typestate to an OSR method.
// The Node l is a value newly dug out of the interpreter frame.
// The type is the type predicted by ciTypeFlow.  Note that it is
// not a general type, but can only come from Type::get_typeflow_type.
// The safepoint is a map which will feed an uncommon trap.
Node* Parse::check_interpreter_type(Node* l, const Type* type,
                                    SafePointNode* &bad_type_exit) {

  const TypeOopPtr* tp = type->isa_oopptr();

  // TypeFlow may assert null-ness if a type appears unloaded.
  if (type == TypePtr::NULL_PTR ||
      (tp != nullptr && !tp->is_loaded())) {
    // Value must be null, not a real oop.
    Node* chk = _gvn.transform( new CmpPNode(l, null()) );
    Node* tst = _gvn.transform( new BoolNode(chk, BoolTest::eq) );
    IfNode* iff = create_and_map_if(control(), tst, PROB_MAX, COUNT_UNKNOWN);
    set_control(_gvn.transform( new IfTrueNode(iff) ));
    Node* bad_type = _gvn.transform( new IfFalseNode(iff) );
    bad_type_exit->control()->add_req(bad_type);
    l = null();
  }

  // Typeflow can also cut off paths from the CFG, based on
  // types which appear unloaded, or call sites which appear unlinked.
  // When paths are cut off, values at later merge points can rise
  // toward more specific classes.  Make sure these specific classes
  // are still in effect.
  if (tp != nullptr && !tp->is_same_java_type_as(TypeInstPtr::BOTTOM)) {
    // TypeFlow asserted a specific object type.  Value must have that type.
    Node* bad_type_ctrl = nullptr;
    l = gen_checkcast(l, makecon(tp->as_klass_type()->cast_to_exactness(true)), &bad_type_ctrl);
    bad_type_exit->control()->add_req(bad_type_ctrl);
  }

  assert(_gvn.type(l)->higher_equal(type), "must constrain OSR typestate");
  return l;
}

// Helper routine which sets up elements of the initial parser map when
// performing a parse for on stack replacement.  Add values into map.
// The only parameter contains the address of a interpreter arguments.
void Parse::load_interpreter_state(Node* osr_buf) {
  int index;
  int max_locals = jvms()->loc_size();
  int max_stack  = jvms()->stk_size();


  // Mismatch between method and jvms can occur since map briefly held
  // an OSR entry state (which takes up one RawPtr word).
  assert(max_locals == method()->max_locals(), "sanity");
  assert(max_stack  >= method()->max_stack(),  "sanity");
  assert((int)jvms()->endoff() == TypeFunc::Parms + max_locals + max_stack, "sanity");
  assert((int)jvms()->endoff() == (int)map()->req(), "sanity");

  // Find the start block.
  Block* osr_block = start_block();
  assert(osr_block->start() == osr_bci(), "sanity");

  // Set initial BCI.
  set_parse_bci(osr_block->start());

  // Set initial stack depth.
  set_sp(osr_block->start_sp());

  // Check bailouts.  We currently do not perform on stack replacement
  // of loops in catch blocks or loops which branch with a non-empty stack.
  if (sp() != 0) {
    C->record_method_not_compilable("OSR starts with non-empty stack");
    return;
  }
  // Do not OSR inside finally clauses:
  if (osr_block->has_trap_at(osr_block->start())) {
    C->record_method_not_compilable("OSR starts with an immediate trap");
    return;
  }

  // Commute monitors from interpreter frame to compiler frame.
  assert(jvms()->monitor_depth() == 0, "should be no active locks at beginning of osr");
  int mcnt = osr_block->flow()->monitor_count();
  Node *monitors_addr = basic_plus_adr(osr_buf, osr_buf, (max_locals+mcnt*2-1)*wordSize);
  for (index = 0; index < mcnt; index++) {
    // Make a BoxLockNode for the monitor.
    Node *box = _gvn.transform(new BoxLockNode(next_monitor()));


    // Displaced headers and locked objects are interleaved in the
    // temp OSR buffer.  We only copy the locked objects out here.
    // Fetch the locked object from the OSR temp buffer and copy to our fastlock node.
    Node *lock_object = fetch_interpreter_state(index*2, T_OBJECT, monitors_addr, osr_buf);
    // Try and copy the displaced header to the BoxNode
    Node *displaced_hdr = fetch_interpreter_state((index*2) + 1, T_ADDRESS, monitors_addr, osr_buf);


    store_to_memory(control(), box, displaced_hdr, T_ADDRESS, Compile::AliasIdxRaw, MemNode::unordered);

    // Build a bogus FastLockNode (no code will be generated) and push the
    // monitor into our debug info.
    const FastLockNode *flock = _gvn.transform(new FastLockNode( 0, lock_object, box ))->as_FastLock();
    map()->push_monitor(flock);

    // If the lock is our method synchronization lock, tuck it away in
    // _sync_lock for return and rethrow exit paths.
    if (index == 0 && method()->is_synchronized()) {
      _synch_lock = flock;
    }
  }

  // Use the raw liveness computation to make sure that unexpected
  // values don't propagate into the OSR frame.
  MethodLivenessResult live_locals = method()->liveness_at_bci(osr_bci());
  if (!live_locals.is_valid()) {
    // Degenerate or breakpointed method.
    C->record_method_not_compilable("OSR in empty or breakpointed method");
    return;
  }

  // Extract the needed locals from the interpreter frame.
  Node *locals_addr = basic_plus_adr(osr_buf, osr_buf, (max_locals-1)*wordSize);

  // find all the locals that the interpreter thinks contain live oops
  const ResourceBitMap live_oops = method()->live_local_oops_at_bci(osr_bci());
  for (index = 0; index < max_locals; index++) {

    if (!live_locals.at(index)) {
      continue;
    }

    const Type *type = osr_block->local_type_at(index);

    if (type->isa_oopptr() != nullptr) {

      // 6403625: Verify that the interpreter oopMap thinks that the oop is live
      // else we might load a stale oop if the MethodLiveness disagrees with the
      // result of the interpreter. If the interpreter says it is dead we agree
      // by making the value go to top.
      //

      if (!live_oops.at(index)) {
        if (C->log() != nullptr) {
          C->log()->elem("OSR_mismatch local_index='%d'",index);
        }
        set_local(index, null());
        // and ignore it for the loads
        continue;
      }
    }

    // Filter out TOP, HALF, and BOTTOM.  (Cf. ensure_phi.)
    if (type == Type::TOP || type == Type::HALF) {
      continue;
    }
    // If the type falls to bottom, then this must be a local that
    // is mixing ints and oops or some such.  Forcing it to top
    // makes it go dead.
    if (type == Type::BOTTOM) {
      continue;
    }
    // Construct code to access the appropriate local.
    BasicType bt = type->basic_type();
    if (type == TypePtr::NULL_PTR) {
      // Ptr types are mixed together with T_ADDRESS but null is
      // really for T_OBJECT types so correct it.
      bt = T_OBJECT;
    }
    Node *value = fetch_interpreter_state(index, bt, locals_addr, osr_buf);
    set_local(index, value);
  }

  // Extract the needed stack entries from the interpreter frame.
  for (index = 0; index < sp(); index++) {
    const Type *type = osr_block->stack_type_at(index);
    if (type != Type::TOP) {
      // Currently the compiler bails out when attempting to on stack replace
      // at a bci with a non-empty stack.  We should not reach here.
      ShouldNotReachHere();
    }
  }

  // End the OSR migration
  make_runtime_call(RC_LEAF, OptoRuntime::osr_end_Type(),
                    CAST_FROM_FN_PTR(address, SharedRuntime::OSR_migration_end),
                    "OSR_migration_end", TypeRawPtr::BOTTOM,
                    osr_buf);

  // Now that the interpreter state is loaded, make sure it will match
  // at execution time what the compiler is expecting now:
  SafePointNode* bad_type_exit = clone_map();
  bad_type_exit->set_control(new RegionNode(1));

  assert(osr_block->flow()->jsrs()->size() == 0, "should be no jsrs live at osr point");
  for (index = 0; index < max_locals; index++) {
    if (stopped())  break;
    Node* l = local(index);
    if (l->is_top())  continue;  // nothing here
    const Type *type = osr_block->local_type_at(index);
    if (type->isa_oopptr() != nullptr) {
      if (!live_oops.at(index)) {
        // skip type check for dead oops
        continue;
      }
    }
    if (osr_block->flow()->local_type_at(index)->is_return_address()) {
      // In our current system it's illegal for jsr addresses to be
      // live into an OSR entry point because the compiler performs
      // inlining of jsrs.  ciTypeFlow has a bailout that detect this
      // case and aborts the compile if addresses are live into an OSR
      // entry point.  Because of that we can assume that any address
      // locals at the OSR entry point are dead.  Method liveness
      // isn't precise enough to figure out that they are dead in all
      // cases so simply skip checking address locals all
      // together. Any type check is guaranteed to fail since the
      // interpreter type is the result of a load which might have any
      // value and the expected type is a constant.
      continue;
    }
    set_local(index, check_interpreter_type(l, type, bad_type_exit));
  }

  for (index = 0; index < sp(); index++) {
    if (stopped())  break;
    Node* l = stack(index);
    if (l->is_top())  continue;  // nothing here
    const Type *type = osr_block->stack_type_at(index);
    set_stack(index, check_interpreter_type(l, type, bad_type_exit));
  }

  if (bad_type_exit->control()->req() > 1) {
    // Build an uncommon trap here, if any inputs can be unexpected.
    bad_type_exit->set_control(_gvn.transform( bad_type_exit->control() ));
    record_for_igvn(bad_type_exit->control());
    SafePointNode* types_are_good = map();
    set_map(bad_type_exit);
    // The unexpected type happens because a new edge is active
    // in the CFG, which typeflow had previously ignored.
    // E.g., Object x = coldAtFirst() && notReached()? "str": new Integer(123).
    // This x will be typed as Integer if notReached is not yet linked.
    // It could also happen due to a problem in ciTypeFlow analysis.
    uncommon_trap(Deoptimization::Reason_constraint,
                  Deoptimization::Action_reinterpret);
    set_map(types_are_good);
  }
}

//------------------------------Parse------------------------------------------
// Main parser constructor.
Parse::Parse(JVMState* caller, ciMethod* parse_method, float expected_uses, PEAState* caller_state)
  : _exits(caller)
{
  // Init some variables
  _caller = caller;
  _caller_state = caller_state;
  _method = parse_method;
  _expected_uses = expected_uses;
  _depth = 1 + (caller->has_method() ? caller->depth() : 0);
  _wrote_final = false;
  _wrote_volatile = false;
  _wrote_stable = false;
  _wrote_fields = false;
  _alloc_with_final = nullptr;
  _entry_bci = InvocationEntryBci;
  _tf = nullptr;
  _block = nullptr;
  _first_return = true;
  _replaced_nodes_for_exceptions = false;
  _new_idx = C->unique();
  debug_only(_block_count = -1);
  debug_only(_blocks = (Block*)-1);
#ifndef PRODUCT
  if (PrintCompilation || PrintOpto) {
    // Make sure I have an inline tree, so I can print messages about it.
    JVMState* ilt_caller = is_osr_parse() ? caller->caller() : caller;
    InlineTree::find_subtree_from_root(C->ilt(), ilt_caller, parse_method);
  }
  _max_switch_depth = 0;
  _est_switch_depth = 0;

  if (TraceOptoParse) {
    tty->print_raw("Parsing method ");
    parse_method->print_name(tty);
    tty->print_cr(" {");
  }
#endif

  if (parse_method->has_reserved_stack_access()) {
    C->set_has_reserved_stack_access(true);
  }

  if (parse_method->is_synchronized()) {
    C->set_has_monitors(true);
  }

  _tf = TypeFunc::make(method());
  _iter.reset_to_method(method());
  _flow = method()->get_flow_analysis();
  if (_flow->failing()) {
    C->record_method_not_compilable(_flow->failure_reason());
  }

#ifndef PRODUCT
  if (Verbose && !CITraceTypeFlow) {
    _flow->rpo_print_on(tty);
  }

  if (_flow->has_irreducible_entry()) {
    C->set_parsed_irreducible_loop(true);
  }
#endif
  C->set_has_loops(C->has_loops() || method()->has_loops());

  if (_expected_uses <= 0) {
    _prof_factor = 1;
  } else {
    float prof_total = parse_method->interpreter_invocation_count();
    if (prof_total <= _expected_uses) {
      _prof_factor = 1;
    } else {
      _prof_factor = _expected_uses / prof_total;
    }
  }

  CompileLog* log = C->log();
  if (log != nullptr) {
    log->begin_head("parse method='%d' uses='%f'",
                    log->identify(parse_method), expected_uses);
    if (depth() == 1 && C->is_osr_compilation()) {
      log->print(" osr_bci='%d'", C->entry_bci());
    }
    log->stamp();
    log->end_head();
  }

  // Accumulate deoptimization counts.
  // (The range_check and store_check counts are checked elsewhere.)
  ciMethodData* md = method()->method_data();
  for (uint reason = 0; reason < md->trap_reason_limit(); reason++) {
    uint md_count = md->trap_count(reason);
    if (md_count != 0) {
      if (md_count >= md->trap_count_limit()) {
        md_count = md->trap_count_limit() + md->overflow_trap_count();
      }
      uint total_count = C->trap_count(reason);
      uint old_count   = total_count;
      total_count += md_count;
      // Saturate the add if it overflows.
      if (total_count < old_count || total_count < md_count)
        total_count = (uint)-1;
      C->set_trap_count(reason, total_count);
      if (log != nullptr)
        log->elem("observe trap='%s' count='%d' total='%d'",
                  Deoptimization::trap_reason_name(reason),
                  md_count, total_count);
    }
  }
  // Accumulate total sum of decompilations, also.
  C->set_decompile_count(C->decompile_count() + md->decompile_count());

  if (log != nullptr && method()->has_exception_handlers()) {
    log->elem("observe that='has_exception_handlers'");
  }

  assert(InlineTree::check_can_parse(method()) == nullptr, "Can not parse this method, cutout earlier");
  assert(method()->has_balanced_monitors(), "Can not parse unbalanced monitors, cutout earlier");

  // Always register dependence if JVMTI is enabled, because
  // either breakpoint setting or hotswapping of methods may
  // cause deoptimization.
  if (C->env()->jvmti_can_hotswap_or_post_breakpoint()) {
    C->dependencies()->assert_evol_method(method());
  }

  NOT_PRODUCT(methods_seen++);

  // Do some special top-level things.
  if (depth() == 1 && C->is_osr_compilation()) {
    _entry_bci = C->entry_bci();
    _flow = method()->get_osr_flow_analysis(osr_bci());
    if (_flow->failing()) {
      C->record_method_not_compilable(_flow->failure_reason());
#ifndef PRODUCT
      if (PrintOpto && (Verbose || WizardMode)) {
        tty->print_cr("OSR @%d type flow bailout: %s", _entry_bci, _flow->failure_reason());
        if (Verbose) {
          method()->print();
          method()->print_codes();
          _flow->print();
        }
      }
#endif
    }
    _tf = C->tf();     // the OSR entry type is different
  }

#ifdef ASSERT
  if (depth() == 1) {
    assert(C->is_osr_compilation() == this->is_osr_parse(), "OSR in sync");
  } else {
    assert(!this->is_osr_parse(), "no recursive OSR");
  }
#endif

#ifndef PRODUCT
  methods_parsed++;
  // add method size here to guarantee that inlined methods are added too
  if (CITime)
    _total_bytes_compiled += method()->code_size();

  show_parse_info();
#endif

  if (failing()) {
    if (log)  log->done("parse");
    return;
  }

  gvn().transform(top());

  // Import the results of the ciTypeFlow.
  init_blocks();

  // Merge point for all normal exits
  build_exits();

  // Setup the initial JVM state map.
  SafePointNode* entry_map = create_entry_map();

  // Check for bailouts during map initialization
  if (failing() || entry_map == nullptr) {
    if (log)  log->done("parse");
    return;
  }

  Node_Notes* caller_nn = C->default_node_notes();
  // Collect debug info for inlined calls unless -XX:-DebugInlinedCalls.
  if (DebugInlinedCalls || depth() == 1) {
    C->set_default_node_notes(make_node_notes(caller_nn));
  }

  if (is_osr_parse()) {
    Node* osr_buf = entry_map->in(TypeFunc::Parms+0);
    entry_map->set_req(TypeFunc::Parms+0, top());
    set_map(entry_map);
    load_interpreter_state(osr_buf);
  } else {
    set_map(entry_map);
    do_method_entry();
  }

  if (depth() == 1 && !failing()) {
    if (C->clinit_barrier_on_entry()) {
      // Add check to deoptimize the nmethod once the holder class is fully initialized
      clinit_deopt();
    }

    // Add check to deoptimize the nmethod if RTM state was changed
    rtm_deopt();
  }

  // Check for bailouts during method entry or RTM state check setup.
  if (failing()) {
    if (log)  log->done("parse");
    C->set_default_node_notes(caller_nn);
    return;
  }

  entry_map = map();  // capture any changes performed by method setup code
  assert(jvms()->endoff() == map()->req(), "map matches JVMS layout");

  // We begin parsing as if we have just encountered a jump to the
  // method entry.
  Block* entry_block = start_block();
  assert(entry_block->start() == (is_osr_parse() ? osr_bci() : 0), "");
  set_map_clone(entry_map);

  merge_common(entry_block, entry_block->next_path_num());
#ifndef PRODUCT
  BytecodeParseHistogram *parse_histogram_obj = new (C->env()->arena()) BytecodeParseHistogram(this, C);
  set_parse_histogram( parse_histogram_obj );
#endif

  // Parse all the basic blocks.
  do_all_blocks();

  // Check for bailouts during conversion to graph
  if (failing()) {
    if (log)  log->done("parse");
    return;
  }

  // Fix up all exiting control flow.
  set_map(entry_map);
  do_exits();

  // Only reset this now, to make sure that debug information emitted
  // for exiting control flow still refers to the inlined method.
  C->set_default_node_notes(caller_nn);

  if (log)  log->done("parse nodes='%d' live='%d' memory='" SIZE_FORMAT "'",
                      C->unique(), C->live_nodes(), C->node_arena()->used());
}

//---------------------------do_all_blocks-------------------------------------
void Parse::do_all_blocks() {
  bool has_irreducible = flow()->has_irreducible_entry();

  // Walk over all blocks in Reverse Post-Order.
  while (true) {
    bool progress = false;
    for (int rpo = 0; rpo < block_count(); rpo++) {
      Block* block = rpo_at(rpo);

      if (block->is_parsed()) continue;

      if (!block->is_merged()) {
        // Dead block, no state reaches this block
        continue;
      }

      // Prepare to parse this block.
      load_state_from(block);

      if (stopped()) {
        // Block is dead.
        continue;
      }

      NOT_PRODUCT(blocks_parsed++);

      progress = true;
      if (block->is_loop_head() || block->is_handler() || (has_irreducible && !block->is_ready())) {
        // Not all preds have been parsed.  We must build phis everywhere.
        // (Note that dead locals do not get phis built, ever.)
        ensure_phis_everywhere();

        if (block->is_SEL_head()) {
          // Add predicate to single entry (not irreducible) loop head.
          assert(!block->has_merged_backedge(), "only entry paths should be merged for now");
          // Predicates may have been added after a dominating if
          if (!block->has_predicates()) {
            // Need correct bci for predicate.
            // It is fine to set it here since do_one_block() will set it anyway.
            set_parse_bci(block->start());
            add_empty_predicates();
          }
          // Add new region for back branches.
          int edges = block->pred_count() - block->preds_parsed() + 1; // +1 for original region
          RegionNode *r = new RegionNode(edges+1);
          _gvn.set_type(r, Type::CONTROL);
          record_for_igvn(r);
          r->init_req(edges, control());
          set_control(r);
          block->copy_irreducible_status_to(r, jvms());
          // Add new phis.
          ensure_phis_everywhere();
        }

        // Leave behind an undisturbed copy of the map, for future merges.
        set_map(clone_map());
      }

      if (control()->is_Region() && !block->is_loop_head() && !has_irreducible && !block->is_handler()) {
        // In the absence of irreducible loops, the Region and Phis
        // associated with a merge that doesn't involve a backedge can
        // be simplified now since the RPO parsing order guarantees
        // that any path which was supposed to reach here has already
        // been parsed or must be dead.
        Node* c = control();
        Node* result = _gvn.transform_no_reclaim(control());
        if (c != result && TraceOptoParse) {
          tty->print_cr("Block #%d replace %d with %d", block->rpo(), c->_idx, result->_idx);
        }
        if (result != top()) {
          record_for_igvn(result);
        }
      }

      // Parse the block.
      do_one_block();

      // Check for bailouts.
      if (failing())  return;
    }

    // with irreducible loops multiple passes might be necessary to parse everything
    if (!has_irreducible || !progress) {
      break;
    }
  }

#ifndef PRODUCT
  blocks_seen += block_count();

  // Make sure there are no half-processed blocks remaining.
  // Every remaining unprocessed block is dead and may be ignored now.
  for (int rpo = 0; rpo < block_count(); rpo++) {
    Block* block = rpo_at(rpo);
    if (!block->is_parsed()) {
      if (TraceOptoParse) {
        tty->print_cr("Skipped dead block %d at bci:%d", rpo, block->start());
      }
      assert(!block->is_merged(), "no half-processed blocks");
    }
  }
#endif
}

static Node* mask_int_value(Node* v, BasicType bt, PhaseGVN* gvn) {
  switch (bt) {
  case T_BYTE:
    v = gvn->transform(new LShiftINode(v, gvn->intcon(24)));
    v = gvn->transform(new RShiftINode(v, gvn->intcon(24)));
    break;
  case T_SHORT:
    v = gvn->transform(new LShiftINode(v, gvn->intcon(16)));
    v = gvn->transform(new RShiftINode(v, gvn->intcon(16)));
    break;
  case T_CHAR:
    v = gvn->transform(new AndINode(v, gvn->intcon(0xFFFF)));
    break;
  case T_BOOLEAN:
    v = gvn->transform(new AndINode(v, gvn->intcon(0x1)));
    break;
  default:
    break;
  }
  return v;
}

//-------------------------------build_exits----------------------------------
// Build normal and exceptional exit merge points.
void Parse::build_exits() {
  // make a clone of caller to prevent sharing of side-effects
  _exits.set_map(_exits.clone_map());
  _exits.clean_stack(_exits.sp());
  _exits.sync_jvms();

  RegionNode* region = new RegionNode(1);
  record_for_igvn(region);
  gvn().set_type_bottom(region);
  _exits.set_control(region);

  // Note:  iophi and memphi are not transformed until do_exits.
  Node* iophi  = new PhiNode(region, Type::ABIO);
  Node* memphi = new PhiNode(region, Type::MEMORY, TypePtr::BOTTOM);
  gvn().set_type_bottom(iophi);
  gvn().set_type_bottom(memphi);
  _exits.set_i_o(iophi);
  _exits.set_all_memory(memphi);

  // Add a return value to the exit state.  (Do not push it yet.)
  if (tf()->range()->cnt() > TypeFunc::Parms) {
    const Type* ret_type = tf()->range()->field_at(TypeFunc::Parms);
    if (ret_type->isa_int()) {
      BasicType ret_bt = method()->return_type()->basic_type();
      if (ret_bt == T_BOOLEAN ||
          ret_bt == T_CHAR ||
          ret_bt == T_BYTE ||
          ret_bt == T_SHORT) {
        ret_type = TypeInt::INT;
      }
    }

    // Don't "bind" an unloaded return klass to the ret_phi. If the klass
    // becomes loaded during the subsequent parsing, the loaded and unloaded
    // types will not join when we transform and push in do_exits().
    const TypeOopPtr* ret_oop_type = ret_type->isa_oopptr();
    if (ret_oop_type && !ret_oop_type->is_loaded()) {
      ret_type = TypeOopPtr::BOTTOM;
    }
    int         ret_size = type2size[ret_type->basic_type()];
    Node*       ret_phi  = new PhiNode(region, ret_type);
    gvn().set_type_bottom(ret_phi);
    _exits.ensure_stack(ret_size);
    assert((int)(tf()->range()->cnt() - TypeFunc::Parms) == ret_size, "good tf range");
    assert(method()->return_type()->size() == ret_size, "tf agrees w/ method");
    _exits.set_argument(0, ret_phi);  // here is where the parser finds it
    // Note:  ret_phi is not yet pushed, until do_exits.
  }
}


//----------------------------build_start_state-------------------------------
// Construct a state which contains only the incoming arguments from an
// unknown caller.  The method & bci will be null & InvocationEntryBci.
JVMState* Compile::build_start_state(StartNode* start, const TypeFunc* tf) {
  int        arg_size = tf->domain()->cnt();
  int        max_size = MAX2(arg_size, (int)tf->range()->cnt());
  JVMState*  jvms     = new (this) JVMState(max_size - TypeFunc::Parms);
  SafePointNode* map  = new SafePointNode(max_size, jvms);
  record_for_igvn(map);
  assert(arg_size == TypeFunc::Parms + (is_osr_compilation() ? 1 : method()->arg_size()), "correct arg_size");
  Node_Notes* old_nn = default_node_notes();
  if (old_nn != nullptr && has_method()) {
    Node_Notes* entry_nn = old_nn->clone(this);
    JVMState* entry_jvms = new(this) JVMState(method(), old_nn->jvms());
    entry_jvms->set_offsets(0);
    entry_jvms->set_bci(entry_bci());
    entry_nn->set_jvms(entry_jvms);
    set_default_node_notes(entry_nn);
  }
  uint i;
  for (i = 0; i < (uint)arg_size; i++) {
    Node* parm = initial_gvn()->transform(new ParmNode(start, i));
    map->init_req(i, parm);
    // Record all these guys for later GVN.
    record_for_igvn(parm);
  }
  for (; i < map->req(); i++) {
    map->init_req(i, top());
  }
  assert(jvms->argoff() == TypeFunc::Parms, "parser gets arguments here");
  set_default_node_notes(old_nn);
  jvms->set_map(map);
  return jvms;
}

//-----------------------------make_node_notes---------------------------------
Node_Notes* Parse::make_node_notes(Node_Notes* caller_nn) {
  if (caller_nn == nullptr)  return nullptr;
  Node_Notes* nn = caller_nn->clone(C);
  JVMState* caller_jvms = nn->jvms();
  JVMState* jvms = new (C) JVMState(method(), caller_jvms);
  jvms->set_offsets(0);
  jvms->set_bci(_entry_bci);
  nn->set_jvms(jvms);
  return nn;
}


//--------------------------return_values--------------------------------------
void Compile::return_values(JVMState* jvms) {
  GraphKit kit(jvms);
  Node* ret = new ReturnNode(TypeFunc::Parms,
                             kit.control(),
                             kit.i_o(),
                             kit.reset_memory(),
                             kit.frameptr(),
                             kit.returnadr());
  // Add zero or 1 return values
  int ret_size = tf()->range()->cnt() - TypeFunc::Parms;
  if (ret_size > 0) {
    kit.inc_sp(-ret_size);  // pop the return value(s)
    kit.sync_jvms();
    ret->add_req(kit.argument(0));
    // Note:  The second dummy edge is not needed by a ReturnNode.
  }
  // bind it to root
  root()->add_req(ret);
  record_for_igvn(ret);
  initial_gvn()->transform_no_reclaim(ret);
}

//------------------------rethrow_exceptions-----------------------------------
// Bind all exception states in the list into a single RethrowNode.
void Compile::rethrow_exceptions(JVMState* jvms) {
  GraphKit kit(jvms);
  if (!kit.has_exceptions())  return;  // nothing to generate
  // Load my combined exception state into the kit, with all phis transformed:
  SafePointNode* ex_map = kit.combine_and_pop_all_exception_states();
  Node* ex_oop = kit.use_exception_state(ex_map);
  RethrowNode* exit = new RethrowNode(kit.control(),
                                      kit.i_o(), kit.reset_memory(),
                                      kit.frameptr(), kit.returnadr(),
                                      // like a return but with exception input
                                      ex_oop);
  // bind to root
  root()->add_req(exit);
  record_for_igvn(exit);
  initial_gvn()->transform_no_reclaim(exit);
}

//---------------------------do_exceptions-------------------------------------
// Process exceptions arising from the current bytecode.
// Send caught exceptions to the proper handler within this method.
// Unhandled exceptions feed into _exit.
void Parse::do_exceptions() {
  if (!has_exceptions())  return;

  if (failing()) {
    // Pop them all off and throw them away.
    while (pop_exception_state() != nullptr) ;
    return;
  }

  PreserveJVMState pjvms(this, false);

  SafePointNode* ex_map;
  while ((ex_map = pop_exception_state()) != nullptr) {
    if (!method()->has_exception_handlers()) {
      // Common case:  Transfer control outward.
      // Doing it this early allows the exceptions to common up
      // even between adjacent method calls.
      throw_to_exit(ex_map);
    } else {
      // Have to look at the exception first.
      assert(stopped(), "catch_inline_exceptions trashes the map");
      catch_inline_exceptions(ex_map);
      stop_and_kill_map();      // we used up this exception state; kill it
    }
  }

  // We now return to our regularly scheduled program:
}

//---------------------------throw_to_exit-------------------------------------
// Merge the given map into an exception exit from this method.
// The exception exit will handle any unlocking of receiver.
// The ex_oop must be saved within the ex_map, unlike merge_exception.
void Parse::throw_to_exit(SafePointNode* ex_map) {
  // Pop the JVMS to (a copy of) the caller.
  GraphKit caller;
  caller.set_map_clone(_caller->map());
  caller.set_bci(_caller->bci());
  caller.set_sp(_caller->sp());
  // Copy out the standard machine state:
  for (uint i = 0; i < TypeFunc::Parms; i++) {
    caller.map()->set_req(i, ex_map->in(i));
  }
  if (ex_map->has_replaced_nodes()) {
    _replaced_nodes_for_exceptions = true;
  }
  caller.map()->transfer_replaced_nodes_from(ex_map, _new_idx);
  // ...and the exception:
  Node*          ex_oop        = saved_ex_oop(ex_map);
  SafePointNode* caller_ex_map = caller.make_exception_state(ex_oop);
  // Finally, collect the new exception state in my exits:
  _exits.add_exception_state(caller_ex_map);
}

//------------------------------do_exits---------------------------------------
void Parse::do_exits() {
  set_parse_bci(InvocationEntryBci);

  // Now peephole on the return bits
  Node* region = _exits.control();
  _exits.set_control(gvn().transform(region));

  Node* iophi = _exits.i_o();
  _exits.set_i_o(gvn().transform(iophi));

  // Figure out if we need to emit the trailing barrier. The barrier is only
  // needed in the constructors, and only in three cases:
  //
  // 1. The constructor wrote a final. The effects of all initializations
  //    must be committed to memory before any code after the constructor
  //    publishes the reference to the newly constructed object. Rather
  //    than wait for the publication, we simply block the writes here.
  //    Rather than put a barrier on only those writes which are required
  //    to complete, we force all writes to complete.
  //
  // 2. Experimental VM option is used to force the barrier if any field
  //    was written out in the constructor.
  //
  // 3. On processors which are not CPU_MULTI_COPY_ATOMIC (e.g. PPC64),
  //    support_IRIW_for_not_multiple_copy_atomic_cpu selects that
  //    MemBarVolatile is used before volatile load instead of after volatile
  //    store, so there's no barrier after the store.
  //    We want to guarantee the same behavior as on platforms with total store
  //    order, although this is not required by the Java memory model.
  //    In this case, we want to enforce visibility of volatile field
  //    initializations which are performed in constructors.
  //    So as with finals, we add a barrier here.
  //
  // "All bets are off" unless the first publication occurs after a
  // normal return from the constructor.  We do not attempt to detect
  // such unusual early publications.  But no barrier is needed on
  // exceptional returns, since they cannot publish normally.
  //
  if (method()->is_initializer() &&
       (wrote_final() ||
         (AlwaysSafeConstructors && wrote_fields()) ||
         (support_IRIW_for_not_multiple_copy_atomic_cpu && wrote_volatile()))) {
    _exits.insert_mem_bar(Op_MemBarRelease, alloc_with_final());

    // If Memory barrier is created for final fields write
    // and allocation node does not escape the initialize method,
    // then barrier introduced by allocation node can be removed.
    if (DoEscapeAnalysis && alloc_with_final()) {
      AllocateNode *alloc = AllocateNode::Ideal_allocation(alloc_with_final(), &_gvn);
      alloc->compute_MemBar_redundancy(method());
    }
    if (PrintOpto && (Verbose || WizardMode)) {
      method()->print_name();
      tty->print_cr(" writes finals and needs a memory barrier");
    }
  }

  // Any method can write a @Stable field; insert memory barriers
  // after those also. Can't bind predecessor allocation node (if any)
  // with barrier because allocation doesn't always dominate
  // MemBarRelease.
  if (wrote_stable()) {
    _exits.insert_mem_bar(Op_MemBarRelease);
    if (PrintOpto && (Verbose || WizardMode)) {
      method()->print_name();
      tty->print_cr(" writes @Stable and needs a memory barrier");
    }
  }

  for (MergeMemStream mms(_exits.merged_memory()); mms.next_non_empty(); ) {
    // transform each slice of the original memphi:
    mms.set_memory(_gvn.transform(mms.memory()));
  }
  // Clean up input MergeMems created by transforming the slices
  _gvn.transform(_exits.merged_memory());

  if (tf()->range()->cnt() > TypeFunc::Parms) {
    const Type* ret_type = tf()->range()->field_at(TypeFunc::Parms);
    Node*       ret_phi  = _gvn.transform( _exits.argument(0) );
    if (!_exits.control()->is_top() && _gvn.type(ret_phi)->empty()) {
      // If the type we set for the ret_phi in build_exits() is too optimistic and
      // the ret_phi is top now, there's an extremely small chance that it may be due to class
      // loading.  It could also be due to an error, so mark this method as not compilable because
      // otherwise this could lead to an infinite compile loop.
      // In any case, this code path is rarely (and never in my testing) reached.
      C->record_method_not_compilable("Can't determine return type.");
      return;
    }
    if (ret_type->isa_int()) {
      BasicType ret_bt = method()->return_type()->basic_type();
      ret_phi = mask_int_value(ret_phi, ret_bt, &_gvn);
    }
    _exits.push_node(ret_type->basic_type(), ret_phi);
  }

  // Note:  Logic for creating and optimizing the ReturnNode is in Compile.

  // Unlock along the exceptional paths.
  // This is done late so that we can common up equivalent exceptions
  // (e.g., null checks) arising from multiple points within this method.
  // See GraphKit::add_exception_state, which performs the commoning.
  bool do_synch = method()->is_synchronized() && GenerateSynchronizationCode;

  // record exit from a method if compiled while Dtrace is turned on.
  if (do_synch || C->env()->dtrace_method_probes() || _replaced_nodes_for_exceptions) {
    // First move the exception list out of _exits:
    GraphKit kit(_exits.transfer_exceptions_into_jvms());
    SafePointNode* normal_map = kit.map();  // keep this guy safe
    // Now re-collect the exceptions into _exits:
    SafePointNode* ex_map;
    while ((ex_map = kit.pop_exception_state()) != nullptr) {
      Node* ex_oop = kit.use_exception_state(ex_map);
      // Force the exiting JVM state to have this method at InvocationEntryBci.
      // The exiting JVM state is otherwise a copy of the calling JVMS.
      JVMState* caller = kit.jvms();
      JVMState* ex_jvms = caller->clone_shallow(C);
      ex_jvms->bind_map(kit.clone_map());
      ex_jvms->set_bci(   InvocationEntryBci);
      kit.set_jvms(ex_jvms);
      if (do_synch) {
        // Add on the synchronized-method box/object combo
        kit.map()->push_monitor(_synch_lock);
        // Unlock!
        kit.shared_unlock(_synch_lock->box_node(), _synch_lock->obj_node());
      }
      if (C->env()->dtrace_method_probes()) {
        kit.make_dtrace_method_exit(method());
      }
      if (_replaced_nodes_for_exceptions) {
        kit.map()->apply_replaced_nodes(_new_idx);
      }
      // Done with exception-path processing.
      ex_map = kit.make_exception_state(ex_oop);
      assert(ex_jvms->same_calls_as(ex_map->jvms()), "sanity");
      // Pop the last vestige of this method:
      caller->clone_shallow(C)->bind_map(ex_map);
      _exits.push_exception_state(ex_map);
    }
    assert(_exits.map() == normal_map, "keep the same return state");
  }

  {
    // Capture very early exceptions (receiver null checks) from caller JVMS
    GraphKit caller(_caller);
    SafePointNode* ex_map;
    while ((ex_map = caller.pop_exception_state()) != nullptr) {
      _exits.add_exception_state(ex_map);
    }
  }

  _exits.map()->apply_replaced_nodes(_new_idx);
}

//-----------------------------create_entry_map-------------------------------
// Initialize our parser map to contain the types at method entry.
// For OSR, the map contains a single RawPtr parameter.
// Initial monitor locking for sync. methods is performed by do_method_entry.
SafePointNode* Parse::create_entry_map() {
  // Check for really stupid bail-out cases.
  uint len = TypeFunc::Parms + method()->max_locals() + method()->max_stack();
  if (len >= 32760) {
    C->record_method_not_compilable("too many local variables");
    return nullptr;
  }

  // clear current replaced nodes that are of no use from here on (map was cloned in build_exits).
  _caller->map()->delete_replaced_nodes();

  // If this is an inlined method, we may have to do a receiver null check.
  if (_caller->has_method() && is_normal_parse() && !method()->is_static()) {
    GraphKit kit(_caller);
    kit.null_check_receiver_before_call(method());
    _caller = kit.transfer_exceptions_into_jvms();
    if (kit.stopped()) {
      _exits.add_exception_states_from(_caller);
      _exits.set_jvms(_caller);
      return nullptr;
    }
  }

  assert(method() != nullptr, "parser must have a method");

  // Create an initial safepoint to hold JVM state during parsing
<<<<<<< HEAD
  JVMState* jvms = new (C) JVMState(method(), _caller->has_method() ? _caller : NULL);
  if (_caller != nullptr && DoPartialEscapeAnalysis) {
    jvms->alloc_state() = _caller->alloc_state();
  }

=======
  JVMState* jvms = new (C) JVMState(method(), _caller->has_method() ? _caller : nullptr);
>>>>>>> 7bbc5e0e
  set_map(new SafePointNode(len, jvms));
  jvms->set_map(map());
  record_for_igvn(map());
  assert(jvms->endoff() == len, "correct jvms sizing");

  SafePointNode* inmap = _caller->map();
  assert(inmap != nullptr, "must have inmap");
  // In case of null check on receiver above
  map()->transfer_replaced_nodes_from(inmap, _new_idx);

  uint i;

  // Pass thru the predefined input parameters.
  for (i = 0; i < TypeFunc::Parms; i++) {
    map()->init_req(i, inmap->in(i));
  }

  if (depth() == 1) {
    assert(map()->memory()->Opcode() == Op_Parm, "");
    // Insert the memory aliasing node
    set_all_memory(reset_memory());
  }
  assert(merged_memory(), "");

  // Now add the locals which are initially bound to arguments:
  uint arg_size = tf()->domain()->cnt();
  ensure_stack(arg_size - TypeFunc::Parms);  // OSR methods have funny args
  for (i = TypeFunc::Parms; i < arg_size; i++) {
    map()->init_req(i, inmap->argument(_caller, i - TypeFunc::Parms));
  }

  // Clear out the rest of the map (locals and stack)
  for (i = arg_size; i < len; i++) {
    map()->init_req(i, top());
  }

  SafePointNode* entry_map = stop();
  return entry_map;
}

//-----------------------------do_method_entry--------------------------------
// Emit any code needed in the pseudo-block before BCI zero.
// The main thing to do is lock the receiver of a synchronized method.
void Parse::do_method_entry() {
  set_parse_bci(InvocationEntryBci); // Pseudo-BCP
  set_sp(0);                         // Java Stack Pointer

  NOT_PRODUCT( count_compiled_calls(true/*at_method_entry*/, false/*is_inline*/); )

  if (C->env()->dtrace_method_probes()) {
    make_dtrace_method_entry(method());
  }

#ifdef ASSERT
  // Narrow receiver type when it is too broad for the method being parsed.
  if (!method()->is_static()) {
    ciInstanceKlass* callee_holder = method()->holder();
    const Type* holder_type = TypeInstPtr::make(TypePtr::BotPTR, callee_holder, Type::trust_interfaces);

    Node* receiver_obj = local(0);
    const TypeInstPtr* receiver_type = _gvn.type(receiver_obj)->isa_instptr();

    if (receiver_type != nullptr && !receiver_type->higher_equal(holder_type)) {
      // Receiver should always be a subtype of callee holder.
      // But, since C2 type system doesn't properly track interfaces,
      // the invariant can't be expressed in the type system for default methods.
      // Example: for unrelated C <: I and D <: I, (C `meet` D) = Object </: I.
      assert(callee_holder->is_interface(), "missing subtype check");

      // Perform dynamic receiver subtype check against callee holder class w/ a halt on failure.
      Node* holder_klass = _gvn.makecon(TypeKlassPtr::make(callee_holder, Type::trust_interfaces));
      Node* not_subtype_ctrl = gen_subtype_check(receiver_obj, holder_klass);
      assert(!stopped(), "not a subtype");

      Node* halt = _gvn.transform(new HaltNode(not_subtype_ctrl, frameptr(), "failed receiver subtype check"));
      C->root()->add_req(halt);
    }
  }
#endif // ASSERT

  // If the method is synchronized, we need to construct a lock node, attach
  // it to the Start node, and pin it there.
  if (method()->is_synchronized()) {
    // Insert a FastLockNode right after the Start which takes as arguments
    // the current thread pointer, the "this" pointer & the address of the
    // stack slot pair used for the lock.  The "this" pointer is a projection
    // off the start node, but the locking spot has to be constructed by
    // creating a ConLNode of 0, and boxing it with a BoxLockNode.  The BoxLockNode
    // becomes the second argument to the FastLockNode call.  The
    // FastLockNode becomes the new control parent to pin it to the start.

    // Setup Object Pointer
    Node *lock_obj = nullptr;
    if (method()->is_static()) {
      ciInstance* mirror = _method->holder()->java_mirror();
      const TypeInstPtr *t_lock = TypeInstPtr::make(mirror);
      lock_obj = makecon(t_lock);
    } else {                  // Else pass the "this" pointer,
      lock_obj = local(0);    // which is Parm0 from StartNode
    }
    // Clear out dead values from the debug info.
    kill_dead_locals();
    // Build the FastLockNode
    _synch_lock = shared_lock(lock_obj);
  }

  // Feed profiling data for parameters to the type system so it can
  // propagate it as speculative types
  record_profiled_parameters_for_speculation();
}

//------------------------------init_blocks------------------------------------
// Initialize our parser map to contain the types/monitors at method entry.
void Parse::init_blocks() {
  // Create the blocks.
  _block_count = flow()->block_count();
  _blocks = NEW_RESOURCE_ARRAY(Block, _block_count);

  // Initialize the structs.
  for (int rpo = 0; rpo < block_count(); rpo++) {
    Block* block = rpo_at(rpo);
    new(block) Block(this, rpo);
  }

  // Collect predecessor and successor information.
  for (int rpo = 0; rpo < block_count(); rpo++) {
    Block* block = rpo_at(rpo);
    block->init_graph(this);
  }
}

//-------------------------------init_node-------------------------------------
Parse::Block::Block(Parse* outer, int rpo) : _live_locals() {
  _flow = outer->flow()->rpo_at(rpo);
  _pred_count = 0;
  _preds_parsed = 0;
  _count = 0;
  _is_parsed = false;
  _is_handler = false;
  _has_merged_backedge = false;
  _start_map = nullptr;
  _has_predicates = false;
  _num_successors = 0;
  _all_successors = 0;
  _successors = nullptr;
  assert(pred_count() == 0 && preds_parsed() == 0, "sanity");
  assert(!(is_merged() || is_parsed() || is_handler() || has_merged_backedge()), "sanity");
  assert(!_live_locals.is_valid(), "sanity");

  // entry point has additional predecessor
  if (flow()->is_start())  _pred_count++;
  assert(flow()->is_start() == (this == outer->start_block()), "");
}

//-------------------------------init_graph------------------------------------
void Parse::Block::init_graph(Parse* outer) {
  // Create the successor list for this parser block.
  GrowableArray<ciTypeFlow::Block*>* tfs = flow()->successors();
  GrowableArray<ciTypeFlow::Block*>* tfe = flow()->exceptions();
  int ns = tfs->length();
  int ne = tfe->length();
  _num_successors = ns;
  _all_successors = ns+ne;
<<<<<<< HEAD
  _successors = (ns+ne == 0) ? NULL : NEW_RESOURCE_ARRAY(Block*, ns+ne);
=======
  _successors = (ns+ne == 0) ? nullptr : NEW_RESOURCE_ARRAY(Block*, ns+ne);
  int p = 0;
>>>>>>> 7bbc5e0e
  for (int i = 0; i < ns+ne; i++) {
    ciTypeFlow::Block* tf2 = (i < ns) ? tfs->at(i) : tfe->at(i-ns);
    Block* block2 = outer->rpo_at(tf2->rpo());
    _successors[i] = block2;

    // Accumulate pred info for the other block, too.
    // Note: We also need to set _pred_count for exception blocks since they could
    // also have normal predecessors (reached without athrow by an explicit jump).
    // This also means that next_path_num can be called along exception paths.
    block2->_pred_count++;
    if (i >= ns) {
      block2->_is_handler = true;
    }

    #ifdef ASSERT
    // A block's successors must be distinguishable by BCI.
    // That is, no bytecode is allowed to branch to two different
    // clones of the same code location.
    for (int j = 0; j < i; j++) {
      Block* block1 = _successors[j];
      if (block1 == block2)  continue;  // duplicates are OK
      assert(block1->start() != block2->start(), "successors have unique bcis");
    }
    #endif
  }

  if (DoPartialEscapeAnalysis) {
    GrowableArray<ciTypeFlow::Block*>* tfp = flow()->predecessors();
    int np = tfp->length();
    _predecessors = np > 0 ? NEW_RESOURCE_ARRAY(Block*, np) : nullptr;
    for (int i = 0; i < np; ++i) {
      ciTypeFlow::Block* tf2 = tfp->at(i);
      Block* block2 = outer->rpo_at(tf2->rpo());
      _predecessors[i] = block2;
    }
  }
}

//---------------------------successor_for_bci---------------------------------
Parse::Block* Parse::Block::successor_for_bci(int bci) {
  for (int i = 0; i < all_successors(); i++) {
    Block* block2 = successor_at(i);
    if (block2->start() == bci)  return block2;
  }
  // We can actually reach here if ciTypeFlow traps out a block
  // due to an unloaded class, and concurrently with compilation the
  // class is then loaded, so that a later phase of the parser is
  // able to see more of the bytecode CFG.  Or, the flow pass and
  // the parser can have a minor difference of opinion about executability
  // of bytecodes.  For example, "obj.field = null" is executable even
  // if the field's type is an unloaded class; the flow pass used to
  // make a trap for such code.
  return nullptr;
}


//-----------------------------stack_type_at-----------------------------------
const Type* Parse::Block::stack_type_at(int i) const {
  return get_type(flow()->stack_type_at(i));
}


//-----------------------------local_type_at-----------------------------------
const Type* Parse::Block::local_type_at(int i) const {
  // This bitmap can be zero length if we saw a breakpoint.
  // In such cases, pretend they are all live.
  auto live_locals = liveness();
  if (live_locals.size() > 0 && !live_locals.at(i))
    return Type::BOTTOM;

  return get_type(flow()->local_type_at(i));
}


#ifndef PRODUCT

//----------------------------name_for_bc--------------------------------------
// helper method for BytecodeParseHistogram
static const char* name_for_bc(int i) {
  return Bytecodes::is_defined(i) ? Bytecodes::name(Bytecodes::cast(i)) : "xxxunusedxxx";
}

//----------------------------BytecodeParseHistogram------------------------------------
Parse::BytecodeParseHistogram::BytecodeParseHistogram(Parse *p, Compile *c) {
  _parser   = p;
  _compiler = c;
  if( ! _initialized ) { _initialized = true; reset(); }
}

//----------------------------current_count------------------------------------
int Parse::BytecodeParseHistogram::current_count(BPHType bph_type) {
  switch( bph_type ) {
  case BPH_transforms: { return _parser->gvn().made_progress(); }
  case BPH_values:     { return _parser->gvn().made_new_values(); }
  default: { ShouldNotReachHere(); return 0; }
  }
}

//----------------------------initialized--------------------------------------
bool Parse::BytecodeParseHistogram::initialized() { return _initialized; }

//----------------------------reset--------------------------------------------
void Parse::BytecodeParseHistogram::reset() {
  int i = Bytecodes::number_of_codes;
  while (i-- > 0) { _bytecodes_parsed[i] = 0; _nodes_constructed[i] = 0; _nodes_transformed[i] = 0; _new_values[i] = 0; }
}

//----------------------------set_initial_state--------------------------------
// Record info when starting to parse one bytecode
void Parse::BytecodeParseHistogram::set_initial_state( Bytecodes::Code bc ) {
  if( PrintParseStatistics && !_parser->is_osr_parse() ) {
    _initial_bytecode    = bc;
    _initial_node_count  = _compiler->unique();
    _initial_transforms  = current_count(BPH_transforms);
    _initial_values      = current_count(BPH_values);
  }
}

//----------------------------record_change--------------------------------
// Record results of parsing one bytecode
void Parse::BytecodeParseHistogram::record_change() {
  if( PrintParseStatistics && !_parser->is_osr_parse() ) {
    ++_bytecodes_parsed[_initial_bytecode];
    _nodes_constructed [_initial_bytecode] += (_compiler->unique() - _initial_node_count);
    _nodes_transformed [_initial_bytecode] += (current_count(BPH_transforms) - _initial_transforms);
    _new_values        [_initial_bytecode] += (current_count(BPH_values)     - _initial_values);
  }
}


//----------------------------print--------------------------------------------
void Parse::BytecodeParseHistogram::print(float cutoff) {
  ResourceMark rm;
  // print profile
  int total  = 0;
  int i      = 0;
  for( i = 0; i < Bytecodes::number_of_codes; ++i ) { total += _bytecodes_parsed[i]; }
  int abs_sum = 0;
  tty->cr();   //0123456789012345678901234567890123456789012345678901234567890123456789
  tty->print_cr("Histogram of %d parsed bytecodes:", total);
  if( total == 0 ) { return; }
  tty->cr();
  tty->print_cr("absolute:  count of compiled bytecodes of this type");
  tty->print_cr("relative:  percentage contribution to compiled nodes");
  tty->print_cr("nodes   :  Average number of nodes constructed per bytecode");
  tty->print_cr("rnodes  :  Significance towards total nodes constructed, (nodes*relative)");
  tty->print_cr("transforms: Average amount of transform progress per bytecode compiled");
  tty->print_cr("values  :  Average number of node values improved per bytecode");
  tty->print_cr("name    :  Bytecode name");
  tty->cr();
  tty->print_cr("  absolute  relative   nodes  rnodes  transforms  values   name");
  tty->print_cr("----------------------------------------------------------------------");
  while (--i > 0) {
    int       abs = _bytecodes_parsed[i];
    float     rel = abs * 100.0F / total;
    float   nodes = _bytecodes_parsed[i] == 0 ? 0 : (1.0F * _nodes_constructed[i])/_bytecodes_parsed[i];
    float  rnodes = _bytecodes_parsed[i] == 0 ? 0 :  rel * nodes;
    float  xforms = _bytecodes_parsed[i] == 0 ? 0 : (1.0F * _nodes_transformed[i])/_bytecodes_parsed[i];
    float  values = _bytecodes_parsed[i] == 0 ? 0 : (1.0F * _new_values       [i])/_bytecodes_parsed[i];
    if (cutoff <= rel) {
      tty->print_cr("%10d  %7.2f%%  %6.1f  %6.2f   %6.1f   %6.1f     %s", abs, rel, nodes, rnodes, xforms, values, name_for_bc(i));
      abs_sum += abs;
    }
  }
  tty->print_cr("----------------------------------------------------------------------");
  float rel_sum = abs_sum * 100.0F / total;
  tty->print_cr("%10d  %7.2f%%    (cutoff = %.2f%%)", abs_sum, rel_sum, cutoff);
  tty->print_cr("----------------------------------------------------------------------");
  tty->cr();
}
#endif

//----------------------------load_state_from----------------------------------
// Load block/map/sp.  But not do not touch iter/bci.
void Parse::load_state_from(Block* block) {
  set_block(block);
  // load the block's JVM state:
  set_map(block->start_map());
  set_sp( block->start_sp());
}


//-----------------------------record_state------------------------------------
void Parse::Block::record_state(Parse* p, int pnum) {
  assert(!is_merged(), "can only record state once, on 1st inflow");
  assert(start_sp() == p->sp(), "stack pointer must agree with ciTypeFlow");
  set_start_map(p->stop());

  _from_block = p->block();
  _init_pnum = pnum;
  // it looks like op->block() is null only when the current method is java.lang.Object.<init>
  if (p->block() != nullptr) {
    JVMState* jvms = _start_map->jvms();
    PEAState& state = jvms->alloc_state();
    auto mrs = liveness();

    // purge all dead
    for (int i = 0; i < jvms->loc_size(); ++i) {
      Node* lv = _start_map->local(jvms, i);
      ObjID obj = state.is_alias(lv);

      if (!mrs.at(i) && obj != nullptr) {
        state.remove_alias(obj, lv);
      }
    }
  }
}


//------------------------------do_one_block-----------------------------------
void Parse::do_one_block() {
  if (TraceOptoParse) {
    Block *b = block();
    int ns = b->num_successors();
    int nt = b->all_successors();

    tty->print("Parsing block #%d at bci [%d,%d), successors: ",
                  block()->rpo(), block()->start(), block()->limit());
    for (int i = 0; i < nt; i++) {
      tty->print((( i < ns) ? " %d" : " %d(e)"), b->successor_at(i)->rpo());
    }
    if (b->is_loop_head()) {
      tty->print("  lphd");
    }
    if (b->is_irreducible_loop_entry()) {
      tty->print("  irreducible");
    }
    tty->cr();
  }

  assert(block()->is_merged(), "must be merged before being parsed");
  block()->mark_parsed();

  // Set iterator to start of block.
  iter().reset_to_bci(block()->start());

  CompileLog* log = C->log();

  // Parse bytecodes
  while (!stopped() && !failing()) {
    iter().next();

    // Learn the current bci from the iterator:
    set_parse_bci(iter().cur_bci());

    if (bci() == block()->limit()) {
      // Do not walk into the next block until directed by do_all_blocks.
      merge(bci());
      break;
    }
    assert(bci() < block()->limit(), "bci still in block");

    if (log != nullptr) {
      // Output an optional context marker, to help place actions
      // that occur during parsing of this BC.  If there is no log
      // output until the next context string, this context string
      // will be silently ignored.
      log->set_context("bc code='%d' bci='%d'", (int)bc(), bci());
    }

    if (block()->has_trap_at(bci())) {
      // We must respect the flow pass's traps, because it will refuse
      // to produce successors for trapping blocks.
      int trap_index = block()->flow()->trap_index();
      assert(trap_index != 0, "trap index must be valid");
      uncommon_trap(trap_index);
      break;
    }

    NOT_PRODUCT( parse_histogram()->set_initial_state(bc()); );

#ifdef ASSERT
    int pre_bc_sp = sp();
    int inputs, depth;
    bool have_se = !stopped() && compute_stack_effects(inputs, depth);
    assert(!have_se || pre_bc_sp >= inputs, "have enough stack to execute this BC: pre_bc_sp=%d, inputs=%d", pre_bc_sp, inputs);
#endif //ASSERT

    do_one_bytecode();

    assert(!have_se || stopped() || failing() || (sp() - pre_bc_sp) == depth,
           "incorrect depth prediction: sp=%d, pre_bc_sp=%d, depth=%d", sp(), pre_bc_sp, depth);

    do_exceptions();

    NOT_PRODUCT( parse_histogram()->record_change(); );

    if (log != nullptr)
      log->clear_context();  // skip marker if nothing was printed

    // Fall into next bytecode.  Each bytecode normally has 1 sequential
    // successor which is typically made ready by visiting this bytecode.
    // If the successor has several predecessors, then it is a merge
    // point, starts a new basic block, and is handled like other basic blocks.
  }
}


//------------------------------merge------------------------------------------
void Parse::set_parse_bci(int bci) {
  set_bci(bci);
  Node_Notes* nn = C->default_node_notes();
  if (nn == nullptr)  return;

  // Collect debug info for inlined calls unless -XX:-DebugInlinedCalls.
  if (!DebugInlinedCalls && depth() > 1) {
    return;
  }

  // Update the JVMS annotation, if present.
  JVMState* jvms = nn->jvms();
  if (jvms != nullptr && jvms->bci() != bci) {
    // Update the JVMS.
    jvms = jvms->clone_shallow(C);
    jvms->set_bci(bci);
    nn->set_jvms(jvms);
  }
}

//------------------------------merge------------------------------------------
// Merge the current mapping into the basic block starting at bci
void Parse::merge(int target_bci) {
  Block* target = successor_for_bci(target_bci);
  if (target == nullptr) { handle_missing_successor(target_bci); return; }
  assert(!target->is_ready(), "our arrival must be expected");
  int pnum = target->next_path_num();
  merge_common(target, pnum);
}

//-------------------------merge_new_path--------------------------------------
// Merge the current mapping into the basic block, using a new path
void Parse::merge_new_path(int target_bci) {
  Block* target = successor_for_bci(target_bci);
  if (target == nullptr) { handle_missing_successor(target_bci); return; }
  assert(!target->is_ready(), "new path into frozen graph");
  int pnum = target->add_new_path();
  merge_common(target, pnum);
}

//-------------------------merge_exception-------------------------------------
// Merge the current mapping into the basic block starting at bci
// The ex_oop must be pushed on the stack, unlike throw_to_exit.
void Parse::merge_exception(int target_bci) {
#ifdef ASSERT
  if (target_bci < bci()) {
    C->set_exception_backedge();
  }
#endif
  assert(sp() == 1, "must have only the throw exception on the stack");
  Block* target = successor_for_bci(target_bci);
  if (target == nullptr) { handle_missing_successor(target_bci); return; }
  assert(target->is_handler(), "exceptions are handled by special blocks");
  int pnum = target->add_new_path();
  merge_common(target, pnum);
}

//--------------------handle_missing_successor---------------------------------
void Parse::handle_missing_successor(int target_bci) {
#ifndef PRODUCT
  Block* b = block();
  int trap_bci = b->flow()->has_trap()? b->flow()->trap_bci(): -1;
  tty->print_cr("### Missing successor at bci:%d for block #%d (trap_bci:%d)", target_bci, b->rpo(), trap_bci);
#endif
  ShouldNotReachHere();
}

//--------------------------merge_common---------------------------------------
void Parse::merge_common(Parse::Block* target, int pnum) {
  if (TraceOptoParse) {
    tty->print("Merging state at block #%d bci:%d", target->rpo(), target->start());
  }

  // Zap extra stack slots to top
  assert(sp() == target->start_sp(), "");
  clean_stack(sp());

  if (!target->is_merged()) {   // No prior mapping at this bci
    if (TraceOptoParse) { tty->print(" with empty state");  }

    // If this path is dead, do not bother capturing it as a merge.
    // It is "as if" we had 1 fewer predecessors from the beginning.
    if (stopped()) {
      if (TraceOptoParse)  tty->print_cr(", but path is dead and doesn't count");
      return;
    }

    // Make a region if we know there are multiple or unpredictable inputs.
    // (Also, if this is a plain fall-through, we might see another region,
    // which must not be allowed into this block's map.)
    if (pnum > PhiNode::Input         // Known multiple inputs.
        || target->is_handler()       // These have unpredictable inputs.
        || target->is_loop_head()     // Known multiple inputs
        || control()->is_Region()) {  // We must hide this guy.

      int current_bci = bci();
      set_parse_bci(target->start()); // Set target bci
      if (target->is_SEL_head()) {
        DEBUG_ONLY( target->mark_merged_backedge(block()); )
        if (target->start() == 0) {
          // Add loop predicate for the special case when
          // there are backbranches to the method entry.
          add_empty_predicates();
        }
      }
      // Add a Region to start the new basic block.  Phis will be added
      // later lazily.
      int edges = target->pred_count();
      if (edges < pnum)  edges = pnum;  // might be a new path!
      RegionNode *r = new RegionNode(edges+1);
      gvn().set_type(r, Type::CONTROL);
      record_for_igvn(r);
      // zap all inputs to null for debugging (done in Node(uint) constructor)
      // for (int j = 1; j < edges+1; j++) { r->init_req(j, nullptr); }
      r->init_req(pnum, control());
      set_control(r);
      target->copy_irreducible_status_to(r, jvms());
      set_parse_bci(current_bci); // Restore bci
    }

    // Convert the existing Parser mapping into a mapping at this bci.
    store_state_to(target, pnum);
    assert(target->is_merged(), "do not come here twice");
#ifdef ASSERT
    target->state().validate();
#endif
  } else {                      // Prior mapping at this bci
    if (TraceOptoParse) {  tty->print(" with previous state"); }
#ifdef ASSERT
    if (target->is_SEL_head()) {
      target->mark_merged_backedge(block());
    }
#endif
    // We must not manufacture more phis if the target is already parsed.
    bool nophi = target->is_parsed();

    SafePointNode* newin = map();// Hang on to incoming mapping
    Block* save_block = block(); // Hang on to incoming block;
    load_state_from(target);    // Get prior mapping

    assert(newin->jvms()->locoff() == jvms()->locoff(), "JVMS layouts agree");
    assert(newin->jvms()->stkoff() == jvms()->stkoff(), "JVMS layouts agree");
    assert(newin->jvms()->monoff() == jvms()->monoff(), "JVMS layouts agree");
    assert(newin->jvms()->endoff() == jvms()->endoff(), "JVMS layouts agree");

    // Iterate over my current mapping and the old mapping.
    // Where different, insert Phi functions.
    // Use any existing Phi functions.
    assert(control()->is_Region(), "must be merging to a region");
    RegionNode* r = control()->as_Region();

    // Compute where to merge into
    // Merge incoming control path
    r->init_req(pnum, newin->control());

    if (pnum == 1) {            // Last merge for this Region?
      if (!block()->flow()->is_irreducible_loop_secondary_entry()) {
        Node* result = _gvn.transform_no_reclaim(r);
        if (r != result && TraceOptoParse) {
          tty->print_cr("Block #%d replace %d with %d", block()->rpo(), r->_idx, result->_idx);
        }
      }
      record_for_igvn(r);
    }

    // Update all the non-control inputs to map:
    assert(TypeFunc::Parms == newin->jvms()->locoff(), "parser map should contain only youngest jvms");
    bool check_elide_phi = target->is_SEL_backedge(save_block);
    // from right to left, we update ctrl, I_O and memory til the last minute
    // because PEA materialization may change them.
    for (uint j = newin->req()-1; j >= 1; --j) {
      Node* m = map()->in(j);   // Current state of target.
      Node* n = newin->in(j);   // Incoming change to target state.
      PhiNode* phi;
      if (m->is_Phi() && m->as_Phi()->region() == r)
        phi = m->as_Phi();
      else
        phi = nullptr;
      if (m != n) {             // Different; must merge
        switch (j) {
        // Frame pointer and Return Address never changes
        case TypeFunc::FramePtr:// Drop m, use the original value
        case TypeFunc::ReturnAdr:
          break;
        case TypeFunc::Memory:  // Merge inputs to the MergeMem node
          assert(phi == nullptr, "the merge contains phis, not vice versa");
          merge_memory_edges(n->as_MergeMem(), pnum, nophi);
          continue;
        default:                // All normal stuff
          if (phi == nullptr) {
            const JVMState* jvms = map()->jvms();
            if (EliminateNestedLocks &&
                jvms->is_mon(j) && jvms->is_monitor_box(j)) {
              // BoxLock nodes are not commoning.
              // Use old BoxLock node as merged box.
              assert(newin->jvms()->is_monitor_box(j), "sanity");
              // This assert also tests that nodes are BoxLock.
              assert(BoxLockNode::same_slot(n, m), "sanity");
              C->gvn_replace_by(n, m);
            } else if (!check_elide_phi || !target->can_elide_SEL_phi(j)) {
              phi = ensure_phi(j, nophi);

              // Part-1: only check 'm'. ensure_phi has replaced m with phi.
              if (DoPartialEscapeAnalysis && phi != nullptr) {
                PEAState& as = block()->state();
                const PEAState& pred_as = newin->jvms()->alloc_state();
                ObjID id = as.is_alias(phi);

                if (id != nullptr) {
                  as.add_alias(id, phi); // order matters here since we use refcnt to delete dead id.

                  if (as.get_object_state(id)->is_virtual() && id == pred_as.is_alias(n)) {
                    ObjectState* pred_os = pred_as.get_object_state(id);

                    if (!pred_os->is_virtual()) {
                      // materialize 'm' because it has been materialized in save_block.
                      assert(pred_os->get_materialized_value() == n, "sanity: materialized value in save_block is n");
                      as.add_alias(id, m);
                      Node* mv = ensure_object_materialized(m, as, map(), r, block()->init_pnum());
                      phi->replace_edge(m, mv);
                      as.update(id, new EscapedState(phi));
                    } else {
                      // TODO: merge two virtuals
                    }
                  }
                }
              } // DoPartialEscapeAnalysis
            }
          }
          break;
        }
      }
      // At this point, n might be top if:
      //  - there is no phi (because TypeFlow detected a conflict), or
      //  - the corresponding control edges is top (a dead incoming path)
      // It is a bug if we create a phi which sees a garbage value on a live path.

      if (phi != nullptr) {
        assert(n != top() || r->in(pnum) == top(), "live value must not be garbage");
        assert(phi->region() == r, "");

        // Part-2: materialize 'n' if it needs
        if (DoPartialEscapeAnalysis) {
          PEAState& as = block()->state();
          PEAState& pred_as = newin->jvms()->alloc_state();
          ObjID id = as.is_alias(phi);

          if (as.contains(id)) {
            if (pred_as.contains(id)) {
              // id are in both AS and PRED_AS
              if (!as.get_object_state(id)->is_virtual() && pred_as.get_object_state(id)->is_virtual()) {
                n = ensure_object_materialized(n, pred_as, newin, r, pnum);
              } else if (as.get_object_state(id)->is_virtual() && !pred_as.get_object_state(id)->is_virtual()) {
                // TODO: materailize all.
                assert(false, "not implement yet");
              }
            } // else part is case #2: n is nullptr in pred_as. Do nothing.
          } else {
            id = pred_as.is_alias(n);

            if (id != nullptr) {
              // case #1: n is live in its block. we need to import it to AS because phi is not top().
              // references encounter before are constants including nullptr or arguments.

              ObjectState* pred_os = pred_as.get_object_state(id);
              if (pred_os->is_virtual()) {
                as.update(id, pred_os->clone());
              } else {
                as.update(id, new EscapedState(phi));
              }
              as.add_alias(id, phi);
            }
          }
        }
        phi->set_req(pnum, n);  // Then add 'n' to the merge
        if (pnum == PhiNode::Input) {
          // Last merge for this Phi.
          // So far, Phis have had a reasonable type from ciTypeFlow.
          // Now _gvn will join that with the meet of current inputs.
          // BOTTOM is never permissible here, 'cause pessimistically
          // Phis of pointers cannot lose the basic pointer type.
          debug_only(const Type* bt1 = phi->bottom_type());
          assert(bt1 != Type::BOTTOM, "should not be building conflict phis");
          map()->set_req(j, _gvn.transform_no_reclaim(phi));
          debug_only(const Type* bt2 = phi->bottom_type());
          assert(bt2->higher_equal_speculative(bt1), "must be consistent with type-flow");
          record_for_igvn(phi);
        }
      }
    } // End of for all values to be merged

    if (pnum == PhiNode::Input &&
        !r->in(0)) {         // The occasional useless Region
      assert(control() == r, "");
      set_control(r->nonnull_req());
    }

    map()->merge_replaced_nodes_with(newin);

#ifdef ASSERT
    block()->state().validate();
#endif
    // newin has been subsumed into the lazy merge, and is now dead.
    set_block(save_block);

    stop();                     // done with this guy, for now
  }

  if (TraceOptoParse) {
    tty->print_cr(" on path %d", pnum);
  }

  // Done with this parser state.
  assert(stopped(), "");
}


//--------------------------merge_memory_edges---------------------------------
void Parse::merge_memory_edges(MergeMemNode* n, int pnum, bool nophi) {
  // (nophi means we must not create phis, because we already parsed here)
  assert(n != nullptr, "");
  // Merge the inputs to the MergeMems
  MergeMemNode* m = merged_memory();

  assert(control()->is_Region(), "must be merging to a region");
  RegionNode* r = control()->as_Region();

  PhiNode* base = nullptr;
  MergeMemNode* remerge = nullptr;
  for (MergeMemStream mms(m, n); mms.next_non_empty2(); ) {
    Node *p = mms.force_memory();
    Node *q = mms.memory2();
    if (mms.is_empty() && nophi) {
      // Trouble:  No new splits allowed after a loop body is parsed.
      // Instead, wire the new split into a MergeMem on the backedge.
      // The optimizer will sort it out, slicing the phi.
      if (remerge == nullptr) {
        guarantee(base != nullptr, "");
        assert(base->in(0) != nullptr, "should not be xformed away");
        remerge = MergeMemNode::make(base->in(pnum));
        gvn().set_type(remerge, Type::MEMORY);
        base->set_req(pnum, remerge);
      }
      remerge->set_memory_at(mms.alias_idx(), q);
      continue;
    }
    assert(!q->is_MergeMem(), "");
    PhiNode* phi;
    if (p != q) {
      phi = ensure_memory_phi(mms.alias_idx(), nophi);
    } else {
      if (p->is_Phi() && p->as_Phi()->region() == r)
        phi = p->as_Phi();
      else
        phi = nullptr;
    }
    // Insert q into local phi
    if (phi != nullptr) {
      assert(phi->region() == r, "");
      p = phi;
      phi->set_req(pnum, q);
      if (mms.at_base_memory()) {
        base = phi;  // delay transforming it
      } else if (pnum == 1) {
        record_for_igvn(phi);
        p = _gvn.transform_no_reclaim(phi);
      }
      mms.set_memory(p);// store back through the iterator
    }
  }
  // Transform base last, in case we must fiddle with remerging.
  if (base != nullptr && pnum == 1) {
    record_for_igvn(base);
    m->set_base_memory( _gvn.transform_no_reclaim(base) );
  }
}


//------------------------ensure_phis_everywhere-------------------------------
void Parse::ensure_phis_everywhere() {
  ensure_phi(TypeFunc::I_O);

  // Ensure a phi on all currently known memories.
  for (MergeMemStream mms(merged_memory()); mms.next_non_empty(); ) {
    ensure_memory_phi(mms.alias_idx());
    debug_only(mms.set_memory());  // keep the iterator happy
  }

  // Note:  This is our only chance to create phis for memory slices.
  // If we miss a slice that crops up later, it will have to be
  // merged into the base-memory phi that we are building here.
  // Later, the optimizer will comb out the knot, and build separate
  // phi-loops for each memory slice that matters.

  // Monitors must nest nicely and not get confused amongst themselves.
  // Phi-ify everything up to the monitors, though.
  uint monoff = map()->jvms()->monoff();
  uint nof_monitors = map()->jvms()->nof_monitors();

  assert(TypeFunc::Parms == map()->jvms()->locoff(), "parser map should contain only youngest jvms");
  bool check_elide_phi = block()->is_SEL_head();
  for (uint i = TypeFunc::Parms; i < monoff; i++) {
    if (!check_elide_phi || !block()->can_elide_SEL_phi(i)) {
      ensure_phi(i);
    }
  }

  // Even monitors need Phis, though they are well-structured.
  // This is true for OSR methods, and also for the rare cases where
  // a monitor object is the subject of a replace_in_map operation.
  // See bugs 4426707 and 5043395.
  for (uint m = 0; m < nof_monitors; m++) {
    ensure_phi(map()->jvms()->monitor_obj_offset(m));
  }
}


//-----------------------------add_new_path------------------------------------
// Add a previously unaccounted predecessor to this block.
int Parse::Block::add_new_path() {
  // If there is no map, return the lowest unused path number.
  if (!is_merged())  return pred_count()+1;  // there will be a map shortly

  SafePointNode* map = start_map();
  if (!map->control()->is_Region())
    return pred_count()+1;  // there may be a region some day
  RegionNode* r = map->control()->as_Region();

  // Add new path to the region.
  uint pnum = r->req();
  r->add_req(nullptr);

  for (uint i = 1; i < map->req(); i++) {
    Node* n = map->in(i);
    if (i == TypeFunc::Memory) {
      // Ensure a phi on all currently known memories.
      for (MergeMemStream mms(n->as_MergeMem()); mms.next_non_empty(); ) {
        Node* phi = mms.memory();
        if (phi->is_Phi() && phi->as_Phi()->region() == r) {
          assert(phi->req() == pnum, "must be same size as region");
          phi->add_req(nullptr);
        }
      }
    } else {
      if (n->is_Phi() && n->as_Phi()->region() == r) {
        assert(n->req() == pnum, "must be same size as region");
        n->add_req(nullptr);
      }
    }
  }

  return pnum;
}

//------------------------------ensure_phi-------------------------------------
// Turn the idx'th entry of the current map into a Phi
PhiNode *Parse::ensure_phi(int idx, bool nocreate) {
  SafePointNode* map = this->map();
  Node* region = map->control();
  assert(region->is_Region(), "");

  Node* o = map->in(idx);
  assert(o != nullptr, "");

  if (o == top())  return nullptr; // TOP always merges into TOP

  if (o->is_Phi() && o->as_Phi()->region() == region) {
    return o->as_Phi();
  }

  // Now use a Phi here for merging
  assert(!nocreate, "Cannot build a phi for a block already parsed.");
  const JVMState* jvms = map->jvms();
  const Type* t = nullptr;
  if (jvms->is_loc(idx)) {
    t = block()->local_type_at(idx - jvms->locoff());
  } else if (jvms->is_stk(idx)) {
    t = block()->stack_type_at(idx - jvms->stkoff());
  } else if (jvms->is_mon(idx)) {
    assert(!jvms->is_monitor_box(idx), "no phis for boxes");
    t = TypeInstPtr::BOTTOM; // this is sufficient for a lock object
  } else if ((uint)idx < TypeFunc::Parms) {
    t = o->bottom_type();  // Type::RETURN_ADDRESS or such-like.
  } else {
    assert(false, "no type information for this phi");
  }

  // If the type falls to bottom, then this must be a local that
  // is mixing ints and oops or some such.  Forcing it to top
  // makes it go dead.
  if (t == Type::BOTTOM) {
    map->set_req(idx, top());
    return nullptr;
  }

  // Do not create phis for top either.
  // A top on a non-null control flow must be an unused even after the.phi.
  if (t == Type::TOP || t == Type::HALF) {
    map->set_req(idx, top());
    return nullptr;
  }

  PhiNode* phi = PhiNode::make(region, o, t);
  gvn().set_type(phi, t);
  if (C->do_escape_analysis()) record_for_igvn(phi);
  map->set_req(idx, phi);

  // replace o with phi in allocation state.
  if (DoPartialEscapeAnalysis) {
    PEAState& as = block()->state();
    ObjID id = as.is_alias(o);
    if (id != nullptr) {
      as.add_alias(id, phi);
      // o is dead here based on SSA property:
      // the newer revision shadows the older revision.
      //
      // [xliu]: does ideal graph ensure SSA property?
      as.remove_alias(id, o);
    }
  }
  return phi;
}

//--------------------------ensure_memory_phi----------------------------------
// Turn the idx'th slice of the current memory into a Phi
PhiNode *Parse::ensure_memory_phi(int idx, bool nocreate) {
  MergeMemNode* mem = merged_memory();
  Node* region = control();
  assert(region->is_Region(), "");

  Node *o = (idx == Compile::AliasIdxBot)? mem->base_memory(): mem->memory_at(idx);
  assert(o != nullptr && o != top(), "");

  PhiNode* phi;
  if (o->is_Phi() && o->as_Phi()->region() == region) {
    phi = o->as_Phi();
    if (phi == mem->base_memory() && idx >= Compile::AliasIdxRaw) {
      // clone the shared base memory phi to make a new memory split
      assert(!nocreate, "Cannot build a phi for a block already parsed.");
      const Type* t = phi->bottom_type();
      const TypePtr* adr_type = C->get_adr_type(idx);
      phi = phi->slice_memory(adr_type);
      gvn().set_type(phi, t);
    }
    return phi;
  }

  // Now use a Phi here for merging
  assert(!nocreate, "Cannot build a phi for a block already parsed.");
  const Type* t = o->bottom_type();
  const TypePtr* adr_type = C->get_adr_type(idx);
  phi = PhiNode::make(region, o, t, adr_type);
  gvn().set_type(phi, t);
  if (idx == Compile::AliasIdxBot)
    mem->set_base_memory(phi);
  else
    mem->set_memory_at(idx, phi);
  return phi;
}

// Passive Materialization
// ------------------------
// C2 has to materialize a virtual object at the merging point because the object has been materialized in
// any other predecessor. For instance:
//
// obj(virtual)     obj(materialized)
//              \      /
// Reion(,c1,c2) |    |
//      \        |    |
//       \c      |    |
//   o3 = Phi   (o1, o2)
//
// Node* var is o1;
// r[pnum] is c1;
//
// There are 2 cases:
// 1) materialize m from map().
// 2) materialize n from newin.
// so from_map is either from current map or newin of merge_common().
// for case 1, the control of from_map is Region, so we need to adjust it to c1.
//
// Regarding compile-time state, We also need to consider ABIO(in(1)) and Memory(in(2)) of from_map.
// we reverse the iteration order in merge_common(). For the time being, we haven't merged ABIO and Memory yet.
// I.e. we use (Ctrl, ABIO, Memory) of from_map before merging.
//
Node* Parse::ensure_object_materialized(Node* var, PEAState& state, SafePointNode* from_map, RegionNode* r, int pnum) {
  GraphKit kit(from_map->jvms());
  bool update_ctrl = from_map == map();

  if (update_ctrl) {
    assert(kit.control() == r, "sanity");
    kit.set_control(r->in(pnum));
  } else {
    assert(kit.control() == r->in(pnum), "sanity");
  }

  EscapedState* es = state.materialize(&kit, var);
  Node* mv = es->get_materialized_value();
  assert(kit.control() == mv->in(0), "sanity");
  r->set_req(pnum, mv->in(0));

  if (update_ctrl) {
    kit.set_control(r);
  }
  return mv;
}

//------------------------------call_register_finalizer-----------------------
// Check the klass of the receiver and call register_finalizer if the
// class need finalization.
void Parse::call_register_finalizer() {
  Node* receiver = local(0);
  assert(receiver != nullptr && receiver->bottom_type()->isa_instptr() != nullptr,
         "must have non-null instance type");

  const TypeInstPtr *tinst = receiver->bottom_type()->isa_instptr();
  if (tinst != nullptr && tinst->is_loaded() && !tinst->klass_is_exact()) {
    // The type isn't known exactly so see if CHA tells us anything.
    ciInstanceKlass* ik = tinst->instance_klass();
    if (!Dependencies::has_finalizable_subclass(ik)) {
      // No finalizable subclasses so skip the dynamic check.
      C->dependencies()->assert_has_no_finalizable_subclasses(ik);
      return;
    }
  }

  // Insert a dynamic test for whether the instance needs
  // finalization.  In general this will fold up since the concrete
  // class is often visible so the access flags are constant.
  Node* klass_addr = basic_plus_adr( receiver, receiver, oopDesc::klass_offset_in_bytes() );
  Node* klass = _gvn.transform(LoadKlassNode::make(_gvn, nullptr, immutable_memory(), klass_addr, TypeInstPtr::KLASS));

  Node* access_flags_addr = basic_plus_adr(klass, klass, in_bytes(Klass::access_flags_offset()));
  Node* access_flags = make_load(nullptr, access_flags_addr, TypeInt::INT, T_INT, MemNode::unordered);

  Node* mask  = _gvn.transform(new AndINode(access_flags, intcon(JVM_ACC_HAS_FINALIZER)));
  Node* check = _gvn.transform(new CmpINode(mask, intcon(0)));
  Node* test  = _gvn.transform(new BoolNode(check, BoolTest::ne));

  IfNode* iff = create_and_map_if(control(), test, PROB_MAX, COUNT_UNKNOWN);

  RegionNode* result_rgn = new RegionNode(3);
  record_for_igvn(result_rgn);

  Node *skip_register = _gvn.transform(new IfFalseNode(iff));
  result_rgn->init_req(1, skip_register);

  Node *needs_register = _gvn.transform(new IfTrueNode(iff));
  set_control(needs_register);
  if (stopped()) {
    // There is no slow path.
    result_rgn->init_req(2, top());
  } else {
    Node *call = make_runtime_call(RC_NO_LEAF,
                                   OptoRuntime::register_finalizer_Type(),
                                   OptoRuntime::register_finalizer_Java(),
                                   nullptr, TypePtr::BOTTOM,
                                   receiver);
    make_slow_call_ex(call, env()->Throwable_klass(), true);

    Node* fast_io  = call->in(TypeFunc::I_O);
    Node* fast_mem = call->in(TypeFunc::Memory);
    // These two phis are pre-filled with copies of of the fast IO and Memory
    Node* io_phi   = PhiNode::make(result_rgn, fast_io,  Type::ABIO);
    Node* mem_phi  = PhiNode::make(result_rgn, fast_mem, Type::MEMORY, TypePtr::BOTTOM);

    result_rgn->init_req(2, control());
    io_phi    ->init_req(2, i_o());
    mem_phi   ->init_req(2, reset_memory());

    set_all_memory( _gvn.transform(mem_phi) );
    set_i_o(        _gvn.transform(io_phi) );
  }

  set_control( _gvn.transform(result_rgn) );
}

// Add check to deoptimize once holder klass is fully initialized.
void Parse::clinit_deopt() {
  assert(C->has_method(), "only for normal compilations");
  assert(depth() == 1, "only for main compiled method");
  assert(is_normal_parse(), "no barrier needed on osr entry");
  assert(!method()->holder()->is_not_initialized(), "initialization should have been started");

  set_parse_bci(0);

  Node* holder = makecon(TypeKlassPtr::make(method()->holder(), Type::trust_interfaces));
  guard_klass_being_initialized(holder);
}

// Add check to deoptimize if RTM state is not ProfileRTM
void Parse::rtm_deopt() {
#if INCLUDE_RTM_OPT
  if (C->profile_rtm()) {
    assert(C->has_method(), "only for normal compilations");
    assert(!C->method()->method_data()->is_empty(), "MDO is needed to record RTM state");
    assert(depth() == 1, "generate check only for main compiled method");

    // Set starting bci for uncommon trap.
    set_parse_bci(is_osr_parse() ? osr_bci() : 0);

    // Load the rtm_state from the MethodData.
    const TypePtr* adr_type = TypeMetadataPtr::make(C->method()->method_data());
    Node* mdo = makecon(adr_type);
    int offset = MethodData::rtm_state_offset_in_bytes();
    Node* adr_node = basic_plus_adr(mdo, mdo, offset);
    Node* rtm_state = make_load(control(), adr_node, TypeInt::INT, T_INT, adr_type, MemNode::unordered);

    // Separate Load from Cmp by Opaque.
    // In expand_macro_nodes() it will be replaced either
    // with this load when there are locks in the code
    // or with ProfileRTM (cmp->in(2)) otherwise so that
    // the check will fold.
    Node* profile_state = makecon(TypeInt::make(ProfileRTM));
    Node* opq   = _gvn.transform( new Opaque3Node(C, rtm_state, Opaque3Node::RTM_OPT) );
    Node* chk   = _gvn.transform( new CmpINode(opq, profile_state) );
    Node* tst   = _gvn.transform( new BoolNode(chk, BoolTest::eq) );
    // Branch to failure if state was changed
    { BuildCutout unless(this, tst, PROB_ALWAYS);
      uncommon_trap(Deoptimization::Reason_rtm_state_change,
                    Deoptimization::Action_make_not_entrant);
    }
  }
#endif
}

//------------------------------return_current---------------------------------
// Append current _map to _exit_return
void Parse::return_current(Node* value) {
  if (RegisterFinalizersAtInit &&
      method()->intrinsic_id() == vmIntrinsics::_Object_init) {
    call_register_finalizer();
  }

  // Do not set_parse_bci, so that return goo is credited to the return insn.
  set_bci(InvocationEntryBci);
  if (method()->is_synchronized() && GenerateSynchronizationCode) {
    shared_unlock(_synch_lock->box_node(), _synch_lock->obj_node());
  }
  if (C->env()->dtrace_method_probes()) {
    make_dtrace_method_exit(method());
  }
  SafePointNode* exit_return = _exits.map();
  exit_return->in( TypeFunc::Control  )->add_req( control() );
  exit_return->in( TypeFunc::I_O      )->add_req( i_o    () );
  Node *mem = exit_return->in( TypeFunc::Memory   );
  for (MergeMemStream mms(mem->as_MergeMem(), merged_memory()); mms.next_non_empty2(); ) {
    if (mms.is_empty()) {
      // get a copy of the base memory, and patch just this one input
      const TypePtr* adr_type = mms.adr_type(C);
      Node* phi = mms.force_memory()->as_Phi()->slice_memory(adr_type);
      assert(phi->as_Phi()->region() == mms.base_memory()->in(0), "");
      gvn().set_type_bottom(phi);
      phi->del_req(phi->req()-1);  // prepare to re-patch
      mms.set_memory(phi);
    }
    mms.memory()->add_req(mms.memory2());
  }

  // frame pointer is always same, already captured
  if (value != nullptr) {
    // If returning oops to an interface-return, there is a silent free
    // cast from oop to interface allowed by the Verifier.  Make it explicit
    // here.
    Node* phi = _exits.argument(0);
    phi->add_req(value);
  }

  if (_first_return) {
    _exits.map()->transfer_replaced_nodes_from(map(), _new_idx);
    // copy assignment
    _exits.jvms()->alloc_state() = jvms()->alloc_state();
    _first_return = false;
  } else {
    _exits.map()->merge_replaced_nodes_with(map());
    // TODO: support merge from other regular exits.
  }

  stop_and_kill_map();          // This CFG path dies here
}


//------------------------------add_safepoint----------------------------------
void Parse::add_safepoint() {
  uint parms = TypeFunc::Parms+1;

  // Clear out dead values from the debug info.
  kill_dead_locals();

  // Clone the JVM State
  SafePointNode *sfpnt = new SafePointNode(parms, nullptr);

  // Capture memory state BEFORE a SafePoint.  Since we can block at a
  // SafePoint we need our GC state to be safe; i.e. we need all our current
  // write barriers (card marks) to not float down after the SafePoint so we
  // must read raw memory.  Likewise we need all oop stores to match the card
  // marks.  If deopt can happen, we need ALL stores (we need the correct JVM
  // state on a deopt).

  // We do not need to WRITE the memory state after a SafePoint.  The control
  // edge will keep card-marks and oop-stores from floating up from below a
  // SafePoint and our true dependency added here will keep them from floating
  // down below a SafePoint.

  // Clone the current memory state
  Node* mem = MergeMemNode::make(map()->memory());

  mem = _gvn.transform(mem);

  // Pass control through the safepoint
  sfpnt->init_req(TypeFunc::Control  , control());
  // Fix edges normally used by a call
  sfpnt->init_req(TypeFunc::I_O      , top() );
  sfpnt->init_req(TypeFunc::Memory   , mem   );
  sfpnt->init_req(TypeFunc::ReturnAdr, top() );
  sfpnt->init_req(TypeFunc::FramePtr , top() );

  // Create a node for the polling address
  Node *polladr;
  Node *thread = _gvn.transform(new ThreadLocalNode());
  Node *polling_page_load_addr = _gvn.transform(basic_plus_adr(top(), thread, in_bytes(JavaThread::polling_page_offset())));
  polladr = make_load(control(), polling_page_load_addr, TypeRawPtr::BOTTOM, T_ADDRESS, Compile::AliasIdxRaw, MemNode::unordered);
  sfpnt->init_req(TypeFunc::Parms+0, _gvn.transform(polladr));

  // Fix up the JVM State edges
  add_safepoint_edges(sfpnt);
  Node *transformed_sfpnt = _gvn.transform(sfpnt);
  set_control(transformed_sfpnt);

  // Provide an edge from root to safepoint.  This makes the safepoint
  // appear useful until the parse has completed.
  if (transformed_sfpnt->is_SafePoint()) {
    assert(C->root() != nullptr, "Expect parse is still valid");
    C->root()->add_prec(transformed_sfpnt);
  }
}

#ifndef PRODUCT
//------------------------show_parse_info--------------------------------------
void Parse::show_parse_info() {
  InlineTree* ilt = nullptr;
  if (C->ilt() != nullptr) {
    JVMState* caller_jvms = is_osr_parse() ? caller()->caller() : caller();
    ilt = InlineTree::find_subtree_from_root(C->ilt(), caller_jvms, method());
  }
  if (PrintCompilation && Verbose) {
    if (depth() == 1) {
      if( ilt->count_inlines() ) {
        tty->print("    __inlined %d (%d bytes)", ilt->count_inlines(),
                     ilt->count_inline_bcs());
        tty->cr();
      }
    } else {
      if (method()->is_synchronized())         tty->print("s");
      if (method()->has_exception_handlers())  tty->print("!");
      // Check this is not the final compiled version
      if (C->trap_can_recompile()) {
        tty->print("-");
      } else {
        tty->print(" ");
      }
      method()->print_short_name();
      if (is_osr_parse()) {
        tty->print(" @ %d", osr_bci());
      }
      tty->print(" (%d bytes)",method()->code_size());
      if (ilt->count_inlines()) {
        tty->print(" __inlined %d (%d bytes)", ilt->count_inlines(),
                   ilt->count_inline_bcs());
      }
      tty->cr();
    }
  }
  if (PrintOpto && (depth() == 1 || PrintOptoInlining)) {
    // Print that we succeeded; suppress this message on the first osr parse.

    if (method()->is_synchronized())         tty->print("s");
    if (method()->has_exception_handlers())  tty->print("!");
    // Check this is not the final compiled version
    if (C->trap_can_recompile() && depth() == 1) {
      tty->print("-");
    } else {
      tty->print(" ");
    }
    if( depth() != 1 ) { tty->print("   "); }  // missing compile count
    for (int i = 1; i < depth(); ++i) { tty->print("  "); }
    method()->print_short_name();
    if (is_osr_parse()) {
      tty->print(" @ %d", osr_bci());
    }
    if (ilt->caller_bci() != -1) {
      tty->print(" @ %d", ilt->caller_bci());
    }
    tty->print(" (%d bytes)",method()->code_size());
    if (ilt->count_inlines()) {
      tty->print(" __inlined %d (%d bytes)", ilt->count_inlines(),
                 ilt->count_inline_bcs());
    }
    tty->cr();
  }
}


//------------------------------dump-------------------------------------------
// Dump information associated with the bytecodes of current _method
void Parse::dump() {
  if( method() != nullptr ) {
    // Iterate over bytecodes
    ciBytecodeStream iter(method());
    for( Bytecodes::Code bc = iter.next(); bc != ciBytecodeStream::EOBC() ; bc = iter.next() ) {
      dump_bci( iter.cur_bci() );
      tty->cr();
    }
  }
}

// Dump information associated with a byte code index, 'bci'
void Parse::dump_bci(int bci) {
  // Output info on merge-points, cloning, and within _jsr..._ret
  // NYI
  tty->print(" bci:%d", bci);
}

#endif<|MERGE_RESOLUTION|>--- conflicted
+++ resolved
@@ -1153,15 +1153,11 @@
   assert(method() != nullptr, "parser must have a method");
 
   // Create an initial safepoint to hold JVM state during parsing
-<<<<<<< HEAD
-  JVMState* jvms = new (C) JVMState(method(), _caller->has_method() ? _caller : NULL);
+  JVMState* jvms = new (C) JVMState(method(), _caller->has_method() ? _caller : nullptr);
   if (_caller != nullptr && DoPartialEscapeAnalysis) {
     jvms->alloc_state() = _caller->alloc_state();
   }
 
-=======
-  JVMState* jvms = new (C) JVMState(method(), _caller->has_method() ? _caller : nullptr);
->>>>>>> 7bbc5e0e
   set_map(new SafePointNode(len, jvms));
   jvms->set_map(map());
   record_for_igvn(map());
@@ -1325,12 +1321,7 @@
   int ne = tfe->length();
   _num_successors = ns;
   _all_successors = ns+ne;
-<<<<<<< HEAD
-  _successors = (ns+ne == 0) ? NULL : NEW_RESOURCE_ARRAY(Block*, ns+ne);
-=======
-  _successors = (ns+ne == 0) ? nullptr : NEW_RESOURCE_ARRAY(Block*, ns+ne);
-  int p = 0;
->>>>>>> 7bbc5e0e
+  _successors = (ns+ne == 0) ? nullptr: NEW_RESOURCE_ARRAY(Block*, ns+ne);
   for (int i = 0; i < ns+ne; i++) {
     ciTypeFlow::Block* tf2 = (i < ns) ? tfs->at(i) : tfe->at(i-ns);
     Block* block2 = outer->rpo_at(tf2->rpo());
