--- conflicted
+++ resolved
@@ -699,13 +699,9 @@
 
   case Op_ExpandV: return new ExpandVNode(n1, n2, vt);
   case Op_CompressV: return new CompressVNode(n1, n2, vt);
-<<<<<<< HEAD
-  case Op_CompressM: assert(n1 == NULL, ""); return new CompressMNode(n2, vt);
+  case Op_CompressM: assert(n1 == nullptr, ""); return new CompressMNode(n2, vt);
   case Op_CompressBitsV: return new CompressBitsVNode(n1, n2, vt);
   case Op_ExpandBitsV: return new ExpandBitsVNode(n1, n2, vt);
-=======
-  case Op_CompressM: assert(n1 == nullptr, ""); return new CompressMNode(n2, vt);
->>>>>>> 4ed73505
   case Op_CountLeadingZerosV: return new CountLeadingZerosVNode(n1, vt);
   case Op_CountTrailingZerosV: return new CountTrailingZerosVNode(n1, vt);
   default:
