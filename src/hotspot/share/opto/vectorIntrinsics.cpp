/*
 * Copyright (c) 2020, 2022, Oracle and/or its affiliates. All rights reserved.
 * DO NOT ALTER OR REMOVE COPYRIGHT NOTICES OR THIS FILE HEADER.
 *
 * This code is free software; you can redistribute it and/or modify it
 * under the terms of the GNU General Public License version 2 only, as
 * published by the Free Software Foundation.
 *
 * This code is distributed in the hope that it will be useful, but WITHOUT
 * ANY WARRANTY; without even the implied warranty of MERCHANTABILITY or
 * FITNESS FOR A PARTICULAR PURPOSE.  See the GNU General Public License
 * version 2 for more details (a copy is included in the LICENSE file that
 * accompanied this code).
 *
 * You should have received a copy of the GNU General Public License version
 * 2 along with this work; if not, write to the Free Software Foundation,
 * Inc., 51 Franklin St, Fifth Floor, Boston, MA 02110-1301 USA.
 *
 * Please contact Oracle, 500 Oracle Parkway, Redwood Shores, CA 94065 USA
 * or visit www.oracle.com if you need additional information or have any
 * questions.
 *
 */

#include "precompiled.hpp"
#include "ci/ciSymbols.hpp"
#include "classfile/vmSymbols.hpp"
#include "opto/library_call.hpp"
#include "opto/runtime.hpp"
#include "opto/vectornode.hpp"
#include "prims/vectorSupport.hpp"
#include "runtime/stubRoutines.hpp"

#ifdef ASSERT
static bool is_vector(ciKlass* klass) {
  return klass->is_subclass_of(ciEnv::current()->vector_VectorPayload_klass());
}

static bool check_vbox(const TypeInstPtr* vbox_type) {
  assert(vbox_type->klass_is_exact(), "");

  ciInstanceKlass* ik = vbox_type->instance_klass();
  assert(is_vector(ik), "not a vector");

  ciField* fd1 = ik->get_field_by_name(ciSymbols::ETYPE_name(), ciSymbols::class_signature(), /* is_static */ true);
  assert(fd1 != NULL, "element type info is missing");

  ciConstant val1 = fd1->constant_value();
  BasicType elem_bt = val1.as_object()->as_instance()->java_mirror_type()->basic_type();
  assert(is_java_primitive(elem_bt), "element type info is missing");

  ciField* fd2 = ik->get_field_by_name(ciSymbols::VLENGTH_name(), ciSymbols::int_signature(), /* is_static */ true);
  assert(fd2 != NULL, "vector length info is missing");

  ciConstant val2 = fd2->constant_value();
  assert(val2.as_int() > 0, "vector length info is missing");

  return true;
}
#endif

static bool is_vector_mask(ciKlass* klass) {
  return klass->is_subclass_of(ciEnv::current()->vector_VectorMask_klass());
}

static bool is_vector_shuffle(ciKlass* klass) {
  return klass->is_subclass_of(ciEnv::current()->vector_VectorShuffle_klass());
}

bool LibraryCallKit::arch_supports_vector_rotate(int opc, int num_elem, BasicType elem_bt,
                                                 VectorMaskUseType mask_use_type, bool has_scalar_args) {
  bool is_supported = true;

  // has_scalar_args flag is true only for non-constant scalar shift count,
  // since in this case shift needs to be broadcasted.
  if (!Matcher::match_rule_supported_vector(opc, num_elem, elem_bt) ||
       (has_scalar_args &&
         !arch_supports_vector(VectorNode::replicate_opcode(elem_bt), num_elem, elem_bt, VecMaskNotUsed))) {
    is_supported = false;
  }

  if (is_supported) {
    // Check if mask unboxing is supported, this is a two step process which first loads the contents
    // of boolean array into vector followed by either lane expansion to match the lane size of masked
    // vector operation or populate the predicate register.
    if ((mask_use_type & VecMaskUseLoad) != 0) {
      if (!Matcher::match_rule_supported_vector(Op_VectorLoadMask, num_elem, elem_bt) ||
          !Matcher::match_rule_supported_vector(Op_LoadVector, num_elem, T_BOOLEAN)) {
      #ifndef PRODUCT
        if (C->print_intrinsics()) {
          tty->print_cr("  ** Rejected vector mask loading (%s,%s,%d) because architecture does not support it",
                        NodeClassNames[Op_VectorLoadMask], type2name(elem_bt), num_elem);
        }
      #endif
        return false;
      }
    }

    if ((mask_use_type & VecMaskUsePred) != 0) {
      if (!Matcher::has_predicated_vectors() ||
          !Matcher::match_rule_supported_vector_masked(opc, num_elem, elem_bt)) {
      #ifndef PRODUCT
        if (C->print_intrinsics()) {
          tty->print_cr("Rejected vector mask predicate using (%s,%s,%d) because architecture does not support it",
                        NodeClassNames[opc], type2name(elem_bt), num_elem);
        }
      #endif
        return false;
      }
    }
  }

  int lshiftopc, rshiftopc;
  switch(elem_bt) {
    case T_BYTE:
      lshiftopc = Op_LShiftI;
      rshiftopc = Op_URShiftB;
      break;
    case T_SHORT:
      lshiftopc = Op_LShiftI;
      rshiftopc = Op_URShiftS;
      break;
    case T_INT:
      lshiftopc = Op_LShiftI;
      rshiftopc = Op_URShiftI;
      break;
    case T_LONG:
      lshiftopc = Op_LShiftL;
      rshiftopc = Op_URShiftL;
      break;
    default:
      assert(false, "Unexpected type");
  }
  int lshiftvopc = VectorNode::opcode(lshiftopc, elem_bt);
  int rshiftvopc = VectorNode::opcode(rshiftopc, elem_bt);
  if (!is_supported &&
      arch_supports_vector(lshiftvopc, num_elem, elem_bt, VecMaskNotUsed, has_scalar_args) &&
      arch_supports_vector(rshiftvopc, num_elem, elem_bt, VecMaskNotUsed, has_scalar_args) &&
      arch_supports_vector(Op_OrV, num_elem, elem_bt, VecMaskNotUsed)) {
    is_supported = true;
  }
  return is_supported;
}

Node* GraphKit::box_vector(Node* vector, const TypeInstPtr* vbox_type, BasicType elem_bt, int num_elem, bool deoptimize_on_exception) {
  assert(EnableVectorSupport, "");

  PreserveReexecuteState preexecs(this);
  jvms()->set_should_reexecute(true);

  VectorBoxAllocateNode* alloc = new VectorBoxAllocateNode(C, vbox_type);
  set_edges_for_java_call(alloc, /*must_throw=*/false, /*separate_io_proj=*/true);
  make_slow_call_ex(alloc, env()->Throwable_klass(), /*separate_io_proj=*/true, deoptimize_on_exception);
  set_i_o(gvn().transform( new ProjNode(alloc, TypeFunc::I_O) ));
  set_all_memory(gvn().transform( new ProjNode(alloc, TypeFunc::Memory) ));
  Node* ret = gvn().transform(new ProjNode(alloc, TypeFunc::Parms));

  assert(check_vbox(vbox_type), "");
  const TypeVect* vt = TypeVect::make(elem_bt, num_elem, is_vector_mask(vbox_type->instance_klass()));
  VectorBoxNode* vbox = new VectorBoxNode(C, ret, vector, vbox_type, vt);
  return gvn().transform(vbox);
}

Node* GraphKit::unbox_vector(Node* v, const TypeInstPtr* vbox_type, BasicType elem_bt, int num_elem, bool shuffle_to_vector) {
  assert(EnableVectorSupport, "");
  const TypeInstPtr* vbox_type_v = gvn().type(v)->is_instptr();
  if (vbox_type->instance_klass() != vbox_type_v->instance_klass()) {
    return NULL; // arguments don't agree on vector shapes
  }
  if (vbox_type_v->maybe_null()) {
    return NULL; // no nulls are allowed
  }
  assert(check_vbox(vbox_type), "");
  const TypeVect* vt = TypeVect::make(elem_bt, num_elem, is_vector_mask(vbox_type->instance_klass()));
  Node* unbox = gvn().transform(new VectorUnboxNode(C, vt, v, merged_memory(), shuffle_to_vector));
  return unbox;
}

Node* GraphKit::vector_shift_count(Node* cnt, int shift_op, BasicType bt, int num_elem) {
  assert(bt == T_INT || bt == T_LONG || bt == T_SHORT || bt == T_BYTE, "byte, short, long and int are supported");
  juint mask = (type2aelembytes(bt) * BitsPerByte - 1);
  Node* nmask = gvn().transform(ConNode::make(TypeInt::make(mask)));
  Node* mcnt = gvn().transform(new AndINode(cnt, nmask));
  return gvn().transform(VectorNode::shift_count(shift_op, mcnt, num_elem, bt));
}

bool LibraryCallKit::arch_supports_vector(int sopc, int num_elem, BasicType type, VectorMaskUseType mask_use_type, bool has_scalar_args) {
  // Check that the operation is valid.
  if (sopc <= 0) {
#ifndef PRODUCT
    if (C->print_intrinsics()) {
      tty->print_cr("  ** Rejected intrinsification because no valid vector op could be extracted");
    }
#endif
    return false;
  }

  if (VectorNode::is_vector_rotate(sopc)) {
    if(!arch_supports_vector_rotate(sopc, num_elem, type, mask_use_type, has_scalar_args)) {
#ifndef PRODUCT
      if (C->print_intrinsics()) {
        tty->print_cr("  ** Rejected vector op (%s,%s,%d) because architecture does not support variable vector shifts",
                      NodeClassNames[sopc], type2name(type), num_elem);
      }
#endif
      return false;
    }
  } else if (VectorNode::is_vector_integral_negate(sopc)) {
    if (!VectorNode::is_vector_integral_negate_supported(sopc, num_elem, type, false)) {
#ifndef PRODUCT
      if (C->print_intrinsics()) {
        tty->print_cr("  ** Rejected vector op (%s,%s,%d) because architecture does not support integral vector negate",
                      NodeClassNames[sopc], type2name(type), num_elem);
      }
#endif
      return false;
    }
  } else {
    // Check that architecture supports this op-size-type combination.
    if (!Matcher::match_rule_supported_vector(sopc, num_elem, type)) {
#ifndef PRODUCT
      if (C->print_intrinsics()) {
        tty->print_cr("  ** Rejected vector op (%s,%s,%d) because architecture does not support it",
                      NodeClassNames[sopc], type2name(type), num_elem);
      }
#endif
      return false;
    } else {
      assert(Matcher::match_rule_supported(sopc), "must be supported");
    }
  }

  if (num_elem == 1) {
    if (mask_use_type != VecMaskNotUsed) {
#ifndef PRODUCT
      if (C->print_intrinsics()) {
        tty->print_cr("  ** Rejected vector mask op (%s,%s,%d) because architecture does not support it",
                      NodeClassNames[sopc], type2name(type), num_elem);
      }
#endif
      return false;
    }

    if (sopc != 0) {
      if (sopc != Op_LoadVector && sopc != Op_StoreVector) {
#ifndef PRODUCT
        if (C->print_intrinsics()) {
          tty->print_cr("  ** Not a svml call or load/store vector op (%s,%s,%d)",
                        NodeClassNames[sopc], type2name(type), num_elem);
        }
#endif
        return false;
      }
    }
  }

  if (!has_scalar_args && VectorNode::is_vector_shift(sopc) &&
      Matcher::supports_vector_variable_shifts() == false) {
    if (C->print_intrinsics()) {
      tty->print_cr("  ** Rejected vector op (%s,%s,%d) because architecture does not support variable vector shifts",
                    NodeClassNames[sopc], type2name(type), num_elem);
    }
    return false;
  }

  // Check if mask unboxing is supported, this is a two step process which first loads the contents
  // of boolean array into vector followed by either lane expansion to match the lane size of masked
  // vector operation or populate the predicate register.
  if ((mask_use_type & VecMaskUseLoad) != 0) {
    if (!Matcher::match_rule_supported_vector(Op_VectorLoadMask, num_elem, type) ||
        !Matcher::match_rule_supported_vector(Op_LoadVector, num_elem, T_BOOLEAN)) {
    #ifndef PRODUCT
      if (C->print_intrinsics()) {
        tty->print_cr("  ** Rejected vector mask loading (%s,%s,%d) because architecture does not support it",
                      NodeClassNames[Op_VectorLoadMask], type2name(type), num_elem);
      }
    #endif
      return false;
    }
  }

  // Check if mask boxing is supported, this is a two step process which first stores the contents
  // of mask vector / predicate register into a boolean vector followed by vector store operation to
  // transfer the contents to underlined storage of mask boxes which is a boolean array.
  if ((mask_use_type & VecMaskUseStore) != 0) {
    if (!Matcher::match_rule_supported_vector(Op_VectorStoreMask, num_elem, type) ||
        !Matcher::match_rule_supported_vector(Op_StoreVector, num_elem, T_BOOLEAN)) {
    #ifndef PRODUCT
      if (C->print_intrinsics()) {
        tty->print_cr("Rejected vector mask storing (%s,%s,%d) because architecture does not support it",
                      NodeClassNames[Op_VectorStoreMask], type2name(type), num_elem);
      }
    #endif
      return false;
    }
  }

  if ((mask_use_type & VecMaskUsePred) != 0) {
    bool is_supported = false;
    if (Matcher::has_predicated_vectors()) {
      if (VectorNode::is_vector_integral_negate(sopc)) {
        is_supported = VectorNode::is_vector_integral_negate_supported(sopc, num_elem, type, true);
      } else {
        is_supported = Matcher::match_rule_supported_vector_masked(sopc, num_elem, type);
      }
    }

    if (!is_supported) {
    #ifndef PRODUCT
      if (C->print_intrinsics()) {
        tty->print_cr("Rejected vector mask predicate using (%s,%s,%d) because architecture does not support it",
                      NodeClassNames[sopc], type2name(type), num_elem);
      }
    #endif
      return false;
    }
  }

  return true;
}

static bool is_klass_initialized(const TypeInstPtr* vec_klass) {
  if (vec_klass->const_oop() == NULL) {
    return false; // uninitialized or some kind of unsafe access
  }
  assert(vec_klass->const_oop()->as_instance()->java_lang_Class_klass() != NULL, "klass instance expected");
  ciInstanceKlass* klass =  vec_klass->const_oop()->as_instance()->java_lang_Class_klass()->as_instance_klass();
  return klass->is_initialized();
}

// public static
// <V extends Vector<E>,
//  M extends VectorMask<E>,
//  E>
// V unaryOp(int oprId, Class<? extends V> vmClass, Class<? extends M> maskClass, Class<E> elementType,
//           int length, V v, M m,
//           UnaryOperation<V, M> defaultImpl)
//
// public static
// <V,
//  M extends VectorMask<E>,
//  E>
// V binaryOp(int oprId, Class<? extends V> vmClass, Class<? extends M> maskClass, Class<E> elementType,
//            int length, V v1, V v2, M m,
//            BinaryOperation<V, M> defaultImpl)
//
// public static
// <V extends Vector<E>,
//  M extends VectorMask<E>,
//  E>
// V ternaryOp(int oprId, Class<? extends V> vmClass, Class<? extends M> maskClass, Class<E> elementType,
//             int length, V v1, V v2, V v3, M m,
//             TernaryOperation<V, M> defaultImpl)
//
bool LibraryCallKit::inline_vector_nary_operation(int n) {
  const TypeInt*     opr          = gvn().type(argument(0))->isa_int();
  const TypeInstPtr* vector_klass = gvn().type(argument(1))->isa_instptr();
  const TypeInstPtr* mask_klass   = gvn().type(argument(2))->isa_instptr();
  const TypeInstPtr* elem_klass   = gvn().type(argument(3))->isa_instptr();
  const TypeInt*     vlen         = gvn().type(argument(4))->isa_int();

  if (opr == NULL || vector_klass == NULL || elem_klass == NULL || vlen == NULL ||
      !opr->is_con() || vector_klass->const_oop() == NULL || elem_klass->const_oop() == NULL || !vlen->is_con()) {
    if (C->print_intrinsics()) {
      tty->print_cr("  ** missing constant: opr=%s vclass=%s etype=%s vlen=%s",
                    NodeClassNames[argument(0)->Opcode()],
                    NodeClassNames[argument(1)->Opcode()],
                    NodeClassNames[argument(3)->Opcode()],
                    NodeClassNames[argument(4)->Opcode()]);
    }
    return false; // not enough info for intrinsification
  }

  ciType* elem_type = elem_klass->const_oop()->as_instance()->java_mirror_type();
  if (!elem_type->is_primitive_type()) {
    if (C->print_intrinsics()) {
      tty->print_cr("  ** not a primitive bt=%d", elem_type->basic_type());
    }
    return false; // should be primitive type
  }
  if (!is_klass_initialized(vector_klass)) {
    if (C->print_intrinsics()) {
      tty->print_cr("  ** klass argument not initialized");
    }
    return false;
  }

  // "argument(n + 5)" should be the mask object. We assume it is "null" when no mask
  // is used to control this operation.
  const Type* vmask_type = gvn().type(argument(n + 5));
  bool is_masked_op = vmask_type != TypePtr::NULL_PTR;
  if (is_masked_op) {
    if (mask_klass == NULL || mask_klass->const_oop() == NULL) {
      if (C->print_intrinsics()) {
        tty->print_cr("  ** missing constant: maskclass=%s", NodeClassNames[argument(2)->Opcode()]);
      }
      return false; // not enough info for intrinsification
    }

    if (!is_klass_initialized(mask_klass)) {
      if (C->print_intrinsics()) {
        tty->print_cr("  ** mask klass argument not initialized");
      }
      return false;
    }

    if (vmask_type->maybe_null()) {
      if (C->print_intrinsics()) {
        tty->print_cr("  ** null mask values are not allowed for masked op");
      }
      return false;
    }
  }

  BasicType elem_bt = elem_type->basic_type();
  int num_elem = vlen->get_con();
  int opc = VectorSupport::vop2ideal(opr->get_con(), elem_bt);
  int sopc = VectorNode::opcode(opc, elem_bt);
  if ((opc != Op_CallLeafVector) && (sopc == 0)) {
    if (C->print_intrinsics()) {
      tty->print_cr("  ** operation not supported: opc=%s bt=%s", NodeClassNames[opc], type2name(elem_bt));
    }
    return false; // operation not supported
  }
  if (num_elem == 1) {
    if (opc != Op_CallLeafVector || elem_bt != T_DOUBLE) {
      if (C->print_intrinsics()) {
        tty->print_cr("  ** not a svml call: arity=%d opc=%d vlen=%d etype=%s",
                      n, opc, num_elem, type2name(elem_bt));
      }
      return false;
    }
  }
  ciKlass* vbox_klass = vector_klass->const_oop()->as_instance()->java_lang_Class_klass();
  const TypeInstPtr* vbox_type = TypeInstPtr::make_exact(TypePtr::NotNull, vbox_klass);

  if (is_vector_mask(vbox_klass)) {
    assert(!is_masked_op, "mask operations do not need mask to control");
  }

  if (opc == Op_CallLeafVector) {
    if (!UseVectorStubs) {
      if (C->print_intrinsics()) {
        tty->print_cr("  ** vector stubs support is disabled");
      }
      return false;
    }
    if (!Matcher::supports_vector_calling_convention()) {
      if (C->print_intrinsics()) {
        tty->print_cr("  ** no vector calling conventions supported");
      }
      return false;
    }
    if (!Matcher::vector_size_supported(elem_bt, num_elem)) {
      if (C->print_intrinsics()) {
        tty->print_cr("  ** vector size (vlen=%d, etype=%s) is not supported",
                      num_elem, type2name(elem_bt));
      }
      return false;
    }
  }

  // When using mask, mask use type needs to be VecMaskUseLoad.
  VectorMaskUseType mask_use_type = is_vector_mask(vbox_klass) ? VecMaskUseAll
                                      : is_masked_op ? VecMaskUseLoad : VecMaskNotUsed;
  if ((sopc != 0) && !arch_supports_vector(sopc, num_elem, elem_bt, mask_use_type)) {
    if (C->print_intrinsics()) {
      tty->print_cr("  ** not supported: arity=%d opc=%d vlen=%d etype=%s ismask=%d is_masked_op=%d",
                    n, sopc, num_elem, type2name(elem_bt),
                    is_vector_mask(vbox_klass) ? 1 : 0, is_masked_op ? 1 : 0);
    }
    return false; // not supported
  }

  // Return true if current platform has implemented the masked operation with predicate feature.
  bool use_predicate = is_masked_op && sopc != 0 && arch_supports_vector(sopc, num_elem, elem_bt, VecMaskUsePred);
  if (is_masked_op && !use_predicate && !arch_supports_vector(Op_VectorBlend, num_elem, elem_bt, VecMaskUseLoad)) {
    if (C->print_intrinsics()) {
      tty->print_cr("  ** not supported: arity=%d opc=%d vlen=%d etype=%s ismask=0 is_masked_op=1",
                    n, sopc, num_elem, type2name(elem_bt));
    }
    return false;
  }

  Node* opd1 = NULL; Node* opd2 = NULL; Node* opd3 = NULL;
  switch (n) {
    case 3: {
      opd3 = unbox_vector(argument(7), vbox_type, elem_bt, num_elem);
      if (opd3 == NULL) {
        if (C->print_intrinsics()) {
          tty->print_cr("  ** unbox failed v3=%s",
                        NodeClassNames[argument(7)->Opcode()]);
        }
        return false;
      }
      // fall-through
    }
    case 2: {
      opd2 = unbox_vector(argument(6), vbox_type, elem_bt, num_elem);
      if (opd2 == NULL) {
        if (C->print_intrinsics()) {
          tty->print_cr("  ** unbox failed v2=%s",
                        NodeClassNames[argument(6)->Opcode()]);
        }
        return false;
      }
      // fall-through
    }
    case 1: {
      opd1 = unbox_vector(argument(5), vbox_type, elem_bt, num_elem);
      if (opd1 == NULL) {
        if (C->print_intrinsics()) {
          tty->print_cr("  ** unbox failed v1=%s",
                        NodeClassNames[argument(5)->Opcode()]);
        }
        return false;
      }
      break;
    }
    default: fatal("unsupported arity: %d", n);
  }

  Node* mask = NULL;
  if (is_masked_op) {
    ciKlass* mbox_klass = mask_klass->const_oop()->as_instance()->java_lang_Class_klass();
    assert(is_vector_mask(mbox_klass), "argument(2) should be a mask class");
    const TypeInstPtr* mbox_type = TypeInstPtr::make_exact(TypePtr::NotNull, mbox_klass);
    mask = unbox_vector(argument(n + 5), mbox_type, elem_bt, num_elem);
    if (mask == NULL) {
      if (C->print_intrinsics()) {
        tty->print_cr("  ** unbox failed mask=%s",
                      NodeClassNames[argument(n + 5)->Opcode()]);
      }
      return false;
    }
  }

  Node* operation = NULL;
  if (opc == Op_CallLeafVector) {
    assert(UseVectorStubs, "sanity");
    operation = gen_call_to_svml(opr->get_con(), elem_bt, num_elem, opd1, opd2);
    if (operation == NULL) {
      if (C->print_intrinsics()) {
        tty->print_cr("  ** svml call failed for %s_%s_%d",
                         (elem_bt == T_FLOAT)?"float":"double",
                         VectorSupport::svmlname[opr->get_con() - VectorSupport::VECTOR_OP_SVML_START],
                         num_elem * type2aelembytes(elem_bt));
      }
      return false;
     }
  } else {
    const TypeVect* vt = TypeVect::make(elem_bt, num_elem, is_vector_mask(vbox_klass));
    switch (n) {
      case 1:
      case 2: {
        operation = VectorNode::make(sopc, opd1, opd2, vt, is_vector_mask(vbox_klass), VectorNode::is_shift_opcode(opc));
        break;
      }
      case 3: {
        operation = VectorNode::make(sopc, opd1, opd2, opd3, vt);
        break;
      }
      default: fatal("unsupported arity: %d", n);
    }
  }

  if (is_masked_op && mask != NULL) {
    if (use_predicate) {
      operation->add_req(mask);
      operation->add_flag(Node::Flag_is_predicated_vector);
    } else {
      operation->add_flag(Node::Flag_is_predicated_using_blend);
      operation = gvn().transform(operation);
      operation = new VectorBlendNode(opd1, operation, mask);
    }
  }
  operation = gvn().transform(operation);

  // Wrap it up in VectorBox to keep object type information.
  Node* vbox = box_vector(operation, vbox_type, elem_bt, num_elem);
  set_result(vbox);
  C->set_max_vector_size(MAX2(C->max_vector_size(), (uint)(num_elem * type2aelembytes(elem_bt))));
  return true;
}

// <Sh extends VectorShuffle<E>,  E>
//  Sh ShuffleIota(Class<?> E, Class<?> shuffleClass, Vector.Species<E> s, int length,
//                  int start, int step, int wrap, ShuffleIotaOperation<Sh, E> defaultImpl)
bool LibraryCallKit::inline_vector_shuffle_iota() {
  const TypeInstPtr* shuffle_klass = gvn().type(argument(1))->isa_instptr();
  const TypeInt*     vlen          = gvn().type(argument(3))->isa_int();
  const TypeInt*     start_val     = gvn().type(argument(4))->isa_int();
  const TypeInt*     step_val      = gvn().type(argument(5))->isa_int();
  const TypeInt*     wrap          = gvn().type(argument(6))->isa_int();

  Node* start = argument(4);
  Node* step  = argument(5);

  if (shuffle_klass == NULL || vlen == NULL || start_val == NULL || step_val == NULL || wrap == NULL) {
    return false; // dead code
  }
  if (!vlen->is_con() || !is_power_of_2(vlen->get_con()) ||
      shuffle_klass->const_oop() == NULL || !wrap->is_con()) {
    return false; // not enough info for intrinsification
  }
  if (!is_klass_initialized(shuffle_klass)) {
    if (C->print_intrinsics()) {
      tty->print_cr("  ** klass argument not initialized");
    }
    return false;
  }

  int do_wrap = wrap->get_con();
  int num_elem = vlen->get_con();
  BasicType elem_bt = T_BYTE;

  if (!arch_supports_vector(VectorNode::replicate_opcode(elem_bt), num_elem, elem_bt, VecMaskNotUsed)) {
    return false;
  }
  if (!arch_supports_vector(Op_AddVB, num_elem, elem_bt, VecMaskNotUsed)) {
    return false;
  }
  if (!arch_supports_vector(Op_AndV, num_elem, elem_bt, VecMaskNotUsed)) {
    return false;
  }
  if (!arch_supports_vector(Op_VectorLoadConst, num_elem, elem_bt, VecMaskNotUsed)) {
    return false;
  }
  if (!arch_supports_vector(Op_VectorBlend, num_elem, elem_bt, VecMaskUseLoad)) {
    return false;
  }
  if (!arch_supports_vector(Op_VectorMaskCmp, num_elem, elem_bt, VecMaskUseStore)) {
    return false;
  }

  const Type * type_bt = Type::get_const_basic_type(elem_bt);
  const TypeVect * vt  = TypeVect::make(type_bt, num_elem);

  Node* res =  gvn().transform(new VectorLoadConstNode(gvn().makecon(TypeInt::ZERO), vt));

  if(!step_val->is_con() || !is_power_of_2(step_val->get_con())) {
    Node* bcast_step     = gvn().transform(VectorNode::scalar2vector(step, num_elem, type_bt));
    res = gvn().transform(VectorNode::make(Op_MulI, res, bcast_step, num_elem, elem_bt));
  } else if (step_val->get_con() > 1) {
    Node* cnt = gvn().makecon(TypeInt::make(log2i_exact(step_val->get_con())));
    Node* shift_cnt = vector_shift_count(cnt, Op_LShiftI, elem_bt, num_elem);
    res = gvn().transform(VectorNode::make(Op_LShiftVB, res, shift_cnt, vt));
  }

  if (!start_val->is_con() || start_val->get_con() != 0) {
    Node* bcast_start    = gvn().transform(VectorNode::scalar2vector(start, num_elem, type_bt));
    res = gvn().transform(VectorNode::make(Op_AddI, res, bcast_start, num_elem, elem_bt));
  }

  Node * mod_val = gvn().makecon(TypeInt::make(num_elem-1));
  Node * bcast_mod  = gvn().transform(VectorNode::scalar2vector(mod_val, num_elem, type_bt));
  if(do_wrap)  {
    // Wrap the indices greater than lane count.
    res = gvn().transform(VectorNode::make(Op_AndI, res, bcast_mod, num_elem, elem_bt));
  } else {
    ConINode* pred_node = (ConINode*)gvn().makecon(TypeInt::make(BoolTest::ge));
    Node * lane_cnt  = gvn().makecon(TypeInt::make(num_elem));
    Node * bcast_lane_cnt = gvn().transform(VectorNode::scalar2vector(lane_cnt, num_elem, type_bt));
    const TypeVect* vmask_type = TypeVect::makemask(elem_bt, num_elem);
    Node* mask = gvn().transform(new VectorMaskCmpNode(BoolTest::ge, bcast_lane_cnt, res, pred_node, vmask_type));

    // Make the indices greater than lane count as -ve values. This matches the java side implementation.
    res = gvn().transform(VectorNode::make(Op_AndI, res, bcast_mod, num_elem, elem_bt));
    Node * biased_val = gvn().transform(VectorNode::make(Op_SubI, res, bcast_lane_cnt, num_elem, elem_bt));
    res = gvn().transform(new VectorBlendNode(biased_val, res, mask));
  }

  ciKlass* sbox_klass = shuffle_klass->const_oop()->as_instance()->java_lang_Class_klass();
  const TypeInstPtr* shuffle_box_type = TypeInstPtr::make_exact(TypePtr::NotNull, sbox_klass);

  // Wrap it up in VectorBox to keep object type information.
  res = box_vector(res, shuffle_box_type, elem_bt, num_elem);
  set_result(res);
  C->set_max_vector_size(MAX2(C->max_vector_size(), (uint)(num_elem * type2aelembytes(elem_bt))));
  return true;
}

// <E, M>
// long maskReductionCoerced(int oper, Class<? extends M> maskClass, Class<?> elemClass,
//                          int length, M m, VectorMaskOp<M> defaultImpl)
bool LibraryCallKit::inline_vector_mask_operation() {
  const TypeInt*     oper       = gvn().type(argument(0))->isa_int();
  const TypeInstPtr* mask_klass = gvn().type(argument(1))->isa_instptr();
  const TypeInstPtr* elem_klass = gvn().type(argument(2))->isa_instptr();
  const TypeInt*     vlen       = gvn().type(argument(3))->isa_int();
  Node*              mask       = argument(4);

  if (mask_klass == NULL || elem_klass == NULL || mask->is_top() || vlen == NULL) {
    return false; // dead code
  }

  if (!is_klass_initialized(mask_klass)) {
    if (C->print_intrinsics()) {
      tty->print_cr("  ** klass argument not initialized");
    }
    return false;
  }

  int num_elem = vlen->get_con();
  ciType* elem_type = elem_klass->const_oop()->as_instance()->java_mirror_type();
  BasicType elem_bt = elem_type->basic_type();

  int mopc = VectorSupport::vop2ideal(oper->get_con(), elem_bt);
  if (!arch_supports_vector(mopc, num_elem, elem_bt, VecMaskUseLoad)) {
    if (C->print_intrinsics()) {
      tty->print_cr("  ** not supported: arity=1 op=cast#%d/3 vlen2=%d etype2=%s",
                    mopc, num_elem, type2name(elem_bt));
    }
    return false; // not supported
  }

  const Type* elem_ty = Type::get_const_basic_type(elem_bt);
  ciKlass* mbox_klass = mask_klass->const_oop()->as_instance()->java_lang_Class_klass();
  const TypeInstPtr* mask_box_type = TypeInstPtr::make_exact(TypePtr::NotNull, mbox_klass);
  Node* mask_vec = unbox_vector(mask, mask_box_type, elem_bt, num_elem, true);
  if (mask_vec == NULL) {
    if (C->print_intrinsics()) {
        tty->print_cr("  ** unbox failed mask=%s",
                      NodeClassNames[argument(4)->Opcode()]);
    }
    return false;
  }

  if (mask_vec->bottom_type()->isa_vectmask() == NULL) {
    mask_vec = gvn().transform(VectorStoreMaskNode::make(gvn(), mask_vec, elem_bt, num_elem));
  }
  const Type* maskoper_ty = mopc == Op_VectorMaskToLong ? (const Type*)TypeLong::LONG : (const Type*)TypeInt::INT;
  Node* maskoper = gvn().transform(VectorMaskOpNode::make(mask_vec, maskoper_ty, mopc));
  if (mopc != Op_VectorMaskToLong) {
    maskoper = ConvI2L(maskoper);
  }
  set_result(maskoper);

  C->set_max_vector_size(MAX2(C->max_vector_size(), (uint)(num_elem * type2aelembytes(elem_bt))));
  return true;
}

// public static
// <V,
//  Sh extends VectorShuffle<E>,
//  E>
// V shuffleToVector(Class<? extends Vector<E>> vclass, Class<E> elementType,
//                   Class<? extends Sh> shuffleClass, Sh s, int length,
//                   ShuffleToVectorOperation<V, Sh, E> defaultImpl)
bool LibraryCallKit::inline_vector_shuffle_to_vector() {
  const TypeInstPtr* vector_klass  = gvn().type(argument(0))->isa_instptr();
  const TypeInstPtr* elem_klass    = gvn().type(argument(1))->isa_instptr();
  const TypeInstPtr* shuffle_klass = gvn().type(argument(2))->isa_instptr();
  Node*              shuffle       = argument(3);
  const TypeInt*     vlen          = gvn().type(argument(4))->isa_int();

  if (vector_klass == NULL || elem_klass == NULL || shuffle_klass == NULL || shuffle->is_top() || vlen == NULL) {
    return false; // dead code
  }
  if (!vlen->is_con() || vector_klass->const_oop() == NULL || shuffle_klass->const_oop() == NULL) {
    return false; // not enough info for intrinsification
  }
  if (!is_klass_initialized(shuffle_klass) || !is_klass_initialized(vector_klass) ) {
    if (C->print_intrinsics()) {
      tty->print_cr("  ** klass argument not initialized");
    }
    return false;
  }

  int num_elem = vlen->get_con();
  ciType* elem_type = elem_klass->const_oop()->as_instance()->java_mirror_type();
  BasicType elem_bt = elem_type->basic_type();

  if (num_elem < 4) {
    return false;
  }

  int cast_vopc = VectorCastNode::opcode(T_BYTE); // from shuffle of type T_BYTE
  // Make sure that cast is implemented to particular type/size combination.
  if (!arch_supports_vector(cast_vopc, num_elem, elem_bt, VecMaskNotUsed)) {
    if (C->print_intrinsics()) {
      tty->print_cr("  ** not supported: arity=1 op=cast#%d/3 vlen2=%d etype2=%s",
        cast_vopc, num_elem, type2name(elem_bt));
    }
    return false;
  }

  ciKlass* sbox_klass = shuffle_klass->const_oop()->as_instance()->java_lang_Class_klass();
  const TypeInstPtr* shuffle_box_type = TypeInstPtr::make_exact(TypePtr::NotNull, sbox_klass);

  // Unbox shuffle with true flag to indicate its load shuffle to vector
  // shuffle is a byte array
  Node* shuffle_vec = unbox_vector(shuffle, shuffle_box_type, T_BYTE, num_elem, true);

  // cast byte to target element type
  shuffle_vec = gvn().transform(VectorCastNode::make(cast_vopc, shuffle_vec, elem_bt, num_elem));

  ciKlass* vbox_klass = vector_klass->const_oop()->as_instance()->java_lang_Class_klass();
  const TypeInstPtr* vec_box_type = TypeInstPtr::make_exact(TypePtr::NotNull, vbox_klass);

  // Box vector
  Node* res = box_vector(shuffle_vec, vec_box_type, elem_bt, num_elem);
  set_result(res);
  C->set_max_vector_size(MAX2(C->max_vector_size(), (uint)(num_elem * type2aelembytes(elem_bt))));
  return true;
}

// public static
// <M,
//  S extends VectorSpecies<E>,
//  E>
// M fromBitsCoerced(Class<? extends M> vmClass, Class<E> elementType, int length,
//                    long bits, int mode, S s,
//                    BroadcastOperation<M, E, S> defaultImpl)
bool LibraryCallKit::inline_vector_frombits_coerced() {
  const TypeInstPtr* vector_klass = gvn().type(argument(0))->isa_instptr();
  const TypeInstPtr* elem_klass   = gvn().type(argument(1))->isa_instptr();
  const TypeInt*     vlen         = gvn().type(argument(2))->isa_int();
  const TypeLong*    bits_type    = gvn().type(argument(3))->isa_long();
  // Mode argument determines the mode of operation it can take following values:-
  // MODE_BROADCAST for vector Vector.broadcast and VectorMask.maskAll operations.
  // MODE_BITS_COERCED_LONG_TO_MASK for VectorMask.fromLong operation.
  const TypeInt*     mode         = gvn().type(argument(5))->isa_int();

  if (vector_klass == NULL || elem_klass == NULL || vlen == NULL || mode == NULL ||
      bits_type == NULL || vector_klass->const_oop() == NULL || elem_klass->const_oop() == NULL ||
      !vlen->is_con() || !mode->is_con()) {
    if (C->print_intrinsics()) {
      tty->print_cr("  ** missing constant: vclass=%s etype=%s vlen=%s bitwise=%s",
                    NodeClassNames[argument(0)->Opcode()],
                    NodeClassNames[argument(1)->Opcode()],
                    NodeClassNames[argument(2)->Opcode()],
                    NodeClassNames[argument(5)->Opcode()]);
    }
    return false; // not enough info for intrinsification
  }

  if (!is_klass_initialized(vector_klass)) {
    if (C->print_intrinsics()) {
      tty->print_cr("  ** klass argument not initialized");
    }
    return false;
  }
  ciType* elem_type = elem_klass->const_oop()->as_instance()->java_mirror_type();
  if (!elem_type->is_primitive_type()) {
    if (C->print_intrinsics()) {
      tty->print_cr("  ** not a primitive bt=%d", elem_type->basic_type());
    }
    return false; // should be primitive type
  }
  BasicType elem_bt = elem_type->basic_type();
  int num_elem = vlen->get_con();
  ciKlass* vbox_klass = vector_klass->const_oop()->as_instance()->java_lang_Class_klass();
  const TypeInstPtr* vbox_type = TypeInstPtr::make_exact(TypePtr::NotNull, vbox_klass);

  bool is_mask = is_vector_mask(vbox_klass);
  int  bcast_mode = mode->get_con();
  VectorMaskUseType checkFlags = (VectorMaskUseType)(is_mask ? VecMaskUseAll : VecMaskNotUsed);
  int opc = bcast_mode == VectorSupport::MODE_BITS_COERCED_LONG_TO_MASK ? Op_VectorLongToMask : VectorNode::replicate_opcode(elem_bt);

  if (!arch_supports_vector(opc, num_elem, elem_bt, checkFlags, true /*has_scalar_args*/)) {
    if (C->print_intrinsics()) {
      tty->print_cr("  ** not supported: arity=0 op=broadcast vlen=%d etype=%s ismask=%d bcast_mode=%d",
                    num_elem, type2name(elem_bt),
                    is_mask ? 1 : 0,
                    bcast_mode);
    }
    return false; // not supported
  }

  Node* broadcast = NULL;
  Node* bits = argument(3);
  Node* elem = bits;

  if (opc == Op_VectorLongToMask) {
    const TypeVect* vt = TypeVect::makemask(elem_bt, num_elem);
    if (vt->isa_vectmask()) {
      broadcast = gvn().transform(new VectorLongToMaskNode(elem, vt));
    } else {
      const TypeVect* mvt = TypeVect::make(T_BOOLEAN, num_elem);
      broadcast = gvn().transform(new VectorLongToMaskNode(elem, mvt));
      broadcast = gvn().transform(new VectorLoadMaskNode(broadcast, vt));
    }
  } else {
    switch (elem_bt) {
      case T_BOOLEAN: // fall-through
      case T_BYTE:    // fall-through
      case T_SHORT:   // fall-through
      case T_CHAR:    // fall-through
      case T_INT: {
        elem = gvn().transform(new ConvL2INode(bits));
        break;
      }
      case T_DOUBLE: {
        elem = gvn().transform(new MoveL2DNode(bits));
        break;
      }
      case T_FLOAT: {
        bits = gvn().transform(new ConvL2INode(bits));
        elem = gvn().transform(new MoveI2FNode(bits));
        break;
      }
      case T_LONG: {
        // no conversion needed
        break;
      }
      default: fatal("%s", type2name(elem_bt));
    }
    broadcast = VectorNode::scalar2vector(elem, num_elem, Type::get_const_basic_type(elem_bt), is_mask);
    broadcast = gvn().transform(broadcast);
  }

  Node* box = box_vector(broadcast, vbox_type, elem_bt, num_elem);
  set_result(box);
  C->set_max_vector_size(MAX2(C->max_vector_size(), (uint)(num_elem * type2aelembytes(elem_bt))));
  return true;
}

static bool elem_consistent_with_arr(BasicType elem_bt, const TypeAryPtr* arr_type) {
  assert(arr_type != NULL, "unexpected");
  BasicType arr_elem_bt = arr_type->elem()->array_element_basic_type();
  if (elem_bt == arr_elem_bt) {
    return true;
  } else if (elem_bt == T_SHORT && arr_elem_bt == T_CHAR) {
    // Load/store of short vector from/to char[] is supported
    return true;
  } else if (elem_bt == T_BYTE && arr_elem_bt == T_BOOLEAN) {
    // Load/store of byte vector from/to boolean[] is supported
    return true;
  } else {
    return false;
  }
}

// public static
// <C,
//  VM,
//  E,
//  S extends VectorSpecies<E>>
// VM load(Class<? extends VM> vmClass, Class<E> elementType, int length,
//         Object base, long offset,    // Unsafe addressing
//         C container, long index, S s,     // Arguments for default implementation
//         LoadOperation<C, VM, E, S> defaultImpl)
//
// public static
// <C,
//  V extends Vector<?>>
// void store(Class<?> vectorClass, Class<?> elementType, int length,
//            Object base, long offset,    // Unsafe addressing
//            V v,
//            C container, long index,      // Arguments for default implementation
//            StoreVectorOperation<C, V> defaultImpl)

bool LibraryCallKit::inline_vector_mem_operation(bool is_store) {
  const TypeInstPtr* vector_klass = gvn().type(argument(0))->isa_instptr();
  const TypeInstPtr* elem_klass   = gvn().type(argument(1))->isa_instptr();
  const TypeInt*     vlen         = gvn().type(argument(2))->isa_int();

  if (vector_klass == NULL || elem_klass == NULL || vlen == NULL ||
      vector_klass->const_oop() == NULL || elem_klass->const_oop() == NULL || !vlen->is_con()) {
    if (C->print_intrinsics()) {
      tty->print_cr("  ** missing constant: vclass=%s etype=%s vlen=%s",
                    NodeClassNames[argument(0)->Opcode()],
                    NodeClassNames[argument(1)->Opcode()],
                    NodeClassNames[argument(2)->Opcode()]);
    }
    return false; // not enough info for intrinsification
  }
  if (!is_klass_initialized(vector_klass)) {
    if (C->print_intrinsics()) {
      tty->print_cr("  ** klass argument not initialized");
    }
    return false;
  }

  ciType* elem_type = elem_klass->const_oop()->as_instance()->java_mirror_type();
  if (!elem_type->is_primitive_type()) {
    if (C->print_intrinsics()) {
      tty->print_cr("  ** not a primitive bt=%d", elem_type->basic_type());
    }
    return false; // should be primitive type
  }
  BasicType elem_bt = elem_type->basic_type();
  int num_elem = vlen->get_con();

  // TODO When mask usage is supported, VecMaskNotUsed needs to be VecMaskUseLoad.
  if (!arch_supports_vector(is_store ? Op_StoreVector : Op_LoadVector, num_elem, elem_bt, VecMaskNotUsed)) {
    if (C->print_intrinsics()) {
      tty->print_cr("  ** not supported: arity=%d op=%s vlen=%d etype=%s ismask=no",
                    is_store, is_store ? "store" : "load",
                    num_elem, type2name(elem_bt));
    }
    return false; // not supported
  }

  ciKlass* vbox_klass = vector_klass->const_oop()->as_instance()->java_lang_Class_klass();
  bool is_mask = is_vector_mask(vbox_klass);

  Node* base = argument(3);
  Node* offset = ConvL2X(argument(4));

  // Save state and restore on bailout
  uint old_sp = sp();
  SafePointNode* old_map = clone_map();

  Node* addr = make_unsafe_address(base, offset, (is_mask ? T_BOOLEAN : elem_bt), true);

  // The memory barrier checks are based on ones for unsafe access.
  // This is not 1-1 implementation.
  const Type *const base_type = gvn().type(base);

  const TypePtr *addr_type = gvn().type(addr)->isa_ptr();
  const TypeAryPtr* arr_type = addr_type->isa_aryptr();

  const bool in_native = TypePtr::NULL_PTR == base_type; // base always null
  const bool in_heap   = !TypePtr::NULL_PTR->higher_equal(base_type); // base never null

  const bool is_mixed_access = !in_heap && !in_native;

  const bool is_mismatched_access = in_heap && (addr_type->isa_aryptr() == NULL);

  const bool needs_cpu_membar = is_mixed_access || is_mismatched_access;

  // Now handle special case where load/store happens from/to byte array but element type is not byte.
  bool using_byte_array = arr_type != NULL && arr_type->elem()->array_element_basic_type() == T_BYTE && elem_bt != T_BYTE;
  // Handle loading masks.
  // If there is no consistency between array and vector element types, it must be special byte array case or loading masks
  if (arr_type != NULL && !using_byte_array && !is_mask && !elem_consistent_with_arr(elem_bt, arr_type)) {
    if (C->print_intrinsics()) {
      tty->print_cr("  ** not supported: arity=%d op=%s vlen=%d etype=%s atype=%s ismask=no",
                    is_store, is_store ? "store" : "load",
                    num_elem, type2name(elem_bt), type2name(arr_type->elem()->array_element_basic_type()));
    }
    set_map(old_map);
    set_sp(old_sp);
    return false;
  }
  // Since we are using byte array, we need to double check that the byte operations are supported by backend.
  if (using_byte_array) {
    int byte_num_elem = num_elem * type2aelembytes(elem_bt);
    if (!arch_supports_vector(is_store ? Op_StoreVector : Op_LoadVector, byte_num_elem, T_BYTE, VecMaskNotUsed)
        || !arch_supports_vector(Op_VectorReinterpret, byte_num_elem, T_BYTE, VecMaskNotUsed)) {
      if (C->print_intrinsics()) {
        tty->print_cr("  ** not supported: arity=%d op=%s vlen=%d*8 etype=%s/8 ismask=no",
                      is_store, is_store ? "store" : "load",
                      byte_num_elem, type2name(elem_bt));
      }
      set_map(old_map);
      set_sp(old_sp);
      return false; // not supported
    }
  }
  if (is_mask) {
    if (!is_store) {
      if (!arch_supports_vector(Op_LoadVector, num_elem, elem_bt, VecMaskUseLoad)) {
        set_map(old_map);
        set_sp(old_sp);
        return false; // not supported
      }
    } else {
      if (!arch_supports_vector(Op_StoreVector, num_elem, elem_bt, VecMaskUseStore)) {
        set_map(old_map);
        set_sp(old_sp);
        return false; // not supported
      }
    }
  }

  const TypeInstPtr* vbox_type = TypeInstPtr::make_exact(TypePtr::NotNull, vbox_klass);

  if (needs_cpu_membar) {
    insert_mem_bar(Op_MemBarCPUOrder);
  }

  if (is_store) {
    Node* val = unbox_vector(argument(6), vbox_type, elem_bt, num_elem);
    if (val == NULL) {
      set_map(old_map);
      set_sp(old_sp);
      return false; // operand unboxing failed
    }
    set_all_memory(reset_memory());

    // In case the store needs to happen to byte array, reinterpret the incoming vector to byte vector.
    int store_num_elem = num_elem;
    if (using_byte_array) {
      store_num_elem = num_elem * type2aelembytes(elem_bt);
      const TypeVect* to_vect_type = TypeVect::make(T_BYTE, store_num_elem);
      val = gvn().transform(new VectorReinterpretNode(val, val->bottom_type()->is_vect(), to_vect_type));
    }
    if (is_mask) {
      val = gvn().transform(VectorStoreMaskNode::make(gvn(), val, elem_bt, num_elem));
    }
    Node* vstore = gvn().transform(StoreVectorNode::make(0, control(), memory(addr), addr, addr_type, val, store_num_elem));
    set_memory(vstore, addr_type);
  } else {
    // When using byte array, we need to load as byte then reinterpret the value. Otherwise, do a simple vector load.
    Node* vload = NULL;
    if (using_byte_array) {
      int load_num_elem = num_elem * type2aelembytes(elem_bt);
      vload = gvn().transform(LoadVectorNode::make(0, control(), memory(addr), addr, addr_type, load_num_elem, T_BYTE));
      const TypeVect* to_vect_type = TypeVect::make(elem_bt, num_elem);
      vload = gvn().transform(new VectorReinterpretNode(vload, vload->bottom_type()->is_vect(), to_vect_type));
    } else {
      // Special handle for masks
      if (is_mask) {
        vload = gvn().transform(LoadVectorNode::make(0, control(), memory(addr), addr, addr_type, num_elem, T_BOOLEAN));
        vload = gvn().transform(new VectorLoadMaskNode(vload, TypeVect::makemask(elem_bt, num_elem)));
      } else {
        vload = gvn().transform(LoadVectorNode::make(0, control(), memory(addr), addr, addr_type, num_elem, elem_bt));
      }
    }
    Node* box = box_vector(vload, vbox_type, elem_bt, num_elem);
    set_result(box);
  }

  old_map->destruct(&_gvn);

  if (needs_cpu_membar) {
    insert_mem_bar(Op_MemBarCPUOrder);
  }

  C->set_max_vector_size(MAX2(C->max_vector_size(), (uint)(num_elem * type2aelembytes(elem_bt))));
  return true;
}

// public static
// <C,
//  V extends Vector<?>,
//  E,
//  S extends VectorSpecies<E>,
//  M extends VectorMask<E>>
// V loadMasked(Class<? extends V> vectorClass, Class<M> maskClass, Class<E> elementType,
//              int length, Object base, long offset, M m, int offsetInRange,
//              C container, long index, S s,  // Arguments for default implementation
//              LoadVectorMaskedOperation<C, V, S, M> defaultImpl) {
//
// public static
// <C,
//  V extends Vector<E>,
//  M extends VectorMask<E>,
//  E>
// void storeMasked(Class<? extends V> vectorClass, Class<M> maskClass, Class<E> elementType,
//                  int length, Object base, long offset,
//                  V v, M m,
//                  C container, long index,  // Arguments for default implementation
//                  StoreVectorMaskedOperation<C, V, M, E> defaultImpl) {
//
bool LibraryCallKit::inline_vector_mem_masked_operation(bool is_store) {
  const TypeInstPtr* vector_klass = gvn().type(argument(0))->isa_instptr();
  const TypeInstPtr* mask_klass   = gvn().type(argument(1))->isa_instptr();
  const TypeInstPtr* elem_klass   = gvn().type(argument(2))->isa_instptr();
  const TypeInt*     vlen         = gvn().type(argument(3))->isa_int();

  if (vector_klass == NULL || mask_klass == NULL || elem_klass == NULL || vlen == NULL ||
      vector_klass->const_oop() == NULL || mask_klass->const_oop() == NULL ||
      elem_klass->const_oop() == NULL || !vlen->is_con()) {
    if (C->print_intrinsics()) {
      tty->print_cr("  ** missing constant: vclass=%s mclass=%s etype=%s vlen=%s",
                    NodeClassNames[argument(0)->Opcode()],
                    NodeClassNames[argument(1)->Opcode()],
                    NodeClassNames[argument(2)->Opcode()],
                    NodeClassNames[argument(3)->Opcode()]);
    }
    return false; // not enough info for intrinsification
  }
  if (!is_klass_initialized(vector_klass)) {
    if (C->print_intrinsics()) {
      tty->print_cr("  ** klass argument not initialized");
    }
    return false;
  }

  if (!is_klass_initialized(mask_klass)) {
    if (C->print_intrinsics()) {
      tty->print_cr("  ** mask klass argument not initialized");
    }
    return false;
  }

  ciType* elem_type = elem_klass->const_oop()->as_instance()->java_mirror_type();
  if (!elem_type->is_primitive_type()) {
    if (C->print_intrinsics()) {
      tty->print_cr("  ** not a primitive bt=%d", elem_type->basic_type());
    }
    return false; // should be primitive type
  }

  BasicType elem_bt = elem_type->basic_type();
  int num_elem = vlen->get_con();

  Node* base = argument(4);
  Node* offset = ConvL2X(argument(5));

  // Save state and restore on bailout
  uint old_sp = sp();
  SafePointNode* old_map = clone_map();

  Node* addr = make_unsafe_address(base, offset, elem_bt, true);
  const TypePtr *addr_type = gvn().type(addr)->isa_ptr();
  const TypeAryPtr* arr_type = addr_type->isa_aryptr();

  // Now handle special case where load/store happens from/to byte array but element type is not byte.
  bool using_byte_array = arr_type != NULL && arr_type->elem()->array_element_basic_type() == T_BYTE && elem_bt != T_BYTE;
  // If there is no consistency between array and vector element types, it must be special byte array case
  if (arr_type != NULL && !using_byte_array && !elem_consistent_with_arr(elem_bt, arr_type)) {
    if (C->print_intrinsics()) {
      tty->print_cr("  ** not supported: arity=%d op=%s vlen=%d etype=%s atype=%s",
                    is_store, is_store ? "storeMasked" : "loadMasked",
                    num_elem, type2name(elem_bt), type2name(arr_type->elem()->array_element_basic_type()));
    }
    set_map(old_map);
    set_sp(old_sp);
    return false;
  }

  int mem_num_elem = using_byte_array ? num_elem * type2aelembytes(elem_bt) : num_elem;
  BasicType mem_elem_bt = using_byte_array ? T_BYTE : elem_bt;
  bool supports_predicate = arch_supports_vector(is_store ? Op_StoreVectorMasked : Op_LoadVectorMasked,
                                                mem_num_elem, mem_elem_bt, VecMaskUseLoad);

  // If current arch does not support the predicated operations, we have to bail
  // out when current case uses the predicate feature.
  if (!supports_predicate) {
    bool needs_predicate = false;
    if (is_store) {
      // Masked vector store always uses the predicated store.
      needs_predicate = true;
    } else {
      // Masked vector load with IOOBE always uses the predicated load.
      const TypeInt* offset_in_range = gvn().type(argument(8))->isa_int();
      if (!offset_in_range->is_con()) {
        if (C->print_intrinsics()) {
          tty->print_cr("  ** missing constant: offsetInRange=%s",
                        NodeClassNames[argument(8)->Opcode()]);
        }
        set_map(old_map);
        set_sp(old_sp);
        return false;
      }
      needs_predicate = (offset_in_range->get_con() == 0);
    }

    if (needs_predicate) {
      if (C->print_intrinsics()) {
        tty->print_cr("  ** not supported: op=%s vlen=%d etype=%s using_byte_array=%d",
                      is_store ? "storeMasked" : "loadMasked",
                      num_elem, type2name(elem_bt), using_byte_array ? 1 : 0);
      }
      set_map(old_map);
      set_sp(old_sp);
      return false;
    }
  }

  // This only happens for masked vector load. If predicate is not supported, then check whether
  // the normal vector load and blend operations are supported by backend.
  if (!supports_predicate && (!arch_supports_vector(Op_LoadVector, mem_num_elem, mem_elem_bt, VecMaskNotUsed) ||
      !arch_supports_vector(Op_VectorBlend, mem_num_elem, mem_elem_bt, VecMaskUseLoad))) {
    if (C->print_intrinsics()) {
      tty->print_cr("  ** not supported: op=loadMasked vlen=%d etype=%s using_byte_array=%d",
                    num_elem, type2name(elem_bt), using_byte_array ? 1 : 0);
    }
    set_map(old_map);
    set_sp(old_sp);
    return false;
  }

  // Since we are using byte array, we need to double check that the vector reinterpret operation
  // with byte type is supported by backend.
  if (using_byte_array) {
    if (!arch_supports_vector(Op_VectorReinterpret, mem_num_elem, T_BYTE, VecMaskNotUsed)) {
      if (C->print_intrinsics()) {
        tty->print_cr("  ** not supported: arity=%d op=%s vlen=%d etype=%s using_byte_array=1",
                      is_store, is_store ? "storeMasked" : "loadMasked",
                      num_elem, type2name(elem_bt));
      }
      set_map(old_map);
      set_sp(old_sp);
      return false;
    }
  }

  // Since it needs to unbox the mask, we need to double check that the related load operations
  // for mask are supported by backend.
  if (!arch_supports_vector(Op_LoadVector, num_elem, elem_bt, VecMaskUseLoad)) {
    if (C->print_intrinsics()) {
      tty->print_cr("  ** not supported: arity=%d op=%s vlen=%d etype=%s",
                      is_store, is_store ? "storeMasked" : "loadMasked",
                      num_elem, type2name(elem_bt));
    }
    set_map(old_map);
    set_sp(old_sp);
    return false;
  }

  // Can base be NULL? Otherwise, always on-heap access.
  bool can_access_non_heap = TypePtr::NULL_PTR->higher_equal(gvn().type(base));
  if (can_access_non_heap) {
    insert_mem_bar(Op_MemBarCPUOrder);
  }

  ciKlass* vbox_klass = vector_klass->const_oop()->as_instance()->java_lang_Class_klass();
  ciKlass* mbox_klass = mask_klass->const_oop()->as_instance()->java_lang_Class_klass();
  assert(!is_vector_mask(vbox_klass) && is_vector_mask(mbox_klass), "Invalid class type");
  const TypeInstPtr* vbox_type = TypeInstPtr::make_exact(TypePtr::NotNull, vbox_klass);
  const TypeInstPtr* mbox_type = TypeInstPtr::make_exact(TypePtr::NotNull, mbox_klass);

  Node* mask = unbox_vector(is_store ? argument(8) : argument(7), mbox_type, elem_bt, num_elem);
  if (mask == NULL) {
    if (C->print_intrinsics()) {
      tty->print_cr("  ** unbox failed mask=%s",
                    is_store ? NodeClassNames[argument(8)->Opcode()]
                             : NodeClassNames[argument(7)->Opcode()]);
    }
    set_map(old_map);
    set_sp(old_sp);
    return false;
  }

  if (is_store) {
    Node* val = unbox_vector(argument(7), vbox_type, elem_bt, num_elem);
    if (val == NULL) {
      if (C->print_intrinsics()) {
        tty->print_cr("  ** unbox failed vector=%s",
                      NodeClassNames[argument(7)->Opcode()]);
      }
      set_map(old_map);
      set_sp(old_sp);
      return false; // operand unboxing failed
    }
    set_all_memory(reset_memory());

    if (using_byte_array) {
      // Reinterpret the incoming vector to byte vector.
      const TypeVect* to_vect_type = TypeVect::make(mem_elem_bt, mem_num_elem);
      val = gvn().transform(new VectorReinterpretNode(val, val->bottom_type()->is_vect(), to_vect_type));
      // Reinterpret the vector mask to byte type.
      const TypeVect* from_mask_type = TypeVect::makemask(elem_bt, num_elem);
      const TypeVect* to_mask_type = TypeVect::makemask(mem_elem_bt, mem_num_elem);
      mask = gvn().transform(new VectorReinterpretNode(mask, from_mask_type, to_mask_type));
    }
    Node* vstore = gvn().transform(new StoreVectorMaskedNode(control(), memory(addr), addr, val, addr_type, mask));
    set_memory(vstore, addr_type);
  } else {
    Node* vload = NULL;

    if (using_byte_array) {
      // Reinterpret the vector mask to byte type.
      const TypeVect* from_mask_type = TypeVect::makemask(elem_bt, num_elem);
      const TypeVect* to_mask_type = TypeVect::makemask(mem_elem_bt, mem_num_elem);
      mask = gvn().transform(new VectorReinterpretNode(mask, from_mask_type, to_mask_type));
    }

    if (supports_predicate) {
      // Generate masked load vector node if predicate feature is supported.
      const TypeVect* vt = TypeVect::make(mem_elem_bt, mem_num_elem);
      vload = gvn().transform(new LoadVectorMaskedNode(control(), memory(addr), addr, addr_type, vt, mask));
    } else {
      // Use the vector blend to implement the masked load vector. The biased elements are zeros.
      Node* zero = gvn().transform(gvn().zerocon(mem_elem_bt));
      zero = gvn().transform(VectorNode::scalar2vector(zero, mem_num_elem, Type::get_const_basic_type(mem_elem_bt)));
      vload = gvn().transform(LoadVectorNode::make(0, control(), memory(addr), addr, addr_type, mem_num_elem, mem_elem_bt));
      vload = gvn().transform(new VectorBlendNode(zero, vload, mask));
    }

    if (using_byte_array) {
      const TypeVect* to_vect_type = TypeVect::make(elem_bt, num_elem);
      vload = gvn().transform(new VectorReinterpretNode(vload, vload->bottom_type()->is_vect(), to_vect_type));
    }

    Node* box = box_vector(vload, vbox_type, elem_bt, num_elem);
    set_result(box);
  }

  old_map->destruct(&_gvn);

  if (can_access_non_heap) {
    insert_mem_bar(Op_MemBarCPUOrder);
  }

  C->set_max_vector_size(MAX2(C->max_vector_size(), (uint)(num_elem * type2aelembytes(elem_bt))));
  return true;
}

// <C,
//  V extends Vector<?>,
//  W extends Vector<Integer>,
//  S extends VectorSpecies<E>,
//  M extends VectorMask<E>,
//  E>
// V loadWithMap(Class<? extends V> vectorClass, Class<M> maskClass, Class<E> elementType, int length,
//               Class<? extends Vector<Integer>> vectorIndexClass,
//               Object base, long offset, // Unsafe addressing
//               W index_vector, M m,
//               C container, int index, int[] indexMap, int indexM, S s, // Arguments for default implementation
//               LoadVectorOperationWithMap<C, V, E, S, M> defaultImpl)
//
//  <C,
//   V extends Vector<E>,
//   W extends Vector<Integer>,
//   M extends VectorMask<E>,
//   E>
//  void storeWithMap(Class<? extends V> vectorClass, Class<M> maskClass, Class<E> elementType,
//                    int length, Class<? extends Vector<Integer>> vectorIndexClass, Object base, long offset,    // Unsafe addressing
//                    W index_vector, V v, M m,
//                    C container, int index, int[] indexMap, int indexM, // Arguments for default implementation
//                    StoreVectorOperationWithMap<C, V, M, E> defaultImpl)
//
bool LibraryCallKit::inline_vector_gather_scatter(bool is_scatter) {
  const TypeInstPtr* vector_klass     = gvn().type(argument(0))->isa_instptr();
  const TypeInstPtr* mask_klass       = gvn().type(argument(1))->isa_instptr();
  const TypeInstPtr* elem_klass       = gvn().type(argument(2))->isa_instptr();
  const TypeInt*     vlen             = gvn().type(argument(3))->isa_int();
  const TypeInstPtr* vector_idx_klass = gvn().type(argument(4))->isa_instptr();

  if (vector_klass == NULL || elem_klass == NULL || vector_idx_klass == NULL || vlen == NULL ||
      vector_klass->const_oop() == NULL || elem_klass->const_oop() == NULL || vector_idx_klass->const_oop() == NULL || !vlen->is_con()) {
    if (C->print_intrinsics()) {
      tty->print_cr("  ** missing constant: vclass=%s etype=%s vlen=%s viclass=%s",
                    NodeClassNames[argument(0)->Opcode()],
                    NodeClassNames[argument(2)->Opcode()],
                    NodeClassNames[argument(3)->Opcode()],
                    NodeClassNames[argument(4)->Opcode()]);
    }
    return false; // not enough info for intrinsification
  }

  if (!is_klass_initialized(vector_klass) || !is_klass_initialized(vector_idx_klass)) {
    if (C->print_intrinsics()) {
      tty->print_cr("  ** klass argument not initialized");
    }
    return false;
  }

  ciType* elem_type = elem_klass->const_oop()->as_instance()->java_mirror_type();
  if (!elem_type->is_primitive_type()) {
    if (C->print_intrinsics()) {
      tty->print_cr("  ** not a primitive bt=%d", elem_type->basic_type());
    }
    return false; // should be primitive type
  }

  BasicType elem_bt = elem_type->basic_type();
  int num_elem = vlen->get_con();

  const Type* vmask_type = gvn().type(is_scatter ? argument(10) : argument(9));
  bool is_masked_op = vmask_type != TypePtr::NULL_PTR;
  if (is_masked_op) {
    if (mask_klass == NULL || mask_klass->const_oop() == NULL) {
      if (C->print_intrinsics()) {
        tty->print_cr("  ** missing constant: maskclass=%s", NodeClassNames[argument(1)->Opcode()]);
      }
      return false; // not enough info for intrinsification
    }

    if (!is_klass_initialized(mask_klass)) {
      if (C->print_intrinsics()) {
        tty->print_cr("  ** mask klass argument not initialized");
      }
      return false;
    }

    if (vmask_type->maybe_null()) {
      if (C->print_intrinsics()) {
        tty->print_cr("  ** null mask values are not allowed for masked op");
      }
      return false;
    }

    // Check whether the predicated gather/scatter node is supported by architecture.
    if (!arch_supports_vector(is_scatter ? Op_StoreVectorScatterMasked : Op_LoadVectorGatherMasked, num_elem, elem_bt,
                              (VectorMaskUseType) (VecMaskUseLoad | VecMaskUsePred))) {
      if (C->print_intrinsics()) {
        tty->print_cr("  ** not supported: arity=%d op=%s vlen=%d etype=%s is_masked_op=1",
                      is_scatter, is_scatter ? "scatterMasked" : "gatherMasked",
                      num_elem, type2name(elem_bt));
      }
      return false; // not supported
    }
  } else {
    // Check whether the normal gather/scatter node is supported for non-masked operation.
    if (!arch_supports_vector(is_scatter ? Op_StoreVectorScatter : Op_LoadVectorGather, num_elem, elem_bt, VecMaskNotUsed)) {
      if (C->print_intrinsics()) {
        tty->print_cr("  ** not supported: arity=%d op=%s vlen=%d etype=%s is_masked_op=0",
                      is_scatter, is_scatter ? "scatter" : "gather",
                      num_elem, type2name(elem_bt));
      }
      return false; // not supported
    }
  }

  // Check that the vector holding indices is supported by architecture
  if (!arch_supports_vector(Op_LoadVector, num_elem, T_INT, VecMaskNotUsed)) {
      if (C->print_intrinsics()) {
        tty->print_cr("  ** not supported: arity=%d op=%s/loadindex vlen=%d etype=int is_masked_op=%d",
                      is_scatter, is_scatter ? "scatter" : "gather",
                      num_elem, is_masked_op ? 1 : 0);
      }
      return false; // not supported
  }

  Node* base = argument(5);
  Node* offset = ConvL2X(argument(6));

  // Save state and restore on bailout
  uint old_sp = sp();
  SafePointNode* old_map = clone_map();

  Node* addr = make_unsafe_address(base, offset, elem_bt, true);

  const TypePtr *addr_type = gvn().type(addr)->isa_ptr();
  const TypeAryPtr* arr_type = addr_type->isa_aryptr();

  // The array must be consistent with vector type
  if (arr_type == NULL || (arr_type != NULL && !elem_consistent_with_arr(elem_bt, arr_type))) {
    if (C->print_intrinsics()) {
      tty->print_cr("  ** not supported: arity=%d op=%s vlen=%d etype=%s atype=%s ismask=no",
                    is_scatter, is_scatter ? "scatter" : "gather",
                    num_elem, type2name(elem_bt), type2name(arr_type->elem()->array_element_basic_type()));
    }
    set_map(old_map);
    set_sp(old_sp);
    return false;
  }

  ciKlass* vbox_klass = vector_klass->const_oop()->as_instance()->java_lang_Class_klass();
  const TypeInstPtr* vbox_type = TypeInstPtr::make_exact(TypePtr::NotNull, vbox_klass);
  ciKlass* vbox_idx_klass = vector_idx_klass->const_oop()->as_instance()->java_lang_Class_klass();
  if (vbox_idx_klass == NULL) {
    set_map(old_map);
    set_sp(old_sp);
    return false;
  }

  const TypeInstPtr* vbox_idx_type = TypeInstPtr::make_exact(TypePtr::NotNull, vbox_idx_klass);
  Node* index_vect = unbox_vector(argument(8), vbox_idx_type, T_INT, num_elem);
  if (index_vect == NULL) {
    set_map(old_map);
    set_sp(old_sp);
    return false;
  }

  Node* mask = NULL;
  if (is_masked_op) {
    ciKlass* mbox_klass = mask_klass->const_oop()->as_instance()->java_lang_Class_klass();
    const TypeInstPtr* mbox_type = TypeInstPtr::make_exact(TypePtr::NotNull, mbox_klass);
    mask = unbox_vector(is_scatter ? argument(10) : argument(9), mbox_type, elem_bt, num_elem);
    if (mask == NULL) {
      if (C->print_intrinsics()) {
        tty->print_cr("  ** unbox failed mask=%s",
                    is_scatter ? NodeClassNames[argument(10)->Opcode()]
                               : NodeClassNames[argument(9)->Opcode()]);
      }
      set_map(old_map);
      set_sp(old_sp);
      return false;
    }
  }

  const TypeVect* vector_type = TypeVect::make(elem_bt, num_elem);
  if (is_scatter) {
    Node* val = unbox_vector(argument(9), vbox_type, elem_bt, num_elem);
    if (val == NULL) {
      set_map(old_map);
      set_sp(old_sp);
      return false; // operand unboxing failed
    }
    set_all_memory(reset_memory());

    Node* vstore = NULL;
    if (mask != NULL) {
      vstore = gvn().transform(new StoreVectorScatterMaskedNode(control(), memory(addr), addr, addr_type, val, index_vect, mask));
    } else {
      vstore = gvn().transform(new StoreVectorScatterNode(control(), memory(addr), addr, addr_type, val, index_vect));
    }
    set_memory(vstore, addr_type);
  } else {
    Node* vload = NULL;
    if (mask != NULL) {
      vload = gvn().transform(new LoadVectorGatherMaskedNode(control(), memory(addr), addr, addr_type, vector_type, index_vect, mask));
    } else {
      vload = gvn().transform(new LoadVectorGatherNode(control(), memory(addr), addr, addr_type, vector_type, index_vect));
    }
    Node* box = box_vector(vload, vbox_type, elem_bt, num_elem);
    set_result(box);
  }

  old_map->destruct(&_gvn);

  C->set_max_vector_size(MAX2(C->max_vector_size(), (uint)(num_elem * type2aelembytes(elem_bt))));
  return true;
}

// public static
// <V extends Vector<E>,
//  M extends VectorMask<E>,
//  E>
// long reductionCoerced(int oprId, Class<? extends V> vectorClass, Class<? extends M> maskClass,
//                       Class<E> elementType, int length, V v, M m,
//                       ReductionOperation<V, M> defaultImpl)
bool LibraryCallKit::inline_vector_reduction() {
  const TypeInt*     opr          = gvn().type(argument(0))->isa_int();
  const TypeInstPtr* vector_klass = gvn().type(argument(1))->isa_instptr();
  const TypeInstPtr* mask_klass   = gvn().type(argument(2))->isa_instptr();
  const TypeInstPtr* elem_klass   = gvn().type(argument(3))->isa_instptr();
  const TypeInt*     vlen         = gvn().type(argument(4))->isa_int();

  if (opr == NULL || vector_klass == NULL || elem_klass == NULL || vlen == NULL ||
      !opr->is_con() || vector_klass->const_oop() == NULL || elem_klass->const_oop() == NULL || !vlen->is_con()) {
    if (C->print_intrinsics()) {
      tty->print_cr("  ** missing constant: opr=%s vclass=%s etype=%s vlen=%s",
                    NodeClassNames[argument(0)->Opcode()],
                    NodeClassNames[argument(1)->Opcode()],
                    NodeClassNames[argument(3)->Opcode()],
                    NodeClassNames[argument(4)->Opcode()]);
    }
    return false; // not enough info for intrinsification
  }
  if (!is_klass_initialized(vector_klass)) {
    if (C->print_intrinsics()) {
      tty->print_cr("  ** klass argument not initialized");
    }
    return false;
  }
  ciType* elem_type = elem_klass->const_oop()->as_instance()->java_mirror_type();
  if (!elem_type->is_primitive_type()) {
    if (C->print_intrinsics()) {
      tty->print_cr("  ** not a primitive bt=%d", elem_type->basic_type());
    }
    return false; // should be primitive type
  }

  const Type* vmask_type = gvn().type(argument(6));
  bool is_masked_op = vmask_type != TypePtr::NULL_PTR;
  if (is_masked_op) {
    if (mask_klass == NULL || mask_klass->const_oop() == NULL) {
      if (C->print_intrinsics()) {
        tty->print_cr("  ** missing constant: maskclass=%s", NodeClassNames[argument(2)->Opcode()]);
      }
      return false; // not enough info for intrinsification
    }

    if (!is_klass_initialized(mask_klass)) {
      if (C->print_intrinsics()) {
        tty->print_cr("  ** mask klass argument not initialized");
      }
      return false;
    }

    if (vmask_type->maybe_null()) {
      if (C->print_intrinsics()) {
        tty->print_cr("  ** null mask values are not allowed for masked op");
      }
      return false;
    }
  }

  BasicType elem_bt = elem_type->basic_type();
  int num_elem = vlen->get_con();
  int opc  = VectorSupport::vop2ideal(opr->get_con(), elem_bt);
  int sopc = ReductionNode::opcode(opc, elem_bt);

  // When using mask, mask use type needs to be VecMaskUseLoad.
  if (!arch_supports_vector(sopc, num_elem, elem_bt, is_masked_op ? VecMaskUseLoad : VecMaskNotUsed)) {
    if (C->print_intrinsics()) {
      tty->print_cr("  ** not supported: arity=1 op=%d/reduce vlen=%d etype=%s is_masked_op=%d",
                    sopc, num_elem, type2name(elem_bt), is_masked_op ? 1 : 0);
    }
    return false;
  }

  // Return true if current platform has implemented the masked operation with predicate feature.
  bool use_predicate = is_masked_op && arch_supports_vector(sopc, num_elem, elem_bt, VecMaskUsePred);
  if (is_masked_op && !use_predicate && !arch_supports_vector(Op_VectorBlend, num_elem, elem_bt, VecMaskUseLoad)) {
    if (C->print_intrinsics()) {
      tty->print_cr("  ** not supported: arity=1 op=%d/reduce vlen=%d etype=%s is_masked_op=1",
                    sopc, num_elem, type2name(elem_bt));
    }
    return false;
  }

  ciKlass* vbox_klass = vector_klass->const_oop()->as_instance()->java_lang_Class_klass();
  const TypeInstPtr* vbox_type = TypeInstPtr::make_exact(TypePtr::NotNull, vbox_klass);

  Node* opd = unbox_vector(argument(5), vbox_type, elem_bt, num_elem);
  if (opd == NULL) {
    return false; // operand unboxing failed
  }

  Node* mask = NULL;
  if (is_masked_op) {
    ciKlass* mbox_klass = mask_klass->const_oop()->as_instance()->java_lang_Class_klass();
    assert(is_vector_mask(mbox_klass), "argument(2) should be a mask class");
    const TypeInstPtr* mbox_type = TypeInstPtr::make_exact(TypePtr::NotNull, mbox_klass);
    mask = unbox_vector(argument(6), mbox_type, elem_bt, num_elem);
    if (mask == NULL) {
      if (C->print_intrinsics()) {
        tty->print_cr("  ** unbox failed mask=%s",
                      NodeClassNames[argument(6)->Opcode()]);
      }
      return false;
    }
  }

  Node* init = ReductionNode::make_reduction_input(gvn(), opc, elem_bt);
  Node* value = NULL;
  if (mask == NULL) {
    assert(!is_masked_op, "Masked op needs the mask value never null");
    value = ReductionNode::make(opc, NULL, init, opd, elem_bt);
  } else {
    if (use_predicate) {
      value = ReductionNode::make(opc, NULL, init, opd, elem_bt);
      value->add_req(mask);
      value->add_flag(Node::Flag_is_predicated_vector);
    } else {
      Node* reduce_identity = gvn().transform(VectorNode::scalar2vector(init, num_elem, Type::get_const_basic_type(elem_bt)));
      value = gvn().transform(new VectorBlendNode(reduce_identity, opd, mask));
      value = ReductionNode::make(opc, NULL, init, value, elem_bt);
    }
  }
  value = gvn().transform(value);

  Node* bits = NULL;
  switch (elem_bt) {
    case T_BYTE:
    case T_SHORT:
    case T_INT: {
      bits = gvn().transform(new ConvI2LNode(value));
      break;
    }
    case T_FLOAT: {
      value = gvn().transform(new MoveF2INode(value));
      bits  = gvn().transform(new ConvI2LNode(value));
      break;
    }
    case T_DOUBLE: {
      bits = gvn().transform(new MoveD2LNode(value));
      break;
    }
    case T_LONG: {
      bits = value; // no conversion needed
      break;
    }
    default: fatal("%s", type2name(elem_bt));
  }
  set_result(bits);
  C->set_max_vector_size(MAX2(C->max_vector_size(), (uint)(num_elem * type2aelembytes(elem_bt))));
  return true;
}

// public static <V> boolean test(int cond, Class<?> vectorClass, Class<?> elementType, int vlen,
//                                V v1, V v2,
//                                BiFunction<V, V, Boolean> defaultImpl)
//
bool LibraryCallKit::inline_vector_test() {
  const TypeInt*     cond         = gvn().type(argument(0))->isa_int();
  const TypeInstPtr* vector_klass = gvn().type(argument(1))->isa_instptr();
  const TypeInstPtr* elem_klass   = gvn().type(argument(2))->isa_instptr();
  const TypeInt*     vlen         = gvn().type(argument(3))->isa_int();

  if (cond == NULL || vector_klass == NULL || elem_klass == NULL || vlen == NULL ||
      !cond->is_con() || vector_klass->const_oop() == NULL || elem_klass->const_oop() == NULL || !vlen->is_con()) {
    if (C->print_intrinsics()) {
      tty->print_cr("  ** missing constant: cond=%s vclass=%s etype=%s vlen=%s",
                    NodeClassNames[argument(0)->Opcode()],
                    NodeClassNames[argument(1)->Opcode()],
                    NodeClassNames[argument(2)->Opcode()],
                    NodeClassNames[argument(3)->Opcode()]);
    }
    return false; // not enough info for intrinsification
  }
  if (!is_klass_initialized(vector_klass)) {
    if (C->print_intrinsics()) {
      tty->print_cr("  ** klass argument not initialized");
    }
    return false;
  }
  ciType* elem_type = elem_klass->const_oop()->as_instance()->java_mirror_type();
  if (!elem_type->is_primitive_type()) {
    if (C->print_intrinsics()) {
      tty->print_cr("  ** not a primitive bt=%d", elem_type->basic_type());
    }
    return false; // should be primitive type
  }
  BasicType elem_bt = elem_type->basic_type();
  int num_elem = vlen->get_con();
  BoolTest::mask booltest = (BoolTest::mask)cond->get_con();
  ciKlass* vbox_klass = vector_klass->const_oop()->as_instance()->java_lang_Class_klass();
  const TypeInstPtr* vbox_type = TypeInstPtr::make_exact(TypePtr::NotNull, vbox_klass);

  if (!arch_supports_vector(Op_VectorTest, num_elem, elem_bt, is_vector_mask(vbox_klass) ? VecMaskUseLoad : VecMaskNotUsed)) {
    if (C->print_intrinsics()) {
      tty->print_cr("  ** not supported: arity=2 op=test/%d vlen=%d etype=%s ismask=%d",
                    cond->get_con(), num_elem, type2name(elem_bt),
                    is_vector_mask(vbox_klass));
    }
    return false;
  }

  Node* opd1 = unbox_vector(argument(4), vbox_type, elem_bt, num_elem);
  Node* opd2 = unbox_vector(argument(5), vbox_type, elem_bt, num_elem);
  if (opd1 == NULL || opd2 == NULL) {
    return false; // operand unboxing failed
  }
  Node* test = new VectorTestNode(opd1, opd2, booltest);
  test = gvn().transform(test);

  set_result(test);
  C->set_max_vector_size(MAX2(C->max_vector_size(), (uint)(num_elem * type2aelembytes(elem_bt))));
  return true;
}

// public static
// <V extends Vector<E>,
//  M extends VectorMask<E>,
//  E>
// V blend(Class<? extends V> vectorClass, Class<M> maskClass, Class<E> elementType, int vlen,
//         V v1, V v2, M m,
//         VectorBlendOp<V, M, E> defaultImpl)
bool LibraryCallKit::inline_vector_blend() {
  const TypeInstPtr* vector_klass = gvn().type(argument(0))->isa_instptr();
  const TypeInstPtr* mask_klass   = gvn().type(argument(1))->isa_instptr();
  const TypeInstPtr* elem_klass   = gvn().type(argument(2))->isa_instptr();
  const TypeInt*     vlen         = gvn().type(argument(3))->isa_int();

  if (mask_klass == NULL || vector_klass == NULL || elem_klass == NULL || vlen == NULL) {
    return false; // dead code
  }
  if (mask_klass->const_oop() == NULL || vector_klass->const_oop() == NULL ||
      elem_klass->const_oop() == NULL || !vlen->is_con()) {
    if (C->print_intrinsics()) {
      tty->print_cr("  ** missing constant: vclass=%s mclass=%s etype=%s vlen=%s",
                    NodeClassNames[argument(0)->Opcode()],
                    NodeClassNames[argument(1)->Opcode()],
                    NodeClassNames[argument(2)->Opcode()],
                    NodeClassNames[argument(3)->Opcode()]);
    }
    return false; // not enough info for intrinsification
  }
  if (!is_klass_initialized(vector_klass) || !is_klass_initialized(mask_klass)) {
    if (C->print_intrinsics()) {
      tty->print_cr("  ** klass argument not initialized");
    }
    return false;
  }
  ciType* elem_type = elem_klass->const_oop()->as_instance()->java_mirror_type();
  if (!elem_type->is_primitive_type()) {
    if (C->print_intrinsics()) {
      tty->print_cr("  ** not a primitive bt=%d", elem_type->basic_type());
    }
    return false; // should be primitive type
  }
  BasicType elem_bt = elem_type->basic_type();
  BasicType mask_bt = elem_bt;
  int num_elem = vlen->get_con();

  if (!arch_supports_vector(Op_VectorBlend, num_elem, elem_bt, VecMaskUseLoad)) {
    if (C->print_intrinsics()) {
      tty->print_cr("  ** not supported: arity=2 op=blend vlen=%d etype=%s ismask=useload",
                    num_elem, type2name(elem_bt));
    }
    return false; // not supported
  }
  ciKlass* vbox_klass = vector_klass->const_oop()->as_instance()->java_lang_Class_klass();
  const TypeInstPtr* vbox_type = TypeInstPtr::make_exact(TypePtr::NotNull, vbox_klass);

  ciKlass* mbox_klass = mask_klass->const_oop()->as_instance()->java_lang_Class_klass();
  const TypeInstPtr* mbox_type = TypeInstPtr::make_exact(TypePtr::NotNull, mbox_klass);

  Node* v1   = unbox_vector(argument(4), vbox_type, elem_bt, num_elem);
  Node* v2   = unbox_vector(argument(5), vbox_type, elem_bt, num_elem);
  Node* mask = unbox_vector(argument(6), mbox_type, mask_bt, num_elem);

  if (v1 == NULL || v2 == NULL || mask == NULL) {
    return false; // operand unboxing failed
  }

  Node* blend = gvn().transform(new VectorBlendNode(v1, v2, mask));

  Node* box = box_vector(blend, vbox_type, elem_bt, num_elem);
  set_result(box);
  C->set_max_vector_size(MAX2(C->max_vector_size(), (uint)(num_elem * type2aelembytes(elem_bt))));
  return true;
}

//  public static
//  <V extends Vector<E>,
//   M extends VectorMask<E>,
//   E>
//  M compare(int cond, Class<? extends V> vectorClass, Class<M> maskClass, Class<E> elementType, int vlen,
//            V v1, V v2, M m,
//            VectorCompareOp<V,M> defaultImpl)
bool LibraryCallKit::inline_vector_compare() {
  const TypeInt*     cond         = gvn().type(argument(0))->isa_int();
  const TypeInstPtr* vector_klass = gvn().type(argument(1))->isa_instptr();
  const TypeInstPtr* mask_klass   = gvn().type(argument(2))->isa_instptr();
  const TypeInstPtr* elem_klass   = gvn().type(argument(3))->isa_instptr();
  const TypeInt*     vlen         = gvn().type(argument(4))->isa_int();

  if (cond == NULL || vector_klass == NULL || mask_klass == NULL || elem_klass == NULL || vlen == NULL) {
    return false; // dead code
  }
  if (!cond->is_con() || vector_klass->const_oop() == NULL || mask_klass->const_oop() == NULL ||
      elem_klass->const_oop() == NULL || !vlen->is_con()) {
    if (C->print_intrinsics()) {
      tty->print_cr("  ** missing constant: cond=%s vclass=%s mclass=%s etype=%s vlen=%s",
                    NodeClassNames[argument(0)->Opcode()],
                    NodeClassNames[argument(1)->Opcode()],
                    NodeClassNames[argument(2)->Opcode()],
                    NodeClassNames[argument(3)->Opcode()],
                    NodeClassNames[argument(4)->Opcode()]);
    }
    return false; // not enough info for intrinsification
  }
  if (!is_klass_initialized(vector_klass) || !is_klass_initialized(mask_klass)) {
    if (C->print_intrinsics()) {
      tty->print_cr("  ** klass argument not initialized");
    }
    return false;
  }
  ciType* elem_type = elem_klass->const_oop()->as_instance()->java_mirror_type();
  if (!elem_type->is_primitive_type()) {
    if (C->print_intrinsics()) {
      tty->print_cr("  ** not a primitive bt=%d", elem_type->basic_type());
    }
    return false; // should be primitive type
  }

  int num_elem = vlen->get_con();
  BasicType elem_bt = elem_type->basic_type();
  BasicType mask_bt = elem_bt;

  if ((cond->get_con() & BoolTest::unsigned_compare) != 0) {
    if (!Matcher::supports_vector_comparison_unsigned(num_elem, elem_bt)) {
      if (C->print_intrinsics()) {
        tty->print_cr("  ** not supported: unsigned comparison op=comp/%d vlen=%d etype=%s ismask=usestore",
                      cond->get_con() & (BoolTest::unsigned_compare - 1), num_elem, type2name(elem_bt));
      }
      return false;
    }
  }

  if (!arch_supports_vector(Op_VectorMaskCmp, num_elem, elem_bt, VecMaskUseStore)) {
    if (C->print_intrinsics()) {
      tty->print_cr("  ** not supported: arity=2 op=comp/%d vlen=%d etype=%s ismask=usestore",
                    cond->get_con(), num_elem, type2name(elem_bt));
    }
    return false;
  }

  ciKlass* vbox_klass = vector_klass->const_oop()->as_instance()->java_lang_Class_klass();
  const TypeInstPtr* vbox_type = TypeInstPtr::make_exact(TypePtr::NotNull, vbox_klass);

  ciKlass* mbox_klass = mask_klass->const_oop()->as_instance()->java_lang_Class_klass();
  const TypeInstPtr* mbox_type = TypeInstPtr::make_exact(TypePtr::NotNull, mbox_klass);

  Node* v1 = unbox_vector(argument(5), vbox_type, elem_bt, num_elem);
  Node* v2 = unbox_vector(argument(6), vbox_type, elem_bt, num_elem);

  bool is_masked_op = argument(7)->bottom_type() != TypePtr::NULL_PTR;
  Node* mask = is_masked_op ? unbox_vector(argument(7), mbox_type, elem_bt, num_elem) : NULL;
  if (is_masked_op && mask == NULL) {
    if (C->print_intrinsics()) {
      tty->print_cr("  ** not supported: mask = null arity=2 op=comp/%d vlen=%d etype=%s ismask=usestore is_masked_op=1",
                    cond->get_con(), num_elem, type2name(elem_bt));
    }
    return false;
  }

  bool use_predicate = is_masked_op && arch_supports_vector(Op_VectorMaskCmp, num_elem, elem_bt, VecMaskUsePred);
  if (is_masked_op && !use_predicate && !arch_supports_vector(Op_AndV, num_elem, elem_bt, VecMaskUseLoad)) {
    if (C->print_intrinsics()) {
      tty->print_cr("  ** not supported: arity=2 op=comp/%d vlen=%d etype=%s ismask=usestore is_masked_op=1",
                    cond->get_con(), num_elem, type2name(elem_bt));
    }
    return false;
  }

  if (v1 == NULL || v2 == NULL) {
    return false; // operand unboxing failed
  }
  BoolTest::mask pred = (BoolTest::mask)cond->get_con();
  ConINode* pred_node = (ConINode*)gvn().makecon(cond);

  const TypeVect* vmask_type = TypeVect::makemask(mask_bt, num_elem);
  Node* operation = new VectorMaskCmpNode(pred, v1, v2, pred_node, vmask_type);

  if (is_masked_op) {
    if (use_predicate) {
      operation->add_req(mask);
      operation->add_flag(Node::Flag_is_predicated_vector);
    } else {
      operation = gvn().transform(operation);
      operation = VectorNode::make(Op_AndV, operation, mask, vmask_type);
    }
  }

  operation = gvn().transform(operation);

  Node* box = box_vector(operation, mbox_type, mask_bt, num_elem);
  set_result(box);
  C->set_max_vector_size(MAX2(C->max_vector_size(), (uint)(num_elem * type2aelembytes(elem_bt))));
  return true;
}

// public static
// <V extends Vector<E>,
//  Sh extends VectorShuffle<E>,
//  M extends VectorMask<E>,
//  E>
// V rearrangeOp(Class<? extends V> vectorClass, Class<Sh> shuffleClass, Class<M> maskClass, Class<E> elementType, int vlen,
//               V v1, Sh sh, M m,
//               VectorRearrangeOp<V, Sh, M, E> defaultImpl)
bool LibraryCallKit::inline_vector_rearrange() {
  const TypeInstPtr* vector_klass  = gvn().type(argument(0))->isa_instptr();
  const TypeInstPtr* shuffle_klass = gvn().type(argument(1))->isa_instptr();
  const TypeInstPtr* mask_klass    = gvn().type(argument(2))->isa_instptr();
  const TypeInstPtr* elem_klass    = gvn().type(argument(3))->isa_instptr();
  const TypeInt*     vlen          = gvn().type(argument(4))->isa_int();

  if (vector_klass == NULL  || shuffle_klass == NULL ||  elem_klass == NULL || vlen == NULL) {
    return false; // dead code
  }
  if (shuffle_klass->const_oop() == NULL ||
      vector_klass->const_oop()  == NULL ||
      elem_klass->const_oop()    == NULL ||
      !vlen->is_con()) {
    if (C->print_intrinsics()) {
      tty->print_cr("  ** missing constant: vclass=%s sclass=%s etype=%s vlen=%s",
                    NodeClassNames[argument(0)->Opcode()],
                    NodeClassNames[argument(1)->Opcode()],
                    NodeClassNames[argument(3)->Opcode()],
                    NodeClassNames[argument(4)->Opcode()]);
    }
    return false; // not enough info for intrinsification
  }
  if (!is_klass_initialized(vector_klass)  ||
      !is_klass_initialized(shuffle_klass)) {
    if (C->print_intrinsics()) {
      tty->print_cr("  ** klass argument not initialized");
    }
    return false;
  }
  ciType* elem_type = elem_klass->const_oop()->as_instance()->java_mirror_type();
  if (!elem_type->is_primitive_type()) {
    if (C->print_intrinsics()) {
      tty->print_cr("  ** not a primitive bt=%d", elem_type->basic_type());
    }
    return false; // should be primitive type
  }
  BasicType elem_bt = elem_type->basic_type();
  BasicType shuffle_bt = elem_bt;
  int num_elem = vlen->get_con();

  if (!arch_supports_vector(Op_VectorLoadShuffle, num_elem, elem_bt, VecMaskNotUsed)) {
    if (C->print_intrinsics()) {
      tty->print_cr("  ** not supported: arity=0 op=load/shuffle vlen=%d etype=%s ismask=no",
                    num_elem, type2name(elem_bt));
    }
    return false; // not supported
  }

  bool is_masked_op = argument(7)->bottom_type() != TypePtr::NULL_PTR;
  bool use_predicate = is_masked_op;
  if (is_masked_op &&
      (mask_klass == NULL ||
       mask_klass->const_oop() == NULL ||
       !is_klass_initialized(mask_klass))) {
    if (C->print_intrinsics()) {
      tty->print_cr("  ** mask_klass argument not initialized");
    }
  }
  VectorMaskUseType checkFlags = (VectorMaskUseType)(is_masked_op ? (VecMaskUseLoad | VecMaskUsePred) : VecMaskNotUsed);
  if (!arch_supports_vector(Op_VectorRearrange, num_elem, elem_bt, checkFlags)) {
    use_predicate = false;
    if(!is_masked_op ||
       (!arch_supports_vector(Op_VectorRearrange, num_elem, elem_bt, VecMaskNotUsed) ||
        !arch_supports_vector(Op_VectorBlend, num_elem, elem_bt, VecMaskUseLoad)     ||
        !arch_supports_vector(VectorNode::replicate_opcode(elem_bt), num_elem, elem_bt, VecMaskNotUsed))) {
      if (C->print_intrinsics()) {
        tty->print_cr("  ** not supported: arity=2 op=shuffle/rearrange vlen=%d etype=%s ismask=no",
                      num_elem, type2name(elem_bt));
      }
      return false; // not supported
    }
  }
  ciKlass* vbox_klass = vector_klass->const_oop()->as_instance()->java_lang_Class_klass();
  const TypeInstPtr* vbox_type = TypeInstPtr::make_exact(TypePtr::NotNull, vbox_klass);

  ciKlass* shbox_klass = shuffle_klass->const_oop()->as_instance()->java_lang_Class_klass();
  const TypeInstPtr* shbox_type = TypeInstPtr::make_exact(TypePtr::NotNull, shbox_klass);

  Node* v1 = unbox_vector(argument(5), vbox_type, elem_bt, num_elem);
  Node* shuffle = unbox_vector(argument(6), shbox_type, shuffle_bt, num_elem);

  if (v1 == NULL || shuffle == NULL) {
    return false; // operand unboxing failed
  }

  Node* mask = NULL;
  if (is_masked_op) {
    ciKlass* mbox_klass = mask_klass->const_oop()->as_instance()->java_lang_Class_klass();
    const TypeInstPtr* mbox_type = TypeInstPtr::make_exact(TypePtr::NotNull, mbox_klass);
    mask = unbox_vector(argument(7), mbox_type, elem_bt, num_elem);
    if (mask == NULL) {
      if (C->print_intrinsics()) {
        tty->print_cr("  ** not supported: arity=3 op=shuffle/rearrange vlen=%d etype=%s ismask=useload is_masked_op=1",
                      num_elem, type2name(elem_bt));
      }
      return false;
    }
  }

  Node* rearrange = new VectorRearrangeNode(v1, shuffle);
  if (is_masked_op) {
    if (use_predicate) {
      rearrange->add_req(mask);
      rearrange->add_flag(Node::Flag_is_predicated_vector);
    } else {
      const TypeVect* vt = v1->bottom_type()->is_vect();
      rearrange = gvn().transform(rearrange);
      Node* zero = gvn().makecon(Type::get_zero_type(elem_bt));
      Node* zerovec = gvn().transform(VectorNode::scalar2vector(zero, num_elem, Type::get_const_basic_type(elem_bt)));
      rearrange = new VectorBlendNode(zerovec, rearrange, mask);
    }
  }
  rearrange = gvn().transform(rearrange);

  Node* box = box_vector(rearrange, vbox_type, elem_bt, num_elem);
  set_result(box);
  C->set_max_vector_size(MAX2(C->max_vector_size(), (uint)(num_elem * type2aelembytes(elem_bt))));
  return true;
}

static address get_svml_address(int vop, int bits, BasicType bt, char* name_ptr, int name_len) {
  address addr = NULL;
  assert(UseVectorStubs, "sanity");
  assert(name_ptr != NULL, "unexpected");
  assert((vop >= VectorSupport::VECTOR_OP_SVML_START) && (vop <= VectorSupport::VECTOR_OP_SVML_END), "unexpected");
  int op = vop - VectorSupport::VECTOR_OP_SVML_START;

  switch(bits) {
    case 64:  //fallthough
    case 128: //fallthough
    case 256: //fallthough
    case 512:
      if (bt == T_FLOAT) {
        snprintf(name_ptr, name_len, "vector_%s_float%d", VectorSupport::svmlname[op], bits);
        addr = StubRoutines::_vector_f_math[exact_log2(bits/64)][op];
      } else {
        assert(bt == T_DOUBLE, "must be FP type only");
        snprintf(name_ptr, name_len, "vector_%s_double%d", VectorSupport::svmlname[op], bits);
        addr = StubRoutines::_vector_d_math[exact_log2(bits/64)][op];
      }
      break;
    default:
      snprintf(name_ptr, name_len, "invalid");
      addr = NULL;
      Unimplemented();
      break;
  }

  return addr;
}

Node* LibraryCallKit::gen_call_to_svml(int vector_api_op_id, BasicType bt, int num_elem, Node* opd1, Node* opd2) {
  assert(UseVectorStubs, "sanity");
  assert(vector_api_op_id >= VectorSupport::VECTOR_OP_SVML_START && vector_api_op_id <= VectorSupport::VECTOR_OP_SVML_END, "need valid op id");
  assert(opd1 != NULL, "must not be null");
  const TypeVect* vt = TypeVect::make(bt, num_elem);
  const TypeFunc* call_type = OptoRuntime::Math_Vector_Vector_Type(opd2 != NULL ? 2 : 1, vt, vt);
  char name[100] = "";

  // Get address for svml method.
  address addr = get_svml_address(vector_api_op_id, vt->length_in_bytes() * BitsPerByte, bt, name, 100);

  if (addr == NULL) {
    return NULL;
  }

  assert(name != NULL, "name must not be null");
  Node* operation = make_runtime_call(RC_VECTOR,
                                      call_type,
                                      addr,
                                      name,
                                      TypePtr::BOTTOM,
                                      opd1,
                                      opd2);
  return gvn().transform(new ProjNode(gvn().transform(operation), TypeFunc::Parms));
}

//  public static
//  <V extends Vector<E>,
//   M extends VectorMask<E>,
//   E>
//  V broadcastInt(int opr, Class<? extends V> vectorClass, Class<? extends M> maskClass,
//                 Class<E> elementType, int length,
//                 V v, int n, M m,
//                 VectorBroadcastIntOp<V, M> defaultImpl)
bool LibraryCallKit::inline_vector_broadcast_int() {
  const TypeInt*     opr          = gvn().type(argument(0))->isa_int();
  const TypeInstPtr* vector_klass = gvn().type(argument(1))->isa_instptr();
  const TypeInstPtr* mask_klass   = gvn().type(argument(2))->isa_instptr();
  const TypeInstPtr* elem_klass   = gvn().type(argument(3))->isa_instptr();
  const TypeInt*     vlen         = gvn().type(argument(4))->isa_int();

  if (opr == NULL || vector_klass == NULL || elem_klass == NULL || vlen == NULL) {
    return false; // dead code
  }
  if (!opr->is_con() || vector_klass->const_oop() == NULL || elem_klass->const_oop() == NULL || !vlen->is_con()) {
    if (C->print_intrinsics()) {
      tty->print_cr("  ** missing constant: opr=%s vclass=%s etype=%s vlen=%s",
                    NodeClassNames[argument(0)->Opcode()],
                    NodeClassNames[argument(1)->Opcode()],
                    NodeClassNames[argument(3)->Opcode()],
                    NodeClassNames[argument(4)->Opcode()]);
    }
    return false; // not enough info for intrinsification
  }
  if (!is_klass_initialized(vector_klass)) {
    if (C->print_intrinsics()) {
      tty->print_cr("  ** klass argument not initialized");
    }
    return false;
  }

  const Type* vmask_type = gvn().type(argument(7));
  bool is_masked_op = vmask_type != TypePtr::NULL_PTR;
  if (is_masked_op) {
    if (mask_klass == NULL || mask_klass->const_oop() == NULL) {
      if (C->print_intrinsics()) {
        tty->print_cr("  ** missing constant: maskclass=%s", NodeClassNames[argument(2)->Opcode()]);
      }
      return false; // not enough info for intrinsification
    }

    if (!is_klass_initialized(mask_klass)) {
      if (C->print_intrinsics()) {
        tty->print_cr("  ** mask klass argument not initialized");
      }
      return false;
    }

    if (vmask_type->maybe_null()) {
      if (C->print_intrinsics()) {
        tty->print_cr("  ** null mask values are not allowed for masked op");
      }
      return false;
    }
  }

  ciType* elem_type = elem_klass->const_oop()->as_instance()->java_mirror_type();
  if (!elem_type->is_primitive_type()) {
    if (C->print_intrinsics()) {
      tty->print_cr("  ** not a primitive bt=%d", elem_type->basic_type());
    }
    return false; // should be primitive type
  }

  int num_elem = vlen->get_con();
  BasicType elem_bt = elem_type->basic_type();
  int opc = VectorSupport::vop2ideal(opr->get_con(), elem_bt);

  bool is_shift  = VectorNode::is_shift_opcode(opc);
  bool is_rotate = VectorNode::is_rotate_opcode(opc);

  if (opc == 0 || (!is_shift && !is_rotate)) {
    if (C->print_intrinsics()) {
      tty->print_cr("  ** operation not supported: op=%d bt=%s", opr->get_con(), type2name(elem_bt));
    }
    return false; // operation not supported
  }

  int sopc = VectorNode::opcode(opc, elem_bt);
  if (sopc == 0) {
    if (C->print_intrinsics()) {
      tty->print_cr("  ** operation not supported: opc=%s bt=%s", NodeClassNames[opc], type2name(elem_bt));
    }
    return false; // operation not supported
  }

  Node* cnt  = argument(6);
  ciKlass* vbox_klass = vector_klass->const_oop()->as_instance()->java_lang_Class_klass();
  const TypeInstPtr* vbox_type = TypeInstPtr::make_exact(TypePtr::NotNull, vbox_klass);
  const TypeInt* cnt_type = cnt->bottom_type()->isa_int();

  // If CPU supports vector constant rotate instructions pass it directly
  bool is_const_rotate = is_rotate && cnt_type && cnt_type->is_con() &&
                         Matcher::supports_vector_constant_rotates(cnt_type->get_con());
  bool has_scalar_args = is_rotate ? !is_const_rotate : true;

  VectorMaskUseType checkFlags = (VectorMaskUseType)(is_masked_op ? (VecMaskUseLoad | VecMaskUsePred) : VecMaskNotUsed);
  bool use_predicate = is_masked_op;

  if (!arch_supports_vector(sopc, num_elem, elem_bt, checkFlags, has_scalar_args)) {
    use_predicate = false;
    if (!is_masked_op ||
        (!arch_supports_vector(sopc, num_elem, elem_bt, VecMaskNotUsed, has_scalar_args) ||
         !arch_supports_vector(Op_VectorBlend, num_elem, elem_bt, VecMaskUseLoad))) {

      if (C->print_intrinsics()) {
        tty->print_cr("  ** not supported: arity=0 op=int/%d vlen=%d etype=%s is_masked_op=%d",
                      sopc, num_elem, type2name(elem_bt), is_masked_op ? 1 : 0);
      }
      return false; // not supported
    }
  }

  Node* opd1 = unbox_vector(argument(5), vbox_type, elem_bt, num_elem);
  Node* opd2 = NULL;
  if (is_shift) {
    opd2 = vector_shift_count(cnt, opc, elem_bt, num_elem);
  } else {
    assert(is_rotate, "unexpected operation");
    if (!is_const_rotate) {
      const Type * type_bt = Type::get_const_basic_type(elem_bt);
      cnt = elem_bt == T_LONG ? gvn().transform(new ConvI2LNode(cnt)) : cnt;
      opd2 = gvn().transform(VectorNode::scalar2vector(cnt, num_elem, type_bt));
    } else {
      // Constant shift value.
      opd2 = cnt;
    }
  }

  if (opd1 == NULL || opd2 == NULL) {
    return false;
  }

  Node* mask = NULL;
  if (is_masked_op) {
    ciKlass* mbox_klass = mask_klass->const_oop()->as_instance()->java_lang_Class_klass();
    const TypeInstPtr* mbox_type = TypeInstPtr::make_exact(TypePtr::NotNull, mbox_klass);
    mask = unbox_vector(argument(7), mbox_type, elem_bt, num_elem);
    if (mask == NULL) {
      if (C->print_intrinsics()) {
        tty->print_cr("  ** unbox failed mask=%s", NodeClassNames[argument(7)->Opcode()]);
      }
      return false;
    }
  }

  Node* operation = VectorNode::make(opc, opd1, opd2, num_elem, elem_bt);
  if (is_masked_op && mask != NULL) {
    if (use_predicate) {
      operation->add_req(mask);
      operation->add_flag(Node::Flag_is_predicated_vector);
    } else {
      operation = gvn().transform(operation);
      operation = new VectorBlendNode(opd1, operation, mask);
    }
  }
  operation = gvn().transform(operation);
  Node* vbox = box_vector(operation, vbox_type, elem_bt, num_elem);
  set_result(vbox);
  C->set_max_vector_size(MAX2(C->max_vector_size(), (uint)(num_elem * type2aelembytes(elem_bt))));
  return true;
}

// public static <VOUT extends VectorPayload,
//                 VIN extends VectorPayload,
//                   S extends VectorSpecies>
// VOUT convert(int oprId,
//           Class<?> fromVectorClass, Class<?> fromElementType, int fromVLen,
//           Class<?>   toVectorClass, Class<?>   toElementType, int   toVLen,
//           VIN v, S s,
//           VectorConvertOp<VOUT, VIN, S> defaultImpl)
//
bool LibraryCallKit::inline_vector_convert() {
  const TypeInt*     opr               = gvn().type(argument(0))->isa_int();

  const TypeInstPtr* vector_klass_from = gvn().type(argument(1))->isa_instptr();
  const TypeInstPtr* elem_klass_from   = gvn().type(argument(2))->isa_instptr();
  const TypeInt*     vlen_from         = gvn().type(argument(3))->isa_int();

  const TypeInstPtr* vector_klass_to   = gvn().type(argument(4))->isa_instptr();
  const TypeInstPtr* elem_klass_to     = gvn().type(argument(5))->isa_instptr();
  const TypeInt*     vlen_to           = gvn().type(argument(6))->isa_int();

  if (opr == NULL ||
      vector_klass_from == NULL || elem_klass_from == NULL || vlen_from == NULL ||
      vector_klass_to   == NULL || elem_klass_to   == NULL || vlen_to   == NULL) {
    return false; // dead code
  }
  if (!opr->is_con() ||
      vector_klass_from->const_oop() == NULL || elem_klass_from->const_oop() == NULL || !vlen_from->is_con() ||
      vector_klass_to->const_oop() == NULL || elem_klass_to->const_oop() == NULL || !vlen_to->is_con()) {
    if (C->print_intrinsics()) {
      tty->print_cr("  ** missing constant: opr=%s vclass_from=%s etype_from=%s vlen_from=%s vclass_to=%s etype_to=%s vlen_to=%s",
                    NodeClassNames[argument(0)->Opcode()],
                    NodeClassNames[argument(1)->Opcode()],
                    NodeClassNames[argument(2)->Opcode()],
                    NodeClassNames[argument(3)->Opcode()],
                    NodeClassNames[argument(4)->Opcode()],
                    NodeClassNames[argument(5)->Opcode()],
                    NodeClassNames[argument(6)->Opcode()]);
    }
    return false; // not enough info for intrinsification
  }
  if (!is_klass_initialized(vector_klass_from) || !is_klass_initialized(vector_klass_to)) {
    if (C->print_intrinsics()) {
      tty->print_cr("  ** klass argument not initialized");
    }
    return false;
  }

  assert(opr->get_con() == VectorSupport::VECTOR_OP_CAST  ||
         opr->get_con() == VectorSupport::VECTOR_OP_UCAST ||
         opr->get_con() == VectorSupport::VECTOR_OP_REINTERPRET, "wrong opcode");
  bool is_cast = (opr->get_con() == VectorSupport::VECTOR_OP_CAST || opr->get_con() == VectorSupport::VECTOR_OP_UCAST);
  bool is_ucast = (opr->get_con() == VectorSupport::VECTOR_OP_UCAST);

  ciKlass* vbox_klass_from = vector_klass_from->const_oop()->as_instance()->java_lang_Class_klass();
  ciKlass* vbox_klass_to = vector_klass_to->const_oop()->as_instance()->java_lang_Class_klass();
  if (is_vector_shuffle(vbox_klass_from)) {
    return false; // vector shuffles aren't supported
  }
  bool is_mask = is_vector_mask(vbox_klass_from);

  ciType* elem_type_from = elem_klass_from->const_oop()->as_instance()->java_mirror_type();
  if (!elem_type_from->is_primitive_type()) {
    return false; // should be primitive type
  }
  BasicType elem_bt_from = elem_type_from->basic_type();
  ciType* elem_type_to = elem_klass_to->const_oop()->as_instance()->java_mirror_type();
  if (!elem_type_to->is_primitive_type()) {
    return false; // should be primitive type
  }
  BasicType elem_bt_to = elem_type_to->basic_type();

  int num_elem_from = vlen_from->get_con();
  int num_elem_to = vlen_to->get_con();

  // Check whether we can unbox to appropriate size. Even with casting, checking for reinterpret is needed
  // since we may need to change size.
  if (!arch_supports_vector(Op_VectorReinterpret,
                            num_elem_from,
                            elem_bt_from,
                            is_mask ? VecMaskUseAll : VecMaskNotUsed)) {
    if (C->print_intrinsics()) {
      tty->print_cr("  ** not supported: arity=1 op=%s/1 vlen1=%d etype1=%s ismask=%d",
                    is_cast ? "cast" : "reinterpret",
                    num_elem_from, type2name(elem_bt_from), is_mask);
    }
    return false;
  }

  // Check whether we can support resizing/reinterpreting to the new size.
  if (!arch_supports_vector(Op_VectorReinterpret,
                            num_elem_to,
                            elem_bt_to,
                            is_mask ? VecMaskUseAll : VecMaskNotUsed)) {
    if (C->print_intrinsics()) {
      tty->print_cr("  ** not supported: arity=1 op=%s/2 vlen2=%d etype2=%s ismask=%d",
                    is_cast ? "cast" : "reinterpret",
                    num_elem_to, type2name(elem_bt_to), is_mask);
    }
    return false;
  }

  // At this point, we know that both input and output vector registers are supported
  // by the architecture. Next check if the casted type is simply to same type - which means
  // that it is actually a resize and not a cast.
  if (is_cast && elem_bt_from == elem_bt_to) {
    is_cast = false;
  }

  const TypeInstPtr* vbox_type_from = TypeInstPtr::make_exact(TypePtr::NotNull, vbox_klass_from);

  Node* opd1 = unbox_vector(argument(7), vbox_type_from, elem_bt_from, num_elem_from);
  if (opd1 == NULL) {
    return false;
  }

  const TypeVect* src_type = TypeVect::make(elem_bt_from, num_elem_from, is_mask);
  const TypeVect* dst_type = TypeVect::make(elem_bt_to, num_elem_to, is_mask);

  // Safety check to prevent casting if source mask is of type vector
  // and destination mask of type predicate vector and vice-versa.
  // From X86 standpoint, this case will only arise over KNL target,
  // where certain masks (depending on the species) are either propagated
  // through a vector or predicate register.
  if (is_mask &&
      ((src_type->isa_vectmask() == NULL && dst_type->isa_vectmask()) ||
       (dst_type->isa_vectmask() == NULL && src_type->isa_vectmask()) ||
       num_elem_from != num_elem_to)) {
    return false;
  }

  Node* op = opd1;
  if (is_cast) {
<<<<<<< HEAD
    int cast_vopc = VectorCastNode::opcode(elem_bt_from, !is_ucast);

    // Make sure that vector cast is implemented to particular type/size combination if it is
    // not a mask casting.
    if (!is_mask && !arch_supports_vector(cast_vopc, num_elem_to, elem_bt_to, VecMaskNotUsed)) {
      if (C->print_intrinsics()) {
        tty->print_cr("  ** not supported: arity=1 op=cast#%d/3 vlen2=%d etype2=%s ismask=%d",
                      cast_vopc, num_elem_to, type2name(elem_bt_to), is_mask);
=======
    BasicType new_elem_bt_to = elem_bt_to;
    BasicType new_elem_bt_from = elem_bt_from;
    if (is_mask && is_floating_point_type(elem_bt_from)) {
      new_elem_bt_from = elem_bt_from == T_FLOAT ? T_INT : T_LONG;
    }
    if (is_mask && is_floating_point_type(elem_bt_to)) {
      new_elem_bt_to = elem_bt_to == T_FLOAT ? T_INT : T_LONG;
    }
    int cast_vopc = VectorCastNode::opcode(new_elem_bt_from, !is_ucast);

    // Make sure that vector cast is implemented to particular type/size combination.
    bool no_vec_cast_check = is_mask &&
                             ((src_type->isa_vectmask() && dst_type->isa_vectmask()) ||
                              type2aelembytes(elem_bt_from) == type2aelembytes(elem_bt_to));
    if (!no_vec_cast_check && !arch_supports_vector(cast_vopc, num_elem_to, new_elem_bt_to, VecMaskNotUsed)) {
      if (C->print_intrinsics()) {
        tty->print_cr("  ** not supported: arity=1 op=cast#%d/3 vlen2=%d etype2=%s ismask=%d",
                      cast_vopc, num_elem_to, type2name(new_elem_bt_to), is_mask);
>>>>>>> 3beca2db
      }
      return false;
    }

    if (num_elem_from < num_elem_to) {
      // Since input and output number of elements are not consistent, we need to make sure we
      // properly size. Thus, first make a cast that retains the number of elements from source.
      int num_elem_for_cast = num_elem_from;

      // It is possible that arch does not support this intermediate vector size
      // TODO More complex logic required here to handle this corner case for the sizes.
      if (!arch_supports_vector(cast_vopc, num_elem_for_cast, elem_bt_to, VecMaskNotUsed)) {
        if (C->print_intrinsics()) {
          tty->print_cr("  ** not supported: arity=1 op=cast#%d/4 vlen1=%d etype2=%s ismask=%d",
                        cast_vopc,
                        num_elem_for_cast, type2name(elem_bt_to), is_mask);
        }
        return false;
      }

      op = gvn().transform(VectorCastNode::make(cast_vopc, op, elem_bt_to, num_elem_for_cast));
      // Now ensure that the destination gets properly resized to needed size.
      op = gvn().transform(new VectorReinterpretNode(op, op->bottom_type()->is_vect(), dst_type));
    } else if (num_elem_from > num_elem_to) {
      // Since number of elements from input is larger than output, simply reduce size of input
      // (we are supposed to drop top elements anyway).
      int num_elem_for_resize = num_elem_to;

      // It is possible that arch does not support this intermediate vector size
      // TODO More complex logic required here to handle this corner case for the sizes.
      if (!arch_supports_vector(Op_VectorReinterpret,
                                num_elem_for_resize,
                                elem_bt_from,
                                VecMaskNotUsed)) {
        if (C->print_intrinsics()) {
          tty->print_cr("  ** not supported: arity=1 op=cast/5 vlen2=%d etype1=%s ismask=%d",
                        num_elem_for_resize, type2name(elem_bt_from), is_mask);
        }
        return false;
      }

      const TypeVect* resize_type = TypeVect::make(elem_bt_from, num_elem_for_resize);
      op = gvn().transform(new VectorReinterpretNode(op, src_type, resize_type));
      op = gvn().transform(VectorCastNode::make(cast_vopc, op, elem_bt_to, num_elem_to));
    } else { // num_elem_from == num_elem_to
      if (is_mask) {
        // Make sure that cast for vector mask is implemented to particular type/size combination.
        if (!arch_supports_vector(Op_VectorMaskCast, num_elem_to, elem_bt_to, VecMaskNotUsed)) {
          if (C->print_intrinsics()) {
            tty->print_cr("  ** not supported: arity=1 op=maskcast vlen2=%d etype2=%s ismask=%d",
                          num_elem_to, type2name(elem_bt_to), is_mask);
          }
          return false;
        }
        op = gvn().transform(new VectorMaskCastNode(op, dst_type));
      } else {
        // Since input and output number of elements match, and since we know this vector size is
        // supported, simply do a cast with no resize needed.
        op = gvn().transform(VectorCastNode::make(cast_vopc, op, elem_bt_to, num_elem_to));
      }
    }
  } else if (Type::cmp(src_type, dst_type) != 0) {
    assert(!is_cast, "must be reinterpret");
    op = gvn().transform(new VectorReinterpretNode(op, src_type, dst_type));
  }

  const TypeInstPtr* vbox_type_to = TypeInstPtr::make_exact(TypePtr::NotNull, vbox_klass_to);
  Node* vbox = box_vector(op, vbox_type_to, elem_bt_to, num_elem_to);
  set_result(vbox);
  C->set_max_vector_size(MAX2(C->max_vector_size(), (uint)(num_elem_to * type2aelembytes(elem_bt_to))));
  return true;
}

//  public static
//  <V extends Vector<E>,
//   E>
//  V insert(Class<? extends V> vectorClass, Class<E> elementType, int vlen,
//           V vec, int ix, long val,
//           VecInsertOp<V> defaultImpl)
bool LibraryCallKit::inline_vector_insert() {
  const TypeInstPtr* vector_klass = gvn().type(argument(0))->isa_instptr();
  const TypeInstPtr* elem_klass   = gvn().type(argument(1))->isa_instptr();
  const TypeInt*     vlen         = gvn().type(argument(2))->isa_int();
  const TypeInt*     idx          = gvn().type(argument(4))->isa_int();

  if (vector_klass == NULL || elem_klass == NULL || vlen == NULL || idx == NULL) {
    return false; // dead code
  }
  if (vector_klass->const_oop() == NULL || elem_klass->const_oop() == NULL || !vlen->is_con() || !idx->is_con()) {
    if (C->print_intrinsics()) {
      tty->print_cr("  ** missing constant: vclass=%s etype=%s vlen=%s idx=%s",
                    NodeClassNames[argument(0)->Opcode()],
                    NodeClassNames[argument(1)->Opcode()],
                    NodeClassNames[argument(2)->Opcode()],
                    NodeClassNames[argument(4)->Opcode()]);
    }
    return false; // not enough info for intrinsification
  }
  if (!is_klass_initialized(vector_klass)) {
    if (C->print_intrinsics()) {
      tty->print_cr("  ** klass argument not initialized");
    }
    return false;
  }
  ciType* elem_type = elem_klass->const_oop()->as_instance()->java_mirror_type();
  if (!elem_type->is_primitive_type()) {
    if (C->print_intrinsics()) {
      tty->print_cr("  ** not a primitive bt=%d", elem_type->basic_type());
    }
    return false; // should be primitive type
  }
  BasicType elem_bt = elem_type->basic_type();
  int num_elem = vlen->get_con();
  if (!arch_supports_vector(Op_VectorInsert, num_elem, elem_bt, VecMaskNotUsed)) {
    if (C->print_intrinsics()) {
      tty->print_cr("  ** not supported: arity=1 op=insert vlen=%d etype=%s ismask=no",
                    num_elem, type2name(elem_bt));
    }
    return false; // not supported
  }

  ciKlass* vbox_klass = vector_klass->const_oop()->as_instance()->java_lang_Class_klass();
  const TypeInstPtr* vbox_type = TypeInstPtr::make_exact(TypePtr::NotNull, vbox_klass);

  Node* opd = unbox_vector(argument(3), vbox_type, elem_bt, num_elem);
  if (opd == NULL) {
    return false;
  }

  Node* insert_val = argument(5);
  assert(gvn().type(insert_val)->isa_long() != NULL, "expected to be long");

  // Convert insert value back to its appropriate type.
  switch (elem_bt) {
    case T_BYTE:
      insert_val = gvn().transform(new ConvL2INode(insert_val));
      insert_val = gvn().transform(new CastIINode(insert_val, TypeInt::BYTE));
      break;
    case T_SHORT:
      insert_val = gvn().transform(new ConvL2INode(insert_val));
      insert_val = gvn().transform(new CastIINode(insert_val, TypeInt::SHORT));
      break;
    case T_INT:
      insert_val = gvn().transform(new ConvL2INode(insert_val));
      break;
    case T_FLOAT:
      insert_val = gvn().transform(new ConvL2INode(insert_val));
      insert_val = gvn().transform(new MoveI2FNode(insert_val));
      break;
    case T_DOUBLE:
      insert_val = gvn().transform(new MoveL2DNode(insert_val));
      break;
    case T_LONG:
      // no conversion needed
      break;
    default: fatal("%s", type2name(elem_bt)); break;
  }

  Node* operation = gvn().transform(VectorInsertNode::make(opd, insert_val, idx->get_con()));

  Node* vbox = box_vector(operation, vbox_type, elem_bt, num_elem);
  set_result(vbox);
  C->set_max_vector_size(MAX2(C->max_vector_size(), (uint)(num_elem * type2aelembytes(elem_bt))));
  return true;
}

//  public static
//  <V extends Vector<E>,
//   E>
//  long extract(Class<? extends V> vectorClass, Class<E> elementType, int vlen,
//               V vec, int ix,
//               VecExtractOp<V> defaultImpl)
bool LibraryCallKit::inline_vector_extract() {
  const TypeInstPtr* vector_klass = gvn().type(argument(0))->isa_instptr();
  const TypeInstPtr* elem_klass   = gvn().type(argument(1))->isa_instptr();
  const TypeInt*     vlen         = gvn().type(argument(2))->isa_int();
  const TypeInt*     idx          = gvn().type(argument(4))->isa_int();

  if (vector_klass == NULL || elem_klass == NULL || vlen == NULL || idx == NULL) {
    return false; // dead code
  }
  if (vector_klass->const_oop() == NULL || elem_klass->const_oop() == NULL || !vlen->is_con() || !idx->is_con()) {
    if (C->print_intrinsics()) {
      tty->print_cr("  ** missing constant: vclass=%s etype=%s vlen=%s idx=%s",
                    NodeClassNames[argument(0)->Opcode()],
                    NodeClassNames[argument(1)->Opcode()],
                    NodeClassNames[argument(2)->Opcode()],
                    NodeClassNames[argument(4)->Opcode()]);
    }
    return false; // not enough info for intrinsification
  }
  if (!is_klass_initialized(vector_klass)) {
    if (C->print_intrinsics()) {
      tty->print_cr("  ** klass argument not initialized");
    }
    return false;
  }
  ciType* elem_type = elem_klass->const_oop()->as_instance()->java_mirror_type();
  if (!elem_type->is_primitive_type()) {
    if (C->print_intrinsics()) {
      tty->print_cr("  ** not a primitive bt=%d", elem_type->basic_type());
    }
    return false; // should be primitive type
  }
  BasicType elem_bt = elem_type->basic_type();
  int num_elem = vlen->get_con();
  int vopc = ExtractNode::opcode(elem_bt);
  if (!arch_supports_vector(vopc, num_elem, elem_bt, VecMaskNotUsed)) {
    if (C->print_intrinsics()) {
      tty->print_cr("  ** not supported: arity=1 op=extract vlen=%d etype=%s ismask=no",
                    num_elem, type2name(elem_bt));
    }
    return false; // not supported
  }

  ciKlass* vbox_klass = vector_klass->const_oop()->as_instance()->java_lang_Class_klass();
  const TypeInstPtr* vbox_type = TypeInstPtr::make_exact(TypePtr::NotNull, vbox_klass);

  Node* opd = unbox_vector(argument(3), vbox_type, elem_bt, num_elem);
  if (opd == NULL) {
    return false;
  }

  Node* operation = gvn().transform(ExtractNode::make(opd, idx->get_con(), elem_bt));

  Node* bits = NULL;
  switch (elem_bt) {
    case T_BYTE:
    case T_SHORT:
    case T_INT: {
      bits = gvn().transform(new ConvI2LNode(operation));
      break;
    }
    case T_FLOAT: {
      bits = gvn().transform(new MoveF2INode(operation));
      bits = gvn().transform(new ConvI2LNode(bits));
      break;
    }
    case T_DOUBLE: {
      bits = gvn().transform(new MoveD2LNode(operation));
      break;
    }
    case T_LONG: {
      bits = operation; // no conversion needed
      break;
    }
    default: fatal("%s", type2name(elem_bt));
  }

  set_result(bits);
  return true;
}

// public static
// <V extends Vector<E>,
//  M extends VectorMask<E>,
//  E>
//  V compressExpandOp(int opr,
//                    Class<? extends V> vClass, Class<? extends M> mClass, Class<E> eClass,
//                    int length, V v, M m,
//                    CompressExpandOperation<V, M> defaultImpl)
bool LibraryCallKit::inline_vector_compress_expand() {
  const TypeInt*     opr          = gvn().type(argument(0))->isa_int();
  const TypeInstPtr* vector_klass = gvn().type(argument(1))->isa_instptr();
  const TypeInstPtr* mask_klass   = gvn().type(argument(2))->isa_instptr();
  const TypeInstPtr* elem_klass   = gvn().type(argument(3))->isa_instptr();
  const TypeInt*     vlen         = gvn().type(argument(4))->isa_int();

  if (vector_klass == NULL || elem_klass == NULL || mask_klass == NULL || vlen == NULL ||
      vector_klass->const_oop() == NULL || mask_klass->const_oop() == NULL ||
      elem_klass->const_oop() == NULL || !vlen->is_con() || !opr->is_con()) {
    if (C->print_intrinsics()) {
      tty->print_cr("  ** missing constant: opr=%s vclass=%s mclass=%s etype=%s vlen=%s",
                    NodeClassNames[argument(0)->Opcode()],
                    NodeClassNames[argument(1)->Opcode()],
                    NodeClassNames[argument(2)->Opcode()],
                    NodeClassNames[argument(3)->Opcode()],
                    NodeClassNames[argument(4)->Opcode()]);
    }
    return false; // not enough info for intrinsification
  }

  if (!is_klass_initialized(vector_klass) || !is_klass_initialized(mask_klass)) {
    if (C->print_intrinsics()) {
      tty->print_cr("  ** klass argument not initialized");
    }
    return false;
  }

  ciType* elem_type = elem_klass->const_oop()->as_instance()->java_mirror_type();
  if (!elem_type->is_primitive_type()) {
    if (C->print_intrinsics()) {
      tty->print_cr("  ** not a primitive bt=%d", elem_type->basic_type());
    }
    return false; // should be primitive type
  }

  int num_elem = vlen->get_con();
  BasicType elem_bt = elem_type->basic_type();
  int opc = VectorSupport::vop2ideal(opr->get_con(), elem_bt);

  if (!arch_supports_vector(opc, num_elem, elem_bt, VecMaskUseLoad)) {
    if (C->print_intrinsics()) {
      tty->print_cr("  ** not supported: opc=%d vlen=%d etype=%s ismask=useload",
                    opc, num_elem, type2name(elem_bt));
    }
    return false; // not supported
  }

  Node* opd1 = NULL;
  const TypeInstPtr* vbox_type = NULL;
  if (opc != Op_CompressM) {
    ciKlass* vbox_klass = vector_klass->const_oop()->as_instance()->java_lang_Class_klass();
    vbox_type = TypeInstPtr::make_exact(TypePtr::NotNull, vbox_klass);
    opd1 = unbox_vector(argument(5), vbox_type, elem_bt, num_elem);
    if (opd1 == NULL) {
      if (C->print_intrinsics()) {
        tty->print_cr("  ** unbox failed vector=%s",
                      NodeClassNames[argument(5)->Opcode()]);
      }
      return false;
    }
  }

  ciKlass* mbox_klass = mask_klass->const_oop()->as_instance()->java_lang_Class_klass();
  assert(is_vector_mask(mbox_klass), "argument(6) should be a mask class");
  const TypeInstPtr* mbox_type = TypeInstPtr::make_exact(TypePtr::NotNull, mbox_klass);

  Node* mask = unbox_vector(argument(6), mbox_type, elem_bt, num_elem);
  if (mask == NULL) {
    if (C->print_intrinsics()) {
      tty->print_cr("  ** unbox failed mask=%s",
                    NodeClassNames[argument(6)->Opcode()]);
    }
    return false;
  }

  const TypeVect* vt = TypeVect::make(elem_bt, num_elem, opc == Op_CompressM);
  Node* operation = gvn().transform(VectorNode::make(opc, opd1, mask, vt));

  // Wrap it up in VectorBox to keep object type information.
  const TypeInstPtr* box_type = opc == Op_CompressM ? mbox_type : vbox_type;
  Node* vbox = box_vector(operation, box_type, elem_bt, num_elem);
  set_result(vbox);
  C->set_max_vector_size(MAX2(C->max_vector_size(), (uint)(num_elem * type2aelembytes(elem_bt))));
  return true;
}<|MERGE_RESOLUTION|>--- conflicted
+++ resolved
@@ -2482,14 +2482,12 @@
   // through a vector or predicate register.
   if (is_mask &&
       ((src_type->isa_vectmask() == NULL && dst_type->isa_vectmask()) ||
-       (dst_type->isa_vectmask() == NULL && src_type->isa_vectmask()) ||
-       num_elem_from != num_elem_to)) {
+       (dst_type->isa_vectmask() == NULL && src_type->isa_vectmask()))) {
     return false;
   }
 
   Node* op = opd1;
   if (is_cast) {
-<<<<<<< HEAD
     int cast_vopc = VectorCastNode::opcode(elem_bt_from, !is_ucast);
 
     // Make sure that vector cast is implemented to particular type/size combination if it is
@@ -2498,26 +2496,6 @@
       if (C->print_intrinsics()) {
         tty->print_cr("  ** not supported: arity=1 op=cast#%d/3 vlen2=%d etype2=%s ismask=%d",
                       cast_vopc, num_elem_to, type2name(elem_bt_to), is_mask);
-=======
-    BasicType new_elem_bt_to = elem_bt_to;
-    BasicType new_elem_bt_from = elem_bt_from;
-    if (is_mask && is_floating_point_type(elem_bt_from)) {
-      new_elem_bt_from = elem_bt_from == T_FLOAT ? T_INT : T_LONG;
-    }
-    if (is_mask && is_floating_point_type(elem_bt_to)) {
-      new_elem_bt_to = elem_bt_to == T_FLOAT ? T_INT : T_LONG;
-    }
-    int cast_vopc = VectorCastNode::opcode(new_elem_bt_from, !is_ucast);
-
-    // Make sure that vector cast is implemented to particular type/size combination.
-    bool no_vec_cast_check = is_mask &&
-                             ((src_type->isa_vectmask() && dst_type->isa_vectmask()) ||
-                              type2aelembytes(elem_bt_from) == type2aelembytes(elem_bt_to));
-    if (!no_vec_cast_check && !arch_supports_vector(cast_vopc, num_elem_to, new_elem_bt_to, VecMaskNotUsed)) {
-      if (C->print_intrinsics()) {
-        tty->print_cr("  ** not supported: arity=1 op=cast#%d/3 vlen2=%d etype2=%s ismask=%d",
-                      cast_vopc, num_elem_to, type2name(new_elem_bt_to), is_mask);
->>>>>>> 3beca2db
       }
       return false;
     }
