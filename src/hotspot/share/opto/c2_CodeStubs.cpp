/*
 * Copyright (c) 2022, Oracle and/or its affiliates. All rights reserved.
 * DO NOT ALTER OR REMOVE COPYRIGHT NOTICES OR THIS FILE HEADER.
 *
 * This code is free software; you can redistribute it and/or modify it
 * under the terms of the GNU General Public License version 2 only, as
 * published by the Free Software Foundation.
 *
 * This code is distributed in the hope that it will be useful, but WITHOUT
 * ANY WARRANTY; without even the implied warranty of MERCHANTABILITY or
 * FITNESS FOR A PARTICULAR PURPOSE.  See the GNU General Public License
 * version 2 for more details (a copy is included in the LICENSE file that
 * accompanied this code).
 *
 * You should have received a copy of the GNU General Public License version
 * 2 along with this work; if not, write to the Free Software Foundation,
 * Inc., 51 Franklin St, Fifth Floor, Boston, MA 02110-1301 USA.
 *
 * Please contact Oracle, 500 Oracle Parkway, Redwood Shores, CA 94065 USA
 * or visit www.oracle.com if you need additional information or have any
 * questions.
 *
 */

#include "precompiled.hpp"
#include "asm/codeBuffer.hpp"
#include "code/codeBlob.hpp"
#include "opto/c2_CodeStubs.hpp"
#include "opto/c2_MacroAssembler.hpp"
#include "opto/compile.hpp"
#include "opto/output.hpp"

<<<<<<< HEAD
volatile int C2SafepointPollStub::_stub_size = 0;
volatile int C2EntryBarrierStub::_stub_size = 0;
volatile int C2CheckLockStackStub::_stub_size = 0;

int C2CodeStub::measure_stub_size(C2CodeStub& stub) {
  Compile* const C = Compile::current();
  BufferBlob* const blob = C->output()->scratch_buffer_blob();
  CodeBuffer cb(blob->content_begin(), C->output()->scratch_buffer_code_size());
  C2_MacroAssembler masm(&cb);
  stub.emit(masm);
  stub.reinit_labels();
  return cb.insts_size();
}

int C2CodeStub::stub_size(volatile int* stub_size) {
  int size = Atomic::load(stub_size);

  if (size != 0) {
    return size;
  }

  size = measure_stub_size(*this);
  Atomic::store(stub_size, size);
  return size;
}

C2CodeStubList::C2CodeStubList() :
    _stubs(Compile::current()->comp_arena(), 2, 0, NULL) {}

int C2CodeStubList::measure_code_size() const {
  int size = 0;
  for (int i = _stubs.length() - 1; i >= 0; i--) {
    C2CodeStub* stub = _stubs.at(i);
    size += stub->size();
  }
  return size;
}
=======
C2CodeStubList::C2CodeStubList() :
  _stubs(Compile::current()->comp_arena(), 2, 0, NULL) {}
>>>>>>> cdedf273

void C2CodeStubList::emit(CodeBuffer& cb) {
  C2_MacroAssembler masm(&cb);
  for (int i = _stubs.length() - 1; i >= 0; i--) {
    C2CodeStub* stub = _stubs.at(i);
    int size = stub->size();
    // Make sure there is enough space in the code buffer
    if (cb.insts()->maybe_expand_to_ensure_remaining(size) && cb.blob() == NULL) {
      ciEnv::current()->record_failure("CodeCache is full");
      return;
    }

    DEBUG_ONLY(int size_before = cb.insts_size();)

    stub->emit(masm);

    DEBUG_ONLY(int actual_size = cb.insts_size() - size_before;)
    assert(size == actual_size, "Expected stub size (%d) must match actual stub size (%d)", size, actual_size);
  }
}<|MERGE_RESOLUTION|>--- conflicted
+++ resolved
@@ -30,48 +30,8 @@
 #include "opto/compile.hpp"
 #include "opto/output.hpp"
 
-<<<<<<< HEAD
-volatile int C2SafepointPollStub::_stub_size = 0;
-volatile int C2EntryBarrierStub::_stub_size = 0;
-volatile int C2CheckLockStackStub::_stub_size = 0;
-
-int C2CodeStub::measure_stub_size(C2CodeStub& stub) {
-  Compile* const C = Compile::current();
-  BufferBlob* const blob = C->output()->scratch_buffer_blob();
-  CodeBuffer cb(blob->content_begin(), C->output()->scratch_buffer_code_size());
-  C2_MacroAssembler masm(&cb);
-  stub.emit(masm);
-  stub.reinit_labels();
-  return cb.insts_size();
-}
-
-int C2CodeStub::stub_size(volatile int* stub_size) {
-  int size = Atomic::load(stub_size);
-
-  if (size != 0) {
-    return size;
-  }
-
-  size = measure_stub_size(*this);
-  Atomic::store(stub_size, size);
-  return size;
-}
-
-C2CodeStubList::C2CodeStubList() :
-    _stubs(Compile::current()->comp_arena(), 2, 0, NULL) {}
-
-int C2CodeStubList::measure_code_size() const {
-  int size = 0;
-  for (int i = _stubs.length() - 1; i >= 0; i--) {
-    C2CodeStub* stub = _stubs.at(i);
-    size += stub->size();
-  }
-  return size;
-}
-=======
 C2CodeStubList::C2CodeStubList() :
   _stubs(Compile::current()->comp_arena(), 2, 0, NULL) {}
->>>>>>> cdedf273
 
 void C2CodeStubList::emit(CodeBuffer& cb) {
   C2_MacroAssembler masm(&cb);
