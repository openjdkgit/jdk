/*
 * Copyright (c) 2023, 2024, Oracle and/or its affiliates. All rights reserved.
 * Copyright (c) 2023, Arm Limited. All rights reserved.
 * DO NOT ALTER OR REMOVE COPYRIGHT NOTICES OR THIS FILE HEADER.
 *
 * This code is free software; you can redistribute it and/or modify it
 * under the terms of the GNU General Public License version 2 only, as
 * published by the Free Software Foundation.
 *
 * This code is distributed in the hope that it will be useful, but WITHOUT
 * ANY WARRANTY; without even the implied warranty of MERCHANTABILITY or
 * FITNESS FOR A PARTICULAR PURPOSE.  See the GNU General Public License
 * version 2 for more details (a copy is included in the LICENSE file that
 * accompanied this code).
 *
 * You should have received a copy of the GNU General Public License version
 * 2 along with this work; if not, write to the Free Software Foundation,
 * Inc., 51 Franklin St, Fifth Floor, Boston, MA 02110-1301 USA.
 *
 * Please contact Oracle, 500 Oracle Parkway, Redwood Shores, CA 94065 USA
 * or visit www.oracle.com if you need additional information or have any
 * questions.
 */

#ifndef SHARE_OPTO_VECTORIZATION_HPP
#define SHARE_OPTO_VECTORIZATION_HPP

#include "utilities/pair.hpp"
#include "opto/node.hpp"
#include "opto/loopnode.hpp"
#include "opto/traceautovectorizationtags.hpp"

// Code in this file and the vectorization.cpp contains shared logics and
// utilities for C2's loop auto-vectorization.

// Base class, used to check basic structure in preparation for auto-vectorization.
// The subclass VLoopAnalyzer is used to analyze the loop and feed that information
// to the auto-vectorization.
class VLoop : public StackObj {
protected:
  PhaseIdealLoop* _phase = nullptr;
  Arena* _arena = nullptr;
  IdealLoopTree* _lpt = nullptr;
  CountedLoopNode* _cl = nullptr;
  Node* _cl_exit = nullptr;
  PhiNode* _iv = nullptr;
  bool _allow_cfg = false;
  CountedLoopEndNode* _pre_loop_end; // only for main loops

  const CHeapBitMap &_trace_tags;

  static constexpr char const* SUCCESS                    = "success";
  static constexpr char const* FAILURE_ALREADY_VECTORIZED = "loop already vectorized";
  static constexpr char const* FAILURE_UNROLL_ONLY        = "loop only wants to be unrolled";
  static constexpr char const* FAILURE_VECTOR_WIDTH       = "vector_width must be power of 2";
  static constexpr char const* FAILURE_VALID_COUNTED_LOOP = "must be valid counted loop (int)";
  static constexpr char const* FAILURE_CONTROL_FLOW       = "control flow in loop not allowed";
  static constexpr char const* FAILURE_BACKEDGE           = "nodes on backedge not allowed";
  static constexpr char const* FAILURE_PRE_LOOP_LIMIT     = "main-loop must be able to adjust pre-loop-limit (not found)";

public:
  VLoop(PhaseIdealLoop* phase) :
    _phase(phase),
    _arena(phase->C->comp_arena()),
    _trace_tags(phase->C->directive()->traceautovectorization_tags()) {}
  NONCOPYABLE(VLoop);

protected:
  virtual void reset(IdealLoopTree* lpt, bool allow_cfg) {
    assert(_phase == lpt->_phase, "must be the same phase");
    _lpt       = lpt;
    _cl        = nullptr;
    _cl_exit   = nullptr;
    _iv        = nullptr;
    _allow_cfg = allow_cfg;
  }

public:
  Arena* arena()          const { return _arena; }
  IdealLoopTree* lpt()    const { assert(_lpt     != nullptr, ""); return _lpt; };
  PhaseIdealLoop* phase() const { assert(_phase   != nullptr, ""); return _phase; }
  CountedLoopNode* cl()   const { assert(_cl      != nullptr, ""); return _cl; };
  Node* cl_exit()         const { assert(_cl_exit != nullptr, ""); return _cl_exit; };
  PhiNode* iv()           const { assert(_iv      != nullptr, ""); return _iv; };
  int iv_stride()         const { return cl()->stride_con(); };
  bool is_allow_cfg()     const { return _allow_cfg; }
  CountedLoopEndNode* pre_loop_end() const {
    assert(cl()->is_main_loop(), "only main loop can reference pre-loop");
    assert(_pre_loop_end != nullptr, "must have found it");
    return _pre_loop_end;
  };
  CountedLoopNode* pre_loop_head() const {
    CountedLoopNode* head = pre_loop_end()->loopnode();
    assert(head != nullptr, "must find head");
    return head;
  };

  bool in_body(const Node* n) const {
    // We only accept any nodes which have the loop head as their ctrl.
    const Node* ctrl = _phase->has_ctrl(n) ? _phase->get_ctrl(n) : n;
    return n != nullptr && n->outcnt() > 0 && ctrl == _cl;
  }

  // Do we have to enforce strict alignment criteria on this platform?
  static bool vectors_must_be_aligned() {
   return !Matcher::misaligned_vectors_ok() || AlignVector;
  }

#ifndef PRODUCT
  bool is_trace_precondition() const {
    return _trace_tags.at(TraceAutovectorizationTag::TAG_PRECONDITION);
  }
  bool is_trace_loop_analyzer() const {
    return _trace_tags.at(TraceAutovectorizationTag::TAG_LOOP_ANALYZER);
  }
  bool is_trace_memory_slices() const {
    return _trace_tags.at(TraceAutovectorizationTag::TAG_MEMORY_SLICES);
  }
  bool is_trace_body() const {
    return _trace_tags.at(TraceAutovectorizationTag::TAG_BODY);
  }
  bool is_trace_dependence_graph() const {
    return _trace_tags.at(TraceAutovectorizationTag::TAG_DEPENDENCE_GRAPH);
  }
  bool is_trace_vector_element_type() const {
    return _trace_tags.at(TraceAutovectorizationTag::TAG_TYPES);
  }
  bool is_trace_pointer_analysis() const {
    return _trace_tags.at(TraceAutovectorizationTag::TAG_POINTER_ANALYSIS);
  }
  bool is_trace_superword_adjacent_memops() const {
    return TraceSuperWord ||
           _trace_tags.at(TraceAutovectorizationTag::TAG_SW_ADJACENT_MEMOPS);
  }
  bool is_trace_superword_alignment() const {
    return _trace_tags.at(TraceAutovectorizationTag::TAG_SW_ALIGNMENT);
  }
  bool is_trace_superword_rejections() const {
    return TraceSuperWord ||
           _trace_tags.at(TraceAutovectorizationTag::TAG_SW_REJECTIONS);
  }
  bool is_trace_superword_packset() const {
    return TraceSuperWord ||
           _trace_tags.at(TraceAutovectorizationTag::TAG_SW_PACKSET);
  }
  bool is_trace_superword_all() const {
    return TraceSuperWord ||
           _trace_tags.at(TraceAutovectorizationTag::TAG_SW_ALL);
  }
  bool is_trace_superword_info() const {
    return TraceSuperWord ||
           _trace_tags.at(TraceAutovectorizationTag::TAG_SW_INFO);
  }
  bool is_trace_superword_any() const {
    return TraceSuperWord ||
           _trace_tags.at(TraceAutovectorizationTag::TAG_SW_INFO) ||
           _trace_tags.at(TraceAutovectorizationTag::TAG_SW_ALL) ||
           _trace_tags.at(TraceAutovectorizationTag::TAG_SW_ADJACENT_MEMOPS) ||
           _trace_tags.at(TraceAutovectorizationTag::TAG_SW_ALIGNMENT) ||
           _trace_tags.at(TraceAutovectorizationTag::TAG_SW_REJECTIONS) ||
           _trace_tags.at(TraceAutovectorizationTag::TAG_SW_PACKSET);
  }
#endif

  // Check if the loop passes some basic preconditions for vectorization.
  // Overwrite previous data. Return indicates if analysis succeeded.
  bool check_preconditions(IdealLoopTree* lpt, bool allow_cfg);

protected:
  const char* check_preconditions_helper();
};

// Submodule of VLoopAnalyzer.
// Identify and mark all reductions in the loop.
class VLoopReductions : public StackObj {
private:
  typedef const Pair<const Node*, int> PathEnd;

  const VLoop& _vloop;
  VectorSet _loop_reductions;

public:
  VLoopReductions(const VLoop& vloop) :
    _vloop(vloop),
    _loop_reductions(_vloop.arena()){};
  NONCOPYABLE(VLoopReductions);
  void reset() {
    _loop_reductions.clear();
  }

private:
  // Search for a path P = (n_1, n_2, ..., n_k) such that:
  // - original_input(n_i, input) = n_i+1 for all 1 <= i < k,
  // - path(n) for all n in P,
  // - k <= max, and
  // - there exists a node e such that original_input(n_k, input) = e and end(e).
  // Return <e, k>, if P is found, or <nullptr, -1> otherwise.
  // Note that original_input(n, i) has the same behavior as n->in(i) except
  // that it commutes the inputs of binary nodes whose edges have been swapped.
  template <typename NodePredicate1, typename NodePredicate2>
  static PathEnd find_in_path(const Node* n1, uint input, int max,
                              NodePredicate1 path, NodePredicate2 end) {
    const PathEnd no_path(nullptr, -1);
    const Node* current = n1;
    int k = 0;
    for (int i = 0; i <= max; i++) {
      if (current == nullptr) {
        return no_path;
      }
      if (end(current)) {
        return PathEnd(current, k);
      }
      if (!path(current)) {
        return no_path;
      }
      current = original_input(current, input);
      k++;
    }
    return no_path;
  }

public:
  // Whether n is a reduction operator and part of a reduction cycle.
  // This function can be used for individual queries outside auto-vectorization,
  // e.g. to inform matching in target-specific code. Otherwise, the
  // almost-equivalent but faster mark_reductions() is preferable.
  static bool is_reduction(const Node* n);
  // Whether n is marked as a reduction node.
  bool is_marked_reduction(const Node* n) const { return _loop_reductions.test(n->_idx); }
  bool is_marked_reduction_loop() const { return !_loop_reductions.is_empty(); }
  // Are s1 and s2 reductions with a data path between them?
  bool is_marked_reduction_pair(Node* s1, Node* s2) const;
private:
  // Whether n is a standard reduction operator.
  static bool is_reduction_operator(const Node* n);
  // Whether n is part of a reduction cycle via the 'input' edge index. To bound
  // the search, constrain the size of reduction cycles to LoopMaxUnroll.
  static bool in_reduction_cycle(const Node* n, uint input);
  // Reference to the i'th input node of n, commuting the inputs of binary nodes
  // whose edges have been swapped. Assumes n is a commutative operation.
  static Node* original_input(const Node* n, uint i);
public:
  // Find and mark reductions in a loop. Running mark_reductions() is similar to
  // querying is_reduction(n) for every node in the loop, but stricter in
  // that it assumes counted loops and requires that reduction nodes are not
  // used within the loop except by their reduction cycle predecessors.
  void mark_reductions();
};

// Submodule of VLoopAnalyzer.
// Find the memory slices in the loop.
class VLoopMemorySlices : public StackObj {
private:
  const VLoop& _vloop;

  GrowableArray<PhiNode*> _heads;
  GrowableArray<MemNode*> _tails;

public:
  VLoopMemorySlices(const VLoop& vloop) :
    _vloop(vloop),
    _heads(_vloop.arena(), 8,  0, nullptr),
    _tails(_vloop.arena(), 8,  0, nullptr) {};

  NONCOPYABLE(VLoopMemorySlices);

  void reset() {
    _heads.clear();
    _tails.clear();
  }

  void analyze();

  const GrowableArray<PhiNode*> &heads() const { return _heads; }
  const GrowableArray<MemNode*> &tails() const { return _tails; }

  // Get all memory nodes of a slice, in reverse order
  void get_slice(Node* head, Node* tail, GrowableArray<Node*> &slice) const;

  bool same_memory_slice(MemNode* n1, MemNode* n2) const;

#ifndef PRODUCT
  void print() const;
#endif
};

// Submodule of VLoopAnalyzer.
// Find all nodes in the body, and create a mapping node->_idx to a body_idx.
// This mapping is used so that subsequent datastructures sizes only grow with
// the body size, and not the number of all nodes in the compilation.
class VLoopBody : public StackObj {
private:
  const VLoop& _vloop;

  GrowableArray<Node*> _body;
  GrowableArray<int> _body_idx;

  static constexpr char const* FAILURE_NODE_NOT_ALLOWED  = "encontered unhandled node";

public:
  VLoopBody(const VLoop& vloop) :
    _vloop(vloop),
    _body(_vloop.arena(), 8, 0, nullptr),
    _body_idx(_vloop.arena(), (int)(1.10 * _vloop.phase()->C->unique()), 0, 0) {}

  NONCOPYABLE(VLoopBody);

  void reset() {
    _body.clear();
    _body_idx.clear();
  }

  const char* construct();

#ifndef PRODUCT
  void print() const;
#endif

  int body_idx(const Node* n) const {
    assert(_vloop.in_body(n), "must be in loop_body");
    return _body_idx.at(n->_idx);
  }

  const GrowableArray<Node*>& body() const { return _body; }

private:
  void set_body_idx(Node* n, int i) {
    assert(_vloop.in_body(n), "must be in loop_body");
    _body_idx.at_put_grow(n->_idx, i);
  }
};

// Submodule of VLoopAnalyzer.
// We construct a dependence graph for the loop body, based on:
// 1) data dependencies:
//    The edges of the C2 IR nodes that represent data inputs.
// 2) memory dependencies:
//    We must respect Store->Store, Store->Load, and Load->Store order.
//    We do not have to respect the order if:
//    2.1) two memory operations are in different memory slices or
//    2.2) we can prove that the memory regions will never overlap.
//
// The graph can be queried in the following ways:
// 1) PredsIterator:
//    Given some node in the body, iterate over all its predecessors
//    in the dependence graph.
// 2) independent(s1, s2):
//    Check if there is a path s1->s2 or s2->s1. If not, then s1 and s2
//    can be executed in parallel (e.g. in a vector operation).
// 3) mutually_independent:
//    Check if all nodes in a list are mutually independent. If so, then
//    they can be executed in parallel (e.g. in a vector operation).
class VLoopDependenceGraph : public StackObj {
private:
  class DependenceEdge;
  class DependenceNode;

  const VLoop& _vloop;
  const VLoopMemorySlices& _memory_slices;
  const VLoopBody& _body;

  // node->_idx -> DependenceNode* (or nullptr)
  GrowableArray<DependenceNode*> _map;
  DependenceNode* _root;
  DependenceNode* _sink;
  GrowableArray<int> _depth; // body_idx -> depth in graph (DAG)

public:
  VLoopDependenceGraph(const VLoop& vloop,
                       const VLoopMemorySlices& memory_slices,
                       const VLoopBody& body) :
    _vloop(vloop),
    _memory_slices(memory_slices),
    _body(body),
    _map(vloop.arena(), 8,  0, nullptr),
    _root(nullptr),
    _sink(nullptr),
    _depth(vloop.arena(), 8,  0, 0) {}

  NONCOPYABLE(VLoopDependenceGraph);

  void reset() {
    _map.clear();
    _root = new (_vloop.arena()) DependenceNode(nullptr);
    _sink = new (_vloop.arena()) DependenceNode(nullptr);
    _depth.clear();
  }

  void build();

#ifndef PRODUCT
  void print() const;
#endif

private:
  DependenceNode* root() const { return _root; }
  DependenceNode* sink() const { return _sink; }

  // Return dependence node corresponding to an ideal node
  DependenceNode* get_node(Node* node) const {
    assert(node != nullptr, "must not be nullptr");
    DependenceNode* d = _map.at(node->_idx);
    assert(d != nullptr, "must find dependence node");
    return d;
  }

  // Make a new dependence graph node for an ideal node.
  DependenceNode* make_node(Node* node);

  // Make a new dependence graph edge dprec->dsucc
  DependenceEdge* make_edge(DependenceNode* dpred, DependenceNode* dsucc);

  // An edge in the dependence graph.  The edges incident to a dependence
  // node are threaded through _next_in for incoming edges and _next_out
  // for outgoing edges.
  class DependenceEdge : public ArenaObj {
  protected:
    DependenceNode* _pred;
    DependenceNode* _succ;
    DependenceEdge* _next_in;  // list of in edges, null terminated
    DependenceEdge* _next_out; // list of out edges, null terminated

  public:
    DependenceEdge(DependenceNode* pred,
                   DependenceNode* succ,
                   DependenceEdge* next_in,
                   DependenceEdge* next_out) :
      _pred(pred), _succ(succ), _next_in(next_in), _next_out(next_out) {}

    DependenceEdge* next_in()  { return _next_in; }
    DependenceEdge* next_out() { return _next_out; }
    DependenceNode* pred()     { return _pred; }
    DependenceNode* succ()     { return _succ; }
  };

  // A node in the dependence graph.  _in_head starts the threaded list of
  // incoming edges, and _out_head starts the list of outgoing edges.
  class DependenceNode : public ArenaObj {
  protected:
    Node*           _node;     // Corresponding ideal node
    DependenceEdge* _in_head;  // Head of list of in edges, null terminated
    DependenceEdge* _out_head; // Head of list of out edges, null terminated

  public:
    DependenceNode(Node* node) :
      _node(node),
      _in_head(nullptr),
      _out_head(nullptr)
    {
      assert(node == nullptr ||
             node->is_Mem() ||
             node->is_memory_phi(),
             "only memory graph nodes expected");
    }

    Node*           node()                { return _node;     }
    DependenceEdge* in_head()             { return _in_head;  }
    DependenceEdge* out_head()            { return _out_head; }
    void set_in_head(DependenceEdge* hd)  { _in_head = hd;    }
    void set_out_head(DependenceEdge* hd) { _out_head = hd;   }

    int in_cnt();  // Incoming edge count
    int out_cnt(); // Outgoing edge count

    void print() const;
  };

public:
  // Given some node in the body, iterate over all its predecessors
  // in the dependence graph.
  class PredsIterator {
  private:
    Node*           _n;
    int             _next_idx;
    int             _end_idx;
    DependenceEdge* _dep_next;
    Node*           _current;
    bool            _done;

  public:
    PredsIterator(Node* n, const VLoopDependenceGraph &dg);
    NONCOPYABLE(PredsIterator);

    Node* current() { return _current; }
    bool  done()    { return _done; }
    void  next();
  };

  // Are s1 and s2 independent? i.e. no path from s1 to s2 / s2 to s1?
  bool independent(Node* s1, Node* s2) const;
  // Are all nodes in nodes mutually independent?
  bool mutually_independent(Node_List* nodes) const;

private:
  // Depth in graph (DAG). Used to prune search paths.
  int depth(Node* n) const {
    assert(_vloop.in_body(n), "only call on nodes in loop");
    return _depth.at(_body.body_idx(n));
  }

  void set_depth(Node* n, int d) {
    assert(_vloop.in_body(n), "only call on nodes in loop");
    _depth.at_put(_body.body_idx(n), d);
  }

  void compute_max_depth();
};

// Submodule of VLoopAnalyzer.
// Compute the vector element type for every node in the loop body.
// We need to do this to be able to vectorize the narrower integer
// types (byte, char, short). In the C2 IR, their operations are
// done with full int type with 4 byte precision (e.g. AddI, MulI).
// Example:  char a,b,c;  a = (char)(b + c);
// However, if we can prove the the upper bits are only truncated,
// and the lower bits for the narrower type computed correctly, we
// can compute the operations in the narrower type directly (e.g we
// perform the AddI or MulI with 1 or 2 bytes). This allows us to
// fit more operations in a vector, and can remove the otherwise
// required conversion (int <-> narrower type).
// We compute the types backwards (use-to-def): If all use nodes
// only require the lower bits, then the def node can do the operation
// only with the lower bits, and we propagate the narrower type to it.
class VLoopTypes : public StackObj {
private:
  const VLoop& _vloop;
  const VLoopBody& _body;

  // body_idx -> vector element type
  GrowableArray<const Type*> _velt_type;

public:
  VLoopTypes(const VLoop& vloop,
             const VLoopBody& body) :
    _vloop(vloop),
    _body(body),
    _velt_type(vloop.arena(), 8,  0, nullptr) {}

  NONCOPYABLE(VLoopTypes);

  void reset() {
    _velt_type.clear();
  }

  void compute_vector_element_type();

#ifndef PRODUCT
  void print() const;
#endif

  const Type* velt_type(Node* n) const {
    assert(_vloop.in_body(n), "only call on nodes in loop");
    const Type* t = _velt_type.at(_body.body_idx(n));
    assert(t != nullptr, "must have type");
    return t;
  }

  BasicType velt_basic_type(Node* n) const {
    return velt_type(n)->array_element_basic_type();
  }

  int data_size(Node* s) const {
    int bsize = type2aelembytes(velt_basic_type(s));
    assert(bsize != 0, "valid size");
    return bsize;
  }

  bool same_velt_type(Node* n1, Node* n2) const {
    const Type* vt1 = velt_type(n1);
    const Type* vt2 = velt_type(n2);
    if (vt1->basic_type() == T_INT && vt2->basic_type() == T_INT) {
      // Compare vectors element sizes for integer types.
      return data_size(n1) == data_size(n2);
    }
    return vt1 == vt2;
  }

  int vector_width(Node* n) const {
    BasicType bt = velt_basic_type(n);
    return MIN2(ABS(_vloop.iv_stride()), Matcher::max_vector_size(bt));
  }

  int vector_width_in_bytes(Node* n) const {
    BasicType bt = velt_basic_type(n);
    return vector_width(n) * type2aelembytes(bt);
  }

private:
  void set_velt_type(Node* n, const Type* t) {
    assert(t != nullptr, "cannot set nullptr");
    assert(_vloop.in_body(n), "only call on nodes in loop");
    _velt_type.at_put(_body.body_idx(n), t);
  }

  const Type* container_type(Node* n) const;
};

// Analyze the loop in preparation for auto-vectorization. This class is
// deliberately structured into many submodules, which are as independent
// as possible, though some submodules do require other submodules.
class VLoopAnalyzer : public VLoop {
protected:
  static constexpr char const* FAILURE_NO_MAX_UNROLL = "slp max unroll analysis required";
  static constexpr char const* FAILURE_NO_REDUCTION_OR_STORE = "no reduction and no store in loop";

  // Submodules that analyze different aspects of the loop
  VLoopReductions      _reductions;
  VLoopMemorySlices    _memory_slices;
  VLoopBody            _body;
  VLoopTypes           _types;
  VLoopDependenceGraph _dependence_graph;

public:
  VLoopAnalyzer(PhaseIdealLoop* phase) :
    VLoop(phase),
    _reductions(*this),
    _memory_slices(*this),
    _body(*this),
    _types(*this, _body), // types requires: body
    _dependence_graph(*this, _memory_slices, _body) // dependence_graph requires: memory_slices and body
  {
  };
  NONCOPYABLE(VLoopAnalyzer);

  // Analyze the loop in preparation for vectorization.
  // Overwrite previous data. Return indicates if analysis succeeded.
  bool analyze(IdealLoopTree* lpt,
               bool allow_cfg);

  // Read-only accessors for submodules
  const VLoopReductions& reductions() const            { return _reductions; }
  const VLoopMemorySlices& memory_slices() const       { return _memory_slices; }
  const VLoopBody& body() const                        { return _body; }
  const VLoopTypes& types() const                      { return _types; }
  const VLoopDependenceGraph& dependence_graph() const { return _dependence_graph; }

private:
  virtual void reset(IdealLoopTree* lpt, bool allow_cfg) override {
    VLoop::reset(lpt, allow_cfg);
    _reductions.reset();
    _memory_slices.reset();
    _body.reset();
    _types.reset();
    _dependence_graph.reset();
  }
  const char* analyze_helper();
};

// A vectorization pointer (VPointer) has information about an address for
// dependence checking and vector alignment. It's usually bound to a memory
// operation in a counted loop for vectorizable analysis.
class VPointer : public StackObj {
 protected:
<<<<<<< HEAD
  MemNode*        _mem;      // My memory reference node
  const VLoop&    _vloop;
=======
  const MemNode*  _mem;      // My memory reference node
  PhaseIdealLoop* _phase;    // PhaseIdealLoop handle
  IdealLoopTree*  _lpt;      // Current IdealLoopTree
  PhiNode*        _iv;       // The loop induction variable
>>>>>>> 827c71da

  Node* _base;               // null if unsafe nonheap reference
  Node* _adr;                // address pointer
  int   _scale;              // multiplier for iv (in bytes), 0 if no loop iv
  int   _offset;             // constant offset (in bytes)

  Node* _invar;              // invariant offset (in bytes), null if none
#ifdef ASSERT
  Node* _debug_invar;
  bool  _debug_negate_invar; // if true then use: (0 - _invar)
  Node* _debug_invar_scale;  // multiplier for invariant
#endif

  Node_Stack* _nstack;       // stack used to record a vpointer trace of variants
  bool        _analyze_only; // Used in loop unrolling only for vpointer trace
  uint        _stack_idx;    // Used in loop unrolling only for vpointer trace

  const VLoop&    vloop() const { return _vloop; }
  PhaseIdealLoop* phase() const { return _vloop.phase(); }
  IdealLoopTree*  lpt() const   { return _vloop.lpt(); }
  PhiNode*        iv() const    { return _vloop.iv(); }

  bool is_loop_member(Node* n) const;
  bool invariant(Node* n) const;

  // Match: k*iv + offset
  bool scaled_iv_plus_offset(Node* n);
  // Match: k*iv where k is a constant that's not zero
  bool scaled_iv(Node* n);
  // Match: offset is (k [+/- invariant])
  bool offset_plus_k(Node* n, bool negate = false);

 public:
  enum CMP {
    Less          = 1,
    Greater       = 2,
    Equal         = 4,
    NotEqual      = (Less | Greater),
    NotComparable = (Less | Greater | Equal)
  };

<<<<<<< HEAD
  VPointer(MemNode* mem, const VLoop& vloop) :
    VPointer(mem, vloop, nullptr, false) {}
  VPointer(MemNode* mem, const VLoop& vloop, Node_Stack* nstack) :
    VPointer(mem, vloop, nstack, true) {}
 private:
  VPointer(MemNode* mem, const VLoop& vloop,
=======
  VPointer(const MemNode* mem,
           PhaseIdealLoop* phase, IdealLoopTree* lpt,
>>>>>>> 827c71da
           Node_Stack* nstack, bool analyze_only);
  // Following is used to create a temporary object during
  // the pattern match of an address expression.
  VPointer(VPointer* p);
  NONCOPYABLE(VPointer);

<<<<<<< HEAD
 public:
  bool valid()  { return _adr != nullptr; }
  bool has_iv() { return _scale != 0; }
=======
  bool valid()             const { return _adr != nullptr; }
  bool has_iv()            const { return _scale != 0; }
>>>>>>> 827c71da

  Node* base()             const { return _base; }
  Node* adr()              const { return _adr; }
  const MemNode* mem()     const { return _mem; }
  int   scale_in_bytes()   const { return _scale; }
  Node* invar()            const { return _invar; }
  int   offset_in_bytes()  const { return _offset; }
  int   memory_size()      const { return _mem->memory_size(); }
  Node_Stack* node_stack() const { return _nstack; }

  // Biggest detectable factor of the invariant.
  int   invar_factor() const;

  // Comparable?
  bool invar_equals(VPointer& q) {
    assert(_debug_invar == NodeSentinel || q._debug_invar == NodeSentinel ||
           (_invar == q._invar) == (_debug_invar == q._debug_invar &&
                                    _debug_invar_scale == q._debug_invar_scale &&
                                    _debug_negate_invar == q._debug_negate_invar), "");
    return _invar == q._invar;
  }

  int cmp(VPointer& q) {
    if (valid() && q.valid() &&
        (_adr == q._adr || (_base == _adr && q._base == q._adr)) &&
        _scale == q._scale   && invar_equals(q)) {
      bool overlap = q._offset <   _offset +   memory_size() &&
                       _offset < q._offset + q.memory_size();
      return overlap ? Equal : (_offset < q._offset ? Less : Greater);
    } else {
      return NotComparable;
    }
  }

  bool overlap_possible_with_any_in(Node_List* p) {
    for (uint k = 0; k < p->size(); k++) {
      MemNode* mem = p->at(k)->as_Mem();
      VPointer p_mem(mem, vloop());
      // Only if we know that we have Less or Greater can we
      // be sure that there can never be an overlap between
      // the two memory regions.
      if (!not_equal(p_mem)) {
        return true;
      }
    }
    return false;
  }

  bool not_equal(VPointer& q)     { return not_equal(cmp(q)); }
  bool equal(VPointer& q)         { return equal(cmp(q)); }
  bool comparable(VPointer& q)    { return comparable(cmp(q)); }
  static bool not_equal(int cmp)  { return cmp <= NotEqual; }
  static bool equal(int cmp)      { return cmp == Equal; }
  static bool comparable(int cmp) { return cmp < NotComparable; }

  void print();

#ifndef PRODUCT
  class Tracer {
    friend class VPointer;
    const VLoop &_vloop;
    static int _depth;
    int _depth_save;
    void print_depth() const;
    int  depth() const    { return _depth; }
    void set_depth(int d) { _depth = d; }
    void inc_depth()      { _depth++; }
    void dec_depth()      { if (_depth > 0) _depth--; }
    void store_depth()    { _depth_save = _depth; }
    void restore_depth()  { _depth = _depth_save; }

    class Depth {
      friend class VPointer;
      Depth()      { ++_depth; }
      Depth(int x) { _depth = 0; }
      ~Depth()     { if (_depth > 0) --_depth; }
    };
    Tracer(const VLoop &vloop) : _vloop(vloop) {}

    bool is_trace_pointer_analysis() const { return _vloop.is_trace_pointer_analysis(); }

    // tracing functions
    void ctor_1(const Node* mem);
    void ctor_2(Node* adr);
    void ctor_3(Node* adr, int i);
    void ctor_4(Node* adr, int i);
    void ctor_5(Node* adr, Node* base,  int i);
    void ctor_6(const Node* mem);

    void scaled_iv_plus_offset_1(Node* n);
    void scaled_iv_plus_offset_2(Node* n);
    void scaled_iv_plus_offset_3(Node* n);
    void scaled_iv_plus_offset_4(Node* n);
    void scaled_iv_plus_offset_5(Node* n);
    void scaled_iv_plus_offset_6(Node* n);
    void scaled_iv_plus_offset_7(Node* n);
    void scaled_iv_plus_offset_8(Node* n);

    void scaled_iv_1(Node* n);
    void scaled_iv_2(Node* n, int scale);
    void scaled_iv_3(Node* n, int scale);
    void scaled_iv_4(Node* n, int scale);
    void scaled_iv_5(Node* n, int scale);
    void scaled_iv_6(Node* n, int scale);
    void scaled_iv_7(Node* n);
    void scaled_iv_8(Node* n, VPointer* tmp);
    void scaled_iv_9(Node* n, int _scale, int _offset, Node* _invar);
    void scaled_iv_10(Node* n);

    void offset_plus_k_1(Node* n);
    void offset_plus_k_2(Node* n, int _offset);
    void offset_plus_k_3(Node* n, int _offset);
    void offset_plus_k_4(Node* n);
    void offset_plus_k_5(Node* n, Node* _invar);
    void offset_plus_k_6(Node* n, Node* _invar, bool _negate_invar, int _offset);
    void offset_plus_k_7(Node* n, Node* _invar, bool _negate_invar, int _offset);
    void offset_plus_k_8(Node* n, Node* _invar, bool _negate_invar, int _offset);
    void offset_plus_k_9(Node* n, Node* _invar, bool _negate_invar, int _offset);
    void offset_plus_k_10(Node* n, Node* _invar, bool _negate_invar, int _offset);
    void offset_plus_k_11(Node* n);
  } _tracer; // Tracer
#endif

  Node* maybe_negate_invar(bool negate, Node* invar);

  void maybe_add_to_invar(Node* new_invar, bool negate);

  Node* register_if_new(Node* n) const;
};


// Vector element size statistics for loop vectorization with vector masks
class VectorElementSizeStats {
 private:
  static const int NO_SIZE = -1;
  static const int MIXED_SIZE = -2;
  int* _stats;

 public:
  VectorElementSizeStats(Arena* a) : _stats(NEW_ARENA_ARRAY(a, int, 4)) {
    clear();
  }

  void clear() { memset(_stats, 0, sizeof(int) * 4); }

  void record_size(int size) {
    assert(1 <= size && size <= 8 && is_power_of_2(size), "Illegal size");
    _stats[exact_log2(size)]++;
  }

  int count_size(int size) {
    assert(1 <= size && size <= 8 && is_power_of_2(size), "Illegal size");
    return _stats[exact_log2(size)];
  }

  int smallest_size() {
    for (int i = 0; i <= 3; i++) {
      if (_stats[i] > 0) return (1 << i);
    }
    return NO_SIZE;
  }

  int largest_size() {
    for (int i = 3; i >= 0; i--) {
      if (_stats[i] > 0) return (1 << i);
    }
    return NO_SIZE;
  }

  int unique_size() {
    int small = smallest_size();
    int large = largest_size();
    return (small == large) ? small : MIXED_SIZE;
  }
};

// When alignment is required, we must adjust the pre-loop iteration count pre_iter,
// such that the address is aligned for any main_iter >= 0:
//
//   adr = base + offset + invar + scale * init
//                               + scale * pre_stride * pre_iter
//                               + scale * main_stride * main_iter
//
// The AlignmentSolver generates solutions of the following forms:
//   1. Empty:       No pre_iter guarantees alignment.
//   2. Trivial:     Any pre_iter guarantees alignment.
//   3. Constrained: There is a periodic solution, but it is not trivial.
//
// The Constrained solution is of the following form:
//
//   pre_iter = m * q + r                                    (for any integer m)
//                   [- invar / (scale * pre_stride)  ]      (if there is an invariant)
//                   [- init / pre_stride             ]      (if init is variable)
//
// The solution is periodic with periodicity q, which is guaranteed to be a power of 2.
// This periodic solution is "rotated" by three alignment terms: one for constants (r),
// one for the invariant (if present), and one for init (if it is variable).
//
// The "filter" method combines the solutions of two mem_refs, such that the new set of
// values for pre_iter guarantees alignment for both mem_refs.
//
class EmptyAlignmentSolution;
class TrivialAlignmentSolution;
class ConstrainedAlignmentSolution;

class AlignmentSolution : public ResourceObj {
public:
  virtual bool is_empty() const = 0;
  virtual bool is_trivial() const = 0;
  virtual bool is_constrained() const = 0;

  virtual const ConstrainedAlignmentSolution* as_constrained() const {
    assert(is_constrained(), "must be constrained");
    return nullptr;
  }

  // Implemented by each subclass
  virtual const AlignmentSolution* filter(const AlignmentSolution* other) const = 0;
  virtual void print() const = 0;

  // Compute modulo and ensure that we get a positive remainder
  static int mod(int i, int q) {
    assert(q >= 1, "modulo value must be large enough");

    // Modulo operator: Get positive 0 <= r < q  for positive i, but
    //                  get negative 0 >= r > -q for negative i.
    int r = i % q;

    // Make negative r into positive ones:
    r = (r >= 0) ? r : r + q;

    assert(0 <= r && r < q, "remainder must fit in modulo space");
    return r;
  }
};

class EmptyAlignmentSolution : public AlignmentSolution {
private:
  const char* _reason;
public:
  EmptyAlignmentSolution(const char* reason) :  _reason(reason) {}
  virtual bool is_empty() const override final       { return true; }
  virtual bool is_trivial() const override final     { return false; }
  virtual bool is_constrained() const override final { return false; }
  const char* reason() const { return _reason; }

  virtual const AlignmentSolution* filter(const AlignmentSolution* other) const override final {
    // If "this" cannot be guaranteed to be aligned, then we also cannot guarantee to align
    // "this" and "other" together.
    return new EmptyAlignmentSolution("empty solution input to filter");
  }

  virtual void print() const override final {
    tty->print_cr("empty solution: %s", reason());
  };
};

class TrivialAlignmentSolution : public AlignmentSolution {
public:
  TrivialAlignmentSolution() {}
  virtual bool is_empty() const override final       { return false; }
  virtual bool is_trivial() const override final     { return true; }
  virtual bool is_constrained() const override final { return false; }

  virtual const AlignmentSolution* filter(const AlignmentSolution* other) const override final {
    if (other->is_empty()) {
      // If "other" cannot be guaranteed to be aligned, then we also cannot guarantee to align
      // "this" and "other".
      return new EmptyAlignmentSolution("empty solution input to filter");
    }
    // Since "this" is trivial (no constraints), the solution of "other" guarantees alignment
    // of both.
    return other;
  }

  virtual void print() const override final {
    tty->print_cr("pre_iter >= 0 (trivial)");
  };
};

class ConstrainedAlignmentSolution : public AlignmentSolution {
private:
  const MemNode* _mem_ref;
  const int _q;
  const int _r;
  const Node* _invar;
  const int _scale;
public:
  ConstrainedAlignmentSolution(const MemNode* mem_ref,
                               const int q,
                               const int r,
                               const Node* invar,
                               int scale) :
      _mem_ref(mem_ref),
      _q(q),
      _r(r),
      _invar(invar),
      _scale(scale) {
    assert(q > 1 && is_power_of_2(q), "q must be power of 2");
    assert(0 <= r && r < q, "r must be in modulo space of q");
    assert(_mem_ref != nullptr, "must have mem_ref");
  }

  virtual bool is_empty() const override final       { return false; }
  virtual bool is_trivial() const override final     { return false; }
  virtual bool is_constrained() const override final { return true; }

  const MemNode* mem_ref() const        { return _mem_ref; }

  virtual const ConstrainedAlignmentSolution* as_constrained() const override final { return this; }

  virtual const AlignmentSolution* filter(const AlignmentSolution* other) const override final {
    if (other->is_empty()) {
      // If "other" cannot be guaranteed to be aligned, then we also cannot guarantee to align
      // "this" and "other" together.
      return new EmptyAlignmentSolution("empty solution input to filter");
    }
    // Since "other" is trivial (no constraints), the solution of "this" guarantees alignment
    // of both.
    if (other->is_trivial()) {
      return this;
    }

    // Both solutions are constrained:
    ConstrainedAlignmentSolution const* s1 = this;
    ConstrainedAlignmentSolution const* s2 = other->as_constrained();

    // Thus, pre_iter is the intersection of two sets, i.e. constrained by these two equations,
    // for any integers m1 and m2:
    //
    //   pre_iter = m1 * q1 + r1
    //                     [- invar1 / (scale1 * pre_stride)  ]
    //                     [- init / pre_stride               ]
    //
    //   pre_iter = m2 * q2 + r2
    //                     [- invar2 / (scale2 * pre_stride)  ]
    //                     [- init / pre_stride               ]
    //
    // Note: pre_stride and init are identical for all mem_refs in the loop.
    //
    // The init alignment term either does not exist for both mem_refs, or exists identically
    // for both. The init alignment term is thus trivially identical.
    //
    // The invar alignment term is identical if either:
    //   - both mem_refs have no invariant.
    //   - both mem_refs have the same invariant and the same scale.
    //
    if (s1->_invar != s2->_invar) {
      return new EmptyAlignmentSolution("invar not identical");
    }
    if (s1->_invar != nullptr && s1->_scale != s2->_scale) {
      return new EmptyAlignmentSolution("has invar with different scale");
    }

    // Now, we have reduced the problem to:
    //
    //   pre_iter = m1 * q1 + r1 [- x]       (S1)
    //   pre_iter = m2 * q2 + r2 [- x]       (S2)
    //

    // Make s2 the bigger modulo space, i.e. has larger periodicity q.
    // This guarantees that S2 is either identical to, a subset of,
    // or disjunct from S1 (but cannot be a strict superset of S1).
    if (s1->_q > s2->_q) {
      swap(s1, s2);
    }
    assert(s1->_q <= s2->_q, "s1 is a smaller modulo space than s2");

    // Is S2 subset of (or equal to) S1?
    //
    // for any m2, there are integers a, b, m1: m2 * q2     + r2          =
    //                                          m2 * a * q1 + b * q1 + r1 =
    //                                          (m2 * a + b) * q1 + r1
    //
    // Since q1 and q2 are both powers of 2, and q1 <= q2, we know there
    // is an integer a: a * q1 = q2. Thus, it remains to check if there
    // is an integer b: b * q1 + r1 = r2. This is equivalent to checking:
    //
    //   r1 = r1 % q1 = r2 % q1
    //
    if (mod(s2->_r, s1->_q) != s1->_r) {
      // Neither is subset of the other -> no intersection
      return new EmptyAlignmentSolution("empty intersection (r and q)");
    }

    // Now we know: "s1 = m1 * q1 + r1" is a superset of "s2 = m2 * q2 + r2"
    // Hence, any solution of S2 guarantees alignment for both mem_refs.
    return s2; // return the subset
  }

  virtual void print() const override final {
    tty->print("m * q(%d) + r(%d)", _q, _r);
    if (_invar != nullptr) {
      tty->print(" - invar[%d] / (scale(%d) * pre_stride)", _invar->_idx, _scale);
    }
    tty->print_cr(" [- init / pre_stride], mem_ref[%d]", mem_ref()->_idx);
  };
};

// When strict alignment is required (e.g. -XX:+AlignVector), then we must ensure
// that all vector memory accesses can be aligned. We achieve this alignment by
// adjusting the pre-loop limit, which adjusts the number of iterations executed
// in the pre-loop.
//
// This is how the pre-loop and unrolled main-loop look like for a memref (adr):
//
// iv = init
// i = 0 // single-iteration counter
//
// pre-loop:
//   iv = init + i * pre_stride
//   adr = base + offset + invar + scale * iv
//   adr = base + offset + invar + scale * (init + i * pre_stride)
//   iv += pre_stride
//   i++
//
// pre_iter = i // number of iterations in the pre-loop
// iv = init + pre_iter * pre_stride
//
// main_iter = 0 // main-loop iteration counter
// main_stride = unroll_factor * pre_stride
//
// main-loop:
//   i = pre_iter + main_iter * unroll_factor
//   iv = init + i * pre_stride = init + pre_iter * pre_stride + main_iter * unroll_factor * pre_stride
//                              = init + pre_iter * pre_stride + main_iter * main_stride
//   adr = base + offset + invar + scale * iv // must be aligned
//   iv += main_stride
//   i  += unroll_factor
//   main_iter++
//
// For each vector memory access, we can find the set of pre_iter (number of pre-loop
// iterations) which would align its address. The AlignmentSolver finds such an
// AlignmentSolution. We can then check which solutions are compatible, and thus
// decide if we have to (partially) reject vectorization if not all vectors have
// a compatible solutions.
class AlignmentSolver {
private:
  const MemNode* _mem_ref;       // first element
  const uint     _vector_length; // number of elements in vector
  const int      _element_size;
  const int      _vector_width;  // in bytes

  // All vector loads and stores need to be memory aligned. The alignment width (aw) in
  // principle is the vector_width. But when vector_width > ObjectAlignmentInBytes this is
  // too strict, since any memory object is only guaranteed to be ObjectAlignmentInBytes
  // aligned. For example, the relative offset between two arrays is only guaranteed to
  // be divisible by ObjectAlignmentInBytes.
  const int      _aw;

  // We analyze the address of mem_ref. The idea is to disassemble it into a linear
  // expression, where we can use the constant factors as the basis for ensuring the
  // alignment of vector memory accesses.
  //
  // The Simple form of the address is disassembled by VPointer into:
  //
  //   adr = base + offset + invar + scale * iv
  //
  // Where the iv can be written as:
  //
  //   iv = init + pre_stride * pre_iter + main_stride * main_iter
  //
  // pre_iter:    number of pre-loop iterations (adjustable via pre-loop limit)
  // main_iter:   number of main-loop iterations (main_iter >= 0)
  //
  const Node*    _base;           // base of address (e.g. Java array object, aw-aligned)
  const int      _offset;
  const Node*    _invar;
  const int      _invar_factor;   // known constant factor of invar
  const int      _scale;
  const Node*    _init_node;      // value of iv before pre-loop
  const int      _pre_stride;     // address increment per pre-loop iteration
  const int      _main_stride;    // address increment per main-loop iteration

  DEBUG_ONLY( const bool _is_trace; );

  static const MemNode* mem_ref_not_null(const MemNode* mem_ref) {
    assert(mem_ref != nullptr, "not nullptr");
    return mem_ref;
  }

public:
  AlignmentSolver(const MemNode* mem_ref,
                  const uint vector_length,
                  const Node* base,
                  const int offset,
                  const Node* invar,
                  const int invar_factor,
                  const int scale,
                  const Node* init_node,
                  const int pre_stride,
                  const int main_stride
                  DEBUG_ONLY( COMMA const bool is_trace)
                  ) :
      _mem_ref(           mem_ref_not_null(mem_ref)),
      _vector_length(     vector_length),
      _element_size(      _mem_ref->memory_size()),
      _vector_width(      _vector_length * _element_size),
      _aw(                MIN2(_vector_width, ObjectAlignmentInBytes)),
      _base(              base),
      _offset(            offset),
      _invar(             invar),
      _invar_factor(      invar_factor),
      _scale(             scale),
      _init_node(         init_node),
      _pre_stride(        pre_stride),
      _main_stride(       main_stride)
      DEBUG_ONLY( COMMA _is_trace(is_trace) )
  {
    assert(_mem_ref != nullptr &&
           (_mem_ref->is_Load() || _mem_ref->is_Store()),
           "only load or store vectors allowed");
  }

  AlignmentSolution* solve() const;

private:
  class EQ4 {
   private:
    const int _C_const;
    const int _C_invar;
    const int _C_init;
    const int _C_pre;
    const int _aw;

   public:
    EQ4(const int C_const, const int C_invar, const int C_init, const int C_pre, const int aw) :
    _C_const(C_const), _C_invar(C_invar), _C_init(C_init), _C_pre(C_pre), _aw(aw) {}

    enum State { TRIVIAL, CONSTRAINED, EMPTY };

    State eq4a_state() const {
      return (abs(_C_pre) >= _aw) ? ( (C_const_mod_aw() == 0       ) ? TRIVIAL     : EMPTY)
                                  : ( (C_const_mod_abs_C_pre() == 0) ? CONSTRAINED : EMPTY);
    }

    State eq4b_state() const {
      return (abs(_C_pre) >= _aw) ? ( (C_invar_mod_aw() == 0       ) ? TRIVIAL     : EMPTY)
                                  : ( (C_invar_mod_abs_C_pre() == 0) ? CONSTRAINED : EMPTY);
    }

    State eq4c_state() const {
      return (abs(_C_pre) >= _aw) ? ( (C_init_mod_aw() == 0       )  ? TRIVIAL     : EMPTY)
                                  : ( (C_init_mod_abs_C_pre() == 0)  ? CONSTRAINED : EMPTY);
    }

   private:
    int C_const_mod_aw() const        { return AlignmentSolution::mod(_C_const, _aw); }
    int C_invar_mod_aw() const        { return AlignmentSolution::mod(_C_invar, _aw); }
    int C_init_mod_aw() const         { return AlignmentSolution::mod(_C_init,  _aw); }
    int C_const_mod_abs_C_pre() const { return AlignmentSolution::mod(_C_const, abs(_C_pre)); }
    int C_invar_mod_abs_C_pre() const { return AlignmentSolution::mod(_C_invar, abs(_C_pre)); }
    int C_init_mod_abs_C_pre() const  { return AlignmentSolution::mod(_C_init,  abs(_C_pre)); }

#ifdef ASSERT
   public:
    void trace() const;

   private:
    static const char* state_to_str(State s) {
      if (s == TRIVIAL)     { return "trivial"; }
      if (s == CONSTRAINED) { return "constrained"; }
      return "empty";
    }
#endif
  };

#ifdef ASSERT
  bool is_trace() const { return _is_trace; }
  void trace_start_solve() const;
  void trace_reshaped_form(const int C_const,
                           const int C_const_init,
                           const int C_invar,
                           const int C_init,
                           const int C_pre,
                           const int C_main) const;
  void trace_main_iteration_alignment(const int C_const,
                                      const int C_invar,
                                      const int C_init,
                                      const int C_pre,
                                      const int C_main,
                                      const int C_main_mod_aw) const;
  void trace_constrained_solution(const int C_const,
                                  const int C_invar,
                                  const int C_init,
                                  const int C_pre,
                                  const int q,
                                  const int r) const;
#endif
};

#endif // SHARE_OPTO_VECTORIZATION_HPP<|MERGE_RESOLUTION|>--- conflicted
+++ resolved
@@ -159,6 +159,9 @@
            _trace_tags.at(TraceAutovectorizationTag::TAG_SW_ALIGNMENT) ||
            _trace_tags.at(TraceAutovectorizationTag::TAG_SW_REJECTIONS) ||
            _trace_tags.at(TraceAutovectorizationTag::TAG_SW_PACKSET);
+  }
+  bool is_trace_align_vector() const {
+    return _trace_tags.at(TraceAutovectorizationTag::TAG_ALIGN_VECTOR);
   }
 #endif
 
@@ -548,14 +551,14 @@
   void print() const;
 #endif
 
-  const Type* velt_type(Node* n) const {
+  const Type* velt_type(const Node* n) const {
     assert(_vloop.in_body(n), "only call on nodes in loop");
     const Type* t = _velt_type.at(_body.body_idx(n));
     assert(t != nullptr, "must have type");
     return t;
   }
 
-  BasicType velt_basic_type(Node* n) const {
+  BasicType velt_basic_type(const Node* n) const {
     return velt_type(n)->array_element_basic_type();
   }
 
@@ -575,12 +578,12 @@
     return vt1 == vt2;
   }
 
-  int vector_width(Node* n) const {
+  int vector_width(const Node* n) const {
     BasicType bt = velt_basic_type(n);
     return MIN2(ABS(_vloop.iv_stride()), Matcher::max_vector_size(bt));
   }
 
-  int vector_width_in_bytes(Node* n) const {
+  int vector_width_in_bytes(const Node* n) const {
     BasicType bt = velt_basic_type(n);
     return vector_width(n) * type2aelembytes(bt);
   }
@@ -651,15 +654,8 @@
 // operation in a counted loop for vectorizable analysis.
 class VPointer : public StackObj {
  protected:
-<<<<<<< HEAD
-  MemNode*        _mem;      // My memory reference node
+  const MemNode*  _mem;      // My memory reference node
   const VLoop&    _vloop;
-=======
-  const MemNode*  _mem;      // My memory reference node
-  PhaseIdealLoop* _phase;    // PhaseIdealLoop handle
-  IdealLoopTree*  _lpt;      // Current IdealLoopTree
-  PhiNode*        _iv;       // The loop induction variable
->>>>>>> 827c71da
 
   Node* _base;               // null if unsafe nonheap reference
   Node* _adr;                // address pointer
@@ -701,32 +697,21 @@
     NotComparable = (Less | Greater | Equal)
   };
 
-<<<<<<< HEAD
-  VPointer(MemNode* mem, const VLoop& vloop) :
+  VPointer(const MemNode* mem, const VLoop& vloop) :
     VPointer(mem, vloop, nullptr, false) {}
-  VPointer(MemNode* mem, const VLoop& vloop, Node_Stack* nstack) :
+  VPointer(const MemNode* mem, const VLoop& vloop, Node_Stack* nstack) :
     VPointer(mem, vloop, nstack, true) {}
  private:
-  VPointer(MemNode* mem, const VLoop& vloop,
-=======
-  VPointer(const MemNode* mem,
-           PhaseIdealLoop* phase, IdealLoopTree* lpt,
->>>>>>> 827c71da
+  VPointer(const MemNode* mem, const VLoop& vloop,
            Node_Stack* nstack, bool analyze_only);
   // Following is used to create a temporary object during
   // the pattern match of an address expression.
   VPointer(VPointer* p);
   NONCOPYABLE(VPointer);
 
-<<<<<<< HEAD
  public:
-  bool valid()  { return _adr != nullptr; }
-  bool has_iv() { return _scale != 0; }
-=======
   bool valid()             const { return _adr != nullptr; }
   bool has_iv()            const { return _scale != 0; }
->>>>>>> 827c71da
-
   Node* base()             const { return _base; }
   Node* adr()              const { return _adr; }
   const MemNode* mem()     const { return _mem; }
