/*
 * Copyright (c) 2007, 2024, Oracle and/or its affiliates. All rights reserved.
 * DO NOT ALTER OR REMOVE COPYRIGHT NOTICES OR THIS FILE HEADER.
 *
 * This code is free software; you can redistribute it and/or modify it
 * under the terms of the GNU General Public License version 2 only, as
 * published by the Free Software Foundation.
 *
 * This code is distributed in the hope that it will be useful, but WITHOUT
 * ANY WARRANTY; without even the implied warranty of MERCHANTABILITY or
 * FITNESS FOR A PARTICULAR PURPOSE.  See the GNU General Public License
 * version 2 for more details (a copy is included in the LICENSE file that
 * accompanied this code).
 *
 * You should have received a copy of the GNU General Public License version
 * 2 along with this work; if not, write to the Free Software Foundation,
 * Inc., 51 Franklin St, Fifth Floor, Boston, MA 02110-1301 USA.
 *
 * Please contact Oracle, 500 Oracle Parkway, Redwood Shores, CA 94065 USA
 * or visit www.oracle.com if you need additional information or have any
 * questions.
 */

#ifndef SHARE_OPTO_SUPERWORD_HPP
#define SHARE_OPTO_SUPERWORD_HPP

#include "opto/vectorization.hpp"
#include "utilities/growableArray.hpp"

//
//                  S U P E R W O R D   T R A N S F O R M
//
// SuperWords are short, fixed length vectors.
//
// Algorithm from:
//
// Exploiting SuperWord Level Parallelism with
//   Multimedia Instruction Sets
// by
//   Samuel Larsen and Saman Amarasinghe
//   MIT Laboratory for Computer Science
// date
//   May 2000
// published in
//   ACM SIGPLAN Notices
//   Proceedings of ACM PLDI '00,  Volume 35 Issue 5
//
// Definition 3.1 A Pack is an n-tuple, <s1, ...,sn>, where
// s1,...,sn are independent isomorphic statements in a basic
// block.
//
// Definition 3.2 A PackSet is a set of Packs.
//
// Definition 3.3 A Pair is a Pack of size two, where the
// first statement is considered the left element, and the
// second statement is considered the right element.

class VPointer;

// ========================= Dependence Graph =====================

class DepMem;

//------------------------------DepEdge---------------------------
// An edge in the dependence graph.  The edges incident to a dependence
// node are threaded through _next_in for incoming edges and _next_out
// for outgoing edges.
class DepEdge : public ArenaObj {
 protected:
  DepMem* _pred;
  DepMem* _succ;
  DepEdge* _next_in;   // list of in edges, null terminated
  DepEdge* _next_out;  // list of out edges, null terminated

 public:
  DepEdge(DepMem* pred, DepMem* succ, DepEdge* next_in, DepEdge* next_out) :
    _pred(pred), _succ(succ), _next_in(next_in), _next_out(next_out) {}

  DepEdge* next_in()  { return _next_in; }
  DepEdge* next_out() { return _next_out; }
  DepMem*  pred()     { return _pred; }
  DepMem*  succ()     { return _succ; }

  void print();
};

//------------------------------DepMem---------------------------
// A node in the dependence graph.  _in_head starts the threaded list of
// incoming edges, and _out_head starts the list of outgoing edges.
class DepMem : public ArenaObj {
 protected:
  Node*    _node;     // Corresponding ideal node
  DepEdge* _in_head;  // Head of list of in edges, null terminated
  DepEdge* _out_head; // Head of list of out edges, null terminated

 public:
  DepMem(Node* node) : _node(node), _in_head(nullptr), _out_head(nullptr) {}

  Node*    node()                { return _node;     }
  DepEdge* in_head()             { return _in_head;  }
  DepEdge* out_head()            { return _out_head; }
  void set_in_head(DepEdge* hd)  { _in_head = hd;    }
  void set_out_head(DepEdge* hd) { _out_head = hd;   }

  int in_cnt();  // Incoming edge count
  int out_cnt(); // Outgoing edge count

  void print();
};

//------------------------------DepGraph---------------------------
class DepGraph {
 protected:
  Arena* _arena;
  GrowableArray<DepMem*> _map;
  DepMem* _root;
  DepMem* _tail;

 public:
  DepGraph(Arena* a) : _arena(a), _map(a, 8,  0, nullptr) {
    _root = new (_arena) DepMem(nullptr);
    _tail = new (_arena) DepMem(nullptr);
  }

  DepMem* root() { return _root; }
  DepMem* tail() { return _tail; }

  // Return dependence node corresponding to an ideal node
  DepMem* dep(Node* node) const { return _map.at(node->_idx); }

  // Make a new dependence graph node for an ideal node.
  DepMem* make_node(Node* node);

  // Make a new dependence graph edge dprec->dsucc
  DepEdge* make_edge(DepMem* dpred, DepMem* dsucc);

  DepEdge* make_edge(Node* pred,   Node* succ)   { return make_edge(dep(pred), dep(succ)); }
  DepEdge* make_edge(DepMem* pred, Node* succ)   { return make_edge(pred,      dep(succ)); }
  DepEdge* make_edge(Node* pred,   DepMem* succ) { return make_edge(dep(pred), succ);      }

  void print(Node* n)   { dep(n)->print(); }
  void print(DepMem* d) { d->print(); }
};

//------------------------------DepPreds---------------------------
// Iterator over predecessors in the dependence graph and
// non-memory-graph inputs of ideal nodes.
class DepPreds : public StackObj {
private:
  Node*    _n;
  int      _next_idx, _end_idx;
  DepEdge* _dep_next;
  Node*    _current;
  bool     _done;

public:
  DepPreds(Node* n, const DepGraph& dg);
  Node* current() { return _current; }
  bool  done()    { return _done; }
  void  next();
};

//------------------------------DepSuccs---------------------------
// Iterator over successors in the dependence graph and
// non-memory-graph outputs of ideal nodes.
class DepSuccs : public StackObj {
private:
  Node*    _n;
  int      _next_idx, _end_idx;
  DepEdge* _dep_next;
  Node*    _current;
  bool     _done;

public:
  DepSuccs(Node* n, DepGraph& dg);
  Node* current() { return _current; }
  bool  done()    { return _done; }
  void  next();
};


// ========================= SuperWord =====================

// -----------------------------SWNodeInfo---------------------------------
// Per node info needed by SuperWord
class SWNodeInfo {
 public:
  int         _alignment; // memory alignment for a node
  int         _depth;     // Max expression (DAG) depth from block start
  Node_List*  _my_pack;   // pack containing this node

  SWNodeInfo() : _alignment(-1), _depth(0), _my_pack(nullptr) {}
  static const SWNodeInfo initial;
};

// -----------------------------SuperWord---------------------------------
// Transforms scalar operations into packed (superword) operations.
class SuperWord : public ResourceObj {
 private:
  const VLoopAnalyzer& _vloop_analyzer;
  const VLoop&         _vloop;

  // Arena for small data structures. Large data structures are allocated in
  // VSharedData, and reused over many AutoVectorizations.
  Arena _arena;

  enum consts { top_align = -1, bottom_align = -666 };

  GrowableArray<Node_List*> _packset;    // Packs for the current block

  GrowableArray<SWNodeInfo> _node_info;  // Info needed per node
  CloneMap&            _clone_map;       // map of nodes created in cloning
  MemNode const* _align_to_ref;          // Memory reference that pre-loop will align to

  DepGraph _dg; // Dependence graph

 public:
  SuperWord(const VLoopAnalyzer &vloop_analyzer);

  // Attempt to run the SuperWord algorithm on the loop. Return true if we succeed.
  bool transform_loop();

  // Decide if loop can eventually be vectorized, and what unrolling factor is required.
  static void unrolling_analysis(const VLoop &vloop, int &local_loop_unroll_factor);

  // VLoop Accessors
  PhaseIdealLoop* phase()     const { return _vloop.phase(); }
  PhaseIterGVN& igvn()        const { return _vloop.phase()->igvn(); }
  IdealLoopTree* lpt()        const { return _vloop.lpt(); }
  CountedLoopNode* cl()       const { return _vloop.cl(); }
  PhiNode* iv()               const { return _vloop.iv(); }
  int iv_stride()             const { return cl()->stride_con(); }
  bool in_bb(const Node* n)   const { return _vloop.in_bb(n); }

  // VLoopReductions Accessors
  bool is_marked_reduction(const Node* n) const {
    return _vloop_analyzer.reductions().is_marked_reduction(n);
  }

  bool reduction(Node* n1, Node* n2) const {
    return _vloop_analyzer.reductions().is_marked_reduction_pair(n1, n2);
  }

  // VLoopMemorySlices Accessors
  bool same_memory_slice(MemNode* n1, MemNode* n2) const {
    return _vloop_analyzer.memory_slices().same_memory_slice(n1, n2);
  }

  // VLoopBody Accessors
  const GrowableArray<Node*>& body() const {
    return _vloop_analyzer.body().body();
  }

  int bb_idx(const Node* n) const     {
    return _vloop_analyzer.body().bb_idx(n);
  }

  // VLoopTypes Accessors
  const Type* velt_type(Node* n) const {
    return _vloop_analyzer.types().velt_type(n);
  }

  BasicType velt_basic_type(Node* n) const {
    return _vloop_analyzer.types().velt_basic_type(n);
  }

  bool same_velt_type(Node* n1, Node* n2) const {
    return _vloop_analyzer.types().same_velt_type(n1, n2);
  }

  int data_size(Node* n) const {
    return _vloop_analyzer.types().data_size(n);
  }

  int vector_width(Node* n) const {
    return _vloop_analyzer.types().vector_width(n);
  }

  int vector_width_in_bytes(const Node* n) const {
    return _vloop_analyzer.types().vector_width_in_bytes(n);
  }

#ifndef PRODUCT
  // TraceAutoVectorization and TraceSuperWord
  bool is_trace_superword_alignment() const {
    // Too verbose for TraceSuperWord
    return _vloop.vtrace().is_trace(TraceAutoVectorizationTag::SW_ALIGNMENT);
  }

  bool is_trace_superword_dependence_graph() const {
    return TraceSuperWord ||
           _vloop.vtrace().is_trace(TraceAutoVectorizationTag::SW_DEPENDENCE_GRAPH);
  }

  bool is_trace_superword_adjacent_memops() const {
    return TraceSuperWord ||
           _vloop.vtrace().is_trace(TraceAutoVectorizationTag::SW_ADJACENT_MEMOPS);
  }

  bool is_trace_superword_rejections() const {
    return TraceSuperWord ||
           _vloop.vtrace().is_trace(TraceAutoVectorizationTag::SW_REJECTIONS);
  }

  bool is_trace_superword_packset() const {
    return TraceSuperWord ||
           _vloop.vtrace().is_trace(TraceAutoVectorizationTag::SW_PACKSET);
  }

  bool is_trace_superword_info() const {
    return TraceSuperWord ||
           _vloop.vtrace().is_trace(TraceAutoVectorizationTag::SW_INFO);
  }

  bool is_trace_superword_verbose() const {
    // Too verbose for TraceSuperWord
    return _vloop.vtrace().is_trace(TraceAutoVectorizationTag::SW_VERBOSE);
  }

  bool is_trace_superword_any() const {
    return TraceSuperWord ||
           is_trace_align_vector() ||
           _vloop.vtrace().is_trace(TraceAutoVectorizationTag::SW_ALIGNMENT) ||
           _vloop.vtrace().is_trace(TraceAutoVectorizationTag::SW_DEPENDENCE_GRAPH) ||
           _vloop.vtrace().is_trace(TraceAutoVectorizationTag::SW_ADJACENT_MEMOPS) ||
           _vloop.vtrace().is_trace(TraceAutoVectorizationTag::SW_REJECTIONS) ||
           _vloop.vtrace().is_trace(TraceAutoVectorizationTag::SW_PACKSET) ||
           _vloop.vtrace().is_trace(TraceAutoVectorizationTag::SW_INFO) ||
           _vloop.vtrace().is_trace(TraceAutoVectorizationTag::SW_VERBOSE);
  }

  bool is_trace_align_vector() const {
    return _vloop.vtrace().is_trace(TraceAutoVectorizationTag::ALIGN_VECTOR) ||
           is_trace_superword_verbose();
  }
#endif

  bool     do_vector_loop()        { return _do_vector_loop; }

  const GrowableArray<Node_List*>& packset() const { return _packset; }
  const DepGraph&                  dg()      const { return _dg; }
 private:
  bool           _race_possible;   // In cases where SDMU is true
  bool           _do_vector_loop;  // whether to do vectorization/simd style
  int            _num_work_vecs;   // Number of non memory vector operations
  int            _num_reductions;  // Number of reduction expressions applied

  // Accessors
  Arena* arena()                   { return &_arena; }

  int get_vw_bytes_special(MemNode* s);
  const MemNode* align_to_ref() const { return _align_to_ref; }
  void set_align_to_ref(const MemNode* m) { _align_to_ref = m; }

  // Ensure node_info contains element "i"
  void grow_node_info(int i) { if (i >= _node_info.length()) _node_info.at_put_grow(i, SWNodeInfo::initial); }

  // should we align vector memory references on this platform?
  bool vectors_should_be_aligned() { return !Matcher::misaligned_vectors_ok() || AlignVector; }

  // memory alignment for a node
  int alignment(Node* n)                     { return _node_info.adr_at(bb_idx(n))->_alignment; }
  void set_alignment(Node* n, int a)         { int i = bb_idx(n); grow_node_info(i); _node_info.adr_at(i)->_alignment = a; }

  // Max expression (DAG) depth from beginning of the block for each node
  int depth(Node* n) const                   { return _node_info.adr_at(bb_idx(n))->_depth; }
  void set_depth(Node* n, int d)             { int i = bb_idx(n); grow_node_info(i); _node_info.adr_at(i)->_depth = d; }

  // my_pack
 public:
  Node_List* my_pack(const Node* n)     const { return !in_bb(n) ? nullptr : _node_info.adr_at(bb_idx(n))->_my_pack; }
 private:
  void set_my_pack(Node* n, Node_List* p)     { int i = bb_idx(n); grow_node_info(i); _node_info.adr_at(i)->_my_pack = p; }
  // is pack good for converting into one vector node replacing bunches of Cmp, Bool, CMov nodes.
  static bool requires_long_to_int_conversion(int opc);
  // For pack p, are all idx operands the same?
  bool same_inputs(const Node_List* p, int idx);
  // CloneMap utilities
  bool same_origin_idx(Node* a, Node* b) const;
  bool same_generation(Node* a, Node* b) const;

<<<<<<< HEAD
  // methods

  typedef const Pair<const Node*, int> PathEnd;

  // Search for a path P = (n_1, n_2, ..., n_k) such that:
  // - original_input(n_i, input) = n_i+1 for all 1 <= i < k,
  // - path(n) for all n in P,
  // - k <= max, and
  // - there exists a node e such that original_input(n_k, input) = e and end(e).
  // Return <e, k>, if P is found, or <nullptr, -1> otherwise.
  // Note that original_input(n, i) has the same behavior as n->in(i) except
  // that it commutes the inputs of binary nodes whose edges have been swapped.
  template <typename NodePredicate1, typename NodePredicate2>
  static PathEnd find_in_path(const Node *n1, uint input, int max,
                              NodePredicate1 path, NodePredicate2 end) {
    const PathEnd no_path(nullptr, -1);
    const Node* current = n1;
    int k = 0;
    for (int i = 0; i <= max; i++) {
      if (current == nullptr) {
        return no_path;
      }
      if (end(current)) {
        return PathEnd(current, k);
      }
      if (!path(current)) {
        return no_path;
      }
      current = original_input(current, input);
      k++;
    }
    return no_path;
  }

public:
  // Whether n is a reduction operator and part of a reduction cycle.
  // This function can be used for individual queries outside the SLP analysis,
  // e.g. to inform matching in target-specific code. Otherwise, the
  // almost-equivalent but faster SuperWord::mark_reductions() is preferable.
  static bool is_reduction(const Node* n);
  // Whether n is marked as a reduction node.
  bool is_marked_reduction(const Node* n) const { return _loop_reductions.test(n->_idx); }
  // Whether the current loop has any reduction node.
  bool is_marked_reduction_loop() { return !_loop_reductions.is_empty(); }
=======
>>>>>>> 490825fb
private:
  bool SLP_extract();
  // Find the adjacent memory references and create pack pairs for them.
  void find_adjacent_refs();
  // Find a memory reference to align the loop induction variable to.
  MemNode* find_align_to_ref(Node_List &memops, int &idx);
  // Calculate loop's iv adjustment for this memory ops.
  int get_iv_adjustment(MemNode* mem);
  // Construct dependency graph.
  void dependence_graph();

  // Can s1 and s2 be in a pack with s1 immediately preceding s2 and  s1 aligned at "align"
  bool stmts_can_pack(Node* s1, Node* s2, int align);
  // Does s exist in a pack at position pos?
  bool exists_at(Node* s, uint pos);
  // Is s1 immediately before s2 in memory?
  bool are_adjacent_refs(Node* s1, Node* s2);
  // Are s1 and s2 similar?
  bool isomorphic(Node* s1, Node* s2);
  // Do we have pattern n1 = (iv + c) and n2 = (iv + c + 1)?
  bool is_populate_index(const Node* n1, const Node* n2) const;
  // Is there no data path from s1 to s2 or s2 to s1?
  bool independent(Node* s1, Node* s2);
  // Are all nodes in nodes list mutually independent?
  bool mutually_independent(const Node_List* nodes) const;
  // For a node pair (s1, s2) which is isomorphic and independent,
  // do s1 and s2 have similar input edges?
  bool have_similar_inputs(Node* s1, Node* s2);
<<<<<<< HEAD
  // Is there a data path between s1 and s2 and both are reductions?
  bool reduction(Node* s1, Node* s2) const;
=======
>>>>>>> 490825fb
  void set_alignment(Node* s1, Node* s2, int align);
  // Extend packset by following use->def and def->use links from pack members.
  void extend_packset_with_more_pairs_by_following_use_and_def();
  int adjust_alignment_for_type_conversion(Node* s, Node* t, int align);
  // Extend the packset by visiting operand definitions of nodes in pack p
  bool follow_use_defs(Node_List* p);
  // Extend the packset by visiting uses of nodes in pack p
  bool follow_def_uses(Node_List* p);
  // For extended packsets, ordinally arrange uses packset by major component
  void order_def_uses(Node_List* p);
  // Estimate the savings from executing s1 and s2 as a pack
  int est_savings(Node* s1, Node* s2);
  int adjacent_profit(Node* s1, Node* s2);
  int pack_cost(int ct);
  int unpack_cost(int ct);

  // Combine packs A and B with A.last == B.first into A.first..,A.last,B.second,..B.last
  void combine_pairs_to_longer_packs();

  // The lambda method for split_packs can return one of these tasks:
  // 1) reject   -> the pack is removed
  // 2) no_split -> split_size = 0, the old_pack is unchanged
  // 3) else     -> split away split_size nodes from the end of the old_pack
  class SplitTask {
  private:
    const uint _split_size;
    const bool _reject;
    const char* _message;

    SplitTask(const uint split_size, const bool reject, const char* message) :
        _split_size(split_size), _reject(reject), _message(message)
    {
      assert(!reject || split_size == 0, "only non-rejections actually split packs");
      assert(message != nullptr, "must have message");
    }

  public:
    SplitTask(const uint split_size, const char* message) :
        SplitTask(split_size, false, message) {};

    static SplitTask make_no_split() { return SplitTask(0, "no split"); }
    static SplitTask make_reject(const char* message) { return SplitTask(0, true, message); }
    const char* message() const { return _message; }
    bool is_reject() const { return _reject; }

    int split_size() const {
      assert(!is_reject(), "only non-rejections have a split size");
      return _split_size;
    }
  };

  // After split_pack, we either have:
  //    changed    first_pack    second_pack
  // 1) false      old_pack      nullptr       -> old_pack not modified
  // 2) true       nullptr       nullptr       -> old_pack rejected
  // 3) true       old_pack      nullptr       -> old_pack modified (nodes removed)
  // 4) true       pack1         pack2         -> old_pack split into two packs
  class SplitStatus {
  private:
    Node_List* _first_pack;
    Node_List* _second_pack;
    bool _changed;

    SplitStatus(Node_List* first_pack, Node_List* second_pack, bool changed) :
      _first_pack(first_pack), _second_pack(second_pack), _changed(changed)
    {
      assert(_second_pack == nullptr || _changed, "second pack implies is_changed");
      assert(_second_pack == nullptr || _first_pack != nullptr, "second pack implies first pack");
      assert(second_pack == nullptr || first_pack != second_pack, "cannot have the same pack twice");
    }

  public:
    static SplitStatus make_no_change(Node_List* old_pack) {
      assert(old_pack != nullptr, "must have 1 pack");
      return SplitStatus(old_pack, nullptr, false);
    }

    static SplitStatus make_one_pack(Node_List* first_pack) {
      assert(first_pack != nullptr, "must have 1 pack");
      return SplitStatus(first_pack, nullptr, true);
    }

    static SplitStatus make_two_packs(Node_List* first_pack, Node_List* second_pack) {
      assert(first_pack != nullptr && second_pack != nullptr, "must have 2 packs");
      return SplitStatus(first_pack, second_pack, true);
    }

    static SplitStatus make_reject() {
      return SplitStatus(nullptr, nullptr, true);
    }

    bool is_changed() const { return _changed; }
    Node_List* first_pack() const { return _first_pack; }
    Node_List* second_pack() const { return _second_pack; }
  };

  SplitStatus split_pack(const char* split_name, Node_List* pack, SplitTask task);
  template <typename SplitStrategy>
  void split_packs(const char* split_name, SplitStrategy strategy);

  // Split packs at boundaries where left and right have different use or def packs.
  void split_packs_at_use_def_boundaries();
  // Split packs that are only implemented with a smaller pack size. Also splits packs
  // such that they eventually have power of 2 size.
  void split_packs_only_implemented_with_smaller_size();
  // Split packs that have mutual dependence, until all packs are mutually_independent.
  void split_packs_to_break_mutual_dependence();

  // Filter out packs with various filter predicates
  template <typename FilterPredicate>
  void filter_packs(const char* filter_name,
                    const char* error_message,
                    FilterPredicate filter);
  void filter_packs_for_power_of_2_size();
  void filter_packs_for_mutual_independence();
  // Ensure all packs are aligned, if AlignVector is on.
  void filter_packs_for_alignment();
  // Find the set of alignment solutions for load/store pack.
  const AlignmentSolution* pack_alignment_solution(const Node_List* pack);
  // Compress packset, such that it has no nullptr entries.
  void compress_packset();
  // Construct the map from nodes to packs.
  void construct_my_pack_map();
  // Remove packs that are not implemented.
  void filter_packs_for_implemented();
  // Remove packs that are not profitable.
  void filter_packs_for_profitable();
  // Verify that for every pack, all nodes are mutually independent.
  // Also verify that packset and my_pack are consistent.
  DEBUG_ONLY(void verify_packs();)
  // Adjust the memory graph for the packed operations
  void schedule();
  // Helper function for schedule, that reorders all memops, slice by slice, according to the schedule
  void schedule_reorder_memops(Node_List &memops_schedule);

  // Convert packs into vector node operations
  bool output();
  // Create a vector operand for the nodes in pack p for operand: in(opd_idx)
  Node* vector_opd(Node_List* p, int opd_idx);

  // Can code be generated for the pack, restricted to size nodes?
  bool implemented(const Node_List* pack, uint size);
  // Find the maximal implemented size smaller or equal to the packs size
  uint max_implemented_size(const Node_List* pack);

  // For pack p, are all operands and all uses (with in the block) vector?
  bool profitable(const Node_List* p);
  // Verify that all uses of packs are also packs, i.e. we do not need extract operations.
  DEBUG_ONLY(void verify_no_extract();)

  // Check if n_super's pack uses are a superset of n_sub's pack uses.
  bool has_use_pack_superset(const Node* n1, const Node* n2) const;
  // Find a boundary in the pack, where left and right have different pack uses and defs.
  uint find_use_def_boundary(const Node_List* pack) const;
  // Is use->in(u_idx) a vector use?
  bool is_vector_use(Node* use, int u_idx);
<<<<<<< HEAD

  // Construct reverse postorder list of block members
  bool construct_bb();
=======
>>>>>>> 490825fb
  // Initialize per node info
  void initialize_node_info();
  // Compute max depth for expressions from beginning of block
  void compute_max_depth();
  // Return the longer type for vectorizable type-conversion node or illegal type for other nodes.
  BasicType longer_type_for_conversion(Node* n);
  // Find the longest type in def-use chain for packed nodes, and then compute the max vector size.
  int max_vector_size_in_def_use_chain(Node* n);
  // Are s1 and s2 in a pack pair and ordered as s1,s2?
  bool in_packset(Node* s1, Node* s2);
  // Remove the pack at position pos in the packset
  void remove_pack_at(int pos);
  static LoadNode::ControlDependency control_dependency(Node_List* p);
  // Alignment within a vector memory reference
  int memory_alignment(MemNode* s, int iv_adjust);
  // Ensure that the main loop vectors are aligned by adjusting the pre loop limit.
  void adjust_pre_loop_limit_to_align_main_loop_vectors();
  // Is the use of d1 in u1 at the same operand position as d2 in u2?
  bool opnd_positions_match(Node* d1, Node* u1, Node* d2, Node* u2);

  // print methods
  void print_packset();
  void print_pack(Node_List* p);
  void print_stmt(Node* s);

  void packset_sort(int n);
};

#endif // SHARE_OPTO_SUPERWORD_HPP<|MERGE_RESOLUTION|>--- conflicted
+++ resolved
@@ -379,53 +379,6 @@
   bool same_origin_idx(Node* a, Node* b) const;
   bool same_generation(Node* a, Node* b) const;
 
-<<<<<<< HEAD
-  // methods
-
-  typedef const Pair<const Node*, int> PathEnd;
-
-  // Search for a path P = (n_1, n_2, ..., n_k) such that:
-  // - original_input(n_i, input) = n_i+1 for all 1 <= i < k,
-  // - path(n) for all n in P,
-  // - k <= max, and
-  // - there exists a node e such that original_input(n_k, input) = e and end(e).
-  // Return <e, k>, if P is found, or <nullptr, -1> otherwise.
-  // Note that original_input(n, i) has the same behavior as n->in(i) except
-  // that it commutes the inputs of binary nodes whose edges have been swapped.
-  template <typename NodePredicate1, typename NodePredicate2>
-  static PathEnd find_in_path(const Node *n1, uint input, int max,
-                              NodePredicate1 path, NodePredicate2 end) {
-    const PathEnd no_path(nullptr, -1);
-    const Node* current = n1;
-    int k = 0;
-    for (int i = 0; i <= max; i++) {
-      if (current == nullptr) {
-        return no_path;
-      }
-      if (end(current)) {
-        return PathEnd(current, k);
-      }
-      if (!path(current)) {
-        return no_path;
-      }
-      current = original_input(current, input);
-      k++;
-    }
-    return no_path;
-  }
-
-public:
-  // Whether n is a reduction operator and part of a reduction cycle.
-  // This function can be used for individual queries outside the SLP analysis,
-  // e.g. to inform matching in target-specific code. Otherwise, the
-  // almost-equivalent but faster SuperWord::mark_reductions() is preferable.
-  static bool is_reduction(const Node* n);
-  // Whether n is marked as a reduction node.
-  bool is_marked_reduction(const Node* n) const { return _loop_reductions.test(n->_idx); }
-  // Whether the current loop has any reduction node.
-  bool is_marked_reduction_loop() { return !_loop_reductions.is_empty(); }
-=======
->>>>>>> 490825fb
 private:
   bool SLP_extract();
   // Find the adjacent memory references and create pack pairs for them.
@@ -454,11 +407,6 @@
   // For a node pair (s1, s2) which is isomorphic and independent,
   // do s1 and s2 have similar input edges?
   bool have_similar_inputs(Node* s1, Node* s2);
-<<<<<<< HEAD
-  // Is there a data path between s1 and s2 and both are reductions?
-  bool reduction(Node* s1, Node* s2) const;
-=======
->>>>>>> 490825fb
   void set_alignment(Node* s1, Node* s2, int align);
   // Extend packset by following use->def and def->use links from pack members.
   void extend_packset_with_more_pairs_by_following_use_and_def();
@@ -615,12 +563,7 @@
   uint find_use_def_boundary(const Node_List* pack) const;
   // Is use->in(u_idx) a vector use?
   bool is_vector_use(Node* use, int u_idx);
-<<<<<<< HEAD
-
-  // Construct reverse postorder list of block members
-  bool construct_bb();
-=======
->>>>>>> 490825fb
+
   // Initialize per node info
   void initialize_node_info();
   // Compute max depth for expressions from beginning of block
