/*
 * Copyright (c) 2007, 2022, Oracle and/or its affiliates. All rights reserved.
 * DO NOT ALTER OR REMOVE COPYRIGHT NOTICES OR THIS FILE HEADER.
 *
 * This code is free software; you can redistribute it and/or modify it
 * under the terms of the GNU General Public License version 2 only, as
 * published by the Free Software Foundation.
 *
 * This code is distributed in the hope that it will be useful, but WITHOUT
 * ANY WARRANTY; without even the implied warranty of MERCHANTABILITY or
 * FITNESS FOR A PARTICULAR PURPOSE.  See the GNU General Public License
 * version 2 for more details (a copy is included in the LICENSE file that
 * accompanied this code).
 *
 * You should have received a copy of the GNU General Public License version
 * 2 along with this work; if not, write to the Free Software Foundation,
 * Inc., 51 Franklin St, Fifth Floor, Boston, MA 02110-1301 USA.
 *
 * Please contact Oracle, 500 Oracle Parkway, Redwood Shores, CA 94065 USA
 * or visit www.oracle.com if you need additional information or have any
 * questions.
 */

#include "precompiled.hpp"
#include "compiler/compileLog.hpp"
#include "libadt/vectset.hpp"
#include "memory/allocation.inline.hpp"
#include "memory/resourceArea.hpp"
#include "opto/addnode.hpp"
#include "opto/callnode.hpp"
#include "opto/castnode.hpp"
#include "opto/convertnode.hpp"
#include "opto/divnode.hpp"
#include "opto/matcher.hpp"
#include "opto/memnode.hpp"
#include "opto/mulnode.hpp"
#include "opto/opcodes.hpp"
#include "opto/opaquenode.hpp"
#include "opto/superword.hpp"
#include "opto/vectornode.hpp"
#include "opto/movenode.hpp"
#include "utilities/powerOfTwo.hpp"

//
//                  S U P E R W O R D   T R A N S F O R M
//=============================================================================

//------------------------------SuperWord---------------------------
SuperWord::SuperWord(PhaseIdealLoop* phase) :
  _phase(phase),
  _arena(phase->C->comp_arena()),
  _igvn(phase->_igvn),
  _packset(arena(), 8,  0, NULL),         // packs for the current block
  _bb_idx(arena(), (int)(1.10 * phase->C->unique()), 0, 0), // node idx to index in bb
  _block(arena(), 8,  0, NULL),           // nodes in current block
  _post_block(arena(), 8, 0, NULL),       // nodes common to current block which are marked as post loop vectorizable
  _data_entry(arena(), 8,  0, NULL),      // nodes with all inputs from outside
  _mem_slice_head(arena(), 8,  0, NULL),  // memory slice heads
  _mem_slice_tail(arena(), 8,  0, NULL),  // memory slice tails
  _node_info(arena(), 8,  0, SWNodeInfo::initial), // info needed per node
  _clone_map(phase->C->clone_map()),      // map of nodes created in cloning
  _cmovev_kit(_arena, this),              // map to facilitate CMoveV creation
  _align_to_ref(NULL),                    // memory reference to align vectors to
  _disjoint_ptrs(arena(), 8,  0, OrderedPair::initial), // runtime disambiguated pointer pairs
  _dg(_arena),                            // dependence graph
  _visited(arena()),                      // visited node set
  _post_visited(arena()),                 // post visited node set
  _n_idx_list(arena(), 8),                // scratch list of (node,index) pairs
  _nlist(arena(), 8, 0, NULL),            // scratch list of nodes
  _stk(arena(), 8, 0, NULL),              // scratch stack of nodes
  _lpt(NULL),                             // loop tree node
  _lp(NULL),                              // CountedLoopNode
  _pre_loop_end(NULL),                    // Pre loop CountedLoopEndNode
  _bb(NULL),                              // basic block
  _iv(NULL),                              // induction var
  _race_possible(false),                  // cases where SDMU is true
  _early_return(true),                    // analysis evaluations routine
  _do_vector_loop(phase->C->do_vector_loop()),  // whether to do vectorization/simd style
  _do_reserve_copy(DoReserveCopyInSuperWord),
  _num_work_vecs(0),                      // amount of vector work we have
  _num_reductions(0),                     // amount of reduction work we have
  _ii_first(-1),                          // first loop generation index - only if do_vector_loop()
  _ii_last(-1),                           // last loop generation index - only if do_vector_loop()
  _ii_order(arena(), 8, 0, 0)
{
#ifndef PRODUCT
  _vector_loop_debug = 0;
  if (_phase->C->method() != NULL) {
    _vector_loop_debug = phase->C->directive()->VectorizeDebugOption;
  }

#endif
}

static const bool _do_vector_loop_experimental = false; // Experimental vectorization which uses data from loop unrolling.

//------------------------------transform_loop---------------------------
bool SuperWord::transform_loop(IdealLoopTree* lpt, bool do_optimization) {
  assert(UseSuperWord, "should be");
  // SuperWord only works with power of two vector sizes.
  int vector_width = Matcher::vector_width_in_bytes(T_BYTE);
  if (vector_width < 2 || !is_power_of_2(vector_width)) {
    return false;
  }

  assert(lpt->_head->is_CountedLoop(), "must be");
  CountedLoopNode *cl = lpt->_head->as_CountedLoop();

  if (!cl->is_valid_counted_loop(T_INT)) {
    return false; // skip malformed counted loop
  }

  if (cl->is_rce_post_loop() && cl->is_reduction_loop()) {
    // Post loop vectorization doesn't support reductions
    return false;
  }

  // skip any loop that has not been assigned max unroll by analysis
  if (do_optimization) {
    if (SuperWordLoopUnrollAnalysis && cl->slp_max_unroll() == 0) {
      return false;
    }
  }

  // Check for no control flow in body (other than exit)
  Node *cl_exit = cl->loopexit();
  if (cl->is_main_loop() && (cl_exit->in(0) != lpt->_head)) {
    #ifndef PRODUCT
      if (TraceSuperWord) {
        tty->print_cr("SuperWord::transform_loop: loop too complicated, cl_exit->in(0) != lpt->_head");
        tty->print("cl_exit %d", cl_exit->_idx); cl_exit->dump();
        tty->print("cl_exit->in(0) %d", cl_exit->in(0)->_idx); cl_exit->in(0)->dump();
        tty->print("lpt->_head %d", lpt->_head->_idx); lpt->_head->dump();
        lpt->dump_head();
      }
    #endif
    return false;
  }

  // Make sure the are no extra control users of the loop backedge
  if (cl->back_control()->outcnt() != 1) {
    return false;
  }

  // Skip any loops already optimized by slp
  if (cl->is_vectorized_loop()) {
    return false;
  }

  if (cl->is_unroll_only()) {
    return false;
  }

  if (cl->is_main_loop()) {
    // Check for pre-loop ending with CountedLoopEnd(Bool(Cmp(x,Opaque1(limit))))
    CountedLoopEndNode* pre_end = find_pre_loop_end(cl);
    if (pre_end == NULL) {
      return false;
    }
    Node* pre_opaq1 = pre_end->limit();
    if (pre_opaq1->Opcode() != Op_Opaque1) {
      return false;
    }
    set_pre_loop_end(pre_end);
  }

  init(); // initialize data structures

  set_lpt(lpt);
  set_lp(cl);

  // For now, define one block which is the entire loop body
  set_bb(cl);

  bool success = true;
  if (do_optimization) {
    assert(_packset.length() == 0, "packset must be empty");
    success = SLP_extract();
    if (PostLoopMultiversioning) {
      if (cl->is_vectorized_loop() && cl->is_main_loop() && !cl->is_reduction_loop()) {
        IdealLoopTree *lpt_next = cl->is_strip_mined() ? lpt->_parent->_next : lpt->_next;
        CountedLoopNode *cl_next = lpt_next->_head->as_CountedLoop();
        _phase->has_range_checks(lpt_next);
        // Main loop SLP works well for manually unrolled loops. But post loop
        // vectorization doesn't work for these. To bail out the optimization
        // earlier, we have range check and loop stride conditions below.
        if (cl_next->is_post_loop() && !cl_next->range_checks_present() &&
            cl_next->stride_is_con() && abs(cl_next->stride_con()) == 1) {
          if (!cl_next->is_vectorized_loop()) {
            // Propagate some main loop attributes to its corresponding scalar
            // rce'd post loop for vectorization with vector masks
            cl_next->set_slp_max_unroll(cl->slp_max_unroll());
            cl_next->set_slp_pack_count(cl->slp_pack_count());
          }
        }
      }
    }
  }
  return success;
}

//------------------------------max vector size------------------------------
int SuperWord::max_vector_size(BasicType bt) {
  int max_vector = Matcher::max_vector_size(bt);
  int sw_max_vector_limit = SuperWordMaxVectorSize / type2aelembytes(bt);
  if (max_vector > sw_max_vector_limit) {
    max_vector = sw_max_vector_limit;
  }
  return max_vector;
}

//------------------------------early unrolling analysis------------------------------
void SuperWord::unrolling_analysis(int &local_loop_unroll_factor) {
  bool is_slp = true;
  ResourceMark rm;
  size_t ignored_size = lpt()->_body.size();
  int *ignored_loop_nodes = NEW_RESOURCE_ARRAY(int, ignored_size);
  Node_Stack nstack((int)ignored_size);
  CountedLoopNode *cl = lpt()->_head->as_CountedLoop();
  Node *cl_exit = cl->loopexit_or_null();
  int rpo_idx = _post_block.length();

  assert(rpo_idx == 0, "post loop block is empty");

  // First clear the entries
  for (uint i = 0; i < lpt()->_body.size(); i++) {
    ignored_loop_nodes[i] = -1;
  }

  int max_vector = max_vector_size(T_BYTE);

  // Process the loop, some/all of the stack entries will not be in order, ergo
  // need to preprocess the ignored initial state before we process the loop
  for (uint i = 0; i < lpt()->_body.size(); i++) {
    Node* n = lpt()->_body.at(i);
    if (n == cl->incr() ||
      n->is_reduction() ||
      n->is_AddP() ||
      n->is_Cmp() ||
      n->is_Bool() ||
      n->is_IfTrue() ||
      n->is_CountedLoop() ||
      (n == cl_exit)) {
      ignored_loop_nodes[i] = n->_idx;
      continue;
    }

    if (n->is_If()) {
      IfNode *iff = n->as_If();
      if (iff->_fcnt != COUNT_UNKNOWN && iff->_prob != PROB_UNKNOWN) {
        if (lpt()->is_loop_exit(iff)) {
          ignored_loop_nodes[i] = n->_idx;
          continue;
        }
      }
    }

    if (n->is_Phi() && (n->bottom_type() == Type::MEMORY)) {
      Node* n_tail = n->in(LoopNode::LoopBackControl);
      if (n_tail != n->in(LoopNode::EntryControl)) {
        if (!n_tail->is_Mem()) {
          is_slp = false;
          break;
        }
      }
    }

    // This must happen after check of phi/if
    if (n->is_Phi() || n->is_If()) {
      ignored_loop_nodes[i] = n->_idx;
      continue;
    }

    if (n->is_LoadStore() || n->is_MergeMem() ||
      (n->is_Proj() && !n->as_Proj()->is_CFG())) {
      is_slp = false;
      break;
    }

    // Ignore nodes with non-primitive type.
    BasicType bt;
    if (n->is_Mem()) {
      bt = n->as_Mem()->memory_type();
    } else {
      bt = n->bottom_type()->basic_type();
    }
    if (is_java_primitive(bt) == false) {
      ignored_loop_nodes[i] = n->_idx;
      continue;
    }

    if (n->is_Mem()) {
      MemNode* current = n->as_Mem();
      Node* adr = n->in(MemNode::Address);
      Node* n_ctrl = _phase->get_ctrl(adr);

      // save a queue of post process nodes
      if (n_ctrl != NULL && lpt()->is_member(_phase->get_loop(n_ctrl))) {
        // Process the memory expression
        int stack_idx = 0;
        bool have_side_effects = true;
        if (adr->is_AddP() == false) {
          nstack.push(adr, stack_idx++);
        } else {
          // Mark the components of the memory operation in nstack
          SWPointer p1(current, this, &nstack, true);
          have_side_effects = p1.node_stack()->is_nonempty();
        }

        // Process the pointer stack
        while (have_side_effects) {
          Node* pointer_node = nstack.node();
          for (uint j = 0; j < lpt()->_body.size(); j++) {
            Node* cur_node = lpt()->_body.at(j);
            if (cur_node == pointer_node) {
              ignored_loop_nodes[j] = cur_node->_idx;
              break;
            }
          }
          nstack.pop();
          have_side_effects = nstack.is_nonempty();
        }
      }
    }
  }

  if (is_slp) {
    // In the main loop, SLP works well if parts of the operations in the loop body
    // are not vectorizable and those non-vectorizable parts will be unrolled only.
    // But in post loops with vector masks, we create singleton packs directly from
    // scalars so all operations should be vectorized together. This compares the
    // number of packs in the post loop with the main loop and bail out if the post
    // loop potentially has more packs.
    if (cl->is_rce_post_loop()) {
      for (uint i = 0; i < lpt()->_body.size(); i++) {
        if (ignored_loop_nodes[i] == -1) {
          _post_block.at_put_grow(rpo_idx++, lpt()->_body.at(i));
        }
      }
      if (_post_block.length() > cl->slp_pack_count()) {
        // Clear local_loop_unroll_factor and bail out directly from here
        local_loop_unroll_factor = 0;
        cl->mark_was_slp();
        cl->set_slp_max_unroll(0);
        return;
      }
    }

    // Now we try to find the maximum supported consistent vector which the machine
    // description can use
    bool flag_small_bt = false;
    for (uint i = 0; i < lpt()->_body.size(); i++) {
      if (ignored_loop_nodes[i] != -1) continue;

      BasicType bt;
      Node* n = lpt()->_body.at(i);
      if (n->is_Mem()) {
        bt = n->as_Mem()->memory_type();
      } else {
        bt = n->bottom_type()->basic_type();
      }

      if (is_java_primitive(bt) == false) continue;

      int cur_max_vector = max_vector_size(bt);

      // If a max vector exists which is not larger than _local_loop_unroll_factor
      // stop looking, we already have the max vector to map to.
      if (cur_max_vector < local_loop_unroll_factor) {
        is_slp = false;
        if (TraceSuperWordLoopUnrollAnalysis) {
          tty->print_cr("slp analysis fails: unroll limit greater than max vector\n");
        }
        break;
      }

      // Map the maximal common vector except conversion nodes, because we can't get
      // the precise basic type for conversion nodes in the stage of early analysis.
      if (!VectorNode::is_convert_opcode(n->Opcode()) &&
          VectorNode::implemented(n->Opcode(), cur_max_vector, bt)) {
        if (cur_max_vector < max_vector && !flag_small_bt) {
          max_vector = cur_max_vector;
        } else if (cur_max_vector > max_vector && UseSubwordForMaxVector) {
          // Analyse subword in the loop to set maximum vector size to take advantage of full vector width for subword types.
          // Here we analyze if narrowing is likely to happen and if it is we set vector size more aggressively.
          // We check for possibility of narrowing by looking through chain operations using subword types.
          if (is_subword_type(bt)) {
            uint start, end;
            VectorNode::vector_operands(n, &start, &end);

            for (uint j = start; j < end; j++) {
              Node* in = n->in(j);
              // Don't propagate through a memory
              if (!in->is_Mem() && in_bb(in) && in->bottom_type()->basic_type() == T_INT) {
                bool same_type = true;
                for (DUIterator_Fast kmax, k = in->fast_outs(kmax); k < kmax; k++) {
                  Node *use = in->fast_out(k);
                  if (!in_bb(use) && use->bottom_type()->basic_type() != bt) {
                    same_type = false;
                    break;
                  }
                }
                if (same_type) {
                  max_vector = cur_max_vector;
                  flag_small_bt = true;
                  cl->mark_subword_loop();
                }
              }
            }
          }
        }
      }
    }
    if (is_slp) {
      local_loop_unroll_factor = max_vector;
      cl->mark_passed_slp();
    }
    cl->mark_was_slp();
    cl->set_slp_max_unroll(local_loop_unroll_factor);
  }
}

//------------------------------SLP_extract---------------------------
// Extract the superword level parallelism
//
// 1) A reverse post-order of nodes in the block is constructed.  By scanning
//    this list from first to last, all definitions are visited before their uses.
//
// 2) A point-to-point dependence graph is constructed between memory references.
//    This simplifies the upcoming "independence" checker.
//
// 3) The maximum depth in the node graph from the beginning of the block
//    to each node is computed.  This is used to prune the graph search
//    in the independence checker.
//
// 4) For integer types, the necessary bit width is propagated backwards
//    from stores to allow packed operations on byte, char, and short
//    integers.  This reverses the promotion to type "int" that javac
//    did for operations like: char c1,c2,c3;  c1 = c2 + c3.
//
// 5) One of the memory references is picked to be an aligned vector reference.
//    The pre-loop trip count is adjusted to align this reference in the
//    unrolled body.
//
// 6) The initial set of pack pairs is seeded with memory references.
//
// 7) The set of pack pairs is extended by following use->def and def->use links.
//
// 8) The pairs are combined into vector sized packs.
//
// 9) Reorder the memory slices to co-locate members of the memory packs.
//
// 10) Generate ideal vector nodes for the final set of packs and where necessary,
//    inserting scalar promotion, vector creation from multiple scalars, and
//    extraction of scalar values from vectors.
//
bool SuperWord::SLP_extract() {

#ifndef PRODUCT
  if (_do_vector_loop && TraceSuperWord) {
    tty->print("SuperWord::SLP_extract\n");
    tty->print("input loop\n");
    _lpt->dump_head();
    _lpt->dump();
    for (uint i = 0; i < _lpt->_body.size(); i++) {
      _lpt->_body.at(i)->dump();
    }
  }
#endif
  // Ready the block
  if (!construct_bb()) {
    return false; // Exit if no interesting nodes or complex graph.
  }

  // build    _dg, _disjoint_ptrs
  dependence_graph();

  // compute function depth(Node*)
  compute_max_depth();

  CountedLoopNode *cl = lpt()->_head->as_CountedLoop();
  if (cl->is_main_loop()) {
    if (_do_vector_loop_experimental) {
      if (mark_generations() != -1) {
        hoist_loads_in_graph(); // this only rebuild the graph; all basic structs need rebuild explicitly

        if (!construct_bb()) {
          return false; // Exit if no interesting nodes or complex graph.
        }
        dependence_graph();
        compute_max_depth();
      }

#ifndef PRODUCT
      if (TraceSuperWord) {
        tty->print_cr("\nSuperWord::_do_vector_loop: graph after hoist_loads_in_graph");
        _lpt->dump_head();
        for (int j = 0; j < _block.length(); j++) {
          Node* n = _block.at(j);
          int d = depth(n);
          for (int i = 0; i < d; i++) tty->print("%s", "  ");
          tty->print("%d :", d);
          n->dump();
        }
      }
#endif
    }

    compute_vector_element_type();

    // Attempt vectorization

    find_adjacent_refs();

    if (align_to_ref() == NULL) {
      return false; // Did not find memory reference to align vectors
    }

    extend_packlist();

    if (_do_vector_loop_experimental) {
      if (_packset.length() == 0) {
#ifndef PRODUCT
        if (TraceSuperWord) {
          tty->print_cr("\nSuperWord::_do_vector_loop DFA could not build packset, now trying to build anyway");
        }
#endif
        pack_parallel();
      }
    }

    combine_packs();

    construct_my_pack_map();
    if (UseVectorCmov) {
      merge_packs_to_cmovd();
    }

    filter_packs();

    schedule();

    // Record eventual count of vector packs for checks in post loop vectorization
    if (PostLoopMultiversioning) {
      cl->set_slp_pack_count(_packset.length());
    }
  } else {
    assert(cl->is_rce_post_loop(), "Must be an rce'd post loop");
    int saved_mapped_unroll_factor = cl->slp_max_unroll();
    if (saved_mapped_unroll_factor) {
      int vector_mapped_unroll_factor = saved_mapped_unroll_factor;

      // now reset the slp_unroll_factor so that we can check the analysis mapped
      // what the vector loop was mapped to
      cl->set_slp_max_unroll(0);

      // do the analysis on the post loop
      unrolling_analysis(vector_mapped_unroll_factor);

      // if our analyzed loop is a canonical fit, start processing it
      if (vector_mapped_unroll_factor == saved_mapped_unroll_factor) {
        // now add the vector nodes to packsets
        for (int i = 0; i < _post_block.length(); i++) {
          Node* n = _post_block.at(i);
          Node_List* singleton = new Node_List();
          singleton->push(n);
          _packset.append(singleton);
          set_my_pack(n, singleton);
        }

        // map base types for vector usage
        compute_vector_element_type();
      } else {
        return false;
      }
    } else {
      // for some reason we could not map the slp analysis state of the vectorized loop
      return false;
    }
  }

  return output();
}

//------------------------------find_adjacent_refs---------------------------
// Find the adjacent memory references and create pack pairs for them.
// This is the initial set of packs that will then be extended by
// following use->def and def->use links.  The align positions are
// assigned relative to the reference "align_to_ref"
void SuperWord::find_adjacent_refs() {
  // Get list of memory operations
  Node_List memops;
  for (int i = 0; i < _block.length(); i++) {
    Node* n = _block.at(i);
    if (n->is_Mem() && !n->is_LoadStore() && in_bb(n) &&
        is_java_primitive(n->as_Mem()->memory_type())) {
      int align = memory_alignment(n->as_Mem(), 0);
      if (align != bottom_align) {
        memops.push(n);
      }
    }
  }
  if (TraceSuperWord) {
    tty->print_cr("\nfind_adjacent_refs found %d memops", memops.size());
  }

  Node_List align_to_refs;
  int max_idx;
  int best_iv_adjustment = 0;
  MemNode* best_align_to_mem_ref = NULL;

  while (memops.size() != 0) {
    // Find a memory reference to align to.
    MemNode* mem_ref = find_align_to_ref(memops, max_idx);
    if (mem_ref == NULL) break;
    align_to_refs.push(mem_ref);
    int iv_adjustment = get_iv_adjustment(mem_ref);

    if (best_align_to_mem_ref == NULL) {
      // Set memory reference which is the best from all memory operations
      // to be used for alignment. The pre-loop trip count is modified to align
      // this reference to a vector-aligned address.
      best_align_to_mem_ref = mem_ref;
      best_iv_adjustment = iv_adjustment;
      NOT_PRODUCT(find_adjacent_refs_trace_1(best_align_to_mem_ref, best_iv_adjustment);)
    }

    SWPointer align_to_ref_p(mem_ref, this, NULL, false);
    // Set alignment relative to "align_to_ref" for all related memory operations.
    for (int i = memops.size() - 1; i >= 0; i--) {
      MemNode* s = memops.at(i)->as_Mem();
      if (isomorphic(s, mem_ref) &&
           (!_do_vector_loop || same_origin_idx(s, mem_ref))) {
        SWPointer p2(s, this, NULL, false);
        if (p2.comparable(align_to_ref_p)) {
          int align = memory_alignment(s, iv_adjustment);
          set_alignment(s, align);
        }
      }
    }

    // Create initial pack pairs of memory operations for which
    // alignment is set and vectors will be aligned.
    bool create_pack = true;
    if (memory_alignment(mem_ref, best_iv_adjustment) == 0 || _do_vector_loop) {
      if (vectors_should_be_aligned()) {
        int vw = vector_width(mem_ref);
        int vw_best = vector_width(best_align_to_mem_ref);
        if (vw > vw_best) {
          // Do not vectorize a memory access with more elements per vector
          // if unaligned memory access is not allowed because number of
          // iterations in pre-loop will be not enough to align it.
          create_pack = false;
        } else {
          SWPointer p2(best_align_to_mem_ref, this, NULL, false);
          if (!align_to_ref_p.invar_equals(p2)) {
            // Do not vectorize memory accesses with different invariants
            // if unaligned memory accesses are not allowed.
            create_pack = false;
          }
        }
      }
    } else {
      if (same_velt_type(mem_ref, best_align_to_mem_ref)) {
        // Can't allow vectorization of unaligned memory accesses with the
        // same type since it could be overlapped accesses to the same array.
        create_pack = false;
      } else {
        // Allow independent (different type) unaligned memory operations
        // if HW supports them.
        if (vectors_should_be_aligned()) {
          create_pack = false;
        } else {
          // Check if packs of the same memory type but
          // with a different alignment were created before.
          for (uint i = 0; i < align_to_refs.size(); i++) {
            MemNode* mr = align_to_refs.at(i)->as_Mem();
            if (mr == mem_ref) {
              // Skip when we are looking at same memory operation.
              continue;
            }
            if (same_velt_type(mr, mem_ref) &&
                memory_alignment(mr, iv_adjustment) != 0)
              create_pack = false;
          }
        }
      }
    }
    if (create_pack) {
      for (uint i = 0; i < memops.size(); i++) {
        Node* s1 = memops.at(i);
        int align = alignment(s1);
        if (align == top_align) continue;
        for (uint j = 0; j < memops.size(); j++) {
          Node* s2 = memops.at(j);
          if (alignment(s2) == top_align) continue;
          if (s1 != s2 && are_adjacent_refs(s1, s2)) {
            if (stmts_can_pack(s1, s2, align)) {
              Node_List* pair = new Node_List();
              pair->push(s1);
              pair->push(s2);
              if (!_do_vector_loop || same_origin_idx(s1, s2)) {
                _packset.append(pair);
              }
            }
          }
        }
      }
    } else { // Don't create unaligned pack
      // First, remove remaining memory ops of the same type from the list.
      for (int i = memops.size() - 1; i >= 0; i--) {
        MemNode* s = memops.at(i)->as_Mem();
        if (same_velt_type(s, mem_ref)) {
          memops.remove(i);
        }
      }

      // Second, remove already constructed packs of the same type.
      for (int i = _packset.length() - 1; i >= 0; i--) {
        Node_List* p = _packset.at(i);
        MemNode* s = p->at(0)->as_Mem();
        if (same_velt_type(s, mem_ref)) {
          remove_pack_at(i);
        }
      }

      // If needed find the best memory reference for loop alignment again.
      if (same_velt_type(mem_ref, best_align_to_mem_ref)) {
        // Put memory ops from remaining packs back on memops list for
        // the best alignment search.
        uint orig_msize = memops.size();
        for (int i = 0; i < _packset.length(); i++) {
          Node_List* p = _packset.at(i);
          MemNode* s = p->at(0)->as_Mem();
          assert(!same_velt_type(s, mem_ref), "sanity");
          memops.push(s);
        }
        best_align_to_mem_ref = find_align_to_ref(memops, max_idx);
        if (best_align_to_mem_ref == NULL) {
          if (TraceSuperWord) {
            tty->print_cr("SuperWord::find_adjacent_refs(): best_align_to_mem_ref == NULL");
          }
          // best_align_to_mem_ref will be used for adjusting the pre-loop limit in
          // SuperWord::align_initial_loop_index. Find one with the biggest vector size,
          // smallest data size and smallest iv offset from memory ops from remaining packs.
          if (_packset.length() > 0) {
            if (orig_msize == 0) {
              best_align_to_mem_ref = memops.at(max_idx)->as_Mem();
            } else {
              for (uint i = 0; i < orig_msize; i++) {
                memops.remove(0);
              }
              best_align_to_mem_ref = find_align_to_ref(memops, max_idx);
              assert(best_align_to_mem_ref == NULL, "sanity");
              best_align_to_mem_ref = memops.at(max_idx)->as_Mem();
            }
            assert(best_align_to_mem_ref != NULL, "sanity");
          }
          break;
        }
        best_iv_adjustment = get_iv_adjustment(best_align_to_mem_ref);
        NOT_PRODUCT(find_adjacent_refs_trace_1(best_align_to_mem_ref, best_iv_adjustment);)
        // Restore list.
        while (memops.size() > orig_msize)
          (void)memops.pop();
      }
    } // unaligned memory accesses

    // Remove used mem nodes.
    for (int i = memops.size() - 1; i >= 0; i--) {
      MemNode* m = memops.at(i)->as_Mem();
      if (alignment(m) != top_align) {
        memops.remove(i);
      }
    }

  } // while (memops.size() != 0
  set_align_to_ref(best_align_to_mem_ref);

  if (TraceSuperWord) {
    tty->print_cr("\nAfter find_adjacent_refs");
    print_packset();
  }
}

#ifndef PRODUCT
void SuperWord::find_adjacent_refs_trace_1(Node* best_align_to_mem_ref, int best_iv_adjustment) {
  if (is_trace_adjacent()) {
    tty->print("SuperWord::find_adjacent_refs best_align_to_mem_ref = %d, best_iv_adjustment = %d",
       best_align_to_mem_ref->_idx, best_iv_adjustment);
       best_align_to_mem_ref->dump();
  }
}
#endif

//------------------------------find_align_to_ref---------------------------
// Find a memory reference to align the loop induction variable to.
// Looks first at stores then at loads, looking for a memory reference
// with the largest number of references similar to it.
MemNode* SuperWord::find_align_to_ref(Node_List &memops, int &idx) {
  GrowableArray<int> cmp_ct(arena(), memops.size(), memops.size(), 0);

  // Count number of comparable memory ops
  for (uint i = 0; i < memops.size(); i++) {
    MemNode* s1 = memops.at(i)->as_Mem();
    SWPointer p1(s1, this, NULL, false);
    // Only discard unalignable memory references if vector memory references
    // should be aligned on this platform.
    if (vectors_should_be_aligned() && !ref_is_alignable(p1)) {
      *cmp_ct.adr_at(i) = 0;
      continue;
    }
    for (uint j = i+1; j < memops.size(); j++) {
      MemNode* s2 = memops.at(j)->as_Mem();
      if (isomorphic(s1, s2)) {
        SWPointer p2(s2, this, NULL, false);
        if (p1.comparable(p2)) {
          (*cmp_ct.adr_at(i))++;
          (*cmp_ct.adr_at(j))++;
        }
      }
    }
  }

  // Find Store (or Load) with the greatest number of "comparable" references,
  // biggest vector size, smallest data size and smallest iv offset.
  int max_ct        = 0;
  int max_vw        = 0;
  int max_idx       = -1;
  int min_size      = max_jint;
  int min_iv_offset = max_jint;
  for (uint j = 0; j < memops.size(); j++) {
    MemNode* s = memops.at(j)->as_Mem();
    if (s->is_Store()) {
      int vw = vector_width_in_bytes(s);
      assert(vw > 1, "sanity");
      SWPointer p(s, this, NULL, false);
      if ( cmp_ct.at(j) >  max_ct ||
          (cmp_ct.at(j) == max_ct &&
            ( vw >  max_vw ||
             (vw == max_vw &&
              ( data_size(s) <  min_size ||
               (data_size(s) == min_size &&
                p.offset_in_bytes() < min_iv_offset)))))) {
        max_ct = cmp_ct.at(j);
        max_vw = vw;
        max_idx = j;
        min_size = data_size(s);
        min_iv_offset = p.offset_in_bytes();
      }
    }
  }
  // If no stores, look at loads
  if (max_ct == 0) {
    for (uint j = 0; j < memops.size(); j++) {
      MemNode* s = memops.at(j)->as_Mem();
      if (s->is_Load()) {
        int vw = vector_width_in_bytes(s);
        assert(vw > 1, "sanity");
        SWPointer p(s, this, NULL, false);
        if ( cmp_ct.at(j) >  max_ct ||
            (cmp_ct.at(j) == max_ct &&
              ( vw >  max_vw ||
               (vw == max_vw &&
                ( data_size(s) <  min_size ||
                 (data_size(s) == min_size &&
                  p.offset_in_bytes() < min_iv_offset)))))) {
          max_ct = cmp_ct.at(j);
          max_vw = vw;
          max_idx = j;
          min_size = data_size(s);
          min_iv_offset = p.offset_in_bytes();
        }
      }
    }
  }

#ifdef ASSERT
  if (TraceSuperWord && Verbose) {
    tty->print_cr("\nVector memops after find_align_to_ref");
    for (uint i = 0; i < memops.size(); i++) {
      MemNode* s = memops.at(i)->as_Mem();
      s->dump();
    }
  }
#endif

  idx = max_idx;
  if (max_ct > 0) {
#ifdef ASSERT
    if (TraceSuperWord) {
      tty->print("\nVector align to node: ");
      memops.at(max_idx)->as_Mem()->dump();
    }
#endif
    return memops.at(max_idx)->as_Mem();
  }
  return NULL;
}

//------------------span_works_for_memory_size-----------------------------
static bool span_works_for_memory_size(MemNode* mem, int span, int mem_size, int offset) {
  bool span_matches_memory = false;
  if ((mem_size == type2aelembytes(T_BYTE) || mem_size == type2aelembytes(T_SHORT))
    && ABS(span) == type2aelembytes(T_INT)) {
    // There is a mismatch on span size compared to memory.
    for (DUIterator_Fast jmax, j = mem->fast_outs(jmax); j < jmax; j++) {
      Node* use = mem->fast_out(j);
      if (!VectorNode::is_type_transition_to_int(use)) {
        return false;
      }
    }
    // If all uses transition to integer, it means that we can successfully align even on mismatch.
    return true;
  }
  else {
    span_matches_memory = ABS(span) == mem_size;
  }
  return span_matches_memory && (ABS(offset) % mem_size) == 0;
}

//------------------------------ref_is_alignable---------------------------
// Can the preloop align the reference to position zero in the vector?
bool SuperWord::ref_is_alignable(SWPointer& p) {
  if (!p.has_iv()) {
    return true;   // no induction variable
  }
  CountedLoopEndNode* pre_end = pre_loop_end();
  assert(pre_end->stride_is_con(), "pre loop stride is constant");
  int preloop_stride = pre_end->stride_con();

  int span = preloop_stride * p.scale_in_bytes();
  int mem_size = p.memory_size();
  int offset   = p.offset_in_bytes();
  // Stride one accesses are alignable if offset is aligned to memory operation size.
  // Offset can be unaligned when UseUnalignedAccesses is used.
  if (span_works_for_memory_size(p.mem(), span, mem_size, offset)) {
    return true;
  }
  // If the initial offset from start of the object is computable,
  // check if the pre-loop can align the final offset accordingly.
  //
  // In other words: Can we find an i such that the offset
  // after i pre-loop iterations is aligned to vw?
  //   (init_offset + pre_loop) % vw == 0              (1)
  // where
  //   pre_loop = i * span
  // is the number of bytes added to the offset by i pre-loop iterations.
  //
  // For this to hold we need pre_loop to increase init_offset by
  //   pre_loop = vw - (init_offset % vw)
  //
  // This is only possible if pre_loop is divisible by span because each
  // pre-loop iteration increases the initial offset by 'span' bytes:
  //   (vw - (init_offset % vw)) % span == 0
  //
  int vw = vector_width_in_bytes(p.mem());
  assert(vw > 1, "sanity");
  Node* init_nd = pre_end->init_trip();
  if (init_nd->is_Con() && p.invar() == NULL) {
    int init = init_nd->bottom_type()->is_int()->get_con();
    int init_offset = init * p.scale_in_bytes() + offset;
    if (init_offset < 0) { // negative offset from object start?
      return false;        // may happen in dead loop
    }
    if (vw % span == 0) {
      // If vm is a multiple of span, we use formula (1).
      if (span > 0) {
        return (vw - (init_offset % vw)) % span == 0;
      } else {
        assert(span < 0, "nonzero stride * scale");
        return (init_offset % vw) % -span == 0;
      }
    } else if (span % vw == 0) {
      // If span is a multiple of vw, we can simplify formula (1) to:
      //   (init_offset + i * span) % vw == 0
      //     =>
      //   (init_offset % vw) + ((i * span) % vw) == 0
      //     =>
      //   init_offset % vw == 0
      //
      // Because we add a multiple of vw to the initial offset, the final
      // offset is a multiple of vw if and only if init_offset is a multiple.
      //
      return (init_offset % vw) == 0;
    }
  }
  return false;
}
//---------------------------get_vw_bytes_special------------------------
int SuperWord::get_vw_bytes_special(MemNode* s) {
  // Get the vector width in bytes.
  int vw = vector_width_in_bytes(s);

  // Check for special case where there is an MulAddS2I usage where short vectors are going to need combined.
  BasicType btype = velt_basic_type(s);
  if (type2aelembytes(btype) == 2) {
    bool should_combine_adjacent = true;
    for (DUIterator_Fast imax, i = s->fast_outs(imax); i < imax; i++) {
      Node* user = s->fast_out(i);
      if (!VectorNode::is_muladds2i(user)) {
        should_combine_adjacent = false;
      }
    }
    if (should_combine_adjacent) {
      vw = MIN2(max_vector_size(btype)*type2aelembytes(btype), vw * 2);
    }
  }

  // Check for special case where there is a type conversion between different data size.
  int vectsize = max_vector_size_in_def_use_chain(s);
  if (vectsize < Matcher::max_vector_size(btype)) {
    vw = MIN2(vectsize * type2aelembytes(btype), vw);
  }

  return vw;
}

//---------------------------get_iv_adjustment---------------------------
// Calculate loop's iv adjustment for this memory ops.
int SuperWord::get_iv_adjustment(MemNode* mem_ref) {
  SWPointer align_to_ref_p(mem_ref, this, NULL, false);
  int offset = align_to_ref_p.offset_in_bytes();
  int scale  = align_to_ref_p.scale_in_bytes();
  int elt_size = align_to_ref_p.memory_size();
  int vw       = get_vw_bytes_special(mem_ref);
  assert(vw > 1, "sanity");
  int iv_adjustment;
  if (scale != 0) {
    int stride_sign = (scale * iv_stride()) > 0 ? 1 : -1;
    // At least one iteration is executed in pre-loop by default. As result
    // several iterations are needed to align memory operations in main-loop even
    // if offset is 0.
    int iv_adjustment_in_bytes = (stride_sign * vw - (offset % vw));
    // iv_adjustment_in_bytes must be a multiple of elt_size if vector memory
    // references should be aligned on this platform.
    assert((ABS(iv_adjustment_in_bytes) % elt_size) == 0 || !vectors_should_be_aligned(),
           "(%d) should be divisible by (%d)", iv_adjustment_in_bytes, elt_size);
    iv_adjustment = iv_adjustment_in_bytes/elt_size;
  } else {
    // This memory op is not dependent on iv (scale == 0)
    iv_adjustment = 0;
  }

#ifndef PRODUCT
  if (TraceSuperWord) {
    tty->print("SuperWord::get_iv_adjustment: n = %d, noffset = %d iv_adjust = %d elt_size = %d scale = %d iv_stride = %d vect_size %d: ",
      mem_ref->_idx, offset, iv_adjustment, elt_size, scale, iv_stride(), vw);
    mem_ref->dump();
  }
#endif
  return iv_adjustment;
}

//---------------------------dependence_graph---------------------------
// Construct dependency graph.
// Add dependence edges to load/store nodes for memory dependence
//    A.out()->DependNode.in(1) and DependNode.out()->B.prec(x)
void SuperWord::dependence_graph() {
  CountedLoopNode *cl = lpt()->_head->as_CountedLoop();
  // First, assign a dependence node to each memory node
  for (int i = 0; i < _block.length(); i++ ) {
    Node *n = _block.at(i);
    if (n->is_Mem() || (n->is_Phi() && n->bottom_type() == Type::MEMORY)) {
      _dg.make_node(n);
    }
  }

  // For each memory slice, create the dependences
  for (int i = 0; i < _mem_slice_head.length(); i++) {
    Node* n      = _mem_slice_head.at(i);
    Node* n_tail = _mem_slice_tail.at(i);

    // Get slice in predecessor order (last is first)
    if (cl->is_main_loop()) {
      mem_slice_preds(n_tail, n, _nlist);
    }

#ifndef PRODUCT
    if(TraceSuperWord && Verbose) {
      tty->print_cr("SuperWord::dependence_graph: built a new mem slice");
      for (int j = _nlist.length() - 1; j >= 0 ; j--) {
        _nlist.at(j)->dump();
      }
    }
#endif
    // Make the slice dependent on the root
    DepMem* slice = _dg.dep(n);
    _dg.make_edge(_dg.root(), slice);

    // Create a sink for the slice
    DepMem* slice_sink = _dg.make_node(NULL);
    _dg.make_edge(slice_sink, _dg.tail());

    // Now visit each pair of memory ops, creating the edges
    for (int j = _nlist.length() - 1; j >= 0 ; j--) {
      Node* s1 = _nlist.at(j);

      // If no dependency yet, use slice
      if (_dg.dep(s1)->in_cnt() == 0) {
        _dg.make_edge(slice, s1);
      }
      SWPointer p1(s1->as_Mem(), this, NULL, false);
      bool sink_dependent = true;
      for (int k = j - 1; k >= 0; k--) {
        Node* s2 = _nlist.at(k);
        if (s1->is_Load() && s2->is_Load())
          continue;
        SWPointer p2(s2->as_Mem(), this, NULL, false);

        int cmp = p1.cmp(p2);
        if (SuperWordRTDepCheck &&
            p1.base() != p2.base() && p1.valid() && p2.valid()) {
          // Create a runtime check to disambiguate
          OrderedPair pp(p1.base(), p2.base());
          _disjoint_ptrs.append_if_missing(pp);
        } else if (!SWPointer::not_equal(cmp)) {
          // Possibly same address
          _dg.make_edge(s1, s2);
          sink_dependent = false;
        }
      }
      if (sink_dependent) {
        _dg.make_edge(s1, slice_sink);
      }
    }

    if (TraceSuperWord) {
      tty->print_cr("\nDependence graph for slice: %d", n->_idx);
      for (int q = 0; q < _nlist.length(); q++) {
        _dg.print(_nlist.at(q));
      }
      tty->cr();
    }

    _nlist.clear();
  }

  if (TraceSuperWord) {
    tty->print_cr("\ndisjoint_ptrs: %s", _disjoint_ptrs.length() > 0 ? "" : "NONE");
    for (int r = 0; r < _disjoint_ptrs.length(); r++) {
      _disjoint_ptrs.at(r).print();
      tty->cr();
    }
    tty->cr();
  }

}

//---------------------------mem_slice_preds---------------------------
// Return a memory slice (node list) in predecessor order starting at "start"
void SuperWord::mem_slice_preds(Node* start, Node* stop, GrowableArray<Node*> &preds) {
  assert(preds.length() == 0, "start empty");
  Node* n = start;
  Node* prev = NULL;
  while (true) {
    NOT_PRODUCT( if(is_trace_mem_slice()) tty->print_cr("SuperWord::mem_slice_preds: n %d", n->_idx);)
    assert(in_bb(n), "must be in block");
    for (DUIterator_Fast imax, i = n->fast_outs(imax); i < imax; i++) {
      Node* out = n->fast_out(i);
      if (out->is_Load()) {
        if (in_bb(out)) {
          preds.push(out);
          if (TraceSuperWord && Verbose) {
            tty->print_cr("SuperWord::mem_slice_preds: added pred(%d)", out->_idx);
          }
        }
      } else {
        // FIXME
        if (out->is_MergeMem() && !in_bb(out)) {
          // Either unrolling is causing a memory edge not to disappear,
          // or need to run igvn.optimize() again before SLP
        } else if (out->is_Phi() && out->bottom_type() == Type::MEMORY && !in_bb(out)) {
          // Ditto.  Not sure what else to check further.
        } else if (out->Opcode() == Op_StoreCM && out->in(MemNode::OopStore) == n) {
          // StoreCM has an input edge used as a precedence edge.
          // Maybe an issue when oop stores are vectorized.
        } else {
          assert(out == prev || prev == NULL, "no branches off of store slice");
        }
      }//else
    }//for
    if (n == stop) break;
    preds.push(n);
    if (TraceSuperWord && Verbose) {
      tty->print_cr("SuperWord::mem_slice_preds: added pred(%d)", n->_idx);
    }
    prev = n;
    assert(n->is_Mem(), "unexpected node %s", n->Name());
    n = n->in(MemNode::Memory);
  }
}

//------------------------------stmts_can_pack---------------------------
// Can s1 and s2 be in a pack with s1 immediately preceding s2 and
// s1 aligned at "align"
bool SuperWord::stmts_can_pack(Node* s1, Node* s2, int align) {

  // Do not use superword for non-primitives
  BasicType bt1 = velt_basic_type(s1);
  BasicType bt2 = velt_basic_type(s2);
  if(!is_java_primitive(bt1) || !is_java_primitive(bt2))
    return false;
  BasicType longer_bt = longer_type_for_conversion(s1);
  if (Matcher::max_vector_size(bt1) < 2 ||
      (longer_bt != T_ILLEGAL && Matcher::max_vector_size(longer_bt) < 2)) {
    return false; // No vectors for this type
  }

  if (isomorphic(s1, s2)) {
    if ((independent(s1, s2) && have_similar_inputs(s1, s2)) || reduction(s1, s2)) {
      if (!exists_at(s1, 0) && !exists_at(s2, 1)) {
        if (!s1->is_Mem() || are_adjacent_refs(s1, s2)) {
          int s1_align = alignment(s1);
          int s2_align = alignment(s2);
          if (s1_align == top_align || s1_align == align) {
            if (s2_align == top_align || s2_align == align + data_size(s1)) {
              return true;
            }
          }
        }
      }
    }
  }
  return false;
}

//------------------------------exists_at---------------------------
// Does s exist in a pack at position pos?
bool SuperWord::exists_at(Node* s, uint pos) {
  for (int i = 0; i < _packset.length(); i++) {
    Node_List* p = _packset.at(i);
    if (p->at(pos) == s) {
      return true;
    }
  }
  return false;
}

//------------------------------are_adjacent_refs---------------------------
// Is s1 immediately before s2 in memory?
bool SuperWord::are_adjacent_refs(Node* s1, Node* s2) {
  if (!s1->is_Mem() || !s2->is_Mem()) return false;
  if (!in_bb(s1)    || !in_bb(s2))    return false;

  // Do not use superword for non-primitives
  if (!is_java_primitive(s1->as_Mem()->memory_type()) ||
      !is_java_primitive(s2->as_Mem()->memory_type())) {
    return false;
  }

  // FIXME - co_locate_pack fails on Stores in different mem-slices, so
  // only pack memops that are in the same alias set until that's fixed.
  if (_phase->C->get_alias_index(s1->as_Mem()->adr_type()) !=
      _phase->C->get_alias_index(s2->as_Mem()->adr_type()))
    return false;
  SWPointer p1(s1->as_Mem(), this, NULL, false);
  SWPointer p2(s2->as_Mem(), this, NULL, false);
  if (p1.base() != p2.base() || !p1.comparable(p2)) return false;
  int diff = p2.offset_in_bytes() - p1.offset_in_bytes();
  return diff == data_size(s1);
}

//------------------------------isomorphic---------------------------
// Are s1 and s2 similar?
bool SuperWord::isomorphic(Node* s1, Node* s2) {
  if (s1->Opcode() != s2->Opcode()) return false;
  if (s1->req() != s2->req()) return false;
  if (!same_velt_type(s1, s2)) return false;
  Node* s1_ctrl = s1->in(0);
  Node* s2_ctrl = s2->in(0);
  // If the control nodes are equivalent, no further checks are required to test for isomorphism.
  if (s1_ctrl == s2_ctrl) {
    return true;
  } else {
    bool s1_ctrl_inv = ((s1_ctrl == NULL) ? true : lpt()->is_invariant(s1_ctrl));
    bool s2_ctrl_inv = ((s2_ctrl == NULL) ? true : lpt()->is_invariant(s2_ctrl));
    // If the control nodes are not invariant for the loop, fail isomorphism test.
    if (!s1_ctrl_inv || !s2_ctrl_inv) {
      return false;
    }
    if(s1_ctrl != NULL && s2_ctrl != NULL) {
      if (s1_ctrl->is_Proj()) {
        s1_ctrl = s1_ctrl->in(0);
        assert(lpt()->is_invariant(s1_ctrl), "must be invariant");
      }
      if (s2_ctrl->is_Proj()) {
        s2_ctrl = s2_ctrl->in(0);
        assert(lpt()->is_invariant(s2_ctrl), "must be invariant");
      }
      if (!s1_ctrl->is_RangeCheck() || !s2_ctrl->is_RangeCheck()) {
        return false;
      }
    }
    // Control nodes are invariant. However, we have no way of checking whether they resolve
    // in an equivalent manner. But, we know that invariant range checks are guaranteed to
    // throw before the loop (if they would have thrown). Thus, the loop would not have been reached.
    // Therefore, if the control nodes for both are range checks, we accept them to be isomorphic.
    for (DUIterator_Fast imax, i = s1->fast_outs(imax); i < imax; i++) {
      Node* t1 = s1->fast_out(i);
      for (DUIterator_Fast jmax, j = s2->fast_outs(jmax); j < jmax; j++) {
        Node* t2 = s2->fast_out(j);
        if (VectorNode::is_muladds2i(t1) && VectorNode::is_muladds2i(t2)) {
          return true;
        }
      }
    }
  }
  return false;
}

//------------------------------independent---------------------------
// Is there no data path from s1 to s2 or s2 to s1?
bool SuperWord::independent(Node* s1, Node* s2) {
  //  assert(s1->Opcode() == s2->Opcode(), "check isomorphic first");
  int d1 = depth(s1);
  int d2 = depth(s2);
  if (d1 == d2) return s1 != s2;
  Node* deep    = d1 > d2 ? s1 : s2;
  Node* shallow = d1 > d2 ? s2 : s1;

  visited_clear();

  return independent_path(shallow, deep);
}

//--------------------------have_similar_inputs-----------------------
// For a node pair (s1, s2) which is isomorphic and independent,
// do s1 and s2 have similar input edges?
bool SuperWord::have_similar_inputs(Node* s1, Node* s2) {
  // assert(isomorphic(s1, s2) == true, "check isomorphic");
  // assert(independent(s1, s2) == true, "check independent");
  if (s1->req() > 1 && !s1->is_Store() && !s1->is_Load()) {
    for (uint i = 1; i < s1->req(); i++) {
      Node* s1_in = s1->in(i);
      Node* s2_in = s2->in(i);
      if (s1_in->is_Phi() && s2_in->is_Add() && s2_in->in(1) == s1_in) {
        // Special handling for expressions with loop iv, like "b[i] = a[i] * i".
        // In this case, one node has an input from the tripcount iv and another
        // node has an input from iv plus an offset.
        if (!s1_in->as_Phi()->is_tripcount(T_INT)) return false;
      } else {
        if (s1_in->Opcode() != s2_in->Opcode()) return false;
      }
    }
  }
  return true;
}

//------------------------------reduction---------------------------
// Is there a data path between s1 and s2 and the nodes reductions?
bool SuperWord::reduction(Node* s1, Node* s2) {
  bool retValue = false;
  int d1 = depth(s1);
  int d2 = depth(s2);
  if (d2 > d1) {
    if (s1->is_reduction() && s2->is_reduction()) {
      // This is an ordered set, so s1 should define s2
      for (DUIterator_Fast imax, i = s1->fast_outs(imax); i < imax; i++) {
        Node* t1 = s1->fast_out(i);
        if (t1 == s2) {
          // both nodes are reductions and connected
          retValue = true;
        }
      }
    }
  }

  return retValue;
}

//------------------------------independent_path------------------------------
// Helper for independent
bool SuperWord::independent_path(Node* shallow, Node* deep, uint dp) {
  if (dp >= 1000) return false; // stop deep recursion
  visited_set(deep);
  int shal_depth = depth(shallow);
  assert(shal_depth <= depth(deep), "must be");
  for (DepPreds preds(deep, _dg); !preds.done(); preds.next()) {
    Node* pred = preds.current();
    if (in_bb(pred) && !visited_test(pred)) {
      if (shallow == pred) {
        return false;
      }
      if (shal_depth < depth(pred) && !independent_path(shallow, pred, dp+1)) {
        return false;
      }
    }
  }
  return true;
}

//------------------------------set_alignment---------------------------
void SuperWord::set_alignment(Node* s1, Node* s2, int align) {
  set_alignment(s1, align);
  if (align == top_align || align == bottom_align) {
    set_alignment(s2, align);
  } else {
    set_alignment(s2, align + data_size(s1));
  }
}

//------------------------------data_size---------------------------
int SuperWord::data_size(Node* s) {
  Node* use = NULL; //test if the node is a candidate for CMoveV optimization, then return the size of CMov
  if (UseVectorCmov) {
    use = _cmovev_kit.is_Bool_candidate(s);
    if (use != NULL) {
      return data_size(use);
    }
    use = _cmovev_kit.is_CmpD_candidate(s);
    if (use != NULL) {
      return data_size(use);
    }
  }

  int bsize = type2aelembytes(velt_basic_type(s));
  assert(bsize != 0, "valid size");
  return bsize;
}

//------------------------------extend_packlist---------------------------
// Extend packset by following use->def and def->use links from pack members.
void SuperWord::extend_packlist() {
  bool changed;
  do {
    packset_sort(_packset.length());
    changed = false;
    for (int i = 0; i < _packset.length(); i++) {
      Node_List* p = _packset.at(i);
      changed |= follow_use_defs(p);
      changed |= follow_def_uses(p);
    }
  } while (changed);

  if (_race_possible) {
    for (int i = 0; i < _packset.length(); i++) {
      Node_List* p = _packset.at(i);
      order_def_uses(p);
    }
  }

  if (TraceSuperWord) {
    tty->print_cr("\nAfter extend_packlist");
    print_packset();
  }
}

//------------------------------adjust_alignment_for_type_conversion---------------------------------
// Adjust the target alignment if conversion between different data size exists in def-use nodes.
int SuperWord::adjust_alignment_for_type_conversion(Node* s, Node* t, int align) {
  if (longer_type_for_conversion(s) != T_ILLEGAL ||
      longer_type_for_conversion(t) != T_ILLEGAL) {
    align = align / data_size(s) * data_size(t);
  }
  return align;
}

//------------------------------follow_use_defs---------------------------
// Extend the packset by visiting operand definitions of nodes in pack p
bool SuperWord::follow_use_defs(Node_List* p) {
  assert(p->size() == 2, "just checking");
  Node* s1 = p->at(0);
  Node* s2 = p->at(1);
  assert(s1->req() == s2->req(), "just checking");
  assert(alignment(s1) + data_size(s1) == alignment(s2), "just checking");

  if (s1->is_Load()) return false;

  NOT_PRODUCT(if(is_trace_alignment()) tty->print_cr("SuperWord::follow_use_defs: s1 %d, align %d", s1->_idx, alignment(s1));)
  bool changed = false;
  int start = s1->is_Store() ? MemNode::ValueIn   : 1;
  int end   = s1->is_Store() ? MemNode::ValueIn+1 : s1->req();
  for (int j = start; j < end; j++) {
    int align = alignment(s1);
    Node* t1 = s1->in(j);
    Node* t2 = s2->in(j);
    if (!in_bb(t1) || !in_bb(t2))
      continue;
    align = adjust_alignment_for_type_conversion(s1, t1, align);
    if (stmts_can_pack(t1, t2, align)) {
      if (est_savings(t1, t2) >= 0) {
        Node_List* pair = new Node_List();
        pair->push(t1);
        pair->push(t2);
        _packset.append(pair);
        NOT_PRODUCT(if(is_trace_alignment()) tty->print_cr("SuperWord::follow_use_defs: set_alignment(%d, %d, %d)", t1->_idx, t2->_idx, align);)
        set_alignment(t1, t2, align);
        changed = true;
      }
    }
  }
  return changed;
}

//------------------------------follow_def_uses---------------------------
// Extend the packset by visiting uses of nodes in pack p
bool SuperWord::follow_def_uses(Node_List* p) {
  bool changed = false;
  Node* s1 = p->at(0);
  Node* s2 = p->at(1);
  assert(p->size() == 2, "just checking");
  assert(s1->req() == s2->req(), "just checking");
  assert(alignment(s1) + data_size(s1) == alignment(s2), "just checking");

  if (s1->is_Store()) return false;

  int align = alignment(s1);
  NOT_PRODUCT(if(is_trace_alignment()) tty->print_cr("SuperWord::follow_def_uses: s1 %d, align %d", s1->_idx, align);)
  int savings = -1;
  int num_s1_uses = 0;
  Node* u1 = NULL;
  Node* u2 = NULL;
  for (DUIterator_Fast imax, i = s1->fast_outs(imax); i < imax; i++) {
    Node* t1 = s1->fast_out(i);
    num_s1_uses++;
    if (!in_bb(t1)) continue;
    for (DUIterator_Fast jmax, j = s2->fast_outs(jmax); j < jmax; j++) {
      Node* t2 = s2->fast_out(j);
      if (!in_bb(t2)) continue;
      if (t2->Opcode() == Op_AddI && t2 == _lp->as_CountedLoop()->incr()) continue; // don't mess with the iv
      if (!opnd_positions_match(s1, t1, s2, t2))
        continue;
      int adjusted_align = alignment(s1);
      adjusted_align = adjust_alignment_for_type_conversion(s1, t1, adjusted_align);
      if (stmts_can_pack(t1, t2, adjusted_align)) {
        int my_savings = est_savings(t1, t2);
        if (my_savings > savings) {
          savings = my_savings;
          u1 = t1;
          u2 = t2;
          align = adjusted_align;
        }
      }
    }
  }
  if (num_s1_uses > 1) {
    _race_possible = true;
  }
  if (savings >= 0) {
    Node_List* pair = new Node_List();
    pair->push(u1);
    pair->push(u2);
    _packset.append(pair);
    NOT_PRODUCT(if(is_trace_alignment()) tty->print_cr("SuperWord::follow_def_uses: set_alignment(%d, %d, %d)", u1->_idx, u2->_idx, align);)
    set_alignment(u1, u2, align);
    changed = true;
  }
  return changed;
}

//------------------------------order_def_uses---------------------------
// For extended packsets, ordinally arrange uses packset by major component
void SuperWord::order_def_uses(Node_List* p) {
  Node* s1 = p->at(0);

  if (s1->is_Store()) return;

  // reductions are always managed beforehand
  if (s1->is_reduction()) return;

  for (DUIterator_Fast imax, i = s1->fast_outs(imax); i < imax; i++) {
    Node* t1 = s1->fast_out(i);

    // Only allow operand swap on commuting operations
    if (!t1->is_Add() && !t1->is_Mul() && !VectorNode::is_muladds2i(t1)) {
      break;
    }

    // Now find t1's packset
    Node_List* p2 = NULL;
    for (int j = 0; j < _packset.length(); j++) {
      p2 = _packset.at(j);
      Node* first = p2->at(0);
      if (t1 == first) {
        break;
      }
      p2 = NULL;
    }
    // Arrange all sub components by the major component
    if (p2 != NULL) {
      for (uint j = 1; j < p->size(); j++) {
        Node* d1 = p->at(j);
        Node* u1 = p2->at(j);
        opnd_positions_match(s1, t1, d1, u1);
      }
    }
  }
}

//---------------------------opnd_positions_match-------------------------
// Is the use of d1 in u1 at the same operand position as d2 in u2?
bool SuperWord::opnd_positions_match(Node* d1, Node* u1, Node* d2, Node* u2) {
  // check reductions to see if they are marshalled to represent the reduction
  // operator in a specified opnd
  if (u1->is_reduction() && u2->is_reduction()) {
    // ensure reductions have phis and reduction definitions feeding the 1st operand
    Node* first = u1->in(2);
    if (first->is_Phi() || first->is_reduction()) {
      u1->swap_edges(1, 2);
    }
    // ensure reductions have phis and reduction definitions feeding the 1st operand
    first = u2->in(2);
    if (first->is_Phi() || first->is_reduction()) {
      u2->swap_edges(1, 2);
    }
    return true;
  }

  uint ct = u1->req();
  if (ct != u2->req()) return false;
  uint i1 = 0;
  uint i2 = 0;
  do {
    for (i1++; i1 < ct; i1++) if (u1->in(i1) == d1) break;
    for (i2++; i2 < ct; i2++) if (u2->in(i2) == d2) break;
    if (i1 != i2) {
      if ((i1 == (3-i2)) && (u2->is_Add() || u2->is_Mul())) {
        // Further analysis relies on operands position matching.
        u2->swap_edges(i1, i2);
      } else if (VectorNode::is_muladds2i(u2) && u1 != u2) {
        if (i1 == 5 - i2) { // ((i1 == 3 && i2 == 2) || (i1 == 2 && i2 == 3) || (i1 == 1 && i2 == 4) || (i1 == 4 && i2 == 1))
          u2->swap_edges(1, 2);
          u2->swap_edges(3, 4);
        }
        if (i1 == 3 - i2 || i1 == 7 - i2) { // ((i1 == 1 && i2 == 2) || (i1 == 2 && i2 == 1) || (i1 == 3 && i2 == 4) || (i1 == 4 && i2 == 3))
          u2->swap_edges(2, 3);
          u2->swap_edges(1, 4);
        }
        return false; // Just swap the edges, the muladds2i nodes get packed in follow_use_defs
      } else {
        return false;
      }
    } else if (i1 == i2 && VectorNode::is_muladds2i(u2) && u1 != u2) {
      u2->swap_edges(1, 3);
      u2->swap_edges(2, 4);
      return false; // Just swap the edges, the muladds2i nodes get packed in follow_use_defs
    }
  } while (i1 < ct);
  return true;
}

//------------------------------est_savings---------------------------
// Estimate the savings from executing s1 and s2 as a pack
int SuperWord::est_savings(Node* s1, Node* s2) {
  int save_in = 2 - 1; // 2 operations per instruction in packed form

  // inputs
  for (uint i = 1; i < s1->req(); i++) {
    Node* x1 = s1->in(i);
    Node* x2 = s2->in(i);
    if (x1 != x2) {
      if (are_adjacent_refs(x1, x2)) {
        save_in += adjacent_profit(x1, x2);
      } else if (!in_packset(x1, x2)) {
        save_in -= pack_cost(2);
      } else {
        save_in += unpack_cost(2);
      }
    }
  }

  // uses of result
  uint ct = 0;
  int save_use = 0;
  for (DUIterator_Fast imax, i = s1->fast_outs(imax); i < imax; i++) {
    Node* s1_use = s1->fast_out(i);
    for (int j = 0; j < _packset.length(); j++) {
      Node_List* p = _packset.at(j);
      if (p->at(0) == s1_use) {
        for (DUIterator_Fast kmax, k = s2->fast_outs(kmax); k < kmax; k++) {
          Node* s2_use = s2->fast_out(k);
          if (p->at(p->size()-1) == s2_use) {
            ct++;
            if (are_adjacent_refs(s1_use, s2_use)) {
              save_use += adjacent_profit(s1_use, s2_use);
            }
          }
        }
      }
    }
  }

  if (ct < s1->outcnt()) save_use += unpack_cost(1);
  if (ct < s2->outcnt()) save_use += unpack_cost(1);

  return MAX2(save_in, save_use);
}

//------------------------------costs---------------------------
int SuperWord::adjacent_profit(Node* s1, Node* s2) { return 2; }
int SuperWord::pack_cost(int ct)   { return ct; }
int SuperWord::unpack_cost(int ct) { return ct; }

//------------------------------combine_packs---------------------------
// Combine packs A and B with A.last == B.first into A.first..,A.last,B.second,..B.last
void SuperWord::combine_packs() {
  bool changed = true;
  // Combine packs regardless max vector size.
  while (changed) {
    changed = false;
    for (int i = 0; i < _packset.length(); i++) {
      Node_List* p1 = _packset.at(i);
      if (p1 == NULL) continue;
      // Because of sorting we can start at i + 1
      for (int j = i + 1; j < _packset.length(); j++) {
        Node_List* p2 = _packset.at(j);
        if (p2 == NULL) continue;
        if (i == j) continue;
        if (p1->at(p1->size()-1) == p2->at(0)) {
          for (uint k = 1; k < p2->size(); k++) {
            p1->push(p2->at(k));
          }
          _packset.at_put(j, NULL);
          changed = true;
        }
      }
    }
  }

  // Split packs which have size greater then max vector size.
  for (int i = 0; i < _packset.length(); i++) {
    Node_List* p1 = _packset.at(i);
    if (p1 != NULL) {
<<<<<<< HEAD
      uint max_vlen = max_vector_size_in_def_use_chain(p1->at(0)); // Max elements in vector
=======
      BasicType bt = velt_basic_type(p1->at(0));
      uint max_vlen = max_vector_size(bt); // Max elements in vector
>>>>>>> 230726ea
      assert(is_power_of_2(max_vlen), "sanity");
      uint psize = p1->size();
      if (!is_power_of_2(psize)) {
        // Skip pack which can't be vector.
        // case1: for(...) { a[i] = i; }    elements values are different (i+x)
        // case2: for(...) { a[i] = b[i+1]; }  can't align both, load and store
        _packset.at_put(i, NULL);
        continue;
      }
      if (psize > max_vlen) {
        Node_List* pack = new Node_List();
        for (uint j = 0; j < psize; j++) {
          pack->push(p1->at(j));
          if (pack->size() >= max_vlen) {
            assert(is_power_of_2(pack->size()), "sanity");
            _packset.append(pack);
            pack = new Node_List();
          }
        }
        _packset.at_put(i, NULL);
      }
    }
  }

  // Compress list.
  for (int i = _packset.length() - 1; i >= 0; i--) {
    Node_List* p1 = _packset.at(i);
    if (p1 == NULL) {
      _packset.remove_at(i);
    }
  }

  if (TraceSuperWord) {
    tty->print_cr("\nAfter combine_packs");
    print_packset();
  }
}

//-----------------------------construct_my_pack_map--------------------------
// Construct the map from nodes to packs.  Only valid after the
// point where a node is only in one pack (after combine_packs).
void SuperWord::construct_my_pack_map() {
  Node_List* rslt = NULL;
  for (int i = 0; i < _packset.length(); i++) {
    Node_List* p = _packset.at(i);
    for (uint j = 0; j < p->size(); j++) {
      Node* s = p->at(j);
#ifdef ASSERT
      if (my_pack(s) != NULL) {
        s->dump(1);
        tty->print_cr("packs[%d]:", i);
        print_pack(p);
        assert(false, "only in one pack");
      }
#endif
      set_my_pack(s, p);
    }
  }
}

//------------------------------filter_packs---------------------------
// Remove packs that are not implemented or not profitable.
void SuperWord::filter_packs() {
  // Remove packs that are not implemented
  for (int i = _packset.length() - 1; i >= 0; i--) {
    Node_List* pk = _packset.at(i);
    bool impl = implemented(pk);
    if (!impl) {
#ifndef PRODUCT
      if ((TraceSuperWord && Verbose) || _vector_loop_debug) {
        tty->print_cr("Unimplemented");
        pk->at(0)->dump();
      }
#endif
      remove_pack_at(i);
    }
    Node *n = pk->at(0);
    if (n->is_reduction()) {
      _num_reductions++;
    } else {
      _num_work_vecs++;
    }
  }

  // Remove packs that are not profitable
  bool changed;
  do {
    changed = false;
    for (int i = _packset.length() - 1; i >= 0; i--) {
      Node_List* pk = _packset.at(i);
      bool prof = profitable(pk);
      if (!prof) {
#ifndef PRODUCT
        if ((TraceSuperWord && Verbose) || _vector_loop_debug) {
          tty->print_cr("Unprofitable");
          pk->at(0)->dump();
        }
#endif
        remove_pack_at(i);
        changed = true;
      }
    }
  } while (changed);

#ifndef PRODUCT
  if (TraceSuperWord) {
    tty->print_cr("\nAfter filter_packs");
    print_packset();
    tty->cr();
  }
#endif
}

//------------------------------merge_packs_to_cmovd---------------------------
// Merge CMoveD into new vector-nodes
// We want to catch this pattern and subsume CmpD and Bool into CMoveD
//
//                   SubD             ConD
//                  /  |               /
//                 /   |           /   /
//                /    |       /      /
//               /     |   /         /
//              /      /            /
//             /    /  |           /
//            v /      |          /
//         CmpD        |         /
//          |          |        /
//          v          |       /
//         Bool        |      /
//           \         |     /
//             \       |    /
//               \     |   /
//                 \   |  /
//                   \ v /
//                   CMoveD
//

void SuperWord::merge_packs_to_cmovd() {
  for (int i = _packset.length() - 1; i >= 0; i--) {
    _cmovev_kit.make_cmovevd_pack(_packset.at(i));
  }
  #ifndef PRODUCT
    if (TraceSuperWord) {
      tty->print_cr("\nSuperWord::merge_packs_to_cmovd(): After merge");
      print_packset();
      tty->cr();
    }
  #endif
}

Node* CMoveKit::is_Bool_candidate(Node* def) const {
  Node* use = NULL;
  if (!def->is_Bool() || def->in(0) != NULL || def->outcnt() != 1) {
    return NULL;
  }
  for (DUIterator_Fast jmax, j = def->fast_outs(jmax); j < jmax; j++) {
    use = def->fast_out(j);
    if (!_sw->same_generation(def, use) || !use->is_CMove()) {
      return NULL;
    }
  }
  return use;
}

Node* CMoveKit::is_CmpD_candidate(Node* def) const {
  Node* use = NULL;
  if (!def->is_Cmp() || def->in(0) != NULL || def->outcnt() != 1) {
    return NULL;
  }
  for (DUIterator_Fast jmax, j = def->fast_outs(jmax); j < jmax; j++) {
    use = def->fast_out(j);
    if (!_sw->same_generation(def, use) || (use = is_Bool_candidate(use)) == NULL || !_sw->same_generation(def, use)) {
      return NULL;
    }
  }
  return use;
}

Node_List* CMoveKit::make_cmovevd_pack(Node_List* cmovd_pk) {
  Node *cmovd = cmovd_pk->at(0);
  if (!cmovd->is_CMove()) {
    return NULL;
  }
  if (cmovd->Opcode() != Op_CMoveF && cmovd->Opcode() != Op_CMoveD) {
    return NULL;
  }
  if (pack(cmovd) != NULL) { // already in the cmov pack
    return NULL;
  }
  if (cmovd->in(0) != NULL) {
    NOT_PRODUCT(if(_sw->is_trace_cmov()) {tty->print("CMoveKit::make_cmovevd_pack: CMoveD %d has control flow, escaping...", cmovd->_idx); cmovd->dump();})
    return NULL;
  }

  Node* bol = cmovd->as_CMove()->in(CMoveNode::Condition);
  if (!bol->is_Bool()
      || bol->outcnt() != 1
      || !_sw->same_generation(bol, cmovd)
      || bol->in(0) != NULL  // BoolNode has control flow!!
      || _sw->my_pack(bol) == NULL) {
      NOT_PRODUCT(if(_sw->is_trace_cmov()) {tty->print("CMoveKit::make_cmovevd_pack: Bool %d does not fit CMoveD %d for building vector, escaping...", bol->_idx, cmovd->_idx); bol->dump();})
      return NULL;
  }
  Node_List* bool_pk = _sw->my_pack(bol);
  if (bool_pk->size() != cmovd_pk->size() ) {
    return NULL;
  }

  Node* cmpd = bol->in(1);
  if (!cmpd->is_Cmp()
      || cmpd->outcnt() != 1
      || !_sw->same_generation(cmpd, cmovd)
      || cmpd->in(0) != NULL  // CmpDNode has control flow!!
      || _sw->my_pack(cmpd) == NULL) {
      NOT_PRODUCT(if(_sw->is_trace_cmov()) {tty->print("CMoveKit::make_cmovevd_pack: CmpD %d does not fit CMoveD %d for building vector, escaping...", cmpd->_idx, cmovd->_idx); cmpd->dump();})
      return NULL;
  }
  Node_List* cmpd_pk = _sw->my_pack(cmpd);
  if (cmpd_pk->size() != cmovd_pk->size() ) {
    return NULL;
  }

  if (!test_cmpd_pack(cmpd_pk, cmovd_pk)) {
    NOT_PRODUCT(if(_sw->is_trace_cmov()) {tty->print("CMoveKit::make_cmovevd_pack: cmpd pack for CmpD %d failed vectorization test", cmpd->_idx); cmpd->dump();})
    return NULL;
  }

  Node_List* new_cmpd_pk = new Node_List();
  uint sz = cmovd_pk->size() - 1;
  for (uint i = 0; i <= sz; ++i) {
    Node* cmov = cmovd_pk->at(i);
    Node* bol  = bool_pk->at(i);
    Node* cmp  = cmpd_pk->at(i);

    new_cmpd_pk->insert(i, cmov);

    map(cmov, new_cmpd_pk);
    map(bol, new_cmpd_pk);
    map(cmp, new_cmpd_pk);

    _sw->set_my_pack(cmov, new_cmpd_pk); // and keep old packs for cmp and bool
  }
  _sw->_packset.remove(cmovd_pk);
  _sw->_packset.remove(bool_pk);
  _sw->_packset.remove(cmpd_pk);
  _sw->_packset.append(new_cmpd_pk);
  NOT_PRODUCT(if(_sw->is_trace_cmov()) {tty->print_cr("CMoveKit::make_cmovevd_pack: added syntactic CMoveD pack"); _sw->print_pack(new_cmpd_pk);})
  return new_cmpd_pk;
}

bool CMoveKit::test_cmpd_pack(Node_List* cmpd_pk, Node_List* cmovd_pk) {
  Node* cmpd0 = cmpd_pk->at(0);
  assert(cmpd0->is_Cmp(), "CMoveKit::test_cmpd_pack: should be CmpDNode");
  assert(cmovd_pk->at(0)->is_CMove(), "CMoveKit::test_cmpd_pack: should be CMoveD");
  assert(cmpd_pk->size() == cmovd_pk->size(), "CMoveKit::test_cmpd_pack: should be same size");
  Node* in1 = cmpd0->in(1);
  Node* in2 = cmpd0->in(2);
  Node_List* in1_pk = _sw->my_pack(in1);
  Node_List* in2_pk = _sw->my_pack(in2);

  if (  (in1_pk != NULL && in1_pk->size() != cmpd_pk->size())
     || (in2_pk != NULL && in2_pk->size() != cmpd_pk->size()) ) {
    return false;
  }

  // test if "all" in1 are in the same pack or the same node
  if (in1_pk == NULL) {
    for (uint j = 1; j < cmpd_pk->size(); j++) {
      if (cmpd_pk->at(j)->in(1) != in1) {
        return false;
      }
    }//for: in1_pk is not pack but all CmpD nodes in the pack have the same in(1)
  }
  // test if "all" in2 are in the same pack or the same node
  if (in2_pk == NULL) {
    for (uint j = 1; j < cmpd_pk->size(); j++) {
      if (cmpd_pk->at(j)->in(2) != in2) {
        return false;
      }
    }//for: in2_pk is not pack but all CmpD nodes in the pack have the same in(2)
  }
  //now check if cmpd_pk may be subsumed in vector built for cmovd_pk
  int cmovd_ind1, cmovd_ind2;
  if (cmpd_pk->at(0)->in(1) == cmovd_pk->at(0)->as_CMove()->in(CMoveNode::IfFalse)
   && cmpd_pk->at(0)->in(2) == cmovd_pk->at(0)->as_CMove()->in(CMoveNode::IfTrue)) {
      cmovd_ind1 = CMoveNode::IfFalse;
      cmovd_ind2 = CMoveNode::IfTrue;
  } else if (cmpd_pk->at(0)->in(2) == cmovd_pk->at(0)->as_CMove()->in(CMoveNode::IfFalse)
          && cmpd_pk->at(0)->in(1) == cmovd_pk->at(0)->as_CMove()->in(CMoveNode::IfTrue)) {
      cmovd_ind2 = CMoveNode::IfFalse;
      cmovd_ind1 = CMoveNode::IfTrue;
  }
  else {
    return false;
  }

  for (uint j = 1; j < cmpd_pk->size(); j++) {
    if (cmpd_pk->at(j)->in(1) != cmovd_pk->at(j)->as_CMove()->in(cmovd_ind1)
        || cmpd_pk->at(j)->in(2) != cmovd_pk->at(j)->as_CMove()->in(cmovd_ind2)) {
        return false;
    }//if
  }
  NOT_PRODUCT(if(_sw->is_trace_cmov()) { tty->print("CMoveKit::test_cmpd_pack: cmpd pack for 1st CmpD %d is OK for vectorization: ", cmpd0->_idx); cmpd0->dump(); })
  return true;
}

//------------------------------implemented---------------------------
// Can code be generated for pack p?
bool SuperWord::implemented(Node_List* p) {
  bool retValue = false;
  Node* p0 = p->at(0);
  if (p0 != NULL) {
    int opc = p0->Opcode();
    uint size = p->size();
    if (p0->is_reduction()) {
      const Type *arith_type = p0->bottom_type();
      // Length 2 reductions of INT/LONG do not offer performance benefits
      if (((arith_type->basic_type() == T_INT) || (arith_type->basic_type() == T_LONG)) && (size == 2)) {
        retValue = false;
      } else {
        retValue = ReductionNode::implemented(opc, size, arith_type->basic_type());
      }
    } else if (VectorNode::is_convert_opcode(opc)) {
      retValue = VectorCastNode::implemented(opc, size, velt_basic_type(p0->in(1)), velt_basic_type(p0));
    } else {
      // Vector unsigned right shift for signed subword types behaves differently
      // from Java Spec. But when the shift amount is a constant not greater than
      // the number of sign extended bits, the unsigned right shift can be
      // vectorized to a signed right shift.
      if (VectorNode::can_transform_shift_op(p0, velt_basic_type(p0))) {
        opc = Op_RShiftI;
      }
      retValue = VectorNode::implemented(opc, size, velt_basic_type(p0));
    }
    if (!retValue) {
      if (is_cmov_pack(p)) {
        NOT_PRODUCT(if(is_trace_cmov()) {tty->print_cr("SWPointer::implemented: found cmpd pack"); print_pack(p);})
        return true;
      }
    }
  }
  return retValue;
}

bool SuperWord::is_cmov_pack(Node_List* p) {
  return _cmovev_kit.pack(p->at(0)) != NULL;
}
//------------------------------same_inputs--------------------------
// For pack p, are all idx operands the same?
bool SuperWord::same_inputs(Node_List* p, int idx) {
  Node* p0 = p->at(0);
  uint vlen = p->size();
  Node* p0_def = p0->in(idx);
  for (uint i = 1; i < vlen; i++) {
    Node* pi = p->at(i);
    Node* pi_def = pi->in(idx);
    if (p0_def != pi_def) {
      return false;
    }
  }
  return true;
}

//------------------------------profitable---------------------------
// For pack p, are all operands and all uses (with in the block) vector?
bool SuperWord::profitable(Node_List* p) {
  Node* p0 = p->at(0);
  uint start, end;
  VectorNode::vector_operands(p0, &start, &end);

  // Return false if some inputs are not vectors or vectors with different
  // size or alignment.
  // Also, for now, return false if not scalar promotion case when inputs are
  // the same. Later, implement PackNode and allow differing, non-vector inputs
  // (maybe just the ones from outside the block.)
  for (uint i = start; i < end; i++) {
    if (!is_vector_use(p0, i)) {
      return false;
    }
  }
  // Check if reductions are connected
  if (p0->is_reduction()) {
    Node* second_in = p0->in(2);
    Node_List* second_pk = my_pack(second_in);
    if ((second_pk == NULL) || (_num_work_vecs == _num_reductions)) {
      // Remove reduction flag if no parent pack or if not enough work
      // to cover reduction expansion overhead
      p0->remove_flag(Node::Flag_is_reduction);
      return false;
    } else if (second_pk->size() != p->size()) {
      return false;
    }
  }
  if (VectorNode::is_shift(p0)) {
    // For now, return false if shift count is vector or not scalar promotion
    // case (different shift counts) because it is not supported yet.
    Node* cnt = p0->in(2);
    Node_List* cnt_pk = my_pack(cnt);
    if (cnt_pk != NULL)
      return false;
    if (!same_inputs(p, 2))
      return false;
  }
  if (!p0->is_Store()) {
    // For now, return false if not all uses are vector.
    // Later, implement ExtractNode and allow non-vector uses (maybe
    // just the ones outside the block.)
    for (uint i = 0; i < p->size(); i++) {
      Node* def = p->at(i);
      if (is_cmov_pack_internal_node(p, def)) {
        continue;
      }
      for (DUIterator_Fast jmax, j = def->fast_outs(jmax); j < jmax; j++) {
        Node* use = def->fast_out(j);
        for (uint k = 0; k < use->req(); k++) {
          Node* n = use->in(k);
          if (def == n) {
            // Reductions should only have a Phi use at the loop head or a non-phi use
            // outside of the loop if it is the last element of the pack (e.g. SafePoint).
            if (def->is_reduction() &&
                ((use->is_Phi() && use->in(0) == _lpt->_head) ||
                 (!_lpt->is_member(_phase->get_loop(_phase->ctrl_or_self(use))) && i == p->size()-1))) {
              continue;
            }
            if (!is_vector_use(use, k)) {
              return false;
            }
          }
        }
      }
    }
  }
  return true;
}

//------------------------------schedule---------------------------
// Adjust the memory graph for the packed operations
void SuperWord::schedule() {

  // Co-locate in the memory graph the members of each memory pack
  for (int i = 0; i < _packset.length(); i++) {
    co_locate_pack(_packset.at(i));
  }
}

//-------------------------------remove_and_insert-------------------
// Remove "current" from its current position in the memory graph and insert
// it after the appropriate insertion point (lip or uip).
void SuperWord::remove_and_insert(MemNode *current, MemNode *prev, MemNode *lip,
                                  Node *uip, Unique_Node_List &sched_before) {
  Node* my_mem = current->in(MemNode::Memory);
  bool sched_up = sched_before.member(current);

  // remove current_store from its current position in the memory graph
  for (DUIterator i = current->outs(); current->has_out(i); i++) {
    Node* use = current->out(i);
    if (use->is_Mem()) {
      assert(use->in(MemNode::Memory) == current, "must be");
      if (use == prev) { // connect prev to my_mem
          _igvn.replace_input_of(use, MemNode::Memory, my_mem);
          --i; //deleted this edge; rescan position
      } else if (sched_before.member(use)) {
        if (!sched_up) { // Will be moved together with current
          _igvn.replace_input_of(use, MemNode::Memory, uip);
          --i; //deleted this edge; rescan position
        }
      } else {
        if (sched_up) { // Will be moved together with current
          _igvn.replace_input_of(use, MemNode::Memory, lip);
          --i; //deleted this edge; rescan position
        }
      }
    }
  }

  Node *insert_pt =  sched_up ?  uip : lip;

  // all uses of insert_pt's memory state should use current's instead
  for (DUIterator i = insert_pt->outs(); insert_pt->has_out(i); i++) {
    Node* use = insert_pt->out(i);
    if (use->is_Mem()) {
      assert(use->in(MemNode::Memory) == insert_pt, "must be");
      _igvn.replace_input_of(use, MemNode::Memory, current);
      --i; //deleted this edge; rescan position
    } else if (!sched_up && use->is_Phi() && use->bottom_type() == Type::MEMORY) {
      uint pos; //lip (lower insert point) must be the last one in the memory slice
      for (pos=1; pos < use->req(); pos++) {
        if (use->in(pos) == insert_pt) break;
      }
      _igvn.replace_input_of(use, pos, current);
      --i;
    }
  }

  //connect current to insert_pt
  _igvn.replace_input_of(current, MemNode::Memory, insert_pt);
}

//------------------------------co_locate_pack----------------------------------
// To schedule a store pack, we need to move any sandwiched memory ops either before
// or after the pack, based upon dependence information:
// (1) If any store in the pack depends on the sandwiched memory op, the
//     sandwiched memory op must be scheduled BEFORE the pack;
// (2) If a sandwiched memory op depends on any store in the pack, the
//     sandwiched memory op must be scheduled AFTER the pack;
// (3) If a sandwiched memory op (say, memA) depends on another sandwiched
//     memory op (say memB), memB must be scheduled before memA. So, if memA is
//     scheduled before the pack, memB must also be scheduled before the pack;
// (4) If there is no dependence restriction for a sandwiched memory op, we simply
//     schedule this store AFTER the pack
// (5) We know there is no dependence cycle, so there in no other case;
// (6) Finally, all memory ops in another single pack should be moved in the same direction.
//
// To schedule a load pack, we use the memory state of either the first or the last load in
// the pack, based on the dependence constraint.
void SuperWord::co_locate_pack(Node_List* pk) {
  if (pk->at(0)->is_Store()) {
    MemNode* first     = executed_first(pk)->as_Mem();
    MemNode* last      = executed_last(pk)->as_Mem();
    Unique_Node_List schedule_before_pack;
    Unique_Node_List memops;

    MemNode* current   = last->in(MemNode::Memory)->as_Mem();
    MemNode* previous  = last;
    while (true) {
      assert(in_bb(current), "stay in block");
      memops.push(previous);
      for (DUIterator i = current->outs(); current->has_out(i); i++) {
        Node* use = current->out(i);
        if (use->is_Mem() && use != previous)
          memops.push(use);
      }
      if (current == first) break;
      previous = current;
      current  = current->in(MemNode::Memory)->as_Mem();
    }

    // determine which memory operations should be scheduled before the pack
    for (uint i = 1; i < memops.size(); i++) {
      Node *s1 = memops.at(i);
      if (!in_pack(s1, pk) && !schedule_before_pack.member(s1)) {
        for (uint j = 0; j< i; j++) {
          Node *s2 = memops.at(j);
          if (!independent(s1, s2)) {
            if (in_pack(s2, pk) || schedule_before_pack.member(s2)) {
              schedule_before_pack.push(s1); // s1 must be scheduled before
              Node_List* mem_pk = my_pack(s1);
              if (mem_pk != NULL) {
                for (uint ii = 0; ii < mem_pk->size(); ii++) {
                  Node* s = mem_pk->at(ii);  // follow partner
                  if (memops.member(s) && !schedule_before_pack.member(s))
                    schedule_before_pack.push(s);
                }
              }
              break;
            }
          }
        }
      }
    }

    Node*    upper_insert_pt = first->in(MemNode::Memory);
    // Following code moves loads connected to upper_insert_pt below aliased stores.
    // Collect such loads here and reconnect them back to upper_insert_pt later.
    memops.clear();
    for (DUIterator i = upper_insert_pt->outs(); upper_insert_pt->has_out(i); i++) {
      Node* use = upper_insert_pt->out(i);
      if (use->is_Mem() && !use->is_Store()) {
        memops.push(use);
      }
    }

    MemNode* lower_insert_pt = last;
    previous                 = last; //previous store in pk
    current                  = last->in(MemNode::Memory)->as_Mem();

    // start scheduling from "last" to "first"
    while (true) {
      assert(in_bb(current), "stay in block");
      assert(in_pack(previous, pk), "previous stays in pack");
      Node* my_mem = current->in(MemNode::Memory);

      if (in_pack(current, pk)) {
        // Forward users of my memory state (except "previous) to my input memory state
        for (DUIterator i = current->outs(); current->has_out(i); i++) {
          Node* use = current->out(i);
          if (use->is_Mem() && use != previous) {
            assert(use->in(MemNode::Memory) == current, "must be");
            if (schedule_before_pack.member(use)) {
              _igvn.replace_input_of(use, MemNode::Memory, upper_insert_pt);
            } else {
              _igvn.replace_input_of(use, MemNode::Memory, lower_insert_pt);
            }
            --i; // deleted this edge; rescan position
          }
        }
        previous = current;
      } else { // !in_pack(current, pk) ==> a sandwiched store
        remove_and_insert(current, previous, lower_insert_pt, upper_insert_pt, schedule_before_pack);
      }

      if (current == first) break;
      current = my_mem->as_Mem();
    } // end while

    // Reconnect loads back to upper_insert_pt.
    for (uint i = 0; i < memops.size(); i++) {
      Node *ld = memops.at(i);
      if (ld->in(MemNode::Memory) != upper_insert_pt) {
        _igvn.replace_input_of(ld, MemNode::Memory, upper_insert_pt);
      }
    }
  } else if (pk->at(0)->is_Load()) { // Load pack
    // All loads in the pack should have the same memory state. By default,
    // we use the memory state of the last load. However, if any load could
    // not be moved down due to the dependence constraint, we use the memory
    // state of the first load.
    Node* mem_input = pick_mem_state(pk);
    _igvn.hash_delete(mem_input);
    // Give each load the same memory state
    for (uint i = 0; i < pk->size(); i++) {
      LoadNode* ld = pk->at(i)->as_Load();
      _igvn.replace_input_of(ld, MemNode::Memory, mem_input);
    }
  }
}

// Finds the first and last memory state and then picks either of them by checking dependence constraints.
// If a store is dependent on an earlier load then we need to pick the memory state of the first load and cannot
// pick the memory state of the last load.
Node* SuperWord::pick_mem_state(Node_List* pk) {
  Node* first_mem = find_first_mem_state(pk);
  Node* last_mem  = find_last_mem_state(pk, first_mem);

  for (uint i = 0; i < pk->size(); i++) {
    Node* ld = pk->at(i);
    for (Node* current = last_mem; current != ld->in(MemNode::Memory); current = current->in(MemNode::Memory)) {
      assert(current->is_Mem() && in_bb(current), "unexpected memory");
      assert(current != first_mem, "corrupted memory graph");
      if (!independent(current, ld)) {
        // A later store depends on this load, pick the memory state of the first load. This can happen, for example,
        // if a load pack has interleaving stores that are part of a store pack which, however, is removed at the pack
        // filtering stage. This leaves us with only a load pack for which we cannot take the memory state of the
        // last load as the remaining unvectorized stores could interfere since they have a dependency to the loads.
        // Some stores could be executed before the load vector resulting in a wrong result. We need to take the
        // memory state of the first load to prevent this.
        return first_mem;
      }
    }
  }
  return last_mem;
}

// Walk the memory graph from the current first load until the
// start of the loop and check if nodes on the way are memory
// edges of loads in the pack. The last one we encounter is the
// first load.
Node* SuperWord::find_first_mem_state(Node_List* pk) {
  Node* first_mem = pk->at(0)->in(MemNode::Memory);
  for (Node* current = first_mem; in_bb(current); current = current->is_Phi() ? current->in(LoopNode::EntryControl) : current->in(MemNode::Memory)) {
    assert(current->is_Mem() || (current->is_Phi() && current->in(0) == bb()), "unexpected memory");
    for (uint i = 1; i < pk->size(); i++) {
      Node* ld = pk->at(i);
      if (ld->in(MemNode::Memory) == current) {
        first_mem = current;
        break;
      }
    }
  }
  return first_mem;
}

// Find the last load by going over the pack again and walking
// the memory graph from the loads of the pack to the memory of
// the first load. If we encounter the memory of the current last
// load, then we started from further down in the memory graph and
// the load we started from is the last load.
Node* SuperWord::find_last_mem_state(Node_List* pk, Node* first_mem) {
  Node* last_mem = pk->at(0)->in(MemNode::Memory);
  for (uint i = 0; i < pk->size(); i++) {
    Node* ld = pk->at(i);
    for (Node* current = ld->in(MemNode::Memory); current != first_mem; current = current->in(MemNode::Memory)) {
      assert(current->is_Mem() && in_bb(current), "unexpected memory");
      if (current->in(MemNode::Memory) == last_mem) {
        last_mem = ld->in(MemNode::Memory);
      }
    }
  }
  return last_mem;
}

#ifndef PRODUCT
void SuperWord::print_loop(bool whole) {
  Node_Stack stack(_arena, _phase->C->unique() >> 2);
  Node_List rpo_list;
  VectorSet visited(_arena);
  visited.set(lpt()->_head->_idx);
  _phase->rpo(lpt()->_head, stack, visited, rpo_list);
  _phase->dump(lpt(), rpo_list.size(), rpo_list );
  if(whole) {
    tty->print_cr("\n Whole loop tree");
    _phase->dump();
    tty->print_cr(" End of whole loop tree\n");
  }
}
#endif

//------------------------------output---------------------------
// Convert packs into vector node operations
bool SuperWord::output() {
  CountedLoopNode *cl = lpt()->_head->as_CountedLoop();
  Compile* C = _phase->C;
  if (_packset.length() == 0) {
    return false;
  }

  // Check that the loop to be vectorized does not have inconsistent reduction
  // information, which would likely lead to a miscompilation.
  assert(!lpt()->has_reduction_nodes() || cl->is_reduction_loop(),
         "non-reduction loop contains reduction nodes");

#ifndef PRODUCT
  if (TraceLoopOpts) {
    tty->print("SuperWord::output    ");
    lpt()->dump_head();
  }
#endif

  if (cl->is_main_loop()) {
    // MUST ENSURE main loop's initial value is properly aligned:
    //  (iv_initial_value + min_iv_offset) % vector_width_in_bytes() == 0

    align_initial_loop_index(align_to_ref());

    // Insert extract (unpack) operations for scalar uses
    for (int i = 0; i < _packset.length(); i++) {
      insert_extracts(_packset.at(i));
    }
  }

  uint max_vlen_in_bytes = 0;
  uint max_vlen = 0;

  NOT_PRODUCT(if(is_trace_loop_reverse()) {tty->print_cr("SWPointer::output: print loop before create_reserve_version_of_loop"); print_loop(true);})

  CountedLoopReserveKit make_reversable(_phase, _lpt, do_reserve_copy());

  NOT_PRODUCT(if(is_trace_loop_reverse()) {tty->print_cr("SWPointer::output: print loop after create_reserve_version_of_loop"); print_loop(true);})

  if (do_reserve_copy() && !make_reversable.has_reserved()) {
    NOT_PRODUCT(if(is_trace_loop_reverse() || TraceLoopOpts) {tty->print_cr("SWPointer::output: loop was not reserved correctly, exiting SuperWord");})
    return false;
  }

  Node* vmask = NULL;
  if (cl->is_rce_post_loop() && do_reserve_copy()) {
    // Create a vector mask node for post loop, bail out if not created
    vmask = create_post_loop_vmask();
    if (vmask == NULL) {
      return false; // and reverse to backup IG
    }
  }

  for (int i = 0; i < _block.length(); i++) {
    Node* n = _block.at(i);
    Node_List* p = my_pack(n);
    if (p && n == executed_last(p)) {
      uint vlen = p->size();
      uint vlen_in_bytes = 0;
      Node* vn = NULL;
      Node* low_adr = p->at(0);
      Node* first   = executed_first(p);
      if (cl->is_rce_post_loop()) {
        // override vlen with the main loops vector length
        vlen = cl->slp_max_unroll();
      }
      NOT_PRODUCT(if(is_trace_cmov()) {tty->print_cr("SWPointer::output: %d executed first, %d executed last in pack", first->_idx, n->_idx); print_pack(p);})
      int   opc = n->Opcode();
      if (n->is_Load()) {
        Node* ctl = n->in(MemNode::Control);
        Node* mem = first->in(MemNode::Memory);
        SWPointer p1(n->as_Mem(), this, NULL, false);
        // Identify the memory dependency for the new loadVector node by
        // walking up through memory chain.
        // This is done to give flexibility to the new loadVector node so that
        // it can move above independent storeVector nodes.
        while (mem->is_StoreVector()) {
          SWPointer p2(mem->as_Mem(), this, NULL, false);
          int cmp = p1.cmp(p2);
          if (SWPointer::not_equal(cmp) || !SWPointer::comparable(cmp)) {
            mem = mem->in(MemNode::Memory);
          } else {
            break; // dependent memory
          }
        }
        Node* adr = low_adr->in(MemNode::Address);
        const TypePtr* atyp = n->adr_type();
        if (cl->is_rce_post_loop()) {
          assert(vmask != NULL, "vector mask should be generated");
          const TypeVect* vt = TypeVect::make(velt_basic_type(n), vlen);
          vn = new LoadVectorMaskedNode(ctl, mem, adr, atyp, vt, vmask);
        } else {
          vn = LoadVectorNode::make(opc, ctl, mem, adr, atyp, vlen, velt_basic_type(n), control_dependency(p));
        }
        vlen_in_bytes = vn->as_LoadVector()->memory_size();
      } else if (n->is_Store()) {
        // Promote value to be stored to vector
        Node* val = vector_opd(p, MemNode::ValueIn);
        if (val == NULL) {
          if (do_reserve_copy()) {
            NOT_PRODUCT(if(is_trace_loop_reverse() || TraceLoopOpts) {tty->print_cr("SWPointer::output: val should not be NULL, exiting SuperWord");})
            return false; //and reverse to backup IG
          }
          ShouldNotReachHere();
        }

        Node* ctl = n->in(MemNode::Control);
        Node* mem = first->in(MemNode::Memory);
        Node* adr = low_adr->in(MemNode::Address);
        const TypePtr* atyp = n->adr_type();
        if (cl->is_rce_post_loop()) {
          assert(vmask != NULL, "vector mask should be generated");
          const TypeVect* vt = TypeVect::make(velt_basic_type(n), vlen);
          vn = new StoreVectorMaskedNode(ctl, mem, adr, val, atyp, vmask);
        } else {
          vn = StoreVectorNode::make(opc, ctl, mem, adr, atyp, val, vlen);
        }
        vlen_in_bytes = vn->as_StoreVector()->memory_size();
      } else if (VectorNode::is_scalar_rotate(n)) {
        Node* in1 = low_adr->in(1);
        Node* in2 = p->at(0)->in(2);
        // If rotation count is non-constant or greater than 8bit value create a vector.
        if (!in2->is_Con() || !Matcher::supports_vector_constant_rotates(in2->get_int())) {
          in2 =  vector_opd(p, 2);
        }
        vn = VectorNode::make(opc, in1, in2, vlen, velt_basic_type(n));
        vlen_in_bytes = vn->as_Vector()->length_in_bytes();
      } else if (VectorNode::is_roundopD(n)) {
        Node* in1 = vector_opd(p, 1);
        Node* in2 = low_adr->in(2);
        assert(in2->is_Con(), "Constant rounding mode expected.");
        vn = VectorNode::make(opc, in1, in2, vlen, velt_basic_type(n));
        vlen_in_bytes = vn->as_Vector()->length_in_bytes();
      } else if (VectorNode::is_muladds2i(n)) {
        assert(n->req() == 5u, "MulAddS2I should have 4 operands.");
        Node* in1 = vector_opd(p, 1);
        Node* in2 = vector_opd(p, 2);
        vn = VectorNode::make(opc, in1, in2, vlen, velt_basic_type(n));
        vlen_in_bytes = vn->as_Vector()->length_in_bytes();
      } else if (opc == Op_SignumF || opc == Op_SignumD) {
        assert(n->req() == 4, "four inputs expected");
        Node* in = vector_opd(p, 1);
        Node* zero = vector_opd(p, 2);
        Node* one = vector_opd(p, 3);
        vn = VectorNode::make(opc, in, zero, one, vlen, velt_basic_type(n));
        vlen_in_bytes = vn->as_Vector()->length_in_bytes();
      } else if (n->req() == 3 && !is_cmov_pack(p)) {
        // Promote operands to vector
        Node* in1 = NULL;
        bool node_isa_reduction = n->is_reduction();
        if (node_isa_reduction) {
          // the input to the first reduction operation is retained
          in1 = low_adr->in(1);
        } else {
          in1 = vector_opd(p, 1);
          if (in1 == NULL) {
            if (do_reserve_copy()) {
              NOT_PRODUCT(if(is_trace_loop_reverse() || TraceLoopOpts) {tty->print_cr("SWPointer::output: in1 should not be NULL, exiting SuperWord");})
              return false; //and reverse to backup IG
            }
            ShouldNotReachHere();
          }
        }
        Node* in2 = vector_opd(p, 2);
        if (in2 == NULL) {
          if (do_reserve_copy()) {
            NOT_PRODUCT(if(is_trace_loop_reverse() || TraceLoopOpts) {tty->print_cr("SWPointer::output: in2 should not be NULL, exiting SuperWord");})
            return false; //and reverse to backup IG
          }
          ShouldNotReachHere();
        }
        if (VectorNode::is_invariant_vector(in1) && (node_isa_reduction == false) && (n->is_Add() || n->is_Mul())) {
          // Move invariant vector input into second position to avoid register spilling.
          Node* tmp = in1;
          in1 = in2;
          in2 = tmp;
        }
        if (node_isa_reduction) {
          const Type *arith_type = n->bottom_type();
          vn = ReductionNode::make(opc, NULL, in1, in2, arith_type->basic_type());
          if (in2->is_Load()) {
            vlen_in_bytes = in2->as_LoadVector()->memory_size();
          } else {
            vlen_in_bytes = in2->as_Vector()->length_in_bytes();
          }
        } else {
          // Vector unsigned right shift for signed subword types behaves differently
          // from Java Spec. But when the shift amount is a constant not greater than
          // the number of sign extended bits, the unsigned right shift can be
          // vectorized to a signed right shift.
          if (VectorNode::can_transform_shift_op(n, velt_basic_type(n))) {
            opc = Op_RShiftI;
          }
          vn = VectorNode::make(opc, in1, in2, vlen, velt_basic_type(n));
          vlen_in_bytes = vn->as_Vector()->length_in_bytes();
        }
      } else if (opc == Op_SqrtF || opc == Op_SqrtD ||
                 opc == Op_AbsF || opc == Op_AbsD ||
                 opc == Op_AbsI || opc == Op_AbsL ||
                 opc == Op_NegF || opc == Op_NegD ||
                 opc == Op_RoundF || opc == Op_RoundD ||
                 opc == Op_PopCountI || opc == Op_PopCountL ||
                 opc == Op_CountLeadingZerosI || opc == Op_CountLeadingZerosL ||
                 opc == Op_CountTrailingZerosI || opc == Op_CountTrailingZerosL) {
        assert(n->req() == 2, "only one input expected");
        Node* in = vector_opd(p, 1);
        vn = VectorNode::make(opc, in, NULL, vlen, velt_basic_type(n));
        vlen_in_bytes = vn->as_Vector()->length_in_bytes();
      } else if (VectorNode::is_convert_opcode(opc)) {
        assert(n->req() == 2, "only one input expected");
        BasicType bt = velt_basic_type(n);
        Node* in = vector_opd(p, 1);
        int vopc = VectorCastNode::opcode(in->bottom_type()->is_vect()->element_basic_type());
        vn = VectorCastNode::make(vopc, in, bt, vlen);
        vlen_in_bytes = vn->as_Vector()->length_in_bytes();
      } else if (is_cmov_pack(p)) {
        if (cl->is_rce_post_loop()) {
          // do not refactor of flow in post loop context
          return false;
        }
        if (!n->is_CMove()) {
          continue;
        }
        // place here CMoveVDNode
        NOT_PRODUCT(if(is_trace_cmov()) {tty->print_cr("SWPointer::output: print before CMove vectorization"); print_loop(false);})
        Node* bol = n->in(CMoveNode::Condition);
        if (!bol->is_Bool() && bol->Opcode() == Op_ExtractI && bol->req() > 1 ) {
          NOT_PRODUCT(if(is_trace_cmov()) {tty->print_cr("SWPointer::output: %d is not Bool node, trying its in(1) node %d", bol->_idx, bol->in(1)->_idx); bol->dump(); bol->in(1)->dump();})
          bol = bol->in(1); //may be ExtractNode
        }

        assert(bol->is_Bool(), "should be BoolNode - too late to bail out!");
        if (!bol->is_Bool()) {
          if (do_reserve_copy()) {
            NOT_PRODUCT(if(is_trace_loop_reverse() || TraceLoopOpts) {tty->print_cr("SWPointer::output: expected %d bool node, exiting SuperWord", bol->_idx); bol->dump();})
            return false; //and reverse to backup IG
          }
          ShouldNotReachHere();
        }

        int cond = (int)bol->as_Bool()->_test._test;
        Node* in_cc  = _igvn.intcon(cond);
        NOT_PRODUCT(if(is_trace_cmov()) {tty->print("SWPointer::output: created intcon in_cc node %d", in_cc->_idx); in_cc->dump();})
        Node* cc = bol->clone();
        cc->set_req(1, in_cc);
        NOT_PRODUCT(if(is_trace_cmov()) {tty->print("SWPointer::output: created bool cc node %d", cc->_idx); cc->dump();})

        Node* src1 = vector_opd(p, 2); //2=CMoveNode::IfFalse
        if (src1 == NULL) {
          if (do_reserve_copy()) {
            NOT_PRODUCT(if(is_trace_loop_reverse() || TraceLoopOpts) {tty->print_cr("SWPointer::output: src1 should not be NULL, exiting SuperWord");})
            return false; //and reverse to backup IG
          }
          ShouldNotReachHere();
        }
        Node* src2 = vector_opd(p, 3); //3=CMoveNode::IfTrue
        if (src2 == NULL) {
          if (do_reserve_copy()) {
            NOT_PRODUCT(if(is_trace_loop_reverse() || TraceLoopOpts) {tty->print_cr("SWPointer::output: src2 should not be NULL, exiting SuperWord");})
            return false; //and reverse to backup IG
          }
          ShouldNotReachHere();
        }
        BasicType bt = velt_basic_type(n);
        const TypeVect* vt = TypeVect::make(bt, vlen);
        assert(bt == T_FLOAT || bt == T_DOUBLE, "Only vectorization for FP cmovs is supported");
        if (bt == T_FLOAT) {
          vn = new CMoveVFNode(cc, src1, src2, vt);
        } else {
          assert(bt == T_DOUBLE, "Expected double");
          vn = new CMoveVDNode(cc, src1, src2, vt);
        }
        NOT_PRODUCT(if(is_trace_cmov()) {tty->print("SWPointer::output: created new CMove node %d: ", vn->_idx); vn->dump();})
      } else if (opc == Op_FmaD || opc == Op_FmaF) {
        // Promote operands to vector
        Node* in1 = vector_opd(p, 1);
        Node* in2 = vector_opd(p, 2);
        Node* in3 = vector_opd(p, 3);
        vn = VectorNode::make(opc, in1, in2, in3, vlen, velt_basic_type(n));
        vlen_in_bytes = vn->as_Vector()->length_in_bytes();
      } else {
        if (do_reserve_copy()) {
          NOT_PRODUCT(if(is_trace_loop_reverse() || TraceLoopOpts) {tty->print_cr("SWPointer::output: ShouldNotReachHere, exiting SuperWord");})
          return false; //and reverse to backup IG
        }
        ShouldNotReachHere();
      }

      assert(vn != NULL, "sanity");
      if (vn == NULL) {
        if (do_reserve_copy()){
          NOT_PRODUCT(if(is_trace_loop_reverse() || TraceLoopOpts) {tty->print_cr("SWPointer::output: got NULL node, cannot proceed, exiting SuperWord");})
          return false; //and reverse to backup IG
        }
        ShouldNotReachHere();
      }

      _block.at_put(i, vn);
      _igvn.register_new_node_with_optimizer(vn);
      _phase->set_ctrl(vn, _phase->get_ctrl(p->at(0)));
      for (uint j = 0; j < p->size(); j++) {
        Node* pm = p->at(j);
        _igvn.replace_node(pm, vn);
      }
      _igvn._worklist.push(vn);

      if (vlen > max_vlen) {
        max_vlen = vlen;
      }
      if (vlen_in_bytes > max_vlen_in_bytes) {
        max_vlen_in_bytes = vlen_in_bytes;
      }
#ifdef ASSERT
      if (TraceNewVectors) {
        tty->print("new Vector node: ");
        vn->dump();
      }
#endif
    }
  }//for (int i = 0; i < _block.length(); i++)

  if (max_vlen_in_bytes > C->max_vector_size()) {
    C->set_max_vector_size(max_vlen_in_bytes);
  }
  if (max_vlen_in_bytes > 0) {
    cl->mark_loop_vectorized();
  }

  if (SuperWordLoopUnrollAnalysis) {
    if (cl->has_passed_slp()) {
      uint slp_max_unroll_factor = cl->slp_max_unroll();
      if (slp_max_unroll_factor == max_vlen) {
        if (TraceSuperWordLoopUnrollAnalysis) {
          tty->print_cr("vector loop(unroll=%d, len=%d)\n", max_vlen, max_vlen_in_bytes*BitsPerByte);
        }

        // For atomic unrolled loops which are vector mapped, instigate more unrolling
        cl->set_notpassed_slp();
        if (cl->is_main_loop()) {
          // if vector resources are limited, do not allow additional unrolling, also
          // do not unroll more on pure vector loops which were not reduced so that we can
          // program the post loop to single iteration execution.
          if (Matcher::float_pressure_limit() > 8) {
            C->set_major_progress();
            cl->mark_do_unroll_only();
          }
        }
        if (cl->is_rce_post_loop() && do_reserve_copy()) {
          cl->mark_is_multiversioned();
        }
      }
    }
  }

  if (do_reserve_copy()) {
    make_reversable.use_new();
  }
  NOT_PRODUCT(if(is_trace_loop_reverse()) {tty->print_cr("\n Final loop after SuperWord"); print_loop(true);})
  return true;
}

//-------------------------create_post_loop_vmask-------------------------
// Check the post loop vectorizability and create a vector mask if yes.
// Return NULL to bail out if post loop is not vectorizable.
Node* SuperWord::create_post_loop_vmask() {
  CountedLoopNode *cl = lpt()->_head->as_CountedLoop();
  assert(cl->is_rce_post_loop(), "Must be an rce post loop");
  assert(!cl->is_reduction_loop(), "no vector reduction in post loop");
  assert(abs(cl->stride_con()) == 1, "post loop stride can only be +/-1");

  // Collect vector element types of all post loop packs. Also collect
  // superword pointers of each memory access operation if the address
  // expression is supported. (Note that vectorizable post loop should
  // only have positive scale in counting-up loop and negative scale in
  // counting-down loop.) Collected SWPointer(s) are also used for data
  // dependence check next.
  VectorElementSizeStats stats(_arena);
  GrowableArray<SWPointer*> swptrs(_arena, _packset.length(), 0, NULL);
  for (int i = 0; i < _packset.length(); i++) {
    Node_List* p = _packset.at(i);
    assert(p->size() == 1, "all post loop packs should be singleton");
    Node* n = p->at(0);
    BasicType bt = velt_basic_type(n);
    if (!is_java_primitive(bt)) {
      return NULL;
    }
    if (n->is_Mem()) {
      SWPointer* mem_p = new (_arena) SWPointer(n->as_Mem(), this, NULL, false);
      // For each memory access, we check if the scale (in bytes) in its
      // address expression is equal to the data size times loop stride.
      // With this, Only positive scales exist in counting-up loops and
      // negative scales exist in counting-down loops.
      if (mem_p->scale_in_bytes() != type2aelembytes(bt) * cl->stride_con()) {
        return NULL;
      }
      swptrs.append(mem_p);
    }
    stats.record_size(type2aelembytes(bt));
  }

  // Find the vector data type for generating vector masks. Currently we
  // don't support post loops with mixed vector data sizes
  int unique_size = stats.unique_size();
  BasicType vmask_bt;
  switch (unique_size) {
    case 1:  vmask_bt = T_BYTE; break;
    case 2:  vmask_bt = T_SHORT; break;
    case 4:  vmask_bt = T_INT; break;
    case 8:  vmask_bt = T_LONG; break;
    default: return NULL;
  }

  // Currently we can't remove this MaxVectorSize constraint. Without it,
  // it's not guaranteed that the RCE'd post loop runs at most "vlen - 1"
  // iterations, because the vector drain loop may not be cloned from the
  // vectorized main loop. We should re-engineer PostLoopMultiversioning
  // to fix this problem.
  int vlen = cl->slp_max_unroll();
  if (unique_size * vlen != MaxVectorSize) {
    return NULL;
  }

  // Bail out if target doesn't support mask generator or masked load/store
  if (!Matcher::match_rule_supported_vector(Op_LoadVectorMasked, vlen, vmask_bt)  ||
      !Matcher::match_rule_supported_vector(Op_StoreVectorMasked, vlen, vmask_bt) ||
      !Matcher::match_rule_supported_vector(Op_VectorMaskGen, vlen, vmask_bt)) {
    return NULL;
  }

  // Bail out if potential data dependence exists between memory accesses
  if (SWPointer::has_potential_dependence(swptrs)) {
    return NULL;
  }

  // Create vector mask with the post loop trip count. Note there's another
  // vector drain loop which is cloned from main loop before super-unrolling
  // so the scalar post loop runs at most vlen-1 trips. Hence, this version
  // only runs at most 1 iteration after vector mask transformation.
  Node* trip_cnt;
  Node* new_incr;
  if (cl->stride_con() > 0) {
    trip_cnt = new SubINode(cl->limit(), cl->init_trip());
    new_incr = new AddINode(cl->phi(), trip_cnt);
  } else {
    trip_cnt = new SubINode(cl->init_trip(), cl->limit());
    new_incr = new SubINode(cl->phi(), trip_cnt);
  }
  _igvn.register_new_node_with_optimizer(trip_cnt);
  _igvn.register_new_node_with_optimizer(new_incr);
  _igvn.replace_node(cl->incr(), new_incr);
  Node* length = new ConvI2LNode(trip_cnt);
  _igvn.register_new_node_with_optimizer(length);
  Node* vmask = VectorMaskGenNode::make(length, vmask_bt);
  _igvn.register_new_node_with_optimizer(vmask);

  // Remove exit test to transform 1-iteration loop to straight-line code.
  // This results in redundant cmp+branch instructions been eliminated.
  Node *cl_exit = cl->loopexit();
  _igvn.replace_input_of(cl_exit, 1, _igvn.intcon(0));
  return vmask;
}

//------------------------------vector_opd---------------------------
// Create a vector operand for the nodes in pack p for operand: in(opd_idx)
Node* SuperWord::vector_opd(Node_List* p, int opd_idx) {
  Node* p0 = p->at(0);
  uint vlen = p->size();
  Node* opd = p0->in(opd_idx);
  CountedLoopNode *cl = lpt()->_head->as_CountedLoop();
  bool have_same_inputs = same_inputs(p, opd_idx);

  if (cl->is_rce_post_loop()) {
    // override vlen with the main loops vector length
    assert(p->size() == 1, "Packs in post loop should have only one node");
    vlen = cl->slp_max_unroll();
  }

  // Insert index population operation to create a vector of increasing
  // indices starting from the iv value. In some special unrolled loops
  // (see JDK-8286125), we need scalar replications of the iv value if
  // all inputs are the same iv, so we do a same inputs check here. But
  // in post loops, "have_same_inputs" is always true because all packs
  // are singleton. That's why a pack size check is also required.
  if (opd == iv() && (!have_same_inputs || p->size() == 1)) {
    BasicType p0_bt = velt_basic_type(p0);
    BasicType iv_bt = is_subword_type(p0_bt) ? p0_bt : T_INT;
    assert(VectorNode::is_populate_index_supported(iv_bt), "Should support");
    const TypeVect* vt = TypeVect::make(iv_bt, vlen);
    Node* vn = new PopulateIndexNode(iv(), _igvn.intcon(1), vt);
#ifdef ASSERT
    if (TraceNewVectors) {
      tty->print("new Vector node: ");
      vn->dump();
    }
#endif
    _igvn.register_new_node_with_optimizer(vn);
    _phase->set_ctrl(vn, _phase->get_ctrl(opd));
    return vn;
  }

  if (have_same_inputs) {
    if (opd->is_Vector() || opd->is_LoadVector()) {
      assert(((opd_idx != 2) || !VectorNode::is_shift(p0)), "shift's count can't be vector");
      if (opd_idx == 2 && VectorNode::is_shift(p0)) {
        NOT_PRODUCT(if(is_trace_loop_reverse() || TraceLoopOpts) {tty->print_cr("shift's count can't be vector");})
        return NULL;
      }
      return opd; // input is matching vector
    }
    if ((opd_idx == 2) && VectorNode::is_shift(p0)) {
      Node* cnt = opd;
      // Vector instructions do not mask shift count, do it here.
      juint mask = (p0->bottom_type() == TypeInt::INT) ? (BitsPerInt - 1) : (BitsPerLong - 1);
      const TypeInt* t = opd->find_int_type();
      if (t != NULL && t->is_con()) {
        juint shift = t->get_con();
        if (shift > mask) { // Unsigned cmp
          cnt = ConNode::make(TypeInt::make(shift & mask));
        }
      } else {
        if (t == NULL || t->_lo < 0 || t->_hi > (int)mask) {
          cnt = ConNode::make(TypeInt::make(mask));
          _igvn.register_new_node_with_optimizer(cnt);
          cnt = new AndINode(opd, cnt);
          _igvn.register_new_node_with_optimizer(cnt);
          _phase->set_ctrl(cnt, _phase->get_ctrl(opd));
        }
        assert(opd->bottom_type()->isa_int(), "int type only");
        if (!opd->bottom_type()->isa_int()) {
          NOT_PRODUCT(if(is_trace_loop_reverse() || TraceLoopOpts) {tty->print_cr("Should be int type only");})
          return NULL;
        }
      }
      // Move shift count into vector register.
      cnt = VectorNode::shift_count(p0->Opcode(), cnt, vlen, velt_basic_type(p0));
      _igvn.register_new_node_with_optimizer(cnt);
      _phase->set_ctrl(cnt, _phase->get_ctrl(opd));
      return cnt;
    }
    assert(!opd->is_StoreVector(), "such vector is not expected here");
    if (opd->is_StoreVector()) {
      NOT_PRODUCT(if(is_trace_loop_reverse() || TraceLoopOpts) {tty->print_cr("StoreVector is not expected here");})
      return NULL;
    }
    // Convert scalar input to vector with the same number of elements as
    // p0's vector. Use p0's type because size of operand's container in
    // vector should match p0's size regardless operand's size.
    const Type* p0_t = NULL;
    VectorNode* vn = NULL;
    if (opd_idx == 2 && VectorNode::is_scalar_rotate(p0)) {
       Node* conv = opd;
       p0_t =  TypeInt::INT;
       if (p0->bottom_type()->isa_long()) {
         p0_t = TypeLong::LONG;
         conv = new ConvI2LNode(opd);
         _igvn.register_new_node_with_optimizer(conv);
         _phase->set_ctrl(conv, _phase->get_ctrl(opd));
       }
       vn = VectorNode::scalar2vector(conv, vlen, p0_t);
    } else {
       p0_t =  velt_type(p0);
       vn = VectorNode::scalar2vector(opd, vlen, p0_t);
    }

    _igvn.register_new_node_with_optimizer(vn);
    _phase->set_ctrl(vn, _phase->get_ctrl(opd));
#ifdef ASSERT
    if (TraceNewVectors) {
      tty->print("new Vector node: ");
      vn->dump();
    }
#endif
    return vn;
  }

  // Insert pack operation
  BasicType bt = velt_basic_type(p0);
  PackNode* pk = PackNode::make(opd, vlen, bt);
  DEBUG_ONLY( const BasicType opd_bt = opd->bottom_type()->basic_type(); )

  for (uint i = 1; i < vlen; i++) {
    Node* pi = p->at(i);
    Node* in = pi->in(opd_idx);
    assert(my_pack(in) == NULL, "Should already have been unpacked");
    if (my_pack(in) != NULL) {
      NOT_PRODUCT(if(is_trace_loop_reverse() || TraceLoopOpts) {tty->print_cr("Should already have been unpacked");})
      return NULL;
    }
    assert(opd_bt == in->bottom_type()->basic_type(), "all same type");
    pk->add_opd(in);
    if (VectorNode::is_muladds2i(pi)) {
      Node* in2 = pi->in(opd_idx + 2);
      assert(my_pack(in2) == NULL, "Should already have been unpacked");
      if (my_pack(in2) != NULL) {
        NOT_PRODUCT(if (is_trace_loop_reverse() || TraceLoopOpts) { tty->print_cr("Should already have been unpacked"); })
          return NULL;
      }
      assert(opd_bt == in2->bottom_type()->basic_type(), "all same type");
      pk->add_opd(in2);
    }
  }
  _igvn.register_new_node_with_optimizer(pk);
  _phase->set_ctrl(pk, _phase->get_ctrl(opd));
#ifdef ASSERT
  if (TraceNewVectors) {
    tty->print("new Vector node: ");
    pk->dump();
  }
#endif
  return pk;
}

//------------------------------insert_extracts---------------------------
// If a use of pack p is not a vector use, then replace the
// use with an extract operation.
void SuperWord::insert_extracts(Node_List* p) {
  if (p->at(0)->is_Store()) return;
  assert(_n_idx_list.is_empty(), "empty (node,index) list");

  // Inspect each use of each pack member.  For each use that is
  // not a vector use, replace the use with an extract operation.

  for (uint i = 0; i < p->size(); i++) {
    Node* def = p->at(i);
    for (DUIterator_Fast jmax, j = def->fast_outs(jmax); j < jmax; j++) {
      Node* use = def->fast_out(j);
      for (uint k = 0; k < use->req(); k++) {
        Node* n = use->in(k);
        if (def == n) {
          Node_List* u_pk = my_pack(use);
          if ((u_pk == NULL || !is_cmov_pack(u_pk) || use->is_CMove()) && !is_vector_use(use, k)) {
              _n_idx_list.push(use, k);
          }
        }
      }
    }
  }

  while (_n_idx_list.is_nonempty()) {
    Node* use = _n_idx_list.node();
    int   idx = _n_idx_list.index();
    _n_idx_list.pop();
    Node* def = use->in(idx);

    if (def->is_reduction()) continue;

    // Insert extract operation
    _igvn.hash_delete(def);
    int def_pos = alignment(def) / data_size(def);

    Node* ex = ExtractNode::make(def, def_pos, velt_basic_type(def));
    _igvn.register_new_node_with_optimizer(ex);
    _phase->set_ctrl(ex, _phase->get_ctrl(def));
    _igvn.replace_input_of(use, idx, ex);
    _igvn._worklist.push(def);

    bb_insert_after(ex, bb_idx(def));
    set_velt_type(ex, velt_type(def));
  }
}

//------------------------------is_vector_use---------------------------
// Is use->in(u_idx) a vector use?
bool SuperWord::is_vector_use(Node* use, int u_idx) {
  Node_List* u_pk = my_pack(use);
  if (u_pk == NULL) return false;
  if (use->is_reduction()) return true;
  Node* def = use->in(u_idx);
  Node_List* d_pk = my_pack(def);
  if (d_pk == NULL) {
    Node* n = u_pk->at(0)->in(u_idx);
    if (n == iv()) {
      // check for index population
      BasicType bt = velt_basic_type(use);
      if (!VectorNode::is_populate_index_supported(bt)) return false;
      for (uint i = 1; i < u_pk->size(); i++) {
        // We can create a vector filled with iv indices if all other nodes
        // in use pack have inputs of iv plus node index.
        Node* use_in = u_pk->at(i)->in(u_idx);
        if (!use_in->is_Add() || use_in->in(1) != n) return false;
        const TypeInt* offset_t = use_in->in(2)->bottom_type()->is_int();
        if (offset_t == NULL || !offset_t->is_con() ||
            offset_t->get_con() != (jint) i) return false;
      }
    } else {
      // check for scalar promotion
      for (uint i = 1; i < u_pk->size(); i++) {
        if (u_pk->at(i)->in(u_idx) != n) return false;
      }
    }
    return true;
  }

  if (VectorNode::is_muladds2i(use)) {
    // MulAddS2I takes shorts and produces ints - hence the special checks
    // on alignment and size.
    if (u_pk->size() * 2 != d_pk->size()) {
      return false;
    }
    for (uint i = 0; i < MIN2(d_pk->size(), u_pk->size()); i++) {
      Node* ui = u_pk->at(i);
      Node* di = d_pk->at(i);
      if (alignment(ui) != alignment(di) * 2) {
        return false;
      }
    }
    return true;
  }

  if (VectorNode::is_type_transition_long_to_int(use)) {
    // PopCountL/CountLeadingZerosL/CountTrailingZerosL takes long and produces
    // int - hence the special checks on alignment and size.
    if (u_pk->size() != d_pk->size()) {
      return false;
    }
    for (uint i = 0; i < MIN2(d_pk->size(), u_pk->size()); i++) {
      Node* ui = u_pk->at(i);
      Node* di = d_pk->at(i);
      if (alignment(ui) * 2 != alignment(di)) {
        return false;
      }
    }
    return true;
  }

  if (u_pk->size() != d_pk->size())
    return false;

  if (longer_type_for_conversion(use) != T_ILLEGAL) {
    // type conversion takes a type of a kind of size and produces a type of
    // another size - hence the special checks on alignment and size.
    for (uint i = 0; i < u_pk->size(); i++) {
      Node* ui = u_pk->at(i);
      Node* di = d_pk->at(i);
      if (ui->in(u_idx) != di) {
        return false;
      }
      if (alignment(ui) / type2aelembytes(velt_basic_type(ui)) !=
          alignment(di) / type2aelembytes(velt_basic_type(di))) {
        return false;
      }
    }
    return true;
  }

  for (uint i = 0; i < u_pk->size(); i++) {
    Node* ui = u_pk->at(i);
    Node* di = d_pk->at(i);
    if (ui->in(u_idx) != di || alignment(ui) != alignment(di))
      return false;
  }
  return true;
}

//------------------------------construct_bb---------------------------
// Construct reverse postorder list of block members
bool SuperWord::construct_bb() {
  Node* entry = bb();

  assert(_stk.length() == 0,            "stk is empty");
  assert(_block.length() == 0,          "block is empty");
  assert(_data_entry.length() == 0,     "data_entry is empty");
  assert(_mem_slice_head.length() == 0, "mem_slice_head is empty");
  assert(_mem_slice_tail.length() == 0, "mem_slice_tail is empty");

  // Find non-control nodes with no inputs from within block,
  // create a temporary map from node _idx to bb_idx for use
  // by the visited and post_visited sets,
  // and count number of nodes in block.
  int bb_ct = 0;
  for (uint i = 0; i < lpt()->_body.size(); i++) {
    Node *n = lpt()->_body.at(i);
    set_bb_idx(n, i); // Create a temporary map
    if (in_bb(n)) {
      if (n->is_LoadStore() || n->is_MergeMem() ||
          (n->is_Proj() && !n->as_Proj()->is_CFG())) {
        // Bailout if the loop has LoadStore, MergeMem or data Proj
        // nodes. Superword optimization does not work with them.
        return false;
      }
      bb_ct++;
      if (!n->is_CFG()) {
        bool found = false;
        for (uint j = 0; j < n->req(); j++) {
          Node* def = n->in(j);
          if (def && in_bb(def)) {
            found = true;
            break;
          }
        }
        if (!found) {
          assert(n != entry, "can't be entry");
          _data_entry.push(n);
        }
      }
    }
  }

  // Find memory slices (head and tail)
  for (DUIterator_Fast imax, i = lp()->fast_outs(imax); i < imax; i++) {
    Node *n = lp()->fast_out(i);
    if (in_bb(n) && (n->is_Phi() && n->bottom_type() == Type::MEMORY)) {
      Node* n_tail  = n->in(LoopNode::LoopBackControl);
      if (n_tail != n->in(LoopNode::EntryControl)) {
        if (!n_tail->is_Mem()) {
          assert(n_tail->is_Mem(), "unexpected node for memory slice: %s", n_tail->Name());
          return false; // Bailout
        }
        _mem_slice_head.push(n);
        _mem_slice_tail.push(n_tail);
      }
    }
  }

  // Create an RPO list of nodes in block

  visited_clear();
  post_visited_clear();

  // Push all non-control nodes with no inputs from within block, then control entry
  for (int j = 0; j < _data_entry.length(); j++) {
    Node* n = _data_entry.at(j);
    visited_set(n);
    _stk.push(n);
  }
  visited_set(entry);
  _stk.push(entry);

  // Do a depth first walk over out edges
  int rpo_idx = bb_ct - 1;
  int size;
  int reduction_uses = 0;
  while ((size = _stk.length()) > 0) {
    Node* n = _stk.top(); // Leave node on stack
    if (!visited_test_set(n)) {
      // forward arc in graph
    } else if (!post_visited_test(n)) {
      // cross or back arc
      for (DUIterator_Fast imax, i = n->fast_outs(imax); i < imax; i++) {
        Node *use = n->fast_out(i);
        if (in_bb(use) && !visited_test(use) &&
            // Don't go around backedge
            (!use->is_Phi() || n == entry)) {
          if (use->is_reduction()) {
            // First see if we can map the reduction on the given system we are on, then
            // make a data entry operation for each reduction we see.
            BasicType bt = use->bottom_type()->basic_type();
            if (ReductionNode::implemented(use->Opcode(), Matcher::min_vector_size(bt), bt)) {
              reduction_uses++;
            }
          }
          _stk.push(use);
        }
      }
      if (_stk.length() == size) {
        // There were no additional uses, post visit node now
        _stk.pop(); // Remove node from stack
        assert(rpo_idx >= 0, "");
        _block.at_put_grow(rpo_idx, n);
        rpo_idx--;
        post_visited_set(n);
        assert(rpo_idx >= 0 || _stk.is_empty(), "");
      }
    } else {
      _stk.pop(); // Remove post-visited node from stack
    }
  }//while

  int ii_current = -1;
  unsigned int load_idx = (unsigned int)-1;
  // Build iterations order if needed
  bool build_ii_order = _do_vector_loop_experimental && _ii_order.is_empty();
  // Create real map of block indices for nodes
  for (int j = 0; j < _block.length(); j++) {
    Node* n = _block.at(j);
    set_bb_idx(n, j);
    if (build_ii_order && n->is_Load()) {
      if (ii_current == -1) {
        ii_current = _clone_map.gen(n->_idx);
        _ii_order.push(ii_current);
        load_idx = _clone_map.idx(n->_idx);
      } else if (_clone_map.idx(n->_idx) == load_idx && _clone_map.gen(n->_idx) != ii_current) {
        ii_current = _clone_map.gen(n->_idx);
        _ii_order.push(ii_current);
      }
    }
  }//for

  // Ensure extra info is allocated.
  initialize_bb();

#ifndef PRODUCT
  if (_vector_loop_debug && _ii_order.length() > 0) {
    tty->print("SuperWord::construct_bb: List of generations: ");
    for (int jj = 0; jj < _ii_order.length(); ++jj) {
      tty->print("  %d:%d", jj, _ii_order.at(jj));
    }
    tty->print_cr(" ");
  }
  if (TraceSuperWord) {
    print_bb();
    tty->print_cr("\ndata entry nodes: %s", _data_entry.length() > 0 ? "" : "NONE");
    for (int m = 0; m < _data_entry.length(); m++) {
      tty->print("%3d ", m);
      _data_entry.at(m)->dump();
    }
    tty->print_cr("\nmemory slices: %s", _mem_slice_head.length() > 0 ? "" : "NONE");
    for (int m = 0; m < _mem_slice_head.length(); m++) {
      tty->print("%3d ", m); _mem_slice_head.at(m)->dump();
      tty->print("    ");    _mem_slice_tail.at(m)->dump();
    }
  }
#endif
  assert(rpo_idx == -1 && bb_ct == _block.length(), "all block members found");
  return (_mem_slice_head.length() > 0) || (reduction_uses > 0) || (_data_entry.length() > 0);
}

//------------------------------initialize_bb---------------------------
// Initialize per node info
void SuperWord::initialize_bb() {
  Node* last = _block.at(_block.length() - 1);
  grow_node_info(bb_idx(last));
}

//------------------------------bb_insert_after---------------------------
// Insert n into block after pos
void SuperWord::bb_insert_after(Node* n, int pos) {
  int n_pos = pos + 1;
  // Make room
  for (int i = _block.length() - 1; i >= n_pos; i--) {
    _block.at_put_grow(i+1, _block.at(i));
  }
  for (int j = _node_info.length() - 1; j >= n_pos; j--) {
    _node_info.at_put_grow(j+1, _node_info.at(j));
  }
  // Set value
  _block.at_put_grow(n_pos, n);
  _node_info.at_put_grow(n_pos, SWNodeInfo::initial);
  // Adjust map from node->_idx to _block index
  for (int i = n_pos; i < _block.length(); i++) {
    set_bb_idx(_block.at(i), i);
  }
}

//------------------------------compute_max_depth---------------------------
// Compute max depth for expressions from beginning of block
// Use to prune search paths during test for independence.
void SuperWord::compute_max_depth() {
  int ct = 0;
  bool again;
  do {
    again = false;
    for (int i = 0; i < _block.length(); i++) {
      Node* n = _block.at(i);
      if (!n->is_Phi()) {
        int d_orig = depth(n);
        int d_in   = 0;
        for (DepPreds preds(n, _dg); !preds.done(); preds.next()) {
          Node* pred = preds.current();
          if (in_bb(pred)) {
            d_in = MAX2(d_in, depth(pred));
          }
        }
        if (d_in + 1 != d_orig) {
          set_depth(n, d_in + 1);
          again = true;
        }
      }
    }
    ct++;
  } while (again);

  if (TraceSuperWord && Verbose) {
    tty->print_cr("compute_max_depth iterated: %d times", ct);
  }
}

BasicType SuperWord::longer_type_for_conversion(Node* n) {
  int opcode = n->Opcode();
  switch (opcode) {
    case Op_ConvD2I:
    case Op_ConvI2D:
    case Op_ConvF2D:
    case Op_ConvD2F: return T_DOUBLE;
    case Op_ConvF2L:
    case Op_ConvL2F:
    case Op_ConvL2I:
    case Op_ConvI2L: return T_LONG;
    case Op_ConvI2F: {
      BasicType src_t = velt_basic_type(n->in(1));
      if (src_t == T_BYTE || src_t == T_SHORT) {
        return T_FLOAT;
      }
      return T_ILLEGAL;
    }
    case Op_ConvF2I: {
      BasicType dst_t = velt_basic_type(n);
      if (dst_t == T_BYTE || dst_t == T_SHORT) {
        return T_FLOAT;
      }
      return T_ILLEGAL;
    }
  }
  return T_ILLEGAL;
}

int SuperWord::max_vector_size_in_def_use_chain(Node* n) {
  BasicType bt = velt_basic_type(n);
  BasicType vt = bt;

  // find the longest type among def nodes.
  uint start, end;
  VectorNode::vector_operands(n, &start, &end);
  for (uint i = start; i < end; ++i) {
    Node* input = n->in(i);
    if (!in_bb(input)) continue;
    BasicType newt = longer_type_for_conversion(input);
    vt = (newt == T_ILLEGAL) ? vt : newt;
  }

  // find the longest type among use nodes.
  for (uint i = 0; i < n->outcnt(); ++i) {
    Node* output = n->raw_out(i);
    if (!in_bb(output)) continue;
    BasicType newt = longer_type_for_conversion(output);
    vt = (newt == T_ILLEGAL) ? vt : newt;
  }

  int max = Matcher::max_vector_size(vt);
  // If now there is no vectors for the longest type, the nodes with the longest
  // type in the def-use chain are not packed in SuperWord::stmts_can_pack.
  return max < 2 ? Matcher::max_vector_size(bt) : max;
}

//-------------------------compute_vector_element_type-----------------------
// Compute necessary vector element type for expressions
// This propagates backwards a narrower integer type when the
// upper bits of the value are not needed.
// Example:  char a,b,c;  a = b + c;
// Normally the type of the add is integer, but for packed character
// operations the type of the add needs to be char.
void SuperWord::compute_vector_element_type() {
  if (TraceSuperWord && Verbose) {
    tty->print_cr("\ncompute_velt_type:");
  }

  // Initial type
  for (int i = 0; i < _block.length(); i++) {
    Node* n = _block.at(i);
    set_velt_type(n, container_type(n));
  }

  // Propagate integer narrowed type backwards through operations
  // that don't depend on higher order bits
  for (int i = _block.length() - 1; i >= 0; i--) {
    Node* n = _block.at(i);
    // Only integer types need be examined
    const Type* vtn = velt_type(n);
    if (vtn->basic_type() == T_INT) {
      uint start, end;
      VectorNode::vector_operands(n, &start, &end);

      for (uint j = start; j < end; j++) {
        Node* in  = n->in(j);
        // Don't propagate through a memory
        if (!in->is_Mem() && in_bb(in) && velt_type(in)->basic_type() == T_INT &&
            data_size(n) < data_size(in)) {
          bool same_type = true;
          for (DUIterator_Fast kmax, k = in->fast_outs(kmax); k < kmax; k++) {
            Node *use = in->fast_out(k);
            if (!in_bb(use) || !same_velt_type(use, n)) {
              same_type = false;
              break;
            }
          }
          if (same_type) {
            // In any Java arithmetic operation, operands of small integer types
            // (boolean, byte, char & short) should be promoted to int first. As
            // vector elements of small types don't have upper bits of int, for
            // RShiftI or AbsI operations, the compiler has to know the precise
            // signedness info of the 1st operand. These operations shouldn't be
            // vectorized if the signedness info is imprecise.
            const Type* vt = vtn;
            int op = in->Opcode();
            if (VectorNode::is_shift_opcode(op) || op == Op_AbsI) {
              Node* load = in->in(1);
              if (load->is_Load() && in_bb(load) && (velt_type(load)->basic_type() == T_INT)) {
                // Only Load nodes distinguish signed (LoadS/LoadB) and unsigned
                // (LoadUS/LoadUB) values. Store nodes only have one version.
                vt = velt_type(load);
              } else if (op != Op_LShiftI) {
                // Widen type to int to avoid the creation of vector nodes. Note
                // that left shifts work regardless of the signedness.
                vt = TypeInt::INT;
              }
            }
            set_velt_type(in, vt);
          }
        }
      }
    }
  }
#ifndef PRODUCT
  if (TraceSuperWord && Verbose) {
    for (int i = 0; i < _block.length(); i++) {
      Node* n = _block.at(i);
      velt_type(n)->dump();
      tty->print("\t");
      n->dump();
    }
  }
#endif
}

//------------------------------memory_alignment---------------------------
// Alignment within a vector memory reference
int SuperWord::memory_alignment(MemNode* s, int iv_adjust) {
#ifndef PRODUCT
  if ((TraceSuperWord && Verbose) || is_trace_alignment()) {
    tty->print("SuperWord::memory_alignment within a vector memory reference for %d:  ", s->_idx); s->dump();
  }
#endif
  NOT_PRODUCT(SWPointer::Tracer::Depth ddd(0);)
  SWPointer p(s, this, NULL, false);
  if (!p.valid()) {
    NOT_PRODUCT(if(is_trace_alignment()) tty->print_cr("SWPointer::memory_alignment: SWPointer p invalid, return bottom_align");)
    return bottom_align;
  }
  int vw = get_vw_bytes_special(s);
  if (vw < 2) {
    NOT_PRODUCT(if(is_trace_alignment()) tty->print_cr("SWPointer::memory_alignment: vector_width_in_bytes < 2, return bottom_align");)
    return bottom_align; // No vectors for this type
  }
  int offset  = p.offset_in_bytes();
  offset     += iv_adjust*p.memory_size();
  int off_rem = offset % vw;
  int off_mod = off_rem >= 0 ? off_rem : off_rem + vw;
#ifndef PRODUCT
  if ((TraceSuperWord && Verbose) || is_trace_alignment()) {
    tty->print_cr("SWPointer::memory_alignment: off_rem = %d, off_mod = %d", off_rem, off_mod);
  }
#endif
  return off_mod;
}

//---------------------------container_type---------------------------
// Smallest type containing range of values
const Type* SuperWord::container_type(Node* n) {
  if (n->is_Mem()) {
    BasicType bt = n->as_Mem()->memory_type();
    if (n->is_Store() && (bt == T_CHAR)) {
      // Use T_SHORT type instead of T_CHAR for stored values because any
      // preceding arithmetic operation extends values to signed Int.
      bt = T_SHORT;
    }
    if (n->Opcode() == Op_LoadUB) {
      // Adjust type for unsigned byte loads, it is important for right shifts.
      // T_BOOLEAN is used because there is no basic type representing type
      // TypeInt::UBYTE. Use of T_BOOLEAN for vectors is fine because only
      // size (one byte) and sign is important.
      bt = T_BOOLEAN;
    }
    return Type::get_const_basic_type(bt);
  }
  const Type* t = _igvn.type(n);
  if (t->basic_type() == T_INT) {
    // A narrow type of arithmetic operations will be determined by
    // propagating the type of memory operations.
    return TypeInt::INT;
  }
  return t;
}

bool SuperWord::same_velt_type(Node* n1, Node* n2) {
  const Type* vt1 = velt_type(n1);
  const Type* vt2 = velt_type(n2);
  if (vt1->basic_type() == T_INT && vt2->basic_type() == T_INT) {
    // Compare vectors element sizes for integer types.
    return data_size(n1) == data_size(n2);
  }
  return vt1 == vt2;
}

//------------------------------in_packset---------------------------
// Are s1 and s2 in a pack pair and ordered as s1,s2?
bool SuperWord::in_packset(Node* s1, Node* s2) {
  for (int i = 0; i < _packset.length(); i++) {
    Node_List* p = _packset.at(i);
    assert(p->size() == 2, "must be");
    if (p->at(0) == s1 && p->at(p->size()-1) == s2) {
      return true;
    }
  }
  return false;
}

//------------------------------in_pack---------------------------
// Is s in pack p?
Node_List* SuperWord::in_pack(Node* s, Node_List* p) {
  for (uint i = 0; i < p->size(); i++) {
    if (p->at(i) == s) {
      return p;
    }
  }
  return NULL;
}

//------------------------------remove_pack_at---------------------------
// Remove the pack at position pos in the packset
void SuperWord::remove_pack_at(int pos) {
  Node_List* p = _packset.at(pos);
  for (uint i = 0; i < p->size(); i++) {
    Node* s = p->at(i);
    set_my_pack(s, NULL);
  }
  _packset.remove_at(pos);
}

void SuperWord::packset_sort(int n) {
  // simple bubble sort so that we capitalize with O(n) when its already sorted
  while (n != 0) {
    bool swapped = false;
    for (int i = 1; i < n; i++) {
      Node_List* q_low = _packset.at(i-1);
      Node_List* q_i = _packset.at(i);

      // only swap when we find something to swap
      if (alignment(q_low->at(0)) > alignment(q_i->at(0))) {
        Node_List* t = q_i;
        *(_packset.adr_at(i)) = q_low;
        *(_packset.adr_at(i-1)) = q_i;
        swapped = true;
      }
    }
    if (swapped == false) break;
    n--;
  }
}

//------------------------------executed_first---------------------------
// Return the node executed first in pack p.  Uses the RPO block list
// to determine order.
Node* SuperWord::executed_first(Node_List* p) {
  Node* n = p->at(0);
  int n_rpo = bb_idx(n);
  for (uint i = 1; i < p->size(); i++) {
    Node* s = p->at(i);
    int s_rpo = bb_idx(s);
    if (s_rpo < n_rpo) {
      n = s;
      n_rpo = s_rpo;
    }
  }
  return n;
}

//------------------------------executed_last---------------------------
// Return the node executed last in pack p.
Node* SuperWord::executed_last(Node_List* p) {
  Node* n = p->at(0);
  int n_rpo = bb_idx(n);
  for (uint i = 1; i < p->size(); i++) {
    Node* s = p->at(i);
    int s_rpo = bb_idx(s);
    if (s_rpo > n_rpo) {
      n = s;
      n_rpo = s_rpo;
    }
  }
  return n;
}

LoadNode::ControlDependency SuperWord::control_dependency(Node_List* p) {
  LoadNode::ControlDependency dep = LoadNode::DependsOnlyOnTest;
  for (uint i = 0; i < p->size(); i++) {
    Node* n = p->at(i);
    assert(n->is_Load(), "only meaningful for loads");
    if (!n->depends_only_on_test()) {
      if (n->as_Load()->has_unknown_control_dependency() &&
          dep != LoadNode::Pinned) {
        // Upgrade to unknown control...
        dep = LoadNode::UnknownControl;
      } else {
        // Otherwise, we must pin it.
        dep = LoadNode::Pinned;
      }
    }
  }
  return dep;
}


//----------------------------align_initial_loop_index---------------------------
// Adjust pre-loop limit so that in main loop, a load/store reference
// to align_to_ref will be a position zero in the vector.
//   (iv + k) mod vector_align == 0
void SuperWord::align_initial_loop_index(MemNode* align_to_ref) {
  assert(lp()->is_main_loop(), "");
  CountedLoopEndNode* pre_end = pre_loop_end();
  Node* pre_opaq1 = pre_end->limit();
  assert(pre_opaq1->Opcode() == Op_Opaque1, "");
  Opaque1Node* pre_opaq = (Opaque1Node*)pre_opaq1;
  Node* lim0 = pre_opaq->in(1);

  // Where we put new limit calculations
  Node* pre_ctrl = pre_loop_head()->in(LoopNode::EntryControl);

  // Ensure the original loop limit is available from the
  // pre-loop Opaque1 node.
  Node* orig_limit = pre_opaq->original_loop_limit();
  assert(orig_limit != NULL && _igvn.type(orig_limit) != Type::TOP, "");

  SWPointer align_to_ref_p(align_to_ref, this, NULL, false);
  assert(align_to_ref_p.valid(), "sanity");

  // Given:
  //     lim0 == original pre loop limit
  //     V == v_align (power of 2)
  //     invar == extra invariant piece of the address expression
  //     e == offset [ +/- invar ]
  //
  // When reassociating expressions involving '%' the basic rules are:
  //     (a - b) % k == 0   =>  a % k == b % k
  // and:
  //     (a + b) % k == 0   =>  a % k == (k - b) % k
  //
  // For stride > 0 && scale > 0,
  //   Derive the new pre-loop limit "lim" such that the two constraints:
  //     (1) lim = lim0 + N           (where N is some positive integer < V)
  //     (2) (e + lim) % V == 0
  //   are true.
  //
  //   Substituting (1) into (2),
  //     (e + lim0 + N) % V == 0
  //   solve for N:
  //     N = (V - (e + lim0)) % V
  //   substitute back into (1), so that new limit
  //     lim = lim0 + (V - (e + lim0)) % V
  //
  // For stride > 0 && scale < 0
  //   Constraints:
  //     lim = lim0 + N
  //     (e - lim) % V == 0
  //   Solving for lim:
  //     (e - lim0 - N) % V == 0
  //     N = (e - lim0) % V
  //     lim = lim0 + (e - lim0) % V
  //
  // For stride < 0 && scale > 0
  //   Constraints:
  //     lim = lim0 - N
  //     (e + lim) % V == 0
  //   Solving for lim:
  //     (e + lim0 - N) % V == 0
  //     N = (e + lim0) % V
  //     lim = lim0 - (e + lim0) % V
  //
  // For stride < 0 && scale < 0
  //   Constraints:
  //     lim = lim0 - N
  //     (e - lim) % V == 0
  //   Solving for lim:
  //     (e - lim0 + N) % V == 0
  //     N = (V - (e - lim0)) % V
  //     lim = lim0 - (V - (e - lim0)) % V

  int vw = vector_width_in_bytes(align_to_ref);
  int stride   = iv_stride();
  int scale    = align_to_ref_p.scale_in_bytes();
  int elt_size = align_to_ref_p.memory_size();
  int v_align  = vw / elt_size;
  assert(v_align > 1, "sanity");
  int offset   = align_to_ref_p.offset_in_bytes() / elt_size;
  Node *offsn  = _igvn.intcon(offset);

  Node *e = offsn;
  if (align_to_ref_p.invar() != NULL) {
    // incorporate any extra invariant piece producing (offset +/- invar) >>> log2(elt)
    Node* log2_elt = _igvn.intcon(exact_log2(elt_size));
    Node* invar = align_to_ref_p.invar();
    if (_igvn.type(invar)->isa_long()) {
      // Computations are done % (vector width/element size) so it's
      // safe to simply convert invar to an int and loose the upper 32
      // bit half.
      invar = new ConvL2INode(invar);
      _igvn.register_new_node_with_optimizer(invar);
    }
    Node* invar_scale = align_to_ref_p.invar_scale();
    if (invar_scale != NULL) {
      invar = new LShiftINode(invar, invar_scale);
      _igvn.register_new_node_with_optimizer(invar);
    }
    Node* aref = new URShiftINode(invar, log2_elt);
    _igvn.register_new_node_with_optimizer(aref);
    _phase->set_ctrl(aref, pre_ctrl);
    if (align_to_ref_p.negate_invar()) {
      e = new SubINode(e, aref);
    } else {
      e = new AddINode(e, aref);
    }
    _igvn.register_new_node_with_optimizer(e);
    _phase->set_ctrl(e, pre_ctrl);
  }
  if (vw > ObjectAlignmentInBytes || align_to_ref_p.base()->is_top()) {
    // incorporate base e +/- base && Mask >>> log2(elt)
    Node* xbase = new CastP2XNode(NULL, align_to_ref_p.adr());
    _igvn.register_new_node_with_optimizer(xbase);
#ifdef _LP64
    xbase  = new ConvL2INode(xbase);
    _igvn.register_new_node_with_optimizer(xbase);
#endif
    Node* mask = _igvn.intcon(vw-1);
    Node* masked_xbase  = new AndINode(xbase, mask);
    _igvn.register_new_node_with_optimizer(masked_xbase);
    Node* log2_elt = _igvn.intcon(exact_log2(elt_size));
    Node* bref     = new URShiftINode(masked_xbase, log2_elt);
    _igvn.register_new_node_with_optimizer(bref);
    _phase->set_ctrl(bref, pre_ctrl);
    e = new AddINode(e, bref);
    _igvn.register_new_node_with_optimizer(e);
    _phase->set_ctrl(e, pre_ctrl);
  }

  // compute e +/- lim0
  if (scale < 0) {
    e = new SubINode(e, lim0);
  } else {
    e = new AddINode(e, lim0);
  }
  _igvn.register_new_node_with_optimizer(e);
  _phase->set_ctrl(e, pre_ctrl);

  if (stride * scale > 0) {
    // compute V - (e +/- lim0)
    Node* va  = _igvn.intcon(v_align);
    e = new SubINode(va, e);
    _igvn.register_new_node_with_optimizer(e);
    _phase->set_ctrl(e, pre_ctrl);
  }
  // compute N = (exp) % V
  Node* va_msk = _igvn.intcon(v_align - 1);
  Node* N = new AndINode(e, va_msk);
  _igvn.register_new_node_with_optimizer(N);
  _phase->set_ctrl(N, pre_ctrl);

  //   substitute back into (1), so that new limit
  //     lim = lim0 + N
  Node* lim;
  if (stride < 0) {
    lim = new SubINode(lim0, N);
  } else {
    lim = new AddINode(lim0, N);
  }
  _igvn.register_new_node_with_optimizer(lim);
  _phase->set_ctrl(lim, pre_ctrl);
  Node* constrained =
    (stride > 0) ? (Node*) new MinINode(lim, orig_limit)
                 : (Node*) new MaxINode(lim, orig_limit);
  _igvn.register_new_node_with_optimizer(constrained);
  _phase->set_ctrl(constrained, pre_ctrl);
  _igvn.replace_input_of(pre_opaq, 1, constrained);
}

//----------------------------get_pre_loop_end---------------------------
// Find pre loop end from main loop.  Returns null if none.
CountedLoopEndNode* SuperWord::find_pre_loop_end(CountedLoopNode* cl) const {
  // The loop cannot be optimized if the graph shape at
  // the loop entry is inappropriate.
  if (cl->is_canonical_loop_entry() == NULL) {
    return NULL;
  }

  Node* p_f = cl->skip_predicates()->in(0)->in(0);
  if (!p_f->is_IfFalse()) return NULL;
  if (!p_f->in(0)->is_CountedLoopEnd()) return NULL;
  CountedLoopEndNode* pre_end = p_f->in(0)->as_CountedLoopEnd();
  CountedLoopNode* loop_node = pre_end->loopnode();
  if (loop_node == NULL || !loop_node->is_pre_loop()) return NULL;
  return pre_end;
}

//------------------------------init---------------------------
void SuperWord::init() {
  _dg.init();
  _packset.clear();
  _disjoint_ptrs.clear();
  _block.clear();
  _post_block.clear();
  _data_entry.clear();
  _mem_slice_head.clear();
  _mem_slice_tail.clear();
  _iteration_first.clear();
  _iteration_last.clear();
  _node_info.clear();
  _align_to_ref = NULL;
  _lpt = NULL;
  _lp = NULL;
  _bb = NULL;
  _iv = NULL;
  _race_possible = 0;
  _early_return = false;
  _num_work_vecs = 0;
  _num_reductions = 0;
}

//------------------------------restart---------------------------
void SuperWord::restart() {
  _dg.init();
  _packset.clear();
  _disjoint_ptrs.clear();
  _block.clear();
  _post_block.clear();
  _data_entry.clear();
  _mem_slice_head.clear();
  _mem_slice_tail.clear();
  _node_info.clear();
}

//------------------------------print_packset---------------------------
void SuperWord::print_packset() {
#ifndef PRODUCT
  tty->print_cr("packset");
  for (int i = 0; i < _packset.length(); i++) {
    tty->print_cr("Pack: %d", i);
    Node_List* p = _packset.at(i);
    print_pack(p);
  }
#endif
}

//------------------------------print_pack---------------------------
void SuperWord::print_pack(Node_List* p) {
  for (uint i = 0; i < p->size(); i++) {
    print_stmt(p->at(i));
  }
}

//------------------------------print_bb---------------------------
void SuperWord::print_bb() {
#ifndef PRODUCT
  tty->print_cr("\nBlock");
  for (int i = 0; i < _block.length(); i++) {
    Node* n = _block.at(i);
    tty->print("%d ", i);
    if (n) {
      n->dump();
    }
  }
#endif
}

//------------------------------print_stmt---------------------------
void SuperWord::print_stmt(Node* s) {
#ifndef PRODUCT
  tty->print(" align: %d \t", alignment(s));
  s->dump();
#endif
}

//------------------------------blank---------------------------
char* SuperWord::blank(uint depth) {
  static char blanks[101];
  assert(depth < 101, "too deep");
  for (uint i = 0; i < depth; i++) blanks[i] = ' ';
  blanks[depth] = '\0';
  return blanks;
}


//==============================SWPointer===========================
#ifndef PRODUCT
int SWPointer::Tracer::_depth = 0;
#endif
//----------------------------SWPointer------------------------
SWPointer::SWPointer(MemNode* mem, SuperWord* slp, Node_Stack *nstack, bool analyze_only) :
  _mem(mem), _slp(slp),  _base(NULL),  _adr(NULL),
  _scale(0), _offset(0), _invar(NULL), _negate_invar(false),
  _invar_scale(NULL),
  _nstack(nstack), _analyze_only(analyze_only),
  _stack_idx(0)
#ifndef PRODUCT
  , _tracer(slp)
#endif
{
  NOT_PRODUCT(_tracer.ctor_1(mem);)

  Node* adr = mem->in(MemNode::Address);
  if (!adr->is_AddP()) {
    assert(!valid(), "too complex");
    return;
  }
  // Match AddP(base, AddP(ptr, k*iv [+ invariant]), constant)
  Node* base = adr->in(AddPNode::Base);
  // The base address should be loop invariant
  if (is_loop_member(base)) {
    assert(!valid(), "base address is loop variant");
    return;
  }
  // unsafe references require misaligned vector access support
  if (base->is_top() && !Matcher::misaligned_vectors_ok()) {
    assert(!valid(), "unsafe access");
    return;
  }

  NOT_PRODUCT(if(_slp->is_trace_alignment()) _tracer.store_depth();)
  NOT_PRODUCT(_tracer.ctor_2(adr);)

  int i;
  for (i = 0; i < 3; i++) {
    NOT_PRODUCT(_tracer.ctor_3(adr, i);)

    if (!scaled_iv_plus_offset(adr->in(AddPNode::Offset))) {
      assert(!valid(), "too complex");
      return;
    }
    adr = adr->in(AddPNode::Address);
    NOT_PRODUCT(_tracer.ctor_4(adr, i);)

    if (base == adr || !adr->is_AddP()) {
      NOT_PRODUCT(_tracer.ctor_5(adr, base, i);)
      break; // stop looking at addp's
    }
  }
  if (is_loop_member(adr)) {
    assert(!valid(), "adr is loop variant");
    return;
  }

  if (!base->is_top() && adr != base) {
    assert(!valid(), "adr and base differ");
    return;
  }

  NOT_PRODUCT(if(_slp->is_trace_alignment()) _tracer.restore_depth();)
  NOT_PRODUCT(_tracer.ctor_6(mem);)

  _base = base;
  _adr  = adr;
  assert(valid(), "Usable");
}

// Following is used to create a temporary object during
// the pattern match of an address expression.
SWPointer::SWPointer(SWPointer* p) :
  _mem(p->_mem), _slp(p->_slp),  _base(NULL),  _adr(NULL),
  _scale(0), _offset(0), _invar(NULL), _negate_invar(false),
  _invar_scale(NULL),
  _nstack(p->_nstack), _analyze_only(p->_analyze_only),
  _stack_idx(p->_stack_idx)
  #ifndef PRODUCT
  , _tracer(p->_slp)
  #endif
{}

bool SWPointer::is_loop_member(Node* n) const {
  Node* n_c = phase()->get_ctrl(n);
  return lpt()->is_member(phase()->get_loop(n_c));
}

bool SWPointer::invariant(Node* n) const {
  NOT_PRODUCT(Tracer::Depth dd;)
  Node* n_c = phase()->get_ctrl(n);
  NOT_PRODUCT(_tracer.invariant_1(n, n_c);)
  bool is_not_member = !is_loop_member(n);
  if (is_not_member && _slp->lp()->is_main_loop()) {
    // Check that n_c dominates the pre loop head node. If it does not, then we cannot use n as invariant for the pre loop
    // CountedLoopEndNode check because n_c is either part of the pre loop or between the pre and the main loop (illegal
    // invariant: Happens, for example, when n_c is a CastII node that prevents data nodes to flow above the main loop).
    return phase()->is_dominator(n_c, _slp->pre_loop_head());
  }
  return is_not_member;
}

//------------------------scaled_iv_plus_offset--------------------
// Match: k*iv + offset
// where: k is a constant that maybe zero, and
//        offset is (k2 [+/- invariant]) where k2 maybe zero and invariant is optional
bool SWPointer::scaled_iv_plus_offset(Node* n) {
  NOT_PRODUCT(Tracer::Depth ddd;)
  NOT_PRODUCT(_tracer.scaled_iv_plus_offset_1(n);)

  if (scaled_iv(n)) {
    NOT_PRODUCT(_tracer.scaled_iv_plus_offset_2(n);)
    return true;
  }

  if (offset_plus_k(n)) {
    NOT_PRODUCT(_tracer.scaled_iv_plus_offset_3(n);)
    return true;
  }

  int opc = n->Opcode();
  if (opc == Op_AddI) {
    if (offset_plus_k(n->in(2)) && scaled_iv_plus_offset(n->in(1))) {
      NOT_PRODUCT(_tracer.scaled_iv_plus_offset_4(n);)
      return true;
    }
    if (offset_plus_k(n->in(1)) && scaled_iv_plus_offset(n->in(2))) {
      NOT_PRODUCT(_tracer.scaled_iv_plus_offset_5(n);)
      return true;
    }
  } else if (opc == Op_SubI || opc == Op_SubL) {
    if (offset_plus_k(n->in(2), true) && scaled_iv_plus_offset(n->in(1))) {
      NOT_PRODUCT(_tracer.scaled_iv_plus_offset_6(n);)
      return true;
    }
    if (offset_plus_k(n->in(1)) && scaled_iv_plus_offset(n->in(2))) {
      _scale *= -1;
      NOT_PRODUCT(_tracer.scaled_iv_plus_offset_7(n);)
      return true;
    }
  }

  NOT_PRODUCT(_tracer.scaled_iv_plus_offset_8(n);)
  return false;
}

//----------------------------scaled_iv------------------------
// Match: k*iv where k is a constant that's not zero
bool SWPointer::scaled_iv(Node* n) {
  NOT_PRODUCT(Tracer::Depth ddd;)
  NOT_PRODUCT(_tracer.scaled_iv_1(n);)

  if (_scale != 0) { // already found a scale
    NOT_PRODUCT(_tracer.scaled_iv_2(n, _scale);)
    return false;
  }

  if (n == iv()) {
    _scale = 1;
    NOT_PRODUCT(_tracer.scaled_iv_3(n, _scale);)
    return true;
  }
  if (_analyze_only && (is_loop_member(n))) {
    _nstack->push(n, _stack_idx++);
  }

  int opc = n->Opcode();
  if (opc == Op_MulI) {
    if (n->in(1) == iv() && n->in(2)->is_Con()) {
      _scale = n->in(2)->get_int();
      NOT_PRODUCT(_tracer.scaled_iv_4(n, _scale);)
      return true;
    } else if (n->in(2) == iv() && n->in(1)->is_Con()) {
      _scale = n->in(1)->get_int();
      NOT_PRODUCT(_tracer.scaled_iv_5(n, _scale);)
      return true;
    }
  } else if (opc == Op_LShiftI) {
    if (n->in(1) == iv() && n->in(2)->is_Con()) {
      _scale = 1 << n->in(2)->get_int();
      NOT_PRODUCT(_tracer.scaled_iv_6(n, _scale);)
      return true;
    }
  } else if (opc == Op_ConvI2L || opc == Op_CastII) {
    if (scaled_iv_plus_offset(n->in(1))) {
      NOT_PRODUCT(_tracer.scaled_iv_7(n);)
      return true;
    }
  } else if (opc == Op_LShiftL && n->in(2)->is_Con()) {
    if (!has_iv() && _invar == NULL) {
      // Need to preserve the current _offset value, so
      // create a temporary object for this expression subtree.
      // Hacky, so should re-engineer the address pattern match.
      NOT_PRODUCT(Tracer::Depth dddd;)
      SWPointer tmp(this);
      NOT_PRODUCT(_tracer.scaled_iv_8(n, &tmp);)

      if (tmp.scaled_iv_plus_offset(n->in(1))) {
        int scale = n->in(2)->get_int();
        _scale   = tmp._scale  << scale;
        _offset += tmp._offset << scale;
        _invar = tmp._invar;
        if (_invar != NULL) {
          _negate_invar = tmp._negate_invar;
          _invar_scale = n->in(2);
        }
        NOT_PRODUCT(_tracer.scaled_iv_9(n, _scale, _offset, _invar, _negate_invar);)
        return true;
      }
    }
  }
  NOT_PRODUCT(_tracer.scaled_iv_10(n);)
  return false;
}

//----------------------------offset_plus_k------------------------
// Match: offset is (k [+/- invariant])
// where k maybe zero and invariant is optional, but not both.
bool SWPointer::offset_plus_k(Node* n, bool negate) {
  NOT_PRODUCT(Tracer::Depth ddd;)
  NOT_PRODUCT(_tracer.offset_plus_k_1(n);)

  int opc = n->Opcode();
  if (opc == Op_ConI) {
    _offset += negate ? -(n->get_int()) : n->get_int();
    NOT_PRODUCT(_tracer.offset_plus_k_2(n, _offset);)
    return true;
  } else if (opc == Op_ConL) {
    // Okay if value fits into an int
    const TypeLong* t = n->find_long_type();
    if (t->higher_equal(TypeLong::INT)) {
      jlong loff = n->get_long();
      jint  off  = (jint)loff;
      _offset += negate ? -off : loff;
      NOT_PRODUCT(_tracer.offset_plus_k_3(n, _offset);)
      return true;
    }
    NOT_PRODUCT(_tracer.offset_plus_k_4(n);)
    return false;
  }
  if (_invar != NULL) { // already has an invariant
    NOT_PRODUCT(_tracer.offset_plus_k_5(n, _invar);)
    return false;
  }

  if (_analyze_only && is_loop_member(n)) {
    _nstack->push(n, _stack_idx++);
  }
  if (opc == Op_AddI) {
    if (n->in(2)->is_Con() && invariant(n->in(1))) {
      _negate_invar = negate;
      _invar = n->in(1);
      _offset += negate ? -(n->in(2)->get_int()) : n->in(2)->get_int();
      NOT_PRODUCT(_tracer.offset_plus_k_6(n, _invar, _negate_invar, _offset);)
      return true;
    } else if (n->in(1)->is_Con() && invariant(n->in(2))) {
      _offset += negate ? -(n->in(1)->get_int()) : n->in(1)->get_int();
      _negate_invar = negate;
      _invar = n->in(2);
      NOT_PRODUCT(_tracer.offset_plus_k_7(n, _invar, _negate_invar, _offset);)
      return true;
    }
  }
  if (opc == Op_SubI) {
    if (n->in(2)->is_Con() && invariant(n->in(1))) {
      _negate_invar = negate;
      _invar = n->in(1);
      _offset += !negate ? -(n->in(2)->get_int()) : n->in(2)->get_int();
      NOT_PRODUCT(_tracer.offset_plus_k_8(n, _invar, _negate_invar, _offset);)
      return true;
    } else if (n->in(1)->is_Con() && invariant(n->in(2))) {
      _offset += negate ? -(n->in(1)->get_int()) : n->in(1)->get_int();
      _negate_invar = !negate;
      _invar = n->in(2);
      NOT_PRODUCT(_tracer.offset_plus_k_9(n, _invar, _negate_invar, _offset);)
      return true;
    }
  }

  if (!is_loop_member(n)) {
    // 'n' is loop invariant. Skip ConvI2L and CastII nodes before checking if 'n' is dominating the pre loop.
    if (opc == Op_ConvI2L) {
      n = n->in(1);
    }
    if (n->Opcode() == Op_CastII) {
      // Skip CastII nodes
      assert(!is_loop_member(n), "sanity");
      n = n->in(1);
    }
    // Check if 'n' can really be used as invariant (not in main loop and dominating the pre loop).
    if (invariant(n)) {
      _negate_invar = negate;
      _invar = n;
      NOT_PRODUCT(_tracer.offset_plus_k_10(n, _invar, _negate_invar, _offset);)
      return true;
    }
  }

  NOT_PRODUCT(_tracer.offset_plus_k_11(n);)
  return false;
}

//-----------------has_potential_dependence-----------------
// Check potential data dependence among all memory accesses.
// We require every two accesses (with at least one store) of
// the same element type has the same address expression.
bool SWPointer::has_potential_dependence(GrowableArray<SWPointer*> swptrs) {
  for (int i1 = 0; i1 < swptrs.length(); i1++) {
    SWPointer* p1 = swptrs.at(i1);
    MemNode* n1 = p1->mem();
    BasicType bt1 = n1->memory_type();

    // Iterate over remaining SWPointers
    for (int i2 = i1 + 1; i2 < swptrs.length(); i2++) {
      SWPointer* p2 = swptrs.at(i2);
      MemNode* n2 = p2->mem();
      BasicType bt2 = n2->memory_type();

      // Data dependence exists between load-store, store-load
      // or store-store with the same element type or subword
      // size (subword load/store may have inaccurate type)
      if ((n1->is_Store() || n2->is_Store()) &&
          same_type_or_subword_size(bt1, bt2) && !p1->equal(*p2)) {
        return true;
      }
    }
  }
  return false;
}

//----------------------------print------------------------
void SWPointer::print() {
#ifndef PRODUCT
  tty->print("base: [%d]  adr: [%d]  scale: %d  offset: %d",
             _base != NULL ? _base->_idx : 0,
             _adr  != NULL ? _adr->_idx  : 0,
             _scale, _offset);
  if (_invar != NULL) {
    tty->print("  invar: %c[%d] << [%d]", _negate_invar?'-':'+', _invar->_idx, _invar_scale->_idx);
  }
  tty->cr();
#endif
}

//----------------------------tracing------------------------
#ifndef PRODUCT
void SWPointer::Tracer::print_depth() const {
  for (int ii = 0; ii < _depth; ++ii) {
    tty->print("  ");
  }
}

void SWPointer::Tracer::ctor_1 (Node* mem) {
  if(_slp->is_trace_alignment()) {
    print_depth(); tty->print(" %d SWPointer::SWPointer: start alignment analysis", mem->_idx); mem->dump();
  }
}

void SWPointer::Tracer::ctor_2(Node* adr) {
  if(_slp->is_trace_alignment()) {
    //store_depth();
    inc_depth();
    print_depth(); tty->print(" %d (adr) SWPointer::SWPointer: ", adr->_idx); adr->dump();
    inc_depth();
    print_depth(); tty->print(" %d (base) SWPointer::SWPointer: ", adr->in(AddPNode::Base)->_idx); adr->in(AddPNode::Base)->dump();
  }
}

void SWPointer::Tracer::ctor_3(Node* adr, int i) {
  if(_slp->is_trace_alignment()) {
    inc_depth();
    Node* offset = adr->in(AddPNode::Offset);
    print_depth(); tty->print(" %d (offset) SWPointer::SWPointer: i = %d: ", offset->_idx, i); offset->dump();
  }
}

void SWPointer::Tracer::ctor_4(Node* adr, int i) {
  if(_slp->is_trace_alignment()) {
    inc_depth();
    print_depth(); tty->print(" %d (adr) SWPointer::SWPointer: i = %d: ", adr->_idx, i); adr->dump();
  }
}

void SWPointer::Tracer::ctor_5(Node* adr, Node* base, int i) {
  if(_slp->is_trace_alignment()) {
    inc_depth();
    if (base == adr) {
      print_depth(); tty->print_cr("  \\ %d (adr) == %d (base) SWPointer::SWPointer: breaking analysis at i = %d", adr->_idx, base->_idx, i);
    } else if (!adr->is_AddP()) {
      print_depth(); tty->print_cr("  \\ %d (adr) is NOT Addp SWPointer::SWPointer: breaking analysis at i = %d", adr->_idx, i);
    }
  }
}

void SWPointer::Tracer::ctor_6(Node* mem) {
  if(_slp->is_trace_alignment()) {
    //restore_depth();
    print_depth(); tty->print_cr(" %d (adr) SWPointer::SWPointer: stop analysis", mem->_idx);
  }
}

void SWPointer::Tracer::invariant_1(Node *n, Node *n_c) const {
  if (_slp->do_vector_loop() && _slp->is_debug() && _slp->_lpt->is_member(_slp->_phase->get_loop(n_c)) != (int)_slp->in_bb(n)) {
    int is_member =  _slp->_lpt->is_member(_slp->_phase->get_loop(n_c));
    int in_bb     =  _slp->in_bb(n);
    print_depth(); tty->print("  \\ ");  tty->print_cr(" %d SWPointer::invariant  conditions differ: n_c %d", n->_idx, n_c->_idx);
    print_depth(); tty->print("  \\ ");  tty->print_cr("is_member %d, in_bb %d", is_member, in_bb);
    print_depth(); tty->print("  \\ ");  n->dump();
    print_depth(); tty->print("  \\ ");  n_c->dump();
  }
}

void SWPointer::Tracer::scaled_iv_plus_offset_1(Node* n) {
  if(_slp->is_trace_alignment()) {
    print_depth(); tty->print(" %d SWPointer::scaled_iv_plus_offset testing node: ", n->_idx);
    n->dump();
  }
}

void SWPointer::Tracer::scaled_iv_plus_offset_2(Node* n) {
  if(_slp->is_trace_alignment()) {
    print_depth(); tty->print_cr(" %d SWPointer::scaled_iv_plus_offset: PASSED", n->_idx);
  }
}

void SWPointer::Tracer::scaled_iv_plus_offset_3(Node* n) {
  if(_slp->is_trace_alignment()) {
    print_depth(); tty->print_cr(" %d SWPointer::scaled_iv_plus_offset: PASSED", n->_idx);
  }
}

void SWPointer::Tracer::scaled_iv_plus_offset_4(Node* n) {
  if(_slp->is_trace_alignment()) {
    print_depth(); tty->print_cr(" %d SWPointer::scaled_iv_plus_offset: Op_AddI PASSED", n->_idx);
    print_depth(); tty->print("  \\ %d SWPointer::scaled_iv_plus_offset: in(1) is scaled_iv: ", n->in(1)->_idx); n->in(1)->dump();
    print_depth(); tty->print("  \\ %d SWPointer::scaled_iv_plus_offset: in(2) is offset_plus_k: ", n->in(2)->_idx); n->in(2)->dump();
  }
}

void SWPointer::Tracer::scaled_iv_plus_offset_5(Node* n) {
  if(_slp->is_trace_alignment()) {
    print_depth(); tty->print_cr(" %d SWPointer::scaled_iv_plus_offset: Op_AddI PASSED", n->_idx);
    print_depth(); tty->print("  \\ %d SWPointer::scaled_iv_plus_offset: in(2) is scaled_iv: ", n->in(2)->_idx); n->in(2)->dump();
    print_depth(); tty->print("  \\ %d SWPointer::scaled_iv_plus_offset: in(1) is offset_plus_k: ", n->in(1)->_idx); n->in(1)->dump();
  }
}

void SWPointer::Tracer::scaled_iv_plus_offset_6(Node* n) {
  if(_slp->is_trace_alignment()) {
    print_depth(); tty->print_cr(" %d SWPointer::scaled_iv_plus_offset: Op_%s PASSED", n->_idx, n->Name());
    print_depth(); tty->print("  \\  %d SWPointer::scaled_iv_plus_offset: in(1) is scaled_iv: ", n->in(1)->_idx); n->in(1)->dump();
    print_depth(); tty->print("  \\ %d SWPointer::scaled_iv_plus_offset: in(2) is offset_plus_k: ", n->in(2)->_idx); n->in(2)->dump();
  }
}

void SWPointer::Tracer::scaled_iv_plus_offset_7(Node* n) {
  if(_slp->is_trace_alignment()) {
    print_depth(); tty->print_cr(" %d SWPointer::scaled_iv_plus_offset: Op_%s PASSED", n->_idx, n->Name());
    print_depth(); tty->print("  \\ %d SWPointer::scaled_iv_plus_offset: in(2) is scaled_iv: ", n->in(2)->_idx); n->in(2)->dump();
    print_depth(); tty->print("  \\ %d SWPointer::scaled_iv_plus_offset: in(1) is offset_plus_k: ", n->in(1)->_idx); n->in(1)->dump();
  }
}

void SWPointer::Tracer::scaled_iv_plus_offset_8(Node* n) {
  if(_slp->is_trace_alignment()) {
    print_depth(); tty->print_cr(" %d SWPointer::scaled_iv_plus_offset: FAILED", n->_idx);
  }
}

void SWPointer::Tracer::scaled_iv_1(Node* n) {
  if(_slp->is_trace_alignment()) {
    print_depth(); tty->print(" %d SWPointer::scaled_iv: testing node: ", n->_idx); n->dump();
  }
}

void SWPointer::Tracer::scaled_iv_2(Node* n, int scale) {
  if(_slp->is_trace_alignment()) {
    print_depth(); tty->print_cr(" %d SWPointer::scaled_iv: FAILED since another _scale has been detected before", n->_idx);
    print_depth(); tty->print_cr("  \\ SWPointer::scaled_iv: _scale (%d) != 0", scale);
  }
}

void SWPointer::Tracer::scaled_iv_3(Node* n, int scale) {
  if(_slp->is_trace_alignment()) {
    print_depth(); tty->print_cr(" %d SWPointer::scaled_iv: is iv, setting _scale = %d", n->_idx, scale);
  }
}

void SWPointer::Tracer::scaled_iv_4(Node* n, int scale) {
  if(_slp->is_trace_alignment()) {
    print_depth(); tty->print_cr(" %d SWPointer::scaled_iv: Op_MulI PASSED, setting _scale = %d", n->_idx, scale);
    print_depth(); tty->print("  \\ %d SWPointer::scaled_iv: in(1) is iv: ", n->in(1)->_idx); n->in(1)->dump();
    print_depth(); tty->print("  \\ %d SWPointer::scaled_iv: in(2) is Con: ", n->in(2)->_idx); n->in(2)->dump();
  }
}

void SWPointer::Tracer::scaled_iv_5(Node* n, int scale) {
  if(_slp->is_trace_alignment()) {
    print_depth(); tty->print_cr(" %d SWPointer::scaled_iv: Op_MulI PASSED, setting _scale = %d", n->_idx, scale);
    print_depth(); tty->print("  \\ %d SWPointer::scaled_iv: in(2) is iv: ", n->in(2)->_idx); n->in(2)->dump();
    print_depth(); tty->print("  \\ %d SWPointer::scaled_iv: in(1) is Con: ", n->in(1)->_idx); n->in(1)->dump();
  }
}

void SWPointer::Tracer::scaled_iv_6(Node* n, int scale) {
  if(_slp->is_trace_alignment()) {
    print_depth(); tty->print_cr(" %d SWPointer::scaled_iv: Op_LShiftI PASSED, setting _scale = %d", n->_idx, scale);
    print_depth(); tty->print("  \\ %d SWPointer::scaled_iv: in(1) is iv: ", n->in(1)->_idx); n->in(1)->dump();
    print_depth(); tty->print("  \\ %d SWPointer::scaled_iv: in(2) is Con: ", n->in(2)->_idx); n->in(2)->dump();
  }
}

void SWPointer::Tracer::scaled_iv_7(Node* n) {
  if(_slp->is_trace_alignment()) {
    print_depth(); tty->print_cr(" %d SWPointer::scaled_iv: Op_ConvI2L PASSED", n->_idx);
    print_depth(); tty->print_cr("  \\ SWPointer::scaled_iv: in(1) %d is scaled_iv_plus_offset: ", n->in(1)->_idx);
    inc_depth(); inc_depth();
    print_depth(); n->in(1)->dump();
    dec_depth(); dec_depth();
  }
}

void SWPointer::Tracer::scaled_iv_8(Node* n, SWPointer* tmp) {
  if(_slp->is_trace_alignment()) {
    print_depth(); tty->print(" %d SWPointer::scaled_iv: Op_LShiftL, creating tmp SWPointer: ", n->_idx); tmp->print();
  }
}

void SWPointer::Tracer::scaled_iv_9(Node* n, int scale, int offset, Node* invar, bool negate_invar) {
  if(_slp->is_trace_alignment()) {
    print_depth(); tty->print_cr(" %d SWPointer::scaled_iv: Op_LShiftL PASSED, setting _scale = %d, _offset = %d", n->_idx, scale, offset);
    print_depth(); tty->print_cr("  \\ SWPointer::scaled_iv: in(1) [%d] is scaled_iv_plus_offset, in(2) [%d] used to scale: _scale = %d, _offset = %d",
    n->in(1)->_idx, n->in(2)->_idx, scale, offset);
    if (invar != NULL) {
      print_depth(); tty->print_cr("  \\ SWPointer::scaled_iv: scaled invariant: %c[%d]", (negate_invar?'-':'+'), invar->_idx);
    }
    inc_depth(); inc_depth();
    print_depth(); n->in(1)->dump();
    print_depth(); n->in(2)->dump();
    if (invar != NULL) {
      print_depth(); invar->dump();
    }
    dec_depth(); dec_depth();
  }
}

void SWPointer::Tracer::scaled_iv_10(Node* n) {
  if(_slp->is_trace_alignment()) {
    print_depth(); tty->print_cr(" %d SWPointer::scaled_iv: FAILED", n->_idx);
  }
}

void SWPointer::Tracer::offset_plus_k_1(Node* n) {
  if(_slp->is_trace_alignment()) {
    print_depth(); tty->print(" %d SWPointer::offset_plus_k: testing node: ", n->_idx); n->dump();
  }
}

void SWPointer::Tracer::offset_plus_k_2(Node* n, int _offset) {
  if(_slp->is_trace_alignment()) {
    print_depth(); tty->print_cr(" %d SWPointer::offset_plus_k: Op_ConI PASSED, setting _offset = %d", n->_idx, _offset);
  }
}

void SWPointer::Tracer::offset_plus_k_3(Node* n, int _offset) {
  if(_slp->is_trace_alignment()) {
    print_depth(); tty->print_cr(" %d SWPointer::offset_plus_k: Op_ConL PASSED, setting _offset = %d", n->_idx, _offset);
  }
}

void SWPointer::Tracer::offset_plus_k_4(Node* n) {
  if(_slp->is_trace_alignment()) {
    print_depth(); tty->print_cr(" %d SWPointer::offset_plus_k: FAILED", n->_idx);
    print_depth(); tty->print_cr("  \\ " JLONG_FORMAT " SWPointer::offset_plus_k: Op_ConL FAILED, k is too big", n->get_long());
  }
}

void SWPointer::Tracer::offset_plus_k_5(Node* n, Node* _invar) {
  if(_slp->is_trace_alignment()) {
    print_depth(); tty->print_cr(" %d SWPointer::offset_plus_k: FAILED since another invariant has been detected before", n->_idx);
    print_depth(); tty->print("  \\ %d SWPointer::offset_plus_k: _invar != NULL: ", _invar->_idx); _invar->dump();
  }
}

void SWPointer::Tracer::offset_plus_k_6(Node* n, Node* _invar, bool _negate_invar, int _offset) {
  if(_slp->is_trace_alignment()) {
    print_depth(); tty->print_cr(" %d SWPointer::offset_plus_k: Op_AddI PASSED, setting _negate_invar = %d, _invar = %d, _offset = %d",
    n->_idx, _negate_invar, _invar->_idx, _offset);
    print_depth(); tty->print("  \\ %d SWPointer::offset_plus_k: in(2) is Con: ", n->in(2)->_idx); n->in(2)->dump();
    print_depth(); tty->print("  \\ %d SWPointer::offset_plus_k: in(1) is invariant: ", _invar->_idx); _invar->dump();
  }
}

void SWPointer::Tracer::offset_plus_k_7(Node* n, Node* _invar, bool _negate_invar, int _offset) {
  if(_slp->is_trace_alignment()) {
    print_depth(); tty->print_cr(" %d SWPointer::offset_plus_k: Op_AddI PASSED, setting _negate_invar = %d, _invar = %d, _offset = %d",
    n->_idx, _negate_invar, _invar->_idx, _offset);
    print_depth(); tty->print("  \\ %d SWPointer::offset_plus_k: in(1) is Con: ", n->in(1)->_idx); n->in(1)->dump();
    print_depth(); tty->print("  \\ %d SWPointer::offset_plus_k: in(2) is invariant: ", _invar->_idx); _invar->dump();
  }
}

void SWPointer::Tracer::offset_plus_k_8(Node* n, Node* _invar, bool _negate_invar, int _offset) {
  if(_slp->is_trace_alignment()) {
    print_depth(); tty->print_cr(" %d SWPointer::offset_plus_k: Op_SubI is PASSED, setting _negate_invar = %d, _invar = %d, _offset = %d",
    n->_idx, _negate_invar, _invar->_idx, _offset);
    print_depth(); tty->print("  \\ %d SWPointer::offset_plus_k: in(2) is Con: ", n->in(2)->_idx); n->in(2)->dump();
    print_depth(); tty->print("  \\ %d SWPointer::offset_plus_k: in(1) is invariant: ", _invar->_idx); _invar->dump();
  }
}

void SWPointer::Tracer::offset_plus_k_9(Node* n, Node* _invar, bool _negate_invar, int _offset) {
  if(_slp->is_trace_alignment()) {
    print_depth(); tty->print_cr(" %d SWPointer::offset_plus_k: Op_SubI PASSED, setting _negate_invar = %d, _invar = %d, _offset = %d", n->_idx, _negate_invar, _invar->_idx, _offset);
    print_depth(); tty->print("  \\ %d SWPointer::offset_plus_k: in(1) is Con: ", n->in(1)->_idx); n->in(1)->dump();
    print_depth(); tty->print("  \\ %d SWPointer::offset_plus_k: in(2) is invariant: ", _invar->_idx); _invar->dump();
  }
}

void SWPointer::Tracer::offset_plus_k_10(Node* n, Node* _invar, bool _negate_invar, int _offset) {
  if(_slp->is_trace_alignment()) {
    print_depth(); tty->print_cr(" %d SWPointer::offset_plus_k: PASSED, setting _negate_invar = %d, _invar = %d, _offset = %d", n->_idx, _negate_invar, _invar->_idx, _offset);
    print_depth(); tty->print_cr("  \\ %d SWPointer::offset_plus_k: is invariant", n->_idx);
  }
}

void SWPointer::Tracer::offset_plus_k_11(Node* n) {
  if(_slp->is_trace_alignment()) {
    print_depth(); tty->print_cr(" %d SWPointer::offset_plus_k: FAILED", n->_idx);
  }
}

#endif
// ========================= OrderedPair =====================

const OrderedPair OrderedPair::initial;

// ========================= SWNodeInfo =====================

const SWNodeInfo SWNodeInfo::initial;


// ============================ DepGraph ===========================

//------------------------------make_node---------------------------
// Make a new dependence graph node for an ideal node.
DepMem* DepGraph::make_node(Node* node) {
  DepMem* m = new (_arena) DepMem(node);
  if (node != NULL) {
    assert(_map.at_grow(node->_idx) == NULL, "one init only");
    _map.at_put_grow(node->_idx, m);
  }
  return m;
}

//------------------------------make_edge---------------------------
// Make a new dependence graph edge from dpred -> dsucc
DepEdge* DepGraph::make_edge(DepMem* dpred, DepMem* dsucc) {
  DepEdge* e = new (_arena) DepEdge(dpred, dsucc, dsucc->in_head(), dpred->out_head());
  dpred->set_out_head(e);
  dsucc->set_in_head(e);
  return e;
}

// ========================== DepMem ========================

//------------------------------in_cnt---------------------------
int DepMem::in_cnt() {
  int ct = 0;
  for (DepEdge* e = _in_head; e != NULL; e = e->next_in()) ct++;
  return ct;
}

//------------------------------out_cnt---------------------------
int DepMem::out_cnt() {
  int ct = 0;
  for (DepEdge* e = _out_head; e != NULL; e = e->next_out()) ct++;
  return ct;
}

//------------------------------print-----------------------------
void DepMem::print() {
#ifndef PRODUCT
  tty->print("  DepNode %d (", _node->_idx);
  for (DepEdge* p = _in_head; p != NULL; p = p->next_in()) {
    Node* pred = p->pred()->node();
    tty->print(" %d", pred != NULL ? pred->_idx : 0);
  }
  tty->print(") [");
  for (DepEdge* s = _out_head; s != NULL; s = s->next_out()) {
    Node* succ = s->succ()->node();
    tty->print(" %d", succ != NULL ? succ->_idx : 0);
  }
  tty->print_cr(" ]");
#endif
}

// =========================== DepEdge =========================

//------------------------------DepPreds---------------------------
void DepEdge::print() {
#ifndef PRODUCT
  tty->print_cr("DepEdge: %d [ %d ]", _pred->node()->_idx, _succ->node()->_idx);
#endif
}

// =========================== DepPreds =========================
// Iterator over predecessor edges in the dependence graph.

//------------------------------DepPreds---------------------------
DepPreds::DepPreds(Node* n, DepGraph& dg) {
  _n = n;
  _done = false;
  if (_n->is_Store() || _n->is_Load()) {
    _next_idx = MemNode::Address;
    _end_idx  = n->req();
    _dep_next = dg.dep(_n)->in_head();
  } else if (_n->is_Mem()) {
    _next_idx = 0;
    _end_idx  = 0;
    _dep_next = dg.dep(_n)->in_head();
  } else {
    _next_idx = 1;
    _end_idx  = _n->req();
    _dep_next = NULL;
  }
  next();
}

//------------------------------next---------------------------
void DepPreds::next() {
  if (_dep_next != NULL) {
    _current  = _dep_next->pred()->node();
    _dep_next = _dep_next->next_in();
  } else if (_next_idx < _end_idx) {
    _current  = _n->in(_next_idx++);
  } else {
    _done = true;
  }
}

// =========================== DepSuccs =========================
// Iterator over successor edges in the dependence graph.

//------------------------------DepSuccs---------------------------
DepSuccs::DepSuccs(Node* n, DepGraph& dg) {
  _n = n;
  _done = false;
  if (_n->is_Load()) {
    _next_idx = 0;
    _end_idx  = _n->outcnt();
    _dep_next = dg.dep(_n)->out_head();
  } else if (_n->is_Mem() || (_n->is_Phi() && _n->bottom_type() == Type::MEMORY)) {
    _next_idx = 0;
    _end_idx  = 0;
    _dep_next = dg.dep(_n)->out_head();
  } else {
    _next_idx = 0;
    _end_idx  = _n->outcnt();
    _dep_next = NULL;
  }
  next();
}

//-------------------------------next---------------------------
void DepSuccs::next() {
  if (_dep_next != NULL) {
    _current  = _dep_next->succ()->node();
    _dep_next = _dep_next->next_out();
  } else if (_next_idx < _end_idx) {
    _current  = _n->raw_out(_next_idx++);
  } else {
    _done = true;
  }
}

//
// --------------------------------- vectorization/simd -----------------------------------
//
bool SuperWord::same_origin_idx(Node* a, Node* b) const {
  return a != NULL && b != NULL && _clone_map.same_idx(a->_idx, b->_idx);
}
bool SuperWord::same_generation(Node* a, Node* b) const {
  return a != NULL && b != NULL && _clone_map.same_gen(a->_idx, b->_idx);
}

Node*  SuperWord::find_phi_for_mem_dep(LoadNode* ld) {
  assert(in_bb(ld), "must be in block");
  if (_clone_map.gen(ld->_idx) == _ii_first) {
#ifndef PRODUCT
    if (_vector_loop_debug) {
      tty->print_cr("SuperWord::find_phi_for_mem_dep _clone_map.gen(ld->_idx)=%d",
        _clone_map.gen(ld->_idx));
    }
#endif
    return NULL; //we think that any ld in the first gen being vectorizable
  }

  Node* mem = ld->in(MemNode::Memory);
  if (mem->outcnt() <= 1) {
    // we don't want to remove the only edge from mem node to load
#ifndef PRODUCT
    if (_vector_loop_debug) {
      tty->print_cr("SuperWord::find_phi_for_mem_dep input node %d to load %d has no other outputs and edge mem->load cannot be removed",
        mem->_idx, ld->_idx);
      ld->dump();
      mem->dump();
    }
#endif
    return NULL;
  }
  if (!in_bb(mem) || same_generation(mem, ld)) {
#ifndef PRODUCT
    if (_vector_loop_debug) {
      tty->print_cr("SuperWord::find_phi_for_mem_dep _clone_map.gen(mem->_idx)=%d",
        _clone_map.gen(mem->_idx));
    }
#endif
    return NULL; // does not depend on loop volatile node or depends on the same generation
  }

  //otherwise first node should depend on mem-phi
  Node* first = first_node(ld);
  assert(first->is_Load(), "must be Load");
  Node* phi = first->as_Load()->in(MemNode::Memory);
  if (!phi->is_Phi() || phi->bottom_type() != Type::MEMORY) {
#ifndef PRODUCT
    if (_vector_loop_debug) {
      tty->print_cr("SuperWord::find_phi_for_mem_dep load is not vectorizable node, since it's `first` does not take input from mem phi");
      ld->dump();
      first->dump();
    }
#endif
    return NULL;
  }

  Node* tail = 0;
  for (int m = 0; m < _mem_slice_head.length(); m++) {
    if (_mem_slice_head.at(m) == phi) {
      tail = _mem_slice_tail.at(m);
    }
  }
  if (tail == 0) { //test that found phi is in the list  _mem_slice_head
#ifndef PRODUCT
    if (_vector_loop_debug) {
      tty->print_cr("SuperWord::find_phi_for_mem_dep load %d is not vectorizable node, its phi %d is not _mem_slice_head",
        ld->_idx, phi->_idx);
      ld->dump();
      phi->dump();
    }
#endif
    return NULL;
  }

  // now all conditions are met
  return phi;
}

Node* SuperWord::first_node(Node* nd) {
  for (int ii = 0; ii < _iteration_first.length(); ii++) {
    Node* nnn = _iteration_first.at(ii);
    if (same_origin_idx(nnn, nd)) {
#ifndef PRODUCT
      if (_vector_loop_debug) {
        tty->print_cr("SuperWord::first_node: %d is the first iteration node for %d (_clone_map.idx(nnn->_idx) = %d)",
          nnn->_idx, nd->_idx, _clone_map.idx(nnn->_idx));
      }
#endif
      return nnn;
    }
  }

#ifndef PRODUCT
  if (_vector_loop_debug) {
    tty->print_cr("SuperWord::first_node: did not find first iteration node for %d (_clone_map.idx(nd->_idx)=%d)",
      nd->_idx, _clone_map.idx(nd->_idx));
  }
#endif
  return 0;
}

Node* SuperWord::last_node(Node* nd) {
  for (int ii = 0; ii < _iteration_last.length(); ii++) {
    Node* nnn = _iteration_last.at(ii);
    if (same_origin_idx(nnn, nd)) {
#ifndef PRODUCT
      if (_vector_loop_debug) {
        tty->print_cr("SuperWord::last_node _clone_map.idx(nnn->_idx)=%d, _clone_map.idx(nd->_idx)=%d",
          _clone_map.idx(nnn->_idx), _clone_map.idx(nd->_idx));
      }
#endif
      return nnn;
    }
  }
  return 0;
}

int SuperWord::mark_generations() {
  Node *ii_err = NULL, *tail_err = NULL;
  for (int i = 0; i < _mem_slice_head.length(); i++) {
    Node* phi  = _mem_slice_head.at(i);
    assert(phi->is_Phi(), "must be phi");

    Node* tail = _mem_slice_tail.at(i);
    if (_ii_last == -1) {
      tail_err = tail;
      _ii_last = _clone_map.gen(tail->_idx);
    }
    else if (_ii_last != _clone_map.gen(tail->_idx)) {
#ifndef PRODUCT
      if (TraceSuperWord && Verbose) {
        tty->print_cr("SuperWord::mark_generations _ii_last error - found different generations in two tail nodes ");
        tail->dump();
        tail_err->dump();
      }
#endif
      return -1;
    }

    // find first iteration in the loop
    for (DUIterator_Fast imax, i = phi->fast_outs(imax); i < imax; i++) {
      Node* ii = phi->fast_out(i);
      if (in_bb(ii) && ii->is_Store()) { // we speculate that normally Stores of one and one only generation have deps from mem phi
        if (_ii_first == -1) {
          ii_err = ii;
          _ii_first = _clone_map.gen(ii->_idx);
        } else if (_ii_first != _clone_map.gen(ii->_idx)) {
#ifndef PRODUCT
          if (TraceSuperWord && Verbose) {
            tty->print_cr("SuperWord::mark_generations: _ii_first was found before and not equal to one in this node (%d)", _ii_first);
            ii->dump();
            if (ii_err!= 0) {
              ii_err->dump();
            }
          }
#endif
          return -1; // this phi has Stores from different generations of unroll and cannot be simd/vectorized
        }
      }
    }//for (DUIterator_Fast imax,
  }//for (int i...

  if (_ii_first == -1 || _ii_last == -1) {
    if (TraceSuperWord && Verbose) {
      tty->print_cr("SuperWord::mark_generations unknown error, something vent wrong");
    }
    return -1; // something vent wrong
  }
  // collect nodes in the first and last generations
  assert(_iteration_first.length() == 0, "_iteration_first must be empty");
  assert(_iteration_last.length() == 0, "_iteration_last must be empty");
  for (int j = 0; j < _block.length(); j++) {
    Node* n = _block.at(j);
    node_idx_t gen = _clone_map.gen(n->_idx);
    if ((signed)gen == _ii_first) {
      _iteration_first.push(n);
    } else if ((signed)gen == _ii_last) {
      _iteration_last.push(n);
    }
  }

  // building order of iterations
  if (_ii_order.length() == 0 && ii_err != 0) {
    assert(in_bb(ii_err) && ii_err->is_Store(), "should be Store in bb");
    Node* nd = ii_err;
    while(_clone_map.gen(nd->_idx) != _ii_last) {
      _ii_order.push(_clone_map.gen(nd->_idx));
      bool found = false;
      for (DUIterator_Fast imax, i = nd->fast_outs(imax); i < imax; i++) {
        Node* use = nd->fast_out(i);
        if (same_origin_idx(use, nd) && use->as_Store()->in(MemNode::Memory) == nd) {
          found = true;
          nd = use;
          break;
        }
      }//for

      if (found == false) {
        if (TraceSuperWord && Verbose) {
          tty->print_cr("SuperWord::mark_generations: Cannot build order of iterations - no dependent Store for %d", nd->_idx);
        }
        _ii_order.clear();
        return -1;
      }
    } //while
    _ii_order.push(_clone_map.gen(nd->_idx));
  }

#ifndef PRODUCT
  if (_vector_loop_debug) {
    tty->print_cr("SuperWord::mark_generations");
    tty->print_cr("First generation (%d) nodes:", _ii_first);
    for (int ii = 0; ii < _iteration_first.length(); ii++)  _iteration_first.at(ii)->dump();
    tty->print_cr("Last generation (%d) nodes:", _ii_last);
    for (int ii = 0; ii < _iteration_last.length(); ii++)  _iteration_last.at(ii)->dump();
    tty->print_cr(" ");

    tty->print("SuperWord::List of generations: ");
    for (int jj = 0; jj < _ii_order.length(); ++jj) {
      tty->print("%d:%d ", jj, _ii_order.at(jj));
    }
    tty->print_cr(" ");
  }
#endif

  return _ii_first;
}

bool SuperWord::fix_commutative_inputs(Node* gold, Node* fix) {
  assert(gold->is_Add() && fix->is_Add() || gold->is_Mul() && fix->is_Mul(), "should be only Add or Mul nodes");
  assert(same_origin_idx(gold, fix), "should be clones of the same node");
  Node* gin1 = gold->in(1);
  Node* gin2 = gold->in(2);
  Node* fin1 = fix->in(1);
  Node* fin2 = fix->in(2);
  bool swapped = false;

  if (in_bb(gin1) && in_bb(gin2) && in_bb(fin1) && in_bb(fin2)) {
    if (same_origin_idx(gin1, fin1) &&
        same_origin_idx(gin2, fin2)) {
      return true; // nothing to fix
    }
    if (same_origin_idx(gin1, fin2) &&
        same_origin_idx(gin2, fin1)) {
      fix->swap_edges(1, 2);
      swapped = true;
    }
  }
  // at least one input comes from outside of bb
  if (gin1->_idx == fin1->_idx)  {
    return true; // nothing to fix
  }
  if (!swapped && (gin1->_idx == fin2->_idx || gin2->_idx == fin1->_idx))  { //swapping is expensive, check condition first
    fix->swap_edges(1, 2);
    swapped = true;
  }

  if (swapped) {
#ifndef PRODUCT
    if (_vector_loop_debug) {
      tty->print_cr("SuperWord::fix_commutative_inputs: fixed node %d", fix->_idx);
    }
#endif
    return true;
  }

  if (TraceSuperWord && Verbose) {
    tty->print_cr("SuperWord::fix_commutative_inputs: cannot fix node %d", fix->_idx);
  }

  return false;
}

bool SuperWord::pack_parallel() {
#ifndef PRODUCT
  if (_vector_loop_debug) {
    tty->print_cr("SuperWord::pack_parallel: START");
  }
#endif

  _packset.clear();

  if (_ii_order.is_empty()) {
#ifndef PRODUCT
    if (_vector_loop_debug) {
      tty->print_cr("SuperWord::pack_parallel: EMPTY");
    }
#endif
    return false;
  }

  for (int ii = 0; ii < _iteration_first.length(); ii++) {
    Node* nd = _iteration_first.at(ii);
    if (in_bb(nd) && (nd->is_Load() || nd->is_Store() || nd->is_Add() || nd->is_Mul())) {
      Node_List* pk = new Node_List();
      pk->push(nd);
      for (int gen = 1; gen < _ii_order.length(); ++gen) {
        for (int kk = 0; kk < _block.length(); kk++) {
          Node* clone = _block.at(kk);
          if (same_origin_idx(clone, nd) &&
              _clone_map.gen(clone->_idx) == _ii_order.at(gen)) {
            if (nd->is_Add() || nd->is_Mul()) {
              fix_commutative_inputs(nd, clone);
            }
            pk->push(clone);
            if (pk->size() == 4) {
              _packset.append(pk);
#ifndef PRODUCT
              if (_vector_loop_debug) {
                tty->print_cr("SuperWord::pack_parallel: added pack ");
                pk->dump();
              }
#endif
              if (_clone_map.gen(clone->_idx) != _ii_last) {
                pk = new Node_List();
              }
            }
            break;
          }
        }
      }//for
    }//if
  }//for

#ifndef PRODUCT
  if (_vector_loop_debug) {
    tty->print_cr("SuperWord::pack_parallel: END");
  }
#endif

  return true;
}

bool SuperWord::hoist_loads_in_graph() {
  GrowableArray<Node*> loads;

#ifndef PRODUCT
  if (_vector_loop_debug) {
    tty->print_cr("SuperWord::hoist_loads_in_graph: total number _mem_slice_head.length() = %d", _mem_slice_head.length());
  }
#endif

  for (int i = 0; i < _mem_slice_head.length(); i++) {
    Node* n = _mem_slice_head.at(i);
    if ( !in_bb(n) || !n->is_Phi() || n->bottom_type() != Type::MEMORY) {
      if (TraceSuperWord && Verbose) {
        tty->print_cr("SuperWord::hoist_loads_in_graph: skipping unexpected node n=%d", n->_idx);
      }
      continue;
    }

#ifndef PRODUCT
    if (_vector_loop_debug) {
      tty->print_cr("SuperWord::hoist_loads_in_graph: processing phi %d  = _mem_slice_head.at(%d);", n->_idx, i);
    }
#endif

    for (DUIterator_Fast imax, i = n->fast_outs(imax); i < imax; i++) {
      Node* ld = n->fast_out(i);
      if (ld->is_Load() && ld->as_Load()->in(MemNode::Memory) == n && in_bb(ld)) {
        for (int i = 0; i < _block.length(); i++) {
          Node* ld2 = _block.at(i);
          if (ld2->is_Load() && same_origin_idx(ld, ld2) &&
              !same_generation(ld, ld2)) { // <= do not collect the first generation ld
#ifndef PRODUCT
            if (_vector_loop_debug) {
              tty->print_cr("SuperWord::hoist_loads_in_graph: will try to hoist load ld2->_idx=%d, cloned from %d (ld->_idx=%d)",
                ld2->_idx, _clone_map.idx(ld->_idx), ld->_idx);
            }
#endif
            // could not do on-the-fly, since iterator is immutable
            loads.push(ld2);
          }
        }// for
      }//if
    }//for (DUIterator_Fast imax,
  }//for (int i = 0; i

  for (int i = 0; i < loads.length(); i++) {
    LoadNode* ld = loads.at(i)->as_Load();
    Node* phi = find_phi_for_mem_dep(ld);
    if (phi != NULL) {
#ifndef PRODUCT
      if (_vector_loop_debug) {
        tty->print_cr("SuperWord::hoist_loads_in_graph replacing MemNode::Memory(%d) edge in %d with one from %d",
          MemNode::Memory, ld->_idx, phi->_idx);
      }
#endif
      _igvn.replace_input_of(ld, MemNode::Memory, phi);
    }
  }//for

  restart(); // invalidate all basic structures, since we rebuilt the graph

  if (TraceSuperWord && Verbose) {
    tty->print_cr("\nSuperWord::hoist_loads_in_graph() the graph was rebuilt, all structures invalidated and need rebuild");
  }

  return true;
}<|MERGE_RESOLUTION|>--- conflicted
+++ resolved
@@ -1722,12 +1722,7 @@
   for (int i = 0; i < _packset.length(); i++) {
     Node_List* p1 = _packset.at(i);
     if (p1 != NULL) {
-<<<<<<< HEAD
       uint max_vlen = max_vector_size_in_def_use_chain(p1->at(0)); // Max elements in vector
-=======
-      BasicType bt = velt_basic_type(p1->at(0));
-      uint max_vlen = max_vector_size(bt); // Max elements in vector
->>>>>>> 230726ea
       assert(is_power_of_2(max_vlen), "sanity");
       uint psize = p1->size();
       if (!is_power_of_2(psize)) {
