--- conflicted
+++ resolved
@@ -2689,14 +2689,9 @@
                  opc == Op_ReverseBytesI || opc == Op_ReverseBytesL ||
                  opc == Op_ReverseBytesUS || opc == Op_ReverseBytesS ||
                  opc == Op_ReverseI || opc == Op_ReverseL ||
-<<<<<<< HEAD
-                 opc == Op_CountLeadingZerosI || opc == Op_CountLeadingZerosL ||
-                 opc == Op_CountTrailingZerosI || opc == Op_CountTrailingZerosL ||
-                 opc == Op_ConvHF2F || opc == Op_ConvF2HF) {
-=======
                  opc == Op_PopCountI || opc == Op_CountLeadingZerosI ||
-                 opc == Op_CountTrailingZerosI) {
->>>>>>> 336d230a
+                 opc == Op_CountTrailingZerosI || opc == Op_ConvHF2F ||
+                 opc == Op_ConvF2HF) {
         assert(n->req() == 2, "only one input expected");
         Node* in = vector_opd(p, 1);
         vn = VectorNode::make(opc, in, NULL, vlen, velt_basic_type(n));
