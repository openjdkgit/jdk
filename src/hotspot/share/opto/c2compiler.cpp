/*
 * Copyright (c) 1999, 2021, Oracle and/or its affiliates. All rights reserved.
 * DO NOT ALTER OR REMOVE COPYRIGHT NOTICES OR THIS FILE HEADER.
 *
 * This code is free software; you can redistribute it and/or modify it
 * under the terms of the GNU General Public License version 2 only, as
 * published by the Free Software Foundation.
 *
 * This code is distributed in the hope that it will be useful, but WITHOUT
 * ANY WARRANTY; without even the implied warranty of MERCHANTABILITY or
 * FITNESS FOR A PARTICULAR PURPOSE.  See the GNU General Public License
 * version 2 for more details (a copy is included in the LICENSE file that
 * accompanied this code).
 *
 * You should have received a copy of the GNU General Public License version
 * 2 along with this work; if not, write to the Free Software Foundation,
 * Inc., 51 Franklin St, Fifth Floor, Boston, MA 02110-1301 USA.
 *
 * Please contact Oracle, 500 Oracle Parkway, Redwood Shores, CA 94065 USA
 * or visit www.oracle.com if you need additional information or have any
 * questions.
 *
 */

#include "precompiled.hpp"
#include "classfile/vmClasses.hpp"
#include "runtime/handles.inline.hpp"
#include "jfr/support/jfrIntrinsics.hpp"
#include "opto/c2compiler.hpp"
#include "opto/compile.hpp"
#include "opto/optoreg.hpp"
#include "opto/output.hpp"
#include "opto/runtime.hpp"
#include "runtime/stubRoutines.hpp"
#include "utilities/macros.hpp"


// register information defined by ADLC
extern const char register_save_policy[];
extern const int  register_save_type[];

const char* C2Compiler::retry_no_subsuming_loads() {
  return "retry without subsuming loads";
}
const char* C2Compiler::retry_no_escape_analysis() {
  return "retry without escape analysis";
}
const char* C2Compiler::retry_no_locks_coarsening() {
  return "retry without locks coarsening";
}
const char* C2Compiler::retry_no_iterative_escape_analysis() {
  return "retry without iterative escape analysis";
}
const char* C2Compiler::retry_class_loading_during_parsing() {
  return "retry class loading during parsing";
}
bool C2Compiler::init_c2_runtime() {

  // Check assumptions used while running ADLC
  Compile::adlc_verification();
  assert(REG_COUNT <= ConcreteRegisterImpl::number_of_registers, "incompatible register counts");

  for (int i = 0; i < ConcreteRegisterImpl::number_of_registers ; i++ ) {
      OptoReg::vm2opto[i] = OptoReg::Bad;
  }

  for( OptoReg::Name i=OptoReg::Name(0); i<OptoReg::Name(REG_COUNT); i = OptoReg::add(i,1) ) {
    VMReg r = OptoReg::as_VMReg(i);
    if (r->is_valid()) {
      OptoReg::vm2opto[r->value()] = i;
    }
  }

  DEBUG_ONLY( Node::init_NodeProperty(); )

  Compile::pd_compiler2_init();

  CompilerThread* thread = CompilerThread::current();

  HandleMark handle_mark(thread);
  return OptoRuntime::generate(thread->env());
}

void C2Compiler::initialize() {
  assert(!CompilerConfig::is_c1_or_interpreter_only_no_jvmci(), "C2 compiler is launched, it's not c1/interpreter only mode");
  // The first compiler thread that gets here will initialize the
  // small amount of global state (and runtime stubs) that C2 needs.

  // There is a race possible once at startup and then we're fine

  // Note that this is being called from a compiler thread not the
  // main startup thread.
  if (should_perform_init()) {
    bool successful = C2Compiler::init_c2_runtime();
    int new_state = (successful) ? initialized : failed;
    set_state(new_state);
  }
}

void C2Compiler::compile_method(ciEnv* env, ciMethod* target, int entry_bci, bool install_code, DirectiveSet* directive) {
  assert(is_initialized(), "Compiler thread must be initialized");

  bool subsume_loads = SubsumeLoads;
  bool do_escape_analysis = DoEscapeAnalysis;
  bool do_iterative_escape_analysis = DoEscapeAnalysis;
  bool eliminate_boxing = EliminateAutoBox;
  bool do_locks_coarsening = EliminateLocks;

  while (!env->failing()) {
    // Attempt to compile while subsuming loads into machine instructions.
<<<<<<< HEAD
    Compile C(env, target, entry_bci, subsume_loads, do_escape_analysis, do_iterative_escape_analysis, eliminate_boxing, do_locks_coarsening, install_code, directive);
=======
    Options options(subsume_loads, do_escape_analysis, eliminate_boxing, do_locks_coarsening, install_code);
    Compile C(env, target, entry_bci, options, directive);
>>>>>>> b01f1073

    // Check result and retry if appropriate.
    if (C.failure_reason() != NULL) {
      if (C.failure_reason_is(retry_class_loading_during_parsing())) {
        env->report_failure(C.failure_reason());
        continue;  // retry
      }
      if (C.failure_reason_is(retry_no_subsuming_loads())) {
        assert(subsume_loads, "must make progress");
        subsume_loads = false;
        env->report_failure(C.failure_reason());
        continue;  // retry
      }
      if (C.failure_reason_is(retry_no_escape_analysis())) {
        assert(do_escape_analysis, "must make progress");
        do_escape_analysis = false;
        env->report_failure(C.failure_reason());
        continue;  // retry
      }
      if (C.failure_reason_is(retry_no_locks_coarsening())) {
        assert(do_locks_coarsening, "must make progress");
        do_locks_coarsening = false;
        env->report_failure(C.failure_reason());
        continue;  // retry
      }
      if (C.failure_reason_is(retry_no_iterative_escape_analysis())) {
        assert(do_iterative_escape_analysis, "must make progress");
        do_iterative_escape_analysis = false;
        env->report_failure(C.failure_reason());
        continue;  // retry
      }
      if (C.has_boxed_value()) {
        // Recompile without boxing elimination regardless failure reason.
        assert(eliminate_boxing, "must make progress");
        eliminate_boxing = false;
        env->report_failure(C.failure_reason());
        continue;  // retry
      }
      // Pass any other failure reason up to the ciEnv.
      // Note that serious, irreversible failures are already logged
      // on the ciEnv via env->record_method_not_compilable().
      env->record_failure(C.failure_reason());
    }
    if (StressRecompilation) {
      if (subsume_loads) {
        subsume_loads = false;
        continue;  // retry
      }
      if (do_escape_analysis) {
        do_escape_analysis = false;
        continue;  // retry
      }
      if (do_locks_coarsening) {
        do_locks_coarsening = false;
        continue;  // retry
      }
    }
    // print inlining for last compilation only
    C.dump_print_inlining();

    // No retry; just break the loop.
    break;
  }
}

void C2Compiler::print_timers() {
  Compile::print_timers();
}

bool C2Compiler::is_intrinsic_supported(const methodHandle& method, bool is_virtual) {
  vmIntrinsics::ID id = method->intrinsic_id();
  assert(id != vmIntrinsics::_none, "must be a VM intrinsic");

  if (id < vmIntrinsics::FIRST_ID || id > vmIntrinsics::LAST_COMPILER_INLINE) {
    return false;
  }

  // Only Object.hashCode and Object.clone intrinsics implement also a virtual
  // dispatch because calling both methods is expensive but both methods are
  // frequently overridden. All other intrinsics implement only a non-virtual
  // dispatch.
  if (is_virtual) {
    switch (id) {
    case vmIntrinsics::_hashCode:
    case vmIntrinsics::_clone:
      break;
    default:
      return false;
    }
  }

  switch (id) {
  case vmIntrinsics::_compressStringC:
  case vmIntrinsics::_compressStringB:
    if (!Matcher::match_rule_supported(Op_StrCompressedCopy)) return false;
    break;
  case vmIntrinsics::_inflateStringC:
  case vmIntrinsics::_inflateStringB:
    if (!Matcher::match_rule_supported(Op_StrInflatedCopy)) return false;
    break;
  case vmIntrinsics::_compareToL:
  case vmIntrinsics::_compareToU:
  case vmIntrinsics::_compareToLU:
  case vmIntrinsics::_compareToUL:
    if (!Matcher::match_rule_supported(Op_StrComp)) return false;
    break;
  case vmIntrinsics::_equalsL:
  case vmIntrinsics::_equalsU:
    if (!Matcher::match_rule_supported(Op_StrEquals)) return false;
    break;
  case vmIntrinsics::_equalsB:
  case vmIntrinsics::_equalsC:
    if (!Matcher::match_rule_supported(Op_AryEq)) return false;
    break;
  case vmIntrinsics::_copyMemory:
    if (StubRoutines::unsafe_arraycopy() == NULL) return false;
    break;
  case vmIntrinsics::_encodeAsciiArray:
    if (!Matcher::match_rule_supported(Op_EncodeISOArray) || !Matcher::supports_encode_ascii_array) return false;
    break;
  case vmIntrinsics::_encodeISOArray:
  case vmIntrinsics::_encodeByteISOArray:
    if (!Matcher::match_rule_supported(Op_EncodeISOArray)) return false;
    break;
  case vmIntrinsics::_hasNegatives:
    if (!Matcher::match_rule_supported(Op_HasNegatives))  return false;
    break;
  case vmIntrinsics::_bitCount_i:
    if (!Matcher::match_rule_supported(Op_PopCountI)) return false;
    break;
  case vmIntrinsics::_bitCount_l:
    if (!Matcher::match_rule_supported(Op_PopCountL)) return false;
    break;
  case vmIntrinsics::_numberOfLeadingZeros_i:
    if (!Matcher::match_rule_supported(Op_CountLeadingZerosI)) return false;
    break;
  case vmIntrinsics::_numberOfLeadingZeros_l:
    if (!Matcher::match_rule_supported(Op_CountLeadingZerosL)) return false;
    break;
  case vmIntrinsics::_numberOfTrailingZeros_i:
    if (!Matcher::match_rule_supported(Op_CountTrailingZerosI)) return false;
    break;
  case vmIntrinsics::_numberOfTrailingZeros_l:
    if (!Matcher::match_rule_supported(Op_CountTrailingZerosL)) return false;
    break;
  case vmIntrinsics::_reverseBytes_c:
    if (!Matcher::match_rule_supported(Op_ReverseBytesUS)) return false;
    break;
  case vmIntrinsics::_reverseBytes_s:
    if (!Matcher::match_rule_supported(Op_ReverseBytesS)) return false;
    break;
  case vmIntrinsics::_reverseBytes_i:
    if (!Matcher::match_rule_supported(Op_ReverseBytesI)) return false;
    break;
  case vmIntrinsics::_reverseBytes_l:
    if (!Matcher::match_rule_supported(Op_ReverseBytesL)) return false;
    break;

  /* CompareAndSet, Object: */
  case vmIntrinsics::_compareAndSetReference:
#ifdef _LP64
    if ( UseCompressedOops && !Matcher::match_rule_supported(Op_CompareAndSwapN)) return false;
    if (!UseCompressedOops && !Matcher::match_rule_supported(Op_CompareAndSwapP)) return false;
#else
    if (!Matcher::match_rule_supported(Op_CompareAndSwapP)) return false;
#endif
    break;
  case vmIntrinsics::_weakCompareAndSetReferencePlain:
  case vmIntrinsics::_weakCompareAndSetReferenceAcquire:
  case vmIntrinsics::_weakCompareAndSetReferenceRelease:
  case vmIntrinsics::_weakCompareAndSetReference:
#ifdef _LP64
    if ( UseCompressedOops && !Matcher::match_rule_supported(Op_WeakCompareAndSwapN)) return false;
    if (!UseCompressedOops && !Matcher::match_rule_supported(Op_WeakCompareAndSwapP)) return false;
#else
    if (!Matcher::match_rule_supported(Op_WeakCompareAndSwapP)) return false;
#endif
    break;
  /* CompareAndSet, Long: */
  case vmIntrinsics::_compareAndSetLong:
    if (!Matcher::match_rule_supported(Op_CompareAndSwapL)) return false;
    break;
  case vmIntrinsics::_weakCompareAndSetLongPlain:
  case vmIntrinsics::_weakCompareAndSetLongAcquire:
  case vmIntrinsics::_weakCompareAndSetLongRelease:
  case vmIntrinsics::_weakCompareAndSetLong:
    if (!Matcher::match_rule_supported(Op_WeakCompareAndSwapL)) return false;
    break;

  /* CompareAndSet, Int: */
  case vmIntrinsics::_compareAndSetInt:
    if (!Matcher::match_rule_supported(Op_CompareAndSwapI)) return false;
    break;
  case vmIntrinsics::_weakCompareAndSetIntPlain:
  case vmIntrinsics::_weakCompareAndSetIntAcquire:
  case vmIntrinsics::_weakCompareAndSetIntRelease:
  case vmIntrinsics::_weakCompareAndSetInt:
    if (!Matcher::match_rule_supported(Op_WeakCompareAndSwapI)) return false;
    break;

  /* CompareAndSet, Byte: */
  case vmIntrinsics::_compareAndSetByte:
    if (!Matcher::match_rule_supported(Op_CompareAndSwapB)) return false;
    break;
  case vmIntrinsics::_weakCompareAndSetBytePlain:
  case vmIntrinsics::_weakCompareAndSetByteAcquire:
  case vmIntrinsics::_weakCompareAndSetByteRelease:
  case vmIntrinsics::_weakCompareAndSetByte:
    if (!Matcher::match_rule_supported(Op_WeakCompareAndSwapB)) return false;
    break;

  /* CompareAndSet, Short: */
  case vmIntrinsics::_compareAndSetShort:
    if (!Matcher::match_rule_supported(Op_CompareAndSwapS)) return false;
    break;
  case vmIntrinsics::_weakCompareAndSetShortPlain:
  case vmIntrinsics::_weakCompareAndSetShortAcquire:
  case vmIntrinsics::_weakCompareAndSetShortRelease:
  case vmIntrinsics::_weakCompareAndSetShort:
    if (!Matcher::match_rule_supported(Op_WeakCompareAndSwapS)) return false;
    break;

  /* CompareAndExchange, Object: */
  case vmIntrinsics::_compareAndExchangeReference:
  case vmIntrinsics::_compareAndExchangeReferenceAcquire:
  case vmIntrinsics::_compareAndExchangeReferenceRelease:
#ifdef _LP64
    if ( UseCompressedOops && !Matcher::match_rule_supported(Op_CompareAndExchangeN)) return false;
    if (!UseCompressedOops && !Matcher::match_rule_supported(Op_CompareAndExchangeP)) return false;
#else
    if (!Matcher::match_rule_supported(Op_CompareAndExchangeP)) return false;
#endif
    break;

  /* CompareAndExchange, Long: */
  case vmIntrinsics::_compareAndExchangeLong:
  case vmIntrinsics::_compareAndExchangeLongAcquire:
  case vmIntrinsics::_compareAndExchangeLongRelease:
    if (!Matcher::match_rule_supported(Op_CompareAndExchangeL)) return false;
    break;

  /* CompareAndExchange, Int: */
  case vmIntrinsics::_compareAndExchangeInt:
  case vmIntrinsics::_compareAndExchangeIntAcquire:
  case vmIntrinsics::_compareAndExchangeIntRelease:
    if (!Matcher::match_rule_supported(Op_CompareAndExchangeI)) return false;
    break;

  /* CompareAndExchange, Byte: */
  case vmIntrinsics::_compareAndExchangeByte:
  case vmIntrinsics::_compareAndExchangeByteAcquire:
  case vmIntrinsics::_compareAndExchangeByteRelease:
    if (!Matcher::match_rule_supported(Op_CompareAndExchangeB)) return false;
    break;

  /* CompareAndExchange, Short: */
  case vmIntrinsics::_compareAndExchangeShort:
  case vmIntrinsics::_compareAndExchangeShortAcquire:
  case vmIntrinsics::_compareAndExchangeShortRelease:
    if (!Matcher::match_rule_supported(Op_CompareAndExchangeS)) return false;
    break;

  case vmIntrinsics::_getAndAddByte:
    if (!Matcher::match_rule_supported(Op_GetAndAddB)) return false;
    break;
  case vmIntrinsics::_getAndAddShort:
    if (!Matcher::match_rule_supported(Op_GetAndAddS)) return false;
    break;
  case vmIntrinsics::_getAndAddInt:
    if (!Matcher::match_rule_supported(Op_GetAndAddI)) return false;
    break;
  case vmIntrinsics::_getAndAddLong:
    if (!Matcher::match_rule_supported(Op_GetAndAddL)) return false;
    break;

  case vmIntrinsics::_getAndSetByte:
    if (!Matcher::match_rule_supported(Op_GetAndSetB)) return false;
    break;
  case vmIntrinsics::_getAndSetShort:
    if (!Matcher::match_rule_supported(Op_GetAndSetS)) return false;
    break;
  case vmIntrinsics::_getAndSetInt:
    if (!Matcher::match_rule_supported(Op_GetAndSetI)) return false;
    break;
  case vmIntrinsics::_getAndSetLong:
    if (!Matcher::match_rule_supported(Op_GetAndSetL)) return false;
    break;
  case vmIntrinsics::_getAndSetReference:
#ifdef _LP64
    if (!UseCompressedOops && !Matcher::match_rule_supported(Op_GetAndSetP)) return false;
    if (UseCompressedOops && !Matcher::match_rule_supported(Op_GetAndSetN)) return false;
    break;
#else
    if (!Matcher::match_rule_supported(Op_GetAndSetP)) return false;
    break;
#endif
  case vmIntrinsics::_incrementExactI:
  case vmIntrinsics::_addExactI:
    if (!Matcher::match_rule_supported(Op_OverflowAddI)) return false;
    break;
  case vmIntrinsics::_incrementExactL:
  case vmIntrinsics::_addExactL:
    if (!Matcher::match_rule_supported(Op_OverflowAddL)) return false;
    break;
  case vmIntrinsics::_decrementExactI:
  case vmIntrinsics::_subtractExactI:
    if (!Matcher::match_rule_supported(Op_OverflowSubI)) return false;
    break;
  case vmIntrinsics::_decrementExactL:
  case vmIntrinsics::_subtractExactL:
    if (!Matcher::match_rule_supported(Op_OverflowSubL)) return false;
    break;
  case vmIntrinsics::_negateExactI:
    if (!Matcher::match_rule_supported(Op_OverflowSubI)) return false;
    break;
  case vmIntrinsics::_negateExactL:
    if (!Matcher::match_rule_supported(Op_OverflowSubL)) return false;
    break;
  case vmIntrinsics::_multiplyExactI:
    if (!Matcher::match_rule_supported(Op_OverflowMulI)) return false;
    break;
  case vmIntrinsics::_multiplyExactL:
    if (!Matcher::match_rule_supported(Op_OverflowMulL)) return false;
    break;
  case vmIntrinsics::_multiplyHigh:
    if (!Matcher::match_rule_supported(Op_MulHiL)) return false;
    break;
  case vmIntrinsics::_unsignedMultiplyHigh:
    if (!Matcher::match_rule_supported(Op_UMulHiL)) return false;
    break;
  case vmIntrinsics::_getCallerClass:
    if (vmClasses::reflect_CallerSensitive_klass() == NULL) return false;
    break;
  case vmIntrinsics::_onSpinWait:
    if (!Matcher::match_rule_supported(Op_OnSpinWait)) return false;
    break;
  case vmIntrinsics::_fmaD:
    if (!UseFMA || !Matcher::match_rule_supported(Op_FmaD)) return false;
    break;
  case vmIntrinsics::_fmaF:
    if (!UseFMA || !Matcher::match_rule_supported(Op_FmaF)) return false;
    break;
  case vmIntrinsics::_isDigit:
    if (!Matcher::match_rule_supported(Op_Digit)) return false;
    break;
  case vmIntrinsics::_isLowerCase:
    if (!Matcher::match_rule_supported(Op_LowerCase)) return false;
    break;
  case vmIntrinsics::_isUpperCase:
    if (!Matcher::match_rule_supported(Op_UpperCase)) return false;
    break;
  case vmIntrinsics::_isWhitespace:
    if (!Matcher::match_rule_supported(Op_Whitespace)) return false;
    break;
  case vmIntrinsics::_maxF:
  case vmIntrinsics::_maxF_strict:
    if (!Matcher::match_rule_supported(Op_MaxF)) return false;
    break;
  case vmIntrinsics::_minF:
  case vmIntrinsics::_minF_strict:
    if (!Matcher::match_rule_supported(Op_MinF)) return false;
    break;
  case vmIntrinsics::_maxD:
  case vmIntrinsics::_maxD_strict:
    if (!Matcher::match_rule_supported(Op_MaxD)) return false;
    break;
  case vmIntrinsics::_minD:
  case vmIntrinsics::_minD_strict:
    if (!Matcher::match_rule_supported(Op_MinD)) return false;
    break;
  case vmIntrinsics::_writeback0:
    if (!Matcher::match_rule_supported(Op_CacheWB)) return false;
    break;
  case vmIntrinsics::_writebackPreSync0:
    if (!Matcher::match_rule_supported(Op_CacheWBPreSync)) return false;
    break;
  case vmIntrinsics::_writebackPostSync0:
    if (!Matcher::match_rule_supported(Op_CacheWBPostSync)) return false;
    break;
  case vmIntrinsics::_rint:
  case vmIntrinsics::_ceil:
  case vmIntrinsics::_floor:
    if (!Matcher::match_rule_supported(Op_RoundDoubleMode)) return false;
    break;
  case vmIntrinsics::_dcopySign:
    if (!Matcher::match_rule_supported(Op_CopySignD)) return false;
    break;
  case vmIntrinsics::_fcopySign:
    if (!Matcher::match_rule_supported(Op_CopySignF)) return false;
    break;
  case vmIntrinsics::_dsignum:
    if (!Matcher::match_rule_supported(Op_SignumD)) return false;
    break;
  case vmIntrinsics::_fsignum:
    if (!Matcher::match_rule_supported(Op_SignumF)) return false;
    break;
  case vmIntrinsics::_hashCode:
  case vmIntrinsics::_identityHashCode:
  case vmIntrinsics::_getClass:
  case vmIntrinsics::_dsin:
  case vmIntrinsics::_dcos:
  case vmIntrinsics::_dtan:
  case vmIntrinsics::_dabs:
  case vmIntrinsics::_fabs:
  case vmIntrinsics::_iabs:
  case vmIntrinsics::_labs:
  case vmIntrinsics::_datan2:
  case vmIntrinsics::_dsqrt:
  case vmIntrinsics::_dsqrt_strict:
  case vmIntrinsics::_dexp:
  case vmIntrinsics::_dlog:
  case vmIntrinsics::_dlog10:
  case vmIntrinsics::_dpow:
  case vmIntrinsics::_min:
  case vmIntrinsics::_max:
  case vmIntrinsics::_min_strict:
  case vmIntrinsics::_max_strict:
  case vmIntrinsics::_arraycopy:
  case vmIntrinsics::_indexOfL:
  case vmIntrinsics::_indexOfU:
  case vmIntrinsics::_indexOfUL:
  case vmIntrinsics::_indexOfIL:
  case vmIntrinsics::_indexOfIU:
  case vmIntrinsics::_indexOfIUL:
  case vmIntrinsics::_indexOfU_char:
  case vmIntrinsics::_indexOfL_char:
  case vmIntrinsics::_toBytesStringU:
  case vmIntrinsics::_getCharsStringU:
  case vmIntrinsics::_getCharStringU:
  case vmIntrinsics::_putCharStringU:
  case vmIntrinsics::_getReference:
  case vmIntrinsics::_getBoolean:
  case vmIntrinsics::_getByte:
  case vmIntrinsics::_getShort:
  case vmIntrinsics::_getChar:
  case vmIntrinsics::_getInt:
  case vmIntrinsics::_getLong:
  case vmIntrinsics::_getFloat:
  case vmIntrinsics::_getDouble:
  case vmIntrinsics::_putReference:
  case vmIntrinsics::_putBoolean:
  case vmIntrinsics::_putByte:
  case vmIntrinsics::_putShort:
  case vmIntrinsics::_putChar:
  case vmIntrinsics::_putInt:
  case vmIntrinsics::_putLong:
  case vmIntrinsics::_putFloat:
  case vmIntrinsics::_putDouble:
  case vmIntrinsics::_getReferenceVolatile:
  case vmIntrinsics::_getBooleanVolatile:
  case vmIntrinsics::_getByteVolatile:
  case vmIntrinsics::_getShortVolatile:
  case vmIntrinsics::_getCharVolatile:
  case vmIntrinsics::_getIntVolatile:
  case vmIntrinsics::_getLongVolatile:
  case vmIntrinsics::_getFloatVolatile:
  case vmIntrinsics::_getDoubleVolatile:
  case vmIntrinsics::_putReferenceVolatile:
  case vmIntrinsics::_putBooleanVolatile:
  case vmIntrinsics::_putByteVolatile:
  case vmIntrinsics::_putShortVolatile:
  case vmIntrinsics::_putCharVolatile:
  case vmIntrinsics::_putIntVolatile:
  case vmIntrinsics::_putLongVolatile:
  case vmIntrinsics::_putFloatVolatile:
  case vmIntrinsics::_putDoubleVolatile:
  case vmIntrinsics::_getReferenceAcquire:
  case vmIntrinsics::_getBooleanAcquire:
  case vmIntrinsics::_getByteAcquire:
  case vmIntrinsics::_getShortAcquire:
  case vmIntrinsics::_getCharAcquire:
  case vmIntrinsics::_getIntAcquire:
  case vmIntrinsics::_getLongAcquire:
  case vmIntrinsics::_getFloatAcquire:
  case vmIntrinsics::_getDoubleAcquire:
  case vmIntrinsics::_putReferenceRelease:
  case vmIntrinsics::_putBooleanRelease:
  case vmIntrinsics::_putByteRelease:
  case vmIntrinsics::_putShortRelease:
  case vmIntrinsics::_putCharRelease:
  case vmIntrinsics::_putIntRelease:
  case vmIntrinsics::_putLongRelease:
  case vmIntrinsics::_putFloatRelease:
  case vmIntrinsics::_putDoubleRelease:
  case vmIntrinsics::_getReferenceOpaque:
  case vmIntrinsics::_getBooleanOpaque:
  case vmIntrinsics::_getByteOpaque:
  case vmIntrinsics::_getShortOpaque:
  case vmIntrinsics::_getCharOpaque:
  case vmIntrinsics::_getIntOpaque:
  case vmIntrinsics::_getLongOpaque:
  case vmIntrinsics::_getFloatOpaque:
  case vmIntrinsics::_getDoubleOpaque:
  case vmIntrinsics::_putReferenceOpaque:
  case vmIntrinsics::_putBooleanOpaque:
  case vmIntrinsics::_putByteOpaque:
  case vmIntrinsics::_putShortOpaque:
  case vmIntrinsics::_putCharOpaque:
  case vmIntrinsics::_putIntOpaque:
  case vmIntrinsics::_putLongOpaque:
  case vmIntrinsics::_putFloatOpaque:
  case vmIntrinsics::_putDoubleOpaque:
  case vmIntrinsics::_getShortUnaligned:
  case vmIntrinsics::_getCharUnaligned:
  case vmIntrinsics::_getIntUnaligned:
  case vmIntrinsics::_getLongUnaligned:
  case vmIntrinsics::_putShortUnaligned:
  case vmIntrinsics::_putCharUnaligned:
  case vmIntrinsics::_putIntUnaligned:
  case vmIntrinsics::_putLongUnaligned:
  case vmIntrinsics::_loadFence:
  case vmIntrinsics::_storeFence:
  case vmIntrinsics::_storeStoreFence:
  case vmIntrinsics::_fullFence:
  case vmIntrinsics::_currentThread:
#ifdef JFR_HAVE_INTRINSICS
  case vmIntrinsics::_counterTime:
  case vmIntrinsics::_getClassId:
  case vmIntrinsics::_getEventWriter:
#endif
  case vmIntrinsics::_currentTimeMillis:
  case vmIntrinsics::_nanoTime:
  case vmIntrinsics::_allocateInstance:
  case vmIntrinsics::_allocateUninitializedArray:
  case vmIntrinsics::_newArray:
  case vmIntrinsics::_getLength:
  case vmIntrinsics::_copyOf:
  case vmIntrinsics::_copyOfRange:
  case vmIntrinsics::_clone:
  case vmIntrinsics::_isAssignableFrom:
  case vmIntrinsics::_isInstance:
  case vmIntrinsics::_getModifiers:
  case vmIntrinsics::_isInterface:
  case vmIntrinsics::_isArray:
  case vmIntrinsics::_isPrimitive:
  case vmIntrinsics::_isHidden:
  case vmIntrinsics::_getSuperclass:
  case vmIntrinsics::_getClassAccessFlags:
  case vmIntrinsics::_floatToRawIntBits:
  case vmIntrinsics::_floatToIntBits:
  case vmIntrinsics::_intBitsToFloat:
  case vmIntrinsics::_doubleToRawLongBits:
  case vmIntrinsics::_doubleToLongBits:
  case vmIntrinsics::_longBitsToDouble:
  case vmIntrinsics::_Reference_get:
  case vmIntrinsics::_Reference_refersTo0:
  case vmIntrinsics::_PhantomReference_refersTo0:
  case vmIntrinsics::_Class_cast:
  case vmIntrinsics::_aescrypt_encryptBlock:
  case vmIntrinsics::_aescrypt_decryptBlock:
  case vmIntrinsics::_cipherBlockChaining_encryptAESCrypt:
  case vmIntrinsics::_cipherBlockChaining_decryptAESCrypt:
  case vmIntrinsics::_electronicCodeBook_encryptAESCrypt:
  case vmIntrinsics::_electronicCodeBook_decryptAESCrypt:
  case vmIntrinsics::_counterMode_AESCrypt:
  case vmIntrinsics::_galoisCounterMode_AESCrypt:
  case vmIntrinsics::_md5_implCompress:
  case vmIntrinsics::_sha_implCompress:
  case vmIntrinsics::_sha2_implCompress:
  case vmIntrinsics::_sha5_implCompress:
  case vmIntrinsics::_sha3_implCompress:
  case vmIntrinsics::_digestBase_implCompressMB:
  case vmIntrinsics::_multiplyToLen:
  case vmIntrinsics::_squareToLen:
  case vmIntrinsics::_mulAdd:
  case vmIntrinsics::_montgomeryMultiply:
  case vmIntrinsics::_montgomerySquare:
  case vmIntrinsics::_bigIntegerRightShiftWorker:
  case vmIntrinsics::_bigIntegerLeftShiftWorker:
  case vmIntrinsics::_vectorizedMismatch:
  case vmIntrinsics::_ghash_processBlocks:
  case vmIntrinsics::_base64_encodeBlock:
  case vmIntrinsics::_base64_decodeBlock:
  case vmIntrinsics::_updateCRC32:
  case vmIntrinsics::_updateBytesCRC32:
  case vmIntrinsics::_updateByteBufferCRC32:
  case vmIntrinsics::_updateBytesCRC32C:
  case vmIntrinsics::_updateDirectByteBufferCRC32C:
  case vmIntrinsics::_updateBytesAdler32:
  case vmIntrinsics::_updateByteBufferAdler32:
  case vmIntrinsics::_profileBoolean:
  case vmIntrinsics::_isCompileConstant:
  case vmIntrinsics::_Preconditions_checkIndex:
  case vmIntrinsics::_Preconditions_checkLongIndex:
  case vmIntrinsics::_getObjectSize:
    break;

  case vmIntrinsics::_VectorUnaryOp:
  case vmIntrinsics::_VectorBinaryOp:
  case vmIntrinsics::_VectorTernaryOp:
  case vmIntrinsics::_VectorBroadcastCoerced:
  case vmIntrinsics::_VectorShuffleIota:
  case vmIntrinsics::_VectorShuffleToVector:
  case vmIntrinsics::_VectorLoadOp:
  case vmIntrinsics::_VectorStoreOp:
  case vmIntrinsics::_VectorGatherOp:
  case vmIntrinsics::_VectorScatterOp:
  case vmIntrinsics::_VectorReductionCoerced:
  case vmIntrinsics::_VectorTest:
  case vmIntrinsics::_VectorBlend:
  case vmIntrinsics::_VectorRearrange:
  case vmIntrinsics::_VectorCompare:
  case vmIntrinsics::_VectorBroadcastInt:
  case vmIntrinsics::_VectorConvert:
  case vmIntrinsics::_VectorInsert:
  case vmIntrinsics::_VectorExtract:
  case vmIntrinsics::_VectorMaskOp:
    return EnableVectorSupport;
  case vmIntrinsics::_blackhole:
    break;

  default:
    return false;
  }
  return true;
}

int C2Compiler::initial_code_buffer_size(int const_size) {
  // See Compile::init_scratch_buffer_blob
  int locs_size = sizeof(relocInfo) * PhaseOutput::MAX_locs_size;
  int slop = 2 * CodeSection::end_slop(); // space between sections
  return PhaseOutput::MAX_inst_size + PhaseOutput::MAX_stubs_size + const_size + slop + locs_size;
}<|MERGE_RESOLUTION|>--- conflicted
+++ resolved
@@ -108,12 +108,8 @@
 
   while (!env->failing()) {
     // Attempt to compile while subsuming loads into machine instructions.
-<<<<<<< HEAD
-    Compile C(env, target, entry_bci, subsume_loads, do_escape_analysis, do_iterative_escape_analysis, eliminate_boxing, do_locks_coarsening, install_code, directive);
-=======
-    Options options(subsume_loads, do_escape_analysis, eliminate_boxing, do_locks_coarsening, install_code);
+    Options options(subsume_loads, do_escape_analysis, do_iterative_escape_analysis, eliminate_boxing, do_locks_coarsening, install_code);
     Compile C(env, target, entry_bci, options, directive);
->>>>>>> b01f1073
 
     // Check result and retry if appropriate.
     if (C.failure_reason() != NULL) {
