--- conflicted
+++ resolved
@@ -55,10 +55,7 @@
 
 public:
   C2CodeStubList();
-<<<<<<< HEAD
-=======
 
->>>>>>> cdedf273
   void add_stub(C2CodeStub* stub) { _stubs.append(stub); }
   void emit(CodeBuffer& cb);
 };
