--- conflicted
+++ resolved
@@ -794,20 +794,14 @@
     DEFINE_CLASS_ID(ClearArray, Node, 14)
     DEFINE_CLASS_ID(Halt,     Node, 15)
     DEFINE_CLASS_ID(Opaque1,  Node, 16)
-<<<<<<< HEAD
-    DEFINE_CLASS_ID(Move,     Node, 17)
-    DEFINE_CLASS_ID(LShift,   Node, 18)
-    DEFINE_CLASS_ID(Neg,      Node, 19)
-    DEFINE_CLASS_ID(ScopedValueGetLoadFromCache, Node, 20)
-    DEFINE_CLASS_ID(ScopedValueGetResult, Node, 21)
-=======
       DEFINE_CLASS_ID(OpaqueLoopInit, Opaque1, 0)
       DEFINE_CLASS_ID(OpaqueLoopStride, Opaque1, 1)
     DEFINE_CLASS_ID(Opaque4,  Node, 17)
     DEFINE_CLASS_ID(Move,     Node, 18)
     DEFINE_CLASS_ID(LShift,   Node, 19)
     DEFINE_CLASS_ID(Neg,      Node, 20)
->>>>>>> 18c925cd
+    DEFINE_CLASS_ID(ScopedValueGetLoadFromCache, Node, 21)
+    DEFINE_CLASS_ID(ScopedValueGetResult, Node, 22)
 
     _max_classes  = ClassMask_ScopedValueGetResult
   };
