--- conflicted
+++ resolved
@@ -458,11 +458,7 @@
     _oop_recorder    = nullptr;
     _overflow_arena  = nullptr;
     _last_insn       = nullptr;
-<<<<<<< HEAD
     _last_label      = nullptr;
-    _main_code_size  = 0;
-=======
->>>>>>> d8261279
     _finalize_stubs  = false;
     _shared_stub_to_interp_requests = nullptr;
     _shared_trampoline_requests = nullptr;
