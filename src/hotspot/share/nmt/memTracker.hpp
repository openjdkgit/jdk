/*
 * Copyright (c) 2013, 2024, Oracle and/or its affiliates. All rights reserved.
 * DO NOT ALTER OR REMOVE COPYRIGHT NOTICES OR THIS FILE HEADER.
 *
 * This code is free software; you can redistribute it and/or modify it
 * under the terms of the GNU General Public License version 2 only, as
 * published by the Free Software Foundation.
 *
 * This code is distributed in the hope that it will be useful, but WITHOUT
 * ANY WARRANTY; without even the implied warranty of MERCHANTABILITY or
 * FITNESS FOR A PARTICULAR PURPOSE.  See the GNU General Public License
 * version 2 for more details (a copy is included in the LICENSE file that
 * accompanied this code).
 *
 * You should have received a copy of the GNU General Public License version
 * 2 along with this work; if not, write to the Free Software Foundation,
 * Inc., 51 Franklin St, Fifth Floor, Boston, MA 02110-1301 USA.
 *
 * Please contact Oracle, 500 Oracle Parkway, Redwood Shores, CA 94065 USA
 * or visit www.oracle.com if you need additional information or have any
 * questions.
 *
 */

#ifndef SHARE_NMT_MEMTRACKER_HPP
#define SHARE_NMT_MEMTRACKER_HPP

#include "nmt/mallocTracker.hpp"
#include "nmt/nmtCommon.hpp"
#include "nmt/memoryFileTracker.hpp"
#include "nmt/threadStackTracker.hpp"
#include "nmt/virtualMemoryTracker.hpp"
#include "runtime/mutexLocker.hpp"
#include "utilities/debug.hpp"
#include "utilities/nativeCallStack.hpp"

#define CURRENT_PC ((MemTracker::tracking_level() == NMT_detail) ? \
                    NativeCallStack(0) : FAKE_CALLSTACK)
#define CALLER_PC  ((MemTracker::tracking_level() == NMT_detail) ?  \
                    NativeCallStack(1) : FAKE_CALLSTACK)

class MemBaseline;

class MemTracker : AllStatic {
  friend class VirtualMemoryTrackerTest;

  // Helper; asserts that we are in post-NMT-init phase
  static void assert_post_init() {
    assert(is_initialized(), "NMT not yet initialized.");
  }

 public:

  // Initializes NMT to whatever -XX:NativeMemoryTracking says.
  //  - Can only be called once.
  //  - NativeMemoryTracking must be validated beforehand.
  static void initialize();

  // Returns true if NMT had been initialized.
  static bool is_initialized()  {
    return _tracking_level != NMT_unknown;
  }

  static inline NMT_TrackingLevel tracking_level() {
    return _tracking_level;
  }

  static inline bool enabled() {
    return _tracking_level > NMT_off;
  }

  // Per-malloc overhead incurred by NMT, depending on the current NMT level
  static size_t overhead_per_malloc() {
    return enabled() ? MallocTracker::overhead_per_malloc : 0;
  }

  static inline void* record_malloc(void* mem_base, size_t size, MemTag mem_tag,
    const NativeCallStack& stack) {
    assert(mem_base != nullptr, "caller should handle null");
    if (enabled()) {
      return MallocTracker::record_malloc(mem_base, size, mem_tag, stack);
    }
    return mem_base;
  }

  // Record malloc free and return malloc base address
  static inline void* record_free(void* memblock) {
    // Never turned on
    assert(memblock != nullptr, "caller should handle null");
    if (!enabled()) {
      return memblock;
    }
    return MallocTracker::record_free_block(memblock);
  }
  static inline void deaccount(MallocHeader::FreeInfo free_info) {
    assert(enabled(), "NMT must be enabled");
    MallocTracker::deaccount(free_info);
  }

  // Record creation of an arena
  static inline void record_new_arena(MemTag mem_tag) {
    if (!enabled()) return;
    MallocTracker::record_new_arena(mem_tag);
  }

  // Record destruction of an arena
  static inline void record_arena_free(MemTag mem_tag) {
    if (!enabled()) return;
    MallocTracker::record_arena_free(mem_tag);
  }

  // Record arena size change. Arena size is the size of all arena
  // chunks that are backing up the arena.
  static inline void record_arena_size_change(ssize_t diff, MemTag mem_tag) {
    if (!enabled()) return;
    MallocTracker::record_arena_size_change(diff, mem_tag);
  }

  // Note: virtual memory operations should only ever be called after NMT initialization
  //  (we do not do any reservations before that).

  static inline void record_virtual_memory_reserve(void* addr, size_t size, const NativeCallStack& stack,
    MemTag mem_tag = mtNone) {
    assert_post_init();
    if (!enabled()) return;
    if (addr != nullptr) {
<<<<<<< HEAD
      NMTMutexLocker ml;
      VirtualMemoryTracker::add_reserved_region((address)addr, size, stack, flag);
=======
      ThreadCritical tc;
      VirtualMemoryTracker::add_reserved_region((address)addr, size, stack, mem_tag);
>>>>>>> f0ae90f3
    }
  }

  static inline void record_virtual_memory_release(address addr, size_t size) {
    assert_post_init();
    if (!enabled()) return;
    if (addr != nullptr) {
      VirtualMemoryTracker::remove_released_region((address)addr, size);
    }
  }

  static inline void record_virtual_memory_uncommit(address addr, size_t size) {
    assert_post_init();
    if (!enabled()) return;
    if (addr != nullptr) {
      VirtualMemoryTracker::remove_uncommitted_region((address)addr, size);
    }
  }

  static inline void record_virtual_memory_reserve_and_commit(void* addr, size_t size,
    const NativeCallStack& stack, MemTag mem_tag = mtNone) {
    assert_post_init();
    if (!enabled()) return;
    if (addr != nullptr) {
<<<<<<< HEAD
      NMTMutexLocker ml;
      VirtualMemoryTracker::add_reserved_region((address)addr, size, stack, flag);
=======
      ThreadCritical tc;
      VirtualMemoryTracker::add_reserved_region((address)addr, size, stack, mem_tag);
>>>>>>> f0ae90f3
      VirtualMemoryTracker::add_committed_region((address)addr, size, stack);
    }
  }

  static inline void record_virtual_memory_commit(void* addr, size_t size,
    const NativeCallStack& stack) {
    assert_post_init();
    if (!enabled()) return;
    if (addr != nullptr) {
      NMTMutexLocker ml;
      VirtualMemoryTracker::add_committed_region((address)addr, size, stack);
    }
  }

  static inline MemoryFileTracker::MemoryFile* register_file(const char* descriptive_name) {
    assert_post_init();
    if (!enabled()) return nullptr;
    NMTMutexLocker ml;
    return MemoryFileTracker::Instance::make_file(descriptive_name);
  }

  static inline void remove_file(MemoryFileTracker::MemoryFile* file) {
    assert_post_init();
    if (!enabled()) return;
    assert(file != nullptr, "must be");
    NMTMutexLocker ml;
    MemoryFileTracker::Instance::free_file(file);
  }

  static inline void allocate_memory_in(MemoryFileTracker::MemoryFile* file, size_t offset, size_t size,
                                       const NativeCallStack& stack, MemTag mem_tag) {
    assert_post_init();
    if (!enabled()) return;
    assert(file != nullptr, "must be");
<<<<<<< HEAD
    NMTMutexLocker ml;
    MemoryFileTracker::Instance::allocate_memory(file, offset, size, stack, flag);
=======
    MemoryFileTracker::Instance::Locker lock;
    MemoryFileTracker::Instance::allocate_memory(file, offset, size, stack, mem_tag);
>>>>>>> f0ae90f3
  }

  static inline void free_memory_in(MemoryFileTracker::MemoryFile* file,
                                        size_t offset, size_t size) {
    assert_post_init();
    if (!enabled()) return;
    assert(file != nullptr, "must be");
    NMTMutexLocker ml;
    MemoryFileTracker::Instance::free_memory(file, offset, size);
  }

  // Given an existing memory mapping registered with NMT and a splitting
  //  address, split the mapping in two. The memory region is supposed to
  //  be fully uncommitted.
  //
  // The two new memory regions will be both registered under stack and
  //  memory flags of the original region.
  static inline void record_virtual_memory_split_reserved(void* addr, size_t size, size_t split, MemTag mem_tag, MemTag split_tag) {
    assert_post_init();
    if (!enabled()) return;
    if (addr != nullptr) {
<<<<<<< HEAD
      NMTMutexLocker ml;
      VirtualMemoryTracker::split_reserved_region((address)addr, size, split, flag, split_flag);
=======
      ThreadCritical tc;
      VirtualMemoryTracker::split_reserved_region((address)addr, size, split, mem_tag, split_tag);
>>>>>>> f0ae90f3
    }
  }

  static inline void record_virtual_memory_tag(void* addr, MemTag mem_tag) {
    assert_post_init();
    if (!enabled()) return;
    if (addr != nullptr) {
<<<<<<< HEAD
      NMTMutexLocker ml;
      VirtualMemoryTracker::set_reserved_region_type((address)addr, flag);
=======
      ThreadCritical tc;
      VirtualMemoryTracker::set_reserved_region_type((address)addr, mem_tag);
>>>>>>> f0ae90f3
    }
  }

  static void record_thread_stack(void* addr, size_t size) {
    assert_post_init();
    if (!enabled()) return;
    if (addr != nullptr) {
      ThreadStackTracker::new_thread_stack((address)addr, size, CALLER_PC);
    }
  }

  static inline void release_thread_stack(void* addr, size_t size) {
    assert_post_init();
    if (!enabled()) return;
    if (addr != nullptr) {
      ThreadStackTracker::delete_thread_stack((address)addr, size);
    }
  }

  // Query lock is used to synchronize the access to tracking data.
  // So far, it is only used by JCmd query, but it may be used by
  // other tools.
  static inline Mutex* query_lock() {
    assert(NMTQuery_lock != nullptr, "not initialized!");
    return NMTQuery_lock;
  }

  // Report during error reporting.
  static void error_report(outputStream* output);

  // Report when handling PrintNMTStatistics before VM shutdown.
  static void final_report(outputStream* output);

  // Stored baseline
  static inline MemBaseline& get_baseline() {
    return _baseline;
  }

  static void tuning_statistics(outputStream* out);

  // MallocLimt: Given an allocation size s, check if mallocing this much
  // for MemTag would hit either the global limit or the limit for MemTag.
  static inline bool check_exceeds_limit(size_t s, MemTag mem_tag);

  // Given an unknown pointer, check if it points into a known region; print region if found
  // and return true; false if not found.
  static bool print_containing_region(const void* p, outputStream* out);

  static void reduce_tracking_to_summary() {
    if (_tracking_level == NMT_detail) {
      _tracking_level = NMT_summary;
    }
  }

 private:
  static void report(bool summary_only, outputStream* output, size_t scale);

 private:
  // Tracking level
  static NMT_TrackingLevel   _tracking_level;
  // Stored baseline
  static MemBaseline      _baseline;
  // Query lock
  static Mutex*           _query_lock;
};

#endif // SHARE_NMT_MEMTRACKER_HPP<|MERGE_RESOLUTION|>--- conflicted
+++ resolved
@@ -124,13 +124,8 @@
     assert_post_init();
     if (!enabled()) return;
     if (addr != nullptr) {
-<<<<<<< HEAD
-      NMTMutexLocker ml;
-      VirtualMemoryTracker::add_reserved_region((address)addr, size, stack, flag);
-=======
-      ThreadCritical tc;
+      NMTMutexLocker ml;
       VirtualMemoryTracker::add_reserved_region((address)addr, size, stack, mem_tag);
->>>>>>> f0ae90f3
     }
   }
 
@@ -155,13 +150,8 @@
     assert_post_init();
     if (!enabled()) return;
     if (addr != nullptr) {
-<<<<<<< HEAD
-      NMTMutexLocker ml;
-      VirtualMemoryTracker::add_reserved_region((address)addr, size, stack, flag);
-=======
-      ThreadCritical tc;
+      NMTMutexLocker ml;
       VirtualMemoryTracker::add_reserved_region((address)addr, size, stack, mem_tag);
->>>>>>> f0ae90f3
       VirtualMemoryTracker::add_committed_region((address)addr, size, stack);
     }
   }
@@ -196,13 +186,8 @@
     assert_post_init();
     if (!enabled()) return;
     assert(file != nullptr, "must be");
-<<<<<<< HEAD
-    NMTMutexLocker ml;
-    MemoryFileTracker::Instance::allocate_memory(file, offset, size, stack, flag);
-=======
-    MemoryFileTracker::Instance::Locker lock;
+    NMTMutexLocker ml;
     MemoryFileTracker::Instance::allocate_memory(file, offset, size, stack, mem_tag);
->>>>>>> f0ae90f3
   }
 
   static inline void free_memory_in(MemoryFileTracker::MemoryFile* file,
@@ -224,13 +209,8 @@
     assert_post_init();
     if (!enabled()) return;
     if (addr != nullptr) {
-<<<<<<< HEAD
-      NMTMutexLocker ml;
-      VirtualMemoryTracker::split_reserved_region((address)addr, size, split, flag, split_flag);
-=======
-      ThreadCritical tc;
+      NMTMutexLocker ml;
       VirtualMemoryTracker::split_reserved_region((address)addr, size, split, mem_tag, split_tag);
->>>>>>> f0ae90f3
     }
   }
 
@@ -238,13 +218,8 @@
     assert_post_init();
     if (!enabled()) return;
     if (addr != nullptr) {
-<<<<<<< HEAD
-      NMTMutexLocker ml;
-      VirtualMemoryTracker::set_reserved_region_type((address)addr, flag);
-=======
-      ThreadCritical tc;
+      NMTMutexLocker ml;
       VirtualMemoryTracker::set_reserved_region_type((address)addr, mem_tag);
->>>>>>> f0ae90f3
     }
   }
 
