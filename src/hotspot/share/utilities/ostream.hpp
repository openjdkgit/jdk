/*
 * Copyright (c) 1997, 2021, Oracle and/or its affiliates. All rights reserved.
 * DO NOT ALTER OR REMOVE COPYRIGHT NOTICES OR THIS FILE HEADER.
 *
 * This code is free software; you can redistribute it and/or modify it
 * under the terms of the GNU General Public License version 2 only, as
 * published by the Free Software Foundation.
 *
 * This code is distributed in the hope that it will be useful, but WITHOUT
 * ANY WARRANTY; without even the implied warranty of MERCHANTABILITY or
 * FITNESS FOR A PARTICULAR PURPOSE.  See the GNU General Public License
 * version 2 for more details (a copy is included in the LICENSE file that
 * accompanied this code).
 *
 * You should have received a copy of the GNU General Public License version
 * 2 along with this work; if not, write to the Free Software Foundation,
 * Inc., 51 Franklin St, Fifth Floor, Boston, MA 02110-1301 USA.
 *
 * Please contact Oracle, 500 Oracle Parkway, Redwood Shores, CA 94065 USA
 * or visit www.oracle.com if you need additional information or have any
 * questions.
 *
 */

#ifndef SHARE_UTILITIES_OSTREAM_HPP
#define SHARE_UTILITIES_OSTREAM_HPP

#include "memory/allocation.hpp"
#include "runtime/timer.hpp"
#include "utilities/globalDefinitions.hpp"

DEBUG_ONLY(class ResourceMark;)

// Output streams for printing
//
// Printing guidelines:
// Where possible, please use tty->print() and tty->print_cr().
// For product mode VM warnings use warning() which internally uses tty.
// In places where tty is not initialized yet or too much overhead,
// we may use jio_printf:
//     jio_fprintf(defaultStream::output_stream(), "Message");
// This allows for redirection via -XX:+DisplayVMOutputToStdout and
// -XX:+DisplayVMOutputToStderr
class outputStream : public ResourceObj {
 private:
   NONCOPYABLE(outputStream);

 protected:
   int _indentation; // current indentation
   int _width;       // width of the page
   int _position;    // position on the current line
   int _newlines;    // number of '\n' output so far
   bool _suppress_cr;// suppress all CRs
   julong _precount; // number of chars output, less _position
   TimeStamp _stamp; // for time stamps
   char* _scratch;   // internal scratch buffer for printf
   size_t _scratch_len; // size of internal scratch buffer

   void update_position(const char* s, size_t len);
   static const char* do_vsnprintf(char* buffer, size_t buflen,
                                   const char* format, va_list ap,
                                   bool add_cr,
                                   size_t& result_len)  ATTRIBUTE_PRINTF(3, 0);

   // calls do_vsnprintf and writes output to stream; uses an on-stack buffer.
   void do_vsnprintf_and_write_with_automatic_buffer(const char* format, va_list ap, bool add_cr) ATTRIBUTE_PRINTF(2, 0);
   // calls do_vsnprintf and writes output to stream; uses the user-provided buffer;
   void do_vsnprintf_and_write_with_scratch_buffer(const char* format, va_list ap, bool add_cr) ATTRIBUTE_PRINTF(2, 0);
   // calls do_vsnprintf, then writes output to stream.
   void do_vsnprintf_and_write(const char* format, va_list ap, bool add_cr) ATTRIBUTE_PRINTF(2, 0);

 public:
   // creation
   outputStream(int width = 80);
   outputStream(int width, bool has_time_stamps);

   // indentation
   outputStream& indent();
   void inc() { _indentation++; };
   void dec() { _indentation--; };
   void inc(int n) { _indentation += n; };
   void dec(int n) { _indentation -= n; };
   int  indentation() const    { return _indentation; }
   void set_indentation(int i) { _indentation = i;    }
   void fill_to(int col);
   void move_to(int col, int slop = 6, int min_space = 2);

   // sizing
   int width()    const { return _width;    }
   int position() const { return _position; }
<<<<<<< HEAD
   int newlines() const { return _newlines; }
   bool is_suppress_cr() const { return _suppress_cr; }
=======
>>>>>>> 6c4c96fa
   julong count() const { return _precount + _position; }
   void set_count(julong count) { _precount = count - _position; }
   void set_position(int pos)   { _position = pos; }
   void set_suppress_cr(bool suppress) { _suppress_cr = suppress; }

   // printing
   void print(const char* format, ...) ATTRIBUTE_PRINTF(2, 3);
   void print_cr(const char* format, ...) ATTRIBUTE_PRINTF(2, 3);
   void vprint(const char *format, va_list argptr) ATTRIBUTE_PRINTF(2, 0);
   void vprint_cr(const char* format, va_list argptr) ATTRIBUTE_PRINTF(2, 0);
   void print_raw(const char* str)            { write(str, strlen(str)); }
   void print_raw(const char* str, int len)   { write(str,         len); }
   void print_raw_cr(const char* str)         { write(str, strlen(str)); cr(); }
   void print_raw_cr(const char* str, int len){ write(str,         len); cr(); }
   void print_data(void* data, size_t len, bool with_ascii);
   void put(char ch);
   void sp(int count = 1);
   void cr();
   void cr_indent();
   void bol() { if (_position > 0)  cr(); }


   // Time stamp
   TimeStamp& time_stamp() { return _stamp; }
   void stamp();
   void stamp(bool guard, const char* prefix, const char* suffix);
   void stamp(bool guard) {
     stamp(guard, "", ": ");
   }
   // Date stamp
   void date_stamp(bool guard, const char* prefix, const char* suffix);
   // A simplified call that includes a suffix of ": "
   void date_stamp(bool guard) {
     date_stamp(guard, "", ": ");
   }

   // portable printing of 64 bit integers
   void print_jlong(jlong value);
   void print_julong(julong value);

   // flushing
   virtual void flush() {}
   virtual void write(const char* str, size_t len) = 0;
   virtual void rotate_log(bool force, outputStream* out = NULL) {} // GC log rotation
   virtual ~outputStream() {}   // close properly on deletion

   // Caller may specify their own scratch buffer to use for printing; otherwise,
   // an automatic buffer on the stack (with O_BUFLEN len) is used.
   void set_scratch_buffer(char* p, size_t len) { _scratch = p; _scratch_len = len; }

   void dec_cr() { dec(); cr(); }
   void inc_cr() { inc(); cr(); }
};

// standard output
// ANSI C++ name collision
extern outputStream* tty;           // tty output

class streamIndentor : public StackObj {
 private:
  outputStream* _str;
  int _amount;

 public:
  streamIndentor(outputStream* str, int amt = 2) : _str(str), _amount(amt) {
    _str->inc(_amount);
  }
  ~streamIndentor() { _str->dec(_amount); }
};

// advisory locking for the shared tty stream:
class ttyLocker: StackObj {
  friend class ttyUnlocker;
 private:
  intx _holder;

 public:
  static intx  hold_tty();                // returns a "holder" token
  static void  release_tty(intx holder);  // must witness same token
  static bool  release_tty_if_locked();   // returns true if lock was released
  static void  break_tty_lock_for_safepoint(intx holder);

  ttyLocker()  { _holder = hold_tty(); }
  ~ttyLocker() { release_tty(_holder); }
};

// Release the tty lock if it's held and reacquire it if it was
// locked.  Used to avoid lock ordering problems.
class ttyUnlocker: StackObj {
 private:
  bool _was_locked;
 public:
  ttyUnlocker()  {
    _was_locked = ttyLocker::release_tty_if_locked();
  }
  ~ttyUnlocker() {
    if (_was_locked) {
      ttyLocker::hold_tty();
    }
  }
};

// for writing to strings; buffer will expand automatically.
// Buffer will always be zero-terminated.
class stringStream : public outputStream {
  char*  _buffer;
  size_t _written;  // Number of characters written, excluding termin. zero
  size_t _capacity;
  const bool _is_fixed;
  char   _small_buffer[48];

  // Grow backing buffer to desired capacity.
  void grow(size_t new_capacity);

  // zero terminate at buffer_pos.
  void zero_terminate();

 public:
  // Create a stringStream using an internal buffer of initially initial_bufsize size;
  // will be enlarged on demand. There is no maximum cap.
  stringStream(size_t initial_capacity = 0);
  // Creates a stringStream using a caller-provided buffer. Will truncate silently if
  // it overflows.
  stringStream(char* fixed_buffer, size_t fixed_buffer_size);
  ~stringStream();
  virtual void write(const char* c, size_t len);
  // Return number of characters written into buffer, excluding terminating zero and
  // subject to truncation in static buffer mode.
  size_t      size() const { return _written; }
  const char* base() const { return _buffer; }
  void  reset();
  // copy to a resource, or C-heap, array as requested
  char* as_string(bool c_heap = false) const;
};

class fileStream : public outputStream {
 protected:
  FILE* _file;
  bool  _need_close;
 public:
  fileStream() { _file = NULL; _need_close = false; }
  fileStream(const char* file_name);
  fileStream(const char* file_name, const char* opentype);
  fileStream(FILE* file, bool need_close = false) { _file = file; _need_close = need_close; }
  ~fileStream();
  bool is_open() const { return _file != NULL; }
  virtual void write(const char* c, size_t len);
  size_t read(void *data, size_t size, size_t count) { return _file != NULL ? ::fread(data, size, count, _file) : 0; }
  char* readln(char *data, int count);
  int eof() { return _file != NULL ? feof(_file) : -1; }
  long fileSize();
  void rewind() { if (_file != NULL) ::rewind(_file); }
  void flush();
};

// unlike fileStream, fdStream does unbuffered I/O by calling
// open() and write() directly. It is async-safe, but output
// from multiple thread may be mixed together. Used by fatal
// error handler.
class fdStream : public outputStream {
 protected:
  int  _fd;
 public:
  fdStream(int fd = -1) : _fd(fd) { }
  bool is_open() const { return _fd != -1; }
  void set_fd(int fd) { _fd = fd; }
  int fd() const { return _fd; }
  virtual void write(const char* c, size_t len);
  void flush() {};
};

void ostream_init();
void ostream_init_log();
void ostream_exit();
void ostream_abort();
const char* make_log_name(const char* log_name, const char* force_directory);

// In the non-fixed buffer case an underlying buffer will be created and
// managed in C heap. Not MT-safe.
class bufferedStream : public outputStream {
 protected:
  char*  buffer;
  size_t buffer_pos;
  size_t buffer_max;
  size_t buffer_length;
  bool   buffer_fixed;
  bool   truncated;
 public:
  bufferedStream(size_t initial_bufsize = 256, size_t bufmax = 1024*1024*10);
  bufferedStream(char* fixed_buffer, size_t fixed_buffer_size, size_t bufmax = 1024*1024*10);
  ~bufferedStream();
  virtual void write(const char* c, size_t len);
  size_t      size() { return buffer_pos; }
  const char* base() { return buffer; }
  void  reset() { buffer_pos = 0; _precount = 0; _position = 0; }
  char* as_string();
};

#define O_BUFLEN 2000   // max size of output of individual print() methods

#ifndef PRODUCT

class networkStream : public bufferedStream {

  private:
    int _socket;

  public:
    networkStream();
    ~networkStream();

    bool connect(const char *host, short port);
    bool is_open() const { return _socket != -1; }
    int read(char *buf, size_t len);
    void close();
    virtual void flush();
};

#endif

#endif // SHARE_UTILITIES_OSTREAM_HPP<|MERGE_RESOLUTION|>--- conflicted
+++ resolved
@@ -88,11 +88,8 @@
    // sizing
    int width()    const { return _width;    }
    int position() const { return _position; }
-<<<<<<< HEAD
    int newlines() const { return _newlines; }
    bool is_suppress_cr() const { return _suppress_cr; }
-=======
->>>>>>> 6c4c96fa
    julong count() const { return _precount + _position; }
    void set_count(julong count) { _precount = count - _position; }
    void set_position(int pos)   { _position = pos; }
