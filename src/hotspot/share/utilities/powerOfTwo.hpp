/*
 * Copyright (c) 2019, 2022, Oracle and/or its affiliates. All rights reserved.
 * DO NOT ALTER OR REMOVE COPYRIGHT NOTICES OR THIS FILE HEADER.
 *
 * This code is free software; you can redistribute it and/or modify it
 * under the terms of the GNU General Public License version 2 only, as
 * published by the Free Software Foundation.
 *
 * This code is distributed in the hope that it will be useful, but WITHOUT
 * ANY WARRANTY; without even the implied warranty of MERCHANTABILITY or
 * FITNESS FOR A PARTICULAR PURPOSE.  See the GNU General Public License
 * version 2 for more details (a copy is included in the LICENSE file that
 * accompanied this code).
 *
 * You should have received a copy of the GNU General Public License version
 * 2 along with this work; if not, write to the Free Software Foundation,
 * Inc., 51 Franklin St, Fifth Floor, Boston, MA 02110-1301 USA.
 *
 * Please contact Oracle, 500 Oracle Parkway, Redwood Shores, CA 94065 USA
 * or visit www.oracle.com if you need additional information or have any
 * questions.
 *
 */

#ifndef SHARE_UTILITIES_POWEROFTWO_HPP
#define SHARE_UTILITIES_POWEROFTWO_HPP

#include "metaprogramming/enableIf.hpp"
#include "utilities/count_leading_zeros.hpp"
#include "utilities/count_trailing_zeros.hpp"
#include "utilities/debug.hpp"
#include "utilities/globalDefinitions.hpp"
#include <limits>
#include <type_traits>

// Power of two convenience library.

template <typename T, ENABLE_IF(std::is_integral<T>::value)>
constexpr T max_power_of_2() {
  T max_val = std::numeric_limits<T>::max();
  return max_val - (max_val >> 1);
}

// Returns true iff there exists integer i such that (T(1) << i) == value.
template <typename T, ENABLE_IF(std::is_integral<T>::value)>
constexpr bool is_power_of_2(T value) {
  return (value > T(0)) && ((value & (value - 1)) == T(0));
}

// Log2 of a positive, integral value, i.e., largest i such that 2^i <= value
// Precondition: value > 0
template<typename T, ENABLE_IF(std::is_integral<T>::value)>
inline int log2i(T value) {
  assert(value > T(0), "value must be > 0");
  const int bits = sizeof(value) * BitsPerByte;
  return bits - count_leading_zeros(value) - 1;
}

// Log2 of positive, integral value, i.e., largest i such that 2^i <= value
// Returns -1 if value is zero
// For negative values this will return 63 for 64-bit types, 31 for
// 32-bit types, and so on.
template<typename T, ENABLE_IF(std::is_integral<T>::value)>
inline int log2i_graceful(T value) {
  if (value == 0) {
    return -1;
  }
  const int bits = sizeof(value) * BitsPerByte;
  return bits - count_leading_zeros(value) - 1;
}

// Log2 of a power of 2, i.e., i such that 2^i == value
// Preconditions: value > 0, value is a power of two
template<typename T, ENABLE_IF(std::is_integral<T>::value)>
inline int log2i_exact(T value) {
  assert(is_power_of_2(value),
         "value must be a power of 2: " UINT64_FORMAT_X,
         static_cast<uint64_t>(value));
  return count_trailing_zeros(value);
}

// Preconditions: value != 0, and the unsigned representation of value is a power of two
inline int exact_log2(intptr_t value) {
  return log2i_exact((uintptr_t)value);
}

// Preconditions: value != 0, and the unsigned representation of value is a power of two
inline int exact_log2_long(jlong value) {
  return log2i_exact((julong)value);
}

// Round down to the closest power of two less than or equal to the given value.
// precondition: value > 0.
template<typename T, ENABLE_IF(std::is_integral<T>::value)>
inline T round_down_power_of_2(T value) {
  assert(value > 0, "Invalid value");
  return T(1) << log2i(value);
}

// Round up to the closest power of two greater to or equal to the given value.
// precondition: value > 0.
// precondition: value <= maximum power of two representable by T.
template<typename T, ENABLE_IF(std::is_integral<T>::value)>
inline T round_up_power_of_2(T value) {
  assert(value > 0, "Invalid value");
  assert(value <= max_power_of_2<T>(), "Overflowing maximum allowed power of two with " UINT64_FORMAT_X,
         static_cast<uint64_t>(value));
  if (is_power_of_2(value)) {
    return value;
  }
  return T(1) << (log2i(value) + 1);
}

// Calculate the next power of two greater than the given value.
// precondition: if signed, value >= 0.
// precondition: value < maximum power of two representable by T.
template <typename T, ENABLE_IF(std::is_integral<T>::value)>
inline T next_power_of_2(T value)  {
  assert(value < std::numeric_limits<T>::max(), "Overflow");
  return round_up_power_of_2(value + 1);
}

<<<<<<< HEAD
// Return the largest power of two that is a submultiple of the given value.
// This is the same as the numeric value of the least-significant set bit.
// For unsigned values, it replaces the old trick of (value & -value).
// precondition: value > 0.
template<typename T, ENABLE_IF(std::is_integral<T>::value)>
inline T submultiple_power_of_2(T value) {
  assert(value > 0, "Invalid value");
  return value & -value;
=======
// Find log2 value greater than this input
template <typename T, ENABLE_IF(std::is_integral<T>::value)>
inline T ceil_log2(T value) {
  T ret;
  for (ret = 1; ((T)1 << ret) < value; ++ret);
  return ret;
>>>>>>> 512fee1d
}

#endif // SHARE_UTILITIES_POWEROFTWO_HPP<|MERGE_RESOLUTION|>--- conflicted
+++ resolved
@@ -120,7 +120,14 @@
   return round_up_power_of_2(value + 1);
 }
 
-<<<<<<< HEAD
+// Find log2 value greater than this input
+template <typename T, ENABLE_IF(std::is_integral<T>::value)>
+inline T ceil_log2(T value) {
+  T ret;
+  for (ret = 1; ((T)1 << ret) < value; ++ret);
+  return ret;
+}
+
 // Return the largest power of two that is a submultiple of the given value.
 // This is the same as the numeric value of the least-significant set bit.
 // For unsigned values, it replaces the old trick of (value & -value).
@@ -129,14 +136,6 @@
 inline T submultiple_power_of_2(T value) {
   assert(value > 0, "Invalid value");
   return value & -value;
-=======
-// Find log2 value greater than this input
-template <typename T, ENABLE_IF(std::is_integral<T>::value)>
-inline T ceil_log2(T value) {
-  T ret;
-  for (ret = 1; ((T)1 << ret) < value; ++ret);
-  return ret;
->>>>>>> 512fee1d
 }
 
 #endif // SHARE_UTILITIES_POWEROFTWO_HPP