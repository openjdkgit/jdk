--- conflicted
+++ resolved
@@ -497,29 +497,9 @@
       if (VirtualMemoryTracker::print_containing_region(p, tty)) {
         return;
       }
-<<<<<<< HEAD
-      // Check if it is a malloc'd memory block
-      if (CanUseSafeFetchN() && SafeFetchN((intptr_t*)p, 0) != 0) {
-        const MallocHeader* mhdr = MallocTracker::malloc_header(p);
-        char msg[256];
-        address p_corrupted;
-        if (SafeFetchN((intptr_t*)mhdr, 0) != 0 && mhdr->check_block_integrity(msg, sizeof(msg), &p_corrupted)) {
-          tty->print_cr(PTR_FORMAT " malloc'd " SIZE_FORMAT " bytes by %s",
-            p2i(p), mhdr->size(), NMTUtil::flag_to_name(mhdr->flags()));
-          if (tracking_level == NMT_detail) {
-            NativeCallStack ncs;
-            if (mhdr->get_stack(ncs)) {
-              ncs.print_on(tty);
-              tty->cr();
-            }
-          }
-          return;
-        }
-=======
       // Does it look like the start of a malloced block?
       if (MallocTracker::print_pointer_information(p, tty)) {
         return;
->>>>>>> e1060bee
       }
     }
     tty->print_cr(PTR_FORMAT, p2i(p));
