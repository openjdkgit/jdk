--- conflicted
+++ resolved
@@ -2027,11 +2027,7 @@
       receiver = state()->stack_at(index);
       ciType* type = receiver->exact_type();
       if (type != nullptr && type->is_loaded()) {
-<<<<<<< HEAD
-        assert(!type->is_instance_klass() || !type->as_instance_klass()->is_interface(), "");
-=======
         assert(!type->is_instance_klass() || !type->as_instance_klass()->is_interface(), "Must not be an interface");
->>>>>>> 2f10a316
         // Detects non-interface instances, primitive arrays, and some object arrays.
         // Array receivers can only call Object methods, so we should be able to allow
         // all object arrays here too, even those with unloaded types.
