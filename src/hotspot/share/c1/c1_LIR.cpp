/*
 * Copyright (c) 2000, 2023, Oracle and/or its affiliates. All rights reserved.
 * DO NOT ALTER OR REMOVE COPYRIGHT NOTICES OR THIS FILE HEADER.
 *
 * This code is free software; you can redistribute it and/or modify it
 * under the terms of the GNU General Public License version 2 only, as
 * published by the Free Software Foundation.
 *
 * This code is distributed in the hope that it will be useful, but WITHOUT
 * ANY WARRANTY; without even the implied warranty of MERCHANTABILITY or
 * FITNESS FOR A PARTICULAR PURPOSE.  See the GNU General Public License
 * version 2 for more details (a copy is included in the LICENSE file that
 * accompanied this code).
 *
 * You should have received a copy of the GNU General Public License version
 * 2 along with this work; if not, write to the Free Software Foundation,
 * Inc., 51 Franklin St, Fifth Floor, Boston, MA 02110-1301 USA.
 *
 * Please contact Oracle, 500 Oracle Parkway, Redwood Shores, CA 94065 USA
 * or visit www.oracle.com if you need additional information or have any
 * questions.
 *
 */

#include "precompiled.hpp"
#include "c1/c1_CodeStubs.hpp"
#include "c1/c1_InstructionPrinter.hpp"
#include "c1/c1_LIR.hpp"
#include "c1/c1_LIRAssembler.hpp"
#include "c1/c1_ValueStack.hpp"
#include "ci/ciInstance.hpp"
#include "runtime/safepointMechanism.inline.hpp"
#include "runtime/sharedRuntime.hpp"
#include "runtime/vm_version.hpp"

Register LIR_Opr::as_register() const {
  return FrameMap::cpu_rnr2reg(cpu_regnr());
}

Register LIR_Opr::as_register_lo() const {
  return FrameMap::cpu_rnr2reg(cpu_regnrLo());
}

Register LIR_Opr::as_register_hi() const {
  return FrameMap::cpu_rnr2reg(cpu_regnrHi());
}

LIR_Opr LIR_OprFact::illegalOpr = LIR_OprFact::illegal();
LIR_Opr LIR_OprFact::nullOpr = LIR_Opr();

LIR_Opr LIR_OprFact::value_type(ValueType* type) {
  ValueTag tag = type->tag();
  switch (tag) {
  case metaDataTag : {
    ClassConstant* c = type->as_ClassConstant();
    if (c != nullptr && !c->value()->is_loaded()) {
      return LIR_OprFact::metadataConst(nullptr);
    } else if (c != nullptr) {
      return LIR_OprFact::metadataConst(c->value()->constant_encoding());
    } else {
      MethodConstant* m = type->as_MethodConstant();
      assert (m != nullptr, "not a class or a method?");
      return LIR_OprFact::metadataConst(m->value()->constant_encoding());
    }
  }
  case objectTag : {
      return LIR_OprFact::oopConst(type->as_ObjectType()->encoding());
    }
  case addressTag: return LIR_OprFact::addressConst(type->as_AddressConstant()->value());
  case intTag    : return LIR_OprFact::intConst(type->as_IntConstant()->value());
  case floatTag  : return LIR_OprFact::floatConst(type->as_FloatConstant()->value());
  case longTag   : return LIR_OprFact::longConst(type->as_LongConstant()->value());
  case doubleTag : return LIR_OprFact::doubleConst(type->as_DoubleConstant()->value());
  default: ShouldNotReachHere(); return LIR_OprFact::intConst(-1);
  }
}


//---------------------------------------------------


LIR_Address::Scale LIR_Address::scale(BasicType type) {
  int elem_size = type2aelembytes(type);
  switch (elem_size) {
  case 1: return LIR_Address::times_1;
  case 2: return LIR_Address::times_2;
  case 4: return LIR_Address::times_4;
  case 8: return LIR_Address::times_8;
  }
  ShouldNotReachHere();
  return LIR_Address::times_1;
}

//---------------------------------------------------

char LIR_Opr::type_char(BasicType t) {
  switch (t) {
    case T_ARRAY:
      t = T_OBJECT;
    case T_BOOLEAN:
    case T_CHAR:
    case T_FLOAT:
    case T_DOUBLE:
    case T_BYTE:
    case T_SHORT:
    case T_INT:
    case T_LONG:
    case T_OBJECT:
    case T_ADDRESS:
    case T_VOID:
      return ::type2char(t);
    case T_METADATA:
      return 'M';
    case T_ILLEGAL:
      return '?';

    default:
      ShouldNotReachHere();
      return '?';
  }
}

#ifndef PRODUCT
void LIR_Opr::validate_type() const {

#ifdef ASSERT
  if (!is_pointer() && !is_illegal()) {
    OprKind kindfield = kind_field(); // Factored out because of compiler bug, see 8002160
    switch (as_BasicType(type_field())) {
    case T_LONG:
      assert((kindfield == cpu_register || kindfield == stack_value) &&
             size_field() == double_size, "must match");
      break;
    case T_FLOAT:
      // FP return values can be also in CPU registers on ARM (softfp ABI)
      assert((kindfield == fpu_register || kindfield == stack_value
             ARM_ONLY(|| kindfield == cpu_register) ) &&
             size_field() == single_size, "must match");
      break;
    case T_DOUBLE:
      // FP return values can be also in CPU registers on ARM (softfp ABI)
      assert((kindfield == fpu_register || kindfield == stack_value
             ARM_ONLY(|| kindfield == cpu_register) ) &&
             size_field() == double_size, "must match");
      break;
    case T_BOOLEAN:
    case T_CHAR:
    case T_BYTE:
    case T_SHORT:
    case T_INT:
    case T_ADDRESS:
    case T_OBJECT:
    case T_METADATA:
    case T_ARRAY:
      assert((kindfield == cpu_register || kindfield == stack_value) &&
             size_field() == single_size, "must match");
      break;

    case T_ILLEGAL:
      // XXX TKR also means unknown right now
      // assert(is_illegal(), "must match");
      break;

    default:
      ShouldNotReachHere();
    }
  }
#endif

}
#endif // PRODUCT


bool LIR_Opr::is_oop() const {
  if (is_pointer()) {
    return pointer()->is_oop_pointer();
  } else {
    OprType t= type_field();
    assert(t != unknown_type, "not set");
    return t == object_type;
  }
}



void LIR_Op2::verify() const {
#ifdef ASSERT
  switch (code()) {
    case lir_xchg:
      break;

    default:
      assert(!result_opr()->is_register() || !result_opr()->is_oop_register(),
             "can't produce oops from arith");
  }

  if (two_operand_lir_form) {

    bool threeOperandForm = false;
#ifdef S390
    // There are 3 operand shifts on S390 (see LIR_Assembler::shift_op()).
    threeOperandForm =
      code() == lir_shl ||
      ((code() == lir_shr || code() == lir_ushr) && (result_opr()->is_double_cpu() || in_opr1()->type() == T_OBJECT));
#endif

    switch (code()) {
    case lir_add:
    case lir_sub:
    case lir_mul:
    case lir_div:
    case lir_rem:
    case lir_logic_and:
    case lir_logic_or:
    case lir_logic_xor:
    case lir_shl:
    case lir_shr:
      assert(in_opr1() == result_opr() || threeOperandForm, "opr1 and result must match");
      assert(in_opr1()->is_valid() && in_opr2()->is_valid(), "must be valid");
      break;

    // special handling for lir_ushr because of write barriers
    case lir_ushr:
      assert(in_opr1() == result_opr() || in_opr2()->is_constant() || threeOperandForm, "opr1 and result must match or shift count is constant");
      assert(in_opr1()->is_valid() && in_opr2()->is_valid(), "must be valid");
      break;

    default:
      break;
    }
  }
#endif
}


LIR_OpBranch::LIR_OpBranch(LIR_Condition cond, BlockBegin* block)
  : LIR_Op2(lir_branch, cond, LIR_OprFact::illegalOpr, LIR_OprFact::illegalOpr, (CodeEmitInfo*)nullptr)
  , _label(block->label())
  , _block(block)
  , _ublock(nullptr)
  , _stub(nullptr) {
}

LIR_OpBranch::LIR_OpBranch(LIR_Condition cond, CodeStub* stub) :
  LIR_Op2(lir_branch, cond, LIR_OprFact::illegalOpr, LIR_OprFact::illegalOpr, (CodeEmitInfo*)nullptr)
  , _label(stub->entry())
  , _block(nullptr)
  , _ublock(nullptr)
  , _stub(stub) {
}

LIR_OpBranch::LIR_OpBranch(LIR_Condition cond, BlockBegin* block, BlockBegin* ublock)
  : LIR_Op2(lir_cond_float_branch, cond, LIR_OprFact::illegalOpr, LIR_OprFact::illegalOpr, (CodeEmitInfo*)nullptr)
  , _label(block->label())
  , _block(block)
  , _ublock(ublock)
  , _stub(nullptr)
{
}

void LIR_OpBranch::change_block(BlockBegin* b) {
  assert(_block != nullptr, "must have old block");
  assert(_block->label() == label(), "must be equal");

  _block = b;
  _label = b->label();
}

void LIR_OpBranch::change_ublock(BlockBegin* b) {
  assert(_ublock != nullptr, "must have old block");
  _ublock = b;
}

void LIR_OpBranch::negate_cond() {
  switch (cond()) {
    case lir_cond_equal:        set_cond(lir_cond_notEqual);     break;
    case lir_cond_notEqual:     set_cond(lir_cond_equal);        break;
    case lir_cond_less:         set_cond(lir_cond_greaterEqual); break;
    case lir_cond_lessEqual:    set_cond(lir_cond_greater);      break;
    case lir_cond_greaterEqual: set_cond(lir_cond_less);         break;
    case lir_cond_greater:      set_cond(lir_cond_lessEqual);    break;
    default: ShouldNotReachHere();
  }
}


LIR_OpTypeCheck::LIR_OpTypeCheck(LIR_Code code, LIR_Opr result, LIR_Opr object, ciKlass* klass,
                                 LIR_Opr tmp1, LIR_Opr tmp2, LIR_Opr tmp3,
                                 bool fast_check, CodeEmitInfo* info_for_exception, CodeEmitInfo* info_for_patch,
                                 CodeStub* stub)

  : LIR_Op(code, result, nullptr)
  , _object(object)
  , _array(LIR_OprFact::illegalOpr)
  , _klass(klass)
  , _tmp1(tmp1)
  , _tmp2(tmp2)
  , _tmp3(tmp3)
  , _fast_check(fast_check)
  , _info_for_patch(info_for_patch)
  , _info_for_exception(info_for_exception)
  , _stub(stub)
  , _profiled_method(nullptr)
  , _profiled_bci(-1)
  , _should_profile(false)
{
  if (code == lir_checkcast) {
    assert(info_for_exception != nullptr, "checkcast throws exceptions");
  } else if (code == lir_instanceof) {
    assert(info_for_exception == nullptr, "instanceof throws no exceptions");
  } else {
    ShouldNotReachHere();
  }
}



LIR_OpTypeCheck::LIR_OpTypeCheck(LIR_Code code, LIR_Opr object, LIR_Opr array, LIR_Opr tmp1, LIR_Opr tmp2, LIR_Opr tmp3, CodeEmitInfo* info_for_exception)
  : LIR_Op(code, LIR_OprFact::illegalOpr, nullptr)
  , _object(object)
  , _array(array)
  , _klass(nullptr)
  , _tmp1(tmp1)
  , _tmp2(tmp2)
  , _tmp3(tmp3)
  , _fast_check(false)
  , _info_for_patch(nullptr)
  , _info_for_exception(info_for_exception)
  , _stub(nullptr)
  , _profiled_method(nullptr)
  , _profiled_bci(-1)
  , _should_profile(false)
{
  if (code == lir_store_check) {
    _stub = new ArrayStoreExceptionStub(object, info_for_exception);
    assert(info_for_exception != nullptr, "store_check throws exceptions");
  } else {
    ShouldNotReachHere();
  }
}


LIR_OpArrayCopy::LIR_OpArrayCopy(LIR_Opr src, LIR_Opr src_pos, LIR_Opr dst, LIR_Opr dst_pos, LIR_Opr length,
                                 LIR_Opr tmp, ciArrayKlass* expected_type, int flags, CodeEmitInfo* info)
  : LIR_Op(lir_arraycopy, LIR_OprFact::illegalOpr, info)
  , _src(src)
  , _src_pos(src_pos)
  , _dst(dst)
  , _dst_pos(dst_pos)
  , _length(length)
  , _tmp(tmp)
  , _expected_type(expected_type)
  , _flags(flags) {
<<<<<<< HEAD
#if defined(X86) || defined(AARCH64) || defined(S390) || defined(PPC64)
=======
#if defined(X86) || defined(AARCH64) || defined(S390) || defined(RISCV)
>>>>>>> 75220da2
  if (expected_type != nullptr && flags == 0) {
    _stub = nullptr;
  } else {
    _stub = new ArrayCopyStub(this);
  }
#else
  _stub = new ArrayCopyStub(this);
#endif
}

LIR_OpUpdateCRC32::LIR_OpUpdateCRC32(LIR_Opr crc, LIR_Opr val, LIR_Opr res)
  : LIR_Op(lir_updatecrc32, res, nullptr)
  , _crc(crc)
  , _val(val) {
}

//-------------------verify--------------------------

void LIR_Op1::verify() const {
  switch(code()) {
  case lir_move:
    assert(in_opr()->is_valid() && result_opr()->is_valid(), "must be");
    break;
  case lir_null_check:
    assert(in_opr()->is_register(), "must be");
    break;
  case lir_return:
    assert(in_opr()->is_register() || in_opr()->is_illegal(), "must be");
    break;
  default:
    break;
  }
}

void LIR_OpRTCall::verify() const {
  assert(strcmp(Runtime1::name_for_address(addr()), "<unknown function>") != 0, "unknown function");
}

//-------------------visits--------------------------

// complete rework of LIR instruction visitor.
// The virtual call for each instruction type is replaced by a big
// switch that adds the operands for each instruction

void LIR_OpVisitState::visit(LIR_Op* op) {
  // copy information from the LIR_Op
  reset();
  set_op(op);

  switch (op->code()) {

// LIR_Op0
    case lir_fpop_raw:                 // result and info always invalid
    case lir_breakpoint:               // result and info always invalid
    case lir_membar:                   // result and info always invalid
    case lir_membar_acquire:           // result and info always invalid
    case lir_membar_release:           // result and info always invalid
    case lir_membar_loadload:          // result and info always invalid
    case lir_membar_storestore:        // result and info always invalid
    case lir_membar_loadstore:         // result and info always invalid
    case lir_membar_storeload:         // result and info always invalid
    case lir_on_spin_wait:
    {
      assert(op->as_Op0() != nullptr, "must be");
      assert(op->_info == nullptr, "info not used by this instruction");
      assert(op->_result->is_illegal(), "not used");
      break;
    }

    case lir_nop:                      // may have info, result always invalid
    case lir_std_entry:                // may have result, info always invalid
    case lir_osr_entry:                // may have result, info always invalid
    case lir_get_thread:               // may have result, info always invalid
    {
      assert(op->as_Op0() != nullptr, "must be");
      if (op->_info != nullptr)           do_info(op->_info);
      if (op->_result->is_valid())     do_output(op->_result);
      break;
    }


// LIR_OpLabel
    case lir_label:                    // result and info always invalid
    {
      assert(op->as_OpLabel() != nullptr, "must be");
      assert(op->_info == nullptr, "info not used by this instruction");
      assert(op->_result->is_illegal(), "not used");
      break;
    }


// LIR_Op1
    case lir_fxch:           // input always valid, result and info always invalid
    case lir_fld:            // input always valid, result and info always invalid
    case lir_push:           // input always valid, result and info always invalid
    case lir_pop:            // input always valid, result and info always invalid
    case lir_leal:           // input and result always valid, info always invalid
    case lir_monaddr:        // input and result always valid, info always invalid
    case lir_null_check:     // input and info always valid, result always invalid
    case lir_move:           // input and result always valid, may have info
    {
      assert(op->as_Op1() != nullptr, "must be");
      LIR_Op1* op1 = (LIR_Op1*)op;

      if (op1->_info)                  do_info(op1->_info);
      if (op1->_opr->is_valid())       do_input(op1->_opr);
      if (op1->_result->is_valid())    do_output(op1->_result);

      break;
    }

    case lir_return:
    {
      assert(op->as_OpReturn() != nullptr, "must be");
      LIR_OpReturn* op_ret = (LIR_OpReturn*)op;

      if (op_ret->_info)               do_info(op_ret->_info);
      if (op_ret->_opr->is_valid())    do_input(op_ret->_opr);
      if (op_ret->_result->is_valid()) do_output(op_ret->_result);
      if (op_ret->stub() != nullptr)      do_stub(op_ret->stub());

      break;
    }

    case lir_safepoint:
    {
      assert(op->as_Op1() != nullptr, "must be");
      LIR_Op1* op1 = (LIR_Op1*)op;

      assert(op1->_info != nullptr, "");  do_info(op1->_info);
      if (op1->_opr->is_valid())       do_temp(op1->_opr); // safepoints on SPARC need temporary register
      assert(op1->_result->is_illegal(), "safepoint does not produce value");

      break;
    }

// LIR_OpConvert;
    case lir_convert:        // input and result always valid, info always invalid
    {
      assert(op->as_OpConvert() != nullptr, "must be");
      LIR_OpConvert* opConvert = (LIR_OpConvert*)op;

      assert(opConvert->_info == nullptr, "must be");
      if (opConvert->_opr->is_valid())       do_input(opConvert->_opr);
      if (opConvert->_result->is_valid())    do_output(opConvert->_result);
      do_stub(opConvert->_stub);

      break;
    }

// LIR_OpBranch;
    case lir_branch:                   // may have info, input and result register always invalid
    case lir_cond_float_branch:        // may have info, input and result register always invalid
    {
      assert(op->as_OpBranch() != nullptr, "must be");
      LIR_OpBranch* opBranch = (LIR_OpBranch*)op;

      assert(opBranch->_tmp1->is_illegal() && opBranch->_tmp2->is_illegal() &&
             opBranch->_tmp3->is_illegal() && opBranch->_tmp4->is_illegal() &&
             opBranch->_tmp5->is_illegal(), "not used");

      if (opBranch->_opr1->is_valid()) do_input(opBranch->_opr1);
      if (opBranch->_opr2->is_valid()) do_input(opBranch->_opr2);

      if (opBranch->_info != nullptr)  do_info(opBranch->_info);
      assert(opBranch->_result->is_illegal(), "not used");
      if (opBranch->_stub != nullptr)  opBranch->stub()->visit(this);

      break;
    }


// LIR_OpAllocObj
    case lir_alloc_object:
    {
      assert(op->as_OpAllocObj() != nullptr, "must be");
      LIR_OpAllocObj* opAllocObj = (LIR_OpAllocObj*)op;

      if (opAllocObj->_info)                     do_info(opAllocObj->_info);
      if (opAllocObj->_opr->is_valid()) {        do_input(opAllocObj->_opr);
                                                 do_temp(opAllocObj->_opr);
                                        }
      if (opAllocObj->_tmp1->is_valid())         do_temp(opAllocObj->_tmp1);
      if (opAllocObj->_tmp2->is_valid())         do_temp(opAllocObj->_tmp2);
      if (opAllocObj->_tmp3->is_valid())         do_temp(opAllocObj->_tmp3);
      if (opAllocObj->_tmp4->is_valid())         do_temp(opAllocObj->_tmp4);
      if (opAllocObj->_result->is_valid())       do_output(opAllocObj->_result);
      if (opAllocObj->_stub != nullptr)          do_stub(opAllocObj->_stub);
      break;
    }


// LIR_OpRoundFP;
    case lir_roundfp: {
      assert(op->as_OpRoundFP() != nullptr, "must be");
      LIR_OpRoundFP* opRoundFP = (LIR_OpRoundFP*)op;

      assert(op->_info == nullptr, "info not used by this instruction");
      assert(opRoundFP->_tmp->is_illegal(), "not used");
      do_input(opRoundFP->_opr);
      do_output(opRoundFP->_result);

      break;
    }


// LIR_Op2
    case lir_cmp:
    case lir_cmp_l2i:
    case lir_ucmp_fd2i:
    case lir_cmp_fd2i:
    case lir_add:
    case lir_sub:
    case lir_rem:
    case lir_sqrt:
    case lir_abs:
    case lir_neg:
    case lir_f2hf:
    case lir_hf2f:
    case lir_logic_and:
    case lir_logic_or:
    case lir_logic_xor:
    case lir_shl:
    case lir_shr:
    case lir_ushr:
    case lir_xadd:
    case lir_xchg:
    case lir_assert:
    {
      assert(op->as_Op2() != nullptr, "must be");
      LIR_Op2* op2 = (LIR_Op2*)op;
      assert(op2->_tmp2->is_illegal() && op2->_tmp3->is_illegal() &&
             op2->_tmp4->is_illegal() && op2->_tmp5->is_illegal(), "not used");

      if (op2->_info)                     do_info(op2->_info);
      if (op2->_opr1->is_valid())         do_input(op2->_opr1);
      if (op2->_opr2->is_valid())         do_input(op2->_opr2);
      if (op2->_tmp1->is_valid())         do_temp(op2->_tmp1);
      if (op2->_result->is_valid())       do_output(op2->_result);
      if (op->code() == lir_xchg || op->code() == lir_xadd) {
        // on ARM and PPC, return value is loaded first so could
        // destroy inputs. On other platforms that implement those
        // (x86, sparc), the extra constrainsts are harmless.
        if (op2->_opr1->is_valid())       do_temp(op2->_opr1);
        if (op2->_opr2->is_valid())       do_temp(op2->_opr2);
      }

      break;
    }

    // special handling for cmove: right input operand must not be equal
    // to the result operand, otherwise the backend fails
    case lir_cmove:
    {
      assert(op->as_Op4() != nullptr, "must be");
      LIR_Op4* op4 = (LIR_Op4*)op;

      assert(op4->_info == nullptr && op4->_tmp1->is_illegal() && op4->_tmp2->is_illegal() &&
             op4->_tmp3->is_illegal() && op4->_tmp4->is_illegal() && op4->_tmp5->is_illegal(), "not used");
      assert(op4->_opr1->is_valid() && op4->_opr2->is_valid() && op4->_result->is_valid(), "used");

      do_input(op4->_opr1);
      do_input(op4->_opr2);
      if (op4->_opr3->is_valid()) do_input(op4->_opr3);
      if (op4->_opr4->is_valid()) do_input(op4->_opr4);
      do_temp(op4->_opr2);
      do_output(op4->_result);

      break;
    }

    // vspecial handling for strict operations: register input operands
    // as temp to guarantee that they do not overlap with other
    // registers
    case lir_mul:
    case lir_div:
    {
      assert(op->as_Op2() != nullptr, "must be");
      LIR_Op2* op2 = (LIR_Op2*)op;

      assert(op2->_info == nullptr, "not used");
      assert(op2->_opr1->is_valid(), "used");
      assert(op2->_opr2->is_valid(), "used");
      assert(op2->_result->is_valid(), "used");
      assert(op2->_tmp2->is_illegal() && op2->_tmp3->is_illegal() &&
             op2->_tmp4->is_illegal() && op2->_tmp5->is_illegal(), "not used");

      do_input(op2->_opr1); do_temp(op2->_opr1);
      do_input(op2->_opr2); do_temp(op2->_opr2);
      if (op2->_tmp1->is_valid()) do_temp(op2->_tmp1);
      do_output(op2->_result);

      break;
    }

    case lir_throw: {
      assert(op->as_Op2() != nullptr, "must be");
      LIR_Op2* op2 = (LIR_Op2*)op;

      if (op2->_info)                     do_info(op2->_info);
      if (op2->_opr1->is_valid())         do_temp(op2->_opr1);
      if (op2->_opr2->is_valid())         do_input(op2->_opr2); // exception object is input parameter
      assert(op2->_result->is_illegal(), "no result");
      assert(op2->_tmp2->is_illegal() && op2->_tmp3->is_illegal() &&
             op2->_tmp4->is_illegal() && op2->_tmp5->is_illegal(), "not used");

      break;
    }

    case lir_unwind: {
      assert(op->as_Op1() != nullptr, "must be");
      LIR_Op1* op1 = (LIR_Op1*)op;

      assert(op1->_info == nullptr, "no info");
      assert(op1->_opr->is_valid(), "exception oop");         do_input(op1->_opr);
      assert(op1->_result->is_illegal(), "no result");

      break;
    }

// LIR_Op3
    case lir_idiv:
    case lir_irem: {
      assert(op->as_Op3() != nullptr, "must be");
      LIR_Op3* op3= (LIR_Op3*)op;

      if (op3->_info)                     do_info(op3->_info);
      if (op3->_opr1->is_valid())         do_input(op3->_opr1);

      // second operand is input and temp, so ensure that second operand
      // and third operand get not the same register
      if (op3->_opr2->is_valid())         do_input(op3->_opr2);
      if (op3->_opr2->is_valid())         do_temp(op3->_opr2);
      if (op3->_opr3->is_valid())         do_temp(op3->_opr3);

      if (op3->_result->is_valid())       do_output(op3->_result);

      break;
    }

    case lir_fmad:
    case lir_fmaf: {
      assert(op->as_Op3() != nullptr, "must be");
      LIR_Op3* op3= (LIR_Op3*)op;
      assert(op3->_info == nullptr, "no info");
      do_input(op3->_opr1);
      do_input(op3->_opr2);
      do_input(op3->_opr3);
      do_output(op3->_result);
      break;
    }

// LIR_OpJavaCall
    case lir_static_call:
    case lir_optvirtual_call:
    case lir_icvirtual_call:
    case lir_dynamic_call: {
      LIR_OpJavaCall* opJavaCall = op->as_OpJavaCall();
      assert(opJavaCall != nullptr, "must be");

      if (opJavaCall->_receiver->is_valid())     do_input(opJavaCall->_receiver);

      // only visit register parameters
      int n = opJavaCall->_arguments->length();
      for (int i = opJavaCall->_receiver->is_valid() ? 1 : 0; i < n; i++) {
        if (!opJavaCall->_arguments->at(i)->is_pointer()) {
          do_input(*opJavaCall->_arguments->adr_at(i));
        }
      }

      if (opJavaCall->_info)                     do_info(opJavaCall->_info);
      if (FrameMap::method_handle_invoke_SP_save_opr() != LIR_OprFact::illegalOpr &&
          opJavaCall->is_method_handle_invoke()) {
        opJavaCall->_method_handle_invoke_SP_save_opr = FrameMap::method_handle_invoke_SP_save_opr();
        do_temp(opJavaCall->_method_handle_invoke_SP_save_opr);
      }
      do_call();
      if (opJavaCall->_result->is_valid())       do_output(opJavaCall->_result);

      break;
    }


// LIR_OpRTCall
    case lir_rtcall: {
      assert(op->as_OpRTCall() != nullptr, "must be");
      LIR_OpRTCall* opRTCall = (LIR_OpRTCall*)op;

      // only visit register parameters
      int n = opRTCall->_arguments->length();
      for (int i = 0; i < n; i++) {
        if (!opRTCall->_arguments->at(i)->is_pointer()) {
          do_input(*opRTCall->_arguments->adr_at(i));
        }
      }
      if (opRTCall->_info)                     do_info(opRTCall->_info);
      if (opRTCall->_tmp->is_valid())          do_temp(opRTCall->_tmp);
      do_call();
      if (opRTCall->_result->is_valid())       do_output(opRTCall->_result);

      break;
    }


// LIR_OpArrayCopy
    case lir_arraycopy: {
      assert(op->as_OpArrayCopy() != nullptr, "must be");
      LIR_OpArrayCopy* opArrayCopy = (LIR_OpArrayCopy*)op;

      assert(opArrayCopy->_result->is_illegal(), "unused");
      assert(opArrayCopy->_src->is_valid(), "used");          do_input(opArrayCopy->_src);     do_temp(opArrayCopy->_src);
      assert(opArrayCopy->_src_pos->is_valid(), "used");      do_input(opArrayCopy->_src_pos); do_temp(opArrayCopy->_src_pos);
      assert(opArrayCopy->_dst->is_valid(), "used");          do_input(opArrayCopy->_dst);     do_temp(opArrayCopy->_dst);
      assert(opArrayCopy->_dst_pos->is_valid(), "used");      do_input(opArrayCopy->_dst_pos); do_temp(opArrayCopy->_dst_pos);
      assert(opArrayCopy->_length->is_valid(), "used");       do_input(opArrayCopy->_length);  do_temp(opArrayCopy->_length);
      assert(opArrayCopy->_tmp->is_valid(), "used");          do_temp(opArrayCopy->_tmp);
      if (opArrayCopy->_info)                     do_info(opArrayCopy->_info);

      // the implementation of arraycopy always has a call into the runtime
      do_call();

      break;
    }


// LIR_OpUpdateCRC32
    case lir_updatecrc32: {
      assert(op->as_OpUpdateCRC32() != nullptr, "must be");
      LIR_OpUpdateCRC32* opUp = (LIR_OpUpdateCRC32*)op;

      assert(opUp->_crc->is_valid(), "used");          do_input(opUp->_crc);     do_temp(opUp->_crc);
      assert(opUp->_val->is_valid(), "used");          do_input(opUp->_val);     do_temp(opUp->_val);
      assert(opUp->_result->is_valid(), "used");       do_output(opUp->_result);
      assert(opUp->_info == nullptr, "no info for LIR_OpUpdateCRC32");

      break;
    }


// LIR_OpLock
    case lir_lock:
    case lir_unlock: {
      assert(op->as_OpLock() != nullptr, "must be");
      LIR_OpLock* opLock = (LIR_OpLock*)op;

      if (opLock->_info)                          do_info(opLock->_info);

      // TODO: check if these operands really have to be temp
      // (or if input is sufficient). This may have influence on the oop map!
      assert(opLock->_lock->is_valid(), "used");  do_temp(opLock->_lock);
      assert(opLock->_hdr->is_valid(),  "used");  do_temp(opLock->_hdr);
      assert(opLock->_obj->is_valid(),  "used");  do_temp(opLock->_obj);

      if (opLock->_scratch->is_valid())           do_temp(opLock->_scratch);
      assert(opLock->_result->is_illegal(), "unused");

      do_stub(opLock->_stub);

      break;
    }


// LIR_OpDelay
    case lir_delay_slot: {
      assert(op->as_OpDelay() != nullptr, "must be");
      LIR_OpDelay* opDelay = (LIR_OpDelay*)op;

      visit(opDelay->delay_op());
      break;
    }

// LIR_OpTypeCheck
    case lir_instanceof:
    case lir_checkcast:
    case lir_store_check: {
      assert(op->as_OpTypeCheck() != nullptr, "must be");
      LIR_OpTypeCheck* opTypeCheck = (LIR_OpTypeCheck*)op;

      if (opTypeCheck->_info_for_exception)       do_info(opTypeCheck->_info_for_exception);
      if (opTypeCheck->_info_for_patch)           do_info(opTypeCheck->_info_for_patch);
      if (opTypeCheck->_object->is_valid())       do_input(opTypeCheck->_object);
      if (op->code() == lir_store_check && opTypeCheck->_object->is_valid()) {
        do_temp(opTypeCheck->_object);
      }
      if (opTypeCheck->_array->is_valid())        do_input(opTypeCheck->_array);
      if (opTypeCheck->_tmp1->is_valid())         do_temp(opTypeCheck->_tmp1);
      if (opTypeCheck->_tmp2->is_valid())         do_temp(opTypeCheck->_tmp2);
      if (opTypeCheck->_tmp3->is_valid())         do_temp(opTypeCheck->_tmp3);
      if (opTypeCheck->_result->is_valid())       do_output(opTypeCheck->_result);
      if (opTypeCheck->_stub != nullptr)          do_stub(opTypeCheck->_stub);
      break;
    }

// LIR_OpCompareAndSwap
    case lir_cas_long:
    case lir_cas_obj:
    case lir_cas_int: {
      assert(op->as_OpCompareAndSwap() != nullptr, "must be");
      LIR_OpCompareAndSwap* opCmpAndSwap = (LIR_OpCompareAndSwap*)op;

      if (opCmpAndSwap->_info)                              do_info(opCmpAndSwap->_info);
      assert(opCmpAndSwap->_addr->is_valid(), "used");      do_input(opCmpAndSwap->_addr);
                                                            do_temp(opCmpAndSwap->_addr);
      assert(opCmpAndSwap->_cmp_value->is_valid(), "used"); do_input(opCmpAndSwap->_cmp_value);
                                                            do_temp(opCmpAndSwap->_cmp_value);
      assert(opCmpAndSwap->_new_value->is_valid(), "used"); do_input(opCmpAndSwap->_new_value);
                                                            do_temp(opCmpAndSwap->_new_value);
      if (opCmpAndSwap->_tmp1->is_valid())                  do_temp(opCmpAndSwap->_tmp1);
      if (opCmpAndSwap->_tmp2->is_valid())                  do_temp(opCmpAndSwap->_tmp2);
      if (opCmpAndSwap->_result->is_valid())                do_output(opCmpAndSwap->_result);

      break;
    }


// LIR_OpAllocArray;
    case lir_alloc_array: {
      assert(op->as_OpAllocArray() != nullptr, "must be");
      LIR_OpAllocArray* opAllocArray = (LIR_OpAllocArray*)op;

      if (opAllocArray->_info)                        do_info(opAllocArray->_info);
      if (opAllocArray->_klass->is_valid()) {         do_input(opAllocArray->_klass);
                                                      do_temp(opAllocArray->_klass);
                                            }
      if (opAllocArray->_len->is_valid())   {         do_input(opAllocArray->_len);
                                                      do_temp(opAllocArray->_len);
                                            }
      if (opAllocArray->_tmp1->is_valid())            do_temp(opAllocArray->_tmp1);
      if (opAllocArray->_tmp2->is_valid())            do_temp(opAllocArray->_tmp2);
      if (opAllocArray->_tmp3->is_valid())            do_temp(opAllocArray->_tmp3);
      if (opAllocArray->_tmp4->is_valid())            do_temp(opAllocArray->_tmp4);
      if (opAllocArray->_result->is_valid())          do_output(opAllocArray->_result);
      if (opAllocArray->_stub != nullptr)             do_stub(opAllocArray->_stub);
      break;
    }

// LIR_OpLoadKlass
    case lir_load_klass:
    {
      LIR_OpLoadKlass* opLoadKlass = op->as_OpLoadKlass();
      assert(opLoadKlass != nullptr, "must be");

      do_input(opLoadKlass->_obj);
      do_output(opLoadKlass->_result);
      if (opLoadKlass->_info) do_info(opLoadKlass->_info);
      break;
    }


// LIR_OpProfileCall:
    case lir_profile_call: {
      assert(op->as_OpProfileCall() != nullptr, "must be");
      LIR_OpProfileCall* opProfileCall = (LIR_OpProfileCall*)op;

      if (opProfileCall->_recv->is_valid())              do_temp(opProfileCall->_recv);
      assert(opProfileCall->_mdo->is_valid(), "used");   do_temp(opProfileCall->_mdo);
      assert(opProfileCall->_tmp1->is_valid(), "used");  do_temp(opProfileCall->_tmp1);
      break;
    }

// LIR_OpProfileType:
    case lir_profile_type: {
      assert(op->as_OpProfileType() != nullptr, "must be");
      LIR_OpProfileType* opProfileType = (LIR_OpProfileType*)op;

      do_input(opProfileType->_mdp); do_temp(opProfileType->_mdp);
      do_input(opProfileType->_obj);
      do_temp(opProfileType->_tmp);
      break;
    }
  default:
    op->visit(this);
  }
}

void LIR_Op::visit(LIR_OpVisitState* state) {
  ShouldNotReachHere();
}

void LIR_OpVisitState::do_stub(CodeStub* stub) {
  if (stub != nullptr) {
    stub->visit(this);
  }
}

XHandlers* LIR_OpVisitState::all_xhandler() {
  XHandlers* result = nullptr;

  int i;
  for (i = 0; i < info_count(); i++) {
    if (info_at(i)->exception_handlers() != nullptr) {
      result = info_at(i)->exception_handlers();
      break;
    }
  }

#ifdef ASSERT
  for (i = 0; i < info_count(); i++) {
    assert(info_at(i)->exception_handlers() == nullptr ||
           info_at(i)->exception_handlers() == result,
           "only one xhandler list allowed per LIR-operation");
  }
#endif

  if (result != nullptr) {
    return result;
  } else {
    return new XHandlers();
  }

  return result;
}


#ifdef ASSERT
bool LIR_OpVisitState::no_operands(LIR_Op* op) {
  visit(op);

  return opr_count(inputMode) == 0 &&
         opr_count(outputMode) == 0 &&
         opr_count(tempMode) == 0 &&
         info_count() == 0 &&
         !has_call() &&
         !has_slow_case();
}
#endif

// LIR_OpReturn
LIR_OpReturn::LIR_OpReturn(LIR_Opr opr) :
    LIR_Op1(lir_return, opr, (CodeEmitInfo*)nullptr /* info */),
    _stub(nullptr) {
  if (VM_Version::supports_stack_watermark_barrier()) {
    _stub = new C1SafepointPollStub();
  }
}

//---------------------------------------------------


void LIR_OpJavaCall::emit_code(LIR_Assembler* masm) {
  masm->emit_call(this);
}

void LIR_OpRTCall::emit_code(LIR_Assembler* masm) {
  masm->emit_rtcall(this);
}

void LIR_OpLabel::emit_code(LIR_Assembler* masm) {
  masm->emit_opLabel(this);
}

void LIR_OpArrayCopy::emit_code(LIR_Assembler* masm) {
  masm->emit_arraycopy(this);
  ArrayCopyStub* code_stub = stub();
  if (code_stub != nullptr) {
    masm->append_code_stub(code_stub);
  }
}

void LIR_OpUpdateCRC32::emit_code(LIR_Assembler* masm) {
  masm->emit_updatecrc32(this);
}

void LIR_Op0::emit_code(LIR_Assembler* masm) {
  masm->emit_op0(this);
}

void LIR_Op1::emit_code(LIR_Assembler* masm) {
  masm->emit_op1(this);
}

void LIR_OpAllocObj::emit_code(LIR_Assembler* masm) {
  masm->emit_alloc_obj(this);
  masm->append_code_stub(stub());
}

void LIR_OpBranch::emit_code(LIR_Assembler* masm) {
  masm->emit_opBranch(this);
  if (stub()) {
    masm->append_code_stub(stub());
  }
}

void LIR_OpConvert::emit_code(LIR_Assembler* masm) {
  masm->emit_opConvert(this);
  if (stub() != nullptr) {
    masm->append_code_stub(stub());
  }
}

void LIR_Op2::emit_code(LIR_Assembler* masm) {
  masm->emit_op2(this);
}

void LIR_OpAllocArray::emit_code(LIR_Assembler* masm) {
  masm->emit_alloc_array(this);
  masm->append_code_stub(stub());
}

void LIR_OpTypeCheck::emit_code(LIR_Assembler* masm) {
  masm->emit_opTypeCheck(this);
  if (stub()) {
    masm->append_code_stub(stub());
  }
}

void LIR_OpCompareAndSwap::emit_code(LIR_Assembler* masm) {
  masm->emit_compare_and_swap(this);
}

void LIR_Op3::emit_code(LIR_Assembler* masm) {
  masm->emit_op3(this);
}

void LIR_Op4::emit_code(LIR_Assembler* masm) {
  masm->emit_op4(this);
}

void LIR_OpLock::emit_code(LIR_Assembler* masm) {
  masm->emit_lock(this);
  if (stub()) {
    masm->append_code_stub(stub());
  }
}

void LIR_OpLoadKlass::emit_code(LIR_Assembler* masm) {
  masm->emit_load_klass(this);
}

#ifdef ASSERT
void LIR_OpAssert::emit_code(LIR_Assembler* masm) {
  masm->emit_assert(this);
}
#endif

void LIR_OpDelay::emit_code(LIR_Assembler* masm) {
  masm->emit_delay(this);
}

void LIR_OpProfileCall::emit_code(LIR_Assembler* masm) {
  masm->emit_profile_call(this);
}

void LIR_OpProfileType::emit_code(LIR_Assembler* masm) {
  masm->emit_profile_type(this);
}

// LIR_List
LIR_List::LIR_List(Compilation* compilation, BlockBegin* block)
  : _operations(8)
  , _compilation(compilation)
#ifndef PRODUCT
  , _block(block)
#endif
#ifdef ASSERT
  , _file(nullptr)
  , _line(0)
#endif
#ifdef RISCV
  , _cmp_opr1(LIR_OprFact::illegalOpr)
  , _cmp_opr2(LIR_OprFact::illegalOpr)
#endif
{ }


#ifdef ASSERT
void LIR_List::set_file_and_line(const char * file, int line) {
  const char * f = strrchr(file, '/');
  if (f == nullptr) f = strrchr(file, '\\');
  if (f == nullptr) {
    f = file;
  } else {
    f++;
  }
  _file = f;
  _line = line;
}
#endif

#ifdef RISCV
void LIR_List::set_cmp_oprs(LIR_Op* op) {
  switch (op->code()) {
    case lir_cmp:
      _cmp_opr1 = op->as_Op2()->in_opr1();
      _cmp_opr2 = op->as_Op2()->in_opr2();
      break;
    case lir_branch: // fall through
    case lir_cond_float_branch:
      assert(op->as_OpBranch()->cond() == lir_cond_always ||
            (_cmp_opr1 != LIR_OprFact::illegalOpr && _cmp_opr2 != LIR_OprFact::illegalOpr),
            "conditional branches must have legal operands");
      if (op->as_OpBranch()->cond() != lir_cond_always) {
        op->as_Op2()->set_in_opr1(_cmp_opr1);
        op->as_Op2()->set_in_opr2(_cmp_opr2);
      }
      break;
    case lir_cmove:
      op->as_Op4()->set_in_opr3(_cmp_opr1);
      op->as_Op4()->set_in_opr4(_cmp_opr2);
      break;
    case lir_cas_long:
    case lir_cas_obj:
    case lir_cas_int:
      _cmp_opr1 = op->as_OpCompareAndSwap()->result_opr();
      _cmp_opr2 = LIR_OprFact::intConst(0);
      break;
#if INCLUDE_ZGC
    case lir_xloadbarrier_test:
      _cmp_opr1 = FrameMap::as_opr(t1);
      _cmp_opr2 = LIR_OprFact::intConst(0);
      break;
#endif
    default:
      break;
  }
}
#endif

void LIR_List::append(LIR_InsertionBuffer* buffer) {
  assert(this == buffer->lir_list(), "wrong lir list");
  const int n = _operations.length();

  if (buffer->number_of_ops() > 0) {
    // increase size of instructions list
    _operations.at_grow(n + buffer->number_of_ops() - 1, nullptr);
    // insert ops from buffer into instructions list
    int op_index = buffer->number_of_ops() - 1;
    int ip_index = buffer->number_of_insertion_points() - 1;
    int from_index = n - 1;
    int to_index = _operations.length() - 1;
    for (; ip_index >= 0; ip_index --) {
      int index = buffer->index_at(ip_index);
      // make room after insertion point
      while (index < from_index) {
        _operations.at_put(to_index --, _operations.at(from_index --));
      }
      // insert ops from buffer
      for (int i = buffer->count_at(ip_index); i > 0; i --) {
        _operations.at_put(to_index --, buffer->op_at(op_index --));
      }
    }
  }

  buffer->finish();
}


void LIR_List::oop2reg_patch(jobject o, LIR_Opr reg, CodeEmitInfo* info) {
  assert(reg->type() == T_OBJECT, "bad reg");
  append(new LIR_Op1(lir_move, LIR_OprFact::oopConst(o),  reg, T_OBJECT, lir_patch_normal, info));
}

void LIR_List::klass2reg_patch(Metadata* o, LIR_Opr reg, CodeEmitInfo* info) {
  assert(reg->type() == T_METADATA, "bad reg");
  append(new LIR_Op1(lir_move, LIR_OprFact::metadataConst(o), reg, T_METADATA, lir_patch_normal, info));
}

void LIR_List::load(LIR_Address* addr, LIR_Opr src, CodeEmitInfo* info, LIR_PatchCode patch_code) {
  append(new LIR_Op1(
            lir_move,
            LIR_OprFact::address(addr),
            src,
            addr->type(),
            patch_code,
            info));
}


void LIR_List::volatile_load_mem_reg(LIR_Address* address, LIR_Opr dst, CodeEmitInfo* info, LIR_PatchCode patch_code) {
  append(new LIR_Op1(
            lir_move,
            LIR_OprFact::address(address),
            dst,
            address->type(),
            patch_code,
            info, lir_move_volatile));
}

void LIR_List::volatile_load_unsafe_reg(LIR_Opr base, LIR_Opr offset, LIR_Opr dst, BasicType type, CodeEmitInfo* info, LIR_PatchCode patch_code) {
  append(new LIR_Op1(
            lir_move,
            LIR_OprFact::address(new LIR_Address(base, offset, type)),
            dst,
            type,
            patch_code,
            info, lir_move_volatile));
}


void LIR_List::store_mem_int(jint v, LIR_Opr base, int offset_in_bytes, BasicType type, CodeEmitInfo* info, LIR_PatchCode patch_code) {
  append(new LIR_Op1(
            lir_move,
            LIR_OprFact::intConst(v),
            LIR_OprFact::address(new LIR_Address(base, offset_in_bytes, type)),
            type,
            patch_code,
            info));
}


void LIR_List::store_mem_oop(jobject o, LIR_Opr base, int offset_in_bytes, BasicType type, CodeEmitInfo* info, LIR_PatchCode patch_code) {
  append(new LIR_Op1(
            lir_move,
            LIR_OprFact::oopConst(o),
            LIR_OprFact::address(new LIR_Address(base, offset_in_bytes, type)),
            type,
            patch_code,
            info));
}


void LIR_List::store(LIR_Opr src, LIR_Address* addr, CodeEmitInfo* info, LIR_PatchCode patch_code) {
  append(new LIR_Op1(
            lir_move,
            src,
            LIR_OprFact::address(addr),
            addr->type(),
            patch_code,
            info));
}


void LIR_List::volatile_store_mem_reg(LIR_Opr src, LIR_Address* addr, CodeEmitInfo* info, LIR_PatchCode patch_code) {
  append(new LIR_Op1(
            lir_move,
            src,
            LIR_OprFact::address(addr),
            addr->type(),
            patch_code,
            info,
            lir_move_volatile));
}

void LIR_List::volatile_store_unsafe_reg(LIR_Opr src, LIR_Opr base, LIR_Opr offset, BasicType type, CodeEmitInfo* info, LIR_PatchCode patch_code) {
  append(new LIR_Op1(
            lir_move,
            src,
            LIR_OprFact::address(new LIR_Address(base, offset, type)),
            type,
            patch_code,
            info, lir_move_volatile));
}


void LIR_List::idiv(LIR_Opr left, LIR_Opr right, LIR_Opr res, LIR_Opr tmp, CodeEmitInfo* info) {
  append(new LIR_Op3(
                    lir_idiv,
                    left,
                    right,
                    tmp,
                    res,
                    info));
}


void LIR_List::idiv(LIR_Opr left, int right, LIR_Opr res, LIR_Opr tmp, CodeEmitInfo* info) {
  append(new LIR_Op3(
                    lir_idiv,
                    left,
                    LIR_OprFact::intConst(right),
                    tmp,
                    res,
                    info));
}


void LIR_List::irem(LIR_Opr left, LIR_Opr right, LIR_Opr res, LIR_Opr tmp, CodeEmitInfo* info) {
  append(new LIR_Op3(
                    lir_irem,
                    left,
                    right,
                    tmp,
                    res,
                    info));
}


void LIR_List::irem(LIR_Opr left, int right, LIR_Opr res, LIR_Opr tmp, CodeEmitInfo* info) {
  append(new LIR_Op3(
                    lir_irem,
                    left,
                    LIR_OprFact::intConst(right),
                    tmp,
                    res,
                    info));
}


void LIR_List::cmp_mem_int(LIR_Condition condition, LIR_Opr base, int disp, int c, CodeEmitInfo* info) {
  append(new LIR_Op2(
                    lir_cmp,
                    condition,
                    LIR_OprFact::address(new LIR_Address(base, disp, T_INT)),
                    LIR_OprFact::intConst(c),
                    info));
}


void LIR_List::cmp_reg_mem(LIR_Condition condition, LIR_Opr reg, LIR_Address* addr, CodeEmitInfo* info) {
  append(new LIR_Op2(
                    lir_cmp,
                    condition,
                    reg,
                    LIR_OprFact::address(addr),
                    info));
}

void LIR_List::allocate_object(LIR_Opr dst, LIR_Opr t1, LIR_Opr t2, LIR_Opr t3, LIR_Opr t4,
                               int header_size, int object_size, LIR_Opr klass, bool init_check, CodeStub* stub) {
  append(new LIR_OpAllocObj(
                           klass,
                           dst,
                           t1,
                           t2,
                           t3,
                           t4,
                           header_size,
                           object_size,
                           init_check,
                           stub));
}

void LIR_List::allocate_array(LIR_Opr dst, LIR_Opr len, LIR_Opr t1,LIR_Opr t2, LIR_Opr t3,LIR_Opr t4, BasicType type, LIR_Opr klass, CodeStub* stub, bool zero_array) {
  append(new LIR_OpAllocArray(
                           klass,
                           len,
                           dst,
                           t1,
                           t2,
                           t3,
                           t4,
                           type,
                           stub,
                           zero_array));
}

void LIR_List::shift_left(LIR_Opr value, LIR_Opr count, LIR_Opr dst, LIR_Opr tmp) {
 append(new LIR_Op2(
                    lir_shl,
                    value,
                    count,
                    dst,
                    tmp));
}

void LIR_List::shift_right(LIR_Opr value, LIR_Opr count, LIR_Opr dst, LIR_Opr tmp) {
 append(new LIR_Op2(
                    lir_shr,
                    value,
                    count,
                    dst,
                    tmp));
}


void LIR_List::unsigned_shift_right(LIR_Opr value, LIR_Opr count, LIR_Opr dst, LIR_Opr tmp) {
 append(new LIR_Op2(
                    lir_ushr,
                    value,
                    count,
                    dst,
                    tmp));
}

void LIR_List::fcmp2int(LIR_Opr left, LIR_Opr right, LIR_Opr dst, bool is_unordered_less) {
  append(new LIR_Op2(is_unordered_less ? lir_ucmp_fd2i : lir_cmp_fd2i,
                     left,
                     right,
                     dst));
}

void LIR_List::lock_object(LIR_Opr hdr, LIR_Opr obj, LIR_Opr lock, LIR_Opr scratch, CodeStub* stub, CodeEmitInfo* info) {
  append(new LIR_OpLock(
                    lir_lock,
                    hdr,
                    obj,
                    lock,
                    scratch,
                    stub,
                    info));
}

void LIR_List::unlock_object(LIR_Opr hdr, LIR_Opr obj, LIR_Opr lock, LIR_Opr scratch, CodeStub* stub) {
  append(new LIR_OpLock(
                    lir_unlock,
                    hdr,
                    obj,
                    lock,
                    scratch,
                    stub,
                    nullptr));
}


void check_LIR() {
  // cannot do the proper checking as PRODUCT and other modes return different results
  // guarantee(sizeof(LIR_Opr) == wordSize, "may not have a v-table");
}



void LIR_List::checkcast (LIR_Opr result, LIR_Opr object, ciKlass* klass,
                          LIR_Opr tmp1, LIR_Opr tmp2, LIR_Opr tmp3, bool fast_check,
                          CodeEmitInfo* info_for_exception, CodeEmitInfo* info_for_patch, CodeStub* stub,
                          ciMethod* profiled_method, int profiled_bci) {
  LIR_OpTypeCheck* c = new LIR_OpTypeCheck(lir_checkcast, result, object, klass,
                                           tmp1, tmp2, tmp3, fast_check, info_for_exception, info_for_patch, stub);
  if (profiled_method != nullptr) {
    c->set_profiled_method(profiled_method);
    c->set_profiled_bci(profiled_bci);
    c->set_should_profile(true);
  }
  append(c);
}

void LIR_List::instanceof(LIR_Opr result, LIR_Opr object, ciKlass* klass, LIR_Opr tmp1, LIR_Opr tmp2, LIR_Opr tmp3, bool fast_check, CodeEmitInfo* info_for_patch, ciMethod* profiled_method, int profiled_bci) {
  LIR_OpTypeCheck* c = new LIR_OpTypeCheck(lir_instanceof, result, object, klass, tmp1, tmp2, tmp3, fast_check, nullptr, info_for_patch, nullptr);
  if (profiled_method != nullptr) {
    c->set_profiled_method(profiled_method);
    c->set_profiled_bci(profiled_bci);
    c->set_should_profile(true);
  }
  append(c);
}


void LIR_List::store_check(LIR_Opr object, LIR_Opr array, LIR_Opr tmp1, LIR_Opr tmp2, LIR_Opr tmp3,
                           CodeEmitInfo* info_for_exception, ciMethod* profiled_method, int profiled_bci) {
  LIR_OpTypeCheck* c = new LIR_OpTypeCheck(lir_store_check, object, array, tmp1, tmp2, tmp3, info_for_exception);
  if (profiled_method != nullptr) {
    c->set_profiled_method(profiled_method);
    c->set_profiled_bci(profiled_bci);
    c->set_should_profile(true);
  }
  append(c);
}

void LIR_List::null_check(LIR_Opr opr, CodeEmitInfo* info, bool deoptimize_on_null) {
  if (deoptimize_on_null) {
    // Emit an explicit null check and deoptimize if opr is null
    CodeStub* deopt = new DeoptimizeStub(info, Deoptimization::Reason_null_check, Deoptimization::Action_none);
    cmp(lir_cond_equal, opr, LIR_OprFact::oopConst(nullptr));
    branch(lir_cond_equal, deopt);
  } else {
    // Emit an implicit null check
    append(new LIR_Op1(lir_null_check, opr, info));
  }
}

void LIR_List::cas_long(LIR_Opr addr, LIR_Opr cmp_value, LIR_Opr new_value,
                        LIR_Opr t1, LIR_Opr t2, LIR_Opr result) {
  append(new LIR_OpCompareAndSwap(lir_cas_long, addr, cmp_value, new_value, t1, t2, result));
}

void LIR_List::cas_obj(LIR_Opr addr, LIR_Opr cmp_value, LIR_Opr new_value,
                       LIR_Opr t1, LIR_Opr t2, LIR_Opr result) {
  append(new LIR_OpCompareAndSwap(lir_cas_obj, addr, cmp_value, new_value, t1, t2, result));
}

void LIR_List::cas_int(LIR_Opr addr, LIR_Opr cmp_value, LIR_Opr new_value,
                       LIR_Opr t1, LIR_Opr t2, LIR_Opr result) {
  append(new LIR_OpCompareAndSwap(lir_cas_int, addr, cmp_value, new_value, t1, t2, result));
}


#ifdef PRODUCT

void print_LIR(BlockList* blocks) {
}

#else
// LIR_Opr
void LIR_Opr::print() const {
  print(tty);
}

void LIR_Opr::print(outputStream* out) const {
  if (is_illegal()) {
    return;
  }

  out->print("[");
  if (is_pointer()) {
    pointer()->print_value_on(out);
  } else if (is_single_stack()) {
    out->print("stack:%d", single_stack_ix());
  } else if (is_double_stack()) {
    out->print("dbl_stack:%d",double_stack_ix());
  } else if (is_virtual()) {
    out->print("R%d", vreg_number());
  } else if (is_single_cpu()) {
    out->print("%s", as_register()->name());
  } else if (is_double_cpu()) {
    out->print("%s", as_register_hi()->name());
    out->print("%s", as_register_lo()->name());
#if defined(X86)
  } else if (is_single_xmm()) {
    out->print("%s", as_xmm_float_reg()->name());
  } else if (is_double_xmm()) {
    out->print("%s", as_xmm_double_reg()->name());
  } else if (is_single_fpu()) {
    out->print("fpu%d", fpu_regnr());
  } else if (is_double_fpu()) {
    out->print("fpu%d", fpu_regnrLo());
#elif defined(AARCH64)
  } else if (is_single_fpu()) {
    out->print("fpu%d", fpu_regnr());
  } else if (is_double_fpu()) {
    out->print("fpu%d", fpu_regnrLo());
#elif defined(ARM)
  } else if (is_single_fpu()) {
    out->print("s%d", fpu_regnr());
  } else if (is_double_fpu()) {
    out->print("d%d", fpu_regnrLo() >> 1);
#else
  } else if (is_single_fpu()) {
    out->print("%s", as_float_reg()->name());
  } else if (is_double_fpu()) {
    out->print("%s", as_double_reg()->name());
#endif

  } else if (is_illegal()) {
    out->print("-");
  } else {
    out->print("Unknown Operand");
  }
  if (!is_illegal()) {
    out->print("|%c", type_char());
  }
  if (is_register() && is_last_use()) {
    out->print("(last_use)");
  }
  out->print("]");
}


// LIR_Address
void LIR_Const::print_value_on(outputStream* out) const {
  switch (type()) {
    case T_ADDRESS:out->print("address:%d",as_jint());          break;
    case T_INT:    out->print("int:%d",   as_jint());           break;
    case T_LONG:   out->print("lng:" JLONG_FORMAT, as_jlong()); break;
    case T_FLOAT:  out->print("flt:%f",   as_jfloat());         break;
    case T_DOUBLE: out->print("dbl:%f",   as_jdouble());        break;
    case T_OBJECT: out->print("obj:" INTPTR_FORMAT, p2i(as_jobject()));        break;
    case T_METADATA: out->print("metadata:" INTPTR_FORMAT, p2i(as_metadata()));break;
    default:       out->print("%3d:" UINT64_FORMAT_X, type(), (uint64_t)as_jlong()); break;
  }
}

// LIR_Address
void LIR_Address::print_value_on(outputStream* out) const {
  out->print("Base:"); _base->print(out);
  if (!_index->is_illegal()) {
    out->print(" Index:"); _index->print(out);
    switch (scale()) {
    case times_1: break;
    case times_2: out->print(" * 2"); break;
    case times_4: out->print(" * 4"); break;
    case times_8: out->print(" * 8"); break;
    }
  }
  out->print(" Disp: " INTX_FORMAT, _disp);
}

// debug output of block header without InstructionPrinter
//       (because phi functions are not necessary for LIR)
static void print_block(BlockBegin* x) {
  // print block id
  BlockEnd* end = x->end();
  tty->print("B%d ", x->block_id());

  // print flags
  if (x->is_set(BlockBegin::std_entry_flag))               tty->print("std ");
  if (x->is_set(BlockBegin::osr_entry_flag))               tty->print("osr ");
  if (x->is_set(BlockBegin::exception_entry_flag))         tty->print("ex ");
  if (x->is_set(BlockBegin::subroutine_entry_flag))        tty->print("jsr ");
  if (x->is_set(BlockBegin::backward_branch_target_flag))  tty->print("bb ");
  if (x->is_set(BlockBegin::linear_scan_loop_header_flag)) tty->print("lh ");
  if (x->is_set(BlockBegin::linear_scan_loop_end_flag))    tty->print("le ");

  // print block bci range
  tty->print("[%d, %d] ", x->bci(), (end == nullptr ? -1 : end->printable_bci()));

  // print predecessors and successors
  if (x->number_of_preds() > 0) {
    tty->print("preds: ");
    for (int i = 0; i < x->number_of_preds(); i ++) {
      tty->print("B%d ", x->pred_at(i)->block_id());
    }
  }

  if (end != nullptr && x->number_of_sux() > 0) {
    tty->print("sux: ");
    for (int i = 0; i < x->number_of_sux(); i ++) {
      tty->print("B%d ", x->sux_at(i)->block_id());
    }
  }

  // print exception handlers
  if (x->number_of_exception_handlers() > 0) {
    tty->print("xhandler: ");
    for (int i = 0; i < x->number_of_exception_handlers();  i++) {
      tty->print("B%d ", x->exception_handler_at(i)->block_id());
    }
  }

  tty->cr();
}

void print_LIR(BlockList* blocks) {
  tty->print_cr("LIR:");
  int i;
  for (i = 0; i < blocks->length(); i++) {
    BlockBegin* bb = blocks->at(i);
    print_block(bb);
    tty->print("__id_Instruction___________________________________________"); tty->cr();
    bb->lir()->print_instructions();
  }
}

void LIR_List::print_instructions() {
  for (int i = 0; i < _operations.length(); i++) {
    _operations.at(i)->print(); tty->cr();
  }
  tty->cr();
}

// LIR_Ops printing routines
// LIR_Op
void LIR_Op::print_on(outputStream* out) const {
  if (id() != -1 || PrintCFGToFile) {
    out->print("%4d ", id());
  } else {
    out->print("     ");
  }
  out->print("%s ", name());
  print_instr(out);
  if (info() != nullptr) out->print(" [bci:%d]", info()->stack()->bci());
#ifdef ASSERT
  if (Verbose && _file != nullptr) {
    out->print(" (%s:%d)", _file, _line);
  }
#endif
}

const char * LIR_Op::name() const {
  const char* s = nullptr;
  switch(code()) {
     // LIR_Op0
     case lir_membar:                s = "membar";        break;
     case lir_membar_acquire:        s = "membar_acquire"; break;
     case lir_membar_release:        s = "membar_release"; break;
     case lir_membar_loadload:       s = "membar_loadload";   break;
     case lir_membar_storestore:     s = "membar_storestore"; break;
     case lir_membar_loadstore:      s = "membar_loadstore";  break;
     case lir_membar_storeload:      s = "membar_storeload";  break;
     case lir_label:                 s = "label";         break;
     case lir_nop:                   s = "nop";           break;
     case lir_on_spin_wait:          s = "on_spin_wait";  break;
     case lir_std_entry:             s = "std_entry";     break;
     case lir_osr_entry:             s = "osr_entry";     break;
     case lir_fpop_raw:              s = "fpop_raw";      break;
     case lir_breakpoint:            s = "breakpoint";    break;
     case lir_get_thread:            s = "get_thread";    break;
     // LIR_Op1
     case lir_fxch:                  s = "fxch";          break;
     case lir_fld:                   s = "fld";           break;
     case lir_push:                  s = "push";          break;
     case lir_pop:                   s = "pop";           break;
     case lir_null_check:            s = "null_check";    break;
     case lir_return:                s = "return";        break;
     case lir_safepoint:             s = "safepoint";     break;
     case lir_leal:                  s = "leal";          break;
     case lir_branch:                s = "branch";        break;
     case lir_cond_float_branch:     s = "flt_cond_br";   break;
     case lir_move:                  s = "move";          break;
     case lir_roundfp:               s = "roundfp";       break;
     case lir_rtcall:                s = "rtcall";        break;
     case lir_throw:                 s = "throw";         break;
     case lir_unwind:                s = "unwind";        break;
     case lir_convert:               s = "convert";       break;
     case lir_alloc_object:          s = "alloc_obj";     break;
     case lir_monaddr:               s = "mon_addr";      break;
     // LIR_Op2
     case lir_cmp:                   s = "cmp";           break;
     case lir_cmp_l2i:               s = "cmp_l2i";       break;
     case lir_ucmp_fd2i:             s = "ucomp_fd2i";    break;
     case lir_cmp_fd2i:              s = "comp_fd2i";     break;
     case lir_add:                   s = "add";           break;
     case lir_sub:                   s = "sub";           break;
     case lir_mul:                   s = "mul";           break;
     case lir_div:                   s = "div";           break;
     case lir_rem:                   s = "rem";           break;
     case lir_abs:                   s = "abs";           break;
     case lir_neg:                   s = "neg";           break;
     case lir_sqrt:                  s = "sqrt";          break;
     case lir_f2hf:                  s = "f2hf";          break;
     case lir_hf2f:                  s = "hf2f";          break;
     case lir_logic_and:             s = "logic_and";     break;
     case lir_logic_or:              s = "logic_or";      break;
     case lir_logic_xor:             s = "logic_xor";     break;
     case lir_shl:                   s = "shift_left";    break;
     case lir_shr:                   s = "shift_right";   break;
     case lir_ushr:                  s = "ushift_right";  break;
     case lir_alloc_array:           s = "alloc_array";   break;
     case lir_xadd:                  s = "xadd";          break;
     case lir_xchg:                  s = "xchg";          break;
     // LIR_Op3
     case lir_idiv:                  s = "idiv";          break;
     case lir_irem:                  s = "irem";          break;
     case lir_fmad:                  s = "fmad";          break;
     case lir_fmaf:                  s = "fmaf";          break;
     // LIR_Op4
     case lir_cmove:                 s = "cmove";         break;
     // LIR_OpJavaCall
     case lir_static_call:           s = "static";        break;
     case lir_optvirtual_call:       s = "optvirtual";    break;
     case lir_icvirtual_call:        s = "icvirtual";     break;
     case lir_dynamic_call:          s = "dynamic";       break;
     // LIR_OpArrayCopy
     case lir_arraycopy:             s = "arraycopy";     break;
     // LIR_OpUpdateCRC32
     case lir_updatecrc32:           s = "updatecrc32";   break;
     // LIR_OpLock
     case lir_lock:                  s = "lock";          break;
     case lir_unlock:                s = "unlock";        break;
     // LIR_OpDelay
     case lir_delay_slot:            s = "delay";         break;
     // LIR_OpTypeCheck
     case lir_instanceof:            s = "instanceof";    break;
     case lir_checkcast:             s = "checkcast";     break;
     case lir_store_check:           s = "store_check";   break;
     // LIR_OpCompareAndSwap
     case lir_cas_long:              s = "cas_long";      break;
     case lir_cas_obj:               s = "cas_obj";      break;
     case lir_cas_int:               s = "cas_int";      break;
     // LIR_OpProfileCall
     case lir_profile_call:          s = "profile_call";  break;
     // LIR_OpProfileType
     case lir_profile_type:          s = "profile_type";  break;
     // LIR_OpAssert
#ifdef ASSERT
     case lir_assert:                s = "assert";        break;
#endif
     case lir_none:                  ShouldNotReachHere();break;
    default:                         s = "illegal_op";    break;
  }
  return s;
}

// LIR_OpJavaCall
void LIR_OpJavaCall::print_instr(outputStream* out) const {
  out->print("call: ");
  out->print("[addr: " INTPTR_FORMAT "]", p2i(address()));
  if (receiver()->is_valid()) {
    out->print(" [recv: ");   receiver()->print(out);   out->print("]");
  }
  if (result_opr()->is_valid()) {
    out->print(" [result: "); result_opr()->print(out); out->print("]");
  }
}

// LIR_OpLabel
void LIR_OpLabel::print_instr(outputStream* out) const {
  out->print("[label:" INTPTR_FORMAT "]", p2i(_label));
}

// LIR_OpArrayCopy
void LIR_OpArrayCopy::print_instr(outputStream* out) const {
  src()->print(out);     out->print(" ");
  src_pos()->print(out); out->print(" ");
  dst()->print(out);     out->print(" ");
  dst_pos()->print(out); out->print(" ");
  length()->print(out);  out->print(" ");
  tmp()->print(out);     out->print(" ");
}

// LIR_OpUpdateCRC32
void LIR_OpUpdateCRC32::print_instr(outputStream* out) const {
  crc()->print(out);     out->print(" ");
  val()->print(out);     out->print(" ");
  result_opr()->print(out); out->print(" ");
}

// LIR_OpCompareAndSwap
void LIR_OpCompareAndSwap::print_instr(outputStream* out) const {
  addr()->print(out);      out->print(" ");
  cmp_value()->print(out); out->print(" ");
  new_value()->print(out); out->print(" ");
  tmp1()->print(out);      out->print(" ");
  tmp2()->print(out);      out->print(" ");

}

// LIR_Op0
void LIR_Op0::print_instr(outputStream* out) const {
  result_opr()->print(out);
}

// LIR_Op1
const char * LIR_Op1::name() const {
  if (code() == lir_move) {
    switch (move_kind()) {
    case lir_move_normal:
      return "move";
    case lir_move_volatile:
      return "volatile_move";
    case lir_move_wide:
      return "wide_move";
    default:
      ShouldNotReachHere();
    return "illegal_op";
    }
  } else {
    return LIR_Op::name();
  }
}


void LIR_Op1::print_instr(outputStream* out) const {
  _opr->print(out);         out->print(" ");
  result_opr()->print(out); out->print(" ");
  print_patch_code(out, patch_code());
}


// LIR_Op1
void LIR_OpRTCall::print_instr(outputStream* out) const {
  intx a = (intx)addr();
  out->print("%s", Runtime1::name_for_address(addr()));
  out->print(" ");
  tmp()->print(out);
}

void LIR_Op1::print_patch_code(outputStream* out, LIR_PatchCode code) {
  switch(code) {
    case lir_patch_none:                                 break;
    case lir_patch_low:    out->print("[patch_low]");    break;
    case lir_patch_high:   out->print("[patch_high]");   break;
    case lir_patch_normal: out->print("[patch_normal]"); break;
    default: ShouldNotReachHere();
  }
}

// LIR_OpBranch
void LIR_OpBranch::print_instr(outputStream* out) const {
  print_condition(out, cond());             out->print(" ");
  in_opr1()->print(out); out->print(" ");
  in_opr2()->print(out); out->print(" ");
  if (block() != nullptr) {
    out->print("[B%d] ", block()->block_id());
  } else if (stub() != nullptr) {
    out->print("[");
    stub()->print_name(out);
    out->print(": " INTPTR_FORMAT "]", p2i(stub()));
    if (stub()->info() != nullptr) out->print(" [bci:%d]", stub()->info()->stack()->bci());
  } else {
    out->print("[label:" INTPTR_FORMAT "] ", p2i(label()));
  }
  if (ublock() != nullptr) {
    out->print("unordered: [B%d] ", ublock()->block_id());
  }
}

void LIR_Op::print_condition(outputStream* out, LIR_Condition cond) {
  switch(cond) {
    case lir_cond_equal:           out->print("[EQ]");      break;
    case lir_cond_notEqual:        out->print("[NE]");      break;
    case lir_cond_less:            out->print("[LT]");      break;
    case lir_cond_lessEqual:       out->print("[LE]");      break;
    case lir_cond_greaterEqual:    out->print("[GE]");      break;
    case lir_cond_greater:         out->print("[GT]");      break;
    case lir_cond_belowEqual:      out->print("[BE]");      break;
    case lir_cond_aboveEqual:      out->print("[AE]");      break;
    case lir_cond_always:          out->print("[AL]");      break;
    default:                       out->print("[%d]",cond); break;
  }
}

// LIR_OpConvert
void LIR_OpConvert::print_instr(outputStream* out) const {
  print_bytecode(out, bytecode());
  in_opr()->print(out);                  out->print(" ");
  result_opr()->print(out);              out->print(" ");
}

void LIR_OpConvert::print_bytecode(outputStream* out, Bytecodes::Code code) {
  switch(code) {
    case Bytecodes::_d2f: out->print("[d2f] "); break;
    case Bytecodes::_d2i: out->print("[d2i] "); break;
    case Bytecodes::_d2l: out->print("[d2l] "); break;
    case Bytecodes::_f2d: out->print("[f2d] "); break;
    case Bytecodes::_f2i: out->print("[f2i] "); break;
    case Bytecodes::_f2l: out->print("[f2l] "); break;
    case Bytecodes::_i2b: out->print("[i2b] "); break;
    case Bytecodes::_i2c: out->print("[i2c] "); break;
    case Bytecodes::_i2d: out->print("[i2d] "); break;
    case Bytecodes::_i2f: out->print("[i2f] "); break;
    case Bytecodes::_i2l: out->print("[i2l] "); break;
    case Bytecodes::_i2s: out->print("[i2s] "); break;
    case Bytecodes::_l2i: out->print("[l2i] "); break;
    case Bytecodes::_l2f: out->print("[l2f] "); break;
    case Bytecodes::_l2d: out->print("[l2d] "); break;
    default:
      out->print("[?%d]",code);
    break;
  }
}

void LIR_OpAllocObj::print_instr(outputStream* out) const {
  klass()->print(out);                      out->print(" ");
  obj()->print(out);                        out->print(" ");
  tmp1()->print(out);                       out->print(" ");
  tmp2()->print(out);                       out->print(" ");
  tmp3()->print(out);                       out->print(" ");
  tmp4()->print(out);                       out->print(" ");
  out->print("[hdr:%d]", header_size()); out->print(" ");
  out->print("[obj:%d]", object_size()); out->print(" ");
  out->print("[lbl:" INTPTR_FORMAT "]", p2i(stub()->entry()));
}

void LIR_OpRoundFP::print_instr(outputStream* out) const {
  _opr->print(out);         out->print(" ");
  tmp()->print(out);        out->print(" ");
  result_opr()->print(out); out->print(" ");
}

// LIR_Op2
void LIR_Op2::print_instr(outputStream* out) const {
  if (code() == lir_cmp || code() == lir_branch || code() == lir_cond_float_branch) {
    print_condition(out, condition());         out->print(" ");
  }
  in_opr1()->print(out);    out->print(" ");
  in_opr2()->print(out);    out->print(" ");
  if (tmp1_opr()->is_valid()) { tmp1_opr()->print(out);    out->print(" "); }
  if (tmp2_opr()->is_valid()) { tmp2_opr()->print(out);    out->print(" "); }
  if (tmp3_opr()->is_valid()) { tmp3_opr()->print(out);    out->print(" "); }
  if (tmp4_opr()->is_valid()) { tmp4_opr()->print(out);    out->print(" "); }
  if (tmp5_opr()->is_valid()) { tmp5_opr()->print(out);    out->print(" "); }
  result_opr()->print(out);
}

void LIR_OpAllocArray::print_instr(outputStream* out) const {
  klass()->print(out);                   out->print(" ");
  len()->print(out);                     out->print(" ");
  obj()->print(out);                     out->print(" ");
  tmp1()->print(out);                    out->print(" ");
  tmp2()->print(out);                    out->print(" ");
  tmp3()->print(out);                    out->print(" ");
  tmp4()->print(out);                    out->print(" ");
  out->print("[type:0x%x]", type());     out->print(" ");
  out->print("[label:" INTPTR_FORMAT "]", p2i(stub()->entry()));
}


void LIR_OpTypeCheck::print_instr(outputStream* out) const {
  object()->print(out);                  out->print(" ");
  if (code() == lir_store_check) {
    array()->print(out);                 out->print(" ");
  }
  if (code() != lir_store_check) {
    klass()->print_name_on(out);         out->print(" ");
    if (fast_check())                 out->print("fast_check ");
  }
  tmp1()->print(out);                    out->print(" ");
  tmp2()->print(out);                    out->print(" ");
  tmp3()->print(out);                    out->print(" ");
  result_opr()->print(out);              out->print(" ");
  if (info_for_exception() != nullptr) out->print(" [bci:%d]", info_for_exception()->stack()->bci());
}


// LIR_Op3
void LIR_Op3::print_instr(outputStream* out) const {
  in_opr1()->print(out);    out->print(" ");
  in_opr2()->print(out);    out->print(" ");
  in_opr3()->print(out);    out->print(" ");
  result_opr()->print(out);
}

// LIR_Op4
void LIR_Op4::print_instr(outputStream* out) const {
  print_condition(out, condition()); out->print(" ");
  in_opr1()->print(out);             out->print(" ");
  in_opr2()->print(out);             out->print(" ");
  in_opr3()->print(out);             out->print(" ");
  in_opr4()->print(out);             out->print(" ");
  result_opr()->print(out);
}

void LIR_OpLock::print_instr(outputStream* out) const {
  hdr_opr()->print(out);   out->print(" ");
  obj_opr()->print(out);   out->print(" ");
  lock_opr()->print(out);  out->print(" ");
  if (_scratch->is_valid()) {
    _scratch->print(out);  out->print(" ");
  }
  out->print("[lbl:" INTPTR_FORMAT "]", p2i(stub()->entry()));
}

void LIR_OpLoadKlass::print_instr(outputStream* out) const {
  obj()->print(out);        out->print(" ");
  result_opr()->print(out); out->print(" ");
}

#ifdef ASSERT
void LIR_OpAssert::print_instr(outputStream* out) const {
  print_condition(out, condition()); out->print(" ");
  in_opr1()->print(out);             out->print(" ");
  in_opr2()->print(out);             out->print(", \"");
  out->print("%s", msg());          out->print("\"");
}
#endif


void LIR_OpDelay::print_instr(outputStream* out) const {
  _op->print_on(out);
}


// LIR_OpProfileCall
void LIR_OpProfileCall::print_instr(outputStream* out) const {
  profiled_method()->name()->print_symbol_on(out);
  out->print(".");
  profiled_method()->holder()->name()->print_symbol_on(out);
  out->print(" @ %d ", profiled_bci());
  mdo()->print(out);           out->print(" ");
  recv()->print(out);          out->print(" ");
  tmp1()->print(out);          out->print(" ");
}

// LIR_OpProfileType
void LIR_OpProfileType::print_instr(outputStream* out) const {
  out->print("exact = ");
  if (exact_klass() == nullptr) {
    out->print("unknown");
  } else {
    exact_klass()->print_name_on(out);
  }
  out->print(" current = "); ciTypeEntries::print_ciklass(out, current_klass());
  out->print(" ");
  mdp()->print(out);          out->print(" ");
  obj()->print(out);          out->print(" ");
  tmp()->print(out);          out->print(" ");
}

#endif // PRODUCT

// Implementation of LIR_InsertionBuffer

void LIR_InsertionBuffer::append(int index, LIR_Op* op) {
  assert(_index_and_count.length() % 2 == 0, "must have a count for each index");

  int i = number_of_insertion_points() - 1;
  if (i < 0 || index_at(i) < index) {
    append_new(index, 1);
  } else {
    assert(index_at(i) == index, "can append LIR_Ops in ascending order only");
    assert(count_at(i) > 0, "check");
    set_count_at(i, count_at(i) + 1);
  }
  _ops.push(op);

  DEBUG_ONLY(verify());
}

#ifdef ASSERT
void LIR_InsertionBuffer::verify() {
  int sum = 0;
  int prev_idx = -1;

  for (int i = 0; i < number_of_insertion_points(); i++) {
    assert(prev_idx < index_at(i), "index must be ordered ascending");
    sum += count_at(i);
  }
  assert(sum == number_of_ops(), "wrong total sum");
}
#endif<|MERGE_RESOLUTION|>--- conflicted
+++ resolved
@@ -351,11 +351,7 @@
   , _tmp(tmp)
   , _expected_type(expected_type)
   , _flags(flags) {
-<<<<<<< HEAD
-#if defined(X86) || defined(AARCH64) || defined(S390) || defined(PPC64)
-=======
-#if defined(X86) || defined(AARCH64) || defined(S390) || defined(RISCV)
->>>>>>> 75220da2
+#if defined(X86) || defined(AARCH64) || defined(S390) || defined(RISCV) || defined(PPC64)
   if (expected_type != nullptr && flags == 0) {
     _stub = nullptr;
   } else {
