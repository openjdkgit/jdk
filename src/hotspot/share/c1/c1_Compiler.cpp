--- conflicted
+++ resolved
@@ -235,11 +235,7 @@
   case vmIntrinsics::_counterTime:
 #endif
   case vmIntrinsics::_getObjectSize:
-<<<<<<< HEAD
-#if defined(X86) || defined(AARCH64) || defined(PPC64)
-=======
-#if defined(X86) || defined(AARCH64) || defined(S390)
->>>>>>> ae9ad862
+#if defined(X86) || defined(AARCH64) || defined(S390) || defined(PPC64)
   case vmIntrinsics::_clone:
 #endif
     break;
