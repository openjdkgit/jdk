/*
 * Copyright (c) 2016, 2023, Oracle and/or its affiliates. All rights reserved.
 * DO NOT ALTER OR REMOVE COPYRIGHT NOTICES OR THIS FILE HEADER.
 *
 * This code is free software; you can redistribute it and/or modify it
 * under the terms of the GNU General Public License version 2 only, as
 * published by the Free Software Foundation.
 *
 * This code is distributed in the hope that it will be useful, but WITHOUT
 * ANY WARRANTY; without even the implied warranty of MERCHANTABILITY or
 * FITNESS FOR A PARTICULAR PURPOSE.  See the GNU General Public License
 * version 2 for more details (a copy is included in the LICENSE file that
 * accompanied this code).
 *
 * You should have received a copy of the GNU General Public License version
 * 2 along with this work; if not, write to the Free Software Foundation,
 * Inc., 51 Franklin St, Fifth Floor, Boston, MA 02110-1301 USA.
 *
 * Please contact Oracle, 500 Oracle Parkway, Redwood Shores, CA 94065 USA
 * or visit www.oracle.com if you need additional information or have any
 * questions.
 *
 */

#include "precompiled.hpp"
#include "classfile/javaClasses.inline.hpp"
#include "classfile/modules.hpp"
#include "classfile/symbolTable.hpp"
#include "classfile/vmClasses.hpp"
#include "classfile/vmSymbols.hpp"
#include "jfr/instrumentation/jfrEventClassTransformer.hpp"
#include "jfr/jni/jfrJavaCall.hpp"
#include "jfr/jni/jfrJavaSupport.hpp"
#include "jfr/recorder/checkpoint/jfrCheckpointManager.hpp"
#include "jfr/recorder/checkpoint/types/traceid/jfrOopTraceId.inline.hpp"
#include "jfr/recorder/checkpoint/types/traceid/jfrTraceIdEpoch.hpp"
#include "jfr/support/jfrThreadId.inline.hpp"
#include "logging/log.hpp"
#include "memory/resourceArea.hpp"
#include "oops/instanceOop.hpp"
#include "oops/klass.inline.hpp"
#include "oops/oop.inline.hpp"
#include "oops/objArrayKlass.hpp"
#include "oops/objArrayOop.inline.hpp"
#include "runtime/handles.inline.hpp"
#include "runtime/fieldDescriptor.inline.hpp"
#include "runtime/java.hpp"
#include "runtime/javaCalls.hpp"
#include "runtime/javaThread.hpp"
#include "runtime/jniHandles.inline.hpp"
#include "runtime/semaphore.inline.hpp"
#include "runtime/synchronizer.hpp"
#include "runtime/threadSMR.hpp"
#include "utilities/growableArray.hpp"
#include "classfile/vmSymbols.hpp"

#ifdef ASSERT
static void check_java_thread_state(JavaThread* t, JavaThreadState state) {
  assert(t != nullptr, "invariant");
  assert(t->is_Java_thread(), "invariant");
  assert(t->thread_state() == state, "invariant");
}

void JfrJavaSupport::check_java_thread_in_vm(JavaThread* t) {
  check_java_thread_state(t, _thread_in_vm);
}

void JfrJavaSupport::check_java_thread_in_native(JavaThread* t) {
  check_java_thread_state(t, _thread_in_native);
}

void JfrJavaSupport::check_java_thread_in_java(JavaThread* t) {
  check_java_thread_state(t, _thread_in_Java);
}

#endif

/*
 *  Handles and references
 */
jobject JfrJavaSupport::local_jni_handle(const oop obj, JavaThread* t) {
  DEBUG_ONLY(check_java_thread_in_vm(t));
  return t->active_handles()->allocate_handle(t, obj);
}

jobject JfrJavaSupport::local_jni_handle(const jobject handle, JavaThread* t) {
  DEBUG_ONLY(check_java_thread_in_vm(t));
  const oop obj = JNIHandles::resolve(handle);
  return obj == nullptr ? nullptr : local_jni_handle(obj, t);
}

void JfrJavaSupport::destroy_local_jni_handle(jobject handle) {
  JNIHandles::destroy_local(handle);
}

jobject JfrJavaSupport::global_jni_handle(const oop obj, JavaThread* t) {
  DEBUG_ONLY(check_java_thread_in_vm(t));
  HandleMark hm(t);
  return JNIHandles::make_global(Handle(t, obj));
}

jobject JfrJavaSupport::global_jni_handle(const jobject handle, JavaThread* t) {
  const oop obj = JNIHandles::resolve(handle);
  return obj == nullptr ? nullptr : global_jni_handle(obj, t);
}

void JfrJavaSupport::destroy_global_jni_handle(jobject handle) {
  JNIHandles::destroy_global(handle);
}

jweak JfrJavaSupport::global_weak_jni_handle(const oop obj, JavaThread* t) {
  DEBUG_ONLY(check_java_thread_in_vm(t));
  HandleMark hm(t);
  return JNIHandles::make_weak_global(Handle(t, obj));
}

jweak JfrJavaSupport::global_weak_jni_handle(const jobject handle, JavaThread* t) {
  const oop obj = JNIHandles::resolve(handle);
  return obj == nullptr ? nullptr : global_weak_jni_handle(obj, t);
}

void JfrJavaSupport::destroy_global_weak_jni_handle(jweak handle) {
  JNIHandles::destroy_weak_global(handle);
}

oop JfrJavaSupport::resolve_non_null(jobject obj) {
  return JNIHandles::resolve_non_null(obj);
}

oop JfrJavaSupport::resolve(jobject obj) {
  return JNIHandles::resolve(obj);
}

/*
 *  Method invocation
 */
void JfrJavaSupport::call_static(JfrJavaArguments* args, TRAPS) {
  JfrJavaCall::call_static(args, THREAD);
}

void JfrJavaSupport::call_special(JfrJavaArguments* args, TRAPS) {
  JfrJavaCall::call_special(args, THREAD);
}

void JfrJavaSupport::call_virtual(JfrJavaArguments* args, TRAPS) {
  JfrJavaCall::call_virtual(args, THREAD);
}

void JfrJavaSupport::notify_all(jobject object, TRAPS) {
  assert(object != nullptr, "invariant");
  DEBUG_ONLY(check_java_thread_in_vm(THREAD));
  HandleMark hm(THREAD);
  Handle h_obj(THREAD, resolve_non_null(object));
  assert(h_obj.not_null(), "invariant");
  ObjectSynchronizer::jni_enter(h_obj, THREAD);
  ObjectSynchronizer::notifyall(h_obj, THREAD);
  ObjectSynchronizer::jni_exit(h_obj(), THREAD);
  DEBUG_ONLY(check_java_thread_in_vm(THREAD));
}

/*
 *  Object construction
 */
static void object_construction(JfrJavaArguments* args, JavaValue* result, InstanceKlass* klass, TRAPS) {
  assert(args != nullptr, "invariant");
  assert(result != nullptr, "invariant");
  assert(klass != nullptr, "invariant");
  assert(klass->is_initialized(), "invariant");

  HandleMark hm(THREAD);
  instanceOop obj = klass->allocate_instance(CHECK);
  instanceHandle h_obj(THREAD, obj);
  assert(h_obj.not_null(), "invariant");
  args->set_receiver(h_obj);
  result->set_type(T_VOID); // constructor result type
  JfrJavaSupport::call_special(args, CHECK);
  result->set_type(T_OBJECT); // set back to original result type
  result->set_oop(h_obj());
}

static void array_construction(JfrJavaArguments* args, JavaValue* result, InstanceKlass* klass, int array_length, TRAPS) {
  assert(args != nullptr, "invariant");
  assert(result != nullptr, "invariant");
  assert(klass != nullptr, "invariant");
  assert(klass->is_initialized(), "invariant");

  Klass* const ak = klass->array_klass(THREAD);
  ObjArrayKlass::cast(ak)->initialize(THREAD);
  HandleMark hm(THREAD);
  objArrayOop arr = ObjArrayKlass::cast(ak)->allocate(array_length, CHECK);
  result->set_oop(arr);
}

static void create_object(JfrJavaArguments* args, JavaValue* result, TRAPS) {
  assert(args != nullptr, "invariant");
  assert(result != nullptr, "invariant");
  assert(result->get_type() == T_OBJECT, "invariant");
  DEBUG_ONLY(JfrJavaSupport::check_java_thread_in_vm(THREAD));

  InstanceKlass* const klass = static_cast<InstanceKlass*>(args->klass());
  klass->initialize(CHECK);

  const int array_length = args->array_length();

  if (array_length >= 0) {
    array_construction(args, result, klass, array_length, CHECK);
  } else {
    object_construction(args, result, klass, THREAD);
  }
}

static void handle_result(JavaValue* result, bool global_ref, JavaThread* t) {
  assert(result != nullptr, "invariant");
  DEBUG_ONLY(JfrJavaSupport::check_java_thread_in_vm(t));
  const oop result_oop = result->get_oop();
  if (result_oop == nullptr) {
    return;
  }
  result->set_jobject(global_ref ?
                      JfrJavaSupport::global_jni_handle(result_oop, t) :
                      JfrJavaSupport::local_jni_handle(result_oop, t));
}

void JfrJavaSupport::new_object(JfrJavaArguments* args, TRAPS) {
  assert(args != nullptr, "invariant");
  DEBUG_ONLY(check_java_thread_in_vm(THREAD));
  create_object(args, args->result(), THREAD);
}

void JfrJavaSupport::new_object_local_ref(JfrJavaArguments* args, TRAPS) {
  assert(args != nullptr, "invariant");
  DEBUG_ONLY(check_java_thread_in_vm(THREAD));
  JavaValue* const result = args->result();
  assert(result != nullptr, "invariant");
  create_object(args, result, CHECK);
  handle_result(result, false, THREAD);
}

void JfrJavaSupport::new_object_global_ref(JfrJavaArguments* args, TRAPS) {
  assert(args != nullptr, "invariant");
  DEBUG_ONLY(check_java_thread_in_vm(THREAD));
  JavaValue* const result = args->result();
  assert(result != nullptr, "invariant");
  create_object(args, result, CHECK);
  handle_result(result, true, THREAD);
}

jstring JfrJavaSupport::new_string(const char* c_str, TRAPS) {
  assert(c_str != nullptr, "invariant");
  DEBUG_ONLY(check_java_thread_in_vm(THREAD));
  const oop result = java_lang_String::create_oop_from_str(c_str, THREAD);
  return (jstring)local_jni_handle(result, THREAD);
}

jobjectArray JfrJavaSupport::new_string_array(int length, TRAPS) {
  DEBUG_ONLY(check_java_thread_in_vm(THREAD));
  JavaValue result(T_OBJECT);
  JfrJavaArguments args(&result, "java/lang/String", "<init>", "()V", CHECK_NULL);
  args.set_array_length(length);
  new_object_local_ref(&args, THREAD);
  return (jobjectArray)args.result()->get_jobject();
}

jobject JfrJavaSupport::new_java_lang_Boolean(bool value, TRAPS) {
  DEBUG_ONLY(check_java_thread_in_vm(THREAD));
  JavaValue result(T_OBJECT);
  JfrJavaArguments args(&result, "java/lang/Boolean", "<init>", "(Z)V", CHECK_NULL);
  args.push_int(value ? (jint)JNI_TRUE : (jint)JNI_FALSE);
  new_object_local_ref(&args, THREAD);
  return args.result()->get_jobject();
}

jobject JfrJavaSupport::new_java_lang_Integer(jint value, TRAPS) {
  DEBUG_ONLY(check_java_thread_in_vm(THREAD));
  JavaValue result(T_OBJECT);
  JfrJavaArguments args(&result, "java/lang/Integer", "<init>", "(I)V", CHECK_NULL);
  args.push_int(value);
  new_object_local_ref(&args, THREAD);
  return args.result()->get_jobject();
}

jobject JfrJavaSupport::new_java_lang_Long(jlong value, TRAPS) {
  DEBUG_ONLY(check_java_thread_in_vm(THREAD));
  JavaValue result(T_OBJECT);
  JfrJavaArguments args(&result, "java/lang/Long", "<init>", "(J)V", CHECK_NULL);
  args.push_long(value);
  new_object_local_ref(&args, THREAD);
  return args.result()->get_jobject();
}

void JfrJavaSupport::set_array_element(jobjectArray arr, jobject element, int index, JavaThread* t) {
  assert(arr != nullptr, "invariant");
  DEBUG_ONLY(check_java_thread_in_vm(t));
  HandleMark hm(t);
  objArrayHandle a(t, (objArrayOop)resolve_non_null(arr));
  a->obj_at_put(index, resolve_non_null(element));
}

/*
 *  Field access
 */
static void write_int_field(const Handle& h_oop, fieldDescriptor* fd, jint value) {
  assert(h_oop.not_null(), "invariant");
  assert(fd != nullptr, "invariant");
  h_oop->int_field_put(fd->offset(), value);
}

static void write_float_field(const Handle& h_oop, fieldDescriptor* fd, jfloat value) {
  assert(h_oop.not_null(), "invariant");
  assert(fd != nullptr, "invariant");
  h_oop->float_field_put(fd->offset(), value);
}

static void write_double_field(const Handle& h_oop, fieldDescriptor* fd, jdouble value) {
  assert(h_oop.not_null(), "invariant");
  assert(fd != nullptr, "invariant");
  h_oop->double_field_put(fd->offset(), value);
}

static void write_long_field(const Handle& h_oop, fieldDescriptor* fd, jlong value) {
  assert(h_oop.not_null(), "invariant");
  assert(fd != nullptr, "invariant");
  h_oop->long_field_put(fd->offset(), value);
}

static void write_oop_field(const Handle& h_oop, fieldDescriptor* fd, const oop value) {
  assert(h_oop.not_null(), "invariant");
  assert(fd != nullptr, "invariant");
  h_oop->obj_field_put(fd->offset(), value);
}

static void write_specialized_field(JfrJavaArguments* args, const Handle& h_oop, fieldDescriptor* fd, bool static_field) {
  assert(args != nullptr, "invariant");
  assert(h_oop.not_null(), "invariant");
  assert(fd != nullptr, "invariant");
  assert(fd->offset() > 0, "invariant");
  assert(args->length() >= 1, "invariant");

  // attempt must set a real value
  assert(args->param(1).get_type() != T_VOID, "invariant");

  switch(fd->field_type()) {
    case T_BOOLEAN:
    case T_CHAR:
    case T_SHORT:
    case T_INT:
      write_int_field(h_oop, fd, args->param(1).get_jint());
      break;
    case T_FLOAT:
      write_float_field(h_oop, fd, args->param(1).get_jfloat());
      break;
    case T_DOUBLE:
      write_double_field(h_oop, fd, args->param(1).get_jdouble());
      break;
    case T_LONG:
      write_long_field(h_oop, fd, args->param(1).get_jlong());
      break;
    case T_OBJECT:
      write_oop_field(h_oop, fd, args->param(1).get_oop());
      break;
    case T_ADDRESS:
      write_oop_field(h_oop, fd, JfrJavaSupport::resolve_non_null(args->param(1).get_jobject()));
      break;
    default:
      ShouldNotReachHere();
  }
}

static void read_specialized_field(JavaValue* result, const Handle& h_oop, fieldDescriptor* fd) {
  assert(result != nullptr, "invariant");
  assert(h_oop.not_null(), "invariant");
  assert(fd != nullptr, "invariant");
  assert(fd->offset() > 0, "invariant");

  switch(fd->field_type()) {
    case T_BOOLEAN:
    case T_CHAR:
    case T_SHORT:
    case T_INT:
      result->set_jint(h_oop->int_field(fd->offset()));
      break;
    case T_FLOAT:
      result->set_jfloat(h_oop->float_field(fd->offset()));
      break;
    case T_DOUBLE:
      result->set_jdouble(h_oop->double_field(fd->offset()));
      break;
    case T_LONG:
      result->set_jlong(h_oop->long_field(fd->offset()));
      break;
    case T_OBJECT:
      result->set_oop(h_oop->obj_field(fd->offset()));
      break;
    default:
      ShouldNotReachHere();
  }
}

static bool find_field(const InstanceKlass* ik,
                       Symbol* name_symbol,
                       Symbol* signature_symbol,
                       fieldDescriptor* fd,
                       bool is_static = false,
                       bool allow_super = false) {
  assert(ik != nullptr, "invariant");
  if (allow_super || is_static) {
    return ik->find_field(name_symbol, signature_symbol, is_static, fd) != nullptr;
  }
  return ik->find_local_field(name_symbol, signature_symbol, fd);
}

static void lookup_field(JfrJavaArguments* args, const InstanceKlass* ik, fieldDescriptor* fd, bool static_field) {
  assert(args != nullptr, "invariant");
  assert(ik != nullptr, "invariant");
  assert(ik->is_initialized(), "invariant");
  assert(fd != nullptr, "invariant");
  find_field(ik, args->name(), args->signature(), fd, static_field, true);
}

static void read_field(JfrJavaArguments* args, JavaValue* result, Thread* thread) {
  assert(result != nullptr, "invariant");
  assert(result->get_oop() == nullptr, "result not initialized");
  const bool static_field = !args->has_receiver();
  fieldDescriptor fd;
  const InstanceKlass* const ik = static_cast<InstanceKlass*>(args->klass());
  lookup_field(args, ik, &fd, static_field);
  assert(fd.offset() > 0, "invariant");
  HandleMark hm(thread);
  Handle h_oop(static_field ? Handle(thread, ik->java_mirror()) : Handle(thread, args->receiver()));
  read_specialized_field(result, h_oop, &fd);
}

static void read_field(JfrJavaArguments* args, JavaValue* result, TRAPS) {
  assert(args != nullptr, "invariant");
  assert(result != nullptr, "invariant");
  DEBUG_ONLY(JfrJavaSupport::check_java_thread_in_vm(THREAD));
  result->set_oop(nullptr); // Initialize result in case klass initialize throws.
  InstanceKlass* const klass = static_cast<InstanceKlass*>(args->klass());
  klass->initialize(CHECK);
  read_field(args, result, static_cast<Thread*>(THREAD));
}

<<<<<<< HEAD
static void write_field(JfrJavaArguments* args, JavaValue* result, TRAPS) {
  assert(args != nullptr, "invariant");
  assert(result != nullptr, "invariant");
=======
static void write_field(JfrJavaArguments* args, TRAPS) {
  assert(args != NULL, "invariant");
>>>>>>> e326b86d
  DEBUG_ONLY(JfrJavaSupport::check_java_thread_in_vm(THREAD));

  InstanceKlass* const klass = static_cast<InstanceKlass*>(args->klass());
  klass->initialize(CHECK);

  const bool static_field = !args->has_receiver();
  fieldDescriptor fd;
  lookup_field(args, klass, &fd, static_field);
  assert(fd.offset() > 0, "invariant");

  HandleMark hm(THREAD);
  Handle h_oop(static_field ? Handle(THREAD, klass->java_mirror()) : Handle(THREAD, args->receiver()));
  write_specialized_field(args, h_oop, &fd, static_field);
}

void JfrJavaSupport::set_field(JfrJavaArguments* args, TRAPS) {
<<<<<<< HEAD
  assert(args != nullptr, "invariant");
  write_field(args, args->result(), THREAD);
=======
  assert(args != NULL, "invariant");
  write_field(args, THREAD);
>>>>>>> e326b86d
}

void JfrJavaSupport::get_field(JfrJavaArguments* args, TRAPS) {
  assert(args != nullptr, "invariant");
  read_field(args, args->result(), THREAD);
}

<<<<<<< HEAD
void JfrJavaSupport::get_field(JfrJavaArguments* args, Thread* thread) {
  assert(args != nullptr, "invariant");
  read_field(args, args->result(), thread);
}

void JfrJavaSupport::get_field_local_ref(JfrJavaArguments* args, TRAPS) {
  assert(args != nullptr, "invariant");
  DEBUG_ONLY(check_java_thread_in_vm(THREAD));

=======
static void get_field_ref(JfrJavaArguments* args, bool local_ref, TRAPS) {
  assert(args != NULL, "invariant");
  DEBUG_ONLY(JfrJavaSupport::check_java_thread_in_vm(THREAD));
>>>>>>> e326b86d
  JavaValue* const result = args->result();
  assert(result != nullptr, "invariant");
  assert(result->get_type() == T_OBJECT, "invariant");
  read_field(args, result, CHECK);
  const oop obj = result->get_oop();
<<<<<<< HEAD

  if (obj != nullptr) {
    result->set_jobject(local_jni_handle(obj, THREAD));
  }
}

void JfrJavaSupport::get_field_global_ref(JfrJavaArguments* args, TRAPS) {
  assert(args != nullptr, "invariant");
  DEBUG_ONLY(check_java_thread_in_vm(THREAD));

  JavaValue* const result = args->result();
  assert(result != nullptr, "invariant");
  assert(result->get_type() == T_OBJECT, "invariant");
  read_field(args, result, CHECK);
  const oop obj = result->get_oop();
  if (obj != nullptr) {
    result->set_jobject(global_jni_handle(obj, THREAD));
  }
=======
  if (obj == nullptr) {
    return;
  }
  if (local_ref) {
    result->set_jobject(JfrJavaSupport::local_jni_handle(obj, THREAD));
  } else {
    result->set_jobject(JfrJavaSupport::global_jni_handle(obj, THREAD));
  }
}

void JfrJavaSupport::get_field_local_ref(JfrJavaArguments* args, TRAPS) {
  get_field_ref(args, true /* local_ref */, THREAD);
}

void JfrJavaSupport::get_field_global_ref(JfrJavaArguments* args, TRAPS) {
  get_field_ref(args, false /* local_ref */, THREAD);
>>>>>>> e326b86d
}

/*
 *  Misc
 */
Klass* JfrJavaSupport::klass(const jobject handle) {
  const oop obj = resolve_non_null(handle);
  assert(obj != nullptr, "invariant");
  return obj->klass();
}

static char* allocate_string(bool c_heap, int length, Thread* thread) {
  return c_heap ? NEW_C_HEAP_ARRAY(char, length, mtTracing) :
                  NEW_RESOURCE_ARRAY_IN_THREAD(thread, char, length);
}

const char* JfrJavaSupport::c_str(oop string, Thread* thread, bool c_heap /* false */) {
  char* str = nullptr;
  const typeArrayOop value = java_lang_String::value(string);
  if (value != nullptr) {
    const int length = java_lang_String::utf8_length(string, value);
    str = allocate_string(c_heap, length + 1, thread);
    if (str == nullptr) {
      return nullptr;
    }
    java_lang_String::as_utf8_string(string, value, str, length + 1);
  }
  return str;
}

const char* JfrJavaSupport::c_str(jstring string, Thread* thread, bool c_heap /* false */) {
  return string != nullptr ? c_str(resolve_non_null(string), thread, c_heap) : nullptr;
}

/*
 *  Exceptions and errors
 */
static void create_and_throw(Symbol* name, const char* message, TRAPS) {
  assert(name != nullptr, "invariant");
  DEBUG_ONLY(JfrJavaSupport::check_java_thread_in_vm(THREAD));
  assert(!HAS_PENDING_EXCEPTION, "invariant");
  THROW_MSG(name, message);
}

void JfrJavaSupport::throw_illegal_state_exception(const char* message, TRAPS) {
  create_and_throw(vmSymbols::java_lang_IllegalStateException(), message, THREAD);
}

void JfrJavaSupport::throw_internal_error(const char* message, TRAPS) {
  create_and_throw(vmSymbols::java_lang_InternalError(), message, THREAD);
}

void JfrJavaSupport::throw_illegal_argument_exception(const char* message, TRAPS) {
  create_and_throw(vmSymbols::java_lang_IllegalArgumentException(), message, THREAD);
}

void JfrJavaSupport::throw_out_of_memory_error(const char* message, TRAPS) {
  create_and_throw(vmSymbols::java_lang_OutOfMemoryError(), message, THREAD);
}

void JfrJavaSupport::throw_class_format_error(const char* message, TRAPS) {
  create_and_throw(vmSymbols::java_lang_ClassFormatError(), message, THREAD);
}

void JfrJavaSupport::throw_runtime_exception(const char* message, TRAPS) {
  create_and_throw(vmSymbols::java_lang_RuntimeException(), message, THREAD);
}

void JfrJavaSupport::abort(jstring errorMsg, JavaThread* t) {
  DEBUG_ONLY(check_java_thread_in_vm(t));
  ResourceMark rm(t);
  abort(c_str(errorMsg, t));
}

void JfrJavaSupport::abort(const char* error_msg, bool dump_core /* true */) {
  if (error_msg != nullptr) {
    log_error(jfr, system)("%s", error_msg);
  }
  log_error(jfr, system)("%s", "An irrecoverable error in Jfr. Shutting down VM...");
  vm_abort(dump_core);
}

JfrJavaSupport::CAUSE JfrJavaSupport::_cause = JfrJavaSupport::VM_ERROR;
void JfrJavaSupport::set_cause(jthrowable throwable, JavaThread* t) {
  DEBUG_ONLY(check_java_thread_in_vm(t));

  HandleMark hm(t);
  Handle ex(t, JNIHandles::resolve_external_guard(throwable));

  if (ex.is_null()) {
    return;
  }

  if (ex->is_a(vmClasses::OutOfMemoryError_klass())) {
    _cause = OUT_OF_MEMORY;
    return;
  }
  if (ex->is_a(vmClasses::StackOverflowError_klass())) {
    _cause = STACK_OVERFLOW;
    return;
  }
  if (ex->is_a(vmClasses::Error_klass())) {
    _cause = VM_ERROR;
    return;
  }
  if (ex->is_a(vmClasses::RuntimeException_klass())) {
    _cause = RUNTIME_EXCEPTION;
    return;
  }
  if (ex->is_a(vmClasses::Exception_klass())) {
    _cause = UNKNOWN;
    return;
  }
}

void JfrJavaSupport::uncaught_exception(jthrowable throwable, JavaThread* t) {
  DEBUG_ONLY(check_java_thread_in_vm(t));
  assert(throwable != nullptr, "invariant");
  set_cause(throwable, t);
}

JfrJavaSupport::CAUSE JfrJavaSupport::cause() {
  return _cause;
}

const char* const JDK_JFR_MODULE_NAME = "jdk.jfr";
const char* const JDK_JFR_PACKAGE_NAME = "jdk/jfr";



void JfrJavaSupport::load_jdk_jfr_module(TRAPS) {
  DEBUG_ONLY(JfrJavaSupport::check_java_thread_in_vm(THREAD));
  ResourceMark rm(THREAD);
  HandleMark hm(THREAD);
  Handle h_module_name = java_lang_String::create_from_str(JDK_JFR_MODULE_NAME, CHECK);
  JavaValue result(T_OBJECT);
  JavaCalls::call_static(&result,
    vmClasses::module_Modules_klass(),
    vmSymbols::loadModule_name(),
    vmSymbols::loadModule_signature(),
    h_module_name,
    CHECK
  );
}

static bool is_jdk_jfr_module_in_readability_graph() {
  // take one of the packages in the module to be located and query for its definition.
  TempNewSymbol pkg_sym = SymbolTable::new_symbol(JDK_JFR_PACKAGE_NAME);
  return Modules::is_package_defined(pkg_sym, Handle());
}

static void print_module_resolution_error(outputStream* stream) {
  assert(stream != nullptr, "invariant");
  stream->print_cr("Module %s not found.", JDK_JFR_MODULE_NAME);
  stream->print_cr("Flight Recorder can not be enabled.");
}

bool JfrJavaSupport::is_jdk_jfr_module_available() {
  return is_jdk_jfr_module_in_readability_graph();
}

bool JfrJavaSupport::is_jdk_jfr_module_available(outputStream* stream, TRAPS) {
  if (!JfrJavaSupport::is_jdk_jfr_module_available()) {
    if (stream != nullptr) {
      print_module_resolution_error(stream);
    }
    return false;
  }
  return true;
}

typedef JfrOopTraceId<ThreadIdAccess> AccessThreadTraceId;

static JavaThread* get_native(jobject thread) {
  ThreadsListHandle tlh;
  JavaThread* native_thread = nullptr;
  (void)tlh.cv_internal_thread_to_JavaThread(thread, &native_thread, nullptr);
  return native_thread;
}

static bool is_virtual_thread(oop ref) {
  const Klass* const k = ref->klass();
  assert(k != nullptr, "invariant");
  return k->is_subclass_of(vmClasses::VirtualThread_klass());
}

jlong JfrJavaSupport::jfr_thread_id(JavaThread* jt, jobject thread) {
  assert(jt != nullptr, "invariant");
  oop ref = resolve(thread);
  if (ref == nullptr) {
    return 0;
  }
  const traceid tid = AccessThreadTraceId::id(ref);
  if (is_virtual_thread(ref)) {
    const u2 epoch = JfrTraceIdEpoch::epoch_generation();
    if (AccessThreadTraceId::epoch(ref) != epoch) {
      AccessThreadTraceId::set_epoch(ref, epoch);
      JfrCheckpointManager::write_checkpoint(jt, tid, ref);
    }
  }
  return static_cast<jlong>(tid);
}

void JfrJavaSupport::exclude(JavaThread* jt, oop ref, jobject thread) {
  if (ref != nullptr) {
    AccessThreadTraceId::exclude(ref);
    if (is_virtual_thread(ref)) {
      if (ref == jt->vthread()) {
        JfrThreadLocal::exclude_vthread(jt);
      }
      return;
    }
  }
  jt = get_native(thread);
  if (jt != nullptr) {
    JfrThreadLocal::exclude_jvm_thread(jt);
  }
}

void JfrJavaSupport::include(JavaThread* jt, oop ref, jobject thread) {
  if (ref != nullptr) {
    AccessThreadTraceId::include(ref);
    if (is_virtual_thread(ref)) {
      if (ref == jt->vthread()) {
        JfrThreadLocal::include_vthread(jt);
      }
      return;
    }
  }
  jt = get_native(thread);
  if (jt != nullptr) {
    JfrThreadLocal::include_jvm_thread(jt);
  }
}

void JfrJavaSupport::exclude(Thread* thread) {
  assert(thread != nullptr, "invariant");
  if (thread->is_Java_thread()) {
    JavaThread* const jt = JavaThread::cast(thread);
    exclude(jt, jt->threadObj(), nullptr);
    return;
  }
  JfrThreadLocal::exclude_jvm_thread(thread);
}

void JfrJavaSupport::include(Thread* thread) {
  assert(thread != nullptr, "invariant");
  if (thread->is_Java_thread()) {
    JavaThread* const jt = JavaThread::cast(thread);
    include(jt, jt->threadObj(), nullptr);
    return;
  }
  JfrThreadLocal::include_jvm_thread(thread);
}

void JfrJavaSupport::exclude(JavaThread* jt, jobject thread) {
  oop ref = resolve(thread);
  assert(ref != nullptr, "invariant");
  exclude(jt, ref, thread);
}

void JfrJavaSupport::include(JavaThread* jt, jobject thread) {
  oop ref = resolve(thread);
  assert(ref != nullptr, "invariant");
  include(jt, ref, thread);
}

bool JfrJavaSupport::is_excluded(jobject thread) {
  oop ref = resolve(thread);
  assert(ref != nullptr, "invariant");
  return AccessThreadTraceId::is_excluded(ref);
}

bool JfrJavaSupport::is_excluded(Thread* thread) {
  assert(thread != nullptr, "invariant");
  if (thread->is_Java_thread()) {
    JavaThread* const jt = JavaThread::cast(thread);
    oop ref = jt->threadObj();
    return ref != nullptr ? AccessThreadTraceId::is_excluded(ref) : false;
  }
  return JfrThreadLocal::is_jvm_thread_excluded(thread);
}

static const Klass* get_configuration_field_descriptor(const Handle& h_mirror, fieldDescriptor* descriptor, TRAPS) {
  assert(h_mirror.not_null(), "invariant");
  assert(descriptor != nullptr, "invariant");
  Klass* const k = java_lang_Class::as_Klass(h_mirror());
  assert(k->is_instance_klass(), "invariant");
  InstanceKlass* const ik = InstanceKlass::cast(k);
  if (ik->is_not_initialized()) {
    ik->initialize(CHECK_NULL);
  }
  assert(ik->is_being_initialized() || ik->is_initialized(), "invariant");
  const Klass* const typed_field_holder = ik->find_field(vmSymbols::eventConfiguration_name(),
                                                         vmSymbols::jdk_jfr_internal_event_EventConfiguration_signature(),
                                                         true,
                                                         descriptor);
  return typed_field_holder != nullptr ? typed_field_holder : ik->find_field(vmSymbols::eventConfiguration_name(),
                                                                          vmSymbols::object_signature(), // untyped
                                                                          true,
                                                                          descriptor);
}

jobject JfrJavaSupport::get_configuration(jobject clazz, TRAPS) {
  DEBUG_ONLY(JfrJavaSupport::check_java_thread_in_vm(THREAD));
  HandleMark hm(THREAD);
  const Handle h_mirror(Handle(THREAD, JNIHandles::resolve(clazz)));
  assert(h_mirror.not_null(), "invariant");
  fieldDescriptor configuration_field_descriptor;
  const Klass* const field_holder = get_configuration_field_descriptor(h_mirror, &configuration_field_descriptor, THREAD);
  if (field_holder == nullptr) {
    // The only reason should be that klass initialization failed.
    return nullptr;
  }
  assert(java_lang_Class::as_Klass(h_mirror()) == field_holder, "invariant");
  oop configuration_oop = h_mirror->obj_field(configuration_field_descriptor.offset());
  return configuration_oop != nullptr ? JfrJavaSupport::local_jni_handle(configuration_oop, THREAD) : nullptr;
}

bool JfrJavaSupport::set_configuration(jobject clazz, jobject configuration, TRAPS) {
  DEBUG_ONLY(JfrJavaSupport::check_java_thread_in_vm(THREAD));
  HandleMark hm(THREAD);
  const Handle h_mirror(Handle(THREAD, JNIHandles::resolve(clazz)));
  assert(h_mirror.not_null(), "invariant");
  fieldDescriptor configuration_field_descriptor;
  const Klass* const field_holder = get_configuration_field_descriptor(h_mirror, &configuration_field_descriptor, THREAD);
  if (field_holder == nullptr) {
    // The only reason should be that klass initialization failed.
    return false;
  }
  assert(java_lang_Class::as_Klass(h_mirror()) == field_holder, "invariant");
  const oop configuration_oop = JNIHandles::resolve(configuration);
  assert(configuration_oop != nullptr, "invariant");
  h_mirror->obj_field_put(configuration_field_descriptor.offset(), configuration_oop);
  return true;
}

bool JfrJavaSupport::is_instrumented(jobject clazz, TRAPS) {
  DEBUG_ONLY(JfrJavaSupport::check_java_thread_in_vm(THREAD));
  const Klass* const k = java_lang_Class::as_Klass(resolve_non_null(clazz));
  assert(k->is_instance_klass(), "invariant");
  return JfrEventClassTransformer::is_instrumented(InstanceKlass::cast(k));
}

bool JfrJavaSupport::on_thread_start(Thread* t) {
  assert(t != nullptr, "invariant");
  assert(Thread::current() == t, "invariant");
  if (!t->is_Java_thread()) {
    return true;
  }
  JavaThread* const jt = JavaThread::cast(t);
  assert(!JfrThreadLocal::is_vthread(jt), "invariant");
  if (is_excluded(jt)) {
    JfrThreadLocal::exclude_jvm_thread(jt);
    return false;
  }
  return true;
}

bool JfrJavaSupport::compute_field_offset(int &dest_offset,
                                          Klass* klass,
                                          Symbol* name_symbol,
                                          Symbol* signature_symbol,
                                          bool is_static,
                                          bool allow_super) {
  fieldDescriptor fd;
  const InstanceKlass* const ik = InstanceKlass::cast(klass);
  if (!find_field(ik, name_symbol, signature_symbol, &fd, is_static, allow_super)) {
    return false;
  }
  dest_offset = fd.offset();
  return true;
}<|MERGE_RESOLUTION|>--- conflicted
+++ resolved
@@ -440,14 +440,8 @@
   read_field(args, result, static_cast<Thread*>(THREAD));
 }
 
-<<<<<<< HEAD
-static void write_field(JfrJavaArguments* args, JavaValue* result, TRAPS) {
-  assert(args != nullptr, "invariant");
-  assert(result != nullptr, "invariant");
-=======
 static void write_field(JfrJavaArguments* args, TRAPS) {
-  assert(args != NULL, "invariant");
->>>>>>> e326b86d
+  assert(args != nullptr, "invariant");
   DEBUG_ONLY(JfrJavaSupport::check_java_thread_in_vm(THREAD));
 
   InstanceKlass* const klass = static_cast<InstanceKlass*>(args->klass());
@@ -464,13 +458,8 @@
 }
 
 void JfrJavaSupport::set_field(JfrJavaArguments* args, TRAPS) {
-<<<<<<< HEAD
-  assert(args != nullptr, "invariant");
-  write_field(args, args->result(), THREAD);
-=======
-  assert(args != NULL, "invariant");
+  assert(args != nullptr, "invariant");
   write_field(args, THREAD);
->>>>>>> e326b86d
 }
 
 void JfrJavaSupport::get_field(JfrJavaArguments* args, TRAPS) {
@@ -478,46 +467,14 @@
   read_field(args, args->result(), THREAD);
 }
 
-<<<<<<< HEAD
-void JfrJavaSupport::get_field(JfrJavaArguments* args, Thread* thread) {
-  assert(args != nullptr, "invariant");
-  read_field(args, args->result(), thread);
-}
-
-void JfrJavaSupport::get_field_local_ref(JfrJavaArguments* args, TRAPS) {
-  assert(args != nullptr, "invariant");
-  DEBUG_ONLY(check_java_thread_in_vm(THREAD));
-
-=======
 static void get_field_ref(JfrJavaArguments* args, bool local_ref, TRAPS) {
-  assert(args != NULL, "invariant");
+  assert(args != nullptr, "invariant");
   DEBUG_ONLY(JfrJavaSupport::check_java_thread_in_vm(THREAD));
->>>>>>> e326b86d
   JavaValue* const result = args->result();
   assert(result != nullptr, "invariant");
   assert(result->get_type() == T_OBJECT, "invariant");
   read_field(args, result, CHECK);
   const oop obj = result->get_oop();
-<<<<<<< HEAD
-
-  if (obj != nullptr) {
-    result->set_jobject(local_jni_handle(obj, THREAD));
-  }
-}
-
-void JfrJavaSupport::get_field_global_ref(JfrJavaArguments* args, TRAPS) {
-  assert(args != nullptr, "invariant");
-  DEBUG_ONLY(check_java_thread_in_vm(THREAD));
-
-  JavaValue* const result = args->result();
-  assert(result != nullptr, "invariant");
-  assert(result->get_type() == T_OBJECT, "invariant");
-  read_field(args, result, CHECK);
-  const oop obj = result->get_oop();
-  if (obj != nullptr) {
-    result->set_jobject(global_jni_handle(obj, THREAD));
-  }
-=======
   if (obj == nullptr) {
     return;
   }
@@ -534,7 +491,6 @@
 
 void JfrJavaSupport::get_field_global_ref(JfrJavaArguments* args, TRAPS) {
   get_field_ref(args, false /* local_ref */, THREAD);
->>>>>>> e326b86d
 }
 
 /*
