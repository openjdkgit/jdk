/*
 * Copyright (c) 2012, 2022, Oracle and/or its affiliates. All rights reserved.
 * DO NOT ALTER OR REMOVE COPYRIGHT NOTICES OR THIS FILE HEADER.
 *
 * This code is free software; you can redistribute it and/or modify it
 * under the terms of the GNU General Public License version 2 only, as
 * published by the Free Software Foundation.
 *
 * This code is distributed in the hope that it will be useful, but WITHOUT
 * ANY WARRANTY; without even the implied warranty of MERCHANTABILITY or
 * FITNESS FOR A PARTICULAR PURPOSE.  See the GNU General Public License
 * version 2 for more details (a copy is included in the LICENSE file that
 * accompanied this code).
 *
 * You should have received a copy of the GNU General Public License version
 * 2 along with this work; if not, write to the Free Software Foundation,
 * Inc., 51 Franklin St, Fifth Floor, Boston, MA 02110-1301 USA.
 *
 * Please contact Oracle, 500 Oracle Parkway, Redwood Shores, CA 94065 USA
 * or visit www.oracle.com if you need additional information or have any
 * questions.
 *
 */

#ifndef SHARE_JFR_RECORDER_SERVICE_JFREVENT_HPP
#define SHARE_JFR_RECORDER_SERVICE_JFREVENT_HPP

#include "jfr/recorder/jfrEventSetting.inline.hpp"
#include "jfr/recorder/service/jfrEventThrottler.hpp"
#include "jfr/recorder/stacktrace/jfrStackTraceRepository.hpp"
#include "jfr/utilities/jfrTime.hpp"
#include "jfr/utilities/jfrTypes.hpp"
#include "jfr/writers/jfrNativeEventWriter.hpp"
#include "runtime/thread.hpp"
#include "utilities/exceptions.hpp"
#include "utilities/ticks.hpp"
#ifdef ASSERT
#include "utilities/bitMap.hpp"
#endif

#ifdef ASSERT
class JfrEventVerifier {
  template <typename>
  friend class JfrEvent;
 private:
  // Verification of fields.
  BitMap::bm_word_t _verification_storage[1];
  BitMapView _verification_bit_map;
  bool _committed;

  JfrEventVerifier();
  void check(BitMap::idx_t field_idx) const;
  void set_field_bit(size_t field_idx);
  bool verify_field_bit(size_t field_idx) const;
  void set_committed();
  void clear_committed();
  bool committed() const;
};
#endif // ASSERT

template <typename T>
class JfrEvent {
 private:
  jlong _start_time;
  jlong _end_time;
  bool _started;
  bool _untimed;
  bool _should_commit;
  bool _evaluated;

 protected:
  JfrEvent(EventStartTime timing=TIMED) : _start_time(0), _end_time(0),
                                          _started(false), _untimed(timing == UNTIMED),
                                          _should_commit(false), _evaluated(false)
#ifdef ASSERT
  , _verifier()
#endif
  {
    if (T::is_enabled() && JfrThreadLocal::is_included(Thread::current())) {
      _started = true;
      if (TIMED == timing && !T::isInstant) {
        set_starttime(JfrTicks::now());
      }
    }
  }

  void commit() {
    assert(!_verifier.committed(), "event already committed");
    if (!should_write()) {
      return;
    }
    write_event();
    DEBUG_ONLY(_verifier.set_committed();)
  }

 public:
  void set_starttime(const JfrTicks& time) {
    _start_time = time.value();
  }

  void set_endtime(const JfrTicks& time) {
    _end_time = time.value();
  }

  void set_starttime(const Ticks& time) {
    _start_time = JfrTime::is_ft_enabled() ? time.ft_value() : time.value();
  }

  void set_endtime(const Ticks& time) {
    _end_time = JfrTime::is_ft_enabled() ? time.ft_value() : time.value();
  }

  static bool is_enabled() {
    return JfrEventSetting::is_enabled(T::eventId);
  }

  static bool is_stacktrace_enabled() {
    return JfrEventSetting::has_stacktrace(T::eventId);
  }

  static bool is_large() {
    return JfrEventSetting::is_large(T::eventId);
  }

  static void set_large() {
    JfrEventSetting::set_large(T::eventId);
  }

  static JfrEventId id() {
    return T::eventId;
  }

  static bool is_instant() {
    return T::isInstant;
  }

  static bool is_requestable() {
    return T::isRequestable;
  }

  static bool has_thread() {
    return T::hasThread;
  }

  static bool has_stacktrace() {
    return T::hasStackTrace;
  }

  bool is_started() const {
    return _started;
  }

  bool should_commit() {
    if (!_started) {
      return false;
    }
    if (_untimed) {
      return true;
    }
    if (_evaluated) {
      return _should_commit;
    }
    _should_commit = evaluate();
    _evaluated = true;
    return _should_commit;
  }

 private:
  bool should_write() {
    return _started && (_evaluated ? _should_commit : evaluate());
  }

  bool evaluate() {
    assert(_started, "invariant");
    if (_start_time == 0) {
      set_starttime(JfrTicks::now());
    } else if (_end_time == 0) {
      set_endtime(JfrTicks::now());
    }
    if (T::isInstant || T::isRequestable) {
      return T::hasThrottle ? JfrEventThrottler::accept(T::eventId, _untimed ? 0 : _start_time) : true;
    }
    if (_end_time - _start_time < JfrEventSetting::threshold(T::eventId)) {
      return false;
    }
    return T::hasThrottle ? JfrEventThrottler::accept(T::eventId, _untimed ? 0 : _end_time) : true;
  }

  traceid thread_id(Thread* thread) {
    return T::hasThread ? JfrThreadLocal::thread_id(thread) : 0;
  }

  traceid stack_trace_id(Thread* thread, const JfrThreadLocal* tl) {
    return T::hasStackTrace && is_stacktrace_enabled() ?
      tl->has_cached_stack_trace() ? tl->cached_stack_trace_id() :
        JfrStackTraceRepository::record(thread) : 0;
  }

  /*
   * Support for virtual threads involves oops, access of which may trigger
   * events, i.e. load barriers. Hence, write_event() must be re-entrant
   * for recursion. Getting the thread id and capturing a stacktrace may
   * involve oop access, and are therefore hoisted before claiming a buffer
   * and binding it to a writer.
   */
  void write_event() {
    DEBUG_ONLY(assert_precondition();)
    Thread* const thread = Thread::current();
    JfrThreadLocal* const tl = thread->jfr_thread_local();
    const traceid tid = thread_id(thread);
    const traceid sid = stack_trace_id(thread, tl);
    // Keep tid and sid above this line.
    JfrBuffer* const buffer = tl->native_buffer();
    if (buffer == nullptr) {
      // Most likely a pending OOM.
      return;
    }
    bool large = is_large();
<<<<<<< HEAD
    if (write_sized_event(buffer, thread, tid, sid, large)) {
      // Event written succesfully.
      return;
    }
    if (!large) {
      // Try large size.
      if (write_sized_event(buffer, thread, tid, sid, true)) {
        // Event written succesfully, use large size from now on.
=======
    if (write_sized_event(buffer, event_thread, tl, large)) {
      // Event written successfully
      return;
    }
    if (!large) {
      // Try large size
      if (write_sized_event(buffer, event_thread, tl, true)) {
        // Event written successfully, use large size from now on
>>>>>>> 5291ec8d
        set_large();
      }
    }
  }

  bool write_sized_event(JfrBuffer* buffer, Thread* thread, traceid tid, traceid sid, bool large_size) {
    JfrNativeEventWriter writer(buffer, thread);
    writer.begin_event_write(large_size);
    writer.write<u8>(T::eventId);
    assert(_start_time != 0, "invariant");
    writer.write(_start_time);
    if (!(T::isInstant || T::isRequestable) || T::hasCutoff) {
      assert(_end_time != 0, "invariant");
      writer.write(_end_time - _start_time);
    }
    if (T::hasThread) {
      writer.write(tid);
    }
    if (T::hasStackTrace) {
      writer.write(sid);
    }
    // Payload.
    static_cast<T*>(this)->writeData(writer);
    return writer.end_event_write(large_size) > 0;
  }

#ifdef ASSERT
 private:
  // Verification of fields.
  JfrEventVerifier _verifier;

  void assert_precondition() {
    assert(T::eventId >= FIRST_EVENT_ID, "event id underflow invariant");
    assert(T::eventId <= LAST_EVENT_ID, "event id overflow invariant");
    DEBUG_ONLY(static_cast<T*>(this)->verify());
  }

 protected:
  void set_field_bit(size_t field_idx) {
    _verifier.set_field_bit(field_idx);
    // It is ok to reuse an already committed event
    // granted you provide new informational content.
    _verifier.clear_committed();
  }

  bool verify_field_bit(size_t field_idx) const {
    return _verifier.verify_field_bit(field_idx);
  }
#endif // ASSERT
};

#endif // SHARE_JFR_RECORDER_SERVICE_JFREVENT_HPP<|MERGE_RESOLUTION|>--- conflicted
+++ resolved
@@ -216,25 +216,14 @@
       return;
     }
     bool large = is_large();
-<<<<<<< HEAD
     if (write_sized_event(buffer, thread, tid, sid, large)) {
-      // Event written succesfully.
+      // Event written successfully
       return;
     }
     if (!large) {
       // Try large size.
       if (write_sized_event(buffer, thread, tid, sid, true)) {
-        // Event written succesfully, use large size from now on.
-=======
-    if (write_sized_event(buffer, event_thread, tl, large)) {
-      // Event written successfully
-      return;
-    }
-    if (!large) {
-      // Try large size
-      if (write_sized_event(buffer, event_thread, tl, true)) {
-        // Event written successfully, use large size from now on
->>>>>>> 5291ec8d
+        // Event written successfully, use large size from now on.
         set_large();
       }
     }
