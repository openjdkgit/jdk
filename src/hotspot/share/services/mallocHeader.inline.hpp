--- conflicted
+++ resolved
@@ -61,29 +61,11 @@
   set_footer(_footer_canary_dead_mark);
 }
 
-<<<<<<< HEAD
 inline bool MallocHeader::is_valid_malloced_pointer(const void* payload, char* msg, size_t msglen) {
   // Handle the pointer as an integral type
   uintptr_t ptr = reinterpret_cast<uintptr_t>(payload);
-  // Weed out obviously wrong block addresses of nullptr or very low
+  // Weed out obviously wrong block addresses of null or very low
   // values. Note that we should not call this for ::free(nullptr),
-=======
-inline void MallocHeader::assert_block_integrity() const {
-  char msg[256];
-  address corruption = nullptr;
-  if (!check_block_integrity(msg, sizeof(msg), &corruption)) {
-    print_block_on_error(tty, corruption != nullptr ? corruption : (address)this);
-    fatal("NMT corruption: Block at " PTR_FORMAT ": %s", p2i(this), msg);
-  }
-}
-
-inline bool MallocHeader::check_block_integrity(char* msg, size_t msglen, address* p_corruption) const {
-  // Note: if you modify the error messages here, make sure you
-  // adapt the associated gtests too.
-
-  // Weed out obviously wrong block addresses of null or very low
-  // values. Note that we should not call this for ::free(null),
->>>>>>> 2a8ae2ff
   // which should be handled by os::free() above us.
   if (ptr < K) {
     jio_snprintf(msg, msglen, "invalid block address");
