--- conflicted
+++ resolved
@@ -863,14 +863,7 @@
 }
 
 void PerfMapDCmd::execute(DCmdSource source, TRAPS) {
-<<<<<<< HEAD
-  CodeCache::write_perf_map(_filename.value().get());
-=======
-  // The check for _filename.is_set() is because we don't want to use
-  // DEFAULT_PERFMAP_FILENAME, since it is meant as a description
-  // of the default, not the actual default.
-  CodeCache::write_perf_map(_filename.is_set() ? _filename.value() : nullptr, output());
->>>>>>> 2f2223d7
+  CodeCache::write_perf_map(_filename.value().get(), output());
 }
 #endif // LINUX
 
