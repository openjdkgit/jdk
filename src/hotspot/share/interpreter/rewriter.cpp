/*
 * Copyright (c) 1998, 2022, Oracle and/or its affiliates. All rights reserved.
 * DO NOT ALTER OR REMOVE COPYRIGHT NOTICES OR THIS FILE HEADER.
 *
 * This code is free software; you can redistribute it and/or modify it
 * under the terms of the GNU General Public License version 2 only, as
 * published by the Free Software Foundation.
 *
 * This code is distributed in the hope that it will be useful, but WITHOUT
 * ANY WARRANTY; without even the implied warranty of MERCHANTABILITY or
 * FITNESS FOR A PARTICULAR PURPOSE.  See the GNU General Public License
 * version 2 for more details (a copy is included in the LICENSE file that
 * accompanied this code).
 *
 * You should have received a copy of the GNU General Public License version
 * 2 along with this work; if not, write to the Free Software Foundation,
 * Inc., 51 Franklin St, Fifth Floor, Boston, MA 02110-1301 USA.
 *
 * Please contact Oracle, 500 Oracle Parkway, Redwood Shores, CA 94065 USA
 * or visit www.oracle.com if you need additional information or have any
 * questions.
 *
 */

#include "precompiled.hpp"
#include "cds/metaspaceShared.hpp"
#include "classfile/vmClasses.hpp"
#include "interpreter/bytecodes.hpp"
#include "interpreter/interpreter.hpp"
#include "interpreter/rewriter.hpp"
#include "memory/metadataFactory.hpp"
#include "memory/resourceArea.hpp"
#include "oops/constantPool.hpp"
#include "oops/generateOopMap.hpp"
#include "prims/methodHandles.hpp"
#include "runtime/arguments.hpp"
#include "runtime/fieldDescriptor.inline.hpp"
#include "runtime/handles.inline.hpp"

// Computes a CPC map (new_index -> original_index) for constant pool entries
// that are referred to by the interpreter at runtime via the constant pool cache.
// Also computes a CP map (original_index -> new_index).
// Marks entries in CP which require additional processing.
void Rewriter::compute_index_maps() {
  const int length  = _pool->length();
  init_maps(length);
  bool saw_mh_symbol = false;
  for (int i = 0; i < length; i++) {
    int tag = _pool->tag_at(i).value();
    switch (tag) {
      case JVM_CONSTANT_Fieldref          :
         add_cp_cache_entry(i);
         add_field_entry(i);
         break;
      case JVM_CONSTANT_InterfaceMethodref: // fall through
      case JVM_CONSTANT_Methodref         : // fall through
        add_cp_cache_entry(i);
        break;
      case JVM_CONSTANT_Dynamic:
        assert(_pool->has_dynamic_constant(), "constant pool's _has_dynamic_constant flag not set");
        add_resolved_references_entry(i);
        break;
      case JVM_CONSTANT_String            : // fall through
      case JVM_CONSTANT_MethodHandle      : // fall through
      case JVM_CONSTANT_MethodType        : // fall through
        add_resolved_references_entry(i);
        break;
      case JVM_CONSTANT_Utf8:
        if (_pool->symbol_at(i) == vmSymbols::java_lang_invoke_MethodHandle() ||
            _pool->symbol_at(i) == vmSymbols::java_lang_invoke_VarHandle()) {
          saw_mh_symbol = true;
        }
        break;
    }
  }

  // Record limits of resolved reference map for constant pool cache indices
  record_map_limits();

  guarantee((int) _cp_cache_map.length() - 1 <= (int) ((u2)-1),
            "all cp cache indexes fit in a u2");

  if (saw_mh_symbol) {
    _method_handle_invokers.at_grow(length, 0);
  }
}

// Unrewrite the bytecodes if an error occurs.
void Rewriter::restore_bytecodes(Thread* thread) {
  int len = _methods->length();
  bool invokespecial_error = false;

  for (int i = len-1; i >= 0; i--) {
    Method* method = _methods->at(i);
    scan_method(thread, method, true, &invokespecial_error);
    assert(!invokespecial_error, "reversing should not get an invokespecial error");
  }
}

// Creates a constant pool cache given a CPC map
void Rewriter::make_constant_pool_cache(TRAPS) {
  ClassLoaderData* loader_data = _pool->pool_holder()->class_loader_data();
  ConstantPoolCache* cache =
      ConstantPoolCache::allocate(loader_data, _cp_cache_map,
                                  _invokedynamic_cp_cache_map,
                                  _invokedynamic_references_map, CHECK);

  // initialize object cache in constant pool
  _pool->set_cache(cache);
  cache->set_constant_pool(_pool());

  // _resolved_references is stored in pool->cache(), so need to be done after
  // the above lines.
  _pool->initialize_resolved_references(loader_data, _resolved_references_map,
                                        _resolved_reference_limit,
                                        THREAD);
#if INCLUDE_CDS
  if (!HAS_PENDING_EXCEPTION && Arguments::is_dumping_archive()) {
    if (_pool->pool_holder()->is_shared()) {
      assert(DynamicDumpSharedSpaces, "must be");
      // We are linking a shared class from the base archive. This
      // class won't be written into the dynamic archive, so there's no
      // need to save its CpCaches.
    } else {
      cache->save_for_archive(THREAD);
    }
  }
#endif

  if (UseNewConstantPool) {
    Array<CPFieldEntry>* field_entries = MetadataFactory::new_array<CPFieldEntry>(loader_data,
                                          _field_entries_map.length(),
                                          CHECK);
    _pool->set_field_entries(field_entries);
    for (int i = 0; i < _field_entries_map.length(); i++) {
      field_entries->adr_at(i)->set_cp_index((u2)_field_entries_map.at(i));
    }
  }

  // Clean up constant pool cache if initialize_resolved_references() failed.
  if (HAS_PENDING_EXCEPTION) {
<<<<<<< HEAD
    if (_pool->cache() != NULL) {
      MetadataFactory::free_metadata(loader_data, cache);
      _pool->set_cache(NULL);  // so the verifier isn't confused
    }
    if (UseNewConstantPool) {
      if (_pool->field_entries() != NULL) {
        MetadataFactory::free_array(loader_data, _pool->field_entries());
        _pool->set_field_entries(NULL);
      }
    }
  } else {
    DEBUG_ONLY(
    if (DumpSharedSpaces) {
      cache->verify_just_initialized();
    })
=======
    MetadataFactory::free_metadata(loader_data, cache);
    _pool->set_cache(NULL);  // so the verifier isn't confused
>>>>>>> aff9a696
  }
}



// The new finalization semantics says that registration of
// finalizable objects must be performed on successful return from the
// Object.<init> constructor.  We could implement this trivially if
// <init> were never rewritten but since JVMTI allows this to occur, a
// more complicated solution is required.  A special return bytecode
// is used only by Object.<init> to signal the finalization
// registration point.  Additionally local 0 must be preserved so it's
// available to pass to the registration function.  For simplicity we
// require that local 0 is never overwritten so it's available as an
// argument for registration.

void Rewriter::rewrite_Object_init(const methodHandle& method, TRAPS) {
  RawBytecodeStream bcs(method);
  while (!bcs.is_last_bytecode()) {
    Bytecodes::Code opcode = bcs.raw_next();
    switch (opcode) {
      case Bytecodes::_return: *bcs.bcp() = Bytecodes::_return_register_finalizer; break;

      case Bytecodes::_istore:
      case Bytecodes::_lstore:
      case Bytecodes::_fstore:
      case Bytecodes::_dstore:
      case Bytecodes::_astore:
        if (bcs.get_index() != 0) continue;

        // fall through
      case Bytecodes::_istore_0:
      case Bytecodes::_lstore_0:
      case Bytecodes::_fstore_0:
      case Bytecodes::_dstore_0:
      case Bytecodes::_astore_0:
        THROW_MSG(vmSymbols::java_lang_IncompatibleClassChangeError(),
                  "can't overwrite local 0 in Object.<init>");
        break;

      default:
        break;
    }
  }
}


// Rewrite a classfile-order CP index into a native-order CPC index.
void Rewriter::rewrite_member_reference(address bcp, int offset, bool reverse, bool is_field) {
  address p = bcp + offset;
  if (!reverse) {
    int  cp_index    = Bytes::get_Java_u2(p);
    int  cache_index = cp_entry_to_cp_cache(cp_index);
    if (UseNewConstantPool && is_field) {
      cache_index = cp_entry_to_field_entry(cp_index);
    }
    Bytes::put_native_u2(p, cache_index);
    if (!_method_handle_invokers.is_empty())
      maybe_rewrite_invokehandle(p - 1, cp_index, cache_index, reverse);
  } else {
    if (UseNewConstantPool) {
      fatal("Not supported yet");
    }
    int cache_index = Bytes::get_native_u2(p);
    int pool_index = cp_cache_entry_pool_index(cache_index);
    Bytes::put_Java_u2(p, pool_index);
    if (!_method_handle_invokers.is_empty())
      maybe_rewrite_invokehandle(p - 1, pool_index, cache_index, reverse);
  }
}

// If the constant pool entry for invokespecial is InterfaceMethodref,
// we need to add a separate cpCache entry for its resolution, because it is
// different than the resolution for invokeinterface with InterfaceMethodref.
// These cannot share cpCache entries.
void Rewriter::rewrite_invokespecial(address bcp, int offset, bool reverse, bool* invokespecial_error) {
  address p = bcp + offset;
  if (!reverse) {
    int cp_index = Bytes::get_Java_u2(p);
    if (_pool->tag_at(cp_index).is_interface_method()) {
      int cache_index = add_invokespecial_cp_cache_entry(cp_index);
      if (cache_index != (int)(jushort) cache_index) {
        *invokespecial_error = true;
      }
      Bytes::put_native_u2(p, cache_index);
    } else {
      rewrite_member_reference(bcp, offset, reverse, false);
    }
  } else {
    rewrite_member_reference(bcp, offset, reverse, false);
  }
}


// Adjust the invocation bytecode for a signature-polymorphic method (MethodHandle.invoke, etc.)
void Rewriter::maybe_rewrite_invokehandle(address opc, int cp_index, int cache_index, bool reverse) {
  if (!reverse) {
    if ((*opc) == (u1)Bytecodes::_invokevirtual ||
        // allow invokespecial as an alias, although it would be very odd:
        (*opc) == (u1)Bytecodes::_invokespecial) {
      assert(_pool->tag_at(cp_index).is_method(), "wrong index");
      // Determine whether this is a signature-polymorphic method.
      if (cp_index >= _method_handle_invokers.length())  return;
      int status = _method_handle_invokers.at(cp_index);
      assert(status >= -1 && status <= 1, "oob tri-state");
      if (status == 0) {
        if (_pool->klass_ref_at_noresolve(cp_index) == vmSymbols::java_lang_invoke_MethodHandle() &&
            MethodHandles::is_signature_polymorphic_name(vmClasses::MethodHandle_klass(),
                                                         _pool->name_ref_at(cp_index))) {
          // we may need a resolved_refs entry for the appendix
          add_invokedynamic_resolved_references_entry(cp_index, cache_index);
          status = +1;
        } else if (_pool->klass_ref_at_noresolve(cp_index) == vmSymbols::java_lang_invoke_VarHandle() &&
                   MethodHandles::is_signature_polymorphic_name(vmClasses::VarHandle_klass(),
                                                                _pool->name_ref_at(cp_index))) {
          // we may need a resolved_refs entry for the appendix
          add_invokedynamic_resolved_references_entry(cp_index, cache_index);
          status = +1;
        } else {
          status = -1;
        }
        _method_handle_invokers.at(cp_index) = status;
      }
      // We use a special internal bytecode for such methods (if non-static).
      // The basic reason for this is that such methods need an extra "appendix" argument
      // to transmit the call site's intended call type.
      if (status > 0) {
        (*opc) = (u1)Bytecodes::_invokehandle;
      }
    }
  } else {
    // Do not need to look at cp_index.
    if ((*opc) == (u1)Bytecodes::_invokehandle) {
      (*opc) = (u1)Bytecodes::_invokevirtual;
      // Ignore corner case of original _invokespecial instruction.
      // This is safe because (a) the signature polymorphic method was final, and
      // (b) the implementation of MethodHandle will not call invokespecial on it.
    }
  }
}


void Rewriter::rewrite_invokedynamic(address bcp, int offset, bool reverse) {
  address p = bcp + offset;
  assert(p[-1] == Bytecodes::_invokedynamic, "not invokedynamic bytecode");
  if (!reverse) {
    int cp_index = Bytes::get_Java_u2(p);
    int cache_index = add_invokedynamic_cp_cache_entry(cp_index);
    int resolved_index = add_invokedynamic_resolved_references_entry(cp_index, cache_index);
    // Replace the trailing four bytes with a CPC index for the dynamic
    // call site.  Unlike other CPC entries, there is one per bytecode,
    // not just one per distinct CP entry.  In other words, the
    // CPC-to-CP relation is many-to-one for invokedynamic entries.
    // This means we must use a larger index size than u2 to address
    // all these entries.  That is the main reason invokedynamic
    // must have a five-byte instruction format.  (Of course, other JVM
    // implementations can use the bytes for other purposes.)
    // Note: We use native_u4 format exclusively for 4-byte indexes.
    Bytes::put_native_u4(p, ConstantPool::encode_invokedynamic_index(cache_index));
    // add the bcp in case we need to patch this bytecode if we also find a
    // invokespecial/InterfaceMethodref in the bytecode stream
    _patch_invokedynamic_bcps->push(p);
    _patch_invokedynamic_refs->push(resolved_index);
  } else {
    int cache_index = ConstantPool::decode_invokedynamic_index(
                        Bytes::get_native_u4(p));
    // We will reverse the bytecode rewriting _after_ adjusting them.
    // Adjust the cache index by offset to the invokedynamic entries in the
    // cpCache plus the delta if the invokedynamic bytecodes were adjusted.
    int adjustment = cp_cache_delta() + _first_iteration_cp_cache_limit;
    int cp_index = invokedynamic_cp_cache_entry_pool_index(cache_index - adjustment);
    assert(_pool->tag_at(cp_index).is_invoke_dynamic(), "wrong index");
    // zero out 4 bytes
    Bytes::put_Java_u4(p, 0);
    Bytes::put_Java_u2(p, cp_index);
  }
}

void Rewriter::patch_invokedynamic_bytecodes() {
  // If the end of the cp_cache is the same as after initializing with the
  // cpool, nothing needs to be done.  Invokedynamic bytecodes are at the
  // correct offsets. ie. no invokespecials added
  int delta = cp_cache_delta();
  if (delta > 0) {
    int length = _patch_invokedynamic_bcps->length();
    assert(length == _patch_invokedynamic_refs->length(),
           "lengths should match");
    for (int i = 0; i < length; i++) {
      address p = _patch_invokedynamic_bcps->at(i);
      int cache_index = ConstantPool::decode_invokedynamic_index(
                          Bytes::get_native_u4(p));
      Bytes::put_native_u4(p, ConstantPool::encode_invokedynamic_index(cache_index + delta));

      // invokedynamic resolved references map also points to cp cache and must
      // add delta to each.
      int resolved_index = _patch_invokedynamic_refs->at(i);
        assert(_invokedynamic_references_map.at(resolved_index) == cache_index,
             "should be the same index");
        _invokedynamic_references_map.at_put(resolved_index, cache_index + delta);
    }
  }
}


// Rewrite some ldc bytecodes to _fast_aldc
void Rewriter::maybe_rewrite_ldc(address bcp, int offset, bool is_wide,
                                 bool reverse) {
  if (!reverse) {
    assert((*bcp) == (is_wide ? Bytecodes::_ldc_w : Bytecodes::_ldc), "not ldc bytecode");
    address p = bcp + offset;
    int cp_index = is_wide ? Bytes::get_Java_u2(p) : (u1)(*p);
    constantTag tag = _pool->tag_at(cp_index).value();

    if (tag.is_method_handle() ||
        tag.is_method_type() ||
        tag.is_string() ||
        (tag.is_dynamic_constant() &&
         // keep regular ldc interpreter logic for condy primitives
         is_reference_type(Signature::basic_type(_pool->uncached_signature_ref_at(cp_index))))
        ) {
      int ref_index = cp_entry_to_resolved_references(cp_index);
      if (is_wide) {
        (*bcp) = Bytecodes::_fast_aldc_w;
        assert(ref_index == (u2)ref_index, "index overflow");
        Bytes::put_native_u2(p, ref_index);
      } else {
        (*bcp) = Bytecodes::_fast_aldc;
        assert(ref_index == (u1)ref_index, "index overflow");
        (*p) = (u1)ref_index;
      }
    }
  } else {
    Bytecodes::Code rewritten_bc =
              (is_wide ? Bytecodes::_fast_aldc_w : Bytecodes::_fast_aldc);
    if ((*bcp) == rewritten_bc) {
      address p = bcp + offset;
      int ref_index = is_wide ? Bytes::get_native_u2(p) : (u1)(*p);
      int pool_index = resolved_references_entry_to_pool_index(ref_index);
      if (is_wide) {
        (*bcp) = Bytecodes::_ldc_w;
        assert(pool_index == (u2)pool_index, "index overflow");
        Bytes::put_Java_u2(p, pool_index);
      } else {
        (*bcp) = Bytecodes::_ldc;
        assert(pool_index == (u1)pool_index, "index overflow");
        (*p) = (u1)pool_index;
      }
    }
  }
}


// Rewrites a method given the index_map information
void Rewriter::scan_method(Thread* thread, Method* method, bool reverse, bool* invokespecial_error) {

  int nof_jsrs = 0;
  bool has_monitor_bytecodes = false;
  Bytecodes::Code c;

  // Bytecodes and their length
  const address code_base = method->code_base();
  const int code_length = method->code_size();

  int bc_length;
  for (int bci = 0; bci < code_length; bci += bc_length) {
    address bcp = code_base + bci;
    int prefix_length = 0;
    c = (Bytecodes::Code)(*bcp);

    // Since we have the code, see if we can get the length
    // directly. Some more complicated bytecodes will report
    // a length of zero, meaning we need to make another method
    // call to calculate the length.
    bc_length = Bytecodes::length_for(c);
    if (bc_length == 0) {
      bc_length = Bytecodes::length_at(method, bcp);

      // length_at will put us at the bytecode after the one modified
      // by 'wide'. We don't currently examine any of the bytecodes
      // modified by wide, but in case we do in the future...
      if (c == Bytecodes::_wide) {
        prefix_length = 1;
        c = (Bytecodes::Code)bcp[1];
      }
    }

    // Continuing with an invalid bytecode will fail in the loop below.
    // So guarantee here.
    guarantee(bc_length > 0, "Verifier should have caught this invalid bytecode");

    switch (c) {
      case Bytecodes::_lookupswitch   : {
#ifndef ZERO
        Bytecode_lookupswitch bc(method, bcp);
        (*bcp) = (
          bc.number_of_pairs() < BinarySwitchThreshold
          ? Bytecodes::_fast_linearswitch
          : Bytecodes::_fast_binaryswitch
        );
#endif
        break;
      }
      case Bytecodes::_fast_linearswitch:
      case Bytecodes::_fast_binaryswitch: {
#ifndef ZERO
        (*bcp) = Bytecodes::_lookupswitch;
#endif
        break;
      }

      case Bytecodes::_invokespecial  : {
        rewrite_invokespecial(bcp, prefix_length+1, reverse, invokespecial_error);
        break;
      }

      case Bytecodes::_putstatic      :
      case Bytecodes::_putfield       : {
        if (!reverse) {
          // Check if any final field of the class given as parameter is modified
          // outside of initializer methods of the class. Fields that are modified
          // are marked with a flag. For marked fields, the compilers do not perform
          // constant folding (as the field can be changed after initialization).
          //
          // The check is performed after verification and only if verification has
          // succeeded. Therefore, the class is guaranteed to be well-formed.
          InstanceKlass* klass = method->method_holder();
          u2 bc_index = Bytes::get_Java_u2(bcp + prefix_length + 1);
          constantPoolHandle cp(thread, method->constants());
          Symbol* ref_class_name = cp->klass_name_at(cp->klass_ref_index_at(bc_index));

          if (klass->name() == ref_class_name) {
            Symbol* field_name = cp->name_ref_at(bc_index);
            Symbol* field_sig = cp->signature_ref_at(bc_index);

            fieldDescriptor fd;
            if (klass->find_field(field_name, field_sig, &fd) != NULL) {
              if (fd.access_flags().is_final()) {
                if (fd.access_flags().is_static()) {
                  if (!method->is_static_initializer()) {
                    fd.set_has_initialized_final_update(true);
                  }
                } else {
                  if (!method->is_object_initializer()) {
                    fd.set_has_initialized_final_update(true);
                  }
                }
              }
            }
          }
        }
      }
      // fall through
      case Bytecodes::_getstatic      : // fall through
      case Bytecodes::_getfield       :
        rewrite_member_reference(bcp, prefix_length+1, reverse, true);
        break;
      case Bytecodes::_invokevirtual  : // fall through
      case Bytecodes::_invokestatic   :
      case Bytecodes::_invokeinterface:
      case Bytecodes::_invokehandle   : // if reverse=true
        rewrite_member_reference(bcp, prefix_length+1, reverse, false);
        break;
      case Bytecodes::_invokedynamic:
        rewrite_invokedynamic(bcp, prefix_length+1, reverse);
        break;
      case Bytecodes::_ldc:
      case Bytecodes::_fast_aldc:  // if reverse=true
        maybe_rewrite_ldc(bcp, prefix_length+1, false, reverse);
        break;
      case Bytecodes::_ldc_w:
      case Bytecodes::_fast_aldc_w:  // if reverse=true
        maybe_rewrite_ldc(bcp, prefix_length+1, true, reverse);
        break;
      case Bytecodes::_jsr            : // fall through
      case Bytecodes::_jsr_w          : nof_jsrs++;                   break;
      case Bytecodes::_monitorenter   : // fall through
      case Bytecodes::_monitorexit    : has_monitor_bytecodes = true; break;

      default: break;
    }
  }

  // Update access flags
  if (has_monitor_bytecodes) {
    method->set_has_monitor_bytecodes();
  }

  // The present of a jsr bytecode implies that the method might potentially
  // have to be rewritten, so we run the oopMapGenerator on the method
  if (nof_jsrs > 0) {
    method->set_has_jsrs();
    // Second pass will revisit this method.
    assert(method->has_jsrs(), "didn't we just set this?");
  }
}

// After constant pool is created, revisit methods containing jsrs.
methodHandle Rewriter::rewrite_jsrs(const methodHandle& method, TRAPS) {
  ResourceMark rm(THREAD);
  ResolveOopMapConflicts romc(method);
  methodHandle new_method = romc.do_potential_rewrite(CHECK_(methodHandle()));
  // Update monitor matching info.
  if (romc.monitor_safe()) {
    new_method->set_guaranteed_monitor_matching();
  }

  return new_method;
}

void Rewriter::rewrite_bytecodes(TRAPS) {
  assert(_pool->cache() == NULL, "constant pool cache must not be set yet");

  // determine index maps for Method* rewriting
  compute_index_maps();

  if (RegisterFinalizersAtInit && _klass->name() == vmSymbols::java_lang_Object()) {
    bool did_rewrite = false;
    int i = _methods->length();
    while (i-- > 0) {
      Method* method = _methods->at(i);
      if (method->intrinsic_id() == vmIntrinsics::_Object_init) {
        // rewrite the return bytecodes of Object.<init> to register the
        // object for finalization if needed.
        methodHandle m(THREAD, method);
        rewrite_Object_init(m, CHECK);
        did_rewrite = true;
        break;
      }
    }
    assert(did_rewrite, "must find Object::<init> to rewrite it");
  }

  // rewrite methods, in two passes
  int len = _methods->length();
  bool invokespecial_error = false;

  for (int i = len-1; i >= 0; i--) {
    Method* method = _methods->at(i);
    scan_method(THREAD, method, false, &invokespecial_error);
    if (invokespecial_error) {
      // If you get an error here, there is no reversing bytecodes
      // This exception is stored for this class and no further attempt is
      // made at verifying or rewriting.
      THROW_MSG(vmSymbols::java_lang_InternalError(),
                "This classfile overflows invokespecial for interfaces "
                "and cannot be loaded");
      return;
     }
  }

  // May have to fix invokedynamic bytecodes if invokestatic/InterfaceMethodref
  // entries had to be added.
  patch_invokedynamic_bytecodes();
}

void Rewriter::rewrite(InstanceKlass* klass, TRAPS) {
#if INCLUDE_CDS
  if (klass->is_shared()) {
    assert(!klass->is_rewritten(), "rewritten shared classes cannot be rewritten again");
  }
#endif // INCLUDE_CDS
  ResourceMark rm(THREAD);
  constantPoolHandle cpool(THREAD, klass->constants());
  Rewriter     rw(klass, cpool, klass->methods(), CHECK);
  // (That's all, folks.)
}

Rewriter::Rewriter(InstanceKlass* klass, const constantPoolHandle& cpool, Array<Method*>* methods, TRAPS)
  : _klass(klass),
    _pool(cpool),
    _methods(methods),
    _cp_map(cpool->length()),
    _cp_cache_map(cpool->length() / 2),
    _reference_map(cpool->length()),
    _resolved_references_map(cpool->length() / 2),
    _invokedynamic_references_map(cpool->length() / 2),
    _method_handle_invokers(cpool->length()),
    _invokedynamic_cp_cache_map(cpool->length() / 4)
{

  // Rewrite bytecodes - exception here exits.
  rewrite_bytecodes(CHECK);

  // Stress restoring bytecodes
  if (StressRewriter) {
    restore_bytecodes(THREAD);
    rewrite_bytecodes(CHECK);
  }

  // allocate constant pool cache, now that we've seen all the bytecodes
  make_constant_pool_cache(THREAD);

  // Restore bytecodes to their unrewritten state if there are exceptions
  // rewriting bytecodes or allocating the cpCache
  if (HAS_PENDING_EXCEPTION) {
    restore_bytecodes(THREAD);
    return;
  }

  // Relocate after everything, but still do this under the is_rewritten flag,
  // so methods with jsrs in custom class lists in aren't attempted to be
  // rewritten in the RO section of the shared archive.
  // Relocated bytecodes don't have to be restored, only the cp cache entries
  int len = _methods->length();
  for (int i = len-1; i >= 0; i--) {
    methodHandle m(THREAD, _methods->at(i));

    if (m->has_jsrs()) {
      m = rewrite_jsrs(m, THREAD);
      // Restore bytecodes to their unrewritten state if there are exceptions
      // relocating bytecodes.  If some are relocated, that is ok because that
      // doesn't affect constant pool to cpCache rewriting.
      if (HAS_PENDING_EXCEPTION) {
        restore_bytecodes(THREAD);
        return;
      }
      // Method might have gotten rewritten.
      methods->at_put(i, m());
    }
  }
}<|MERGE_RESOLUTION|>--- conflicted
+++ resolved
@@ -114,18 +114,6 @@
   _pool->initialize_resolved_references(loader_data, _resolved_references_map,
                                         _resolved_reference_limit,
                                         THREAD);
-#if INCLUDE_CDS
-  if (!HAS_PENDING_EXCEPTION && Arguments::is_dumping_archive()) {
-    if (_pool->pool_holder()->is_shared()) {
-      assert(DynamicDumpSharedSpaces, "must be");
-      // We are linking a shared class from the base archive. This
-      // class won't be written into the dynamic archive, so there's no
-      // need to save its CpCaches.
-    } else {
-      cache->save_for_archive(THREAD);
-    }
-  }
-#endif
 
   if (UseNewConstantPool) {
     Array<CPFieldEntry>* field_entries = MetadataFactory::new_array<CPFieldEntry>(loader_data,
@@ -139,7 +127,6 @@
 
   // Clean up constant pool cache if initialize_resolved_references() failed.
   if (HAS_PENDING_EXCEPTION) {
-<<<<<<< HEAD
     if (_pool->cache() != NULL) {
       MetadataFactory::free_metadata(loader_data, cache);
       _pool->set_cache(NULL);  // so the verifier isn't confused
@@ -155,10 +142,6 @@
     if (DumpSharedSpaces) {
       cache->verify_just_initialized();
     })
-=======
-    MetadataFactory::free_metadata(loader_data, cache);
-    _pool->set_cache(NULL);  // so the verifier isn't confused
->>>>>>> aff9a696
   }
 }
 
