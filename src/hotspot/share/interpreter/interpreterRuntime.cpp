/*
 * Copyright (c) 1997, 2021, Oracle and/or its affiliates. All rights reserved.
 * DO NOT ALTER OR REMOVE COPYRIGHT NOTICES OR THIS FILE HEADER.
 *
 * This code is free software; you can redistribute it and/or modify it
 * under the terms of the GNU General Public License version 2 only, as
 * published by the Free Software Foundation.
 *
 * This code is distributed in the hope that it will be useful, but WITHOUT
 * ANY WARRANTY; without even the implied warranty of MERCHANTABILITY or
 * FITNESS FOR A PARTICULAR PURPOSE.  See the GNU General Public License
 * version 2 for more details (a copy is included in the LICENSE file that
 * accompanied this code).
 *
 * You should have received a copy of the GNU General Public License version
 * 2 along with this work; if not, write to the Free Software Foundation,
 * Inc., 51 Franklin St, Fifth Floor, Boston, MA 02110-1301 USA.
 *
 * Please contact Oracle, 500 Oracle Parkway, Redwood Shores, CA 94065 USA
 * or visit www.oracle.com if you need additional information or have any
 * questions.
 *
 */

#include "precompiled.hpp"
#include "jvm_io.h"
#include "classfile/javaClasses.inline.hpp"
#include "classfile/symbolTable.hpp"
#include "classfile/vmClasses.hpp"
#include "classfile/vmSymbols.hpp"
#include "code/codeCache.hpp"
#include "compiler/compilationPolicy.hpp"
#include "compiler/compileBroker.hpp"
#include "compiler/disassembler.hpp"
#include "gc/shared/barrierSetNMethod.hpp"
#include "gc/shared/collectedHeap.hpp"
#include "interpreter/interpreter.hpp"
#include "interpreter/interpreterRuntime.hpp"
#include "interpreter/linkResolver.hpp"
#include "interpreter/templateTable.hpp"
#include "logging/log.hpp"
#include "memory/oopFactory.hpp"
#include "memory/resourceArea.hpp"
#include "memory/universe.hpp"
#include "oops/constantPool.hpp"
#include "oops/cpCache.inline.hpp"
#include "oops/instanceKlass.inline.hpp"
#include "oops/klass.inline.hpp"
#include "oops/methodData.hpp"
#include "oops/objArrayKlass.hpp"
#include "oops/objArrayOop.inline.hpp"
#include "oops/oop.inline.hpp"
#include "oops/symbol.hpp"
#include "prims/jvmtiExport.hpp"
#include "prims/methodHandles.hpp"
#include "prims/nativeLookup.hpp"
#include "runtime/atomic.hpp"
#include "runtime/biasedLocking.hpp"
#include "runtime/deoptimization.hpp"
#include "runtime/fieldDescriptor.inline.hpp"
#include "runtime/frame.inline.hpp"
#include "runtime/handles.inline.hpp"
#include "runtime/icache.hpp"
#include "runtime/interfaceSupport.inline.hpp"
#include "runtime/java.hpp"
#include "runtime/javaCalls.hpp"
#include "runtime/jfieldIDWorkaround.hpp"
#include "runtime/osThread.hpp"
#include "runtime/sharedRuntime.hpp"
#include "runtime/stackWatermarkSet.hpp"
#include "runtime/stubRoutines.hpp"
#include "runtime/synchronizer.hpp"
#include "runtime/threadCritical.hpp"
#include "utilities/align.hpp"
#include "utilities/copy.hpp"
#include "utilities/events.hpp"
#ifdef COMPILER2
#include "opto/runtime.hpp"
#endif

// Helper class to access current interpreter state
class LastFrameAccessor : public StackObj {
  frame _last_frame;
public:
  LastFrameAccessor(JavaThread* current) {
    assert(current == Thread::current(), "sanity");
    _last_frame = current->last_frame();
  }
  bool is_interpreted_frame() const              { return _last_frame.is_interpreted_frame(); }
  Method*   method() const                       { return _last_frame.interpreter_frame_method(); }
  address   bcp() const                          { return _last_frame.interpreter_frame_bcp(); }
  int       bci() const                          { return _last_frame.interpreter_frame_bci(); }
  address   mdp() const                          { return _last_frame.interpreter_frame_mdp(); }

  void      set_bcp(address bcp)                 { _last_frame.interpreter_frame_set_bcp(bcp); }
  void      set_mdp(address dp)                  { _last_frame.interpreter_frame_set_mdp(dp); }

  // pass method to avoid calling unsafe bcp_to_method (partial fix 4926272)
  Bytecodes::Code code() const                   { return Bytecodes::code_at(method(), bcp()); }

  Bytecode  bytecode() const                     { return Bytecode(method(), bcp()); }
  int get_index_u1(Bytecodes::Code bc) const     { return bytecode().get_index_u1(bc); }
  int get_index_u2(Bytecodes::Code bc) const     { return bytecode().get_index_u2(bc); }
  int get_index_u2_cpcache(Bytecodes::Code bc) const
                                                 { return bytecode().get_index_u2_cpcache(bc); }
  int get_index_u4(Bytecodes::Code bc) const     { return bytecode().get_index_u4(bc); }
  int number_of_dimensions() const               { return bcp()[3]; }
  ConstantPoolCacheEntry* cache_entry_at(int i) const
                                                 { return method()->constants()->cache()->entry_at(i); }
  ConstantPoolCacheEntry* cache_entry() const    { return cache_entry_at(Bytes::get_native_u2(bcp() + 1)); }

  oop callee_receiver(Symbol* signature) {
    return _last_frame.interpreter_callee_receiver(signature);
  }
  BasicObjectLock* monitor_begin() const {
    return _last_frame.interpreter_frame_monitor_begin();
  }
  BasicObjectLock* monitor_end() const {
    return _last_frame.interpreter_frame_monitor_end();
  }
  BasicObjectLock* next_monitor(BasicObjectLock* current) const {
    return _last_frame.next_monitor_in_interpreter_frame(current);
  }

  frame& get_frame()                             { return _last_frame; }
};

//------------------------------------------------------------------------------------------------------------------------
// State accessors

void InterpreterRuntime::set_bcp_and_mdp(address bcp, JavaThread *current) {
  LastFrameAccessor last_frame(current);
  last_frame.set_bcp(bcp);
  if (ProfileInterpreter) {
    // ProfileTraps uses MDOs independently of ProfileInterpreter.
    // That is why we must check both ProfileInterpreter and mdo != NULL.
    MethodData* mdo = last_frame.method()->method_data();
    if (mdo != NULL) {
      NEEDS_CLEANUP;
      last_frame.set_mdp(mdo->bci_to_dp(last_frame.bci()));
    }
  }
}

//------------------------------------------------------------------------------------------------------------------------
// Constants


JRT_ENTRY(void, InterpreterRuntime::ldc(JavaThread* current, bool wide))
  // access constant pool
  LastFrameAccessor last_frame(current);
  ConstantPool* pool = last_frame.method()->constants();
  int index = wide ? last_frame.get_index_u2(Bytecodes::_ldc_w) : last_frame.get_index_u1(Bytecodes::_ldc);
  constantTag tag = pool->tag_at(index);

  assert (tag.is_unresolved_klass() || tag.is_klass(), "wrong ldc call");
  Klass* klass = pool->klass_at(index, CHECK);
    oop java_class = klass->java_mirror();
    current->set_vm_result(java_class);
JRT_END

JRT_ENTRY(void, InterpreterRuntime::resolve_ldc(JavaThread* current, Bytecodes::Code bytecode)) {
  assert(bytecode == Bytecodes::_ldc ||
         bytecode == Bytecodes::_ldc_w ||
         bytecode == Bytecodes::_ldc2_w ||
         bytecode == Bytecodes::_fast_aldc ||
         bytecode == Bytecodes::_fast_aldc_w, "wrong bc");
  ResourceMark rm(current);
  const bool is_fast_aldc = (bytecode == Bytecodes::_fast_aldc ||
                             bytecode == Bytecodes::_fast_aldc_w);
  LastFrameAccessor last_frame(current);
  methodHandle m (current, last_frame.method());
  Bytecode_loadconstant ldc(m, last_frame.bci());

  // Double-check the size.  (Condy can have any type.)
  BasicType type = ldc.result_type();
  switch (type2size[type]) {
  case 2: guarantee(bytecode == Bytecodes::_ldc2_w, ""); break;
  case 1: guarantee(bytecode != Bytecodes::_ldc2_w, ""); break;
  default: ShouldNotReachHere();
  }

  // Resolve the constant.  This does not do unboxing.
  // But it does replace Universe::the_null_sentinel by null.
  oop result = ldc.resolve_constant(CHECK);
  assert(result != NULL || is_fast_aldc, "null result only valid for fast_aldc");

#ifdef ASSERT
  {
    // The bytecode wrappers aren't GC-safe so construct a new one
    Bytecode_loadconstant ldc2(m, last_frame.bci());
    int rindex = ldc2.cache_index();
    if (rindex < 0)
      rindex = m->constants()->cp_to_object_index(ldc2.pool_index());
    if (rindex >= 0) {
      oop coop = m->constants()->resolved_references()->obj_at(rindex);
      oop roop = (result == NULL ? Universe::the_null_sentinel() : result);
      assert(roop == coop, "expected result for assembly code");
    }
  }
#endif
  current->set_vm_result(result);
  if (!is_fast_aldc) {
    // Tell the interpreter how to unbox the primitive.
    guarantee(java_lang_boxing_object::is_instance(result, type), "");
    int offset = java_lang_boxing_object::value_offset(type);
    intptr_t flags = ((as_TosState(type) << ConstantPoolCacheEntry::tos_state_shift)
                      | (offset & ConstantPoolCacheEntry::field_index_mask));
    current->set_vm_result_2((Metadata*)flags);
  }
}
JRT_END


//------------------------------------------------------------------------------------------------------------------------
// Allocation

JRT_ENTRY(void, InterpreterRuntime::_new(JavaThread* current, ConstantPool* pool, int index))
  Klass* k = pool->klass_at(index, CHECK);
  InstanceKlass* klass = InstanceKlass::cast(k);

  // Make sure we are not instantiating an abstract klass
  klass->check_valid_for_instantiation(true, CHECK);

  // Make sure klass is initialized
  klass->initialize(CHECK);

  // At this point the class may not be fully initialized
  // because of recursive initialization. If it is fully
  // initialized & has_finalized is not set, we rewrite
  // it into its fast version (Note: no locking is needed
  // here since this is an atomic byte write and can be
  // done more than once).
  //
  // Note: In case of classes with has_finalized we don't
  //       rewrite since that saves us an extra check in
  //       the fast version which then would call the
  //       slow version anyway (and do a call back into
  //       Java).
  //       If we have a breakpoint, then we don't rewrite
  //       because the _breakpoint bytecode would be lost.
  oop obj = klass->allocate_instance(CHECK);
  current->set_vm_result(obj);
JRT_END


JRT_ENTRY(void, InterpreterRuntime::newarray(JavaThread* current, BasicType type, jint size))
  oop obj = oopFactory::new_typeArray(type, size, CHECK);
  current->set_vm_result(obj);
JRT_END


JRT_ENTRY(void, InterpreterRuntime::anewarray(JavaThread* current, ConstantPool* pool, int index, jint size))
  Klass*    klass = pool->klass_at(index, CHECK);
  objArrayOop obj = oopFactory::new_objArray(klass, size, CHECK);
  current->set_vm_result(obj);
JRT_END


JRT_ENTRY(void, InterpreterRuntime::multianewarray(JavaThread* current, jint* first_size_address))
  // We may want to pass in more arguments - could make this slightly faster
  LastFrameAccessor last_frame(current);
  ConstantPool* constants = last_frame.method()->constants();
  int          i = last_frame.get_index_u2(Bytecodes::_multianewarray);
  Klass* klass   = constants->klass_at(i, CHECK);
  int   nof_dims = last_frame.number_of_dimensions();
  assert(klass->is_klass(), "not a class");
  assert(nof_dims >= 1, "multianewarray rank must be nonzero");

  // We must create an array of jints to pass to multi_allocate.
  ResourceMark rm(current);
  const int small_dims = 10;
  jint dim_array[small_dims];
  jint *dims = &dim_array[0];
  if (nof_dims > small_dims) {
    dims = (jint*) NEW_RESOURCE_ARRAY(jint, nof_dims);
  }
  for (int index = 0; index < nof_dims; index++) {
    // offset from first_size_address is addressed as local[index]
    int n = Interpreter::local_offset_in_bytes(index)/jintSize;
    dims[index] = first_size_address[n];
  }
  oop obj = ArrayKlass::cast(klass)->multi_allocate(nof_dims, dims, CHECK);
  current->set_vm_result(obj);
JRT_END


JRT_ENTRY(void, InterpreterRuntime::register_finalizer(JavaThread* current, oopDesc* obj))
  assert(oopDesc::is_oop(obj), "must be a valid oop");
  assert(obj->klass()->has_finalizer(), "shouldn't be here otherwise");
  InstanceKlass::register_finalizer(instanceOop(obj), CHECK);
JRT_END


// Quicken instance-of and check-cast bytecodes
JRT_ENTRY(void, InterpreterRuntime::quicken_io_cc(JavaThread* current))
  // Force resolving; quicken the bytecode
  LastFrameAccessor last_frame(current);
  int which = last_frame.get_index_u2(Bytecodes::_checkcast);
  ConstantPool* cpool = last_frame.method()->constants();
  // We'd expect to assert that we're only here to quicken bytecodes, but in a multithreaded
  // program we might have seen an unquick'd bytecode in the interpreter but have another
  // current quicken the bytecode before we get here.
  // assert( cpool->tag_at(which).is_unresolved_klass(), "should only come here to quicken bytecodes" );
  Klass* klass = cpool->klass_at(which, CHECK);
  current->set_vm_result_2(klass);
JRT_END


//------------------------------------------------------------------------------------------------------------------------
// Exceptions

void InterpreterRuntime::note_trap_inner(JavaThread* current, int reason,
                                         const methodHandle& trap_method, int trap_bci, TRAPS) {
  if (trap_method.not_null()) {
    MethodData* trap_mdo = trap_method->method_data();
    if (trap_mdo == NULL) {
      Method::build_interpreter_method_data(trap_method, THREAD);
      if (HAS_PENDING_EXCEPTION) {
        // Only metaspace OOM is expected. No Java code executed.
        assert((PENDING_EXCEPTION->is_a(vmClasses::OutOfMemoryError_klass())),
               "we expect only an OOM error here");
        CLEAR_PENDING_EXCEPTION;
      }
      trap_mdo = trap_method->method_data();
      // and fall through...
    }
    if (trap_mdo != NULL) {
      // Update per-method count of trap events.  The interpreter
      // is updating the MDO to simulate the effect of compiler traps.
      Deoptimization::update_method_data_from_interpreter(trap_mdo, trap_bci, reason);
    }
  }
}

// Assume the compiler is (or will be) interested in this event.
// If necessary, create an MDO to hold the information, and record it.
void InterpreterRuntime::note_trap(JavaThread* current, int reason, TRAPS) {
  assert(ProfileTraps, "call me only if profiling");
  LastFrameAccessor last_frame(current);
  methodHandle trap_method(current, last_frame.method());
  int trap_bci = trap_method->bci_from(last_frame.bcp());
  note_trap_inner(current, reason, trap_method, trap_bci, THREAD);
}

static Handle get_preinitialized_exception(Klass* k, TRAPS) {
  // get klass
  InstanceKlass* klass = InstanceKlass::cast(k);
  assert(klass->is_initialized(),
         "this klass should have been initialized during VM initialization");
  // create instance - do not call constructor since we may have no
  // (java) stack space left (should assert constructor is empty)
  Handle exception;
  oop exception_oop = klass->allocate_instance(CHECK_(exception));
  exception = Handle(THREAD, exception_oop);
  if (StackTraceInThrowable) {
    java_lang_Throwable::fill_in_stack_trace(exception);
  }
  return exception;
}

// Special handling for stack overflow: since we don't have any (java) stack
// space left we use the pre-allocated & pre-initialized StackOverflowError
// klass to create an stack overflow error instance.  We do not call its
// constructor for the same reason (it is empty, anyway).
JRT_ENTRY(void, InterpreterRuntime::throw_StackOverflowError(JavaThread* current))
  Handle exception = get_preinitialized_exception(
                                 vmClasses::StackOverflowError_klass(),
                                 CHECK);
  // Increment counter for hs_err file reporting
  Atomic::inc(&Exceptions::_stack_overflow_errors);
  THROW_HANDLE(exception);
JRT_END

JRT_ENTRY(void, InterpreterRuntime::throw_delayed_StackOverflowError(JavaThread* current))
  Handle exception = get_preinitialized_exception(
                                 vmClasses::StackOverflowError_klass(),
                                 CHECK);
  java_lang_Throwable::set_message(exception(),
          Universe::delayed_stack_overflow_error_message());
  // Increment counter for hs_err file reporting
  Atomic::inc(&Exceptions::_stack_overflow_errors);
  THROW_HANDLE(exception);
JRT_END

JRT_ENTRY(void, InterpreterRuntime::create_exception(JavaThread* current, char* name, char* message))
  // lookup exception klass
  TempNewSymbol s = SymbolTable::new_symbol(name);
  if (ProfileTraps) {
    if (s == vmSymbols::java_lang_ArithmeticException()) {
      note_trap(current, Deoptimization::Reason_div0_check, CHECK);
    } else if (s == vmSymbols::java_lang_NullPointerException()) {
      note_trap(current, Deoptimization::Reason_null_check, CHECK);
    }
  }
  // create exception
  Handle exception = Exceptions::new_exception(current, s, message);
  current->set_vm_result(exception());
JRT_END


JRT_ENTRY(void, InterpreterRuntime::create_klass_exception(JavaThread* current, char* name, oopDesc* obj))
  // Produce the error message first because note_trap can safepoint
  ResourceMark rm(current);
  const char* klass_name = obj->klass()->external_name();
  // lookup exception klass
  TempNewSymbol s = SymbolTable::new_symbol(name);
  if (ProfileTraps) {
    note_trap(current, Deoptimization::Reason_class_check, CHECK);
  }
  // create exception, with klass name as detail message
  Handle exception = Exceptions::new_exception(current, s, klass_name);
  current->set_vm_result(exception());
JRT_END

JRT_ENTRY(void, InterpreterRuntime::throw_ArrayIndexOutOfBoundsException(JavaThread* current, arrayOopDesc* a, jint index))
  // Produce the error message first because note_trap can safepoint
  ResourceMark rm(current);
  stringStream ss;
  ss.print("Index %d out of bounds for length %d", index, a->length());

  if (ProfileTraps) {
    note_trap(current, Deoptimization::Reason_range_check, CHECK);
  }

  THROW_MSG(vmSymbols::java_lang_ArrayIndexOutOfBoundsException(), ss.as_string());
JRT_END

JRT_ENTRY(void, InterpreterRuntime::throw_ClassCastException(
  JavaThread* current, oopDesc* obj))

  // Produce the error message first because note_trap can safepoint
  ResourceMark rm(current);
  char* message = SharedRuntime::generate_class_cast_message(
    current, obj->klass());

  if (ProfileTraps) {
    note_trap(current, Deoptimization::Reason_class_check, CHECK);
  }

  // create exception
  THROW_MSG(vmSymbols::java_lang_ClassCastException(), message);
JRT_END

// exception_handler_for_exception(...) returns the continuation address,
// the exception oop (via TLS) and sets the bci/bcp for the continuation.
// The exception oop is returned to make sure it is preserved over GC (it
// is only on the stack if the exception was thrown explicitly via athrow).
// During this operation, the expression stack contains the values for the
// bci where the exception happened. If the exception was propagated back
// from a call, the expression stack contains the values for the bci at the
// invoke w/o arguments (i.e., as if one were inside the call).
JRT_ENTRY(address, InterpreterRuntime::exception_handler_for_exception(JavaThread* current, oopDesc* exception))
  // We get here after we have unwound from a callee throwing an exception
  // into the interpreter. Any deferred stack processing is notified of
  // the event via the StackWatermarkSet.
  StackWatermarkSet::after_unwind(current);

  LastFrameAccessor last_frame(current);
  Handle             h_exception(current, exception);
  methodHandle       h_method   (current, last_frame.method());
  constantPoolHandle h_constants(current, h_method->constants());
  bool               should_repeat;
  int                handler_bci;
  int                current_bci = last_frame.bci();

  if (current->frames_to_pop_failed_realloc() > 0) {
    // Allocation of scalar replaced object used in this frame
    // failed. Unconditionally pop the frame.
    current->dec_frames_to_pop_failed_realloc();
    current->set_vm_result(h_exception());
    // If the method is synchronized we already unlocked the monitor
    // during deoptimization so the interpreter needs to skip it when
    // the frame is popped.
    current->set_do_not_unlock_if_synchronized(true);
    return Interpreter::remove_activation_entry();
  }

  // Need to do this check first since when _do_not_unlock_if_synchronized
  // is set, we don't want to trigger any classloading which may make calls
  // into java, or surprisingly find a matching exception handler for bci 0
  // since at this moment the method hasn't been "officially" entered yet.
  if (current->do_not_unlock_if_synchronized()) {
    ResourceMark rm;
    assert(current_bci == 0,  "bci isn't zero for do_not_unlock_if_synchronized");
    current->set_vm_result(exception);
    return Interpreter::remove_activation_entry();
  }

  do {
    should_repeat = false;

    // assertions
    assert(h_exception.not_null(), "NULL exceptions should be handled by athrow");
    // Check that exception is a subclass of Throwable.
    assert(h_exception->is_a(vmClasses::Throwable_klass()),
           "Exception not subclass of Throwable");

    // tracing
    if (log_is_enabled(Info, exceptions)) {
      ResourceMark rm(current);
      stringStream tempst;
      tempst.print("interpreter method <%s>\n"
                   " at bci %d for thread " INTPTR_FORMAT " (%s)",
                   h_method->print_value_string(), current_bci, p2i(current), current->name());
      Exceptions::log_exception(h_exception, tempst.as_string());
    }
// Don't go paging in something which won't be used.
//     else if (extable->length() == 0) {
//       // disabled for now - interpreter is not using shortcut yet
//       // (shortcut is not to call runtime if we have no exception handlers)
//       // warning("performance bug: should not call runtime if method has no exception handlers");
//     }
    // for AbortVMOnException flag
    Exceptions::debug_check_abort(h_exception);

    // exception handler lookup
    Klass* klass = h_exception->klass();
    handler_bci = Method::fast_exception_handler_bci_for(h_method, klass, current_bci, THREAD);
    if (HAS_PENDING_EXCEPTION) {
      // We threw an exception while trying to find the exception handler.
      // Transfer the new exception to the exception handle which will
      // be set into thread local storage, and do another lookup for an
      // exception handler for this exception, this time starting at the
      // BCI of the exception handler which caused the exception to be
      // thrown (bug 4307310).
      h_exception = Handle(THREAD, PENDING_EXCEPTION);
      CLEAR_PENDING_EXCEPTION;
      if (handler_bci >= 0) {
        current_bci = handler_bci;
        should_repeat = true;
      }
    }
  } while (should_repeat == true);

#if INCLUDE_JVMCI
  if (EnableJVMCI && h_method->method_data() != NULL) {
    ResourceMark rm(current);
    ProfileData* pdata = h_method->method_data()->allocate_bci_to_data(current_bci, NULL);
    if (pdata != NULL && pdata->is_BitData()) {
      BitData* bit_data = (BitData*) pdata;
      bit_data->set_exception_seen();
    }
  }
#endif

  // notify JVMTI of an exception throw; JVMTI will detect if this is a first
  // time throw or a stack unwinding throw and accordingly notify the debugger
  if (JvmtiExport::can_post_on_exceptions()) {
    JvmtiExport::post_exception_throw(current, h_method(), last_frame.bcp(), h_exception());
  }

  address continuation = NULL;
  address handler_pc = NULL;
  if (handler_bci < 0 || !current->stack_overflow_state()->reguard_stack((address) &continuation)) {
    // Forward exception to callee (leaving bci/bcp untouched) because (a) no
    // handler in this method, or (b) after a stack overflow there is not yet
    // enough stack space available to reprotect the stack.
    continuation = Interpreter::remove_activation_entry();
#if COMPILER2_OR_JVMCI
    // Count this for compilation purposes
    h_method->interpreter_throwout_increment(THREAD);
#endif
  } else {
    // handler in this method => change bci/bcp to handler bci/bcp and continue there
    handler_pc = h_method->code_base() + handler_bci;
#ifndef ZERO
    set_bcp_and_mdp(handler_pc, current);
    continuation = Interpreter::dispatch_table(vtos)[*handler_pc];
#else
    continuation = (address)(intptr_t) handler_bci;
#endif
  }

  // notify debugger of an exception catch
  // (this is good for exceptions caught in native methods as well)
  if (JvmtiExport::can_post_on_exceptions()) {
    JvmtiExport::notice_unwind_due_to_exception(current, h_method(), handler_pc, h_exception(), (handler_pc != NULL));
  }

  current->set_vm_result(h_exception());
  return continuation;
JRT_END


JRT_ENTRY(void, InterpreterRuntime::throw_pending_exception(JavaThread* current))
  assert(current->has_pending_exception(), "must only ne called if there's an exception pending");
  // nothing to do - eventually we should remove this code entirely (see comments @ call sites)
JRT_END


JRT_ENTRY(void, InterpreterRuntime::throw_AbstractMethodError(JavaThread* current))
  THROW(vmSymbols::java_lang_AbstractMethodError());
JRT_END

// This method is called from the "abstract_entry" of the interpreter.
// At that point, the arguments have already been removed from the stack
// and therefore we don't have the receiver object at our fingertips. (Though,
// on some platforms the receiver still resides in a register...). Thus,
// we have no choice but print an error message not containing the receiver
// type.
JRT_ENTRY(void, InterpreterRuntime::throw_AbstractMethodErrorWithMethod(JavaThread* current,
                                                                        Method* missingMethod))
  ResourceMark rm(current);
  assert(missingMethod != NULL, "sanity");
  methodHandle m(current, missingMethod);
  LinkResolver::throw_abstract_method_error(m, THREAD);
JRT_END

JRT_ENTRY(void, InterpreterRuntime::throw_AbstractMethodErrorVerbose(JavaThread* current,
                                                                     Klass* recvKlass,
                                                                     Method* missingMethod))
  ResourceMark rm(current);
  methodHandle mh = methodHandle(current, missingMethod);
  LinkResolver::throw_abstract_method_error(mh, recvKlass, THREAD);
JRT_END


JRT_ENTRY(void, InterpreterRuntime::throw_IncompatibleClassChangeError(JavaThread* current))
  THROW(vmSymbols::java_lang_IncompatibleClassChangeError());
JRT_END

JRT_ENTRY(void, InterpreterRuntime::throw_IncompatibleClassChangeErrorVerbose(JavaThread* current,
                                                                              Klass* recvKlass,
                                                                              Klass* interfaceKlass))
  ResourceMark rm(current);
  char buf[1000];
  buf[0] = '\0';
  jio_snprintf(buf, sizeof(buf),
               "Class %s does not implement the requested interface %s",
               recvKlass ? recvKlass->external_name() : "NULL",
               interfaceKlass ? interfaceKlass->external_name() : "NULL");
  THROW_MSG(vmSymbols::java_lang_IncompatibleClassChangeError(), buf);
JRT_END

JRT_ENTRY(void, InterpreterRuntime::throw_NullPointerException(JavaThread* current))
  THROW(vmSymbols::java_lang_NullPointerException());
JRT_END

//------------------------------------------------------------------------------------------------------------------------
// Fields
//

void InterpreterRuntime::resolve_get_put(JavaThread* current, Bytecodes::Code bytecode) {
  Thread* THREAD = current;
  // resolve field
  fieldDescriptor info;
  LastFrameAccessor last_frame(current);
  constantPoolHandle pool(current, last_frame.method()->constants());
  methodHandle m(current, last_frame.method());
  bool is_put    = (bytecode == Bytecodes::_putfield  || bytecode == Bytecodes::_nofast_putfield ||
                    bytecode == Bytecodes::_putstatic);
  bool is_static = (bytecode == Bytecodes::_getstatic || bytecode == Bytecodes::_putstatic);

  {
    JvmtiHideSingleStepping jhss(current);
    LinkResolver::resolve_field_access(info, pool, last_frame.get_index_u2_cpcache(bytecode),
                                       m, bytecode, CHECK);
  } // end JvmtiHideSingleStepping

  // check if link resolution caused cpCache to be updated
  ConstantPoolCacheEntry* cp_cache_entry = last_frame.cache_entry();
  if (cp_cache_entry->is_resolved(bytecode)) return;

  // compute auxiliary field attributes
  TosState state  = as_TosState(info.field_type());

  // Resolution of put instructions on final fields is delayed. That is required so that
  // exceptions are thrown at the correct place (when the instruction is actually invoked).
  // If we do not resolve an instruction in the current pass, leaving the put_code
  // set to zero will cause the next put instruction to the same field to reresolve.

  // Resolution of put instructions to final instance fields with invalid updates (i.e.,
  // to final instance fields with updates originating from a method different than <init>)
  // is inhibited. A putfield instruction targeting an instance final field must throw
  // an IllegalAccessError if the instruction is not in an instance
  // initializer method <init>. If resolution were not inhibited, a putfield
  // in an initializer method could be resolved in the initializer. Subsequent
  // putfield instructions to the same field would then use cached information.
  // As a result, those instructions would not pass through the VM. That is,
  // checks in resolve_field_access() would not be executed for those instructions
  // and the required IllegalAccessError would not be thrown.
  //
  // Also, we need to delay resolving getstatic and putstatic instructions until the
  // class is initialized.  This is required so that access to the static
  // field will call the initialization function every time until the class
  // is completely initialized ala. in 2.17.5 in JVM Specification.
  InstanceKlass* klass = info.field_holder();
  bool uninitialized_static = is_static && !klass->is_initialized();
  bool has_initialized_final_update = info.field_holder()->major_version() >= 53 &&
                                      info.has_initialized_final_update();
  assert(!(has_initialized_final_update && !info.access_flags().is_final()), "Fields with initialized final updates must be final");

  Bytecodes::Code get_code = (Bytecodes::Code)0;
  Bytecodes::Code put_code = (Bytecodes::Code)0;
  if (!uninitialized_static) {
    get_code = ((is_static) ? Bytecodes::_getstatic : Bytecodes::_getfield);
    if ((is_put && !has_initialized_final_update) || !info.access_flags().is_final()) {
      put_code = ((is_static) ? Bytecodes::_putstatic : Bytecodes::_putfield);
    }
  }

  cp_cache_entry->set_field(
    get_code,
    put_code,
    info.field_holder(),
    info.index(),
    info.offset(),
    state,
    info.access_flags().is_final(),
    info.access_flags().is_volatile()
  );
}


//------------------------------------------------------------------------------------------------------------------------
// Synchronization
//
// The interpreter's synchronization code is factored out so that it can
// be shared by method invocation and synchronized blocks.
//%note synchronization_3

//%note monitor_1
JRT_ENTRY_NO_ASYNC(void, InterpreterRuntime::monitorenter(JavaThread* current, BasicObjectLock* elem))
#ifdef ASSERT
  current->last_frame().interpreter_frame_verify_monitor(elem);
#endif
  if (PrintBiasedLockingStatistics) {
    Atomic::inc(BiasedLocking::slow_path_entry_count_addr());
  }
  Handle h_obj(current, elem->obj());
  assert(Universe::heap()->is_in_or_null(h_obj()),
         "must be NULL or an object");
  ObjectSynchronizer::enter(h_obj, elem->lock(), current);
  assert(Universe::heap()->is_in_or_null(elem->obj()),
         "must be NULL or an object");
#ifdef ASSERT
  current->last_frame().interpreter_frame_verify_monitor(elem);
#endif
JRT_END


JRT_LEAF(void, InterpreterRuntime::monitorexit(BasicObjectLock* elem))
  oop obj = elem->obj();
  assert(Universe::heap()->is_in(obj), "must be an object");
  // The object could become unlocked through a JNI call, which we have no other checks for.
  // Give a fatal message if CheckJNICalls. Otherwise we ignore it.
  if (obj->is_unlocked()) {
    if (CheckJNICalls) {
      fatal("Object has been unlocked by JNI");
    }
    return;
  }
  ObjectSynchronizer::exit(obj, elem->lock(), JavaThread::current());
  // Free entry. If it is not cleared, the exception handling code will try to unlock the monitor
  // again at method exit or in the case of an exception.
  elem->set_obj(NULL);
JRT_END


JRT_ENTRY(void, InterpreterRuntime::throw_illegal_monitor_state_exception(JavaThread* current))
  THROW(vmSymbols::java_lang_IllegalMonitorStateException());
JRT_END


JRT_ENTRY(void, InterpreterRuntime::new_illegal_monitor_state_exception(JavaThread* current))
  // Returns an illegal exception to install into the current thread. The
  // pending_exception flag is cleared so normal exception handling does not
  // trigger. Any current installed exception will be overwritten. This
  // method will be called during an exception unwind.

  assert(!HAS_PENDING_EXCEPTION, "no pending exception");
  Handle exception(current, current->vm_result());
  assert(exception() != NULL, "vm result should be set");
  current->set_vm_result(NULL); // clear vm result before continuing (may cause memory leaks and assert failures)
  if (!exception->is_a(vmClasses::ThreadDeath_klass())) {
    exception = get_preinitialized_exception(
                       vmClasses::IllegalMonitorStateException_klass(),
                       CATCH);
  }
  current->set_vm_result(exception());
JRT_END


//------------------------------------------------------------------------------------------------------------------------
// Invokes

JRT_ENTRY(Bytecodes::Code, InterpreterRuntime::get_original_bytecode_at(JavaThread* thread, Method* method, address bcp))
  return method->orig_bytecode_at(method->bci_from(bcp));
JRT_END

JRT_ENTRY(void, InterpreterRuntime::set_original_bytecode_at(JavaThread* thread, Method* method, address bcp, Bytecodes::Code new_code))
  method->set_orig_bytecode_at(method->bci_from(bcp), new_code);
JRT_END

JRT_ENTRY(void, InterpreterRuntime::_breakpoint(JavaThread* thread, Method* method, address bcp))
  JvmtiExport::post_raw_breakpoint(thread, method, bcp);
JRT_END

void InterpreterRuntime::resolve_invoke(JavaThread* thread, Bytecodes::Code bytecode) {
  Thread* THREAD = thread;
  LastFrameAccessor last_frame(thread);
  // extract receiver from the outgoing argument list if necessary
  Handle receiver(thread, NULL);
  if (bytecode == Bytecodes::_invokevirtual || bytecode == Bytecodes::_invokeinterface ||
      bytecode == Bytecodes::_invokespecial) {
    ResourceMark rm(thread);
    methodHandle m (thread, last_frame.method());
    Bytecode_invoke call(m, last_frame.bci());
    Symbol* signature = call.signature();
    receiver = Handle(thread, last_frame.callee_receiver(signature));

    assert(Universe::heap()->is_in_or_null(receiver()),
           "sanity check");
    assert(receiver.is_null() ||
           !Universe::heap()->is_in(receiver->klass()),
           "sanity check");
  }

  // resolve method
  CallInfo info;
  constantPoolHandle pool(thread, last_frame.method()->constants());

  methodHandle resolved_method;

  {
    JvmtiHideSingleStepping jhss(thread);
    LinkResolver::resolve_invoke(info, receiver, pool,
                                 last_frame.get_index_u2_cpcache(bytecode), bytecode,
                                 CHECK);
    if (JvmtiExport::can_hotswap_or_post_breakpoint() && info.resolved_method()->is_old()) {
      resolved_method = methodHandle(THREAD, info.resolved_method()->get_new_method());
    } else {
      resolved_method = methodHandle(THREAD, info.resolved_method());
    }
  } // end JvmtiHideSingleStepping

  // check if link resolution caused cpCache to be updated
  ConstantPoolCacheEntry* cp_cache_entry = last_frame.cache_entry();
  if (cp_cache_entry->is_resolved(bytecode)) return;

#ifdef ASSERT
  if (bytecode == Bytecodes::_invokeinterface) {
    if (resolved_method->method_holder() == vmClasses::Object_klass()) {
      // NOTE: THIS IS A FIX FOR A CORNER CASE in the JVM spec
      // (see also CallInfo::set_interface for details)
      assert(info.call_kind() == CallInfo::vtable_call ||
             info.call_kind() == CallInfo::direct_call, "");
      assert(resolved_method->is_final() || info.has_vtable_index(),
             "should have been set already");
    } else if (!resolved_method->has_itable_index()) {
      // Resolved something like CharSequence.toString.  Use vtable not itable.
      assert(info.call_kind() != CallInfo::itable_call, "");
    } else {
      // Setup itable entry
      assert(info.call_kind() == CallInfo::itable_call, "");
      int index = resolved_method->itable_index();
      assert(info.itable_index() == index, "");
    }
  } else if (bytecode == Bytecodes::_invokespecial) {
    assert(info.call_kind() == CallInfo::direct_call, "must be direct call");
  } else {
    assert(info.call_kind() == CallInfo::direct_call ||
           info.call_kind() == CallInfo::vtable_call, "");
  }
#endif
  // Get sender or sender's unsafe_anonymous_host, and only set cpCache entry to resolved if
  // it is not an interface.  The receiver for invokespecial calls within interface
  // methods must be checked for every call.
  InstanceKlass* sender = pool->pool_holder();
  sender = sender->is_unsafe_anonymous() ? sender->unsafe_anonymous_host() : sender;

  switch (info.call_kind()) {
  case CallInfo::direct_call:
    cp_cache_entry->set_direct_call(
      bytecode,
      resolved_method,
      sender->is_interface());
    break;
  case CallInfo::vtable_call:
    cp_cache_entry->set_vtable_call(
      bytecode,
      resolved_method,
      info.vtable_index());
    break;
  case CallInfo::itable_call:
    cp_cache_entry->set_itable_call(
      bytecode,
      info.resolved_klass(),
      resolved_method,
      info.itable_index());
    break;
  default:  ShouldNotReachHere();
  }
}


// First time execution:  Resolve symbols, create a permanent MethodType object.
void InterpreterRuntime::resolve_invokehandle(JavaThread* current) {
  Thread* THREAD = current;
  const Bytecodes::Code bytecode = Bytecodes::_invokehandle;
  LastFrameAccessor last_frame(current);

  // resolve method
  CallInfo info;
  constantPoolHandle pool(current, last_frame.method()->constants());
  {
    JvmtiHideSingleStepping jhss(current);
    LinkResolver::resolve_invoke(info, Handle(), pool,
                                 last_frame.get_index_u2_cpcache(bytecode), bytecode,
                                 CHECK);
  } // end JvmtiHideSingleStepping

  ConstantPoolCacheEntry* cp_cache_entry = last_frame.cache_entry();
  cp_cache_entry->set_method_handle(pool, info);
}

// First time execution:  Resolve symbols, create a permanent CallSite object.
void InterpreterRuntime::resolve_invokedynamic(JavaThread* current) {
  Thread* THREAD = current;
  LastFrameAccessor last_frame(current);
  const Bytecodes::Code bytecode = Bytecodes::_invokedynamic;

  // resolve method
  CallInfo info;
  constantPoolHandle pool(current, last_frame.method()->constants());
  int index = last_frame.get_index_u4(bytecode);
  {
    JvmtiHideSingleStepping jhss(current);
    LinkResolver::resolve_invoke(info, Handle(), pool,
                                 index, bytecode, CHECK);
  } // end JvmtiHideSingleStepping

  ConstantPoolCacheEntry* cp_cache_entry = pool->invokedynamic_cp_cache_entry_at(index);
  cp_cache_entry->set_dynamic_call(pool, info);
}

// This function is the interface to the assembly code. It returns the resolved
// cpCache entry.  This doesn't safepoint, but the helper routines safepoint.
// This function will check for redefinition!
JRT_ENTRY(void, InterpreterRuntime::resolve_from_cache(JavaThread* current, Bytecodes::Code bytecode)) {
  switch (bytecode) {
  case Bytecodes::_getstatic:
  case Bytecodes::_putstatic:
  case Bytecodes::_getfield:
  case Bytecodes::_putfield:
    resolve_get_put(current, bytecode);
    break;
  case Bytecodes::_invokevirtual:
  case Bytecodes::_invokespecial:
  case Bytecodes::_invokestatic:
  case Bytecodes::_invokeinterface:
    resolve_invoke(current, bytecode);
    break;
  case Bytecodes::_invokehandle:
    resolve_invokehandle(current);
    break;
  case Bytecodes::_invokedynamic:
    resolve_invokedynamic(current);
    break;
  default:
    fatal("unexpected bytecode: %s", Bytecodes::name(bytecode));
    break;
  }
}
JRT_END

//------------------------------------------------------------------------------------------------------------------------
// Miscellaneous


<<<<<<< HEAD
nmethod* InterpreterRuntime::frequency_counter_overflow(JavaThread* current, address branch_bcp) {
=======
nmethod* InterpreterRuntime::frequency_counter_overflow(JavaThread* thread, address branch_bcp) {
  // Enable WXWrite: the function is called directly by interpreter.
  MACOS_AARCH64_ONLY(ThreadWXEnable wx(WXWrite, thread));

>>>>>>> 81325483
  // frequency_counter_overflow_inner can throw async exception.
  nmethod* nm = frequency_counter_overflow_inner(current, branch_bcp);
  assert(branch_bcp != NULL || nm == NULL, "always returns null for non OSR requests");
  if (branch_bcp != NULL && nm != NULL) {
    // This was a successful request for an OSR nmethod.  Because
    // frequency_counter_overflow_inner ends with a safepoint check,
    // nm could have been unloaded so look it up again.  It's unsafe
    // to examine nm directly since it might have been freed and used
    // for something else.
    LastFrameAccessor last_frame(current);
    Method* method =  last_frame.method();
    int bci = method->bci_from(last_frame.bcp());
    nm = method->lookup_osr_nmethod_for(bci, CompLevel_none, false);
    BarrierSetNMethod* bs_nm = BarrierSet::barrier_set()->barrier_set_nmethod();
    if (nm != NULL && bs_nm != NULL) {
      // in case the transition passed a safepoint we need to barrier this again
      if (!bs_nm->nmethod_osr_entry_barrier(nm)) {
        nm = NULL;
      }
    }
  }
  if (nm != NULL && current->is_interp_only_mode()) {
    // Normally we never get an nm if is_interp_only_mode() is true, because
    // policy()->event has a check for this and won't compile the method when
    // true. However, it's possible for is_interp_only_mode() to become true
    // during the compilation. We don't want to return the nm in that case
    // because we want to continue to execute interpreted.
    nm = NULL;
  }
#ifndef PRODUCT
  if (TraceOnStackReplacement) {
    if (nm != NULL) {
      tty->print("OSR entry @ pc: " INTPTR_FORMAT ": ", p2i(nm->osr_entry()));
      nm->print();
    }
  }
#endif
  return nm;
}

JRT_ENTRY(nmethod*,
          InterpreterRuntime::frequency_counter_overflow_inner(JavaThread* current, address branch_bcp))
  // use UnlockFlagSaver to clear and restore the _do_not_unlock_if_synchronized
  // flag, in case this method triggers classloading which will call into Java.
  UnlockFlagSaver fs(current);

  LastFrameAccessor last_frame(current);
  assert(last_frame.is_interpreted_frame(), "must come from interpreter");
  methodHandle method(current, last_frame.method());
  const int branch_bci = branch_bcp != NULL ? method->bci_from(branch_bcp) : InvocationEntryBci;
  const int bci = branch_bcp != NULL ? method->bci_from(last_frame.bcp()) : InvocationEntryBci;

  nmethod* osr_nm = CompilationPolicy::event(method, method, branch_bci, bci, CompLevel_none, NULL, THREAD);

  BarrierSetNMethod* bs_nm = BarrierSet::barrier_set()->barrier_set_nmethod();
  if (osr_nm != NULL && bs_nm != NULL) {
    if (!bs_nm->nmethod_osr_entry_barrier(osr_nm)) {
      osr_nm = NULL;
    }
  }

  if (osr_nm != NULL) {
    // We may need to do on-stack replacement which requires that no
    // monitors in the activation are biased because their
    // BasicObjectLocks will need to migrate during OSR. Force
    // unbiasing of all monitors in the activation now (even though
    // the OSR nmethod might be invalidated) because we don't have a
    // safepoint opportunity later once the migration begins.
    if (UseBiasedLocking) {
      ResourceMark rm;
      GrowableArray<Handle>* objects_to_revoke = new GrowableArray<Handle>();
      for( BasicObjectLock *kptr = last_frame.monitor_end();
           kptr < last_frame.monitor_begin();
           kptr = last_frame.next_monitor(kptr) ) {
        if( kptr->obj() != NULL ) {
          objects_to_revoke->append(Handle(THREAD, kptr->obj()));
        }
      }
      BiasedLocking::revoke(objects_to_revoke, current);
    }
  }
  return osr_nm;
JRT_END

JRT_LEAF(jint, InterpreterRuntime::bcp_to_di(Method* method, address cur_bcp))
  assert(ProfileInterpreter, "must be profiling interpreter");
  int bci = method->bci_from(cur_bcp);
  MethodData* mdo = method->method_data();
  if (mdo == NULL)  return 0;
  return mdo->bci_to_di(bci);
JRT_END

#ifdef ASSERT
JRT_LEAF(void, InterpreterRuntime::verify_mdp(Method* method, address bcp, address mdp))
  assert(ProfileInterpreter, "must be profiling interpreter");

  MethodData* mdo = method->method_data();
  assert(mdo != NULL, "must not be null");

  int bci = method->bci_from(bcp);

  address mdp2 = mdo->bci_to_dp(bci);
  if (mdp != mdp2) {
    ResourceMark rm;
    tty->print_cr("FAILED verify : actual mdp %p   expected mdp %p @ bci %d", mdp, mdp2, bci);
    int current_di = mdo->dp_to_di(mdp);
    int expected_di  = mdo->dp_to_di(mdp2);
    tty->print_cr("  actual di %d   expected di %d", current_di, expected_di);
    int expected_approx_bci = mdo->data_at(expected_di)->bci();
    int approx_bci = -1;
    if (current_di >= 0) {
      approx_bci = mdo->data_at(current_di)->bci();
    }
    tty->print_cr("  actual bci is %d  expected bci %d", approx_bci, expected_approx_bci);
    mdo->print_on(tty);
    method->print_codes();
  }
  assert(mdp == mdp2, "wrong mdp");
JRT_END
#endif // ASSERT

JRT_ENTRY(void, InterpreterRuntime::update_mdp_for_ret(JavaThread* current, int return_bci))
  assert(ProfileInterpreter, "must be profiling interpreter");
  ResourceMark rm(current);
  LastFrameAccessor last_frame(current);
  assert(last_frame.is_interpreted_frame(), "must come from interpreter");
  MethodData* h_mdo = last_frame.method()->method_data();

  // Grab a lock to ensure atomic access to setting the return bci and
  // the displacement.  This can block and GC, invalidating all naked oops.
  MutexLocker ml(RetData_lock);

  // ProfileData is essentially a wrapper around a derived oop, so we
  // need to take the lock before making any ProfileData structures.
  ProfileData* data = h_mdo->data_at(h_mdo->dp_to_di(last_frame.mdp()));
  guarantee(data != NULL, "profile data must be valid");
  RetData* rdata = data->as_RetData();
  address new_mdp = rdata->fixup_ret(return_bci, h_mdo);
  last_frame.set_mdp(new_mdp);
JRT_END

<<<<<<< HEAD
JRT_ENTRY(MethodCounters*, InterpreterRuntime::build_method_counters(JavaThread* current, Method* m))
  MethodCounters* mcs = Method::build_method_counters(m, current);
  if (HAS_PENDING_EXCEPTION) {
    // Only metaspace OOM is expected. No Java code executed.
    assert((PENDING_EXCEPTION->is_a(vmClasses::OutOfMemoryError_klass())), "we expect only an OOM error here");
    CLEAR_PENDING_EXCEPTION;
  }
  return mcs;
=======
JRT_ENTRY(MethodCounters*, InterpreterRuntime::build_method_counters(JavaThread* thread, Method* m))
  return Method::build_method_counters(thread, m);
>>>>>>> 81325483
JRT_END


JRT_ENTRY(void, InterpreterRuntime::at_safepoint(JavaThread* current))
  // We used to need an explict preserve_arguments here for invoke bytecodes. However,
  // stack traversal automatically takes care of preserving arguments for invoke, so
  // this is no longer needed.

  // JRT_END does an implicit safepoint check, hence we are guaranteed to block
  // if this is called during a safepoint

  if (JvmtiExport::should_post_single_step()) {
    // This function is called by the interpreter when single stepping. Such single
    // stepping could unwind a frame. Then, it is important that we process any frames
    // that we might return into.
    StackWatermarkSet::before_unwind(current);

    // We are called during regular safepoints and when the VM is
    // single stepping. If any thread is marked for single stepping,
    // then we may have JVMTI work to do.
    LastFrameAccessor last_frame(current);
    JvmtiExport::at_single_stepping_point(current, last_frame.method(), last_frame.bcp());
  }
JRT_END

JRT_LEAF(void, InterpreterRuntime::at_unwind(JavaThread* current))
  // This function is called by the interpreter when the return poll found a reason
  // to call the VM. The reason could be that we are returning into a not yet safe
  // to access frame. We handle that below.
  // Note that this path does not check for single stepping, because we do not want
  // to single step when unwinding frames for an exception being thrown. Instead,
  // such single stepping code will use the safepoint table, which will use the
  // InterpreterRuntime::at_safepoint callback.
  StackWatermarkSet::before_unwind(current);
JRT_END

JRT_ENTRY(void, InterpreterRuntime::post_field_access(JavaThread *current, oopDesc* obj,
ConstantPoolCacheEntry *cp_entry))

  // check the access_flags for the field in the klass

  InstanceKlass* ik = InstanceKlass::cast(cp_entry->f1_as_klass());
  int index = cp_entry->field_index();
  if ((ik->field_access_flags(index) & JVM_ACC_FIELD_ACCESS_WATCHED) == 0) return;

  bool is_static = (obj == NULL);
  HandleMark hm(current);

  Handle h_obj;
  if (!is_static) {
    // non-static field accessors have an object, but we need a handle
    h_obj = Handle(current, obj);
  }
  InstanceKlass* cp_entry_f1 = InstanceKlass::cast(cp_entry->f1_as_klass());
  jfieldID fid = jfieldIDWorkaround::to_jfieldID(cp_entry_f1, cp_entry->f2_as_index(), is_static);
  LastFrameAccessor last_frame(current);
  JvmtiExport::post_field_access(current, last_frame.method(), last_frame.bcp(), cp_entry_f1, h_obj, fid);
JRT_END

JRT_ENTRY(void, InterpreterRuntime::post_field_modification(JavaThread *current,
  oopDesc* obj, ConstantPoolCacheEntry *cp_entry, jvalue *value))

  Klass* k = cp_entry->f1_as_klass();

  // check the access_flags for the field in the klass
  InstanceKlass* ik = InstanceKlass::cast(k);
  int index = cp_entry->field_index();
  // bail out if field modifications are not watched
  if ((ik->field_access_flags(index) & JVM_ACC_FIELD_MODIFICATION_WATCHED) == 0) return;

  char sig_type = '\0';

  switch(cp_entry->flag_state()) {
    case btos: sig_type = JVM_SIGNATURE_BYTE;    break;
    case ztos: sig_type = JVM_SIGNATURE_BOOLEAN; break;
    case ctos: sig_type = JVM_SIGNATURE_CHAR;    break;
    case stos: sig_type = JVM_SIGNATURE_SHORT;   break;
    case itos: sig_type = JVM_SIGNATURE_INT;     break;
    case ftos: sig_type = JVM_SIGNATURE_FLOAT;   break;
    case atos: sig_type = JVM_SIGNATURE_CLASS;   break;
    case ltos: sig_type = JVM_SIGNATURE_LONG;    break;
    case dtos: sig_type = JVM_SIGNATURE_DOUBLE;  break;
    default:  ShouldNotReachHere(); return;
  }
  bool is_static = (obj == NULL);

  HandleMark hm(current);
  jfieldID fid = jfieldIDWorkaround::to_jfieldID(ik, cp_entry->f2_as_index(), is_static);
  jvalue fvalue;
#ifdef _LP64
  fvalue = *value;
#else
  // Long/double values are stored unaligned and also noncontiguously with
  // tagged stacks.  We can't just do a simple assignment even in the non-
  // J/D cases because a C++ compiler is allowed to assume that a jvalue is
  // 8-byte aligned, and interpreter stack slots are only 4-byte aligned.
  // We assume that the two halves of longs/doubles are stored in interpreter
  // stack slots in platform-endian order.
  jlong_accessor u;
  jint* newval = (jint*)value;
  u.words[0] = newval[0];
  u.words[1] = newval[Interpreter::stackElementWords]; // skip if tag
  fvalue.j = u.long_value;
#endif // _LP64

  Handle h_obj;
  if (!is_static) {
    // non-static field accessors have an object, but we need a handle
    h_obj = Handle(current, obj);
  }

  LastFrameAccessor last_frame(current);
  JvmtiExport::post_raw_field_modification(current, last_frame.method(), last_frame.bcp(), ik, h_obj,
                                           fid, sig_type, &fvalue);
JRT_END

JRT_ENTRY(void, InterpreterRuntime::post_method_entry(JavaThread *current))
  LastFrameAccessor last_frame(current);
  JvmtiExport::post_method_entry(current, last_frame.method(), last_frame.get_frame());
JRT_END


// This is a JRT_BLOCK_ENTRY because we have to stash away the return oop
// before transitioning to VM, and restore it after transitioning back
// to Java. The return oop at the top-of-stack, is not walked by the GC.
JRT_BLOCK_ENTRY(void, InterpreterRuntime::post_method_exit(JavaThread *current))
  LastFrameAccessor last_frame(current);
  JvmtiExport::post_method_exit(current, last_frame.method(), last_frame.get_frame());
JRT_END

JRT_LEAF(int, InterpreterRuntime::interpreter_contains(address pc))
{
  return (Interpreter::contains(pc) ? 1 : 0);
}
JRT_END


// Implementation of SignatureHandlerLibrary

#ifndef SHARING_FAST_NATIVE_FINGERPRINTS
// Dummy definition (else normalization method is defined in CPU
// dependant code)
uint64_t InterpreterRuntime::normalize_fast_native_fingerprint(uint64_t fingerprint) {
  return fingerprint;
}
#endif

address SignatureHandlerLibrary::set_handler_blob() {
  BufferBlob* handler_blob = BufferBlob::create("native signature handlers", blob_size);
  if (handler_blob == NULL) {
    return NULL;
  }
  address handler = handler_blob->code_begin();
  _handler_blob = handler_blob;
  _handler = handler;
  return handler;
}

void SignatureHandlerLibrary::initialize() {
  if (_fingerprints != NULL) {
    return;
  }
  if (set_handler_blob() == NULL) {
    vm_exit_out_of_memory(blob_size, OOM_MALLOC_ERROR, "native signature handlers");
  }

  BufferBlob* bb = BufferBlob::create("Signature Handler Temp Buffer",
                                      SignatureHandlerLibrary::buffer_size);
  _buffer = bb->code_begin();

  _fingerprints = new(ResourceObj::C_HEAP, mtCode)GrowableArray<uint64_t>(32, mtCode);
  _handlers     = new(ResourceObj::C_HEAP, mtCode)GrowableArray<address>(32, mtCode);
}

address SignatureHandlerLibrary::set_handler(CodeBuffer* buffer) {
  address handler   = _handler;
  int     insts_size = buffer->pure_insts_size();
  if (handler + insts_size > _handler_blob->code_end()) {
    // get a new handler blob
    handler = set_handler_blob();
  }
  if (handler != NULL) {
    memcpy(handler, buffer->insts_begin(), insts_size);
    pd_set_handler(handler);
    ICache::invalidate_range(handler, insts_size);
    _handler = handler + insts_size;
  }
  return handler;
}

void SignatureHandlerLibrary::add(const methodHandle& method) {
  if (method->signature_handler() == NULL) {
    // use slow signature handler if we can't do better
    int handler_index = -1;
    // check if we can use customized (fast) signature handler
    if (UseFastSignatureHandlers && method->size_of_parameters() <= Fingerprinter::fp_max_size_of_parameters) {
      // use customized signature handler
      MutexLocker mu(SignatureHandlerLibrary_lock);
      // make sure data structure is initialized
      initialize();
      // lookup method signature's fingerprint
      uint64_t fingerprint = Fingerprinter(method).fingerprint();
      // allow CPU dependant code to optimize the fingerprints for the fast handler
      fingerprint = InterpreterRuntime::normalize_fast_native_fingerprint(fingerprint);
      handler_index = _fingerprints->find(fingerprint);
      // create handler if necessary
      if (handler_index < 0) {
        ResourceMark rm;
        ptrdiff_t align_offset = align_up(_buffer, CodeEntryAlignment) - (address)_buffer;
        CodeBuffer buffer((address)(_buffer + align_offset),
                          SignatureHandlerLibrary::buffer_size - align_offset);
        InterpreterRuntime::SignatureHandlerGenerator(method, &buffer).generate(fingerprint);
        // copy into code heap
        address handler = set_handler(&buffer);
        if (handler == NULL) {
          // use slow signature handler (without memorizing it in the fingerprints)
        } else {
          // debugging suppport
          if (PrintSignatureHandlers && (handler != Interpreter::slow_signature_handler())) {
            ttyLocker ttyl;
            tty->cr();
            tty->print_cr("argument handler #%d for: %s %s (fingerprint = " UINT64_FORMAT ", %d bytes generated)",
                          _handlers->length(),
                          (method->is_static() ? "static" : "receiver"),
                          method->name_and_sig_as_C_string(),
                          fingerprint,
                          buffer.insts_size());
            if (buffer.insts_size() > 0) {
              Disassembler::decode(handler, handler + buffer.insts_size());
            }
#ifndef PRODUCT
            address rh_begin = Interpreter::result_handler(method()->result_type());
            if (CodeCache::contains(rh_begin)) {
              // else it might be special platform dependent values
              tty->print_cr(" --- associated result handler ---");
              address rh_end = rh_begin;
              while (*(int*)rh_end != 0) {
                rh_end += sizeof(int);
              }
              Disassembler::decode(rh_begin, rh_end);
            } else {
              tty->print_cr(" associated result handler: " PTR_FORMAT, p2i(rh_begin));
            }
#endif
          }
          // add handler to library
          _fingerprints->append(fingerprint);
          _handlers->append(handler);
          // set handler index
          assert(_fingerprints->length() == _handlers->length(), "sanity check");
          handler_index = _fingerprints->length() - 1;
        }
      }
      // Set handler under SignatureHandlerLibrary_lock
      if (handler_index < 0) {
        // use generic signature handler
        method->set_signature_handler(Interpreter::slow_signature_handler());
      } else {
        // set handler
        method->set_signature_handler(_handlers->at(handler_index));
      }
    } else {
      DEBUG_ONLY(Thread::current()->check_possible_safepoint());
      // use generic signature handler
      method->set_signature_handler(Interpreter::slow_signature_handler());
    }
  }
#ifdef ASSERT
  int handler_index = -1;
  int fingerprint_index = -2;
  {
    // '_handlers' and '_fingerprints' are 'GrowableArray's and are NOT synchronized
    // in any way if accessed from multiple threads. To avoid races with another
    // thread which may change the arrays in the above, mutex protected block, we
    // have to protect this read access here with the same mutex as well!
    MutexLocker mu(SignatureHandlerLibrary_lock);
    if (_handlers != NULL) {
      handler_index = _handlers->find(method->signature_handler());
      uint64_t fingerprint = Fingerprinter(method).fingerprint();
      fingerprint = InterpreterRuntime::normalize_fast_native_fingerprint(fingerprint);
      fingerprint_index = _fingerprints->find(fingerprint);
    }
  }
  assert(method->signature_handler() == Interpreter::slow_signature_handler() ||
         handler_index == fingerprint_index, "sanity check");
#endif // ASSERT
}

void SignatureHandlerLibrary::add(uint64_t fingerprint, address handler) {
  int handler_index = -1;
  // use customized signature handler
  MutexLocker mu(SignatureHandlerLibrary_lock);
  // make sure data structure is initialized
  initialize();
  fingerprint = InterpreterRuntime::normalize_fast_native_fingerprint(fingerprint);
  handler_index = _fingerprints->find(fingerprint);
  // create handler if necessary
  if (handler_index < 0) {
    if (PrintSignatureHandlers && (handler != Interpreter::slow_signature_handler())) {
      tty->cr();
      tty->print_cr("argument handler #%d at " PTR_FORMAT " for fingerprint " UINT64_FORMAT,
                    _handlers->length(),
                    p2i(handler),
                    fingerprint);
    }
    _fingerprints->append(fingerprint);
    _handlers->append(handler);
  } else {
    if (PrintSignatureHandlers) {
      tty->cr();
      tty->print_cr("duplicate argument handler #%d for fingerprint " UINT64_FORMAT "(old: " PTR_FORMAT ", new : " PTR_FORMAT ")",
                    _handlers->length(),
                    fingerprint,
                    p2i(_handlers->at(handler_index)),
                    p2i(handler));
    }
  }
}


BufferBlob*              SignatureHandlerLibrary::_handler_blob = NULL;
address                  SignatureHandlerLibrary::_handler      = NULL;
GrowableArray<uint64_t>* SignatureHandlerLibrary::_fingerprints = NULL;
GrowableArray<address>*  SignatureHandlerLibrary::_handlers     = NULL;
address                  SignatureHandlerLibrary::_buffer       = NULL;


JRT_ENTRY(void, InterpreterRuntime::prepare_native_call(JavaThread* current, Method* method))
  methodHandle m(current, method);
  assert(m->is_native(), "sanity check");
  // lookup native function entry point if it doesn't exist
  if (!m->has_native_function()) {
    NativeLookup::lookup(m, CHECK);
  }
  // make sure signature handler is installed
  SignatureHandlerLibrary::add(m);
  // The interpreter entry point checks the signature handler first,
  // before trying to fetch the native entry point and klass mirror.
  // We must set the signature handler last, so that multiple processors
  // preparing the same method will be sure to see non-null entry & mirror.
JRT_END

#if defined(IA32) || defined(AMD64) || defined(ARM)
JRT_LEAF(void, InterpreterRuntime::popframe_move_outgoing_args(JavaThread* current, void* src_address, void* dest_address))
  if (src_address == dest_address) {
    return;
  }
  ResourceMark rm;
  LastFrameAccessor last_frame(current);
  assert(last_frame.is_interpreted_frame(), "");
  jint bci = last_frame.bci();
  methodHandle mh(current, last_frame.method());
  Bytecode_invoke invoke(mh, bci);
  ArgumentSizeComputer asc(invoke.signature());
  int size_of_arguments = (asc.size() + (invoke.has_receiver() ? 1 : 0)); // receiver
  Copy::conjoint_jbytes(src_address, dest_address,
                       size_of_arguments * Interpreter::stackElementSize);
JRT_END
#endif

#if INCLUDE_JVMTI
// This is a support of the JVMTI PopFrame interface.
// Make sure it is an invokestatic of a polymorphic intrinsic that has a member_name argument
// and return it as a vm_result so that it can be reloaded in the list of invokestatic parameters.
// The member_name argument is a saved reference (in local#0) to the member_name.
// For backward compatibility with some JDK versions (7, 8) it can also be a direct method handle.
// FIXME: remove DMH case after j.l.i.InvokerBytecodeGenerator code shape is updated.
JRT_ENTRY(void, InterpreterRuntime::member_name_arg_or_null(JavaThread* current, address member_name,
                                                            Method* method, address bcp))
  Bytecodes::Code code = Bytecodes::code_at(method, bcp);
  if (code != Bytecodes::_invokestatic) {
    return;
  }
  ConstantPool* cpool = method->constants();
  int cp_index = Bytes::get_native_u2(bcp + 1) + ConstantPool::CPCACHE_INDEX_TAG;
  Symbol* cname = cpool->klass_name_at(cpool->klass_ref_index_at(cp_index));
  Symbol* mname = cpool->name_ref_at(cp_index);

  if (MethodHandles::has_member_arg(cname, mname)) {
    oop member_name_oop = cast_to_oop(member_name);
    if (java_lang_invoke_DirectMethodHandle::is_instance(member_name_oop)) {
      // FIXME: remove after j.l.i.InvokerBytecodeGenerator code shape is updated.
      member_name_oop = java_lang_invoke_DirectMethodHandle::member(member_name_oop);
    }
    current->set_vm_result(member_name_oop);
  } else {
    current->set_vm_result(NULL);
  }
JRT_END
#endif // INCLUDE_JVMTI

#ifndef PRODUCT
// This must be a JRT_LEAF function because the interpreter must save registers on x86 to
// call this, which changes rsp and makes the interpreter's expression stack not walkable.
// The generated code still uses call_VM because that will set up the frame pointer for
// bcp and method.
JRT_LEAF(intptr_t, InterpreterRuntime::trace_bytecode(JavaThread* current, intptr_t preserve_this_value, intptr_t tos, intptr_t tos2))
  LastFrameAccessor last_frame(current);
  assert(last_frame.is_interpreted_frame(), "must be an interpreted frame");
  methodHandle mh(current, last_frame.method());
  BytecodeTracer::trace(mh, last_frame.bcp(), tos, tos2);
  return preserve_this_value;
JRT_END
#endif // !PRODUCT<|MERGE_RESOLUTION|>--- conflicted
+++ resolved
@@ -969,14 +969,10 @@
 // Miscellaneous
 
 
-<<<<<<< HEAD
 nmethod* InterpreterRuntime::frequency_counter_overflow(JavaThread* current, address branch_bcp) {
-=======
-nmethod* InterpreterRuntime::frequency_counter_overflow(JavaThread* thread, address branch_bcp) {
   // Enable WXWrite: the function is called directly by interpreter.
   MACOS_AARCH64_ONLY(ThreadWXEnable wx(WXWrite, thread));
 
->>>>>>> 81325483
   // frequency_counter_overflow_inner can throw async exception.
   nmethod* nm = frequency_counter_overflow_inner(current, branch_bcp);
   assert(branch_bcp != NULL || nm == NULL, "always returns null for non OSR requests");
@@ -1118,19 +1114,8 @@
   last_frame.set_mdp(new_mdp);
 JRT_END
 
-<<<<<<< HEAD
 JRT_ENTRY(MethodCounters*, InterpreterRuntime::build_method_counters(JavaThread* current, Method* m))
-  MethodCounters* mcs = Method::build_method_counters(m, current);
-  if (HAS_PENDING_EXCEPTION) {
-    // Only metaspace OOM is expected. No Java code executed.
-    assert((PENDING_EXCEPTION->is_a(vmClasses::OutOfMemoryError_klass())), "we expect only an OOM error here");
-    CLEAR_PENDING_EXCEPTION;
-  }
-  return mcs;
-=======
-JRT_ENTRY(MethodCounters*, InterpreterRuntime::build_method_counters(JavaThread* thread, Method* m))
-  return Method::build_method_counters(thread, m);
->>>>>>> 81325483
+  return Method::build_method_counters(current, m);
 JRT_END
 
 
