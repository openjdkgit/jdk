--- conflicted
+++ resolved
@@ -274,13 +274,9 @@
   bool has_non_jar_in_classpath()          const { return _has_non_jar_in_classpath; }
   bool compressed_oops()                   const { return _compressed_oops; }
   bool compressed_class_pointers()         const { return _compressed_class_ptrs; }
-<<<<<<< HEAD
   int narrow_klass_pointer_bits()          const { return _narrow_klass_pointer_bits; }
   int narrow_klass_shift()                 const { return _narrow_klass_shift; }
-  size_t heap_roots_offset()               const { return _heap_roots_offset; }
-=======
   HeapRootSegments heap_root_segments()    const { return _heap_root_segments; }
->>>>>>> 54595188
   size_t heap_oopmap_start_pos()           const { return _heap_oopmap_start_pos; }
   size_t heap_ptrmap_start_pos()           const { return _heap_ptrmap_start_pos; }
   size_t rw_ptrmap_start_pos()             const { return _rw_ptrmap_start_pos; }
