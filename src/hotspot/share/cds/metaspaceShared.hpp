--- conflicted
+++ resolved
@@ -52,12 +52,9 @@
   static void* _shared_metaspace_static_top;
   static intx _relocation_delta;
   static char* _requested_base_address;
-<<<<<<< HEAD
   static bool _use_optimized_module_handling;
   static size_t _ptrmap_start_pos;
   static size_t _oopmap_start_pos;
-=======
->>>>>>> c65d3089
  public:
   enum {
     // core archive spaces
@@ -164,7 +161,6 @@
     return is_windows;
   }
 
-<<<<<<< HEAD
   // Can we skip some expensive operations related to modules?
   static bool use_optimized_module_handling() { return NOT_CDS(false) CDS_ONLY(_use_optimized_module_handling); }
   static void disable_optimized_module_handling() { _use_optimized_module_handling = false; }
@@ -176,8 +172,6 @@
   static void set_heap_oopmap_start_pos(size_t leading_zeros) { _oopmap_start_pos = leading_zeros; }
   static void set_heap_ptrmap_start_pos(size_t leading_zeros) { _ptrmap_start_pos = leading_zeros; }
 
-=======
->>>>>>> c65d3089
 private:
   static void read_extra_data(JavaThread* current, const char* filename) NOT_CDS_RETURN;
   static FileMapInfo* open_static_archive();
