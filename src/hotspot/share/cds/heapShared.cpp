--- conflicted
+++ resolved
@@ -415,11 +415,7 @@
   memset(mem, 0, size * BytesPerWord);
   {
     // This is copied from MemAllocator::finish
-<<<<<<< HEAD
-    oopDesc::set_mark(mem, markWord::prototype_for_klass(k));
-=======
-    oopDesc::set_mark(mem, markWord::prototype());
->>>>>>> ffa34ed4
+    oopDesc::set_mark(mem, k->prototype_header());
     oopDesc::release_set_klass(mem, k);
   }
   {
