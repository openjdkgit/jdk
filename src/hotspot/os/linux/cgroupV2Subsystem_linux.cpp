--- conflicted
+++ resolved
@@ -35,15 +35,9 @@
  *    -1 for no share setup
  *    OSCONTAINER_ERROR for not supported
  */
-<<<<<<< HEAD
 int CgroupV2CpuController::cpu_shares() {
   julong shares;
   CONTAINER_READ_NUMBER_CHECKED(static_cast<CgroupV2Controller*>(this), "/cpu.weight", "Raw value for CPU Shares", shares);
-=======
-int CgroupV2Subsystem::cpu_shares() {
-  julong shares;
-  CONTAINER_READ_NUMBER_CHECKED(_unified, "/cpu.weight", "Raw value for CPU Shares", shares);
->>>>>>> 9b64ece5
   int shares_int = (int)shares;
   // Convert default value of 100 to no shares setup
   if (shares_int == 100) {
@@ -90,15 +84,9 @@
  *    -1 for no quota
  *    OSCONTAINER_ERROR for not supported
  */
-<<<<<<< HEAD
 int CgroupV2CpuController::cpu_quota() {
   jlong quota_val;
-  bool is_ok = static_cast<CgroupV2Controller*>(this)->read_numerical_tuple_value("/cpu.max", TupleValue::FIRST, &quota_val);
-=======
-int CgroupV2Subsystem::cpu_quota() {
-  jlong quota_val;
-  bool is_ok = _unified->read_numerical_tuple_value("/cpu.max", true /* use_first */, &quota_val);
->>>>>>> 9b64ece5
+  bool is_ok = static_cast<CgroupV2Controller*>(this)->read_numerical_tuple_value("/cpu.max", true /* use_first */, &quota_val);
   if (!is_ok) {
     return OSCONTAINER_ERROR;
   }
@@ -109,33 +97,19 @@
 
 char* CgroupV2Subsystem::cpu_cpuset_cpus() {
   char cpus[1024];
-<<<<<<< HEAD
-  CONTAINER_READ_STRING_CHECKED(static_cast<CgroupV2Controller*>(_unified), "/cpuset.cpus", "cpuset.cpus", cpus);
-=======
-  CONTAINER_READ_STRING_CHECKED(_unified, "/cpuset.cpus", "cpuset.cpus", cpus, 1024);
->>>>>>> 9b64ece5
+  CONTAINER_READ_STRING_CHECKED(static_cast<CgroupV2Controller*>(_unified), "/cpuset.cpus", "cpuset.cpus", cpus, 1024);
   return os::strdup(cpus);
 }
 
 char* CgroupV2Subsystem::cpu_cpuset_memory_nodes() {
   char mems[1024];
-<<<<<<< HEAD
-  CONTAINER_READ_STRING_CHECKED(static_cast<CgroupV2Controller*>(_unified), "/cpuset.mems", "cpuset.mems", mems);
+  CONTAINER_READ_STRING_CHECKED(static_cast<CgroupV2Controller*>(_unified), "/cpuset.mems", "cpuset.mems", mems, 1024);
   return os::strdup(mems);
 }
 
 int CgroupV2CpuController::cpu_period() {
   jlong period_val;
-  bool is_ok = static_cast<CgroupV2Controller*>(this)->read_numerical_tuple_value("/cpu.max", TupleValue::SECOND, &period_val);
-=======
-  CONTAINER_READ_STRING_CHECKED(_unified, "/cpuset.mems", "cpuset.mems", mems, 1024);
-  return os::strdup(mems);
-}
-
-int CgroupV2Subsystem::cpu_period() {
-  jlong period_val;
-  bool is_ok = _unified->read_numerical_tuple_value("/cpu.max", false /* use_first */, &period_val);
->>>>>>> 9b64ece5
+  bool is_ok = static_cast<CgroupV2Controller*>(this)->read_numerical_tuple_value("/cpu.max", false /* use_first */, &period_val);
   if (!is_ok) {
     log_trace(os, container)("CPU Period failed: %d", OSCONTAINER_ERROR);
     return OSCONTAINER_ERROR;
@@ -154,7 +128,6 @@
  *    -1 for unlimited
  *    OSCONTAINER_ERROR for not supported
  */
-<<<<<<< HEAD
 jlong CgroupV2MemoryController::memory_usage_in_bytes() {
   julong memusage;
   CONTAINER_READ_NUMBER_CHECKED(static_cast<CgroupV2Controller*>(this), "/memory.current", "Memory Usage", memusage);
@@ -164,17 +137,6 @@
 jlong CgroupV2MemoryController::memory_soft_limit_in_bytes(julong phys_mem) {
   jlong mem_soft_limit;
   CONTAINER_READ_NUMBER_CHECKED_MAX(static_cast<CgroupV2Controller*>(this), "/memory.low", "Memory Soft Limit", mem_soft_limit);
-=======
-jlong CgroupV2Subsystem::memory_usage_in_bytes() {
-  julong memusage;
-  CONTAINER_READ_NUMBER_CHECKED(_unified, "/memory.current", "Memory Usage", memusage);
-  return (jlong)memusage;
-}
-
-jlong CgroupV2Subsystem::memory_soft_limit_in_bytes() {
-  jlong mem_soft_limit;
-  CONTAINER_READ_NUMBER_CHECKED_MAX(_unified, "/memory.low", "Memory Soft Limit", mem_soft_limit);
->>>>>>> 9b64ece5
   return mem_soft_limit;
 }
 
@@ -184,16 +146,11 @@
   return OSCONTAINER_ERROR; // not supported
 }
 
-<<<<<<< HEAD
 jlong CgroupV2MemoryController::rss_usage_in_bytes() {
   julong rss;
-  bool is_ok = static_cast<CgroupV2Controller*>(this)->read_numerical_key_value("/memory.stat", "anon", &rss);
-=======
-jlong CgroupV2Subsystem::rss_usage_in_bytes() {
-  julong rss;
-  bool is_ok = _memory->controller()->
-                    read_numerical_key_value("/memory.stat", "anon", &rss);
->>>>>>> 9b64ece5
+  bool is_ok = static_cast<CgroupV2Controller*>(this)->read_numerical_key_value("/memory.stat",
+                                                                                "anon",
+                                                                                &rss);
   if (!is_ok) {
     return OSCONTAINER_ERROR;
   }
@@ -201,16 +158,11 @@
   return (jlong)rss;
 }
 
-<<<<<<< HEAD
 jlong CgroupV2MemoryController::cache_usage_in_bytes() {
   julong cache;
-  bool is_ok = static_cast<CgroupV2Controller*>(this)->read_numerical_key_value("/memory.stat", "file", &cache);
-=======
-jlong CgroupV2Subsystem::cache_usage_in_bytes() {
-  julong cache;
-  bool is_ok = _memory->controller()->
-                    read_numerical_key_value("/memory.stat", "file", &cache);
->>>>>>> 9b64ece5
+  bool is_ok = static_cast<CgroupV2Controller*>(this)->read_numerical_key_value("/memory.stat",
+                                                                                "file",
+                                                                                &cache);
   if (!is_ok) {
     return OSCONTAINER_ERROR;
   }
@@ -223,15 +175,9 @@
 // respectively. In order to properly report a cgroup v1 like
 // compound value we need to sum the two values. Setting a swap limit
 // without also setting a memory limit is not allowed.
-<<<<<<< HEAD
 jlong CgroupV2MemoryController::memory_and_swap_limit_in_bytes(julong phys_mem, julong host_swap) {
   jlong swap_limit;
   bool is_ok = static_cast<CgroupV2Controller*>(this)->read_number_handle_max("/memory.swap.max", &swap_limit);
-=======
-jlong CgroupV2Subsystem::memory_and_swap_limit_in_bytes() {
-  jlong swap_limit;
-  bool is_ok = _memory->controller()->read_number_handle_max("/memory.swap.max", &swap_limit);
->>>>>>> 9b64ece5
   if (!is_ok) {
     // Some container tests rely on this trace logging to happen.
     log_trace(os, container)("Swap Limit failed: %d", OSCONTAINER_ERROR);
@@ -248,7 +194,6 @@
   return swap_limit;
 }
 
-<<<<<<< HEAD
 // memory.swap.current : total amount of swap currently used by the cgroup and its descendants
 static
 jlong mem_swp_current_val(CgroupV2Controller* ctrl) {
@@ -271,28 +216,6 @@
   jlong memory_limit;
   CONTAINER_READ_NUMBER_CHECKED_MAX(ctrl, "/memory.max", "Memory Limit", memory_limit);
   return memory_limit;
-=======
-jlong CgroupV2Subsystem::memory_and_swap_usage_in_bytes() {
-    jlong memory_usage = memory_usage_in_bytes();
-    if (memory_usage >= 0) {
-        jlong swap_current = mem_swp_current_val();
-        return memory_usage + (swap_current >= 0 ? swap_current : 0);
-    }
-    return memory_usage; // not supported or unlimited case
-}
-
-jlong CgroupV2Subsystem::mem_swp_limit_val() {
-  jlong swap_limit;
-  CONTAINER_READ_NUMBER_CHECKED_MAX(_unified, "/memory.swap.max", "Swap Limit", swap_limit);
-  return swap_limit;
-}
-
-// memory.swap.current : total amount of swap currently used by the cgroup and its descendants
-jlong CgroupV2Subsystem::mem_swp_current_val() {
-  julong swap_current;
-  CONTAINER_READ_NUMBER_CHECKED(_unified, "/memory.swap.current", "Swap currently used", swap_current);
-  return (jlong)swap_current;
->>>>>>> 9b64ece5
 }
 
 /* read_memory_limit_in_bytes
@@ -303,7 +226,6 @@
  *    memory limit in bytes or
  *    -1 for unlimited, OSCONTAINER_ERROR for an error
  */
-<<<<<<< HEAD
 jlong CgroupV2MemoryController::read_memory_limit_in_bytes(julong phys_mem) {
   jlong limit = mem_limit_val(static_cast<CgroupV2Controller*>(this));
   if (log_is_enabled(Trace, os, container)) {
@@ -342,17 +264,6 @@
 void CgroupV2Subsystem::print_version_specific_info(outputStream* st) {
   jlong swap_current = mem_swp_current_val(static_cast<CgroupV2Controller*>(_unified));
   jlong swap_limit = mem_swp_limit_val(static_cast<CgroupV2Controller*>(_unified));
-=======
-jlong CgroupV2Subsystem::read_memory_limit_in_bytes() {
-  jlong memory_limit;
-  CONTAINER_READ_NUMBER_CHECKED_MAX(_unified, "/memory.max", "Memory Limit", memory_limit);
-  return memory_limit;
-}
-
-void CgroupV2Subsystem::print_version_specific_info(outputStream* st) {
-  jlong swap_current = mem_swp_current_val();
-  jlong swap_limit = mem_swp_limit_val();
->>>>>>> 9b64ece5
 
   OSContainer::print_container_helper(st, swap_current, "memory_swap_current_in_bytes");
   OSContainer::print_container_helper(st, swap_limit, "memory_swap_max_limit_in_bytes");
@@ -378,11 +289,7 @@
  */
 jlong CgroupV2Subsystem::pids_max() {
   jlong pids_max;
-<<<<<<< HEAD
   CONTAINER_READ_NUMBER_CHECKED_MAX(static_cast<CgroupV2Controller*>(_unified), "/pids.max", "Maximum number of tasks", pids_max);
-=======
-  CONTAINER_READ_NUMBER_CHECKED_MAX(_unified, "/pids.max", "Maximum number of tasks", pids_max);
->>>>>>> 9b64ece5
   return pids_max;
 }
 
@@ -396,10 +303,6 @@
  */
 jlong CgroupV2Subsystem::pids_current() {
   julong pids_current;
-<<<<<<< HEAD
   CONTAINER_READ_NUMBER_CHECKED(static_cast<CgroupV2Controller*>(_unified), "/pids.current", "Current number of tasks", pids_current);
-=======
-  CONTAINER_READ_NUMBER_CHECKED(_unified, "/pids.current", "Current number of tasks", pids_current);
->>>>>>> 9b64ece5
   return pids_current;
 }