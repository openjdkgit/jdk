--- conflicted
+++ resolved
@@ -5485,83 +5485,6 @@
   return true;
 }
 
-<<<<<<< HEAD
-/*
- * IA32 only: execute code at a high address in case buggy NX emulation is present. I.e. avoid CS limit
- * updates (JDK-8023956).
- */
-#if defined(IA32)
-void os::workaround_expand_exec_shield_cs_limit() {
-  assert(Linux::initial_thread_stack_bottom() != NULL, "sanity");
-  size_t page_size = os::vm_page_size();
-
-  /*
-   * JDK-8197429
-   *
-   * Expand the stack mapping to the end of the initial stack before
-   * attempting to install the codebuf.  This is needed because newer
-   * Linux kernels impose a distance of a megabyte between stack
-   * memory and other memory regions.  If we try to install the
-   * codebuf before expanding the stack the installation will appear
-   * to succeed but we'll get a segfault later if we expand the stack
-   * in Java code.
-   *
-   */
-  if (os::is_primordial_thread()) {
-    address limit = Linux::initial_thread_stack_bottom();
-    if (! DisablePrimordialThreadGuardPages) {
-      limit += StackOverflow::stack_red_zone_size() +
-               StackOverflow::stack_yellow_zone_size();
-    }
-    os::Linux::expand_stack_to(limit);
-  }
-
-  /*
-   * Take the highest VA the OS will give us and exec
-   *
-   * Although using -(pagesz) as mmap hint works on newer kernel as you would
-   * think, older variants affected by this work-around don't (search forward only).
-   *
-   * On the affected distributions, we understand the memory layout to be:
-   *
-   *   TASK_LIMIT= 3G, main stack base close to TASK_LIMT.
-   *
-   * A few pages south main stack will do it.
-   *
-   * If we are embedded in an app other than launcher (initial != main stack),
-   * we don't have much control or understanding of the address space, just let it slide.
-   */
-  char* hint = (char*)(Linux::initial_thread_stack_bottom() -
-                       (StackOverflow::stack_guard_zone_size() + page_size));
-  char* codebuf = os::attempt_reserve_memory_at(hint, page_size);
-
-  if (codebuf == NULL) {
-    // JDK-8197429: There may be a stack gap of one megabyte between
-    // the limit of the stack and the nearest memory region: this is a
-    // Linux kernel workaround for CVE-2017-1000364.  If we failed to
-    // map our codebuf, try again at an address one megabyte lower.
-    hint -= 1 * M;
-    codebuf = os::attempt_reserve_memory_at(hint, page_size);
-  }
-
-  if ((codebuf == NULL) || (!os::commit_memory(codebuf, page_size, true))) {
-    return; // No matter, we tried, best effort.
-  }
-
-  MemTracker::record_virtual_memory_type((address)codebuf, mtInternal);
-
-  log_info(os)("[CS limit NX emulation work-around, exec code at: %p]", codebuf);
-
-  // Some code to exec: the 'ret' instruction
-  codebuf[0] = 0xC3;
-
-  // Call the code in the codebuf
-  __asm__ volatile("call *%0" : : "r"(codebuf));
-
-  // keep the page mapped so CS limit isn't reduced.
-}
-#endif
-=======
 void os::print_memory_mappings(char* addr, size_t bytes, outputStream* st) {
   unsigned long long start = (unsigned long long)addr;
   unsigned long long end = start + bytes;
@@ -5590,7 +5513,82 @@
     st->cr();
   }
 }
->>>>>>> ba721f5f
+
+/*
+ * IA32 only: execute code at a high address in case buggy NX emulation is present. I.e. avoid CS limit
+ * updates (JDK-8023956).
+ */
+#if defined(IA32)
+void os::workaround_expand_exec_shield_cs_limit() {
+  assert(Linux::initial_thread_stack_bottom() != NULL, "sanity");
+  size_t page_size = os::vm_page_size();
+
+  /*
+   * JDK-8197429
+   *
+   * Expand the stack mapping to the end of the initial stack before
+   * attempting to install the codebuf.  This is needed because newer
+   * Linux kernels impose a distance of a megabyte between stack
+   * memory and other memory regions.  If we try to install the
+   * codebuf before expanding the stack the installation will appear
+   * to succeed but we'll get a segfault later if we expand the stack
+   * in Java code.
+   *
+   */
+  if (os::is_primordial_thread()) {
+    address limit = Linux::initial_thread_stack_bottom();
+    if (! DisablePrimordialThreadGuardPages) {
+      limit += StackOverflow::stack_red_zone_size() +
+               StackOverflow::stack_yellow_zone_size();
+    }
+    os::Linux::expand_stack_to(limit);
+  }
+
+  /*
+   * Take the highest VA the OS will give us and exec
+   *
+   * Although using -(pagesz) as mmap hint works on newer kernel as you would
+   * think, older variants affected by this work-around don't (search forward only).
+   *
+   * On the affected distributions, we understand the memory layout to be:
+   *
+   *   TASK_LIMIT= 3G, main stack base close to TASK_LIMT.
+   *
+   * A few pages south main stack will do it.
+   *
+   * If we are embedded in an app other than launcher (initial != main stack),
+   * we don't have much control or understanding of the address space, just let it slide.
+   */
+  char* hint = (char*)(Linux::initial_thread_stack_bottom() -
+                       (StackOverflow::stack_guard_zone_size() + page_size));
+  char* codebuf = os::attempt_reserve_memory_at(hint, page_size);
+
+  if (codebuf == NULL) {
+    // JDK-8197429: There may be a stack gap of one megabyte between
+    // the limit of the stack and the nearest memory region: this is a
+    // Linux kernel workaround for CVE-2017-1000364.  If we failed to
+    // map our codebuf, try again at an address one megabyte lower.
+    hint -= 1 * M;
+    codebuf = os::attempt_reserve_memory_at(hint, page_size);
+  }
+
+  if ((codebuf == NULL) || (!os::commit_memory(codebuf, page_size, true))) {
+    return; // No matter, we tried, best effort.
+  }
+
+  MemTracker::record_virtual_memory_type((address)codebuf, mtInternal);
+
+  log_info(os)("[CS limit NX emulation work-around, exec code at: %p]", codebuf);
+
+  // Some code to exec: the 'ret' instruction
+  codebuf[0] = 0xC3;
+
+  // Call the code in the codebuf
+  __asm__ volatile("call *%0" : : "r"(codebuf));
+
+  // keep the page mapped so CS limit isn't reduced.
+}
+#endif
 
 /////////////// Unit tests ///////////////
 
