/*
 * Copyright (c) 1999, 2023, Oracle and/or its affiliates. All rights reserved.
 * Copyright (c) 2015, 2022 SAP SE. All rights reserved.
 * DO NOT ALTER OR REMOVE COPYRIGHT NOTICES OR THIS FILE HEADER.
 *
 * This code is free software; you can redistribute it and/or modify it
 * under the terms of the GNU General Public License version 2 only, as
 * published by the Free Software Foundation.
 *
 * This code is distributed in the hope that it will be useful, but WITHOUT
 * ANY WARRANTY; without even the implied warranty of MERCHANTABILITY or
 * FITNESS FOR A PARTICULAR PURPOSE.  See the GNU General Public License
 * version 2 for more details (a copy is included in the LICENSE file that
 * accompanied this code).
 *
 * You should have received a copy of the GNU General Public License version
 * 2 along with this work; if not, write to the Free Software Foundation,
 * Inc., 51 Franklin St, Fifth Floor, Boston, MA 02110-1301 USA.
 *
 * Please contact Oracle, 500 Oracle Parkway, Redwood Shores, CA 94065 USA
 * or visit www.oracle.com if you need additional information or have any
 * questions.
 *
 */

// no precompiled headers
#include "classfile/vmSymbols.hpp"
#include "code/icBuffer.hpp"
#include "code/vtableStubs.hpp"
#include "compiler/compileBroker.hpp"
#include "compiler/disassembler.hpp"
#include "hugepages.hpp"
#include "interpreter/interpreter.hpp"
#include "jvm.h"
#include "jvmtifiles/jvmti.h"
#include "logging/log.hpp"
#include "logging/logStream.hpp"
#include "memory/allocation.inline.hpp"
#include "oops/oop.inline.hpp"
#include "os_linux.inline.hpp"
#include "os_posix.inline.hpp"
#include "osContainer_linux.hpp"
#include "prims/jniFastGetField.hpp"
#include "prims/jvm_misc.hpp"
#include "runtime/arguments.hpp"
#include "runtime/atomic.hpp"
#include "runtime/globals.hpp"
#include "runtime/globals_extension.hpp"
#include "runtime/init.hpp"
#include "runtime/interfaceSupport.inline.hpp"
#include "runtime/java.hpp"
#include "runtime/javaCalls.hpp"
#include "runtime/javaThread.hpp"
#include "runtime/mutexLocker.hpp"
#include "runtime/objectMonitor.hpp"
#include "runtime/osInfo.hpp"
#include "runtime/osThread.hpp"
#include "runtime/perfMemory.hpp"
#include "runtime/sharedRuntime.hpp"
#include "runtime/statSampler.hpp"
#include "runtime/stubRoutines.hpp"
#include "runtime/threadCritical.hpp"
#include "runtime/threads.hpp"
#include "runtime/threadSMR.hpp"
#include "runtime/timer.hpp"
#include "runtime/vm_version.hpp"
#include "signals_posix.hpp"
#include "semaphore_posix.hpp"
#include "services/memTracker.hpp"
#include "services/runtimeService.hpp"
#include "utilities/align.hpp"
#include "utilities/checkedCast.hpp"
#include "utilities/debug.hpp"
#include "utilities/decoder.hpp"
#include "utilities/defaultStream.hpp"
#include "utilities/events.hpp"
#include "utilities/elfFile.hpp"
#include "utilities/growableArray.hpp"
#include "utilities/globalDefinitions.hpp"
#include "utilities/macros.hpp"
#include "utilities/powerOfTwo.hpp"
#include "utilities/vmError.hpp"
#if INCLUDE_JFR
#include "jfr/jfrEvents.hpp"
#endif

// put OS-includes here
# include <sys/types.h>
# include <sys/mman.h>
# include <sys/stat.h>
# include <sys/select.h>
# include <sys/sendfile.h>
# include <pthread.h>
# include <signal.h>
# include <endian.h>
# include <errno.h>
# include <dlfcn.h>
# include <stdio.h>
# include <unistd.h>
# include <sys/resource.h>
# include <pthread.h>
# include <sys/stat.h>
# include <sys/time.h>
# include <sys/times.h>
# include <sys/utsname.h>
# include <sys/socket.h>
# include <pwd.h>
# include <poll.h>
# include <fcntl.h>
# include <string.h>
# include <syscall.h>
# include <sys/sysinfo.h>
# include <sys/ipc.h>
# include <sys/shm.h>
# include <link.h>
# include <stdint.h>
# include <inttypes.h>
# include <sys/ioctl.h>
# include <linux/elf-em.h>
# include <sys/prctl.h>
#ifdef __GLIBC__
# include <malloc.h>
#endif

#ifndef _GNU_SOURCE
  #define _GNU_SOURCE
  #include <sched.h>
  #undef _GNU_SOURCE
#else
  #include <sched.h>
#endif

// if RUSAGE_THREAD for getrusage() has not been defined, do it here. The code calling
// getrusage() is prepared to handle the associated failure.
#ifndef RUSAGE_THREAD
  #define RUSAGE_THREAD   (1)               /* only the calling thread */
#endif

#define MAX_PATH    (2 * K)

#define MAX_SECS 100000000

// for timer info max values which include all bits
#define ALL_64_BITS CONST64(0xFFFFFFFFFFFFFFFF)

#ifdef MUSL_LIBC
// dlvsym is not a part of POSIX
// and musl libc doesn't implement it.
static void *dlvsym(void *handle,
                    const char *symbol,
                    const char *version) {
   // load the latest version of symbol
   return dlsym(handle, symbol);
}
#endif

enum CoredumpFilterBit {
  FILE_BACKED_PVT_BIT = 1 << 2,
  FILE_BACKED_SHARED_BIT = 1 << 3,
  LARGEPAGES_BIT = 1 << 6,
  DAX_SHARED_BIT = 1 << 8
};

////////////////////////////////////////////////////////////////////////////////
// global variables
julong os::Linux::_physical_memory = 0;

address   os::Linux::_initial_thread_stack_bottom = nullptr;
uintptr_t os::Linux::_initial_thread_stack_size   = 0;

int (*os::Linux::_pthread_getcpuclockid)(pthread_t, clockid_t *) = nullptr;
int (*os::Linux::_pthread_setname_np)(pthread_t, const char*) = nullptr;
pthread_t os::Linux::_main_thread;
bool os::Linux::_supports_fast_thread_cpu_time = false;
const char * os::Linux::_libc_version = nullptr;
const char * os::Linux::_libpthread_version = nullptr;

#ifdef __GLIBC__
// We want to be buildable and runnable on older and newer glibcs, so resolve both
// mallinfo and mallinfo2 dynamically.
struct old_mallinfo {
  int arena;
  int ordblks;
  int smblks;
  int hblks;
  int hblkhd;
  int usmblks;
  int fsmblks;
  int uordblks;
  int fordblks;
  int keepcost;
};
typedef struct old_mallinfo (*mallinfo_func_t)(void);
static mallinfo_func_t g_mallinfo = nullptr;

struct new_mallinfo {
  size_t arena;
  size_t ordblks;
  size_t smblks;
  size_t hblks;
  size_t hblkhd;
  size_t usmblks;
  size_t fsmblks;
  size_t uordblks;
  size_t fordblks;
  size_t keepcost;
};
typedef struct new_mallinfo (*mallinfo2_func_t)(void);
static mallinfo2_func_t g_mallinfo2 = nullptr;

typedef int (*malloc_info_func_t)(int options, FILE *stream);
static malloc_info_func_t g_malloc_info = nullptr;
#endif // __GLIBC__

static int clock_tics_per_sec = 100;

// If the VM might have been created on the primordial thread, we need to resolve the
// primordial thread stack bounds and check if the current thread might be the
// primordial thread in places. If we know that the primordial thread is never used,
// such as when the VM was created by one of the standard java launchers, we can
// avoid this
static bool suppress_primordial_thread_resolution = false;

// utility functions

julong os::Linux::available_memory_in_container() {
  julong avail_mem = static_cast<julong>(-1L);
  if (OSContainer::is_containerized()) {
    jlong mem_limit = OSContainer::memory_limit_in_bytes();
    jlong mem_usage;
    if (mem_limit > 0 && (mem_usage = OSContainer::memory_usage_in_bytes()) < 1) {
      log_debug(os, container)("container memory usage failed: " JLONG_FORMAT ", using host value", mem_usage);
    }
    if (mem_limit > 0 && mem_usage > 0) {
      avail_mem = mem_limit > mem_usage ? (julong)mem_limit - (julong)mem_usage : 0;
    }
  }
  return avail_mem;
}

julong os::available_memory() {
  return Linux::available_memory();
}

julong os::Linux::available_memory() {
  julong avail_mem = available_memory_in_container();
  if (avail_mem != static_cast<julong>(-1L)) {
    log_trace(os)("available container memory: " JULONG_FORMAT, avail_mem);
    return avail_mem;
  }

  FILE *fp = os::fopen("/proc/meminfo", "r");
  if (fp != nullptr) {
    char buf[80];
    do {
      if (fscanf(fp, "MemAvailable: " JULONG_FORMAT " kB", &avail_mem) == 1) {
        avail_mem *= K;
        break;
      }
    } while (fgets(buf, sizeof(buf), fp) != nullptr);
    fclose(fp);
  }
  if (avail_mem == static_cast<julong>(-1L)) {
    avail_mem = free_memory();
  }
  log_trace(os)("available memory: " JULONG_FORMAT, avail_mem);
  return avail_mem;
}

julong os::free_memory() {
  return Linux::free_memory();
}

julong os::Linux::free_memory() {
  // values in struct sysinfo are "unsigned long"
  struct sysinfo si;
  julong free_mem = available_memory_in_container();
  if (free_mem != static_cast<julong>(-1L)) {
    log_trace(os)("free container memory: " JULONG_FORMAT, free_mem);
    return free_mem;
  }

  sysinfo(&si);
  free_mem = (julong)si.freeram * si.mem_unit;
  log_trace(os)("free memory: " JULONG_FORMAT, free_mem);
  return free_mem;
}

julong os::physical_memory() {
  jlong phys_mem = 0;
  if (OSContainer::is_containerized()) {
    jlong mem_limit;
    if ((mem_limit = OSContainer::memory_limit_in_bytes()) > 0) {
      log_trace(os)("total container memory: " JLONG_FORMAT, mem_limit);
      return mem_limit;
    }
  }

  phys_mem = Linux::physical_memory();
  log_trace(os)("total system memory: " JLONG_FORMAT, phys_mem);
  return phys_mem;
}

static uint64_t initial_total_ticks = 0;
static uint64_t initial_steal_ticks = 0;
static bool     has_initial_tick_info = false;

static void next_line(FILE *f) {
  int c;
  do {
    c = fgetc(f);
  } while (c != '\n' && c != EOF);
}

bool os::Linux::get_tick_information(CPUPerfTicks* pticks, int which_logical_cpu) {
  FILE*         fh;
  uint64_t      userTicks, niceTicks, systemTicks, idleTicks;
  // since at least kernel 2.6 : iowait: time waiting for I/O to complete
  // irq: time  servicing interrupts; softirq: time servicing softirqs
  uint64_t      iowTicks = 0, irqTicks = 0, sirqTicks= 0;
  // steal (since kernel 2.6.11): time spent in other OS when running in a virtualized environment
  uint64_t      stealTicks = 0;
  // guest (since kernel 2.6.24): time spent running a virtual CPU for guest OS under the
  // control of the Linux kernel
  uint64_t      guestNiceTicks = 0;
  int           logical_cpu = -1;
  const int     required_tickinfo_count = (which_logical_cpu == -1) ? 4 : 5;
  int           n;

  memset(pticks, 0, sizeof(CPUPerfTicks));

  if ((fh = os::fopen("/proc/stat", "r")) == nullptr) {
    return false;
  }

  if (which_logical_cpu == -1) {
    n = fscanf(fh, "cpu " UINT64_FORMAT " " UINT64_FORMAT " " UINT64_FORMAT " "
            UINT64_FORMAT " " UINT64_FORMAT " " UINT64_FORMAT " " UINT64_FORMAT " "
            UINT64_FORMAT " " UINT64_FORMAT " ",
            &userTicks, &niceTicks, &systemTicks, &idleTicks,
            &iowTicks, &irqTicks, &sirqTicks,
            &stealTicks, &guestNiceTicks);
  } else {
    // Move to next line
    next_line(fh);

    // find the line for requested cpu faster to just iterate linefeeds?
    for (int i = 0; i < which_logical_cpu; i++) {
      next_line(fh);
    }

    n = fscanf(fh, "cpu%u " UINT64_FORMAT " " UINT64_FORMAT " " UINT64_FORMAT " "
               UINT64_FORMAT " " UINT64_FORMAT " " UINT64_FORMAT " " UINT64_FORMAT " "
               UINT64_FORMAT " " UINT64_FORMAT " ",
               &logical_cpu, &userTicks, &niceTicks,
               &systemTicks, &idleTicks, &iowTicks, &irqTicks, &sirqTicks,
               &stealTicks, &guestNiceTicks);
  }

  fclose(fh);
  if (n < required_tickinfo_count || logical_cpu != which_logical_cpu) {
    return false;
  }
  pticks->used       = userTicks + niceTicks;
  pticks->usedKernel = systemTicks + irqTicks + sirqTicks;
  pticks->total      = userTicks + niceTicks + systemTicks + idleTicks +
                       iowTicks + irqTicks + sirqTicks + stealTicks + guestNiceTicks;

  if (n > required_tickinfo_count + 3) {
    pticks->steal = stealTicks;
    pticks->has_steal_ticks = true;
  } else {
    pticks->steal = 0;
    pticks->has_steal_ticks = false;
  }

  return true;
}

#ifndef SYS_gettid
// i386: 224, ia64: 1105, amd64: 186, sparc: 143
  #ifdef __ia64__
    #define SYS_gettid 1105
  #else
    #ifdef __i386__
      #define SYS_gettid 224
    #else
      #ifdef __amd64__
        #define SYS_gettid 186
      #else
        #ifdef __sparc__
          #define SYS_gettid 143
        #else
          #error define gettid for the arch
        #endif
      #endif
    #endif
  #endif
#endif


// pid_t gettid()
//
// Returns the kernel thread id of the currently running thread. Kernel
// thread id is used to access /proc.
pid_t os::Linux::gettid() {
  long rslt = syscall(SYS_gettid);
  assert(rslt != -1, "must be."); // old linuxthreads implementation?
  return (pid_t)rslt;
}

// Returns the amount of swap currently configured, in bytes.
// This can change at any time.
julong os::Linux::host_swap() {
  struct sysinfo si;
  sysinfo(&si);
  return (julong)si.totalswap;
}

// Most versions of linux have a bug where the number of processors are
// determined by looking at the /proc file system.  In a chroot environment,
// the system call returns 1.
static bool unsafe_chroot_detected = false;
static const char *unstable_chroot_error = "/proc file system not found.\n"
                     "Java may be unstable running multithreaded in a chroot "
                     "environment on Linux when /proc filesystem is not mounted.";

void os::Linux::initialize_system_info() {
  set_processor_count((int)sysconf(_SC_NPROCESSORS_CONF));
  if (processor_count() == 1) {
    pid_t pid = os::Linux::gettid();
    char fname[32];
    jio_snprintf(fname, sizeof(fname), "/proc/%d", pid);
    FILE *fp = os::fopen(fname, "r");
    if (fp == nullptr) {
      unsafe_chroot_detected = true;
    } else {
      fclose(fp);
    }
  }
  _physical_memory = (julong)sysconf(_SC_PHYS_PAGES) * (julong)sysconf(_SC_PAGESIZE);
  assert(processor_count() > 0, "linux error");
}

void os::init_system_properties_values() {
  // The next steps are taken in the product version:
  //
  // Obtain the JAVA_HOME value from the location of libjvm.so.
  // This library should be located at:
  // <JAVA_HOME>/lib/{client|server}/libjvm.so.
  //
  // If "/jre/lib/" appears at the right place in the path, then we
  // assume libjvm.so is installed in a JDK and we use this path.
  //
  // Otherwise exit with message: "Could not create the Java virtual machine."
  //
  // The following extra steps are taken in the debugging version:
  //
  // If "/jre/lib/" does NOT appear at the right place in the path
  // instead of exit check for $JAVA_HOME environment variable.
  //
  // If it is defined and we are able to locate $JAVA_HOME/jre/lib/<arch>,
  // then we append a fake suffix "hotspot/libjvm.so" to this path so
  // it looks like libjvm.so is installed there
  // <JAVA_HOME>/jre/lib/<arch>/hotspot/libjvm.so.
  //
  // Otherwise exit.
  //
  // Important note: if the location of libjvm.so changes this
  // code needs to be changed accordingly.

  // See ld(1):
  //      The linker uses the following search paths to locate required
  //      shared libraries:
  //        1: ...
  //        ...
  //        7: The default directories, normally /lib and /usr/lib.
#ifndef OVERRIDE_LIBPATH
  #if defined(_LP64)
    #define DEFAULT_LIBPATH "/usr/lib64:/lib64:/lib:/usr/lib"
  #else
    #define DEFAULT_LIBPATH "/lib:/usr/lib"
  #endif
#else
  #define DEFAULT_LIBPATH OVERRIDE_LIBPATH
#endif

// Base path of extensions installed on the system.
#define SYS_EXT_DIR     "/usr/java/packages"
#define EXTENSIONS_DIR  "/lib/ext"

  // Buffer that fits several snprintfs.
  // Note that the space for the colon and the trailing null are provided
  // by the nulls included by the sizeof operator.
  const size_t bufsize =
    MAX2((size_t)MAXPATHLEN,  // For dll_dir & friends.
         (size_t)MAXPATHLEN + sizeof(EXTENSIONS_DIR) + sizeof(SYS_EXT_DIR) + sizeof(EXTENSIONS_DIR)); // extensions dir
  char *buf = NEW_C_HEAP_ARRAY(char, bufsize, mtInternal);

  // sysclasspath, java_home, dll_dir
  {
    char *pslash;
    os::jvm_path(buf, bufsize);

    // Found the full path to libjvm.so.
    // Now cut the path to <java_home>/jre if we can.
    pslash = strrchr(buf, '/');
    if (pslash != nullptr) {
      *pslash = '\0';            // Get rid of /libjvm.so.
    }
    pslash = strrchr(buf, '/');
    if (pslash != nullptr) {
      *pslash = '\0';            // Get rid of /{client|server|hotspot}.
    }
    Arguments::set_dll_dir(buf);

    if (pslash != nullptr) {
      pslash = strrchr(buf, '/');
      if (pslash != nullptr) {
        *pslash = '\0';        // Get rid of /lib.
      }
    }
    Arguments::set_java_home(buf);
    if (!set_boot_path('/', ':')) {
      vm_exit_during_initialization("Failed setting boot class path.", nullptr);
    }
  }

  // Where to look for native libraries.
  //
  // Note: Due to a legacy implementation, most of the library path
  // is set in the launcher. This was to accommodate linking restrictions
  // on legacy Linux implementations (which are no longer supported).
  // Eventually, all the library path setting will be done here.
  //
  // However, to prevent the proliferation of improperly built native
  // libraries, the new path component /usr/java/packages is added here.
  // Eventually, all the library path setting will be done here.
  {
    // Get the user setting of LD_LIBRARY_PATH, and prepended it. It
    // should always exist (until the legacy problem cited above is
    // addressed).
    const char *v = ::getenv("LD_LIBRARY_PATH");
    const char *v_colon = ":";
    if (v == nullptr) { v = ""; v_colon = ""; }
    // That's +1 for the colon and +1 for the trailing '\0'.
    size_t pathsize = strlen(v) + 1 + sizeof(SYS_EXT_DIR) + sizeof("/lib/") + sizeof(DEFAULT_LIBPATH) + 1;
    char *ld_library_path = NEW_C_HEAP_ARRAY(char, pathsize, mtInternal);
    os::snprintf_checked(ld_library_path, pathsize, "%s%s" SYS_EXT_DIR "/lib:" DEFAULT_LIBPATH, v, v_colon);
    Arguments::set_library_path(ld_library_path);
    FREE_C_HEAP_ARRAY(char, ld_library_path);
  }

  // Extensions directories.
  os::snprintf_checked(buf, bufsize, "%s" EXTENSIONS_DIR ":" SYS_EXT_DIR EXTENSIONS_DIR, Arguments::get_java_home());
  Arguments::set_ext_dirs(buf);

  FREE_C_HEAP_ARRAY(char, buf);

#undef DEFAULT_LIBPATH
#undef SYS_EXT_DIR
#undef EXTENSIONS_DIR
}

////////////////////////////////////////////////////////////////////////////////
// breakpoint support

void os::breakpoint() {
  BREAKPOINT;
}

extern "C" void breakpoint() {
  // use debugger to set breakpoint here
}

//////////////////////////////////////////////////////////////////////////////
// detecting pthread library

void os::Linux::libpthread_init() {
  // Save glibc and pthread version strings.
#if !defined(_CS_GNU_LIBC_VERSION) || \
    !defined(_CS_GNU_LIBPTHREAD_VERSION)
  #error "glibc too old (< 2.3.2)"
#endif

#ifdef MUSL_LIBC
  // confstr() from musl libc returns EINVAL for
  // _CS_GNU_LIBC_VERSION and _CS_GNU_LIBPTHREAD_VERSION
  os::Linux::set_libc_version("musl - unknown");
  os::Linux::set_libpthread_version("musl - unknown");
#else
  size_t n = confstr(_CS_GNU_LIBC_VERSION, nullptr, 0);
  assert(n > 0, "cannot retrieve glibc version");
  char *str = (char *)malloc(n, mtInternal);
  confstr(_CS_GNU_LIBC_VERSION, str, n);
  os::Linux::set_libc_version(str);

  n = confstr(_CS_GNU_LIBPTHREAD_VERSION, nullptr, 0);
  assert(n > 0, "cannot retrieve pthread version");
  str = (char *)malloc(n, mtInternal);
  confstr(_CS_GNU_LIBPTHREAD_VERSION, str, n);
  os::Linux::set_libpthread_version(str);
#endif
}

/////////////////////////////////////////////////////////////////////////////
// thread stack expansion

// os::Linux::manually_expand_stack() takes care of expanding the thread
// stack. Note that this is normally not needed: pthread stacks allocate
// thread stack using mmap() without MAP_NORESERVE, so the stack is already
// committed. Therefore it is not necessary to expand the stack manually.
//
// Manually expanding the stack was historically needed on LinuxThreads
// thread stacks, which were allocated with mmap(MAP_GROWSDOWN). Nowadays
// it is kept to deal with very rare corner cases:
//
// For one, user may run the VM on an own implementation of threads
// whose stacks are - like the old LinuxThreads - implemented using
// mmap(MAP_GROWSDOWN).
//
// Also, this coding may be needed if the VM is running on the primordial
// thread. Normally we avoid running on the primordial thread; however,
// user may still invoke the VM on the primordial thread.
//
// The following historical comment describes the details about running
// on a thread stack allocated with mmap(MAP_GROWSDOWN):


// Force Linux kernel to expand current thread stack. If "bottom" is close
// to the stack guard, caller should block all signals.
//
// MAP_GROWSDOWN:
//   A special mmap() flag that is used to implement thread stacks. It tells
//   kernel that the memory region should extend downwards when needed. This
//   allows early versions of LinuxThreads to only mmap the first few pages
//   when creating a new thread. Linux kernel will automatically expand thread
//   stack as needed (on page faults).
//
//   However, because the memory region of a MAP_GROWSDOWN stack can grow on
//   demand, if a page fault happens outside an already mapped MAP_GROWSDOWN
//   region, it's hard to tell if the fault is due to a legitimate stack
//   access or because of reading/writing non-exist memory (e.g. buffer
//   overrun). As a rule, if the fault happens below current stack pointer,
//   Linux kernel does not expand stack, instead a SIGSEGV is sent to the
//   application (see Linux kernel fault.c).
//
//   This Linux feature can cause SIGSEGV when VM bangs thread stack for
//   stack overflow detection.
//
//   Newer version of LinuxThreads (since glibc-2.2, or, RH-7.x) and NPTL do
//   not use MAP_GROWSDOWN.
//
// To get around the problem and allow stack banging on Linux, we need to
// manually expand thread stack after receiving the SIGSEGV.
//
// There are two ways to expand thread stack to address "bottom", we used
// both of them in JVM before 1.5:
//   1. adjust stack pointer first so that it is below "bottom", and then
//      touch "bottom"
//   2. mmap() the page in question
//
// Now alternate signal stack is gone, it's harder to use 2. For instance,
// if current sp is already near the lower end of page 101, and we need to
// call mmap() to map page 100, it is possible that part of the mmap() frame
// will be placed in page 100. When page 100 is mapped, it is zero-filled.
// That will destroy the mmap() frame and cause VM to crash.
//
// The following code works by adjusting sp first, then accessing the "bottom"
// page to force a page fault. Linux kernel will then automatically expand the
// stack mapping.
//
// _expand_stack_to() assumes its frame size is less than page size, which
// should always be true if the function is not inlined.

static void NOINLINE _expand_stack_to(address bottom) {
  address sp;
  size_t size;
  volatile char *p;

  // Adjust bottom to point to the largest address within the same page, it
  // gives us a one-page buffer if alloca() allocates slightly more memory.
  bottom = (address)align_down((uintptr_t)bottom, os::vm_page_size());
  bottom += os::vm_page_size() - 1;

  // sp might be slightly above current stack pointer; if that's the case, we
  // will alloca() a little more space than necessary, which is OK. Don't use
  // os::current_stack_pointer(), as its result can be slightly below current
  // stack pointer, causing us to not alloca enough to reach "bottom".
  sp = (address)&sp;

  if (sp > bottom) {
    size = sp - bottom;
    p = (volatile char *)alloca(size);
    assert(p != nullptr && p <= (volatile char *)bottom, "alloca problem?");
    p[0] = '\0';
  }
}

void os::Linux::expand_stack_to(address bottom) {
  _expand_stack_to(bottom);
}

bool os::Linux::manually_expand_stack(JavaThread * t, address addr) {
  assert(t!=nullptr, "just checking");
  assert(t->osthread()->expanding_stack(), "expand should be set");

  if (t->is_in_usable_stack(addr)) {
    sigset_t mask_all, old_sigset;
    sigfillset(&mask_all);
    pthread_sigmask(SIG_SETMASK, &mask_all, &old_sigset);
    _expand_stack_to(addr);
    pthread_sigmask(SIG_SETMASK, &old_sigset, nullptr);
    return true;
  }
  return false;
}

//////////////////////////////////////////////////////////////////////////////
// create new thread

// Thread start routine for all newly created threads
static void *thread_native_entry(Thread *thread) {

  thread->record_stack_base_and_size();

#ifndef __GLIBC__
  // Try to randomize the cache line index of hot stack frames.
  // This helps when threads of the same stack traces evict each other's
  // cache lines. The threads can be either from the same JVM instance, or
  // from different JVM instances. The benefit is especially true for
  // processors with hyperthreading technology.
  // This code is not needed anymore in glibc because it has MULTI_PAGE_ALIASING
  // and we did not see any degradation in performance without `alloca()`.
  static int counter = 0;
  int pid = os::current_process_id();
  int random = ((pid ^ counter++) & 7) * 128;
  void *stackmem = alloca(random != 0 ? random : 1); // ensure we allocate > 0
  // Ensure the alloca result is used in a way that prevents the compiler from eliding it.
  *(char *)stackmem = 1;
#endif

  thread->initialize_thread_current();

  OSThread* osthread = thread->osthread();
  Monitor* sync = osthread->startThread_lock();

  osthread->set_thread_id(checked_cast<OSThread::thread_id_t>(os::current_thread_id()));

  if (UseNUMA) {
    int lgrp_id = os::numa_get_group_id();
    if (lgrp_id != -1) {
      thread->set_lgrp_id(lgrp_id);
    }
  }
  // initialize signal mask for this thread
  PosixSignals::hotspot_sigmask(thread);

  // initialize floating point control register
  os::Linux::init_thread_fpu_state();

  // handshaking with parent thread
  {
    MutexLocker ml(sync, Mutex::_no_safepoint_check_flag);

    // notify parent thread
    osthread->set_state(INITIALIZED);
    sync->notify_all();

    // wait until os::start_thread()
    while (osthread->get_state() == INITIALIZED) {
      sync->wait_without_safepoint_check();
    }
  }

  log_info(os, thread)("Thread is alive (tid: " UINTX_FORMAT ", pthread id: " UINTX_FORMAT ").",
    os::current_thread_id(), (uintx) pthread_self());

  assert(osthread->pthread_id() != 0, "pthread_id was not set as expected");

  if (DelayThreadStartALot) {
    os::naked_short_sleep(100);
  }

  // call one more level start routine
  thread->call_run();

  // Note: at this point the thread object may already have deleted itself.
  // Prevent dereferencing it from here on out.
  thread = nullptr;

  log_info(os, thread)("Thread finished (tid: " UINTX_FORMAT ", pthread id: " UINTX_FORMAT ").",
    os::current_thread_id(), (uintx) pthread_self());

  return 0;
}

// On Linux, glibc places static TLS blocks (for __thread variables) on
// the thread stack. This decreases the stack size actually available
// to threads.
//
// For large static TLS sizes, this may cause threads to malfunction due
// to insufficient stack space. This is a well-known issue in glibc:
// http://sourceware.org/bugzilla/show_bug.cgi?id=11787.
//
// As a workaround, we call a private but assumed-stable glibc function,
// __pthread_get_minstack() to obtain the minstack size and derive the
// static TLS size from it. We then increase the user requested stack
// size by this TLS size. The same function is used to determine whether
// adjustStackSizeForGuardPages() needs to be true.
//
// Due to compatibility concerns, this size adjustment is opt-in and
// controlled via AdjustStackSizeForTLS.
typedef size_t (*GetMinStack)(const pthread_attr_t *attr);

GetMinStack _get_minstack_func = nullptr;  // Initialized via os::init_2()

// Returns the size of the static TLS area glibc puts on thread stacks.
// The value is cached on first use, which occurs when the first thread
// is created during VM initialization.
static size_t get_static_tls_area_size(const pthread_attr_t *attr) {
  size_t tls_size = 0;
  if (_get_minstack_func != nullptr) {
    // Obtain the pthread minstack size by calling __pthread_get_minstack.
    size_t minstack_size = _get_minstack_func(attr);

    // Remove non-TLS area size included in minstack size returned
    // by __pthread_get_minstack() to get the static TLS size.
    // If adjustStackSizeForGuardPages() is true, minstack size includes
    // guard_size. Otherwise guard_size is automatically added
    // to the stack size by pthread_create and is no longer included
    // in minstack size. In both cases, the guard_size is taken into
    // account, so there is no need to adjust the result for that.
    //
    // Although __pthread_get_minstack() is a private glibc function,
    // it is expected to have a stable behavior across future glibc
    // versions while glibc still allocates the static TLS blocks off
    // the stack. Following is glibc 2.28 __pthread_get_minstack():
    //
    // size_t
    // __pthread_get_minstack (const pthread_attr_t *attr)
    // {
    //   return GLRO(dl_pagesize) + __static_tls_size + PTHREAD_STACK_MIN;
    // }
    //
    //
    // The following 'minstack_size > os::vm_page_size() + PTHREAD_STACK_MIN'
    // if check is done for precaution.
    if (minstack_size > os::vm_page_size() + PTHREAD_STACK_MIN) {
      tls_size = minstack_size - os::vm_page_size() - PTHREAD_STACK_MIN;
    }
  }

  log_info(os, thread)("Stack size adjustment for TLS is " SIZE_FORMAT,
                       tls_size);
  return tls_size;
}

// In glibc versions prior to 2.27 the guard size mechanism
// was not implemented properly. The POSIX standard requires adding
// the size of the guard pages to the stack size, instead glibc
// took the space out of 'stacksize'. Thus we need to adapt the requested
// stack_size by the size of the guard pages to mimic proper behaviour.
// The fix in glibc 2.27 has now been backported to numerous earlier
// glibc versions so we need to do a dynamic runtime check.
static bool _adjustStackSizeForGuardPages = true;
bool os::Linux::adjustStackSizeForGuardPages() {
  return _adjustStackSizeForGuardPages;
}

#ifdef __GLIBC__
static void init_adjust_stacksize_for_guard_pages() {
  assert(_get_minstack_func == nullptr, "initialization error");
  _get_minstack_func =(GetMinStack)dlsym(RTLD_DEFAULT, "__pthread_get_minstack");
  log_info(os, thread)("Lookup of __pthread_get_minstack %s",
                       _get_minstack_func == nullptr ? "failed" : "succeeded");

  if (_get_minstack_func != nullptr) {
    pthread_attr_t attr;
    pthread_attr_init(&attr);
    size_t min_stack = _get_minstack_func(&attr);
    size_t guard = 16 * K; // Actual value doesn't matter as it is not examined
    pthread_attr_setguardsize(&attr, guard);
    size_t min_stack2 = _get_minstack_func(&attr);
    pthread_attr_destroy(&attr);
    // If the minimum stack size changed when we added the guard page space
    // then we need to perform the adjustment.
    _adjustStackSizeForGuardPages = (min_stack2 != min_stack);
    log_info(os)("Glibc stack size guard page adjustment is %sneeded",
                 _adjustStackSizeForGuardPages ? "" : "not ");
  }
}
#endif // GLIBC

bool os::create_thread(Thread* thread, ThreadType thr_type,
                       size_t req_stack_size) {
  assert(thread->osthread() == nullptr, "caller responsible");

  // Allocate the OSThread object
  OSThread* osthread = new (std::nothrow) OSThread();
  if (osthread == nullptr) {
    return false;
  }

  // set the correct thread state
  osthread->set_thread_type(thr_type);

  // Initial state is ALLOCATED but not INITIALIZED
  osthread->set_state(ALLOCATED);

  thread->set_osthread(osthread);

  // init thread attributes
  pthread_attr_t attr;
  pthread_attr_init(&attr);
  pthread_attr_setdetachstate(&attr, PTHREAD_CREATE_DETACHED);

  // Calculate stack size if it's not specified by caller.
  size_t stack_size = os::Posix::get_initial_stack_size(thr_type, req_stack_size);
  size_t guard_size = os::Linux::default_guard_size(thr_type);

  // Configure glibc guard page. Must happen before calling
  // get_static_tls_area_size(), which uses the guard_size.
  pthread_attr_setguardsize(&attr, guard_size);

  // Apply stack size adjustments if needed. However, be careful not to end up
  // with a size of zero due to overflow. Don't add the adjustment in that case.
  size_t stack_adjust_size = 0;
  if (AdjustStackSizeForTLS) {
    // Adjust the stack_size for on-stack TLS - see get_static_tls_area_size().
    stack_adjust_size += get_static_tls_area_size(&attr);
  } else if (os::Linux::adjustStackSizeForGuardPages()) {
    stack_adjust_size += guard_size;
  }

  stack_adjust_size = align_up(stack_adjust_size, os::vm_page_size());
  if (stack_size <= SIZE_MAX - stack_adjust_size) {
    stack_size += stack_adjust_size;
  }
  assert(is_aligned(stack_size, os::vm_page_size()), "stack_size not aligned");

  if (THPStackMitigation) {
    // In addition to the glibc guard page that prevents inter-thread-stack hugepage
    // coalescing (see comment in os::Linux::default_guard_size()), we also make
    // sure the stack size itself is not huge-page-size aligned; that makes it much
    // more likely for thread stack boundaries to be unaligned as well and hence
    // protects thread stacks from being targeted by khugepaged.
    if (HugePages::thp_pagesize() > 0 &&
        is_aligned(stack_size, HugePages::thp_pagesize())) {
      stack_size += os::vm_page_size();
    }
  }

  int status = pthread_attr_setstacksize(&attr, stack_size);
  if (status != 0) {
    // pthread_attr_setstacksize() function can fail
    // if the stack size exceeds a system-imposed limit.
    assert_status(status == EINVAL, status, "pthread_attr_setstacksize");
    log_warning(os, thread)("The %sthread stack size specified is invalid: " SIZE_FORMAT "k",
                            (thr_type == compiler_thread) ? "compiler " : ((thr_type == java_thread) ? "" : "VM "),
                            stack_size / K);
    thread->set_osthread(nullptr);
    delete osthread;
    return false;
  }

  ThreadState state;

  {
    ResourceMark rm;
    pthread_t tid;
    int ret = 0;
    int limit = 3;
    do {
      ret = pthread_create(&tid, &attr, (void* (*)(void*)) thread_native_entry, thread);
    } while (ret == EAGAIN && limit-- > 0);

    char buf[64];
    if (ret == 0) {
      log_info(os, thread)("Thread \"%s\" started (pthread id: " UINTX_FORMAT ", attributes: %s). ",
                           thread->name(), (uintx) tid, os::Posix::describe_pthread_attr(buf, sizeof(buf), &attr));

      // Print current timer slack if override is enabled and timer slack value is available.
      // Avoid calling prctl otherwise for extra safety.
      if (TimerSlack >= 0) {
        int slack = prctl(PR_GET_TIMERSLACK);
        if (slack >= 0) {
          log_info(os, thread)("Thread \"%s\" (pthread id: " UINTX_FORMAT ") timer slack: %dns",
                               thread->name(), (uintx) tid, slack);
        }
      }
    } else {
      log_warning(os, thread)("Failed to start thread \"%s\" - pthread_create failed (%s) for attributes: %s.",
                              thread->name(), os::errno_name(ret), os::Posix::describe_pthread_attr(buf, sizeof(buf), &attr));
      // Log some OS information which might explain why creating the thread failed.
      log_info(os, thread)("Number of threads approx. running in the VM: %d", Threads::number_of_threads());
      LogStream st(Log(os, thread)::info());
      os::Posix::print_rlimit_info(&st);
      os::print_memory_info(&st);
      os::Linux::print_proc_sys_info(&st);
      os::Linux::print_container_info(&st);
    }

    pthread_attr_destroy(&attr);

    if (ret != 0) {
      // Need to clean up stuff we've allocated so far
      thread->set_osthread(nullptr);
      delete osthread;
      return false;
    }

    // Store pthread info into the OSThread
    osthread->set_pthread_id(tid);

    // Wait until child thread is either initialized or aborted
    {
      Monitor* sync_with_child = osthread->startThread_lock();
      MutexLocker ml(sync_with_child, Mutex::_no_safepoint_check_flag);
      while ((state = osthread->get_state()) == ALLOCATED) {
        sync_with_child->wait_without_safepoint_check();
      }
    }
  }

  // The thread is returned suspended (in state INITIALIZED),
  // and is started higher up in the call chain
  assert(state == INITIALIZED, "race condition");
  return true;
}

/////////////////////////////////////////////////////////////////////////////
// attach existing thread

// bootstrap the main thread
bool os::create_main_thread(JavaThread* thread) {
  assert(os::Linux::_main_thread == pthread_self(), "should be called inside main thread");
  return create_attached_thread(thread);
}

bool os::create_attached_thread(JavaThread* thread) {
#ifdef ASSERT
  thread->verify_not_published();
#endif

  // Allocate the OSThread object
  OSThread* osthread = new (std::nothrow) OSThread();

  if (osthread == nullptr) {
    return false;
  }

  // Store pthread info into the OSThread
  osthread->set_thread_id(os::Linux::gettid());
  osthread->set_pthread_id(::pthread_self());

  // initialize floating point control register
  os::Linux::init_thread_fpu_state();

  // Initial thread state is RUNNABLE
  osthread->set_state(RUNNABLE);

  thread->set_osthread(osthread);

  if (UseNUMA) {
    int lgrp_id = os::numa_get_group_id();
    if (lgrp_id != -1) {
      thread->set_lgrp_id(lgrp_id);
    }
  }

  if (os::is_primordial_thread()) {
    // If current thread is primordial thread, its stack is mapped on demand,
    // see notes about MAP_GROWSDOWN. Here we try to force kernel to map
    // the entire stack region to avoid SEGV in stack banging.
    // It is also useful to get around the heap-stack-gap problem on SuSE
    // kernel (see 4821821 for details). We first expand stack to the top
    // of yellow zone, then enable stack yellow zone (order is significant,
    // enabling yellow zone first will crash JVM on SuSE Linux), so there
    // is no gap between the last two virtual memory regions.

    StackOverflow* overflow_state = thread->stack_overflow_state();
    address addr = overflow_state->stack_reserved_zone_base();
    assert(addr != nullptr, "initialization problem?");
    assert(overflow_state->stack_available(addr) > 0, "stack guard should not be enabled");

    osthread->set_expanding_stack();
    os::Linux::manually_expand_stack(thread, addr);
    osthread->clear_expanding_stack();
  }

  // initialize signal mask for this thread
  // and save the caller's signal mask
  PosixSignals::hotspot_sigmask(thread);

  log_info(os, thread)("Thread attached (tid: " UINTX_FORMAT ", pthread id: " UINTX_FORMAT
                       ", stack: " PTR_FORMAT " - " PTR_FORMAT " (" SIZE_FORMAT "K) ).",
                       os::current_thread_id(), (uintx) pthread_self(),
                       p2i(thread->stack_base()), p2i(thread->stack_end()), thread->stack_size() / K);

  return true;
}

void os::pd_start_thread(Thread* thread) {
  OSThread * osthread = thread->osthread();
  assert(osthread->get_state() != INITIALIZED, "just checking");
  Monitor* sync_with_child = osthread->startThread_lock();
  MutexLocker ml(sync_with_child, Mutex::_no_safepoint_check_flag);
  sync_with_child->notify();
}

// Free Linux resources related to the OSThread
void os::free_thread(OSThread* osthread) {
  assert(osthread != nullptr, "osthread not set");

  // We are told to free resources of the argument thread,
  // but we can only really operate on the current thread.
  assert(Thread::current()->osthread() == osthread,
         "os::free_thread but not current thread");

#ifdef ASSERT
  sigset_t current;
  sigemptyset(&current);
  pthread_sigmask(SIG_SETMASK, nullptr, &current);
  assert(!sigismember(&current, PosixSignals::SR_signum), "SR signal should not be blocked!");
#endif

  // Restore caller's signal mask
  sigset_t sigmask = osthread->caller_sigmask();
  pthread_sigmask(SIG_SETMASK, &sigmask, nullptr);

  delete osthread;
}

//////////////////////////////////////////////////////////////////////////////
// primordial thread

// Check if current thread is the primordial thread, similar to Solaris thr_main.
bool os::is_primordial_thread(void) {
  if (suppress_primordial_thread_resolution) {
    return false;
  }
  char dummy;
  // If called before init complete, thread stack bottom will be null.
  // Can be called if fatal error occurs before initialization.
  if (os::Linux::initial_thread_stack_bottom() == nullptr) return false;
  assert(os::Linux::initial_thread_stack_bottom() != nullptr &&
         os::Linux::initial_thread_stack_size()   != 0,
         "os::init did not locate primordial thread's stack region");
  if ((address)&dummy >= os::Linux::initial_thread_stack_bottom() &&
      (address)&dummy < os::Linux::initial_thread_stack_bottom() +
                        os::Linux::initial_thread_stack_size()) {
    return true;
  } else {
    return false;
  }
}

// Find the virtual memory area that contains addr
static bool find_vma(address addr, address* vma_low, address* vma_high) {
  FILE *fp = os::fopen("/proc/self/maps", "r");
  if (fp) {
    address low, high;
    while (!feof(fp)) {
      if (fscanf(fp, "%p-%p", &low, &high) == 2) {
        if (low <= addr && addr < high) {
          if (vma_low)  *vma_low  = low;
          if (vma_high) *vma_high = high;
          fclose(fp);
          return true;
        }
      }
      for (;;) {
        int ch = fgetc(fp);
        if (ch == EOF || ch == (int)'\n') break;
      }
    }
    fclose(fp);
  }
  return false;
}

// Locate primordial thread stack. This special handling of primordial thread stack
// is needed because pthread_getattr_np() on most (all?) Linux distros returns
// bogus value for the primordial process thread. While the launcher has created
// the VM in a new thread since JDK 6, we still have to allow for the use of the
// JNI invocation API from a primordial thread.
void os::Linux::capture_initial_stack(size_t max_size) {

  // max_size is either 0 (which means accept OS default for thread stacks) or
  // a user-specified value known to be at least the minimum needed. If we
  // are actually on the primordial thread we can make it appear that we have a
  // smaller max_size stack by inserting the guard pages at that location. But we
  // cannot do anything to emulate a larger stack than what has been provided by
  // the OS or threading library. In fact if we try to use a stack greater than
  // what is set by rlimit then we will crash the hosting process.

  // Maximum stack size is the easy part, get it from RLIMIT_STACK.
  // If this is "unlimited" then it will be a huge value.
  struct rlimit rlim;
  getrlimit(RLIMIT_STACK, &rlim);
  size_t stack_size = rlim.rlim_cur;

  // 6308388: a bug in ld.so will relocate its own .data section to the
  //   lower end of primordial stack; reduce ulimit -s value a little bit
  //   so we won't install guard page on ld.so's data section.
  //   But ensure we don't underflow the stack size - allow 1 page spare
  if (stack_size >= 3 * os::vm_page_size()) {
    stack_size -= 2 * os::vm_page_size();
  }

  // Try to figure out where the stack base (top) is. This is harder.
  //
  // When an application is started, glibc saves the initial stack pointer in
  // a global variable "__libc_stack_end", which is then used by system
  // libraries. __libc_stack_end should be pretty close to stack top. The
  // variable is available since the very early days. However, because it is
  // a private interface, it could disappear in the future.
  //
  // Linux kernel saves start_stack information in /proc/<pid>/stat. Similar
  // to __libc_stack_end, it is very close to stack top, but isn't the real
  // stack top. Note that /proc may not exist if VM is running as a chroot
  // program, so reading /proc/<pid>/stat could fail. Also the contents of
  // /proc/<pid>/stat could change in the future (though unlikely).
  //
  // We try __libc_stack_end first. If that doesn't work, look for
  // /proc/<pid>/stat. If neither of them works, we use current stack pointer
  // as a hint, which should work well in most cases.

  uintptr_t stack_start;

  // try __libc_stack_end first
  uintptr_t *p = (uintptr_t *)dlsym(RTLD_DEFAULT, "__libc_stack_end");
  if (p && *p) {
    stack_start = *p;
  } else {
    // see if we can get the start_stack field from /proc/self/stat
    FILE *fp;
    int pid;
    char state;
    int ppid;
    int pgrp;
    int session;
    int nr;
    int tpgrp;
    unsigned long flags;
    unsigned long minflt;
    unsigned long cminflt;
    unsigned long majflt;
    unsigned long cmajflt;
    unsigned long utime;
    unsigned long stime;
    long cutime;
    long cstime;
    long prio;
    long nice;
    long junk;
    long it_real;
    uintptr_t start;
    uintptr_t vsize;
    intptr_t rss;
    uintptr_t rsslim;
    uintptr_t scodes;
    uintptr_t ecode;
    int i;

    // Figure what the primordial thread stack base is. Code is inspired
    // by email from Hans Boehm. /proc/self/stat begins with current pid,
    // followed by command name surrounded by parentheses, state, etc.
    char stat[2048];
    size_t statlen;

    fp = os::fopen("/proc/self/stat", "r");
    if (fp) {
      statlen = fread(stat, 1, 2047, fp);
      stat[statlen] = '\0';
      fclose(fp);

      // Skip pid and the command string. Note that we could be dealing with
      // weird command names, e.g. user could decide to rename java launcher
      // to "java 1.4.2 :)", then the stat file would look like
      //                1234 (java 1.4.2 :)) R ... ...
      // We don't really need to know the command string, just find the last
      // occurrence of ")" and then start parsing from there. See bug 4726580.
      char * s = strrchr(stat, ')');

      i = 0;
      if (s) {
        // Skip blank chars
        do { s++; } while (s && isspace(*s));

#define _UFM UINTX_FORMAT
#define _DFM INTX_FORMAT

        //                                     1   1   1   1   1   1   1   1   1   1   2   2    2    2    2    2    2    2    2
        //              3  4  5  6  7  8   9   0   1   2   3   4   5   6   7   8   9   0   1    2    3    4    5    6    7    8
        i = sscanf(s, "%c %d %d %d %d %d %lu %lu %lu %lu %lu %lu %lu %ld %ld %ld %ld %ld %ld " _UFM _UFM _DFM _UFM _UFM _UFM _UFM,
                   &state,          // 3  %c
                   &ppid,           // 4  %d
                   &pgrp,           // 5  %d
                   &session,        // 6  %d
                   &nr,             // 7  %d
                   &tpgrp,          // 8  %d
                   &flags,          // 9  %lu
                   &minflt,         // 10 %lu
                   &cminflt,        // 11 %lu
                   &majflt,         // 12 %lu
                   &cmajflt,        // 13 %lu
                   &utime,          // 14 %lu
                   &stime,          // 15 %lu
                   &cutime,         // 16 %ld
                   &cstime,         // 17 %ld
                   &prio,           // 18 %ld
                   &nice,           // 19 %ld
                   &junk,           // 20 %ld
                   &it_real,        // 21 %ld
                   &start,          // 22 UINTX_FORMAT
                   &vsize,          // 23 UINTX_FORMAT
                   &rss,            // 24 INTX_FORMAT
                   &rsslim,         // 25 UINTX_FORMAT
                   &scodes,         // 26 UINTX_FORMAT
                   &ecode,          // 27 UINTX_FORMAT
                   &stack_start);   // 28 UINTX_FORMAT
      }

#undef _UFM
#undef _DFM

      if (i != 28 - 2) {
        assert(false, "Bad conversion from /proc/self/stat");
        // product mode - assume we are the primordial thread, good luck in the
        // embedded case.
        warning("Can't detect primordial thread stack location - bad conversion");
        stack_start = (uintptr_t) &rlim;
      }
    } else {
      // For some reason we can't open /proc/self/stat (for example, running on
      // FreeBSD with a Linux emulator, or inside chroot), this should work for
      // most cases, so don't abort:
      warning("Can't detect primordial thread stack location - no /proc/self/stat");
      stack_start = (uintptr_t) &rlim;
    }
  }

  // Now we have a pointer (stack_start) very close to the stack top, the
  // next thing to do is to figure out the exact location of stack top. We
  // can find out the virtual memory area that contains stack_start by
  // reading /proc/self/maps, it should be the last vma in /proc/self/maps,
  // and its upper limit is the real stack top. (again, this would fail if
  // running inside chroot, because /proc may not exist.)

  uintptr_t stack_top;
  address low, high;
  if (find_vma((address)stack_start, &low, &high)) {
    // success, "high" is the true stack top. (ignore "low", because initial
    // thread stack grows on demand, its real bottom is high - RLIMIT_STACK.)
    stack_top = (uintptr_t)high;
  } else {
    // failed, likely because /proc/self/maps does not exist
    warning("Can't detect primordial thread stack location - find_vma failed");
    // best effort: stack_start is normally within a few pages below the real
    // stack top, use it as stack top, and reduce stack size so we won't put
    // guard page outside stack.
    stack_top = stack_start;
    stack_size -= 16 * os::vm_page_size();
  }

  // stack_top could be partially down the page so align it
  stack_top = align_up(stack_top, os::vm_page_size());

  // Allowed stack value is minimum of max_size and what we derived from rlimit
  if (max_size > 0) {
    _initial_thread_stack_size = MIN2(max_size, stack_size);
  } else {
    // Accept the rlimit max, but if stack is unlimited then it will be huge, so
    // clamp it at 8MB as we do on Solaris
    _initial_thread_stack_size = MIN2(stack_size, 8*M);
  }
  _initial_thread_stack_size = align_down(_initial_thread_stack_size, os::vm_page_size());
  _initial_thread_stack_bottom = (address)stack_top - _initial_thread_stack_size;

  assert(_initial_thread_stack_bottom < (address)stack_top, "overflow!");

  if (log_is_enabled(Info, os, thread)) {
    // See if we seem to be on primordial process thread
    bool primordial = uintptr_t(&rlim) > uintptr_t(_initial_thread_stack_bottom) &&
                      uintptr_t(&rlim) < stack_top;

    log_info(os, thread)("Capturing initial stack in %s thread: req. size: " SIZE_FORMAT "K, actual size: "
                         SIZE_FORMAT "K, top=" INTPTR_FORMAT ", bottom=" INTPTR_FORMAT,
                         primordial ? "primordial" : "user", max_size / K,  _initial_thread_stack_size / K,
                         stack_top, intptr_t(_initial_thread_stack_bottom));
  }
}

////////////////////////////////////////////////////////////////////////////////
// time support
double os::elapsedVTime() {
  struct rusage usage;
  int retval = getrusage(RUSAGE_THREAD, &usage);
  if (retval == 0) {
    return (double) (usage.ru_utime.tv_sec + usage.ru_stime.tv_sec) + (double) (usage.ru_utime.tv_usec + usage.ru_stime.tv_usec) / (1000 * 1000);
  } else {
    // better than nothing, but not much
    return elapsedTime();
  }
}

void os::Linux::fast_thread_clock_init() {
  if (!UseLinuxPosixThreadCPUClocks) {
    return;
  }
  clockid_t clockid;
  struct timespec tp;
  int (*pthread_getcpuclockid_func)(pthread_t, clockid_t *) =
      (int(*)(pthread_t, clockid_t *)) dlsym(RTLD_DEFAULT, "pthread_getcpuclockid");

  // Switch to using fast clocks for thread cpu time if
  // the clock_getres() returns 0 error code.
  // Note, that some kernels may support the current thread
  // clock (CLOCK_THREAD_CPUTIME_ID) but not the clocks
  // returned by the pthread_getcpuclockid().
  // If the fast POSIX clocks are supported then the clock_getres()
  // must return at least tp.tv_sec == 0 which means a resolution
  // better than 1 sec. This is extra check for reliability.

  if (pthread_getcpuclockid_func &&
      pthread_getcpuclockid_func(_main_thread, &clockid) == 0 &&
      clock_getres(clockid, &tp) == 0 && tp.tv_sec == 0) {
    _supports_fast_thread_cpu_time = true;
    _pthread_getcpuclockid = pthread_getcpuclockid_func;
  }
}

// thread_id is kernel thread id (similar to Solaris LWP id)
intx os::current_thread_id() { return os::Linux::gettid(); }
int os::current_process_id() {
  return ::getpid();
}

// DLL functions

// This must be hard coded because it's the system's temporary
// directory not the java application's temp directory, ala java.io.tmpdir.
const char* os::get_temp_directory() { return "/tmp"; }

// check if addr is inside libjvm.so
bool os::address_is_in_vm(address addr) {
  static address libjvm_base_addr;
  Dl_info dlinfo;

  if (libjvm_base_addr == nullptr) {
    if (dladdr(CAST_FROM_FN_PTR(void *, os::address_is_in_vm), &dlinfo) != 0) {
      libjvm_base_addr = (address)dlinfo.dli_fbase;
    }
    assert(libjvm_base_addr !=nullptr, "Cannot obtain base address for libjvm");
  }

  if (dladdr((void *)addr, &dlinfo) != 0) {
    if (libjvm_base_addr == (address)dlinfo.dli_fbase) return true;
  }

  return false;
}

bool os::dll_address_to_function_name(address addr, char *buf,
                                      int buflen, int *offset,
                                      bool demangle) {
  // buf is not optional, but offset is optional
  assert(buf != nullptr, "sanity check");

  Dl_info dlinfo;

  if (dladdr((void*)addr, &dlinfo) != 0) {
    // see if we have a matching symbol
    if (dlinfo.dli_saddr != nullptr && dlinfo.dli_sname != nullptr) {
      if (!(demangle && Decoder::demangle(dlinfo.dli_sname, buf, buflen))) {
        jio_snprintf(buf, buflen, "%s", dlinfo.dli_sname);
      }
      if (offset != nullptr) *offset = pointer_delta_as_int(addr, (address)dlinfo.dli_saddr);
      return true;
    }
    // no matching symbol so try for just file info
    if (dlinfo.dli_fname != nullptr && dlinfo.dli_fbase != nullptr) {
      if (Decoder::decode((address)(addr - (address)dlinfo.dli_fbase),
                          buf, buflen, offset, dlinfo.dli_fname, demangle)) {
        return true;
      }
    }
  }

  buf[0] = '\0';
  if (offset != nullptr) *offset = -1;
  return false;
}

bool os::dll_address_to_library_name(address addr, char* buf,
                                     int buflen, int* offset) {
  // buf is not optional, but offset is optional
  assert(buf != nullptr, "sanity check");

  Dl_info dlinfo;
  if (dladdr((void*)addr, &dlinfo) != 0) {
    if (dlinfo.dli_fname != nullptr) {
      jio_snprintf(buf, buflen, "%s", dlinfo.dli_fname);
    }
    if (dlinfo.dli_fbase != nullptr && offset != nullptr) {
      *offset = pointer_delta_as_int(addr, (address)dlinfo.dli_fbase);
    }
    return true;
  }
  buf[0] = '\0';
  if (offset) *offset = -1;
  return false;
}

// Remember the stack's state. The Linux dynamic linker will change
// the stack to 'executable' at most once, so we must safepoint only once.
bool os::Linux::_stack_is_executable = false;

// VM operation that loads a library.  This is necessary if stack protection
// of the Java stacks can be lost during loading the library.  If we
// do not stop the Java threads, they can stack overflow before the stacks
// are protected again.
class VM_LinuxDllLoad: public VM_Operation {
 private:
  const char *_filename;
  char *_ebuf;
  int _ebuflen;
  void *_lib;
 public:
  VM_LinuxDllLoad(const char *fn, char *ebuf, int ebuflen) :
    _filename(fn), _ebuf(ebuf), _ebuflen(ebuflen), _lib(nullptr) {}
  VMOp_Type type() const { return VMOp_LinuxDllLoad; }
  void doit() {
    _lib = os::Linux::dll_load_in_vmthread(_filename, _ebuf, _ebuflen);
    os::Linux::_stack_is_executable = true;
  }
  void* loaded_library() { return _lib; }
};

void * os::dll_load(const char *filename, char *ebuf, int ebuflen) {
  void * result = nullptr;
  bool load_attempted = false;

  log_info(os)("attempting shared library load of %s", filename);

  // Check whether the library to load might change execution rights
  // of the stack. If they are changed, the protection of the stack
  // guard pages will be lost. We need a safepoint to fix this.
  //
  // See Linux man page execstack(8) for more info.
  if (os::uses_stack_guard_pages() && !os::Linux::_stack_is_executable) {
    if (!ElfFile::specifies_noexecstack(filename)) {
      if (!is_init_completed()) {
        os::Linux::_stack_is_executable = true;
        // This is OK - No Java threads have been created yet, and hence no
        // stack guard pages to fix.
        //
        // Dynamic loader will make all stacks executable after
        // this function returns, and will not do that again.
        assert(Threads::number_of_threads() == 0, "no Java threads should exist yet.");
      } else {
        warning("You have loaded library %s which might have disabled stack guard. "
                "The VM will try to fix the stack guard now.\n"
                "It's highly recommended that you fix the library with "
                "'execstack -c <libfile>', or link it with '-z noexecstack'.",
                filename);

        JavaThread *jt = JavaThread::current();
        if (jt->thread_state() != _thread_in_native) {
          // This happens when a compiler thread tries to load a hsdis-<arch>.so file
          // that requires ExecStack. Cannot enter safe point. Let's give up.
          warning("Unable to fix stack guard. Giving up.");
        } else {
          if (!LoadExecStackDllInVMThread) {
            // This is for the case where the DLL has an static
            // constructor function that executes JNI code. We cannot
            // load such DLLs in the VMThread.
            result = os::Linux::dlopen_helper(filename, ebuf, ebuflen);
          }

          ThreadInVMfromNative tiv(jt);
          debug_only(VMNativeEntryWrapper vew;)

          VM_LinuxDllLoad op(filename, ebuf, ebuflen);
          VMThread::execute(&op);
          if (LoadExecStackDllInVMThread) {
            result = op.loaded_library();
          }
          load_attempted = true;
        }
      }
    }
  }

  if (!load_attempted) {
    result = os::Linux::dlopen_helper(filename, ebuf, ebuflen);
  }

  if (result != nullptr) {
    // Successful loading
    return result;
  }

  Elf32_Ehdr elf_head;
  size_t prefix_len = strlen(ebuf);
  ssize_t diag_msg_max_length = ebuflen - prefix_len;
  if (diag_msg_max_length <= 0) {
    // No more space in ebuf for additional diagnostics message
    return nullptr;
  }

  char* diag_msg_buf = ebuf + prefix_len;

  int file_descriptor= ::open(filename, O_RDONLY | O_NONBLOCK);

  if (file_descriptor < 0) {
    // Can't open library, report dlerror() message
    return nullptr;
  }

  bool failed_to_read_elf_head=
    (sizeof(elf_head)!=
     (::read(file_descriptor, &elf_head,sizeof(elf_head))));

  ::close(file_descriptor);
  if (failed_to_read_elf_head) {
    // file i/o error - report dlerror() msg
    return nullptr;
  }

  if (elf_head.e_ident[EI_DATA] != LITTLE_ENDIAN_ONLY(ELFDATA2LSB) BIG_ENDIAN_ONLY(ELFDATA2MSB)) {
    // handle invalid/out of range endianness values
    if (elf_head.e_ident[EI_DATA] == 0 || elf_head.e_ident[EI_DATA] > 2) {
      return nullptr;
    }

#if defined(VM_LITTLE_ENDIAN)
    // VM is LE, shared object BE
    elf_head.e_machine = be16toh(elf_head.e_machine);
#else
    // VM is BE, shared object LE
    elf_head.e_machine = le16toh(elf_head.e_machine);
#endif
  }

  typedef struct {
    Elf32_Half    code;         // Actual value as defined in elf.h
    Elf32_Half    compat_class; // Compatibility of archs at VM's sense
    unsigned char elf_class;    // 32 or 64 bit
    unsigned char endianness;   // MSB or LSB
    char*         name;         // String representation
  } arch_t;

#ifndef EM_AARCH64
  #define EM_AARCH64    183               /* ARM AARCH64 */
#endif
#ifndef EM_RISCV
  #define EM_RISCV      243               /* RISC-V */
#endif
#ifndef EM_LOONGARCH
  #define EM_LOONGARCH  258               /* LoongArch */
#endif

  static const arch_t arch_array[]={
    {EM_386,         EM_386,     ELFCLASS32, ELFDATA2LSB, (char*)"IA 32"},
    {EM_486,         EM_386,     ELFCLASS32, ELFDATA2LSB, (char*)"IA 32"},
    {EM_IA_64,       EM_IA_64,   ELFCLASS64, ELFDATA2LSB, (char*)"IA 64"},
    {EM_X86_64,      EM_X86_64,  ELFCLASS64, ELFDATA2LSB, (char*)"AMD 64"},
    {EM_SPARC,       EM_SPARC,   ELFCLASS32, ELFDATA2MSB, (char*)"Sparc 32"},
    {EM_SPARC32PLUS, EM_SPARC,   ELFCLASS32, ELFDATA2MSB, (char*)"Sparc 32"},
    {EM_SPARCV9,     EM_SPARCV9, ELFCLASS64, ELFDATA2MSB, (char*)"Sparc v9 64"},
    {EM_PPC,         EM_PPC,     ELFCLASS32, ELFDATA2MSB, (char*)"Power PC 32"},
#if defined(VM_LITTLE_ENDIAN)
    {EM_PPC64,       EM_PPC64,   ELFCLASS64, ELFDATA2LSB, (char*)"Power PC 64 LE"},
    {EM_SH,          EM_SH,      ELFCLASS32, ELFDATA2LSB, (char*)"SuperH"},
#else
    {EM_PPC64,       EM_PPC64,   ELFCLASS64, ELFDATA2MSB, (char*)"Power PC 64"},
    {EM_SH,          EM_SH,      ELFCLASS32, ELFDATA2MSB, (char*)"SuperH BE"},
#endif
    {EM_ARM,         EM_ARM,     ELFCLASS32, ELFDATA2LSB, (char*)"ARM"},
    // we only support 64 bit z architecture
    {EM_S390,        EM_S390,    ELFCLASS64, ELFDATA2MSB, (char*)"IBM System/390"},
    {EM_ALPHA,       EM_ALPHA,   ELFCLASS64, ELFDATA2LSB, (char*)"Alpha"},
    {EM_MIPS_RS3_LE, EM_MIPS_RS3_LE, ELFCLASS32, ELFDATA2LSB, (char*)"MIPSel"},
    {EM_MIPS,        EM_MIPS,    ELFCLASS32, ELFDATA2MSB, (char*)"MIPS"},
    {EM_PARISC,      EM_PARISC,  ELFCLASS32, ELFDATA2MSB, (char*)"PARISC"},
    {EM_68K,         EM_68K,     ELFCLASS32, ELFDATA2MSB, (char*)"M68k"},
    {EM_AARCH64,     EM_AARCH64, ELFCLASS64, ELFDATA2LSB, (char*)"AARCH64"},
#ifdef _LP64
    {EM_RISCV,       EM_RISCV,   ELFCLASS64, ELFDATA2LSB, (char*)"RISCV64"},
#else
    {EM_RISCV,       EM_RISCV,   ELFCLASS32, ELFDATA2LSB, (char*)"RISCV32"},
#endif
    {EM_LOONGARCH,   EM_LOONGARCH, ELFCLASS64, ELFDATA2LSB, (char*)"LoongArch"},
  };

#if  (defined IA32)
  static  Elf32_Half running_arch_code=EM_386;
#elif   (defined AMD64) || (defined X32)
  static  Elf32_Half running_arch_code=EM_X86_64;
#elif  (defined IA64)
  static  Elf32_Half running_arch_code=EM_IA_64;
#elif  (defined __sparc) && (defined _LP64)
  static  Elf32_Half running_arch_code=EM_SPARCV9;
#elif  (defined __sparc) && (!defined _LP64)
  static  Elf32_Half running_arch_code=EM_SPARC;
#elif  (defined __powerpc64__)
  static  Elf32_Half running_arch_code=EM_PPC64;
#elif  (defined __powerpc__)
  static  Elf32_Half running_arch_code=EM_PPC;
#elif  (defined AARCH64)
  static  Elf32_Half running_arch_code=EM_AARCH64;
#elif  (defined ARM)
  static  Elf32_Half running_arch_code=EM_ARM;
#elif  (defined S390)
  static  Elf32_Half running_arch_code=EM_S390;
#elif  (defined ALPHA)
  static  Elf32_Half running_arch_code=EM_ALPHA;
#elif  (defined MIPSEL)
  static  Elf32_Half running_arch_code=EM_MIPS_RS3_LE;
#elif  (defined PARISC)
  static  Elf32_Half running_arch_code=EM_PARISC;
#elif  (defined MIPS)
  static  Elf32_Half running_arch_code=EM_MIPS;
#elif  (defined M68K)
  static  Elf32_Half running_arch_code=EM_68K;
#elif  (defined SH)
  static  Elf32_Half running_arch_code=EM_SH;
#elif  (defined RISCV)
  static  Elf32_Half running_arch_code=EM_RISCV;
#elif  (defined LOONGARCH64)
  static  Elf32_Half running_arch_code=EM_LOONGARCH;
#else
    #error Method os::dll_load requires that one of following is defined:\
        AARCH64, ALPHA, ARM, AMD64, IA32, IA64, LOONGARCH64, M68K, MIPS, MIPSEL, PARISC, __powerpc__, __powerpc64__, RISCV, S390, SH, __sparc
#endif

  // Identify compatibility class for VM's architecture and library's architecture
  // Obtain string descriptions for architectures

  arch_t lib_arch={elf_head.e_machine,0,elf_head.e_ident[EI_CLASS], elf_head.e_ident[EI_DATA], nullptr};
  int running_arch_index=-1;

  for (unsigned int i=0; i < ARRAY_SIZE(arch_array); i++) {
    if (running_arch_code == arch_array[i].code) {
      running_arch_index    = i;
    }
    if (lib_arch.code == arch_array[i].code) {
      lib_arch.compat_class = arch_array[i].compat_class;
      lib_arch.name         = arch_array[i].name;
    }
  }

  assert(running_arch_index != -1,
         "Didn't find running architecture code (running_arch_code) in arch_array");
  if (running_arch_index == -1) {
    // Even though running architecture detection failed
    // we may still continue with reporting dlerror() message
    return nullptr;
  }

  if (lib_arch.compat_class != arch_array[running_arch_index].compat_class) {
    if (lib_arch.name != nullptr) {
      ::snprintf(diag_msg_buf, diag_msg_max_length-1,
                 " (Possible cause: can't load %s .so on a %s platform)",
                 lib_arch.name, arch_array[running_arch_index].name);
    } else {
      ::snprintf(diag_msg_buf, diag_msg_max_length-1,
                 " (Possible cause: can't load this .so (machine code=0x%x) on a %s platform)",
                 lib_arch.code, arch_array[running_arch_index].name);
    }
    return nullptr;
  }

  if (lib_arch.endianness != arch_array[running_arch_index].endianness) {
    ::snprintf(diag_msg_buf, diag_msg_max_length-1, " (Possible cause: endianness mismatch)");
    return nullptr;
  }

  // ELF file class/capacity : 0 - invalid, 1 - 32bit, 2 - 64bit
  if (lib_arch.elf_class > 2 || lib_arch.elf_class < 1) {
    ::snprintf(diag_msg_buf, diag_msg_max_length-1, " (Possible cause: invalid ELF file class)");
    return nullptr;
  }

  if (lib_arch.elf_class != arch_array[running_arch_index].elf_class) {
    ::snprintf(diag_msg_buf, diag_msg_max_length-1,
               " (Possible cause: architecture word width mismatch, can't load %d-bit .so on a %d-bit platform)",
               (int) lib_arch.elf_class * 32, arch_array[running_arch_index].elf_class * 32);
    return nullptr;
  }

  return nullptr;
}

void * os::Linux::dlopen_helper(const char *filename, char *ebuf,
                                int ebuflen) {
  void * result = ::dlopen(filename, RTLD_LAZY);

#if INCLUDE_JFR
  EventNativeLibraryLoad event;
  event.set_name(filename);
#endif

  if (result == nullptr) {
    const char* error_report = ::dlerror();
    if (error_report == nullptr) {
      error_report = "dlerror returned no error description";
    }
    if (ebuf != nullptr && ebuflen > 0) {
      ::strncpy(ebuf, error_report, ebuflen-1);
      ebuf[ebuflen-1]='\0';
    }
    Events::log_dll_message(nullptr, "Loading shared library %s failed, %s", filename, error_report);
    log_info(os)("shared library load of %s failed, %s", filename, error_report);
#if INCLUDE_JFR
    event.set_success(false);
    event.set_errorMessage(error_report);
    event.commit();
#endif
  } else {
    Events::log_dll_message(nullptr, "Loaded shared library %s", filename);
    log_info(os)("shared library load of %s was successful", filename);
#if INCLUDE_JFR
    event.set_success(true);
    event.set_errorMessage(nullptr);
    event.commit();
#endif
  }
  return result;
}

void * os::Linux::dll_load_in_vmthread(const char *filename, char *ebuf,
                                       int ebuflen) {
  void * result = nullptr;
  if (LoadExecStackDllInVMThread) {
    result = dlopen_helper(filename, ebuf, ebuflen);
  }

  // Since 7019808, libjvm.so is linked with -noexecstack. If the VM loads a
  // library that requires an executable stack, or which does not have this
  // stack attribute set, dlopen changes the stack attribute to executable. The
  // read protection of the guard pages gets lost.
  //
  // Need to check _stack_is_executable again as multiple VM_LinuxDllLoad
  // may have been queued at the same time.

  if (!_stack_is_executable) {
    for (JavaThreadIteratorWithHandle jtiwh; JavaThread *jt = jtiwh.next(); ) {
      StackOverflow* overflow_state = jt->stack_overflow_state();
      if (!overflow_state->stack_guard_zone_unused() &&     // Stack not yet fully initialized
          overflow_state->stack_guards_enabled()) {         // No pending stack overflow exceptions
        if (!os::guard_memory((char *)jt->stack_end(), StackOverflow::stack_guard_zone_size())) {
          warning("Attempt to reguard stack yellow zone failed.");
        }
      }
    }
  }

  return result;
}

const char* os::Linux::dll_path(void* lib) {
  struct link_map *lmap;
  const char* l_path = nullptr;
  assert(lib != nullptr, "dll_path parameter must not be null");

  int res_dli = ::dlinfo(lib, RTLD_DI_LINKMAP, &lmap);
  if (res_dli == 0) {
    l_path = lmap->l_name;
  }
  return l_path;
}

static unsigned count_newlines(const char* s) {
  unsigned n = 0;
  for (const char* s2 = strchr(s, '\n');
       s2 != nullptr; s2 = strchr(s2 + 1, '\n')) {
    n++;
  }
  return n;
}

static bool _print_ascii_file(const char* filename, outputStream* st, unsigned* num_lines = nullptr, const char* hdr = nullptr) {
  int fd = ::open(filename, O_RDONLY);
  if (fd == -1) {
    return false;
  }

  if (hdr != nullptr) {
    st->print_cr("%s", hdr);
  }

  char buf[33];
  ssize_t bytes;
  buf[32] = '\0';
  unsigned lines = 0;
  while ((bytes = ::read(fd, buf, sizeof(buf)-1)) > 0) {
    st->print_raw(buf, bytes);
    // count newlines
    if (num_lines != nullptr) {
      lines += count_newlines(buf);
    }
  }

  if (num_lines != nullptr) {
    (*num_lines) = lines;
  }

  ::close(fd);

  return true;
}

static void _print_ascii_file_h(const char* header, const char* filename, outputStream* st, bool same_line = true) {
  st->print("%s:%c", header, same_line ? ' ' : '\n');
  if (!_print_ascii_file(filename, st)) {
    st->print_cr("<Not Available>");
  }
}

void os::print_dll_info(outputStream *st) {
  st->print_cr("Dynamic libraries:");

  char fname[32];
  pid_t pid = os::Linux::gettid();

  jio_snprintf(fname, sizeof(fname), "/proc/%d/maps", pid);
  unsigned num = 0;
  if (!_print_ascii_file(fname, st, &num)) {
    st->print_cr("Can not get library information for pid = %d", pid);
  } else {
    st->print_cr("Total number of mappings: %u", num);
  }
}

struct loaded_modules_info_param {
  os::LoadedModulesCallbackFunc callback;
  void *param;
};

static int dl_iterate_callback(struct dl_phdr_info *info, size_t size, void *data) {
  if ((info->dlpi_name == nullptr) || (*info->dlpi_name == '\0')) {
    return 0;
  }

  struct loaded_modules_info_param *callback_param = reinterpret_cast<struct loaded_modules_info_param *>(data);
  address base = nullptr;
  address top = nullptr;
  for (int idx = 0; idx < info->dlpi_phnum; idx++) {
    const ElfW(Phdr) *phdr = info->dlpi_phdr + idx;
    if (phdr->p_type == PT_LOAD) {
      address raw_phdr_base = reinterpret_cast<address>(info->dlpi_addr + phdr->p_vaddr);

      address phdr_base = align_down(raw_phdr_base, phdr->p_align);
      if ((base == nullptr) || (base > phdr_base)) {
        base = phdr_base;
      }

      address phdr_top = align_up(raw_phdr_base + phdr->p_memsz, phdr->p_align);
      if ((top == nullptr) || (top < phdr_top)) {
        top = phdr_top;
      }
    }
  }

  return callback_param->callback(info->dlpi_name, base, top, callback_param->param);
}

int os::get_loaded_modules_info(os::LoadedModulesCallbackFunc callback, void *param) {
  struct loaded_modules_info_param callback_param = {callback, param};
  return dl_iterate_phdr(&dl_iterate_callback, &callback_param);
}

void os::print_os_info_brief(outputStream* st) {
  os::Linux::print_distro_info(st);

  os::Posix::print_uname_info(st);

  os::Linux::print_libversion_info(st);

}

void os::print_os_info(outputStream* st) {
  st->print_cr("OS:");

  os::Linux::print_distro_info(st);

  os::Posix::print_uname_info(st);

  os::Linux::print_uptime_info(st);

  // Print warning if unsafe chroot environment detected
  if (unsafe_chroot_detected) {
    st->print_cr("WARNING!! %s", unstable_chroot_error);
  }

  os::Linux::print_libversion_info(st);

  os::Posix::print_rlimit_info(st);

  os::Posix::print_load_average(st);
  st->cr();

  os::Linux::print_system_memory_info(st);
  st->cr();

  os::Linux::print_process_memory_info(st);
  st->cr();

  os::Linux::print_proc_sys_info(st);
  st->cr();

  if (os::Linux::print_ld_preload_file(st)) {
    st->cr();
  }

  if (os::Linux::print_container_info(st)) {
    st->cr();
  }

  VM_Version::print_platform_virtualization_info(st);

  os::Linux::print_steal_info(st);
}

// Try to identify popular distros.
// Most Linux distributions have a /etc/XXX-release file, which contains
// the OS version string. Newer Linux distributions have a /etc/lsb-release
// file that also contains the OS version string. Some have more than one
// /etc/XXX-release file (e.g. Mandrake has both /etc/mandrake-release and
// /etc/redhat-release.), so the order is important.
// Any Linux that is based on Redhat (i.e. Oracle, Mandrake, Sun JDS...) have
// their own specific XXX-release file as well as a redhat-release file.
// Because of this the XXX-release file needs to be searched for before the
// redhat-release file.
// Since Red Hat and SuSE have an lsb-release file that is not very descriptive the
// search for redhat-release / SuSE-release needs to be before lsb-release.
// Since the lsb-release file is the new standard it needs to be searched
// before the older style release files.
// Searching system-release (Red Hat) and os-release (other Linuxes) are a
// next to last resort.  The os-release file is a new standard that contains
// distribution information and the system-release file seems to be an old
// standard that has been replaced by the lsb-release and os-release files.
// Searching for the debian_version file is the last resort.  It contains
// an informative string like "6.0.6" or "wheezy/sid". Because of this
// "Debian " is printed before the contents of the debian_version file.

const char* distro_files[] = {
  "/etc/oracle-release",
  "/etc/mandriva-release",
  "/etc/mandrake-release",
  "/etc/sun-release",
  "/etc/redhat-release",
  "/etc/SuSE-release",
  "/etc/lsb-release",
  "/etc/turbolinux-release",
  "/etc/gentoo-release",
  "/etc/ltib-release",
  "/etc/angstrom-version",
  "/etc/system-release",
  "/etc/os-release",
  nullptr };

void os::Linux::print_distro_info(outputStream* st) {
  for (int i = 0;; i++) {
    const char* file = distro_files[i];
    if (file == nullptr) {
      break;  // done
    }
    // If file prints, we found it.
    if (_print_ascii_file(file, st)) {
      return;
    }
  }

  if (file_exists("/etc/debian_version")) {
    st->print("Debian ");
    _print_ascii_file("/etc/debian_version", st);
  } else {
    st->print_cr("Linux");
  }
}

static void parse_os_info_helper(FILE* fp, char* distro, size_t length, bool get_first_line) {
  char buf[256];
  while (fgets(buf, sizeof(buf), fp)) {
    // Edit out extra stuff in expected format
    if (strstr(buf, "DISTRIB_DESCRIPTION=") != nullptr || strstr(buf, "PRETTY_NAME=") != nullptr) {
      char* ptr = strstr(buf, "\"");  // the name is in quotes
      if (ptr != nullptr) {
        ptr++; // go beyond first quote
        char* nl = strchr(ptr, '\"');
        if (nl != nullptr) *nl = '\0';
        strncpy(distro, ptr, length);
      } else {
        ptr = strstr(buf, "=");
        ptr++; // go beyond equals then
        char* nl = strchr(ptr, '\n');
        if (nl != nullptr) *nl = '\0';
        strncpy(distro, ptr, length);
      }
      return;
    } else if (get_first_line) {
      char* nl = strchr(buf, '\n');
      if (nl != nullptr) *nl = '\0';
      strncpy(distro, buf, length);
      return;
    }
  }
  // print last line and close
  char* nl = strchr(buf, '\n');
  if (nl != nullptr) *nl = '\0';
  strncpy(distro, buf, length);
}

static void parse_os_info(char* distro, size_t length, const char* file) {
  FILE* fp = os::fopen(file, "r");
  if (fp != nullptr) {
    // if suse format, print out first line
    bool get_first_line = (strcmp(file, "/etc/SuSE-release") == 0);
    parse_os_info_helper(fp, distro, length, get_first_line);
    fclose(fp);
  }
}

void os::get_summary_os_info(char* buf, size_t buflen) {
  for (int i = 0;; i++) {
    const char* file = distro_files[i];
    if (file == nullptr) {
      break; // ran out of distro_files
    }
    if (file_exists(file)) {
      parse_os_info(buf, buflen, file);
      return;
    }
  }
  // special case for debian
  if (file_exists("/etc/debian_version")) {
    strncpy(buf, "Debian ", buflen);
    if (buflen > 7) {
      parse_os_info(&buf[7], buflen-7, "/etc/debian_version");
    }
  } else {
    strncpy(buf, "Linux", buflen);
  }
}

void os::Linux::print_libversion_info(outputStream* st) {
  // libc, pthread
  st->print("libc: ");
  st->print("%s ", os::Linux::libc_version());
  st->print("%s ", os::Linux::libpthread_version());
  st->cr();
}

void os::Linux::print_proc_sys_info(outputStream* st) {
  _print_ascii_file_h("/proc/sys/kernel/threads-max (system-wide limit on the number of threads)",
                      "/proc/sys/kernel/threads-max", st);
  _print_ascii_file_h("/proc/sys/vm/max_map_count (maximum number of memory map areas a process may have)",
                      "/proc/sys/vm/max_map_count", st);
  _print_ascii_file_h("/proc/sys/kernel/pid_max (system-wide limit on number of process identifiers)",
                      "/proc/sys/kernel/pid_max", st);
}

void os::Linux::print_system_memory_info(outputStream* st) {
  _print_ascii_file_h("/proc/meminfo", "/proc/meminfo", st, false);
  st->cr();

  // some information regarding THPs; for details see
  // https://www.kernel.org/doc/Documentation/vm/transhuge.txt
  _print_ascii_file_h("/sys/kernel/mm/transparent_hugepage/enabled",
                      "/sys/kernel/mm/transparent_hugepage/enabled", st);
  _print_ascii_file_h("/sys/kernel/mm/transparent_hugepage/defrag (defrag/compaction efforts parameter)",
                      "/sys/kernel/mm/transparent_hugepage/defrag", st);
}

bool os::Linux::query_process_memory_info(os::Linux::meminfo_t* info) {
  FILE* f = os::fopen("/proc/self/status", "r");
  const int num_values = sizeof(os::Linux::meminfo_t) / sizeof(size_t);
  int num_found = 0;
  char buf[256];
  info->vmsize = info->vmpeak = info->vmrss = info->vmhwm = info->vmswap =
      info->rssanon = info->rssfile = info->rssshmem = -1;
  if (f != nullptr) {
    while (::fgets(buf, sizeof(buf), f) != nullptr && num_found < num_values) {
      if ( (info->vmsize == -1    && sscanf(buf, "VmSize: " SSIZE_FORMAT " kB", &info->vmsize) == 1) ||
           (info->vmpeak == -1    && sscanf(buf, "VmPeak: " SSIZE_FORMAT " kB", &info->vmpeak) == 1) ||
           (info->vmswap == -1    && sscanf(buf, "VmSwap: " SSIZE_FORMAT " kB", &info->vmswap) == 1) ||
           (info->vmhwm == -1     && sscanf(buf, "VmHWM: " SSIZE_FORMAT " kB", &info->vmhwm) == 1) ||
           (info->vmrss == -1     && sscanf(buf, "VmRSS: " SSIZE_FORMAT " kB", &info->vmrss) == 1) ||
           (info->rssanon == -1   && sscanf(buf, "RssAnon: " SSIZE_FORMAT " kB", &info->rssanon) == 1) || // Needs Linux 4.5
           (info->rssfile == -1   && sscanf(buf, "RssFile: " SSIZE_FORMAT " kB", &info->rssfile) == 1) || // Needs Linux 4.5
           (info->rssshmem == -1  && sscanf(buf, "RssShmem: " SSIZE_FORMAT " kB", &info->rssshmem) == 1)  // Needs Linux 4.5
           )
      {
        num_found ++;
      }
    }
    fclose(f);
    return true;
  }
  return false;
}

#ifdef __GLIBC__
// For Glibc, print a one-liner with the malloc tunables.
// Most important and popular is MALLOC_ARENA_MAX, but we are
// thorough and print them all.
static void print_glibc_malloc_tunables(outputStream* st) {
  static const char* var[] = {
      // the new variant
      "GLIBC_TUNABLES",
      // legacy variants
      "MALLOC_CHECK_", "MALLOC_TOP_PAD_", "MALLOC_PERTURB_",
      "MALLOC_MMAP_THRESHOLD_", "MALLOC_TRIM_THRESHOLD_",
      "MALLOC_MMAP_MAX_", "MALLOC_ARENA_TEST", "MALLOC_ARENA_MAX",
      nullptr};
  st->print("glibc malloc tunables: ");
  bool printed = false;
  for (int i = 0; var[i] != nullptr; i ++) {
    const char* const val = ::getenv(var[i]);
    if (val != nullptr) {
      st->print("%s%s=%s", (printed ? ", " : ""), var[i], val);
      printed = true;
    }
  }
  if (!printed) {
    st->print("(default)");
  }
}
#endif // __GLIBC__

void os::Linux::print_process_memory_info(outputStream* st) {

  st->print_cr("Process Memory:");

  // Print virtual and resident set size; peak values; swap; and for
  //  rss its components if the kernel is recent enough.
  meminfo_t info;
  if (query_process_memory_info(&info)) {
    st->print_cr("Virtual Size: " SSIZE_FORMAT "K (peak: " SSIZE_FORMAT "K)", info.vmsize, info.vmpeak);
    st->print("Resident Set Size: " SSIZE_FORMAT "K (peak: " SSIZE_FORMAT "K)", info.vmrss, info.vmhwm);
    if (info.rssanon != -1) { // requires kernel >= 4.5
      st->print(" (anon: " SSIZE_FORMAT "K, file: " SSIZE_FORMAT "K, shmem: " SSIZE_FORMAT "K)",
                info.rssanon, info.rssfile, info.rssshmem);
    }
    st->cr();
    if (info.vmswap != -1) { // requires kernel >= 2.6.34
      st->print_cr("Swapped out: " SSIZE_FORMAT "K", info.vmswap);
    }
  } else {
    st->print_cr("Could not open /proc/self/status to get process memory related information");
  }

  // glibc only:
  // - Print outstanding allocations using mallinfo
  // - Print glibc tunables
#ifdef __GLIBC__
  size_t total_allocated = 0;
  size_t free_retained = 0;
  bool might_have_wrapped = false;
  glibc_mallinfo mi;
  os::Linux::get_mallinfo(&mi, &might_have_wrapped);
  total_allocated = mi.uordblks + mi.hblkhd;
  free_retained = mi.fordblks;
#ifdef _LP64
  // If legacy mallinfo(), we can still print the values if we are sure they cannot have wrapped.
  might_have_wrapped = might_have_wrapped && (info.vmsize * K) > UINT_MAX;
#endif
  st->print_cr("C-Heap outstanding allocations: " SIZE_FORMAT "K, retained: " SIZE_FORMAT "K%s",
               total_allocated / K, free_retained / K,
               might_have_wrapped ? " (may have wrapped)" : "");
  // Tunables
  print_glibc_malloc_tunables(st);
  st->cr();
#endif
}

bool os::Linux::print_ld_preload_file(outputStream* st) {
  return _print_ascii_file("/etc/ld.so.preload", st, nullptr, "/etc/ld.so.preload:");
}

void os::Linux::print_uptime_info(outputStream* st) {
  struct sysinfo sinfo;
  int ret = sysinfo(&sinfo);
  if (ret == 0) {
    os::print_dhm(st, "OS uptime:", (long) sinfo.uptime);
  }
}

bool os::Linux::print_container_info(outputStream* st) {
  if (!OSContainer::is_containerized()) {
    st->print_cr("container information not found.");
    return false;
  }

  st->print_cr("container (cgroup) information:");

  const char *p_ct = OSContainer::container_type();
  st->print_cr("container_type: %s", p_ct != nullptr ? p_ct : "not supported");

  char *p = OSContainer::cpu_cpuset_cpus();
  st->print_cr("cpu_cpuset_cpus: %s", p != nullptr ? p : "not supported");
  free(p);

  p = OSContainer::cpu_cpuset_memory_nodes();
  st->print_cr("cpu_memory_nodes: %s", p != nullptr ? p : "not supported");
  free(p);

  int i = OSContainer::active_processor_count();
  st->print("active_processor_count: ");
  if (i > 0) {
    if (ActiveProcessorCount > 0) {
      st->print_cr("%d, but overridden by -XX:ActiveProcessorCount %d", i, ActiveProcessorCount);
    } else {
      st->print_cr("%d", i);
    }
  } else {
    st->print_cr("not supported");
  }

  i = OSContainer::cpu_quota();
  st->print("cpu_quota: ");
  if (i > 0) {
    st->print_cr("%d", i);
  } else {
    st->print_cr("%s", i == OSCONTAINER_ERROR ? "not supported" : "no quota");
  }

  i = OSContainer::cpu_period();
  st->print("cpu_period: ");
  if (i > 0) {
    st->print_cr("%d", i);
  } else {
    st->print_cr("%s", i == OSCONTAINER_ERROR ? "not supported" : "no period");
  }

  i = OSContainer::cpu_shares();
  st->print("cpu_shares: ");
  if (i > 0) {
    st->print_cr("%d", i);
  } else {
    st->print_cr("%s", i == OSCONTAINER_ERROR ? "not supported" : "no shares");
  }

  OSContainer::print_container_helper(st, OSContainer::memory_limit_in_bytes(), "memory_limit_in_bytes");
  OSContainer::print_container_helper(st, OSContainer::memory_and_swap_limit_in_bytes(), "memory_and_swap_limit_in_bytes");
  OSContainer::print_container_helper(st, OSContainer::memory_soft_limit_in_bytes(), "memory_soft_limit_in_bytes");
  OSContainer::print_container_helper(st, OSContainer::memory_usage_in_bytes(), "memory_usage_in_bytes");
  OSContainer::print_container_helper(st, OSContainer::memory_max_usage_in_bytes(), "memory_max_usage_in_bytes");

  OSContainer::print_version_specific_info(st);

  jlong j = OSContainer::pids_max();
  st->print("maximum number of tasks: ");
  if (j > 0) {
    st->print_cr(JLONG_FORMAT, j);
  } else {
    st->print_cr("%s", j == OSCONTAINER_ERROR ? "not supported" : "unlimited");
  }

  j = OSContainer::pids_current();
  st->print("current number of tasks: ");
  if (j > 0) {
    st->print_cr(JLONG_FORMAT, j);
  } else {
    if (j == OSCONTAINER_ERROR) {
      st->print_cr("not supported");
    }
  }

  return true;
}

void os::Linux::print_steal_info(outputStream* st) {
  if (has_initial_tick_info) {
    CPUPerfTicks pticks;
    bool res = os::Linux::get_tick_information(&pticks, -1);

    if (res && pticks.has_steal_ticks) {
      uint64_t steal_ticks_difference = pticks.steal - initial_steal_ticks;
      uint64_t total_ticks_difference = pticks.total - initial_total_ticks;
      double steal_ticks_perc = 0.0;
      if (total_ticks_difference != 0) {
        steal_ticks_perc = (double) steal_ticks_difference / (double)total_ticks_difference;
      }
      st->print_cr("Steal ticks since vm start: " UINT64_FORMAT, steal_ticks_difference);
      st->print_cr("Steal ticks percentage since vm start:%7.3f", steal_ticks_perc);
    }
  }
}

void os::print_memory_info(outputStream* st) {

  st->print("Memory:");
  st->print(" " SIZE_FORMAT "k page", os::vm_page_size()>>10);

  // values in struct sysinfo are "unsigned long"
  struct sysinfo si;
  sysinfo(&si);

  st->print(", physical " UINT64_FORMAT "k",
            os::physical_memory() >> 10);
  st->print("(" UINT64_FORMAT "k free)",
            os::available_memory() >> 10);
  st->print(", swap " UINT64_FORMAT "k",
            ((jlong)si.totalswap * si.mem_unit) >> 10);
  st->print("(" UINT64_FORMAT "k free)",
            ((jlong)si.freeswap * si.mem_unit) >> 10);
  st->cr();
  st->print("Page Sizes: ");
  _page_sizes.print_on(st);
  st->cr();
}

// Print the first "model name" line and the first "flags" line
// that we find and nothing more. We assume "model name" comes
// before "flags" so if we find a second "model name", then the
// "flags" field is considered missing.
static bool print_model_name_and_flags(outputStream* st, char* buf, size_t buflen) {
#if defined(IA32) || defined(AMD64)
  // Other platforms have less repetitive cpuinfo files
  FILE *fp = os::fopen("/proc/cpuinfo", "r");
  if (fp) {
    bool model_name_printed = false;
    while (!feof(fp)) {
      if (fgets(buf, (int)buflen, fp)) {
        // Assume model name comes before flags
        if (strstr(buf, "model name") != nullptr) {
          if (!model_name_printed) {
            st->print_raw("CPU Model and flags from /proc/cpuinfo:\n");
            st->print_raw(buf);
            model_name_printed = true;
          } else {
            // model name printed but not flags?  Odd, just return
            fclose(fp);
            return true;
          }
        }
        // print the flags line too
        if (strstr(buf, "flags") != nullptr) {
          st->print_raw(buf);
          fclose(fp);
          return true;
        }
      }
    }
    fclose(fp);
  }
#endif // x86 platforms
  return false;
}

// additional information about CPU e.g. available frequency ranges
static void print_sys_devices_cpu_info(outputStream* st) {
  _print_ascii_file_h("Online cpus", "/sys/devices/system/cpu/online", st);
  _print_ascii_file_h("Offline cpus", "/sys/devices/system/cpu/offline", st);

  if (ExtensiveErrorReports) {
    // cache related info (cpu 0, should be similar for other CPUs)
    for (unsigned int i=0; i < 10; i++) { // handle max. 10 cache entries
      char hbuf_level[60];
      char hbuf_type[60];
      char hbuf_size[60];
      char hbuf_coherency_line_size[80];
      snprintf(hbuf_level, 60, "/sys/devices/system/cpu/cpu0/cache/index%u/level", i);
      snprintf(hbuf_type, 60, "/sys/devices/system/cpu/cpu0/cache/index%u/type", i);
      snprintf(hbuf_size, 60, "/sys/devices/system/cpu/cpu0/cache/index%u/size", i);
      snprintf(hbuf_coherency_line_size, 80, "/sys/devices/system/cpu/cpu0/cache/index%u/coherency_line_size", i);
      if (os::file_exists(hbuf_level)) {
        _print_ascii_file_h("cache level", hbuf_level, st);
        _print_ascii_file_h("cache type", hbuf_type, st);
        _print_ascii_file_h("cache size", hbuf_size, st);
        _print_ascii_file_h("cache coherency line size", hbuf_coherency_line_size, st);
      }
    }
  }

  // we miss the cpufreq entries on Power and s390x
#if defined(IA32) || defined(AMD64)
  _print_ascii_file_h("BIOS frequency limitation", "/sys/devices/system/cpu/cpu0/cpufreq/bios_limit", st);
  _print_ascii_file_h("Frequency switch latency (ns)", "/sys/devices/system/cpu/cpu0/cpufreq/cpuinfo_transition_latency", st);
  _print_ascii_file_h("Available cpu frequencies", "/sys/devices/system/cpu/cpu0/cpufreq/scaling_available_frequencies", st);
  // min and max should be in the Available range but still print them (not all info might be available for all kernels)
  if (ExtensiveErrorReports) {
    _print_ascii_file_h("Maximum cpu frequency", "/sys/devices/system/cpu/cpu0/cpufreq/cpuinfo_max_freq", st);
    _print_ascii_file_h("Minimum cpu frequency", "/sys/devices/system/cpu/cpu0/cpufreq/cpuinfo_min_freq", st);
    _print_ascii_file_h("Current cpu frequency", "/sys/devices/system/cpu/cpu0/cpufreq/scaling_cur_freq", st);
  }
  // governors are power schemes, see https://wiki.archlinux.org/index.php/CPU_frequency_scaling
  if (ExtensiveErrorReports) {
    _print_ascii_file_h("Available governors", "/sys/devices/system/cpu/cpu0/cpufreq/scaling_available_governors", st);
  }
  _print_ascii_file_h("Current governor", "/sys/devices/system/cpu/cpu0/cpufreq/scaling_governor", st);
  // Core performance boost, see https://www.kernel.org/doc/Documentation/cpu-freq/boost.txt
  // Raise operating frequency of some cores in a multi-core package if certain conditions apply, e.g.
  // whole chip is not fully utilized
  _print_ascii_file_h("Core performance/turbo boost", "/sys/devices/system/cpu/cpufreq/boost", st);
#endif
}

void os::pd_print_cpu_info(outputStream* st, char* buf, size_t buflen) {
  // Only print the model name if the platform provides this as a summary
  if (!print_model_name_and_flags(st, buf, buflen)) {
    _print_ascii_file_h("/proc/cpuinfo", "/proc/cpuinfo", st, false);
  }
  st->cr();
  print_sys_devices_cpu_info(st);
}

#if INCLUDE_JFR

void os::jfr_report_memory_info() {
  os::Linux::meminfo_t info;
  if (os::Linux::query_process_memory_info(&info)) {
    // Send the RSS JFR event
    EventResidentSetSize event;
    event.set_size(info.vmrss * K);
    event.set_peak(info.vmhwm * K);
    event.commit();
  } else {
    // Log a warning
    static bool first_warning = true;
    if (first_warning) {
      log_warning(jfr)("Error fetching RSS values: query_process_memory_info failed");
      first_warning = false;
    }
  }
}

#endif // INCLUDE_JFR

#if defined(AMD64) || defined(IA32) || defined(X32)
const char* search_string = "model name";
#elif defined(M68K)
const char* search_string = "CPU";
#elif defined(PPC64)
const char* search_string = "cpu";
#elif defined(S390)
const char* search_string = "machine =";
#elif defined(SPARC)
const char* search_string = "cpu";
#else
const char* search_string = "Processor";
#endif

// Parses the cpuinfo file for string representing the model name.
void os::get_summary_cpu_info(char* cpuinfo, size_t length) {
  FILE* fp = os::fopen("/proc/cpuinfo", "r");
  if (fp != nullptr) {
    while (!feof(fp)) {
      char buf[256];
      if (fgets(buf, sizeof(buf), fp)) {
        char* start = strstr(buf, search_string);
        if (start != nullptr) {
          char *ptr = start + strlen(search_string);
          char *end = buf + strlen(buf);
          while (ptr != end) {
             // skip whitespace and colon for the rest of the name.
             if (*ptr != ' ' && *ptr != '\t' && *ptr != ':') {
               break;
             }
             ptr++;
          }
          if (ptr != end) {
            // reasonable string, get rid of newline and keep the rest
            char* nl = strchr(buf, '\n');
            if (nl != nullptr) *nl = '\0';
            strncpy(cpuinfo, ptr, length);
            fclose(fp);
            return;
          }
        }
      }
    }
    fclose(fp);
  }
  // cpuinfo not found or parsing failed, just print generic string.  The entire
  // /proc/cpuinfo file will be printed later in the file (or enough of it for x86)
#if   defined(AARCH64)
  strncpy(cpuinfo, "AArch64", length);
#elif defined(AMD64)
  strncpy(cpuinfo, "x86_64", length);
#elif defined(ARM)  // Order wrt. AARCH64 is relevant!
  strncpy(cpuinfo, "ARM", length);
#elif defined(IA32)
  strncpy(cpuinfo, "x86_32", length);
#elif defined(IA64)
  strncpy(cpuinfo, "IA64", length);
#elif defined(PPC)
  strncpy(cpuinfo, "PPC64", length);
#elif defined(RISCV)
  strncpy(cpuinfo, LP64_ONLY("RISCV64") NOT_LP64("RISCV32"), length);
#elif defined(S390)
  strncpy(cpuinfo, "S390", length);
#elif defined(SPARC)
  strncpy(cpuinfo, "sparcv9", length);
#elif defined(ZERO_LIBARCH)
  strncpy(cpuinfo, ZERO_LIBARCH, length);
#else
  strncpy(cpuinfo, "unknown", length);
#endif
}

static char saved_jvm_path[MAXPATHLEN] = {0};

// Find the full path to the current module, libjvm.so
void os::jvm_path(char *buf, jint buflen) {
  // Error checking.
  if (buflen < MAXPATHLEN) {
    assert(false, "must use a large-enough buffer");
    buf[0] = '\0';
    return;
  }
  // Lazy resolve the path to current module.
  if (saved_jvm_path[0] != 0) {
    strcpy(buf, saved_jvm_path);
    return;
  }

  char dli_fname[MAXPATHLEN];
  dli_fname[0] = '\0';
  bool ret = dll_address_to_library_name(
                                         CAST_FROM_FN_PTR(address, os::jvm_path),
                                         dli_fname, sizeof(dli_fname), nullptr);
  assert(ret, "cannot locate libjvm");
  char *rp = nullptr;
  if (ret && dli_fname[0] != '\0') {
    rp = os::Posix::realpath(dli_fname, buf, buflen);
  }
  if (rp == nullptr) {
    return;
  }

  if (Arguments::sun_java_launcher_is_altjvm()) {
    // Support for the java launcher's '-XXaltjvm=<path>' option. Typical
    // value for buf is "<JAVA_HOME>/jre/lib/<vmtype>/libjvm.so".
    // If "/jre/lib/" appears at the right place in the string, then
    // assume we are installed in a JDK and we're done. Otherwise, check
    // for a JAVA_HOME environment variable and fix up the path so it
    // looks like libjvm.so is installed there (append a fake suffix
    // hotspot/libjvm.so).
    const char *p = buf + strlen(buf) - 1;
    for (int count = 0; p > buf && count < 5; ++count) {
      for (--p; p > buf && *p != '/'; --p)
        /* empty */ ;
    }

    if (strncmp(p, "/jre/lib/", 9) != 0) {
      // Look for JAVA_HOME in the environment.
      char* java_home_var = ::getenv("JAVA_HOME");
      if (java_home_var != nullptr && java_home_var[0] != 0) {
        char* jrelib_p;
        int len;

        // Check the current module name "libjvm.so".
        p = strrchr(buf, '/');
        if (p == nullptr) {
          return;
        }
        assert(strstr(p, "/libjvm") == p, "invalid library name");

        rp = os::Posix::realpath(java_home_var, buf, buflen);
        if (rp == nullptr) {
          return;
        }

        // determine if this is a legacy image or modules image
        // modules image doesn't have "jre" subdirectory
        len = checked_cast<int>(strlen(buf));
        assert(len < buflen, "Ran out of buffer room");
        jrelib_p = buf + len;
        snprintf(jrelib_p, buflen-len, "/jre/lib");
        if (0 != access(buf, F_OK)) {
          snprintf(jrelib_p, buflen-len, "/lib");
        }

        if (0 == access(buf, F_OK)) {
          // Use current module name "libjvm.so"
          len = (int)strlen(buf);
          snprintf(buf + len, buflen-len, "/hotspot/libjvm.so");
        } else {
          // Go back to path of .so
          rp = os::Posix::realpath(dli_fname, buf, buflen);
          if (rp == nullptr) {
            return;
          }
        }
      }
    }
  }

  strncpy(saved_jvm_path, buf, MAXPATHLEN);
  saved_jvm_path[MAXPATHLEN - 1] = '\0';
}

////////////////////////////////////////////////////////////////////////////////
// Virtual Memory

// Rationale behind this function:
//  current (Mon Apr 25 20:12:18 MSD 2005) oprofile drops samples without executable
//  mapping for address (see lookup_dcookie() in the kernel module), thus we cannot get
//  samples for JITted code. Here we create private executable mapping over the code cache
//  and then we can use standard (well, almost, as mapping can change) way to provide
//  info for the reporting script by storing timestamp and location of symbol
void linux_wrap_code(char* base, size_t size) {
  static volatile jint cnt = 0;

  if (!UseOprofile) {
    return;
  }

  char buf[PATH_MAX+1];
  int num = Atomic::add(&cnt, 1);

  snprintf(buf, sizeof(buf), "%s/hs-vm-%d-%d",
           os::get_temp_directory(), os::current_process_id(), num);
  unlink(buf);

  int fd = ::open(buf, O_CREAT | O_RDWR, S_IRWXU);

  if (fd != -1) {
    off_t rv = ::lseek(fd, size-2, SEEK_SET);
    if (rv != (off_t)-1) {
      if (::write(fd, "", 1) == 1) {
        mmap(base, size,
             PROT_READ|PROT_WRITE|PROT_EXEC,
             MAP_PRIVATE|MAP_FIXED|MAP_NORESERVE, fd, 0);
      }
    }
    ::close(fd);
    unlink(buf);
  }
}

static bool recoverable_mmap_error(int err) {
  // See if the error is one we can let the caller handle. This
  // list of errno values comes from JBS-6843484. I can't find a
  // Linux man page that documents this specific set of errno
  // values so while this list currently matches Solaris, it may
  // change as we gain experience with this failure mode.
  switch (err) {
  case EBADF:
  case EINVAL:
  case ENOTSUP:
    // let the caller deal with these errors
    return true;

  default:
    // Any remaining errors on this OS can cause our reserved mapping
    // to be lost. That can cause confusion where different data
    // structures think they have the same memory mapped. The worst
    // scenario is if both the VM and a library think they have the
    // same memory mapped.
    return false;
  }
}

static void warn_fail_commit_memory(char* addr, size_t size, bool exec,
                                    int err) {
  warning("INFO: os::commit_memory(" PTR_FORMAT ", " SIZE_FORMAT
          ", %d) failed; error='%s' (errno=%d)", p2i(addr), size, exec,
          os::strerror(err), err);
}

static void warn_fail_commit_memory(char* addr, size_t size,
                                    size_t alignment_hint, bool exec,
                                    int err) {
  warning("INFO: os::commit_memory(" PTR_FORMAT ", " SIZE_FORMAT
          ", " SIZE_FORMAT ", %d) failed; error='%s' (errno=%d)", p2i(addr), size,
          alignment_hint, exec, os::strerror(err), err);
}

// NOTE: Linux kernel does not really reserve the pages for us.
//       All it does is to check if there are enough free pages
//       left at the time of mmap(). This could be a potential
//       problem.
int os::Linux::commit_memory_impl(char* addr, size_t size, bool exec) {
  int prot = exec ? PROT_READ|PROT_WRITE|PROT_EXEC : PROT_READ|PROT_WRITE;
  uintptr_t res = (uintptr_t) ::mmap(addr, size, prot,
                                     MAP_PRIVATE|MAP_FIXED|MAP_ANONYMOUS, -1, 0);
  if (res != (uintptr_t) MAP_FAILED) {
    if (UseNUMAInterleaving) {
      numa_make_global(addr, size);
    }
    return 0;
  }

  int err = errno;  // save errno from mmap() call above

  if (!recoverable_mmap_error(err)) {
    warn_fail_commit_memory(addr, size, exec, err);
    vm_exit_out_of_memory(size, OOM_MMAP_ERROR, "committing reserved memory.");
  }

  return err;
}

bool os::pd_commit_memory(char* addr, size_t size, bool exec) {
  return os::Linux::commit_memory_impl(addr, size, exec) == 0;
}

void os::pd_commit_memory_or_exit(char* addr, size_t size, bool exec,
                                  const char* mesg) {
  assert(mesg != nullptr, "mesg must be specified");
  int err = os::Linux::commit_memory_impl(addr, size, exec);
  if (err != 0) {
    // the caller wants all commit errors to exit with the specified mesg:
    warn_fail_commit_memory(addr, size, exec, err);
    vm_exit_out_of_memory(size, OOM_MMAP_ERROR, "%s", mesg);
  }
}

// Define MAP_HUGETLB here so we can build HotSpot on old systems.
#ifndef MAP_HUGETLB
  #define MAP_HUGETLB 0x40000
#endif

// If mmap flags are set with MAP_HUGETLB and the system supports multiple
// huge page sizes, flag bits [26:31] can be used to encode the log2 of the
// desired huge page size. Otherwise, the system's default huge page size will be used.
// See mmap(2) man page for more info (since Linux 3.8).
// https://lwn.net/Articles/533499/
#ifndef MAP_HUGE_SHIFT
  #define MAP_HUGE_SHIFT 26
#endif

// Define MADV_HUGEPAGE here so we can build HotSpot on old systems.
#ifndef MADV_HUGEPAGE
  #define MADV_HUGEPAGE 14
#endif

// Note that the value for MAP_FIXED_NOREPLACE differs between architectures, but all architectures
// supported by OpenJDK share the same flag value.
#define MAP_FIXED_NOREPLACE_value 0x100000
#ifndef MAP_FIXED_NOREPLACE
  #define MAP_FIXED_NOREPLACE MAP_FIXED_NOREPLACE_value
#else
  // Sanity-check our assumed default value if we build with a new enough libc.
<<<<<<< HEAD
  static_assert(MAP_FIXED_NOREPLACE == MAP_FIXED_NOREPLACE_value,
                "MAP_FIXED_NOREPLACE value mismatch");
=======
  static_assert(MAP_FIXED_NOREPLACE == MAP_FIXED_NOREPLACE_value, "MAP_FIXED_NOREPLACE != MAP_FIXED_NOREPLACE_value");
>>>>>>> ad7a8e86
#endif

int os::Linux::commit_memory_impl(char* addr, size_t size,
                                  size_t alignment_hint, bool exec) {
  int err = os::Linux::commit_memory_impl(addr, size, exec);
  if (err == 0) {
    realign_memory(addr, size, alignment_hint);
  }
  return err;
}

bool os::pd_commit_memory(char* addr, size_t size, size_t alignment_hint,
                          bool exec) {
  return os::Linux::commit_memory_impl(addr, size, alignment_hint, exec) == 0;
}

void os::pd_commit_memory_or_exit(char* addr, size_t size,
                                  size_t alignment_hint, bool exec,
                                  const char* mesg) {
  assert(mesg != nullptr, "mesg must be specified");
  int err = os::Linux::commit_memory_impl(addr, size, alignment_hint, exec);
  if (err != 0) {
    // the caller wants all commit errors to exit with the specified mesg:
    warn_fail_commit_memory(addr, size, alignment_hint, exec, err);
    vm_exit_out_of_memory(size, OOM_MMAP_ERROR, "%s", mesg);
  }
}

void os::pd_realign_memory(char *addr, size_t bytes, size_t alignment_hint) {
  if (UseTransparentHugePages && alignment_hint > vm_page_size()) {
    // We don't check the return value: madvise(MADV_HUGEPAGE) may not
    // be supported or the memory may already be backed by huge pages.
    ::madvise(addr, bytes, MADV_HUGEPAGE);
  }
}

void os::pd_free_memory(char *addr, size_t bytes, size_t alignment_hint) {
  // This method works by doing an mmap over an existing mmaping and effectively discarding
  // the existing pages. However it won't work for SHM-based large pages that cannot be
  // uncommitted at all. We don't do anything in this case to avoid creating a segment with
  // small pages on top of the SHM segment. This method always works for small pages, so we
  // allow that in any case.
  if (alignment_hint <= os::vm_page_size() || can_commit_large_page_memory()) {
    commit_memory(addr, bytes, alignment_hint, !ExecMem);
  }
}

void os::numa_make_global(char *addr, size_t bytes) {
  Linux::numa_interleave_memory(addr, bytes);
}

// Define for numa_set_bind_policy(int). Setting the argument to 0 will set the
// bind policy to MPOL_PREFERRED for the current thread.
#define USE_MPOL_PREFERRED 0

void os::numa_make_local(char *addr, size_t bytes, int lgrp_hint) {
  // To make NUMA and large pages more robust when both enabled, we need to ease
  // the requirements on where the memory should be allocated. MPOL_BIND is the
  // default policy and it will force memory to be allocated on the specified
  // node. Changing this to MPOL_PREFERRED will prefer to allocate the memory on
  // the specified node, but will not force it. Using this policy will prevent
  // getting SIGBUS when trying to allocate large pages on NUMA nodes with no
  // free large pages.
  Linux::numa_set_bind_policy(USE_MPOL_PREFERRED);
  Linux::numa_tonode_memory(addr, bytes, lgrp_hint);
}

bool os::numa_topology_changed() { return false; }

size_t os::numa_get_groups_num() {
  // Return just the number of nodes in which it's possible to allocate memory
  // (in numa terminology, configured nodes).
  return Linux::numa_num_configured_nodes();
}

int os::numa_get_group_id() {
  int cpu_id = Linux::sched_getcpu();
  if (cpu_id != -1) {
    int lgrp_id = Linux::get_node_by_cpu(cpu_id);
    if (lgrp_id != -1) {
      return lgrp_id;
    }
  }
  return 0;
}

int os::numa_get_group_id_for_address(const void* address) {
  void** pages = const_cast<void**>(&address);
  int id = -1;

  if (os::Linux::numa_move_pages(0, 1, pages, nullptr, &id, 0) == -1) {
    return -1;
  }
  if (id < 0) {
    return -1;
  }
  return id;
}

bool os::numa_get_group_ids_for_range(const void** addresses, int* lgrp_ids, size_t count) {
  void** pages = const_cast<void**>(addresses);
  return os::Linux::numa_move_pages(0, count, pages, nullptr, lgrp_ids, 0) == 0;
}

int os::Linux::get_existing_num_nodes() {
  int node;
  int highest_node_number = Linux::numa_max_node();
  int num_nodes = 0;

  // Get the total number of nodes in the system including nodes without memory.
  for (node = 0; node <= highest_node_number; node++) {
    if (is_node_in_existing_nodes(node)) {
      num_nodes++;
    }
  }
  return num_nodes;
}

size_t os::numa_get_leaf_groups(uint *ids, size_t size) {
  int highest_node_number = Linux::numa_max_node();
  size_t i = 0;

  // Map all node ids in which it is possible to allocate memory. Also nodes are
  // not always consecutively available, i.e. available from 0 to the highest
  // node number. If the nodes have been bound explicitly using numactl membind,
  // then allocate memory from those nodes only.
  for (int node = 0; node <= highest_node_number; node++) {
    if (Linux::is_node_in_bound_nodes(node)) {
      ids[i++] = checked_cast<uint>(node);
    }
  }
  return i;
}

char *os::scan_pages(char *start, char* end, page_info* page_expected,
                     page_info* page_found) {
  return end;
}


int os::Linux::sched_getcpu_syscall(void) {
  unsigned int cpu = 0;
  long retval = -1;

#if defined(IA32)
  #ifndef SYS_getcpu
    #define SYS_getcpu 318
  #endif
  retval = syscall(SYS_getcpu, &cpu, nullptr, nullptr);
#elif defined(AMD64)
// Unfortunately we have to bring all these macros here from vsyscall.h
// to be able to compile on old linuxes.
  #define __NR_vgetcpu 2
  #define VSYSCALL_START (-10UL << 20)
  #define VSYSCALL_SIZE 1024
  #define VSYSCALL_ADDR(vsyscall_nr) (VSYSCALL_START+VSYSCALL_SIZE*(vsyscall_nr))
  typedef long (*vgetcpu_t)(unsigned int *cpu, unsigned int *node, unsigned long *tcache);
  vgetcpu_t vgetcpu = (vgetcpu_t)VSYSCALL_ADDR(__NR_vgetcpu);
  retval = vgetcpu(&cpu, nullptr, nullptr);
#endif

  return (retval == -1) ? -1 : cpu;
}

void os::Linux::sched_getcpu_init() {
  // sched_getcpu() should be in libc.
  set_sched_getcpu(CAST_TO_FN_PTR(sched_getcpu_func_t,
                                  dlsym(RTLD_DEFAULT, "sched_getcpu")));

  // If it's not, try a direct syscall.
  if (sched_getcpu() == -1) {
    set_sched_getcpu(CAST_TO_FN_PTR(sched_getcpu_func_t,
                                    (void*)&sched_getcpu_syscall));
  }

  if (sched_getcpu() == -1) {
    vm_exit_during_initialization("getcpu(2) system call not supported by kernel");
  }
}

// Something to do with the numa-aware allocator needs these symbols
extern "C" JNIEXPORT void numa_warn(int number, char *where, ...) { }
extern "C" JNIEXPORT void numa_error(char *where) { }

// Handle request to load libnuma symbol version 1.1 (API v1). If it fails
// load symbol from base version instead.
void* os::Linux::libnuma_dlsym(void* handle, const char *name) {
  void *f = dlvsym(handle, name, "libnuma_1.1");
  if (f == nullptr) {
    f = dlsym(handle, name);
  }
  return f;
}

// Handle request to load libnuma symbol version 1.2 (API v2) only.
// Return null if the symbol is not defined in this particular version.
void* os::Linux::libnuma_v2_dlsym(void* handle, const char* name) {
  return dlvsym(handle, name, "libnuma_1.2");
}

// Check numa dependent syscalls
static bool numa_syscall_check() {
  // NUMA APIs depend on several syscalls. E.g., get_mempolicy is required for numa_get_membind and
  // numa_get_interleave_mask. But these dependent syscalls can be unsupported for various reasons.
  // Especially in dockers, get_mempolicy is not allowed with the default configuration. So it's necessary
  // to check whether the syscalls are available. Currently, only get_mempolicy is checked since checking
  // others like mbind would cause unexpected side effects.
#ifdef SYS_get_mempolicy
  int dummy = 0;
  if (syscall(SYS_get_mempolicy, &dummy, nullptr, 0, (void*)&dummy, 3) == -1) {
    return false;
  }
#endif

  return true;
}

bool os::Linux::libnuma_init() {
  // Requires sched_getcpu() and numa dependent syscalls support
  if ((sched_getcpu() != -1) && numa_syscall_check()) {
    void *handle = dlopen("libnuma.so.1", RTLD_LAZY);
    if (handle != nullptr) {
      set_numa_node_to_cpus(CAST_TO_FN_PTR(numa_node_to_cpus_func_t,
                                           libnuma_dlsym(handle, "numa_node_to_cpus")));
      set_numa_node_to_cpus_v2(CAST_TO_FN_PTR(numa_node_to_cpus_v2_func_t,
                                              libnuma_v2_dlsym(handle, "numa_node_to_cpus")));
      set_numa_max_node(CAST_TO_FN_PTR(numa_max_node_func_t,
                                       libnuma_dlsym(handle, "numa_max_node")));
      set_numa_num_configured_nodes(CAST_TO_FN_PTR(numa_num_configured_nodes_func_t,
                                                   libnuma_dlsym(handle, "numa_num_configured_nodes")));
      set_numa_available(CAST_TO_FN_PTR(numa_available_func_t,
                                        libnuma_dlsym(handle, "numa_available")));
      set_numa_tonode_memory(CAST_TO_FN_PTR(numa_tonode_memory_func_t,
                                            libnuma_dlsym(handle, "numa_tonode_memory")));
      set_numa_interleave_memory(CAST_TO_FN_PTR(numa_interleave_memory_func_t,
                                                libnuma_dlsym(handle, "numa_interleave_memory")));
      set_numa_interleave_memory_v2(CAST_TO_FN_PTR(numa_interleave_memory_v2_func_t,
                                                libnuma_v2_dlsym(handle, "numa_interleave_memory")));
      set_numa_set_bind_policy(CAST_TO_FN_PTR(numa_set_bind_policy_func_t,
                                              libnuma_dlsym(handle, "numa_set_bind_policy")));
      set_numa_bitmask_isbitset(CAST_TO_FN_PTR(numa_bitmask_isbitset_func_t,
                                               libnuma_dlsym(handle, "numa_bitmask_isbitset")));
      set_numa_distance(CAST_TO_FN_PTR(numa_distance_func_t,
                                       libnuma_dlsym(handle, "numa_distance")));
      set_numa_get_membind(CAST_TO_FN_PTR(numa_get_membind_func_t,
                                          libnuma_v2_dlsym(handle, "numa_get_membind")));
      set_numa_get_interleave_mask(CAST_TO_FN_PTR(numa_get_interleave_mask_func_t,
                                                  libnuma_v2_dlsym(handle, "numa_get_interleave_mask")));
      set_numa_move_pages(CAST_TO_FN_PTR(numa_move_pages_func_t,
                                         libnuma_dlsym(handle, "numa_move_pages")));
      set_numa_set_preferred(CAST_TO_FN_PTR(numa_set_preferred_func_t,
                                            libnuma_dlsym(handle, "numa_set_preferred")));

      if (numa_available() != -1) {
        set_numa_all_nodes((unsigned long*)libnuma_dlsym(handle, "numa_all_nodes"));
        set_numa_all_nodes_ptr((struct bitmask **)libnuma_dlsym(handle, "numa_all_nodes_ptr"));
        set_numa_nodes_ptr((struct bitmask **)libnuma_dlsym(handle, "numa_nodes_ptr"));
        set_numa_interleave_bitmask(_numa_get_interleave_mask());
        set_numa_membind_bitmask(_numa_get_membind());
        // Create an index -> node mapping, since nodes are not always consecutive
        _nindex_to_node = new (mtInternal) GrowableArray<int>(0, mtInternal);
        rebuild_nindex_to_node_map();
        // Create a cpu -> node mapping
        _cpu_to_node = new (mtInternal) GrowableArray<int>(0, mtInternal);
        rebuild_cpu_to_node_map();
        return true;
      }
    }
  }
  return false;
}

size_t os::Linux::default_guard_size(os::ThreadType thr_type) {

  if (THPStackMitigation) {
    // If THPs are unconditionally enabled, the following scenario can lead to huge RSS
    // - parent thread spawns, in quick succession, multiple child threads
    // - child threads are slow to start
    // - thread stacks of future child threads are adjacent and get merged into one large VMA
    //   by the kernel, and subsequently transformed into huge pages by khugepaged
    // - child threads come up, place JVM guard pages, thus splinter the large VMA, splinter
    //   the huge pages into many (still paged-in) small pages.
    // The result of that sequence are thread stacks that are fully paged-in even though the
    // threads did not even start yet.
    // We prevent that by letting the glibc allocate a guard page, which causes a VMA with different
    // permission bits to separate two ajacent thread stacks and therefore prevent merging stacks
    // into one VMA.
    //
    // Yes, this means we have two guard sections - the glibc and the JVM one - per thread. But the
    // cost for that one extra protected page is dwarfed from a large win in performance and memory
    // that avoiding interference by khugepaged buys us.
    return os::vm_page_size();
  }

  // Creating guard page is very expensive. Java thread has HotSpot
  // guard pages, only enable glibc guard page for non-Java threads.
  // (Remember: compiler thread is a Java thread, too!)
  return ((thr_type == java_thread || thr_type == compiler_thread) ? 0 : os::vm_page_size());
}

void os::Linux::rebuild_nindex_to_node_map() {
  int highest_node_number = Linux::numa_max_node();

  nindex_to_node()->clear();
  for (int node = 0; node <= highest_node_number; node++) {
    if (Linux::is_node_in_existing_nodes(node)) {
      nindex_to_node()->append(node);
    }
  }
}

// rebuild_cpu_to_node_map() constructs a table mapping cpud id to node id.
// The table is later used in get_node_by_cpu().
void os::Linux::rebuild_cpu_to_node_map() {
  const int NCPUS = 32768; // Since the buffer size computation is very obscure
                           // in libnuma (possible values are starting from 16,
                           // and continuing up with every other power of 2, but less
                           // than the maximum number of CPUs supported by kernel), and
                           // is a subject to change (in libnuma version 2 the requirements
                           // are more reasonable) we'll just hardcode the number they use
                           // in the library.
  constexpr int BitsPerCLong = (int)sizeof(long) * CHAR_BIT;

  int cpu_num = processor_count();
  int cpu_map_size = NCPUS / BitsPerCLong;
  int cpu_map_valid_size =
    MIN2((cpu_num + BitsPerCLong - 1) / BitsPerCLong, cpu_map_size);

  cpu_to_node()->clear();
  cpu_to_node()->at_grow(cpu_num - 1);

  int node_num = get_existing_num_nodes();

  int distance = 0;
  int closest_distance = INT_MAX;
  int closest_node = 0;
  unsigned long *cpu_map = NEW_C_HEAP_ARRAY(unsigned long, cpu_map_size, mtInternal);
  for (int i = 0; i < node_num; i++) {
    // Check if node is configured (not a memory-less node). If it is not, find
    // the closest configured node. Check also if node is bound, i.e. it's allowed
    // to allocate memory from the node. If it's not allowed, map cpus in that node
    // to the closest node from which memory allocation is allowed.
    if (!is_node_in_configured_nodes(nindex_to_node()->at(i)) ||
        !is_node_in_bound_nodes(nindex_to_node()->at(i))) {
      closest_distance = INT_MAX;
      // Check distance from all remaining nodes in the system. Ignore distance
      // from itself, from another non-configured node, and from another non-bound
      // node.
      for (int m = 0; m < node_num; m++) {
        if (m != i &&
            is_node_in_configured_nodes(nindex_to_node()->at(m)) &&
            is_node_in_bound_nodes(nindex_to_node()->at(m))) {
          distance = numa_distance(nindex_to_node()->at(i), nindex_to_node()->at(m));
          // If a closest node is found, update. There is always at least one
          // configured and bound node in the system so there is always at least
          // one node close.
          if (distance != 0 && distance < closest_distance) {
            closest_distance = distance;
            closest_node = nindex_to_node()->at(m);
          }
        }
      }
     } else {
       // Current node is already a configured node.
       closest_node = nindex_to_node()->at(i);
     }

    // Get cpus from the original node and map them to the closest node. If node
    // is a configured node (not a memory-less node), then original node and
    // closest node are the same.
    if (numa_node_to_cpus(nindex_to_node()->at(i), cpu_map, cpu_map_size * (int)sizeof(unsigned long)) != -1) {
      for (int j = 0; j < cpu_map_valid_size; j++) {
        if (cpu_map[j] != 0) {
          for (int k = 0; k < BitsPerCLong; k++) {
            if (cpu_map[j] & (1UL << k)) {
              int cpu_index = j * BitsPerCLong + k;

#ifndef PRODUCT
              if (UseDebuggerErgo1 && cpu_index >= (int)cpu_num) {
                // Some debuggers limit the processor count without
                // intercepting the NUMA APIs. Just fake the values.
                cpu_index = 0;
              }
#endif

              cpu_to_node()->at_put(cpu_index, closest_node);
            }
          }
        }
      }
    }
  }
  FREE_C_HEAP_ARRAY(unsigned long, cpu_map);
}

int os::Linux::numa_node_to_cpus(int node, unsigned long *buffer, int bufferlen) {
  // use the latest version of numa_node_to_cpus if available
  if (_numa_node_to_cpus_v2 != nullptr) {

    // libnuma bitmask struct
    struct bitmask {
      unsigned long size; /* number of bits in the map */
      unsigned long *maskp;
    };

    struct bitmask mask;
    mask.maskp = (unsigned long *)buffer;
    mask.size = bufferlen * 8;
    return _numa_node_to_cpus_v2(node, &mask);
  } else if (_numa_node_to_cpus != nullptr) {
    return _numa_node_to_cpus(node, buffer, bufferlen);
  }
  return -1;
}

int os::Linux::get_node_by_cpu(int cpu_id) {
  if (cpu_to_node() != nullptr && cpu_id >= 0 && cpu_id < cpu_to_node()->length()) {
    return cpu_to_node()->at(cpu_id);
  }
  return -1;
}

GrowableArray<int>* os::Linux::_cpu_to_node;
GrowableArray<int>* os::Linux::_nindex_to_node;
os::Linux::sched_getcpu_func_t os::Linux::_sched_getcpu;
os::Linux::numa_node_to_cpus_func_t os::Linux::_numa_node_to_cpus;
os::Linux::numa_node_to_cpus_v2_func_t os::Linux::_numa_node_to_cpus_v2;
os::Linux::numa_max_node_func_t os::Linux::_numa_max_node;
os::Linux::numa_num_configured_nodes_func_t os::Linux::_numa_num_configured_nodes;
os::Linux::numa_available_func_t os::Linux::_numa_available;
os::Linux::numa_tonode_memory_func_t os::Linux::_numa_tonode_memory;
os::Linux::numa_interleave_memory_func_t os::Linux::_numa_interleave_memory;
os::Linux::numa_interleave_memory_v2_func_t os::Linux::_numa_interleave_memory_v2;
os::Linux::numa_set_bind_policy_func_t os::Linux::_numa_set_bind_policy;
os::Linux::numa_bitmask_isbitset_func_t os::Linux::_numa_bitmask_isbitset;
os::Linux::numa_distance_func_t os::Linux::_numa_distance;
os::Linux::numa_get_membind_func_t os::Linux::_numa_get_membind;
os::Linux::numa_get_interleave_mask_func_t os::Linux::_numa_get_interleave_mask;
os::Linux::numa_move_pages_func_t os::Linux::_numa_move_pages;
os::Linux::numa_set_preferred_func_t os::Linux::_numa_set_preferred;
os::Linux::NumaAllocationPolicy os::Linux::_current_numa_policy;
unsigned long* os::Linux::_numa_all_nodes;
struct bitmask* os::Linux::_numa_all_nodes_ptr;
struct bitmask* os::Linux::_numa_nodes_ptr;
struct bitmask* os::Linux::_numa_interleave_bitmask;
struct bitmask* os::Linux::_numa_membind_bitmask;

bool os::pd_uncommit_memory(char* addr, size_t size, bool exec) {
  uintptr_t res = (uintptr_t) ::mmap(addr, size, PROT_NONE,
                                     MAP_PRIVATE|MAP_FIXED|MAP_NORESERVE|MAP_ANONYMOUS, -1, 0);
  return res  != (uintptr_t) MAP_FAILED;
}

static address get_stack_commited_bottom(address bottom, size_t size) {
  address nbot = bottom;
  address ntop = bottom + size;

  size_t page_sz = os::vm_page_size();
  unsigned pages = checked_cast<unsigned>(size / page_sz);

  unsigned char vec[1];
  unsigned imin = 1, imax = pages + 1, imid;
  int mincore_return_value = 0;

  assert(imin <= imax, "Unexpected page size");

  while (imin < imax) {
    imid = (imax + imin) / 2;
    nbot = ntop - (imid * page_sz);

    // Use a trick with mincore to check whether the page is mapped or not.
    // mincore sets vec to 1 if page resides in memory and to 0 if page
    // is swapped output but if page we are asking for is unmapped
    // it returns -1,ENOMEM
    mincore_return_value = mincore(nbot, page_sz, vec);

    if (mincore_return_value == -1) {
      // Page is not mapped go up
      // to find first mapped page
      if (errno != EAGAIN) {
        assert(errno == ENOMEM, "Unexpected mincore errno");
        imax = imid;
      }
    } else {
      // Page is mapped go down
      // to find first not mapped page
      imin = imid + 1;
    }
  }

  nbot = nbot + page_sz;

  // Adjust stack bottom one page up if last checked page is not mapped
  if (mincore_return_value == -1) {
    nbot = nbot + page_sz;
  }

  return nbot;
}

bool os::committed_in_range(address start, size_t size, address& committed_start, size_t& committed_size) {
  int mincore_return_value;
  const size_t stripe = 1024;  // query this many pages each time
  unsigned char vec[stripe + 1];
  // set a guard
  vec[stripe] = 'X';

  const size_t page_sz = os::vm_page_size();
  uintx pages = size / page_sz;

  assert(is_aligned(start, page_sz), "Start address must be page aligned");
  assert(is_aligned(size, page_sz), "Size must be page aligned");

  committed_start = nullptr;

  int loops = checked_cast<int>((pages + stripe - 1) / stripe);
  int committed_pages = 0;
  address loop_base = start;
  bool found_range = false;

  for (int index = 0; index < loops && !found_range; index ++) {
    assert(pages > 0, "Nothing to do");
    uintx pages_to_query = (pages >= stripe) ? stripe : pages;
    pages -= pages_to_query;

    // Get stable read
    while ((mincore_return_value = mincore(loop_base, pages_to_query * page_sz, vec)) == -1 && errno == EAGAIN);

    // During shutdown, some memory goes away without properly notifying NMT,
    // E.g. ConcurrentGCThread/WatcherThread can exit without deleting thread object.
    // Bailout and return as not committed for now.
    if (mincore_return_value == -1 && errno == ENOMEM) {
      return false;
    }

    assert(vec[stripe] == 'X', "overflow guard");
    assert(mincore_return_value == 0, "Range must be valid");
    // Process this stripe
    for (uintx vecIdx = 0; vecIdx < pages_to_query; vecIdx ++) {
      if ((vec[vecIdx] & 0x01) == 0) { // not committed
        // End of current contiguous region
        if (committed_start != nullptr) {
          found_range = true;
          break;
        }
      } else { // committed
        // Start of region
        if (committed_start == nullptr) {
          committed_start = loop_base + page_sz * vecIdx;
        }
        committed_pages ++;
      }
    }

    loop_base += pages_to_query * page_sz;
  }

  if (committed_start != nullptr) {
    assert(committed_pages > 0, "Must have committed region");
    assert(committed_pages <= int(size / page_sz), "Can not commit more than it has");
    assert(committed_start >= start && committed_start < start + size, "Out of range");
    committed_size = page_sz * committed_pages;
    return true;
  } else {
    assert(committed_pages == 0, "Should not have committed region");
    return false;
  }
}


// Linux uses a growable mapping for the stack, and if the mapping for
// the stack guard pages is not removed when we detach a thread the
// stack cannot grow beyond the pages where the stack guard was
// mapped.  If at some point later in the process the stack expands to
// that point, the Linux kernel cannot expand the stack any further
// because the guard pages are in the way, and a segfault occurs.
//
// However, it's essential not to split the stack region by unmapping
// a region (leaving a hole) that's already part of the stack mapping,
// so if the stack mapping has already grown beyond the guard pages at
// the time we create them, we have to truncate the stack mapping.
// So, we need to know the extent of the stack mapping when
// create_stack_guard_pages() is called.

// We only need this for stacks that are growable: at the time of
// writing thread stacks don't use growable mappings (i.e. those
// creeated with MAP_GROWSDOWN), and aren't marked "[stack]", so this
// only applies to the main thread.

// If the (growable) stack mapping already extends beyond the point
// where we're going to put our guard pages, truncate the mapping at
// that point by munmap()ping it.  This ensures that when we later
// munmap() the guard pages we don't leave a hole in the stack
// mapping. This only affects the main/primordial thread

bool os::pd_create_stack_guard_pages(char* addr, size_t size) {
  if (os::is_primordial_thread()) {
    // As we manually grow stack up to bottom inside create_attached_thread(),
    // it's likely that os::Linux::initial_thread_stack_bottom is mapped and
    // we don't need to do anything special.
    // Check it first, before calling heavy function.
    uintptr_t stack_extent = (uintptr_t) os::Linux::initial_thread_stack_bottom();
    unsigned char vec[1];

    if (mincore((address)stack_extent, os::vm_page_size(), vec) == -1) {
      // Fallback to slow path on all errors, including EAGAIN
      assert((uintptr_t)addr >= stack_extent,
             "Sanity: addr should be larger than extent, " PTR_FORMAT " >= " PTR_FORMAT,
             p2i(addr), stack_extent);
      stack_extent = (uintptr_t) get_stack_commited_bottom(
                                                           os::Linux::initial_thread_stack_bottom(),
                                                           (size_t)addr - stack_extent);
    }

    if (stack_extent < (uintptr_t)addr) {
      ::munmap((void*)stack_extent, (uintptr_t)(addr - stack_extent));
    }
  }

  return os::commit_memory(addr, size, !ExecMem);
}

// If this is a growable mapping, remove the guard pages entirely by
// munmap()ping them.  If not, just call uncommit_memory(). This only
// affects the main/primordial thread, but guard against future OS changes.
// It's safe to always unmap guard pages for primordial thread because we
// always place it right after end of the mapped region.

bool os::remove_stack_guard_pages(char* addr, size_t size) {
  uintptr_t stack_extent, stack_base;

  if (os::is_primordial_thread()) {
    return ::munmap(addr, size) == 0;
  }

  return os::uncommit_memory(addr, size);
}

// 'requested_addr' is only treated as a hint, the return value may or
// may not start from the requested address. Unlike Linux mmap(), this
// function returns null to indicate failure.
static char* anon_mmap(char* requested_addr, size_t bytes) {
  // If a requested address was given:
  //
  // The POSIX-conforming way is to *omit* MAP_FIXED. This will leave existing mappings intact.
  // If the requested mapping area is blocked by a pre-existing mapping, the kernel will map
  // somewhere else. On Linux, that alternative address appears to have no relation to the
  // requested address.
  // Unfortunately, this is not what we need - if we requested a specific address, we'd want
  // to map there and nowhere else. Therefore we will unmap the block again, which means we
  // just executed a needless mmap->munmap cycle.
  // Since Linux 4.17, the kernel offers MAP_FIXED_NOREPLACE. With this flag, if a pre-
  // existing mapping exists, the kernel will not map at an alternative point but instead
  // return an error. We can therefore save that unnecessary mmap-munmap cycle.
  //
  // Backward compatibility: Older kernels will ignore the unknown flag; so mmap will behave
  // as in mode (a).
  const int flags = MAP_PRIVATE | MAP_NORESERVE | MAP_ANONYMOUS |
                    ((requested_addr != nullptr) ? MAP_FIXED_NOREPLACE : 0);

  // Map reserved/uncommitted pages PROT_NONE so we fail early if we
  // touch an uncommitted page. Otherwise, the read/write might
  // succeed if we have enough swap space to back the physical page.
  char* addr = (char*)::mmap(requested_addr, bytes, PROT_NONE, flags, -1, 0);

  return addr == MAP_FAILED ? nullptr : addr;
}

// Allocate (using mmap, NO_RESERVE, with small pages) at either a given request address
//   (req_addr != nullptr) or with a given alignment.
//  - bytes shall be a multiple of alignment.
//  - req_addr can be null. If not null, it must be a multiple of alignment.
//  - alignment sets the alignment at which memory shall be allocated.
//     It must be a multiple of allocation granularity.
// Returns address of memory or null. If req_addr was not null, will only return
//  req_addr or null.
static char* anon_mmap_aligned(char* req_addr, size_t bytes, size_t alignment) {
  size_t extra_size = bytes;
  if (req_addr == nullptr && alignment > 0) {
    extra_size += alignment;
  }

  char* start = anon_mmap(req_addr, extra_size);
  if (start != nullptr) {
    if (req_addr != nullptr) {
      if (start != req_addr) {
        ::munmap(start, extra_size);
        start = nullptr;
      }
    } else {
      char* const start_aligned = align_up(start, alignment);
      char* const end_aligned = start_aligned + bytes;
      char* const end = start + extra_size;
      if (start_aligned > start) {
        ::munmap(start, start_aligned - start);
      }
      if (end_aligned < end) {
        ::munmap(end_aligned, end - end_aligned);
      }
      start = start_aligned;
    }
  }
  return start;
}

static int anon_munmap(char * addr, size_t size) {
  return ::munmap(addr, size) == 0;
}

char* os::pd_reserve_memory(size_t bytes, bool exec) {
  return anon_mmap(nullptr, bytes);
}

bool os::pd_release_memory(char* addr, size_t size) {
  return anon_munmap(addr, size);
}

#ifdef CAN_SHOW_REGISTERS_ON_ASSERT
extern char* g_assert_poison; // assertion poison page address
#endif

static bool linux_mprotect(char* addr, size_t size, int prot) {
  // Linux wants the mprotect address argument to be page aligned.
  char* bottom = (char*)align_down((intptr_t)addr, os::vm_page_size());

  // According to SUSv3, mprotect() should only be used with mappings
  // established by mmap(), and mmap() always maps whole pages. Unaligned
  // 'addr' likely indicates problem in the VM (e.g. trying to change
  // protection of malloc'ed or statically allocated memory). Check the
  // caller if you hit this assert.
  assert(addr == bottom, "sanity check");

  size = align_up(pointer_delta(addr, bottom, 1) + size, os::vm_page_size());
  // Don't log anything if we're executing in the poison page signal handling
  // context. It can lead to reentrant use of other parts of the VM code.
#ifdef CAN_SHOW_REGISTERS_ON_ASSERT
  if (addr != g_assert_poison)
#endif
  Events::log(nullptr, "Protecting memory [" INTPTR_FORMAT "," INTPTR_FORMAT "] with protection modes %x", p2i(bottom), p2i(bottom+size), prot);
  return ::mprotect(bottom, size, prot) == 0;
}

// Set protections specified
bool os::protect_memory(char* addr, size_t bytes, ProtType prot,
                        bool is_committed) {
  unsigned int p = 0;
  switch (prot) {
  case MEM_PROT_NONE: p = PROT_NONE; break;
  case MEM_PROT_READ: p = PROT_READ; break;
  case MEM_PROT_RW:   p = PROT_READ|PROT_WRITE; break;
  case MEM_PROT_RWX:  p = PROT_READ|PROT_WRITE|PROT_EXEC; break;
  default:
    ShouldNotReachHere();
  }
  // is_committed is unused.
  return linux_mprotect(addr, bytes, p);
}

bool os::guard_memory(char* addr, size_t size) {
  return linux_mprotect(addr, size, PROT_NONE);
}

bool os::unguard_memory(char* addr, size_t size) {
  return linux_mprotect(addr, size, PROT_READ|PROT_WRITE);
}

int os::Linux::hugetlbfs_page_size_flag(size_t page_size) {
  if (page_size != HugePages::default_static_hugepage_size()) {
    return (exact_log2(page_size) << MAP_HUGE_SHIFT);
  }
  return 0;
}

bool os::Linux::hugetlbfs_sanity_check(bool warn, size_t page_size) {
  // Include the page size flag to ensure we sanity check the correct page size.
  int flags = MAP_ANONYMOUS | MAP_PRIVATE | MAP_HUGETLB | hugetlbfs_page_size_flag(page_size);
  void *p = mmap(nullptr, page_size, PROT_READ|PROT_WRITE, flags, -1, 0);

  if (p != MAP_FAILED) {
    // Mapping succeeded, sanity check passed.
    munmap(p, page_size);
    return true;
  } else {
      log_info(pagesize)("Large page size (" SIZE_FORMAT "%s) failed sanity check, "
                         "checking if smaller large page sizes are usable",
                         byte_size_in_exact_unit(page_size),
                         exact_unit_for_byte_size(page_size));
      for (size_t page_size_ = _page_sizes.next_smaller(page_size);
          page_size_ != os::vm_page_size();
          page_size_ = _page_sizes.next_smaller(page_size_)) {
        flags = MAP_ANONYMOUS | MAP_PRIVATE | MAP_HUGETLB | hugetlbfs_page_size_flag(page_size_);
        p = mmap(nullptr, page_size_, PROT_READ|PROT_WRITE, flags, -1, 0);
        if (p != MAP_FAILED) {
          // Mapping succeeded, sanity check passed.
          munmap(p, page_size_);
          log_info(pagesize)("Large page size (" SIZE_FORMAT "%s) passed sanity check",
                             byte_size_in_exact_unit(page_size_),
                             exact_unit_for_byte_size(page_size_));
          return true;
        }
      }
  }

  if (warn) {
    warning("HugeTLBFS is not configured or not supported by the operating system.");
  }

  return false;
}

bool os::Linux::shm_hugetlbfs_sanity_check(bool warn, size_t page_size) {
  // Try to create a large shared memory segment.
  int shmid = shmget(IPC_PRIVATE, page_size, SHM_HUGETLB|IPC_CREAT|SHM_R|SHM_W);
  if (shmid == -1) {
    // Possible reasons for shmget failure:
    // 1. shmmax is too small for the request.
    //    > check shmmax value: cat /proc/sys/kernel/shmmax
    //    > increase shmmax value: echo "new_value" > /proc/sys/kernel/shmmax
    // 2. not enough large page memory.
    //    > check available large pages: cat /proc/meminfo
    //    > increase amount of large pages:
    //          sysctl -w vm.nr_hugepages=new_value
    //    > For more information regarding large pages please refer to:
    //      https://www.kernel.org/doc/Documentation/vm/hugetlbpage.txt
    if (warn) {
      warning("Large pages using UseSHM are not configured on this system.");
    }
    return false;
  }
  // Managed to create a segment, now delete it.
  shmctl(shmid, IPC_RMID, nullptr);
  return true;
}

// From the coredump_filter documentation:
//
// - (bit 0) anonymous private memory
// - (bit 1) anonymous shared memory
// - (bit 2) file-backed private memory
// - (bit 3) file-backed shared memory
// - (bit 4) ELF header pages in file-backed private memory areas (it is
//           effective only if the bit 2 is cleared)
// - (bit 5) hugetlb private memory
// - (bit 6) hugetlb shared memory
// - (bit 7) dax private memory
// - (bit 8) dax shared memory
//
static void set_coredump_filter(CoredumpFilterBit bit) {
  FILE *f;
  long cdm;

  if ((f = os::fopen("/proc/self/coredump_filter", "r+")) == nullptr) {
    return;
  }

  if (fscanf(f, "%lx", &cdm) != 1) {
    fclose(f);
    return;
  }

  long saved_cdm = cdm;
  rewind(f);
  cdm |= bit;

  if (cdm != saved_cdm) {
    fprintf(f, "%#lx", cdm);
  }

  fclose(f);
}

// Large page support

static size_t _large_page_size = 0;

void warn_no_large_pages_configured() {
  if (!FLAG_IS_DEFAULT(UseLargePages)) {
    log_warning(pagesize)("UseLargePages disabled, no large pages configured and available on the system.");
  }
}

bool os::Linux::setup_large_page_type(size_t page_size) {
  if (FLAG_IS_DEFAULT(UseHugeTLBFS) &&
      FLAG_IS_DEFAULT(UseSHM) &&
      FLAG_IS_DEFAULT(UseTransparentHugePages)) {

    // The type of large pages has not been specified by the user.

    // Try UseHugeTLBFS and then UseSHM.
    UseHugeTLBFS = UseSHM = true;

    // Don't try UseTransparentHugePages since there are known
    // performance issues with it turned on. This might change in the future.
    UseTransparentHugePages = false;
  }

  if (UseTransparentHugePages) {
    UseHugeTLBFS = false;
    UseSHM = false;
    return true;
  }

  if (UseHugeTLBFS) {
    bool warn_on_failure = !FLAG_IS_DEFAULT(UseHugeTLBFS);
    if (hugetlbfs_sanity_check(warn_on_failure, page_size)) {
      UseSHM = false;
      return true;
    }
    UseHugeTLBFS = false;
  }

  if (UseSHM) {
    bool warn_on_failure = !FLAG_IS_DEFAULT(UseSHM);
    if (shm_hugetlbfs_sanity_check(warn_on_failure, page_size)) {
      return true;
    }
    UseSHM = false;
  }

  warn_no_large_pages_configured();
  return false;
}

struct LargePageInitializationLoggerMark {
  ~LargePageInitializationLoggerMark() {
    LogTarget(Info, pagesize) lt;
    if (lt.is_enabled()) {
      LogStream ls(lt);
      if (UseLargePages) {
        ls.print_cr("UseLargePages=1, UseTransparentHugePages=%d, UseHugeTLBFS=%d, UseSHM=%d",
                    UseTransparentHugePages, UseHugeTLBFS, UseSHM);
        ls.print("Large page support enabled. Usable page sizes: ");
        os::page_sizes().print_on(&ls);
        ls.print_cr(". Default large page size: " EXACTFMT ".", EXACTFMTARGS(os::large_page_size()));
      } else {
        ls.print("Large page support disabled.");
      }
    }
  }
};

void os::large_page_init() {
  LargePageInitializationLoggerMark logger;

  // Query OS information first.
  HugePages::initialize();

  // If THPs are unconditionally enabled (THP mode "always"), khugepaged may attempt to
  // coalesce small pages in thread stacks to huge pages. That costs a lot of memory and
  // is usually unwanted for thread stacks. Therefore we attempt to prevent THP formation in
  // thread stacks unless the user explicitly allowed THP formation by manually disabling
  // -XX:-THPStackMitigation.
  if (HugePages::thp_mode() == THPMode::always) {
    if (THPStackMitigation) {
      log_info(pagesize)("JVM will attempt to prevent THPs in thread stacks.");
    } else {
      log_info(pagesize)("JVM will *not* prevent THPs in thread stacks. This may cause high RSS.");
    }
  } else {
    FLAG_SET_ERGO(THPStackMitigation, false); // Mitigation not needed
  }

  // 1) Handle the case where we do not want to use huge pages
  if (!UseLargePages &&
      !UseTransparentHugePages &&
      !UseHugeTLBFS &&
      !UseSHM) {
    // Not using large pages.
    return;
  }

  if (!FLAG_IS_DEFAULT(UseLargePages) && !UseLargePages) {
    // The user explicitly turned off large pages.
    // Ignore the rest of the large pages flags.
    UseTransparentHugePages = false;
    UseHugeTLBFS = false;
    UseSHM = false;
    return;
  }

  // 2) check if the OS supports THPs resp. static hugepages.
  if (UseTransparentHugePages && !HugePages::supports_thp()) {
    if (!FLAG_IS_DEFAULT(UseTransparentHugePages)) {
      log_warning(pagesize)("UseTransparentHugePages disabled, transparent huge pages are not supported by the operating system.");
    }
    UseLargePages = UseTransparentHugePages = UseHugeTLBFS = UseSHM = false;
    return;
  }
  if (!UseTransparentHugePages && !HugePages::supports_static_hugepages()) {
    warn_no_large_pages_configured();
    UseLargePages = UseTransparentHugePages = UseHugeTLBFS = UseSHM = false;
    return;
  }

  if (UseTransparentHugePages) {
    // In THP mode:
    // - os::large_page_size() is the *THP page size*
    // - os::pagesizes() has two members, the THP page size and the system page size
    assert(HugePages::supports_thp() && HugePages::thp_pagesize() > 0, "Missing OS info");
    _large_page_size = HugePages::thp_pagesize();
    _page_sizes.add(_large_page_size);
    _page_sizes.add(os::vm_page_size());

  } else {

    // In static hugepage mode:
    // - os::large_page_size() is the default static hugepage size (/proc/meminfo "Hugepagesize")
    // - os::pagesizes() contains all hugepage sizes the kernel supports, regardless whether there
    //   are pages configured in the pool or not (from /sys/kernel/hugepages/hugepage-xxxx ...)
    os::PageSizes all_large_pages = HugePages::static_info().pagesizes();
    const size_t default_large_page_size = HugePages::default_static_hugepage_size();

    // 3) Consistency check and post-processing

    // Check LargePageSizeInBytes matches an available page size and if so set _large_page_size
    // using LargePageSizeInBytes as the maximum allowed large page size. If LargePageSizeInBytes
    // doesn't match an available page size set _large_page_size to default_large_page_size
    // and use it as the maximum.
   if (FLAG_IS_DEFAULT(LargePageSizeInBytes) ||
        LargePageSizeInBytes == 0 ||
        LargePageSizeInBytes == default_large_page_size) {
      _large_page_size = default_large_page_size;
      log_info(pagesize)("Using the default large page size: " SIZE_FORMAT "%s",
                         byte_size_in_exact_unit(_large_page_size),
                         exact_unit_for_byte_size(_large_page_size));
    } else {
      if (all_large_pages.contains(LargePageSizeInBytes)) {
        _large_page_size = LargePageSizeInBytes;
        log_info(pagesize)("Overriding default large page size (" SIZE_FORMAT "%s) "
                           "using LargePageSizeInBytes: " SIZE_FORMAT "%s",
                           byte_size_in_exact_unit(default_large_page_size),
                           exact_unit_for_byte_size(default_large_page_size),
                           byte_size_in_exact_unit(_large_page_size),
                           exact_unit_for_byte_size(_large_page_size));
      } else {
        _large_page_size = default_large_page_size;
        log_info(pagesize)("LargePageSizeInBytes is not a valid large page size (" SIZE_FORMAT "%s) "
                           "using the default large page size: " SIZE_FORMAT "%s",
                           byte_size_in_exact_unit(LargePageSizeInBytes),
                           exact_unit_for_byte_size(LargePageSizeInBytes),
                           byte_size_in_exact_unit(_large_page_size),
                           exact_unit_for_byte_size(_large_page_size));
      }
    }

    // Populate _page_sizes with large page sizes less than or equal to
    // _large_page_size.
    for (size_t page_size = _large_page_size; page_size != 0;
           page_size = all_large_pages.next_smaller(page_size)) {
      _page_sizes.add(page_size);
    }
  }

  // Now determine the type of large pages to use:
  UseLargePages = os::Linux::setup_large_page_type(_large_page_size);

  set_coredump_filter(LARGEPAGES_BIT);
}

#ifndef SHM_HUGETLB
  #define SHM_HUGETLB 04000
#endif

#define shm_warning_format(format, ...)              \
  do {                                               \
    if (UseLargePages &&                             \
        (!FLAG_IS_DEFAULT(UseLargePages) ||          \
         !FLAG_IS_DEFAULT(UseSHM) ||                 \
         !FLAG_IS_DEFAULT(LargePageSizeInBytes))) {  \
      warning(format, __VA_ARGS__);                  \
    }                                                \
  } while (0)

#define shm_warning(str) shm_warning_format("%s", str)

#define shm_warning_with_errno(str)                \
  do {                                             \
    int err = errno;                               \
    shm_warning_format(str " (error = %d)", err);  \
  } while (0)

static char* shmat_with_alignment(int shmid, size_t bytes, size_t alignment) {
  assert(is_aligned(bytes, alignment), "Must be divisible by the alignment");

  if (!is_aligned(alignment, SHMLBA)) {
    assert(false, "Code below assumes that alignment is at least SHMLBA aligned");
    return nullptr;
  }

  // To ensure that we get 'alignment' aligned memory from shmat,
  // we pre-reserve aligned virtual memory and then attach to that.

  char* pre_reserved_addr = anon_mmap_aligned(nullptr /* req_addr */, bytes, alignment);
  if (pre_reserved_addr == nullptr) {
    // Couldn't pre-reserve aligned memory.
    shm_warning("Failed to pre-reserve aligned memory for shmat.");
    return nullptr;
  }

  // SHM_REMAP is needed to allow shmat to map over an existing mapping.
  char* addr = (char*)shmat(shmid, pre_reserved_addr, SHM_REMAP);

  if ((intptr_t)addr == -1) {
    int err = errno;
    shm_warning_with_errno("Failed to attach shared memory.");

    assert(err != EACCES, "Unexpected error");
    assert(err != EIDRM,  "Unexpected error");
    assert(err != EINVAL, "Unexpected error");

    // Since we don't know if the kernel unmapped the pre-reserved memory area
    // we can't unmap it, since that would potentially unmap memory that was
    // mapped from other threads.
    return nullptr;
  }

  return addr;
}

static char* shmat_at_address(int shmid, char* req_addr) {
  if (!is_aligned(req_addr, SHMLBA)) {
    assert(false, "Requested address needs to be SHMLBA aligned");
    return nullptr;
  }

  char* addr = (char*)shmat(shmid, req_addr, 0);

  if ((intptr_t)addr == -1) {
    shm_warning_with_errno("Failed to attach shared memory.");
    return nullptr;
  }

  return addr;
}

static char* shmat_large_pages(int shmid, size_t bytes, size_t alignment, char* req_addr) {
  // If a req_addr has been provided, we assume that the caller has already aligned the address.
  if (req_addr != nullptr) {
    assert(is_aligned(req_addr, os::large_page_size()), "Must be divisible by the large page size");
    assert(is_aligned(req_addr, alignment), "Must be divisible by given alignment");
    return shmat_at_address(shmid, req_addr);
  }

  // Since shmid has been setup with SHM_HUGETLB, shmat will automatically
  // return large page size aligned memory addresses when req_addr == nullptr.
  // However, if the alignment is larger than the large page size, we have
  // to manually ensure that the memory returned is 'alignment' aligned.
  if (alignment > os::large_page_size()) {
    assert(is_aligned(alignment, os::large_page_size()), "Must be divisible by the large page size");
    return shmat_with_alignment(shmid, bytes, alignment);
  } else {
    return shmat_at_address(shmid, nullptr);
  }
}

char* os::Linux::reserve_memory_special_shm(size_t bytes, size_t alignment,
                                            char* req_addr, bool exec) {
  // "exec" is passed in but not used.  Creating the shared image for
  // the code cache doesn't have an SHM_X executable permission to check.
  assert(UseLargePages && UseSHM, "only for SHM large pages");
  assert(is_aligned(req_addr, os::large_page_size()), "Unaligned address");
  assert(is_aligned(req_addr, alignment), "Unaligned address");

  if (!is_aligned(bytes, os::large_page_size())) {
    return nullptr; // Fallback to small pages.
  }

  // Create a large shared memory region to attach to based on size.
  // Currently, size is the total size of the heap.
  int shmid = shmget(IPC_PRIVATE, bytes, SHM_HUGETLB|IPC_CREAT|SHM_R|SHM_W);
  if (shmid == -1) {
    // Possible reasons for shmget failure:
    // 1. shmmax is too small for the request.
    //    > check shmmax value: cat /proc/sys/kernel/shmmax
    //    > increase shmmax value: echo "new_value" > /proc/sys/kernel/shmmax
    // 2. not enough large page memory.
    //    > check available large pages: cat /proc/meminfo
    //    > increase amount of large pages:
    //          sysctl -w vm.nr_hugepages=new_value
    //    > For more information regarding large pages please refer to:
    //      https://www.kernel.org/doc/Documentation/vm/hugetlbpage.txt
    //      Note 1: different Linux may use different name for this property,
    //            e.g. on Redhat AS-3 it is "hugetlb_pool".
    //      Note 2: it's possible there's enough physical memory available but
    //            they are so fragmented after a long run that they can't
    //            coalesce into large pages. Try to reserve large pages when
    //            the system is still "fresh".
    shm_warning_with_errno("Failed to reserve shared memory.");
    return nullptr;
  }

  // Attach to the region.
  char* addr = shmat_large_pages(shmid, bytes, alignment, req_addr);

  // Remove shmid. If shmat() is successful, the actual shared memory segment
  // will be deleted when it's detached by shmdt() or when the process
  // terminates. If shmat() is not successful this will remove the shared
  // segment immediately.
  shmctl(shmid, IPC_RMID, nullptr);

  return addr;
}

static void log_on_commit_special_failure(char* req_addr, size_t bytes,
                                           size_t page_size, int error) {
  assert(error == ENOMEM, "Only expect to fail if no memory is available");

  log_info(pagesize)("Failed to reserve and commit memory with given page size. req_addr: " PTR_FORMAT
                     " size: " SIZE_FORMAT "%s, page size: " SIZE_FORMAT "%s, (errno = %d)",
                     p2i(req_addr), byte_size_in_exact_unit(bytes), exact_unit_for_byte_size(bytes),
                     byte_size_in_exact_unit(page_size), exact_unit_for_byte_size(page_size), error);
}

bool os::Linux::commit_memory_special(size_t bytes,
                                      size_t page_size,
                                      char* req_addr,
                                      bool exec) {
  assert(UseLargePages && UseHugeTLBFS, "Should only get here when HugeTLBFS large pages are used");
  assert(is_aligned(bytes, page_size), "Unaligned size");
  assert(is_aligned(req_addr, page_size), "Unaligned address");
  assert(req_addr != nullptr, "Must have a requested address for special mappings");

  int prot = exec ? PROT_READ|PROT_WRITE|PROT_EXEC : PROT_READ|PROT_WRITE;
  int flags = MAP_PRIVATE|MAP_ANONYMOUS|MAP_FIXED;

  // For large pages additional flags are required.
  if (page_size > os::vm_page_size()) {
    flags |= MAP_HUGETLB | hugetlbfs_page_size_flag(page_size);
  }
  char* addr = (char*)::mmap(req_addr, bytes, prot, flags, -1, 0);

  if (addr == MAP_FAILED) {
    log_on_commit_special_failure(req_addr, bytes, page_size, errno);
    return false;
  }

  log_debug(pagesize)("Commit special mapping: " PTR_FORMAT ", size=" SIZE_FORMAT "%s, page size="
                      SIZE_FORMAT "%s",
                      p2i(addr), byte_size_in_exact_unit(bytes),
                      exact_unit_for_byte_size(bytes),
                      byte_size_in_exact_unit(page_size),
                      exact_unit_for_byte_size(page_size));
  assert(is_aligned(addr, page_size), "Must be");
  return true;
}

char* os::Linux::reserve_memory_special_huge_tlbfs(size_t bytes,
                                                   size_t alignment,
                                                   size_t page_size,
                                                   char* req_addr,
                                                   bool exec) {
  assert(UseLargePages && UseHugeTLBFS, "only for Huge TLBFS large pages");
  assert(is_aligned(req_addr, alignment), "Must be");
  assert(is_aligned(req_addr, page_size), "Must be");
  assert(is_aligned(alignment, os::vm_allocation_granularity()), "Must be");
  assert(_page_sizes.contains(page_size), "Must be a valid page size");
  assert(page_size > os::vm_page_size(), "Must be a large page size");
  assert(bytes >= page_size, "Shouldn't allocate large pages for small sizes");

  // We only end up here when at least 1 large page can be used.
  // If the size is not a multiple of the large page size, we
  // will mix the type of pages used, but in a descending order.
  // Start off by reserving a range of the given size that is
  // properly aligned. At this point no pages are committed. If
  // a requested address is given it will be used and it must be
  // aligned to both the large page size and the given alignment.
  // The larger of the two will be used.
  size_t required_alignment = MAX(page_size, alignment);
  char* const aligned_start = anon_mmap_aligned(req_addr, bytes, required_alignment);
  if (aligned_start == nullptr) {
    return nullptr;
  }

  // First commit using large pages.
  size_t large_bytes = align_down(bytes, page_size);
  bool large_committed = commit_memory_special(large_bytes, page_size, aligned_start, exec);

  if (large_committed && bytes == large_bytes) {
    // The size was large page aligned so no additional work is
    // needed even if the commit failed.
    return aligned_start;
  }

  // The requested size requires some small pages as well.
  char* small_start = aligned_start + large_bytes;
  size_t small_size = bytes - large_bytes;
  if (!large_committed) {
    // Failed to commit large pages, so we need to unmap the
    // reminder of the orinal reservation.
    ::munmap(small_start, small_size);
    return nullptr;
  }

  // Commit the remaining bytes using small pages.
  bool small_committed = commit_memory_special(small_size, os::vm_page_size(), small_start, exec);
  if (!small_committed) {
    // Failed to commit the remaining size, need to unmap
    // the large pages part of the reservation.
    ::munmap(aligned_start, large_bytes);
    return nullptr;
  }
  return aligned_start;
}

char* os::pd_reserve_memory_special(size_t bytes, size_t alignment, size_t page_size,
                                    char* req_addr, bool exec) {
  assert(UseLargePages, "only for large pages");

  char* addr;
  if (UseSHM) {
    // No support for using specific page sizes with SHM.
    addr = os::Linux::reserve_memory_special_shm(bytes, alignment, req_addr, exec);
  } else {
    assert(UseHugeTLBFS, "must be");
    addr = os::Linux::reserve_memory_special_huge_tlbfs(bytes, alignment, page_size, req_addr, exec);
  }

  if (addr != nullptr) {
    if (UseNUMAInterleaving) {
      numa_make_global(addr, bytes);
    }
  }

  return addr;
}

bool os::Linux::release_memory_special_shm(char* base, size_t bytes) {
  // detaching the SHM segment will also delete it, see reserve_memory_special_shm()
  return shmdt(base) == 0;
}

bool os::Linux::release_memory_special_huge_tlbfs(char* base, size_t bytes) {
  return pd_release_memory(base, bytes);
}

bool os::pd_release_memory_special(char* base, size_t bytes) {
  assert(UseLargePages, "only for large pages");
  bool res;

  if (UseSHM) {
    res = os::Linux::release_memory_special_shm(base, bytes);
  } else {
    assert(UseHugeTLBFS, "must be");
    res = os::Linux::release_memory_special_huge_tlbfs(base, bytes);
  }
  return res;
}

size_t os::large_page_size() {
  return _large_page_size;
}

// With SysV SHM the entire memory region must be allocated as shared
// memory.
// HugeTLBFS allows application to commit large page memory on demand.
// However, when committing memory with HugeTLBFS fails, the region
// that was supposed to be committed will lose the old reservation
// and allow other threads to steal that memory region. Because of this
// behavior we can't commit HugeTLBFS memory.
bool os::can_commit_large_page_memory() {
  return UseTransparentHugePages;
}

bool os::can_execute_large_page_memory() {
  return UseTransparentHugePages || UseHugeTLBFS;
}

char* os::pd_attempt_map_memory_to_file_at(char* requested_addr, size_t bytes, int file_desc) {
  assert(file_desc >= 0, "file_desc is not valid");
  char* result = pd_attempt_reserve_memory_at(requested_addr, bytes, !ExecMem);
  if (result != nullptr) {
    if (replace_existing_mapping_with_file_mapping(result, bytes, file_desc) == nullptr) {
      vm_exit_during_initialization(err_msg("Error in mapping Java heap at the given filesystem directory"));
    }
  }
  return result;
}

// Reserve memory at an arbitrary address, only if that area is
// available (and not reserved for something else).

char* os::pd_attempt_reserve_memory_at(char* requested_addr, size_t bytes, bool exec) {
  // Assert only that the size is a multiple of the page size, since
  // that's all that mmap requires, and since that's all we really know
  // about at this low abstraction level.  If we need higher alignment,
  // we can either pass an alignment to this method or verify alignment
  // in one of the methods further up the call chain.  See bug 5044738.
  assert(bytes % os::vm_page_size() == 0, "reserving unexpected size block");

  // Linux mmap allows caller to pass an address as hint; give it a try first,
  // if kernel honors the hint then we can return immediately.
  char * addr = anon_mmap(requested_addr, bytes);
  if (addr == requested_addr) {
    return requested_addr;
  }

  if (addr != nullptr) {
    // mmap() is successful but it fails to reserve at the requested address
    log_trace(os, map)("Kernel rejected " PTR_FORMAT ", offered " PTR_FORMAT ".", p2i(requested_addr), p2i(addr));
    anon_munmap(addr, bytes);
  }

  return nullptr;
}

size_t os::vm_min_address() {
  // Determined by sysctl vm.mmap_min_addr. It exists as a safety zone to prevent
  // NULL pointer dereferences.
  // Most distros set this value to 64 KB. It *can* be zero, but rarely is. Here,
  // we impose a minimum value if vm.mmap_min_addr is too low, for increased protection.
  static size_t value = 0;
  if (value == 0) {
    assert(is_aligned(_vm_min_address_default, os::vm_allocation_granularity()), "Sanity");
    FILE* f = os::fopen("/proc/sys/vm/mmap_min_addr", "r");
    if (f != nullptr) {
      if (fscanf(f, "%zu", &value) != 1) {
        value = _vm_min_address_default;
      }
      fclose(f);
    }
    value = MAX2(_vm_min_address_default, value);
  }
  return value;
}

// Used to convert frequent JVM_Yield() to nops
bool os::dont_yield() {
  return DontYieldALot;
}

// Linux CFS scheduler (since 2.6.23) does not guarantee sched_yield(2) will
// actually give up the CPU. Since skip buddy (v2.6.28):
//
// * Sets the yielding task as skip buddy for current CPU's run queue.
// * Picks next from run queue, if empty, picks a skip buddy (can be the yielding task).
// * Clears skip buddies for this run queue (yielding task no longer a skip buddy).
//
// An alternative is calling os::naked_short_nanosleep with a small number to avoid
// getting re-scheduled immediately.
//
void os::naked_yield() {
  sched_yield();
}

////////////////////////////////////////////////////////////////////////////////
// thread priority support

// Note: Normal Linux applications are run with SCHED_OTHER policy. SCHED_OTHER
// only supports dynamic priority, static priority must be zero. For real-time
// applications, Linux supports SCHED_RR which allows static priority (1-99).
// However, for large multi-threaded applications, SCHED_RR is not only slower
// than SCHED_OTHER, but also very unstable (my volano tests hang hard 4 out
// of 5 runs - Sep 2005).
//
// The following code actually changes the niceness of kernel-thread/LWP. It
// has an assumption that setpriority() only modifies one kernel-thread/LWP,
// not the entire user process, and user level threads are 1:1 mapped to kernel
// threads. It has always been the case, but could change in the future. For
// this reason, the code should not be used as default (ThreadPriorityPolicy=0).
// It is only used when ThreadPriorityPolicy=1 and may require system level permission
// (e.g., root privilege or CAP_SYS_NICE capability).

int os::java_to_os_priority[CriticalPriority + 1] = {
  19,              // 0 Entry should never be used

   4,              // 1 MinPriority
   3,              // 2
   2,              // 3

   1,              // 4
   0,              // 5 NormPriority
  -1,              // 6

  -2,              // 7
  -3,              // 8
  -4,              // 9 NearMaxPriority

  -5,              // 10 MaxPriority

  -5               // 11 CriticalPriority
};

static int prio_init() {
  if (ThreadPriorityPolicy == 1) {
    if (geteuid() != 0) {
      if (!FLAG_IS_DEFAULT(ThreadPriorityPolicy) && !FLAG_IS_JIMAGE_RESOURCE(ThreadPriorityPolicy)) {
        warning("-XX:ThreadPriorityPolicy=1 may require system level permission, " \
                "e.g., being the root user. If the necessary permission is not " \
                "possessed, changes to priority will be silently ignored.");
      }
    }
  }
  if (UseCriticalJavaThreadPriority) {
    os::java_to_os_priority[MaxPriority] = os::java_to_os_priority[CriticalPriority];
  }
  return 0;
}

OSReturn os::set_native_priority(Thread* thread, int newpri) {
  if (!UseThreadPriorities || ThreadPriorityPolicy == 0) return OS_OK;

  int ret = setpriority(PRIO_PROCESS, thread->osthread()->thread_id(), newpri);
  return (ret == 0) ? OS_OK : OS_ERR;
}

OSReturn os::get_native_priority(const Thread* const thread,
                                 int *priority_ptr) {
  if (!UseThreadPriorities || ThreadPriorityPolicy == 0) {
    *priority_ptr = java_to_os_priority[NormPriority];
    return OS_OK;
  }

  errno = 0;
  *priority_ptr = getpriority(PRIO_PROCESS, thread->osthread()->thread_id());
  return (*priority_ptr != -1 || errno == 0 ? OS_OK : OS_ERR);
}

// This is the fastest way to get thread cpu time on Linux.
// Returns cpu time (user+sys) for any thread, not only for current.
// POSIX compliant clocks are implemented in the kernels 2.6.16+.
// It might work on 2.6.10+ with a special kernel/glibc patch.
// For reference, please, see IEEE Std 1003.1-2004:
//   http://www.unix.org/single_unix_specification

jlong os::Linux::fast_thread_cpu_time(clockid_t clockid) {
  struct timespec tp;
  int status = clock_gettime(clockid, &tp);
  assert(status == 0, "clock_gettime error: %s", os::strerror(errno));
  return (tp.tv_sec * NANOSECS_PER_SEC) + tp.tv_nsec;
}

// copy data between two file descriptor within the kernel
// the number of bytes written to out_fd is returned if transfer was successful
// otherwise, returns -1 that implies an error
jlong os::Linux::sendfile(int out_fd, int in_fd, jlong* offset, jlong count) {
  return ::sendfile64(out_fd, in_fd, (off64_t*)offset, (size_t)count);
}

// Determine if the vmid is the parent pid for a child in a PID namespace.
// Return the namespace pid if so, otherwise -1.
int os::Linux::get_namespace_pid(int vmid) {
  char fname[24];
  int retpid = -1;

  snprintf(fname, sizeof(fname), "/proc/%d/status", vmid);
  FILE *fp = os::fopen(fname, "r");

  if (fp) {
    int pid, nspid;
    int ret;
    while (!feof(fp) && !ferror(fp)) {
      ret = fscanf(fp, "NSpid: %d %d", &pid, &nspid);
      if (ret == 1) {
        break;
      }
      if (ret == 2) {
        retpid = nspid;
        break;
      }
      for (;;) {
        int ch = fgetc(fp);
        if (ch == EOF || ch == (int)'\n') break;
      }
    }
    fclose(fp);
  }
  return retpid;
}

extern void report_error(char* file_name, int line_no, char* title,
                         char* format, ...);

// Some linux distributions (notably: Alpine Linux) include the
// grsecurity in the kernel. Of particular interest from a JVM perspective
// is PaX (https://pax.grsecurity.net/), which adds some security features
// related to page attributes. Specifically, the MPROTECT PaX functionality
// (https://pax.grsecurity.net/docs/mprotect.txt) prevents dynamic
// code generation by disallowing a (previously) writable page to be
// marked as executable. This is, of course, exactly what HotSpot does
// for both JIT compiled method, as well as for stubs, adapters, etc.
//
// Instead of crashing "lazily" when trying to make a page executable,
// this code probes for the presence of PaX and reports the failure
// eagerly.
static void check_pax(void) {
  // Zero doesn't generate code dynamically, so no need to perform the PaX check
#ifndef ZERO
  size_t size = os::vm_page_size();

  void* p = ::mmap(nullptr, size, PROT_READ|PROT_WRITE, MAP_PRIVATE|MAP_ANONYMOUS, -1, 0);
  if (p == MAP_FAILED) {
    log_debug(os)("os_linux.cpp: check_pax: mmap failed (%s)" , os::strerror(errno));
    vm_exit_out_of_memory(size, OOM_MMAP_ERROR, "failed to allocate memory for PaX check.");
  }

  int res = ::mprotect(p, size, PROT_READ|PROT_WRITE|PROT_EXEC);
  if (res == -1) {
    log_debug(os)("os_linux.cpp: check_pax: mprotect failed (%s)" , os::strerror(errno));
    vm_exit_during_initialization(
      "Failed to mark memory page as executable - check if grsecurity/PaX is enabled");
  }

  ::munmap(p, size);
#endif
}

// this is called _before_ most of the global arguments have been parsed
void os::init(void) {
  char dummy;   // used to get a guess on initial stack address

  clock_tics_per_sec = checked_cast<int>(sysconf(_SC_CLK_TCK));
  int sys_pg_size = checked_cast<int>(sysconf(_SC_PAGESIZE));
  if (sys_pg_size < 0) {
    fatal("os_linux.cpp: os::init: sysconf failed (%s)",
          os::strerror(errno));
  }
  size_t page_size = sys_pg_size;
  OSInfo::set_vm_page_size(page_size);
  OSInfo::set_vm_allocation_granularity(page_size);
  if (os::vm_page_size() == 0) {
    fatal("os_linux.cpp: os::init: OSInfo::set_vm_page_size failed");
  }
  _page_sizes.add(os::vm_page_size());

  Linux::initialize_system_info();

#ifdef __GLIBC__
  g_mallinfo = CAST_TO_FN_PTR(mallinfo_func_t, dlsym(RTLD_DEFAULT, "mallinfo"));
  g_mallinfo2 = CAST_TO_FN_PTR(mallinfo2_func_t, dlsym(RTLD_DEFAULT, "mallinfo2"));
  g_malloc_info = CAST_TO_FN_PTR(malloc_info_func_t, dlsym(RTLD_DEFAULT, "malloc_info"));
#endif // __GLIBC__

  os::Linux::CPUPerfTicks pticks;
  bool res = os::Linux::get_tick_information(&pticks, -1);

  if (res && pticks.has_steal_ticks) {
    has_initial_tick_info = true;
    initial_total_ticks = pticks.total;
    initial_steal_ticks = pticks.steal;
  }

  // _main_thread points to the thread that created/loaded the JVM.
  Linux::_main_thread = pthread_self();

  // retrieve entry point for pthread_setname_np
  Linux::_pthread_setname_np =
    (int(*)(pthread_t, const char*))dlsym(RTLD_DEFAULT, "pthread_setname_np");

  check_pax();

  os::Posix::init();
}

// To install functions for atexit system call
extern "C" {
  static void perfMemory_exit_helper() {
    perfMemory_exit();
  }
}

void os::pd_init_container_support() {
  OSContainer::init();
}

void os::Linux::numa_init() {

  // Java can be invoked as
  // 1. Without numactl and heap will be allocated/configured on all nodes as
  //    per the system policy.
  // 2. With numactl --interleave:
  //      Use numa_get_interleave_mask(v2) API to get nodes bitmask. The same
  //      API for membind case bitmask is reset.
  //      Interleave is only hint and Kernel can fallback to other nodes if
  //      no memory is available on the target nodes.
  // 3. With numactl --membind:
  //      Use numa_get_membind(v2) API to get nodes bitmask. The same API for
  //      interleave case returns bitmask of all nodes.
  // numa_all_nodes_ptr holds bitmask of all nodes.
  // numa_get_interleave_mask(v2) and numa_get_membind(v2) APIs returns correct
  // bitmask when externally configured to run on all or fewer nodes.

  if (!Linux::libnuma_init()) {
    FLAG_SET_ERGO(UseNUMA, false);
    FLAG_SET_ERGO(UseNUMAInterleaving, false); // Also depends on libnuma.
  } else {
    if ((Linux::numa_max_node() < 1) || Linux::is_bound_to_single_node()) {
      // If there's only one node (they start from 0) or if the process
      // is bound explicitly to a single node using membind, disable NUMA
      UseNUMA = false;
    } else {
      LogTarget(Info,os) log;
      LogStream ls(log);

      Linux::set_configured_numa_policy(Linux::identify_numa_policy());

      struct bitmask* bmp = Linux::_numa_membind_bitmask;
      const char* numa_mode = "membind";

      if (Linux::is_running_in_interleave_mode()) {
        bmp = Linux::_numa_interleave_bitmask;
        numa_mode = "interleave";
      }

      ls.print("UseNUMA is enabled and invoked in '%s' mode."
               " Heap will be configured using NUMA memory nodes:", numa_mode);

      for (int node = 0; node <= Linux::numa_max_node(); node++) {
        if (Linux::_numa_bitmask_isbitset(bmp, node)) {
          ls.print(" %d", node);
        }
      }
    }
  }

  // When NUMA requested, not-NUMA-aware allocations default to interleaving.
  if (UseNUMA && !UseNUMAInterleaving) {
    FLAG_SET_ERGO_IF_DEFAULT(UseNUMAInterleaving, true);
  }

  if (UseParallelGC && UseNUMA && UseLargePages && !can_commit_large_page_memory()) {
    // With SHM and HugeTLBFS large pages we cannot uncommit a page, so there's no way
    // we can make the adaptive lgrp chunk resizing work. If the user specified both
    // UseNUMA and UseLargePages (or UseSHM/UseHugeTLBFS) on the command line - warn
    // and disable adaptive resizing.
    if (UseAdaptiveSizePolicy || UseAdaptiveNUMAChunkSizing) {
      warning("UseNUMA is not fully compatible with SHM/HugeTLBFS large pages, "
              "disabling adaptive resizing (-XX:-UseAdaptiveSizePolicy -XX:-UseAdaptiveNUMAChunkSizing)");
      UseAdaptiveSizePolicy = false;
      UseAdaptiveNUMAChunkSizing = false;
    }
  }
}

#if defined(IA32) && !defined(ZERO)
/*
 * Work-around (execute code at a high address) for broken NX emulation using CS limit,
 * Red Hat patch "Exec-Shield" (IA32 only).
 *
 * Map and execute at a high VA to prevent CS lazy updates race with SMP MM
 * invalidation.Further code generation by the JVM will no longer cause CS limit
 * updates.
 *
 * Affects IA32: RHEL 5 & 6, Ubuntu 10.04 (LTS), 10.10, 11.04, 11.10, 12.04.
 * @see JDK-8023956
 */
static void workaround_expand_exec_shield_cs_limit() {
  assert(os::Linux::initial_thread_stack_bottom() != nullptr, "sanity");
  size_t page_size = os::vm_page_size();

  /*
   * JDK-8197429
   *
   * Expand the stack mapping to the end of the initial stack before
   * attempting to install the codebuf.  This is needed because newer
   * Linux kernels impose a distance of a megabyte between stack
   * memory and other memory regions.  If we try to install the
   * codebuf before expanding the stack the installation will appear
   * to succeed but we'll get a segfault later if we expand the stack
   * in Java code.
   *
   */
  if (os::is_primordial_thread()) {
    address limit = os::Linux::initial_thread_stack_bottom();
    if (! DisablePrimordialThreadGuardPages) {
      limit += StackOverflow::stack_red_zone_size() +
               StackOverflow::stack_yellow_zone_size();
    }
    os::Linux::expand_stack_to(limit);
  }

  /*
   * Take the highest VA the OS will give us and exec
   *
   * Although using -(pagesz) as mmap hint works on newer kernel as you would
   * think, older variants affected by this work-around don't (search forward only).
   *
   * On the affected distributions, we understand the memory layout to be:
   *
   *   TASK_LIMIT= 3G, main stack base close to TASK_LIMT.
   *
   * A few pages south main stack will do it.
   *
   * If we are embedded in an app other than launcher (initial != main stack),
   * we don't have much control or understanding of the address space, just let it slide.
   */
  char* hint = (char*)(os::Linux::initial_thread_stack_bottom() -
                       (StackOverflow::stack_guard_zone_size() + page_size));
  char* codebuf = os::attempt_reserve_memory_at(hint, page_size);

  if (codebuf == nullptr) {
    // JDK-8197429: There may be a stack gap of one megabyte between
    // the limit of the stack and the nearest memory region: this is a
    // Linux kernel workaround for CVE-2017-1000364.  If we failed to
    // map our codebuf, try again at an address one megabyte lower.
    hint -= 1 * M;
    codebuf = os::attempt_reserve_memory_at(hint, page_size);
  }

  if ((codebuf == nullptr) || (!os::commit_memory(codebuf, page_size, true))) {
    return; // No matter, we tried, best effort.
  }

  MemTracker::record_virtual_memory_type((address)codebuf, mtInternal);

  log_info(os)("[CS limit NX emulation work-around, exec code at: %p]", codebuf);

  // Some code to exec: the 'ret' instruction
  codebuf[0] = 0xC3;

  // Call the code in the codebuf
  __asm__ volatile("call *%0" : : "r"(codebuf));

  // keep the page mapped so CS limit isn't reduced.
}
#endif // defined(IA32) && !defined(ZERO)

// this is called _after_ the global arguments have been parsed
jint os::init_2(void) {

  // This could be set after os::Posix::init() but all platforms
  // have to set it the same so we have to mirror Solaris.
  DEBUG_ONLY(os::set_mutex_init_done();)

  os::Posix::init_2();

  Linux::fast_thread_clock_init();

  if (PosixSignals::init() == JNI_ERR) {
    return JNI_ERR;
  }

  // Check and sets minimum stack sizes against command line options
  if (set_minimum_stack_sizes() == JNI_ERR) {
    return JNI_ERR;
  }

#if defined(IA32) && !defined(ZERO)
  // Need to ensure we've determined the process's initial stack to
  // perform the workaround
  Linux::capture_initial_stack(JavaThread::stack_size_at_create());
  workaround_expand_exec_shield_cs_limit();
#else
  suppress_primordial_thread_resolution = Arguments::created_by_java_launcher();
  if (!suppress_primordial_thread_resolution) {
    Linux::capture_initial_stack(JavaThread::stack_size_at_create());
  }
#endif

  Linux::libpthread_init();
  Linux::sched_getcpu_init();
  log_info(os)("HotSpot is running with %s, %s",
               Linux::libc_version(), Linux::libpthread_version());

#ifdef __GLIBC__
  // Check if we need to adjust the stack size for glibc guard pages.
  init_adjust_stacksize_for_guard_pages();
#endif

  if (UseNUMA || UseNUMAInterleaving) {
    Linux::numa_init();
  }

  if (MaxFDLimit) {
    // set the number of file descriptors to max. print out error
    // if getrlimit/setrlimit fails but continue regardless.
    struct rlimit nbr_files;
    int status = getrlimit(RLIMIT_NOFILE, &nbr_files);
    if (status != 0) {
      log_info(os)("os::init_2 getrlimit failed: %s", os::strerror(errno));
    } else {
      nbr_files.rlim_cur = nbr_files.rlim_max;
      status = setrlimit(RLIMIT_NOFILE, &nbr_files);
      if (status != 0) {
        log_info(os)("os::init_2 setrlimit failed: %s", os::strerror(errno));
      }
    }
  }

  // at-exit methods are called in the reverse order of their registration.
  // atexit functions are called on return from main or as a result of a
  // call to exit(3C). There can be only 32 of these functions registered
  // and atexit() does not set errno.

  if (PerfAllowAtExitRegistration) {
    // only register atexit functions if PerfAllowAtExitRegistration is set.
    // atexit functions can be delayed until process exit time, which
    // can be problematic for embedded VM situations. Embedded VMs should
    // call DestroyJavaVM() to assure that VM resources are released.

    // note: perfMemory_exit_helper atexit function may be removed in
    // the future if the appropriate cleanup code can be added to the
    // VM_Exit VMOperation's doit method.
    if (atexit(perfMemory_exit_helper) != 0) {
      warning("os::init_2 atexit(perfMemory_exit_helper) failed");
    }
  }

  // initialize thread priority policy
  prio_init();

  if (!FLAG_IS_DEFAULT(AllocateHeapAt)) {
    set_coredump_filter(DAX_SHARED_BIT);
  }

  if (DumpPrivateMappingsInCore) {
    set_coredump_filter(FILE_BACKED_PVT_BIT);
  }

  if (DumpSharedMappingsInCore) {
    set_coredump_filter(FILE_BACKED_SHARED_BIT);
  }

  if (DumpPerfMapAtExit && FLAG_IS_DEFAULT(UseCodeCacheFlushing)) {
    // Disable code cache flushing to ensure the map file written at
    // exit contains all nmethods generated during execution.
    FLAG_SET_DEFAULT(UseCodeCacheFlushing, false);
  }

  // Override the timer slack value if needed. The adjustment for the main
  // thread will establish the setting for child threads, which would be
  // most threads in JDK/JVM.
  if (TimerSlack >= 0) {
    if (prctl(PR_SET_TIMERSLACK, TimerSlack) < 0) {
      vm_exit_during_initialization("Setting timer slack failed: %s", os::strerror(errno));
    }
  }

  return JNI_OK;
}

// older glibc versions don't have this macro (which expands to
// an optimized bit-counting function) so we have to roll our own
#ifndef CPU_COUNT

static int _cpu_count(const cpu_set_t* cpus) {
  int count = 0;
  // only look up to the number of configured processors
  for (int i = 0; i < os::processor_count(); i++) {
    if (CPU_ISSET(i, cpus)) {
      count++;
    }
  }
  return count;
}

#define CPU_COUNT(cpus) _cpu_count(cpus)

#endif // CPU_COUNT

// Get the current number of available processors for this process.
// This value can change at any time during a process's lifetime.
// sched_getaffinity gives an accurate answer as it accounts for cpusets.
// If it appears there may be more than 1024 processors then we do a
// dynamic check - see 6515172 for details.
// If anything goes wrong we fallback to returning the number of online
// processors - which can be greater than the number available to the process.
static int get_active_processor_count() {
  // Note: keep this function, with its CPU_xx macros, *outside* the os namespace (see JDK-8289477).
  cpu_set_t cpus;  // can represent at most 1024 (CPU_SETSIZE) processors
  cpu_set_t* cpus_p = &cpus;
  size_t cpus_size = sizeof(cpu_set_t);

  int configured_cpus = os::processor_count();  // upper bound on available cpus
  int cpu_count = 0;

// old build platforms may not support dynamic cpu sets
#ifdef CPU_ALLOC

  // To enable easy testing of the dynamic path on different platforms we
  // introduce a diagnostic flag: UseCpuAllocPath
  if (configured_cpus >= CPU_SETSIZE || UseCpuAllocPath) {
    // kernel may use a mask bigger than cpu_set_t
    log_trace(os)("active_processor_count: using dynamic path %s"
                  "- configured processors: %d",
                  UseCpuAllocPath ? "(forced) " : "",
                  configured_cpus);
    cpus_p = CPU_ALLOC(configured_cpus);
    if (cpus_p != nullptr) {
      cpus_size = CPU_ALLOC_SIZE(configured_cpus);
      // zero it just to be safe
      CPU_ZERO_S(cpus_size, cpus_p);
    }
    else {
       // failed to allocate so fallback to online cpus
       int online_cpus = checked_cast<int>(::sysconf(_SC_NPROCESSORS_ONLN));
       log_trace(os)("active_processor_count: "
                     "CPU_ALLOC failed (%s) - using "
                     "online processor count: %d",
                     os::strerror(errno), online_cpus);
       return online_cpus;
    }
  }
  else {
    log_trace(os)("active_processor_count: using static path - configured processors: %d",
                  configured_cpus);
  }
#else // CPU_ALLOC
// these stubs won't be executed
#define CPU_COUNT_S(size, cpus) -1
#define CPU_FREE(cpus)

  log_trace(os)("active_processor_count: only static path available - configured processors: %d",
                configured_cpus);
#endif // CPU_ALLOC

  // pid 0 means the current thread - which we have to assume represents the process
  if (sched_getaffinity(0, cpus_size, cpus_p) == 0) {
    if (cpus_p != &cpus) { // can only be true when CPU_ALLOC used
      cpu_count = CPU_COUNT_S(cpus_size, cpus_p);
    }
    else {
      cpu_count = CPU_COUNT(cpus_p);
    }
    log_trace(os)("active_processor_count: sched_getaffinity processor count: %d", cpu_count);
  }
  else {
    cpu_count = checked_cast<int>(::sysconf(_SC_NPROCESSORS_ONLN));
    warning("sched_getaffinity failed (%s)- using online processor count (%d) "
            "which may exceed available processors", os::strerror(errno), cpu_count);
  }

  if (cpus_p != &cpus) { // can only be true when CPU_ALLOC used
    CPU_FREE(cpus_p);
  }

  assert(cpu_count > 0 && cpu_count <= os::processor_count(), "sanity check");
  return cpu_count;
}

int os::Linux::active_processor_count() {
  return get_active_processor_count();
}

// Determine the active processor count from one of
// three different sources:
//
// 1. User option -XX:ActiveProcessorCount
// 2. kernel os calls (sched_getaffinity or sysconf(_SC_NPROCESSORS_ONLN)
// 3. extracted from cgroup cpu subsystem (shares and quotas)
//
// Option 1, if specified, will always override.
// If the cgroup subsystem is active and configured, we
// will return the min of the cgroup and option 2 results.
// This is required since tools, such as numactl, that
// alter cpu affinity do not update cgroup subsystem
// cpuset configuration files.
int os::active_processor_count() {
  // User has overridden the number of active processors
  if (ActiveProcessorCount > 0) {
    log_trace(os)("active_processor_count: "
                  "active processor count set by user : %d",
                  ActiveProcessorCount);
    return ActiveProcessorCount;
  }

  int active_cpus;
  if (OSContainer::is_containerized()) {
    active_cpus = OSContainer::active_processor_count();
    log_trace(os)("active_processor_count: determined by OSContainer: %d",
                   active_cpus);
  } else {
    active_cpus = os::Linux::active_processor_count();
  }

  return active_cpus;
}

static bool should_warn_invalid_processor_id() {
  if (os::processor_count() == 1) {
    // Don't warn if we only have one processor
    return false;
  }

  static volatile int warn_once = 1;

  if (Atomic::load(&warn_once) == 0 ||
      Atomic::xchg(&warn_once, 0) == 0) {
    // Don't warn more than once
    return false;
  }

  return true;
}

uint os::processor_id() {
  const int id = Linux::sched_getcpu();

  if (id < processor_count()) {
    return (uint)id;
  }

  // Some environments (e.g. openvz containers and the rr debugger) incorrectly
  // report a processor id that is higher than the number of processors available.
  // This is problematic, for example, when implementing CPU-local data structures,
  // where the processor id is used to index into an array of length processor_count().
  // If this happens we return 0 here. This is is safe since we always have at least
  // one processor, but it's not optimal for performance if we're actually executing
  // in an environment with more than one processor.
  if (should_warn_invalid_processor_id()) {
    log_warning(os)("Invalid processor id reported by the operating system "
                    "(got processor id %d, valid processor id range is 0-%d)",
                    id, processor_count() - 1);
    log_warning(os)("Falling back to assuming processor id is 0. "
                    "This could have a negative impact on performance.");
  }

  return 0;
}

void os::set_native_thread_name(const char *name) {
  if (Linux::_pthread_setname_np) {
    char buf [16]; // according to glibc manpage, 16 chars incl. '/0'
    snprintf(buf, sizeof(buf), "%s", name);
    buf[sizeof(buf) - 1] = '\0';
    const int rc = Linux::_pthread_setname_np(pthread_self(), buf);
    // ERANGE should not happen; all other errors should just be ignored.
    assert(rc != ERANGE, "pthread_setname_np failed");
  }
}

////////////////////////////////////////////////////////////////////////////////
// debug support

bool os::find(address addr, outputStream* st) {
  Dl_info dlinfo;
  memset(&dlinfo, 0, sizeof(dlinfo));
  if (dladdr(addr, &dlinfo) != 0) {
    st->print(PTR_FORMAT ": ", p2i(addr));
    if (dlinfo.dli_sname != nullptr && dlinfo.dli_saddr != nullptr) {
      st->print("%s+" PTR_FORMAT, dlinfo.dli_sname,
                p2i(addr) - p2i(dlinfo.dli_saddr));
    } else if (dlinfo.dli_fbase != nullptr) {
      st->print("<offset " PTR_FORMAT ">", p2i(addr) - p2i(dlinfo.dli_fbase));
    } else {
      st->print("<absolute address>");
    }
    if (dlinfo.dli_fname != nullptr) {
      st->print(" in %s", dlinfo.dli_fname);
    }
    if (dlinfo.dli_fbase != nullptr) {
      st->print(" at " PTR_FORMAT, p2i(dlinfo.dli_fbase));
    }
    st->cr();

    if (Verbose) {
      // decode some bytes around the PC
      address begin = clamp_address_in_page(addr-40, addr, os::vm_page_size());
      address end   = clamp_address_in_page(addr+40, addr, os::vm_page_size());
      address       lowest = (address) dlinfo.dli_sname;
      if (!lowest)  lowest = (address) dlinfo.dli_fbase;
      if (begin < lowest)  begin = lowest;
      Dl_info dlinfo2;
      if (dladdr(end, &dlinfo2) != 0 && dlinfo2.dli_saddr != dlinfo.dli_saddr
          && end > dlinfo2.dli_saddr && dlinfo2.dli_saddr > begin) {
        end = (address) dlinfo2.dli_saddr;
      }
      Disassembler::decode(begin, end, st);
    }
    return true;
  }
  return false;
}

////////////////////////////////////////////////////////////////////////////////
// misc

// This does not do anything on Linux. This is basically a hook for being
// able to use structured exception handling (thread-local exception filters)
// on, e.g., Win32.
void
os::os_exception_wrapper(java_call_t f, JavaValue* value, const methodHandle& method,
                         JavaCallArguments* args, JavaThread* thread) {
  f(value, method, args, thread);
}

// This code originates from JDK's sysOpen and open64_w
// from src/solaris/hpi/src/system_md.c

int os::open(const char *path, int oflag, int mode) {
  if (strlen(path) > MAX_PATH - 1) {
    errno = ENAMETOOLONG;
    return -1;
  }

  // All file descriptors that are opened in the Java process and not
  // specifically destined for a subprocess should have the close-on-exec
  // flag set.  If we don't set it, then careless 3rd party native code
  // might fork and exec without closing all appropriate file descriptors
  // (e.g. as we do in closeDescriptors in UNIXProcess.c), and this in
  // turn might:
  //
  // - cause end-of-file to fail to be detected on some file
  //   descriptors, resulting in mysterious hangs, or
  //
  // - might cause an fopen in the subprocess to fail on a system
  //   suffering from bug 1085341.
  //
  // (Yes, the default setting of the close-on-exec flag is a Unix
  // design flaw)
  //
  // See:
  // 1085341: 32-bit stdio routines should support file descriptors >255
  // 4843136: (process) pipe file descriptor from Runtime.exec not being closed
  // 6339493: (process) Runtime.exec does not close all file descriptors on Solaris 9
  //
  // Modern Linux kernels (after 2.6.23 2007) support O_CLOEXEC with open().
  // O_CLOEXEC is preferable to using FD_CLOEXEC on an open file descriptor
  // because it saves a system call and removes a small window where the flag
  // is unset.  On ancient Linux kernels the O_CLOEXEC flag will be ignored
  // and we fall back to using FD_CLOEXEC (see below).
#ifdef O_CLOEXEC
  oflag |= O_CLOEXEC;
#endif

  int fd = ::open64(path, oflag, mode);
  if (fd == -1) return -1;

  //If the open succeeded, the file might still be a directory
  {
    struct stat64 buf64;
    int ret = ::fstat64(fd, &buf64);
    int st_mode = buf64.st_mode;

    if (ret != -1) {
      if ((st_mode & S_IFMT) == S_IFDIR) {
        errno = EISDIR;
        ::close(fd);
        return -1;
      }
    } else {
      ::close(fd);
      return -1;
    }
  }

#ifdef FD_CLOEXEC
  // Validate that the use of the O_CLOEXEC flag on open above worked.
  // With recent kernels, we will perform this check exactly once.
  static sig_atomic_t O_CLOEXEC_is_known_to_work = 0;
  if (!O_CLOEXEC_is_known_to_work) {
    int flags = ::fcntl(fd, F_GETFD);
    if (flags != -1) {
      if ((flags & FD_CLOEXEC) != 0)
        O_CLOEXEC_is_known_to_work = 1;
      else
        ::fcntl(fd, F_SETFD, flags | FD_CLOEXEC);
    }
  }
#endif

  return fd;
}


// create binary file, rewriting existing file if required
int os::create_binary_file(const char* path, bool rewrite_existing) {
  int oflags = O_WRONLY | O_CREAT;
  oflags |= rewrite_existing ? O_TRUNC : O_EXCL;
  return ::open64(path, oflags, S_IREAD | S_IWRITE);
}

// return current position of file pointer
jlong os::current_file_offset(int fd) {
  return (jlong)::lseek64(fd, (off64_t)0, SEEK_CUR);
}

// move file pointer to the specified offset
jlong os::seek_to_file_offset(int fd, jlong offset) {
  return (jlong)::lseek64(fd, (off64_t)offset, SEEK_SET);
}

// Map a block of memory.
char* os::pd_map_memory(int fd, const char* file_name, size_t file_offset,
                        char *addr, size_t bytes, bool read_only,
                        bool allow_exec) {
  int prot;
  int flags = MAP_PRIVATE;

  if (read_only) {
    prot = PROT_READ;
  } else {
    prot = PROT_READ | PROT_WRITE;
  }

  if (allow_exec) {
    prot |= PROT_EXEC;
  }

  if (addr != nullptr) {
    flags |= MAP_FIXED;
  }

  char* mapped_address = (char*)mmap(addr, (size_t)bytes, prot, flags,
                                     fd, file_offset);
  if (mapped_address == MAP_FAILED) {
    return nullptr;
  }
  return mapped_address;
}


// Remap a block of memory.
char* os::pd_remap_memory(int fd, const char* file_name, size_t file_offset,
                          char *addr, size_t bytes, bool read_only,
                          bool allow_exec) {
  // same as map_memory() on this OS
  return os::map_memory(fd, file_name, file_offset, addr, bytes, read_only,
                        allow_exec);
}


// Unmap a block of memory.
bool os::pd_unmap_memory(char* addr, size_t bytes) {
  return munmap(addr, bytes) == 0;
}

static jlong slow_thread_cpu_time(Thread *thread, bool user_sys_cpu_time);

static jlong fast_cpu_time(Thread *thread) {
    clockid_t clockid;
    int rc = os::Linux::pthread_getcpuclockid(thread->osthread()->pthread_id(),
                                              &clockid);
    if (rc == 0) {
      return os::Linux::fast_thread_cpu_time(clockid);
    } else {
      // It's possible to encounter a terminated native thread that failed
      // to detach itself from the VM - which should result in ESRCH.
      assert_status(rc == ESRCH, rc, "pthread_getcpuclockid failed");
      return -1;
    }
}

// current_thread_cpu_time(bool) and thread_cpu_time(Thread*, bool)
// are used by JVM M&M and JVMTI to get user+sys or user CPU time
// of a thread.
//
// current_thread_cpu_time() and thread_cpu_time(Thread*) returns
// the fast estimate available on the platform.

jlong os::current_thread_cpu_time() {
  if (os::Linux::supports_fast_thread_cpu_time()) {
    return os::Linux::fast_thread_cpu_time(CLOCK_THREAD_CPUTIME_ID);
  } else {
    // return user + sys since the cost is the same
    return slow_thread_cpu_time(Thread::current(), true /* user + sys */);
  }
}

jlong os::thread_cpu_time(Thread* thread) {
  // consistent with what current_thread_cpu_time() returns
  if (os::Linux::supports_fast_thread_cpu_time()) {
    return fast_cpu_time(thread);
  } else {
    return slow_thread_cpu_time(thread, true /* user + sys */);
  }
}

jlong os::current_thread_cpu_time(bool user_sys_cpu_time) {
  if (user_sys_cpu_time && os::Linux::supports_fast_thread_cpu_time()) {
    return os::Linux::fast_thread_cpu_time(CLOCK_THREAD_CPUTIME_ID);
  } else {
    return slow_thread_cpu_time(Thread::current(), user_sys_cpu_time);
  }
}

jlong os::thread_cpu_time(Thread *thread, bool user_sys_cpu_time) {
  if (user_sys_cpu_time && os::Linux::supports_fast_thread_cpu_time()) {
    return fast_cpu_time(thread);
  } else {
    return slow_thread_cpu_time(thread, user_sys_cpu_time);
  }
}

//  -1 on error.
static jlong slow_thread_cpu_time(Thread *thread, bool user_sys_cpu_time) {
  pid_t  tid = thread->osthread()->thread_id();
  char *s;
  char stat[2048];
  size_t statlen;
  char proc_name[64];
  int count;
  long sys_time, user_time;
  char cdummy;
  int idummy;
  long ldummy;
  FILE *fp;

  snprintf(proc_name, 64, "/proc/self/task/%d/stat", tid);
  fp = os::fopen(proc_name, "r");
  if (fp == nullptr) return -1;
  statlen = fread(stat, 1, 2047, fp);
  stat[statlen] = '\0';
  fclose(fp);

  // Skip pid and the command string. Note that we could be dealing with
  // weird command names, e.g. user could decide to rename java launcher
  // to "java 1.4.2 :)", then the stat file would look like
  //                1234 (java 1.4.2 :)) R ... ...
  // We don't really need to know the command string, just find the last
  // occurrence of ")" and then start parsing from there. See bug 4726580.
  s = strrchr(stat, ')');
  if (s == nullptr) return -1;

  // Skip blank chars
  do { s++; } while (s && isspace(*s));

  count = sscanf(s,"%c %d %d %d %d %d %lu %lu %lu %lu %lu %lu %lu",
                 &cdummy, &idummy, &idummy, &idummy, &idummy, &idummy,
                 &ldummy, &ldummy, &ldummy, &ldummy, &ldummy,
                 &user_time, &sys_time);
  if (count != 13) return -1;
  if (user_sys_cpu_time) {
    return ((jlong)sys_time + (jlong)user_time) * (1000000000 / clock_tics_per_sec);
  } else {
    return (jlong)user_time * (1000000000 / clock_tics_per_sec);
  }
}

void os::current_thread_cpu_time_info(jvmtiTimerInfo *info_ptr) {
  info_ptr->max_value = ALL_64_BITS;       // will not wrap in less than 64 bits
  info_ptr->may_skip_backward = false;     // elapsed time not wall time
  info_ptr->may_skip_forward = false;      // elapsed time not wall time
  info_ptr->kind = JVMTI_TIMER_TOTAL_CPU;  // user+system time is returned
}

void os::thread_cpu_time_info(jvmtiTimerInfo *info_ptr) {
  info_ptr->max_value = ALL_64_BITS;       // will not wrap in less than 64 bits
  info_ptr->may_skip_backward = false;     // elapsed time not wall time
  info_ptr->may_skip_forward = false;      // elapsed time not wall time
  info_ptr->kind = JVMTI_TIMER_TOTAL_CPU;  // user+system time is returned
}

bool os::is_thread_cpu_time_supported() {
  return true;
}

// System loadavg support.  Returns -1 if load average cannot be obtained.
// Linux doesn't yet have a (official) notion of processor sets,
// so just return the system wide load average.
int os::loadavg(double loadavg[], int nelem) {
  return ::getloadavg(loadavg, nelem);
}

// Get the default path to the core file
// Returns the length of the string
int os::get_core_path(char* buffer, size_t bufferSize) {
  /*
   * Max length of /proc/sys/kernel/core_pattern is 128 characters.
   * See https://www.kernel.org/doc/Documentation/sysctl/kernel.txt
   */
  const int core_pattern_len = 129;
  char core_pattern[core_pattern_len] = {0};

  int core_pattern_file = ::open("/proc/sys/kernel/core_pattern", O_RDONLY);
  if (core_pattern_file == -1) {
    return -1;
  }

  ssize_t ret = ::read(core_pattern_file, core_pattern, core_pattern_len);
  ::close(core_pattern_file);
  if (ret <= 0 || ret >= core_pattern_len || core_pattern[0] == '\n') {
    return -1;
  }
  if (core_pattern[ret-1] == '\n') {
    core_pattern[ret-1] = '\0';
  } else {
    core_pattern[ret] = '\0';
  }

  // Replace the %p in the core pattern with the process id. NOTE: we do this
  // only if the pattern doesn't start with "|", and we support only one %p in
  // the pattern.
  char *pid_pos = strstr(core_pattern, "%p");
  const char* tail = (pid_pos != nullptr) ? (pid_pos + 2) : "";  // skip over the "%p"
  int written;

  if (core_pattern[0] == '/') {
    if (pid_pos != nullptr) {
      *pid_pos = '\0';
      written = jio_snprintf(buffer, bufferSize, "%s%d%s", core_pattern,
                             current_process_id(), tail);
    } else {
      written = jio_snprintf(buffer, bufferSize, "%s", core_pattern);
    }
  } else {
    char cwd[PATH_MAX];

    const char* p = get_current_directory(cwd, PATH_MAX);
    if (p == nullptr) {
      return -1;
    }

    if (core_pattern[0] == '|') {
      written = jio_snprintf(buffer, bufferSize,
                             "\"%s\" (or dumping to %s/core.%d)",
                             &core_pattern[1], p, current_process_id());
    } else if (pid_pos != nullptr) {
      *pid_pos = '\0';
      written = jio_snprintf(buffer, bufferSize, "%s/%s%d%s", p, core_pattern,
                             current_process_id(), tail);
    } else {
      written = jio_snprintf(buffer, bufferSize, "%s/%s", p, core_pattern);
    }
  }

  if (written < 0) {
    return -1;
  }

  if (((size_t)written < bufferSize) && (pid_pos == nullptr) && (core_pattern[0] != '|')) {
    int core_uses_pid_file = ::open("/proc/sys/kernel/core_uses_pid", O_RDONLY);

    if (core_uses_pid_file != -1) {
      char core_uses_pid = 0;
      ssize_t ret = ::read(core_uses_pid_file, &core_uses_pid, 1);
      ::close(core_uses_pid_file);

      if (core_uses_pid == '1') {
        jio_snprintf(buffer + written, bufferSize - written,
                                          ".%d", current_process_id());
      }
    }
  }

  return checked_cast<int>(strlen(buffer));
}

bool os::start_debugging(char *buf, int buflen) {
  int len = (int)strlen(buf);
  char *p = &buf[len];

  jio_snprintf(p, buflen-len,
               "\n\n"
               "Do you want to debug the problem?\n\n"
               "To debug, run 'gdb /proc/%d/exe %d'; then switch to thread " UINTX_FORMAT " (" INTPTR_FORMAT ")\n"
               "Enter 'yes' to launch gdb automatically (PATH must include gdb)\n"
               "Otherwise, press RETURN to abort...",
               os::current_process_id(), os::current_process_id(),
               os::current_thread_id(), os::current_thread_id());

  bool yes = os::message_box("Unexpected Error", buf);

  if (yes) {
    // yes, user asked VM to launch debugger
    jio_snprintf(buf, sizeof(char)*buflen, "gdb /proc/%d/exe %d",
                 os::current_process_id(), os::current_process_id());

    os::fork_and_exec(buf);
    yes = false;
  }
  return yes;
}


// Java/Compiler thread:
//
//   Low memory addresses
// P0 +------------------------+
//    |                        |\  Java thread created by VM does not have glibc
//    |    glibc guard page    | - guard page, attached Java thread usually has
//    |                        |/  1 glibc guard page.
// P1 +------------------------+ Thread::stack_base() - Thread::stack_size()
//    |                        |\
//    |  HotSpot Guard Pages   | - red, yellow and reserved pages
//    |                        |/
//    +------------------------+ StackOverflow::stack_reserved_zone_base()
//    |                        |\
//    |      Normal Stack      | -
//    |                        |/
// P2 +------------------------+ Thread::stack_base()
//
// Non-Java thread:
//
//   Low memory addresses
// P0 +------------------------+
//    |                        |\
//    |  glibc guard page      | - usually 1 page
//    |                        |/
// P1 +------------------------+ Thread::stack_base() - Thread::stack_size()
//    |                        |\
//    |      Normal Stack      | -
//    |                        |/
// P2 +------------------------+ Thread::stack_base()
//
// ** P1 (aka bottom) and size are the address and stack size
//    returned from pthread_attr_getstack().
// ** P2 (aka stack top or base) = P1 + size
// ** If adjustStackSizeForGuardPages() is true the guard pages have been taken
//    out of the stack size given in pthread_attr. We work around this for
//    threads created by the VM. We adjust bottom to be P1 and size accordingly.
//
#ifndef ZERO
void os::current_stack_base_and_size(address* base, size_t* size) {
  address bottom;
  if (os::is_primordial_thread()) {
    // primordial thread needs special handling because pthread_getattr_np()
    // may return bogus value.
    bottom = os::Linux::initial_thread_stack_bottom();
    *size = os::Linux::initial_thread_stack_size();
    *base = bottom + *size;
  } else {
    pthread_attr_t attr;

    int rslt = pthread_getattr_np(pthread_self(), &attr);

    // JVM needs to know exact stack location, abort if it fails
    if (rslt != 0) {
      if (rslt == ENOMEM) {
        vm_exit_out_of_memory(0, OOM_MMAP_ERROR, "pthread_getattr_np");
      } else {
        fatal("pthread_getattr_np failed with error = %d", rslt);
      }
    }

    if (pthread_attr_getstack(&attr, (void **)&bottom, size) != 0) {
      fatal("Cannot locate current stack attributes!");
    }

    *base = bottom + *size;

    if (os::Linux::adjustStackSizeForGuardPages()) {
      size_t guard_size = 0;
      rslt = pthread_attr_getguardsize(&attr, &guard_size);
      if (rslt != 0) {
        fatal("pthread_attr_getguardsize failed with error = %d", rslt);
      }
      bottom += guard_size;
      *size  -= guard_size;
    }

    pthread_attr_destroy(&attr);
  }
  assert(os::current_stack_pointer() >= bottom &&
         os::current_stack_pointer() < *base, "just checking");
}

#endif

static inline struct timespec get_mtime(const char* filename) {
  struct stat st;
  int ret = os::stat(filename, &st);
  assert(ret == 0, "failed to stat() file '%s': %s", filename, os::strerror(errno));
  return st.st_mtim;
}

int os::compare_file_modified_times(const char* file1, const char* file2) {
  struct timespec filetime1 = get_mtime(file1);
  struct timespec filetime2 = get_mtime(file2);
  int diff = primitive_compare(filetime1.tv_sec, filetime2.tv_sec);
  if (diff == 0) {
    diff = primitive_compare(filetime1.tv_nsec, filetime2.tv_nsec);
  }
  return diff;
}

bool os::supports_map_sync() {
  return true;
}

void os::print_memory_mappings(char* addr, size_t bytes, outputStream* st) {
  // Note: all ranges are "[..)"
  unsigned long long start = (unsigned long long)addr;
  unsigned long long end = start + bytes;
  FILE* f = os::fopen("/proc/self/maps", "r");
  int num_found = 0;
  if (f != nullptr) {
    st->print_cr("Range [%llx-%llx) contains: ", start, end);
    char line[512];
    while(fgets(line, sizeof(line), f) == line) {
      unsigned long long segment_start = 0;
      unsigned long long segment_end = 0;
      if (::sscanf(line, "%llx-%llx", &segment_start, &segment_end) == 2) {
        // Lets print out every range which touches ours.
        if (segment_start < end && segment_end > start) {
          num_found ++;
          st->print("%s", line); // line includes \n
        }
      }
    }
    ::fclose(f);
    if (num_found == 0) {
      st->print_cr("nothing.");
    }
    st->cr();
  }
}

#ifdef __GLIBC__
void os::Linux::get_mallinfo(glibc_mallinfo* out, bool* might_have_wrapped) {
  if (g_mallinfo2) {
    new_mallinfo mi = g_mallinfo2();
    out->arena = mi.arena;
    out->ordblks = mi.ordblks;
    out->smblks = mi.smblks;
    out->hblks = mi.hblks;
    out->hblkhd = mi.hblkhd;
    out->usmblks = mi.usmblks;
    out->fsmblks = mi.fsmblks;
    out->uordblks = mi.uordblks;
    out->fordblks = mi.fordblks;
    out->keepcost =  mi.keepcost;
    *might_have_wrapped = false;
  } else if (g_mallinfo) {
    old_mallinfo mi = g_mallinfo();
    // glibc reports unsigned 32-bit sizes in int form. First make unsigned, then extend.
    out->arena = (size_t)(unsigned)mi.arena;
    out->ordblks = (size_t)(unsigned)mi.ordblks;
    out->smblks = (size_t)(unsigned)mi.smblks;
    out->hblks = (size_t)(unsigned)mi.hblks;
    out->hblkhd = (size_t)(unsigned)mi.hblkhd;
    out->usmblks = (size_t)(unsigned)mi.usmblks;
    out->fsmblks = (size_t)(unsigned)mi.fsmblks;
    out->uordblks = (size_t)(unsigned)mi.uordblks;
    out->fordblks = (size_t)(unsigned)mi.fordblks;
    out->keepcost = (size_t)(unsigned)mi.keepcost;
    *might_have_wrapped = NOT_LP64(false) LP64_ONLY(true);
  } else {
    // We should have either mallinfo or mallinfo2
    ShouldNotReachHere();
  }
}

int os::Linux::malloc_info(FILE* stream) {
  if (g_malloc_info == nullptr) {
    return -2;
  }
  return g_malloc_info(0, stream);
}
#endif // __GLIBC__

bool os::trim_native_heap(os::size_change_t* rss_change) {
#ifdef __GLIBC__
  os::Linux::meminfo_t info1;
  os::Linux::meminfo_t info2;

  bool have_info1 = rss_change != nullptr &&
                    os::Linux::query_process_memory_info(&info1);
  ::malloc_trim(0);
  bool have_info2 = rss_change != nullptr && have_info1 &&
                    os::Linux::query_process_memory_info(&info2);
  ssize_t delta = (ssize_t) -1;
  if (rss_change != nullptr) {
    if (have_info1 && have_info2 &&
        info1.vmrss != -1 && info2.vmrss != -1 &&
        info1.vmswap != -1 && info2.vmswap != -1) {
      // Note: query_process_memory_info returns values in K
      rss_change->before = (info1.vmrss + info1.vmswap) * K;
      rss_change->after = (info2.vmrss + info2.vmswap) * K;
    } else {
      rss_change->after = rss_change->before = SIZE_MAX;
    }
  }

  return true;
#else
  return false; // musl
#endif
}<|MERGE_RESOLUTION|>--- conflicted
+++ resolved
@@ -2840,12 +2840,7 @@
   #define MAP_FIXED_NOREPLACE MAP_FIXED_NOREPLACE_value
 #else
   // Sanity-check our assumed default value if we build with a new enough libc.
-<<<<<<< HEAD
-  static_assert(MAP_FIXED_NOREPLACE == MAP_FIXED_NOREPLACE_value,
-                "MAP_FIXED_NOREPLACE value mismatch");
-=======
   static_assert(MAP_FIXED_NOREPLACE == MAP_FIXED_NOREPLACE_value, "MAP_FIXED_NOREPLACE != MAP_FIXED_NOREPLACE_value");
->>>>>>> ad7a8e86
 #endif
 
 int os::Linux::commit_memory_impl(char* addr, size_t size,
