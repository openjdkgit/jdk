/*
 * Copyright (c) 1999, 2023, Oracle and/or its affiliates. All rights reserved.
 * Copyright (c) 2015, 2022 SAP SE. All rights reserved.
 * DO NOT ALTER OR REMOVE COPYRIGHT NOTICES OR THIS FILE HEADER.
 *
 * This code is free software; you can redistribute it and/or modify it
 * under the terms of the GNU General Public License version 2 only, as
 * published by the Free Software Foundation.
 *
 * This code is distributed in the hope that it will be useful, but WITHOUT
 * ANY WARRANTY; without even the implied warranty of MERCHANTABILITY or
 * FITNESS FOR A PARTICULAR PURPOSE.  See the GNU General Public License
 * version 2 for more details (a copy is included in the LICENSE file that
 * accompanied this code).
 *
 * You should have received a copy of the GNU General Public License version
 * 2 along with this work; if not, write to the Free Software Foundation,
 * Inc., 51 Franklin St, Fifth Floor, Boston, MA 02110-1301 USA.
 *
 * Please contact Oracle, 500 Oracle Parkway, Redwood Shores, CA 94065 USA
 * or visit www.oracle.com if you need additional information or have any
 * questions.
 *
 */

// no precompiled headers
#include "classfile/vmSymbols.hpp"
#include "code/icBuffer.hpp"
#include "code/vtableStubs.hpp"
#include "compiler/compileBroker.hpp"
#include "compiler/disassembler.hpp"
#include "hugepages.hpp"
#include "interpreter/interpreter.hpp"
#include "jvm.h"
#include "jvmtifiles/jvmti.h"
#include "logging/log.hpp"
#include "logging/logStream.hpp"
#include "memory/allocation.inline.hpp"
#include "nmt/memTracker.hpp"
#include "oops/oop.inline.hpp"
#include "osContainer_linux.hpp"
#include "os_linux.inline.hpp"
#include "os_posix.inline.hpp"
#include "prims/jniFastGetField.hpp"
#include "prims/jvm_misc.hpp"
#include "runtime/arguments.hpp"
#include "runtime/atomic.hpp"
#include "runtime/globals.hpp"
#include "runtime/globals_extension.hpp"
#include "runtime/init.hpp"
#include "runtime/interfaceSupport.inline.hpp"
#include "runtime/java.hpp"
#include "runtime/javaCalls.hpp"
#include "runtime/javaThread.hpp"
#include "runtime/mutexLocker.hpp"
#include "runtime/objectMonitor.hpp"
#include "runtime/osInfo.hpp"
#include "runtime/osThread.hpp"
#include "runtime/perfMemory.hpp"
#include "runtime/sharedRuntime.hpp"
#include "runtime/statSampler.hpp"
#include "runtime/stubRoutines.hpp"
#include "runtime/threadCritical.hpp"
#include "runtime/threads.hpp"
#include "runtime/threadSMR.hpp"
#include "runtime/timer.hpp"
#include "runtime/vm_version.hpp"
#include "semaphore_posix.hpp"
#include "services/runtimeService.hpp"
#include "signals_posix.hpp"
#include "utilities/align.hpp"
#include "utilities/checkedCast.hpp"
#include "utilities/debug.hpp"
#include "utilities/decoder.hpp"
#include "utilities/defaultStream.hpp"
#include "utilities/elfFile.hpp"
#include "utilities/events.hpp"
#include "utilities/globalDefinitions.hpp"
#include "utilities/growableArray.hpp"
#include "utilities/macros.hpp"
#include "utilities/powerOfTwo.hpp"
#include "utilities/vmError.hpp"
#if INCLUDE_JFR
#include "jfr/jfrEvents.hpp"
#include "jfr/support/jfrNativeLibraryLoadEvent.hpp"
#endif

// put OS-includes here
# include <sys/types.h>
# include <sys/mman.h>
# include <sys/stat.h>
# include <sys/select.h>
# include <sys/sendfile.h>
# include <pthread.h>
# include <signal.h>
# include <endian.h>
# include <errno.h>
# include <fenv.h>
# include <dlfcn.h>
# include <stdio.h>
# include <unistd.h>
# include <sys/resource.h>
# include <pthread.h>
# include <sys/stat.h>
# include <sys/time.h>
# include <sys/times.h>
# include <sys/utsname.h>
# include <sys/socket.h>
# include <pwd.h>
# include <poll.h>
# include <fcntl.h>
# include <string.h>
# include <syscall.h>
# include <sys/sysinfo.h>
# include <sys/ipc.h>
# include <link.h>
# include <stdint.h>
# include <inttypes.h>
# include <sys/ioctl.h>
# include <linux/elf-em.h>
# include <sys/prctl.h>
#ifdef __GLIBC__
# include <malloc.h>
#endif

#ifndef _GNU_SOURCE
  #define _GNU_SOURCE
  #include <sched.h>
  #undef _GNU_SOURCE
#else
  #include <sched.h>
#endif

// if RUSAGE_THREAD for getrusage() has not been defined, do it here. The code calling
// getrusage() is prepared to handle the associated failure.
#ifndef RUSAGE_THREAD
  #define RUSAGE_THREAD   (1)               /* only the calling thread */
#endif

#define MAX_PATH    (2 * K)

#define MAX_SECS 100000000

// for timer info max values which include all bits
#define ALL_64_BITS CONST64(0xFFFFFFFFFFFFFFFF)

#ifdef MUSL_LIBC
// dlvsym is not a part of POSIX
// and musl libc doesn't implement it.
static void *dlvsym(void *handle,
                    const char *symbol,
                    const char *version) {
   // load the latest version of symbol
   return dlsym(handle, symbol);
}
#endif

enum CoredumpFilterBit {
  FILE_BACKED_PVT_BIT = 1 << 2,
  FILE_BACKED_SHARED_BIT = 1 << 3,
  LARGEPAGES_BIT = 1 << 6,
  DAX_SHARED_BIT = 1 << 8
};

////////////////////////////////////////////////////////////////////////////////
// global variables
julong os::Linux::_physical_memory = 0;

address   os::Linux::_initial_thread_stack_bottom = nullptr;
uintptr_t os::Linux::_initial_thread_stack_size   = 0;

int (*os::Linux::_pthread_getcpuclockid)(pthread_t, clockid_t *) = nullptr;
int (*os::Linux::_pthread_setname_np)(pthread_t, const char*) = nullptr;
pthread_t os::Linux::_main_thread;
bool os::Linux::_supports_fast_thread_cpu_time = false;
const char * os::Linux::_libc_version = nullptr;
const char * os::Linux::_libpthread_version = nullptr;

#ifdef __GLIBC__
// We want to be buildable and runnable on older and newer glibcs, so resolve both
// mallinfo and mallinfo2 dynamically.
struct old_mallinfo {
  int arena;
  int ordblks;
  int smblks;
  int hblks;
  int hblkhd;
  int usmblks;
  int fsmblks;
  int uordblks;
  int fordblks;
  int keepcost;
};
typedef struct old_mallinfo (*mallinfo_func_t)(void);
static mallinfo_func_t g_mallinfo = nullptr;

struct new_mallinfo {
  size_t arena;
  size_t ordblks;
  size_t smblks;
  size_t hblks;
  size_t hblkhd;
  size_t usmblks;
  size_t fsmblks;
  size_t uordblks;
  size_t fordblks;
  size_t keepcost;
};
typedef struct new_mallinfo (*mallinfo2_func_t)(void);
static mallinfo2_func_t g_mallinfo2 = nullptr;

typedef int (*malloc_info_func_t)(int options, FILE *stream);
static malloc_info_func_t g_malloc_info = nullptr;
#endif // __GLIBC__

static int clock_tics_per_sec = 100;

// If the VM might have been created on the primordial thread, we need to resolve the
// primordial thread stack bounds and check if the current thread might be the
// primordial thread in places. If we know that the primordial thread is never used,
// such as when the VM was created by one of the standard java launchers, we can
// avoid this
static bool suppress_primordial_thread_resolution = false;

// utility functions

julong os::Linux::available_memory_in_container() {
  julong avail_mem = static_cast<julong>(-1L);
  if (OSContainer::is_containerized()) {
    jlong mem_limit = OSContainer::memory_limit_in_bytes();
    jlong mem_usage;
    if (mem_limit > 0 && (mem_usage = OSContainer::memory_usage_in_bytes()) < 1) {
      log_debug(os, container)("container memory usage failed: " JLONG_FORMAT ", using host value", mem_usage);
    }
    if (mem_limit > 0 && mem_usage > 0) {
      avail_mem = mem_limit > mem_usage ? (julong)mem_limit - (julong)mem_usage : 0;
    }
  }
  return avail_mem;
}

julong os::available_memory() {
  return Linux::available_memory();
}

julong os::Linux::available_memory() {
  julong avail_mem = available_memory_in_container();
  if (avail_mem != static_cast<julong>(-1L)) {
    log_trace(os)("available container memory: " JULONG_FORMAT, avail_mem);
    return avail_mem;
  }

  FILE *fp = os::fopen("/proc/meminfo", "r");
  if (fp != nullptr) {
    char buf[80];
    do {
      if (fscanf(fp, "MemAvailable: " JULONG_FORMAT " kB", &avail_mem) == 1) {
        avail_mem *= K;
        break;
      }
    } while (fgets(buf, sizeof(buf), fp) != nullptr);
    fclose(fp);
  }
  if (avail_mem == static_cast<julong>(-1L)) {
    avail_mem = free_memory();
  }
  log_trace(os)("available memory: " JULONG_FORMAT, avail_mem);
  return avail_mem;
}

julong os::free_memory() {
  return Linux::free_memory();
}

julong os::Linux::free_memory() {
  // values in struct sysinfo are "unsigned long"
  struct sysinfo si;
  julong free_mem = available_memory_in_container();
  if (free_mem != static_cast<julong>(-1L)) {
    log_trace(os)("free container memory: " JULONG_FORMAT, free_mem);
    return free_mem;
  }

  sysinfo(&si);
  free_mem = (julong)si.freeram * si.mem_unit;
  log_trace(os)("free memory: " JULONG_FORMAT, free_mem);
  return free_mem;
}

julong os::physical_memory() {
  jlong phys_mem = 0;
  if (OSContainer::is_containerized()) {
    jlong mem_limit;
    if ((mem_limit = OSContainer::memory_limit_in_bytes()) > 0) {
      log_trace(os)("total container memory: " JLONG_FORMAT, mem_limit);
      return mem_limit;
    }
  }

  phys_mem = Linux::physical_memory();
  log_trace(os)("total system memory: " JLONG_FORMAT, phys_mem);
  return phys_mem;
}

static uint64_t initial_total_ticks = 0;
static uint64_t initial_steal_ticks = 0;
static bool     has_initial_tick_info = false;

static void next_line(FILE *f) {
  int c;
  do {
    c = fgetc(f);
  } while (c != '\n' && c != EOF);
}

bool os::Linux::get_tick_information(CPUPerfTicks* pticks, int which_logical_cpu) {
  FILE*         fh;
  uint64_t      userTicks, niceTicks, systemTicks, idleTicks;
  // since at least kernel 2.6 : iowait: time waiting for I/O to complete
  // irq: time  servicing interrupts; softirq: time servicing softirqs
  uint64_t      iowTicks = 0, irqTicks = 0, sirqTicks= 0;
  // steal (since kernel 2.6.11): time spent in other OS when running in a virtualized environment
  uint64_t      stealTicks = 0;
  // guest (since kernel 2.6.24): time spent running a virtual CPU for guest OS under the
  // control of the Linux kernel
  uint64_t      guestNiceTicks = 0;
  int           logical_cpu = -1;
  const int     required_tickinfo_count = (which_logical_cpu == -1) ? 4 : 5;
  int           n;

  memset(pticks, 0, sizeof(CPUPerfTicks));

  if ((fh = os::fopen("/proc/stat", "r")) == nullptr) {
    return false;
  }

  if (which_logical_cpu == -1) {
    n = fscanf(fh, "cpu " UINT64_FORMAT " " UINT64_FORMAT " " UINT64_FORMAT " "
            UINT64_FORMAT " " UINT64_FORMAT " " UINT64_FORMAT " " UINT64_FORMAT " "
            UINT64_FORMAT " " UINT64_FORMAT " ",
            &userTicks, &niceTicks, &systemTicks, &idleTicks,
            &iowTicks, &irqTicks, &sirqTicks,
            &stealTicks, &guestNiceTicks);
  } else {
    // Move to next line
    next_line(fh);

    // find the line for requested cpu faster to just iterate linefeeds?
    for (int i = 0; i < which_logical_cpu; i++) {
      next_line(fh);
    }

    n = fscanf(fh, "cpu%u " UINT64_FORMAT " " UINT64_FORMAT " " UINT64_FORMAT " "
               UINT64_FORMAT " " UINT64_FORMAT " " UINT64_FORMAT " " UINT64_FORMAT " "
               UINT64_FORMAT " " UINT64_FORMAT " ",
               &logical_cpu, &userTicks, &niceTicks,
               &systemTicks, &idleTicks, &iowTicks, &irqTicks, &sirqTicks,
               &stealTicks, &guestNiceTicks);
  }

  fclose(fh);
  if (n < required_tickinfo_count || logical_cpu != which_logical_cpu) {
    return false;
  }
  pticks->used       = userTicks + niceTicks;
  pticks->usedKernel = systemTicks + irqTicks + sirqTicks;
  pticks->total      = userTicks + niceTicks + systemTicks + idleTicks +
                       iowTicks + irqTicks + sirqTicks + stealTicks + guestNiceTicks;

  if (n > required_tickinfo_count + 3) {
    pticks->steal = stealTicks;
    pticks->has_steal_ticks = true;
  } else {
    pticks->steal = 0;
    pticks->has_steal_ticks = false;
  }

  return true;
}

#ifndef SYS_gettid
// i386: 224, ia64: 1105, amd64: 186, sparc: 143
  #ifdef __ia64__
    #define SYS_gettid 1105
  #else
    #ifdef __i386__
      #define SYS_gettid 224
    #else
      #ifdef __amd64__
        #define SYS_gettid 186
      #else
        #ifdef __sparc__
          #define SYS_gettid 143
        #else
          #error define gettid for the arch
        #endif
      #endif
    #endif
  #endif
#endif


// pid_t gettid()
//
// Returns the kernel thread id of the currently running thread. Kernel
// thread id is used to access /proc.
pid_t os::Linux::gettid() {
  long rslt = syscall(SYS_gettid);
  assert(rslt != -1, "must be."); // old linuxthreads implementation?
  return (pid_t)rslt;
}

// Returns the amount of swap currently configured, in bytes.
// This can change at any time.
julong os::Linux::host_swap() {
  struct sysinfo si;
  sysinfo(&si);
  return (julong)si.totalswap;
}

// Most versions of linux have a bug where the number of processors are
// determined by looking at the /proc file system.  In a chroot environment,
// the system call returns 1.
static bool unsafe_chroot_detected = false;
static const char *unstable_chroot_error = "/proc file system not found.\n"
                     "Java may be unstable running multithreaded in a chroot "
                     "environment on Linux when /proc filesystem is not mounted.";

void os::Linux::initialize_system_info() {
  set_processor_count((int)sysconf(_SC_NPROCESSORS_CONF));
  if (processor_count() == 1) {
    pid_t pid = os::Linux::gettid();
    char fname[32];
    jio_snprintf(fname, sizeof(fname), "/proc/%d", pid);
    FILE *fp = os::fopen(fname, "r");
    if (fp == nullptr) {
      unsafe_chroot_detected = true;
    } else {
      fclose(fp);
    }
  }
  _physical_memory = (julong)sysconf(_SC_PHYS_PAGES) * (julong)sysconf(_SC_PAGESIZE);
  assert(processor_count() > 0, "linux error");
}

void os::init_system_properties_values() {
  // The next steps are taken in the product version:
  //
  // Obtain the JAVA_HOME value from the location of libjvm.so.
  // This library should be located at:
  // <JAVA_HOME>/lib/{client|server}/libjvm.so.
  //
  // If "/jre/lib/" appears at the right place in the path, then we
  // assume libjvm.so is installed in a JDK and we use this path.
  //
  // Otherwise exit with message: "Could not create the Java virtual machine."
  //
  // The following extra steps are taken in the debugging version:
  //
  // If "/jre/lib/" does NOT appear at the right place in the path
  // instead of exit check for $JAVA_HOME environment variable.
  //
  // If it is defined and we are able to locate $JAVA_HOME/jre/lib/<arch>,
  // then we append a fake suffix "hotspot/libjvm.so" to this path so
  // it looks like libjvm.so is installed there
  // <JAVA_HOME>/jre/lib/<arch>/hotspot/libjvm.so.
  //
  // Otherwise exit.
  //
  // Important note: if the location of libjvm.so changes this
  // code needs to be changed accordingly.

  // See ld(1):
  //      The linker uses the following search paths to locate required
  //      shared libraries:
  //        1: ...
  //        ...
  //        7: The default directories, normally /lib and /usr/lib.
#ifndef OVERRIDE_LIBPATH
  #if defined(_LP64)
    #define DEFAULT_LIBPATH "/usr/lib64:/lib64:/lib:/usr/lib"
  #else
    #define DEFAULT_LIBPATH "/lib:/usr/lib"
  #endif
#else
  #define DEFAULT_LIBPATH OVERRIDE_LIBPATH
#endif

// Base path of extensions installed on the system.
#define SYS_EXT_DIR     "/usr/java/packages"
#define EXTENSIONS_DIR  "/lib/ext"

  // Buffer that fits several snprintfs.
  // Note that the space for the colon and the trailing null are provided
  // by the nulls included by the sizeof operator.
  const size_t bufsize =
    MAX2((size_t)MAXPATHLEN,  // For dll_dir & friends.
         (size_t)MAXPATHLEN + sizeof(EXTENSIONS_DIR) + sizeof(SYS_EXT_DIR) + sizeof(EXTENSIONS_DIR)); // extensions dir
  char *buf = NEW_C_HEAP_ARRAY(char, bufsize, mtInternal);

  // sysclasspath, java_home, dll_dir
  {
    char *pslash;
    os::jvm_path(buf, bufsize);

    // Found the full path to libjvm.so.
    // Now cut the path to <java_home>/jre if we can.
    pslash = strrchr(buf, '/');
    if (pslash != nullptr) {
      *pslash = '\0';            // Get rid of /libjvm.so.
    }
    pslash = strrchr(buf, '/');
    if (pslash != nullptr) {
      *pslash = '\0';            // Get rid of /{client|server|hotspot}.
    }
    Arguments::set_dll_dir(buf);

    if (pslash != nullptr) {
      pslash = strrchr(buf, '/');
      if (pslash != nullptr) {
        *pslash = '\0';        // Get rid of /lib.
      }
    }
    Arguments::set_java_home(buf);
    if (!set_boot_path('/', ':')) {
      vm_exit_during_initialization("Failed setting boot class path.", nullptr);
    }
  }

  // Where to look for native libraries.
  //
  // Note: Due to a legacy implementation, most of the library path
  // is set in the launcher. This was to accommodate linking restrictions
  // on legacy Linux implementations (which are no longer supported).
  // Eventually, all the library path setting will be done here.
  //
  // However, to prevent the proliferation of improperly built native
  // libraries, the new path component /usr/java/packages is added here.
  // Eventually, all the library path setting will be done here.
  {
    // Get the user setting of LD_LIBRARY_PATH, and prepended it. It
    // should always exist (until the legacy problem cited above is
    // addressed).
    const char *v = ::getenv("LD_LIBRARY_PATH");
    const char *v_colon = ":";
    if (v == nullptr) { v = ""; v_colon = ""; }
    // That's +1 for the colon and +1 for the trailing '\0'.
    size_t pathsize = strlen(v) + 1 + sizeof(SYS_EXT_DIR) + sizeof("/lib/") + sizeof(DEFAULT_LIBPATH) + 1;
    char *ld_library_path = NEW_C_HEAP_ARRAY(char, pathsize, mtInternal);
    os::snprintf_checked(ld_library_path, pathsize, "%s%s" SYS_EXT_DIR "/lib:" DEFAULT_LIBPATH, v, v_colon);
    Arguments::set_library_path(ld_library_path);
    FREE_C_HEAP_ARRAY(char, ld_library_path);
  }

  // Extensions directories.
  os::snprintf_checked(buf, bufsize, "%s" EXTENSIONS_DIR ":" SYS_EXT_DIR EXTENSIONS_DIR, Arguments::get_java_home());
  Arguments::set_ext_dirs(buf);

  FREE_C_HEAP_ARRAY(char, buf);

#undef DEFAULT_LIBPATH
#undef SYS_EXT_DIR
#undef EXTENSIONS_DIR
}

////////////////////////////////////////////////////////////////////////////////
// breakpoint support

void os::breakpoint() {
  BREAKPOINT;
}

extern "C" void breakpoint() {
  // use debugger to set breakpoint here
}

//////////////////////////////////////////////////////////////////////////////
// detecting pthread library

void os::Linux::libpthread_init() {
  // Save glibc and pthread version strings.
#if !defined(_CS_GNU_LIBC_VERSION) || \
    !defined(_CS_GNU_LIBPTHREAD_VERSION)
  #error "glibc too old (< 2.3.2)"
#endif

#ifdef MUSL_LIBC
  // confstr() from musl libc returns EINVAL for
  // _CS_GNU_LIBC_VERSION and _CS_GNU_LIBPTHREAD_VERSION
  os::Linux::set_libc_version("musl - unknown");
  os::Linux::set_libpthread_version("musl - unknown");
#else
  size_t n = confstr(_CS_GNU_LIBC_VERSION, nullptr, 0);
  assert(n > 0, "cannot retrieve glibc version");
  char *str = (char *)malloc(n, mtInternal);
  confstr(_CS_GNU_LIBC_VERSION, str, n);
  os::Linux::set_libc_version(str);

  n = confstr(_CS_GNU_LIBPTHREAD_VERSION, nullptr, 0);
  assert(n > 0, "cannot retrieve pthread version");
  str = (char *)malloc(n, mtInternal);
  confstr(_CS_GNU_LIBPTHREAD_VERSION, str, n);
  os::Linux::set_libpthread_version(str);
#endif
}

/////////////////////////////////////////////////////////////////////////////
// thread stack expansion

// os::Linux::manually_expand_stack() takes care of expanding the thread
// stack. Note that this is normally not needed: pthread stacks allocate
// thread stack using mmap() without MAP_NORESERVE, so the stack is already
// committed. Therefore it is not necessary to expand the stack manually.
//
// Manually expanding the stack was historically needed on LinuxThreads
// thread stacks, which were allocated with mmap(MAP_GROWSDOWN). Nowadays
// it is kept to deal with very rare corner cases:
//
// For one, user may run the VM on an own implementation of threads
// whose stacks are - like the old LinuxThreads - implemented using
// mmap(MAP_GROWSDOWN).
//
// Also, this coding may be needed if the VM is running on the primordial
// thread. Normally we avoid running on the primordial thread; however,
// user may still invoke the VM on the primordial thread.
//
// The following historical comment describes the details about running
// on a thread stack allocated with mmap(MAP_GROWSDOWN):


// Force Linux kernel to expand current thread stack. If "bottom" is close
// to the stack guard, caller should block all signals.
//
// MAP_GROWSDOWN:
//   A special mmap() flag that is used to implement thread stacks. It tells
//   kernel that the memory region should extend downwards when needed. This
//   allows early versions of LinuxThreads to only mmap the first few pages
//   when creating a new thread. Linux kernel will automatically expand thread
//   stack as needed (on page faults).
//
//   However, because the memory region of a MAP_GROWSDOWN stack can grow on
//   demand, if a page fault happens outside an already mapped MAP_GROWSDOWN
//   region, it's hard to tell if the fault is due to a legitimate stack
//   access or because of reading/writing non-exist memory (e.g. buffer
//   overrun). As a rule, if the fault happens below current stack pointer,
//   Linux kernel does not expand stack, instead a SIGSEGV is sent to the
//   application (see Linux kernel fault.c).
//
//   This Linux feature can cause SIGSEGV when VM bangs thread stack for
//   stack overflow detection.
//
//   Newer version of LinuxThreads (since glibc-2.2, or, RH-7.x) and NPTL do
//   not use MAP_GROWSDOWN.
//
// To get around the problem and allow stack banging on Linux, we need to
// manually expand thread stack after receiving the SIGSEGV.
//
// There are two ways to expand thread stack to address "bottom", we used
// both of them in JVM before 1.5:
//   1. adjust stack pointer first so that it is below "bottom", and then
//      touch "bottom"
//   2. mmap() the page in question
//
// Now alternate signal stack is gone, it's harder to use 2. For instance,
// if current sp is already near the lower end of page 101, and we need to
// call mmap() to map page 100, it is possible that part of the mmap() frame
// will be placed in page 100. When page 100 is mapped, it is zero-filled.
// That will destroy the mmap() frame and cause VM to crash.
//
// The following code works by adjusting sp first, then accessing the "bottom"
// page to force a page fault. Linux kernel will then automatically expand the
// stack mapping.
//
// _expand_stack_to() assumes its frame size is less than page size, which
// should always be true if the function is not inlined.

static void NOINLINE _expand_stack_to(address bottom) {
  address sp;
  size_t size;
  volatile char *p;

  // Adjust bottom to point to the largest address within the same page, it
  // gives us a one-page buffer if alloca() allocates slightly more memory.
  bottom = (address)align_down((uintptr_t)bottom, os::vm_page_size());
  bottom += os::vm_page_size() - 1;

  // sp might be slightly above current stack pointer; if that's the case, we
  // will alloca() a little more space than necessary, which is OK. Don't use
  // os::current_stack_pointer(), as its result can be slightly below current
  // stack pointer, causing us to not alloca enough to reach "bottom".
  sp = (address)&sp;

  if (sp > bottom) {
    size = sp - bottom;
    p = (volatile char *)alloca(size);
    assert(p != nullptr && p <= (volatile char *)bottom, "alloca problem?");
    p[0] = '\0';
  }
}

void os::Linux::expand_stack_to(address bottom) {
  _expand_stack_to(bottom);
}

bool os::Linux::manually_expand_stack(JavaThread * t, address addr) {
  assert(t!=nullptr, "just checking");
  assert(t->osthread()->expanding_stack(), "expand should be set");

  if (t->is_in_usable_stack(addr)) {
    sigset_t mask_all, old_sigset;
    sigfillset(&mask_all);
    pthread_sigmask(SIG_SETMASK, &mask_all, &old_sigset);
    _expand_stack_to(addr);
    pthread_sigmask(SIG_SETMASK, &old_sigset, nullptr);
    return true;
  }
  return false;
}

//////////////////////////////////////////////////////////////////////////////
// create new thread

// Thread start routine for all newly created threads
static void *thread_native_entry(Thread *thread) {

  thread->record_stack_base_and_size();

#ifndef __GLIBC__
  // Try to randomize the cache line index of hot stack frames.
  // This helps when threads of the same stack traces evict each other's
  // cache lines. The threads can be either from the same JVM instance, or
  // from different JVM instances. The benefit is especially true for
  // processors with hyperthreading technology.
  // This code is not needed anymore in glibc because it has MULTI_PAGE_ALIASING
  // and we did not see any degradation in performance without `alloca()`.
  static int counter = 0;
  int pid = os::current_process_id();
  int random = ((pid ^ counter++) & 7) * 128;
  void *stackmem = alloca(random != 0 ? random : 1); // ensure we allocate > 0
  // Ensure the alloca result is used in a way that prevents the compiler from eliding it.
  *(char *)stackmem = 1;
#endif

  thread->initialize_thread_current();

  OSThread* osthread = thread->osthread();
  Monitor* sync = osthread->startThread_lock();

  osthread->set_thread_id(checked_cast<OSThread::thread_id_t>(os::current_thread_id()));

  if (UseNUMA) {
    int lgrp_id = os::numa_get_group_id();
    if (lgrp_id != -1) {
      thread->set_lgrp_id(lgrp_id);
    }
  }
  // initialize signal mask for this thread
  PosixSignals::hotspot_sigmask(thread);

  // initialize floating point control register
  os::Linux::init_thread_fpu_state();

  // handshaking with parent thread
  {
    MutexLocker ml(sync, Mutex::_no_safepoint_check_flag);

    // notify parent thread
    osthread->set_state(INITIALIZED);
    sync->notify_all();

    // wait until os::start_thread()
    while (osthread->get_state() == INITIALIZED) {
      sync->wait_without_safepoint_check();
    }
  }

  log_info(os, thread)("Thread is alive (tid: " UINTX_FORMAT ", pthread id: " UINTX_FORMAT ").",
    os::current_thread_id(), (uintx) pthread_self());

  assert(osthread->pthread_id() != 0, "pthread_id was not set as expected");

  if (DelayThreadStartALot) {
    os::naked_short_sleep(100);
  }

  // call one more level start routine
  thread->call_run();

  // Note: at this point the thread object may already have deleted itself.
  // Prevent dereferencing it from here on out.
  thread = nullptr;

  log_info(os, thread)("Thread finished (tid: " UINTX_FORMAT ", pthread id: " UINTX_FORMAT ").",
    os::current_thread_id(), (uintx) pthread_self());

  return 0;
}

// On Linux, glibc places static TLS blocks (for __thread variables) on
// the thread stack. This decreases the stack size actually available
// to threads.
//
// For large static TLS sizes, this may cause threads to malfunction due
// to insufficient stack space. This is a well-known issue in glibc:
// http://sourceware.org/bugzilla/show_bug.cgi?id=11787.
//
// As a workaround, we call a private but assumed-stable glibc function,
// __pthread_get_minstack() to obtain the minstack size and derive the
// static TLS size from it. We then increase the user requested stack
// size by this TLS size. The same function is used to determine whether
// adjustStackSizeForGuardPages() needs to be true.
//
// Due to compatibility concerns, this size adjustment is opt-in and
// controlled via AdjustStackSizeForTLS.
typedef size_t (*GetMinStack)(const pthread_attr_t *attr);

GetMinStack _get_minstack_func = nullptr;  // Initialized via os::init_2()

// Returns the size of the static TLS area glibc puts on thread stacks.
// The value is cached on first use, which occurs when the first thread
// is created during VM initialization.
static size_t get_static_tls_area_size(const pthread_attr_t *attr) {
  size_t tls_size = 0;
  if (_get_minstack_func != nullptr) {
    // Obtain the pthread minstack size by calling __pthread_get_minstack.
    size_t minstack_size = _get_minstack_func(attr);

    // Remove non-TLS area size included in minstack size returned
    // by __pthread_get_minstack() to get the static TLS size.
    // If adjustStackSizeForGuardPages() is true, minstack size includes
    // guard_size. Otherwise guard_size is automatically added
    // to the stack size by pthread_create and is no longer included
    // in minstack size. In both cases, the guard_size is taken into
    // account, so there is no need to adjust the result for that.
    //
    // Although __pthread_get_minstack() is a private glibc function,
    // it is expected to have a stable behavior across future glibc
    // versions while glibc still allocates the static TLS blocks off
    // the stack. Following is glibc 2.28 __pthread_get_minstack():
    //
    // size_t
    // __pthread_get_minstack (const pthread_attr_t *attr)
    // {
    //   return GLRO(dl_pagesize) + __static_tls_size + PTHREAD_STACK_MIN;
    // }
    //
    //
    // The following 'minstack_size > os::vm_page_size() + PTHREAD_STACK_MIN'
    // if check is done for precaution.
    if (minstack_size > os::vm_page_size() + PTHREAD_STACK_MIN) {
      tls_size = minstack_size - os::vm_page_size() - PTHREAD_STACK_MIN;
    }
  }

  log_info(os, thread)("Stack size adjustment for TLS is " SIZE_FORMAT,
                       tls_size);
  return tls_size;
}

// In glibc versions prior to 2.27 the guard size mechanism
// was not implemented properly. The POSIX standard requires adding
// the size of the guard pages to the stack size, instead glibc
// took the space out of 'stacksize'. Thus we need to adapt the requested
// stack_size by the size of the guard pages to mimic proper behaviour.
// The fix in glibc 2.27 has now been backported to numerous earlier
// glibc versions so we need to do a dynamic runtime check.
static bool _adjustStackSizeForGuardPages = true;
bool os::Linux::adjustStackSizeForGuardPages() {
  return _adjustStackSizeForGuardPages;
}

#ifdef __GLIBC__
static void init_adjust_stacksize_for_guard_pages() {
  assert(_get_minstack_func == nullptr, "initialization error");
  _get_minstack_func =(GetMinStack)dlsym(RTLD_DEFAULT, "__pthread_get_minstack");
  log_info(os, thread)("Lookup of __pthread_get_minstack %s",
                       _get_minstack_func == nullptr ? "failed" : "succeeded");

  if (_get_minstack_func != nullptr) {
    pthread_attr_t attr;
    pthread_attr_init(&attr);
    size_t min_stack = _get_minstack_func(&attr);
    size_t guard = 16 * K; // Actual value doesn't matter as it is not examined
    pthread_attr_setguardsize(&attr, guard);
    size_t min_stack2 = _get_minstack_func(&attr);
    pthread_attr_destroy(&attr);
    // If the minimum stack size changed when we added the guard page space
    // then we need to perform the adjustment.
    _adjustStackSizeForGuardPages = (min_stack2 != min_stack);
    log_info(os)("Glibc stack size guard page adjustment is %sneeded",
                 _adjustStackSizeForGuardPages ? "" : "not ");
  }
}
#endif // GLIBC

bool os::create_thread(Thread* thread, ThreadType thr_type,
                       size_t req_stack_size) {
  assert(thread->osthread() == nullptr, "caller responsible");

  // Allocate the OSThread object
  OSThread* osthread = new (std::nothrow) OSThread();
  if (osthread == nullptr) {
    return false;
  }

  // set the correct thread state
  osthread->set_thread_type(thr_type);

  // Initial state is ALLOCATED but not INITIALIZED
  osthread->set_state(ALLOCATED);

  thread->set_osthread(osthread);

  // init thread attributes
  pthread_attr_t attr;
  int rslt = pthread_attr_init(&attr);
  if (rslt != 0) {
    thread->set_osthread(nullptr);
    delete osthread;
    return false;
  }
  pthread_attr_setdetachstate(&attr, PTHREAD_CREATE_DETACHED);

  // Calculate stack size if it's not specified by caller.
  size_t stack_size = os::Posix::get_initial_stack_size(thr_type, req_stack_size);
  size_t guard_size = os::Linux::default_guard_size(thr_type);

  // Configure glibc guard page. Must happen before calling
  // get_static_tls_area_size(), which uses the guard_size.
  pthread_attr_setguardsize(&attr, guard_size);

  // Apply stack size adjustments if needed. However, be careful not to end up
  // with a size of zero due to overflow. Don't add the adjustment in that case.
  size_t stack_adjust_size = 0;
  if (AdjustStackSizeForTLS) {
    // Adjust the stack_size for on-stack TLS - see get_static_tls_area_size().
    stack_adjust_size += get_static_tls_area_size(&attr);
  } else if (os::Linux::adjustStackSizeForGuardPages()) {
    stack_adjust_size += guard_size;
  }

  stack_adjust_size = align_up(stack_adjust_size, os::vm_page_size());
  if (stack_size <= SIZE_MAX - stack_adjust_size) {
    stack_size += stack_adjust_size;
  }
  assert(is_aligned(stack_size, os::vm_page_size()), "stack_size not aligned");

  if (THPStackMitigation) {
    // In addition to the glibc guard page that prevents inter-thread-stack hugepage
    // coalescing (see comment in os::Linux::default_guard_size()), we also make
    // sure the stack size itself is not huge-page-size aligned; that makes it much
    // more likely for thread stack boundaries to be unaligned as well and hence
    // protects thread stacks from being targeted by khugepaged.
    if (HugePages::thp_pagesize() > 0 &&
        is_aligned(stack_size, HugePages::thp_pagesize())) {
      stack_size += os::vm_page_size();
    }
  }

  int status = pthread_attr_setstacksize(&attr, stack_size);
  if (status != 0) {
    // pthread_attr_setstacksize() function can fail
    // if the stack size exceeds a system-imposed limit.
    assert_status(status == EINVAL, status, "pthread_attr_setstacksize");
    log_warning(os, thread)("The %sthread stack size specified is invalid: " SIZE_FORMAT "k",
                            (thr_type == compiler_thread) ? "compiler " : ((thr_type == java_thread) ? "" : "VM "),
                            stack_size / K);
    thread->set_osthread(nullptr);
    delete osthread;
    pthread_attr_destroy(&attr);
    return false;
  }

  ThreadState state;

  {
    ResourceMark rm;
    pthread_t tid;
    int ret = 0;
    int limit = 3;
    do {
      ret = pthread_create(&tid, &attr, (void* (*)(void*)) thread_native_entry, thread);
    } while (ret == EAGAIN && limit-- > 0);

    char buf[64];
    if (ret == 0) {
      log_info(os, thread)("Thread \"%s\" started (pthread id: " UINTX_FORMAT ", attributes: %s). ",
                           thread->name(), (uintx) tid, os::Posix::describe_pthread_attr(buf, sizeof(buf), &attr));

      // Print current timer slack if override is enabled and timer slack value is available.
      // Avoid calling prctl otherwise for extra safety.
      if (TimerSlack >= 0) {
        int slack = prctl(PR_GET_TIMERSLACK);
        if (slack >= 0) {
          log_info(os, thread)("Thread \"%s\" (pthread id: " UINTX_FORMAT ") timer slack: %dns",
                               thread->name(), (uintx) tid, slack);
        }
      }
    } else {
      log_warning(os, thread)("Failed to start thread \"%s\" - pthread_create failed (%s) for attributes: %s.",
                              thread->name(), os::errno_name(ret), os::Posix::describe_pthread_attr(buf, sizeof(buf), &attr));
      // Log some OS information which might explain why creating the thread failed.
      log_info(os, thread)("Number of threads approx. running in the VM: %d", Threads::number_of_threads());
      LogStream st(Log(os, thread)::info());
      os::Posix::print_rlimit_info(&st);
      os::print_memory_info(&st);
      os::Linux::print_proc_sys_info(&st);
      os::Linux::print_container_info(&st);
    }

    pthread_attr_destroy(&attr);

    if (ret != 0) {
      // Need to clean up stuff we've allocated so far
      thread->set_osthread(nullptr);
      delete osthread;
      return false;
    }

    // Store pthread info into the OSThread
    osthread->set_pthread_id(tid);

    // Wait until child thread is either initialized or aborted
    {
      Monitor* sync_with_child = osthread->startThread_lock();
      MutexLocker ml(sync_with_child, Mutex::_no_safepoint_check_flag);
      while ((state = osthread->get_state()) == ALLOCATED) {
        sync_with_child->wait_without_safepoint_check();
      }
    }
  }

  // The thread is returned suspended (in state INITIALIZED),
  // and is started higher up in the call chain
  assert(state == INITIALIZED, "race condition");
  return true;
}

/////////////////////////////////////////////////////////////////////////////
// attach existing thread

// bootstrap the main thread
bool os::create_main_thread(JavaThread* thread) {
  assert(os::Linux::_main_thread == pthread_self(), "should be called inside main thread");
  return create_attached_thread(thread);
}

bool os::create_attached_thread(JavaThread* thread) {
#ifdef ASSERT
  thread->verify_not_published();
#endif

  // Allocate the OSThread object
  OSThread* osthread = new (std::nothrow) OSThread();

  if (osthread == nullptr) {
    return false;
  }

  // Store pthread info into the OSThread
  osthread->set_thread_id(os::Linux::gettid());
  osthread->set_pthread_id(::pthread_self());

  // initialize floating point control register
  os::Linux::init_thread_fpu_state();

  // Initial thread state is RUNNABLE
  osthread->set_state(RUNNABLE);

  thread->set_osthread(osthread);

  if (UseNUMA) {
    int lgrp_id = os::numa_get_group_id();
    if (lgrp_id != -1) {
      thread->set_lgrp_id(lgrp_id);
    }
  }

  if (os::is_primordial_thread()) {
    // If current thread is primordial thread, its stack is mapped on demand,
    // see notes about MAP_GROWSDOWN. Here we try to force kernel to map
    // the entire stack region to avoid SEGV in stack banging.
    // It is also useful to get around the heap-stack-gap problem on SuSE
    // kernel (see 4821821 for details). We first expand stack to the top
    // of yellow zone, then enable stack yellow zone (order is significant,
    // enabling yellow zone first will crash JVM on SuSE Linux), so there
    // is no gap between the last two virtual memory regions.

    StackOverflow* overflow_state = thread->stack_overflow_state();
    address addr = overflow_state->stack_reserved_zone_base();
    assert(addr != nullptr, "initialization problem?");
    assert(overflow_state->stack_available(addr) > 0, "stack guard should not be enabled");

    osthread->set_expanding_stack();
    os::Linux::manually_expand_stack(thread, addr);
    osthread->clear_expanding_stack();
  }

  // initialize signal mask for this thread
  // and save the caller's signal mask
  PosixSignals::hotspot_sigmask(thread);

  log_info(os, thread)("Thread attached (tid: " UINTX_FORMAT ", pthread id: " UINTX_FORMAT
                       ", stack: " PTR_FORMAT " - " PTR_FORMAT " (" SIZE_FORMAT "K) ).",
                       os::current_thread_id(), (uintx) pthread_self(),
                       p2i(thread->stack_base()), p2i(thread->stack_end()), thread->stack_size() / K);

  return true;
}

void os::pd_start_thread(Thread* thread) {
  OSThread * osthread = thread->osthread();
  assert(osthread->get_state() != INITIALIZED, "just checking");
  Monitor* sync_with_child = osthread->startThread_lock();
  MutexLocker ml(sync_with_child, Mutex::_no_safepoint_check_flag);
  sync_with_child->notify();
}

// Free Linux resources related to the OSThread
void os::free_thread(OSThread* osthread) {
  assert(osthread != nullptr, "osthread not set");

  // We are told to free resources of the argument thread,
  // but we can only really operate on the current thread.
  assert(Thread::current()->osthread() == osthread,
         "os::free_thread but not current thread");

#ifdef ASSERT
  sigset_t current;
  sigemptyset(&current);
  pthread_sigmask(SIG_SETMASK, nullptr, &current);
  assert(!sigismember(&current, PosixSignals::SR_signum), "SR signal should not be blocked!");
#endif

  // Restore caller's signal mask
  sigset_t sigmask = osthread->caller_sigmask();
  pthread_sigmask(SIG_SETMASK, &sigmask, nullptr);

  delete osthread;
}

//////////////////////////////////////////////////////////////////////////////
// primordial thread

// Check if current thread is the primordial thread, similar to Solaris thr_main.
bool os::is_primordial_thread(void) {
  if (suppress_primordial_thread_resolution) {
    return false;
  }
  char dummy;
  // If called before init complete, thread stack bottom will be null.
  // Can be called if fatal error occurs before initialization.
  if (os::Linux::initial_thread_stack_bottom() == nullptr) return false;
  assert(os::Linux::initial_thread_stack_bottom() != nullptr &&
         os::Linux::initial_thread_stack_size()   != 0,
         "os::init did not locate primordial thread's stack region");
  if ((address)&dummy >= os::Linux::initial_thread_stack_bottom() &&
      (address)&dummy < os::Linux::initial_thread_stack_bottom() +
                        os::Linux::initial_thread_stack_size()) {
    return true;
  } else {
    return false;
  }
}

// Find the virtual memory area that contains addr
static bool find_vma(address addr, address* vma_low, address* vma_high) {
  FILE *fp = os::fopen("/proc/self/maps", "r");
  if (fp) {
    address low, high;
    while (!feof(fp)) {
      if (fscanf(fp, "%p-%p", &low, &high) == 2) {
        if (low <= addr && addr < high) {
          if (vma_low)  *vma_low  = low;
          if (vma_high) *vma_high = high;
          fclose(fp);
          return true;
        }
      }
      for (;;) {
        int ch = fgetc(fp);
        if (ch == EOF || ch == (int)'\n') break;
      }
    }
    fclose(fp);
  }
  return false;
}

// Locate primordial thread stack. This special handling of primordial thread stack
// is needed because pthread_getattr_np() on most (all?) Linux distros returns
// bogus value for the primordial process thread. While the launcher has created
// the VM in a new thread since JDK 6, we still have to allow for the use of the
// JNI invocation API from a primordial thread.
void os::Linux::capture_initial_stack(size_t max_size) {

  // max_size is either 0 (which means accept OS default for thread stacks) or
  // a user-specified value known to be at least the minimum needed. If we
  // are actually on the primordial thread we can make it appear that we have a
  // smaller max_size stack by inserting the guard pages at that location. But we
  // cannot do anything to emulate a larger stack than what has been provided by
  // the OS or threading library. In fact if we try to use a stack greater than
  // what is set by rlimit then we will crash the hosting process.

  // Maximum stack size is the easy part, get it from RLIMIT_STACK.
  // If this is "unlimited" then it will be a huge value.
  struct rlimit rlim;
  getrlimit(RLIMIT_STACK, &rlim);
  size_t stack_size = rlim.rlim_cur;

  // 6308388: a bug in ld.so will relocate its own .data section to the
  //   lower end of primordial stack; reduce ulimit -s value a little bit
  //   so we won't install guard page on ld.so's data section.
  //   But ensure we don't underflow the stack size - allow 1 page spare
  if (stack_size >= 3 * os::vm_page_size()) {
    stack_size -= 2 * os::vm_page_size();
  }

  // Try to figure out where the stack base (top) is. This is harder.
  //
  // When an application is started, glibc saves the initial stack pointer in
  // a global variable "__libc_stack_end", which is then used by system
  // libraries. __libc_stack_end should be pretty close to stack top. The
  // variable is available since the very early days. However, because it is
  // a private interface, it could disappear in the future.
  //
  // Linux kernel saves start_stack information in /proc/<pid>/stat. Similar
  // to __libc_stack_end, it is very close to stack top, but isn't the real
  // stack top. Note that /proc may not exist if VM is running as a chroot
  // program, so reading /proc/<pid>/stat could fail. Also the contents of
  // /proc/<pid>/stat could change in the future (though unlikely).
  //
  // We try __libc_stack_end first. If that doesn't work, look for
  // /proc/<pid>/stat. If neither of them works, we use current stack pointer
  // as a hint, which should work well in most cases.

  uintptr_t stack_start;

  // try __libc_stack_end first
  uintptr_t *p = (uintptr_t *)dlsym(RTLD_DEFAULT, "__libc_stack_end");
  if (p && *p) {
    stack_start = *p;
  } else {
    // see if we can get the start_stack field from /proc/self/stat
    FILE *fp;
    int pid;
    char state;
    int ppid;
    int pgrp;
    int session;
    int nr;
    int tpgrp;
    unsigned long flags;
    unsigned long minflt;
    unsigned long cminflt;
    unsigned long majflt;
    unsigned long cmajflt;
    unsigned long utime;
    unsigned long stime;
    long cutime;
    long cstime;
    long prio;
    long nice;
    long junk;
    long it_real;
    uintptr_t start;
    uintptr_t vsize;
    intptr_t rss;
    uintptr_t rsslim;
    uintptr_t scodes;
    uintptr_t ecode;
    int i;

    // Figure what the primordial thread stack base is. Code is inspired
    // by email from Hans Boehm. /proc/self/stat begins with current pid,
    // followed by command name surrounded by parentheses, state, etc.
    char stat[2048];
    size_t statlen;

    fp = os::fopen("/proc/self/stat", "r");
    if (fp) {
      statlen = fread(stat, 1, 2047, fp);
      stat[statlen] = '\0';
      fclose(fp);

      // Skip pid and the command string. Note that we could be dealing with
      // weird command names, e.g. user could decide to rename java launcher
      // to "java 1.4.2 :)", then the stat file would look like
      //                1234 (java 1.4.2 :)) R ... ...
      // We don't really need to know the command string, just find the last
      // occurrence of ")" and then start parsing from there. See bug 4726580.
      char * s = strrchr(stat, ')');

      i = 0;
      if (s) {
        // Skip blank chars
        do { s++; } while (s && isspace(*s));

#define _UFM UINTX_FORMAT
#define _DFM INTX_FORMAT

        //                                     1   1   1   1   1   1   1   1   1   1   2   2    2    2    2    2    2    2    2
        //              3  4  5  6  7  8   9   0   1   2   3   4   5   6   7   8   9   0   1    2    3    4    5    6    7    8
        i = sscanf(s, "%c %d %d %d %d %d %lu %lu %lu %lu %lu %lu %lu %ld %ld %ld %ld %ld %ld " _UFM _UFM _DFM _UFM _UFM _UFM _UFM,
                   &state,          // 3  %c
                   &ppid,           // 4  %d
                   &pgrp,           // 5  %d
                   &session,        // 6  %d
                   &nr,             // 7  %d
                   &tpgrp,          // 8  %d
                   &flags,          // 9  %lu
                   &minflt,         // 10 %lu
                   &cminflt,        // 11 %lu
                   &majflt,         // 12 %lu
                   &cmajflt,        // 13 %lu
                   &utime,          // 14 %lu
                   &stime,          // 15 %lu
                   &cutime,         // 16 %ld
                   &cstime,         // 17 %ld
                   &prio,           // 18 %ld
                   &nice,           // 19 %ld
                   &junk,           // 20 %ld
                   &it_real,        // 21 %ld
                   &start,          // 22 UINTX_FORMAT
                   &vsize,          // 23 UINTX_FORMAT
                   &rss,            // 24 INTX_FORMAT
                   &rsslim,         // 25 UINTX_FORMAT
                   &scodes,         // 26 UINTX_FORMAT
                   &ecode,          // 27 UINTX_FORMAT
                   &stack_start);   // 28 UINTX_FORMAT
      }

#undef _UFM
#undef _DFM

      if (i != 28 - 2) {
        assert(false, "Bad conversion from /proc/self/stat");
        // product mode - assume we are the primordial thread, good luck in the
        // embedded case.
        warning("Can't detect primordial thread stack location - bad conversion");
        stack_start = (uintptr_t) &rlim;
      }
    } else {
      // For some reason we can't open /proc/self/stat (for example, running on
      // FreeBSD with a Linux emulator, or inside chroot), this should work for
      // most cases, so don't abort:
      warning("Can't detect primordial thread stack location - no /proc/self/stat");
      stack_start = (uintptr_t) &rlim;
    }
  }

  // Now we have a pointer (stack_start) very close to the stack top, the
  // next thing to do is to figure out the exact location of stack top. We
  // can find out the virtual memory area that contains stack_start by
  // reading /proc/self/maps, it should be the last vma in /proc/self/maps,
  // and its upper limit is the real stack top. (again, this would fail if
  // running inside chroot, because /proc may not exist.)

  uintptr_t stack_top;
  address low, high;
  if (find_vma((address)stack_start, &low, &high)) {
    // success, "high" is the true stack top. (ignore "low", because initial
    // thread stack grows on demand, its real bottom is high - RLIMIT_STACK.)
    stack_top = (uintptr_t)high;
  } else {
    // failed, likely because /proc/self/maps does not exist
    warning("Can't detect primordial thread stack location - find_vma failed");
    // best effort: stack_start is normally within a few pages below the real
    // stack top, use it as stack top, and reduce stack size so we won't put
    // guard page outside stack.
    stack_top = stack_start;
    stack_size -= 16 * os::vm_page_size();
  }

  // stack_top could be partially down the page so align it
  stack_top = align_up(stack_top, os::vm_page_size());

  // Allowed stack value is minimum of max_size and what we derived from rlimit
  if (max_size > 0) {
    _initial_thread_stack_size = MIN2(max_size, stack_size);
  } else {
    // Accept the rlimit max, but if stack is unlimited then it will be huge, so
    // clamp it at 8MB as we do on Solaris
    _initial_thread_stack_size = MIN2(stack_size, 8*M);
  }
  _initial_thread_stack_size = align_down(_initial_thread_stack_size, os::vm_page_size());
  _initial_thread_stack_bottom = (address)stack_top - _initial_thread_stack_size;

  assert(_initial_thread_stack_bottom < (address)stack_top, "overflow!");

  if (log_is_enabled(Info, os, thread)) {
    // See if we seem to be on primordial process thread
    bool primordial = uintptr_t(&rlim) > uintptr_t(_initial_thread_stack_bottom) &&
                      uintptr_t(&rlim) < stack_top;

    log_info(os, thread)("Capturing initial stack in %s thread: req. size: " SIZE_FORMAT "K, actual size: "
                         SIZE_FORMAT "K, top=" INTPTR_FORMAT ", bottom=" INTPTR_FORMAT,
                         primordial ? "primordial" : "user", max_size / K,  _initial_thread_stack_size / K,
                         stack_top, intptr_t(_initial_thread_stack_bottom));
  }
}

////////////////////////////////////////////////////////////////////////////////
// time support
double os::elapsedVTime() {
  struct rusage usage;
  int retval = getrusage(RUSAGE_THREAD, &usage);
  if (retval == 0) {
    return (double) (usage.ru_utime.tv_sec + usage.ru_stime.tv_sec) + (double) (usage.ru_utime.tv_usec + usage.ru_stime.tv_usec) / (1000 * 1000);
  } else {
    // better than nothing, but not much
    return elapsedTime();
  }
}

void os::Linux::fast_thread_clock_init() {
  if (!UseLinuxPosixThreadCPUClocks) {
    return;
  }
  clockid_t clockid;
  struct timespec tp;
  int (*pthread_getcpuclockid_func)(pthread_t, clockid_t *) =
      (int(*)(pthread_t, clockid_t *)) dlsym(RTLD_DEFAULT, "pthread_getcpuclockid");

  // Switch to using fast clocks for thread cpu time if
  // the clock_getres() returns 0 error code.
  // Note, that some kernels may support the current thread
  // clock (CLOCK_THREAD_CPUTIME_ID) but not the clocks
  // returned by the pthread_getcpuclockid().
  // If the fast POSIX clocks are supported then the clock_getres()
  // must return at least tp.tv_sec == 0 which means a resolution
  // better than 1 sec. This is extra check for reliability.

  if (pthread_getcpuclockid_func &&
      pthread_getcpuclockid_func(_main_thread, &clockid) == 0 &&
      clock_getres(clockid, &tp) == 0 && tp.tv_sec == 0) {
    _supports_fast_thread_cpu_time = true;
    _pthread_getcpuclockid = pthread_getcpuclockid_func;
  }
}

// thread_id is kernel thread id (similar to Solaris LWP id)
intx os::current_thread_id() { return os::Linux::gettid(); }
int os::current_process_id() {
  return ::getpid();
}

// DLL functions

// This must be hard coded because it's the system's temporary
// directory not the java application's temp directory, ala java.io.tmpdir.
const char* os::get_temp_directory() { return "/tmp"; }

// check if addr is inside libjvm.so
bool os::address_is_in_vm(address addr) {
  static address libjvm_base_addr;
  Dl_info dlinfo;

  if (libjvm_base_addr == nullptr) {
    if (dladdr(CAST_FROM_FN_PTR(void *, os::address_is_in_vm), &dlinfo) != 0) {
      libjvm_base_addr = (address)dlinfo.dli_fbase;
    }
    assert(libjvm_base_addr !=nullptr, "Cannot obtain base address for libjvm");
  }

  if (dladdr((void *)addr, &dlinfo) != 0) {
    if (libjvm_base_addr == (address)dlinfo.dli_fbase) return true;
  }

  return false;
}

bool os::dll_address_to_function_name(address addr, char *buf,
                                      int buflen, int *offset,
                                      bool demangle) {
  // buf is not optional, but offset is optional
  assert(buf != nullptr, "sanity check");

  Dl_info dlinfo;

  if (dladdr((void*)addr, &dlinfo) != 0) {
    // see if we have a matching symbol
    if (dlinfo.dli_saddr != nullptr && dlinfo.dli_sname != nullptr) {
      if (!(demangle && Decoder::demangle(dlinfo.dli_sname, buf, buflen))) {
        jio_snprintf(buf, buflen, "%s", dlinfo.dli_sname);
      }
      if (offset != nullptr) *offset = pointer_delta_as_int(addr, (address)dlinfo.dli_saddr);
      return true;
    }
    // no matching symbol so try for just file info
    if (dlinfo.dli_fname != nullptr && dlinfo.dli_fbase != nullptr) {
      if (Decoder::decode((address)(addr - (address)dlinfo.dli_fbase),
                          buf, buflen, offset, dlinfo.dli_fname, demangle)) {
        return true;
      }
    }
  }

  buf[0] = '\0';
  if (offset != nullptr) *offset = -1;
  return false;
}

bool os::dll_address_to_library_name(address addr, char* buf,
                                     int buflen, int* offset) {
  // buf is not optional, but offset is optional
  assert(buf != nullptr, "sanity check");

  Dl_info dlinfo;
  if (dladdr((void*)addr, &dlinfo) != 0) {
    if (dlinfo.dli_fname != nullptr) {
      jio_snprintf(buf, buflen, "%s", dlinfo.dli_fname);
    }
    if (dlinfo.dli_fbase != nullptr && offset != nullptr) {
      *offset = pointer_delta_as_int(addr, (address)dlinfo.dli_fbase);
    }
    return true;
  }
  buf[0] = '\0';
  if (offset) *offset = -1;
  return false;
}

// Remember the stack's state. The Linux dynamic linker will change
// the stack to 'executable' at most once, so we must safepoint only once.
bool os::Linux::_stack_is_executable = false;

// VM operation that loads a library.  This is necessary if stack protection
// of the Java stacks can be lost during loading the library.  If we
// do not stop the Java threads, they can stack overflow before the stacks
// are protected again.
class VM_LinuxDllLoad: public VM_Operation {
 private:
  const char *_filename;
  char *_ebuf;
  int _ebuflen;
  void *_lib;
 public:
  VM_LinuxDllLoad(const char *fn, char *ebuf, int ebuflen) :
    _filename(fn), _ebuf(ebuf), _ebuflen(ebuflen), _lib(nullptr) {}
  VMOp_Type type() const { return VMOp_LinuxDllLoad; }
  void doit() {
    _lib = os::Linux::dll_load_in_vmthread(_filename, _ebuf, _ebuflen);
    os::Linux::_stack_is_executable = true;
  }
  void* loaded_library() { return _lib; }
};

void * os::dll_load(const char *filename, char *ebuf, int ebuflen) {
  void * result = nullptr;
  bool load_attempted = false;

  log_info(os)("attempting shared library load of %s", filename);

  // Check whether the library to load might change execution rights
  // of the stack. If they are changed, the protection of the stack
  // guard pages will be lost. We need a safepoint to fix this.
  //
  // See Linux man page execstack(8) for more info.
  if (os::uses_stack_guard_pages() && !os::Linux::_stack_is_executable) {
    if (!ElfFile::specifies_noexecstack(filename)) {
      if (!is_init_completed()) {
        os::Linux::_stack_is_executable = true;
        // This is OK - No Java threads have been created yet, and hence no
        // stack guard pages to fix.
        //
        // Dynamic loader will make all stacks executable after
        // this function returns, and will not do that again.
        assert(Threads::number_of_threads() == 0, "no Java threads should exist yet.");
      } else {
        warning("You have loaded library %s which might have disabled stack guard. "
                "The VM will try to fix the stack guard now.\n"
                "It's highly recommended that you fix the library with "
                "'execstack -c <libfile>', or link it with '-z noexecstack'.",
                filename);

        JavaThread *jt = JavaThread::current();
        if (jt->thread_state() != _thread_in_native) {
          // This happens when a compiler thread tries to load a hsdis-<arch>.so file
          // that requires ExecStack. Cannot enter safe point. Let's give up.
          warning("Unable to fix stack guard. Giving up.");
        } else {
          if (!LoadExecStackDllInVMThread) {
            // This is for the case where the DLL has an static
            // constructor function that executes JNI code. We cannot
            // load such DLLs in the VMThread.
            result = os::Linux::dlopen_helper(filename, ebuf, ebuflen);
          }

          ThreadInVMfromNative tiv(jt);
          debug_only(VMNativeEntryWrapper vew;)

          VM_LinuxDllLoad op(filename, ebuf, ebuflen);
          VMThread::execute(&op);
          if (LoadExecStackDllInVMThread) {
            result = op.loaded_library();
          }
          load_attempted = true;
        }
      }
    }
  }

  if (!load_attempted) {
    result = os::Linux::dlopen_helper(filename, ebuf, ebuflen);
  }

  if (result != nullptr) {
    // Successful loading
    return result;
  }

  Elf32_Ehdr elf_head;
  size_t prefix_len = strlen(ebuf);
  ssize_t diag_msg_max_length = ebuflen - prefix_len;
  if (diag_msg_max_length <= 0) {
    // No more space in ebuf for additional diagnostics message
    return nullptr;
  }

  char* diag_msg_buf = ebuf + prefix_len;

  int file_descriptor= ::open(filename, O_RDONLY | O_NONBLOCK);

  if (file_descriptor < 0) {
    // Can't open library, report dlerror() message
    return nullptr;
  }

  bool failed_to_read_elf_head=
    (sizeof(elf_head)!=
     (::read(file_descriptor, &elf_head,sizeof(elf_head))));

  ::close(file_descriptor);
  if (failed_to_read_elf_head) {
    // file i/o error - report dlerror() msg
    return nullptr;
  }

  if (elf_head.e_ident[EI_DATA] != LITTLE_ENDIAN_ONLY(ELFDATA2LSB) BIG_ENDIAN_ONLY(ELFDATA2MSB)) {
    // handle invalid/out of range endianness values
    if (elf_head.e_ident[EI_DATA] == 0 || elf_head.e_ident[EI_DATA] > 2) {
      return nullptr;
    }

#if defined(VM_LITTLE_ENDIAN)
    // VM is LE, shared object BE
    elf_head.e_machine = be16toh(elf_head.e_machine);
#else
    // VM is BE, shared object LE
    elf_head.e_machine = le16toh(elf_head.e_machine);
#endif
  }

  typedef struct {
    Elf32_Half    code;         // Actual value as defined in elf.h
    Elf32_Half    compat_class; // Compatibility of archs at VM's sense
    unsigned char elf_class;    // 32 or 64 bit
    unsigned char endianness;   // MSB or LSB
    char*         name;         // String representation
  } arch_t;

#ifndef EM_AARCH64
  #define EM_AARCH64    183               /* ARM AARCH64 */
#endif
#ifndef EM_RISCV
  #define EM_RISCV      243               /* RISC-V */
#endif
#ifndef EM_LOONGARCH
  #define EM_LOONGARCH  258               /* LoongArch */
#endif

  static const arch_t arch_array[]={
    {EM_386,         EM_386,     ELFCLASS32, ELFDATA2LSB, (char*)"IA 32"},
    {EM_486,         EM_386,     ELFCLASS32, ELFDATA2LSB, (char*)"IA 32"},
    {EM_IA_64,       EM_IA_64,   ELFCLASS64, ELFDATA2LSB, (char*)"IA 64"},
    {EM_X86_64,      EM_X86_64,  ELFCLASS64, ELFDATA2LSB, (char*)"AMD 64"},
    {EM_SPARC,       EM_SPARC,   ELFCLASS32, ELFDATA2MSB, (char*)"Sparc 32"},
    {EM_SPARC32PLUS, EM_SPARC,   ELFCLASS32, ELFDATA2MSB, (char*)"Sparc 32"},
    {EM_SPARCV9,     EM_SPARCV9, ELFCLASS64, ELFDATA2MSB, (char*)"Sparc v9 64"},
    {EM_PPC,         EM_PPC,     ELFCLASS32, ELFDATA2MSB, (char*)"Power PC 32"},
#if defined(VM_LITTLE_ENDIAN)
    {EM_PPC64,       EM_PPC64,   ELFCLASS64, ELFDATA2LSB, (char*)"Power PC 64 LE"},
    {EM_SH,          EM_SH,      ELFCLASS32, ELFDATA2LSB, (char*)"SuperH"},
#else
    {EM_PPC64,       EM_PPC64,   ELFCLASS64, ELFDATA2MSB, (char*)"Power PC 64"},
    {EM_SH,          EM_SH,      ELFCLASS32, ELFDATA2MSB, (char*)"SuperH BE"},
#endif
    {EM_ARM,         EM_ARM,     ELFCLASS32, ELFDATA2LSB, (char*)"ARM"},
    // we only support 64 bit z architecture
    {EM_S390,        EM_S390,    ELFCLASS64, ELFDATA2MSB, (char*)"IBM System/390"},
    {EM_ALPHA,       EM_ALPHA,   ELFCLASS64, ELFDATA2LSB, (char*)"Alpha"},
    {EM_MIPS_RS3_LE, EM_MIPS_RS3_LE, ELFCLASS32, ELFDATA2LSB, (char*)"MIPSel"},
    {EM_MIPS,        EM_MIPS,    ELFCLASS32, ELFDATA2MSB, (char*)"MIPS"},
    {EM_PARISC,      EM_PARISC,  ELFCLASS32, ELFDATA2MSB, (char*)"PARISC"},
    {EM_68K,         EM_68K,     ELFCLASS32, ELFDATA2MSB, (char*)"M68k"},
    {EM_AARCH64,     EM_AARCH64, ELFCLASS64, ELFDATA2LSB, (char*)"AARCH64"},
#ifdef _LP64
    {EM_RISCV,       EM_RISCV,   ELFCLASS64, ELFDATA2LSB, (char*)"RISCV64"},
#else
    {EM_RISCV,       EM_RISCV,   ELFCLASS32, ELFDATA2LSB, (char*)"RISCV32"},
#endif
    {EM_LOONGARCH,   EM_LOONGARCH, ELFCLASS64, ELFDATA2LSB, (char*)"LoongArch"},
  };

#if  (defined IA32)
  static  Elf32_Half running_arch_code=EM_386;
#elif   (defined AMD64) || (defined X32)
  static  Elf32_Half running_arch_code=EM_X86_64;
#elif  (defined IA64)
  static  Elf32_Half running_arch_code=EM_IA_64;
#elif  (defined __sparc) && (defined _LP64)
  static  Elf32_Half running_arch_code=EM_SPARCV9;
#elif  (defined __sparc) && (!defined _LP64)
  static  Elf32_Half running_arch_code=EM_SPARC;
#elif  (defined __powerpc64__)
  static  Elf32_Half running_arch_code=EM_PPC64;
#elif  (defined __powerpc__)
  static  Elf32_Half running_arch_code=EM_PPC;
#elif  (defined AARCH64)
  static  Elf32_Half running_arch_code=EM_AARCH64;
#elif  (defined ARM)
  static  Elf32_Half running_arch_code=EM_ARM;
#elif  (defined S390)
  static  Elf32_Half running_arch_code=EM_S390;
#elif  (defined ALPHA)
  static  Elf32_Half running_arch_code=EM_ALPHA;
#elif  (defined MIPSEL)
  static  Elf32_Half running_arch_code=EM_MIPS_RS3_LE;
#elif  (defined PARISC)
  static  Elf32_Half running_arch_code=EM_PARISC;
#elif  (defined MIPS)
  static  Elf32_Half running_arch_code=EM_MIPS;
#elif  (defined M68K)
  static  Elf32_Half running_arch_code=EM_68K;
#elif  (defined SH)
  static  Elf32_Half running_arch_code=EM_SH;
#elif  (defined RISCV)
  static  Elf32_Half running_arch_code=EM_RISCV;
#elif  (defined LOONGARCH64)
  static  Elf32_Half running_arch_code=EM_LOONGARCH;
#else
    #error Method os::dll_load requires that one of following is defined:\
        AARCH64, ALPHA, ARM, AMD64, IA32, IA64, LOONGARCH64, M68K, MIPS, MIPSEL, PARISC, __powerpc__, __powerpc64__, RISCV, S390, SH, __sparc
#endif

  // Identify compatibility class for VM's architecture and library's architecture
  // Obtain string descriptions for architectures

  arch_t lib_arch={elf_head.e_machine,0,elf_head.e_ident[EI_CLASS], elf_head.e_ident[EI_DATA], nullptr};
  int running_arch_index=-1;

  for (unsigned int i=0; i < ARRAY_SIZE(arch_array); i++) {
    if (running_arch_code == arch_array[i].code) {
      running_arch_index    = i;
    }
    if (lib_arch.code == arch_array[i].code) {
      lib_arch.compat_class = arch_array[i].compat_class;
      lib_arch.name         = arch_array[i].name;
    }
  }

  assert(running_arch_index != -1,
         "Didn't find running architecture code (running_arch_code) in arch_array");
  if (running_arch_index == -1) {
    // Even though running architecture detection failed
    // we may still continue with reporting dlerror() message
    return nullptr;
  }

  if (lib_arch.compat_class != arch_array[running_arch_index].compat_class) {
    if (lib_arch.name != nullptr) {
      ::snprintf(diag_msg_buf, diag_msg_max_length-1,
                 " (Possible cause: can't load %s .so on a %s platform)",
                 lib_arch.name, arch_array[running_arch_index].name);
    } else {
      ::snprintf(diag_msg_buf, diag_msg_max_length-1,
                 " (Possible cause: can't load this .so (machine code=0x%x) on a %s platform)",
                 lib_arch.code, arch_array[running_arch_index].name);
    }
    return nullptr;
  }

  if (lib_arch.endianness != arch_array[running_arch_index].endianness) {
    ::snprintf(diag_msg_buf, diag_msg_max_length-1, " (Possible cause: endianness mismatch)");
    return nullptr;
  }

  // ELF file class/capacity : 0 - invalid, 1 - 32bit, 2 - 64bit
  if (lib_arch.elf_class > 2 || lib_arch.elf_class < 1) {
    ::snprintf(diag_msg_buf, diag_msg_max_length-1, " (Possible cause: invalid ELF file class)");
    return nullptr;
  }

  if (lib_arch.elf_class != arch_array[running_arch_index].elf_class) {
    ::snprintf(diag_msg_buf, diag_msg_max_length-1,
               " (Possible cause: architecture word width mismatch, can't load %d-bit .so on a %d-bit platform)",
               (int) lib_arch.elf_class * 32, arch_array[running_arch_index].elf_class * 32);
    return nullptr;
  }

  return nullptr;
}

<<<<<<< HEAD
void * os::Linux::dlopen_helper(const char *filename, char *ebuf,
                                int ebuflen) {
#ifndef IA32
  // Save and restore the floating-point environment around dlopen().
  // There are known cases where global library initialization sets
  // FPU flags that affect computation accuracy, for example, enabling
  // Flush-To-Zero and Denormals-Are-Zero. Do not let those libraries
  // break Java arithmetic. Unfortunately, this might affect libraries
  // that might depend on these FPU features for performance and/or
  // numerical "accuracy", but we need to protect Java semantics first
  // and foremost. See JDK-8295159.

  // This workaround is ineffective on IA32 systems because the MXCSR
  // register (which controls flush-to-zero mode) is not stored in the
  // legacy fenv.

  fenv_t default_fenv;
  int rtn = fegetenv(&default_fenv);
  assert(rtn == 0, "fegetenv must succeed");
#endif // IA32

  void * result = ::dlopen(filename, RTLD_LAZY);

#if INCLUDE_JFR
  EventNativeLibraryLoad event;
  event.set_name(filename);
#endif

=======
void * os::Linux::dlopen_helper(const char *filename, char *ebuf, int ebuflen) {
  void* result;
  JFR_ONLY(NativeLibraryLoadEvent load_event(filename, &result);)
  result = ::dlopen(filename, RTLD_LAZY);
>>>>>>> f875163c
  if (result == nullptr) {
    const char* error_report = ::dlerror();
    if (error_report == nullptr) {
      error_report = "dlerror returned no error description";
    }
    if (ebuf != nullptr && ebuflen > 0) {
      ::strncpy(ebuf, error_report, ebuflen-1);
      ebuf[ebuflen-1]='\0';
    }
    Events::log_dll_message(nullptr, "Loading shared library %s failed, %s", filename, error_report);
    log_info(os)("shared library load of %s failed, %s", filename, error_report);
    JFR_ONLY(load_event.set_error_msg(error_report);)
  } else {
    Events::log_dll_message(nullptr, "Loaded shared library %s", filename);
    log_info(os)("shared library load of %s was successful", filename);
<<<<<<< HEAD
#if INCLUDE_JFR
    event.set_success(true);
    event.set_errorMessage(nullptr);
    event.commit();
#endif

#ifndef IA32
    // Quickly test to make sure subnormals are correctly handled.
    if (! IEEE_subnormal_handling_OK()) {
      // We just dlopen()ed a library that mangled the floating-point
      // flags. Silently fix things now.
      int rtn = fesetenv(&default_fenv);
      assert(rtn == 0, "fesetenv must succeed");
      assert(IEEE_subnormal_handling_OK(), "fsetenv didn't work");
    }
#endif // IA32

=======
>>>>>>> f875163c
  }
  return result;
}

void * os::Linux::dll_load_in_vmthread(const char *filename, char *ebuf,
                                       int ebuflen) {
  void * result = nullptr;
  if (LoadExecStackDllInVMThread) {
    result = dlopen_helper(filename, ebuf, ebuflen);
  }

  // Since 7019808, libjvm.so is linked with -noexecstack. If the VM loads a
  // library that requires an executable stack, or which does not have this
  // stack attribute set, dlopen changes the stack attribute to executable. The
  // read protection of the guard pages gets lost.
  //
  // Need to check _stack_is_executable again as multiple VM_LinuxDllLoad
  // may have been queued at the same time.

  if (!_stack_is_executable) {
    for (JavaThreadIteratorWithHandle jtiwh; JavaThread *jt = jtiwh.next(); ) {
      StackOverflow* overflow_state = jt->stack_overflow_state();
      if (!overflow_state->stack_guard_zone_unused() &&     // Stack not yet fully initialized
          overflow_state->stack_guards_enabled()) {         // No pending stack overflow exceptions
        if (!os::guard_memory((char *)jt->stack_end(), StackOverflow::stack_guard_zone_size())) {
          warning("Attempt to reguard stack yellow zone failed.");
        }
      }
    }
  }

  return result;
}

const char* os::Linux::dll_path(void* lib) {
  struct link_map *lmap;
  const char* l_path = nullptr;
  assert(lib != nullptr, "dll_path parameter must not be null");

  int res_dli = ::dlinfo(lib, RTLD_DI_LINKMAP, &lmap);
  if (res_dli == 0) {
    l_path = lmap->l_name;
  }
  return l_path;
}

static unsigned count_newlines(const char* s) {
  unsigned n = 0;
  for (const char* s2 = strchr(s, '\n');
       s2 != nullptr; s2 = strchr(s2 + 1, '\n')) {
    n++;
  }
  return n;
}

static bool _print_ascii_file(const char* filename, outputStream* st, unsigned* num_lines = nullptr, const char* hdr = nullptr) {
  int fd = ::open(filename, O_RDONLY);
  if (fd == -1) {
    return false;
  }

  if (hdr != nullptr) {
    st->print_cr("%s", hdr);
  }

  char buf[33];
  ssize_t bytes;
  buf[32] = '\0';
  unsigned lines = 0;
  while ((bytes = ::read(fd, buf, sizeof(buf)-1)) > 0) {
    st->print_raw(buf, bytes);
    // count newlines
    if (num_lines != nullptr) {
      lines += count_newlines(buf);
    }
  }

  if (num_lines != nullptr) {
    (*num_lines) = lines;
  }

  ::close(fd);

  return true;
}

static void _print_ascii_file_h(const char* header, const char* filename, outputStream* st, bool same_line = true) {
  st->print("%s:%c", header, same_line ? ' ' : '\n');
  if (!_print_ascii_file(filename, st)) {
    st->print_cr("<Not Available>");
  }
}

void os::print_dll_info(outputStream *st) {
  st->print_cr("Dynamic libraries:");

  char fname[32];
  pid_t pid = os::Linux::gettid();

  jio_snprintf(fname, sizeof(fname), "/proc/%d/maps", pid);
  unsigned num = 0;
  if (!_print_ascii_file(fname, st, &num)) {
    st->print_cr("Can not get library information for pid = %d", pid);
  } else {
    st->print_cr("Total number of mappings: %u", num);
  }
}

struct loaded_modules_info_param {
  os::LoadedModulesCallbackFunc callback;
  void *param;
};

static int dl_iterate_callback(struct dl_phdr_info *info, size_t size, void *data) {
  if ((info->dlpi_name == nullptr) || (*info->dlpi_name == '\0')) {
    return 0;
  }

  struct loaded_modules_info_param *callback_param = reinterpret_cast<struct loaded_modules_info_param *>(data);
  address base = nullptr;
  address top = nullptr;
  for (int idx = 0; idx < info->dlpi_phnum; idx++) {
    const ElfW(Phdr) *phdr = info->dlpi_phdr + idx;
    if (phdr->p_type == PT_LOAD) {
      address raw_phdr_base = reinterpret_cast<address>(info->dlpi_addr + phdr->p_vaddr);

      address phdr_base = align_down(raw_phdr_base, phdr->p_align);
      if ((base == nullptr) || (base > phdr_base)) {
        base = phdr_base;
      }

      address phdr_top = align_up(raw_phdr_base + phdr->p_memsz, phdr->p_align);
      if ((top == nullptr) || (top < phdr_top)) {
        top = phdr_top;
      }
    }
  }

  return callback_param->callback(info->dlpi_name, base, top, callback_param->param);
}

int os::get_loaded_modules_info(os::LoadedModulesCallbackFunc callback, void *param) {
  struct loaded_modules_info_param callback_param = {callback, param};
  return dl_iterate_phdr(&dl_iterate_callback, &callback_param);
}

void os::print_os_info_brief(outputStream* st) {
  os::Linux::print_distro_info(st);

  os::Posix::print_uname_info(st);

  os::Linux::print_libversion_info(st);

}

void os::print_os_info(outputStream* st) {
  st->print_cr("OS:");

  os::Linux::print_distro_info(st);

  os::Posix::print_uname_info(st);

  os::Linux::print_uptime_info(st);

  // Print warning if unsafe chroot environment detected
  if (unsafe_chroot_detected) {
    st->print_cr("WARNING!! %s", unstable_chroot_error);
  }

  os::Linux::print_libversion_info(st);

  os::Posix::print_rlimit_info(st);

  os::Posix::print_load_average(st);
  st->cr();

  os::Linux::print_system_memory_info(st);
  st->cr();

  os::Linux::print_process_memory_info(st);
  st->cr();

  os::Linux::print_proc_sys_info(st);
  st->cr();

  if (os::Linux::print_ld_preload_file(st)) {
    st->cr();
  }

  if (os::Linux::print_container_info(st)) {
    st->cr();
  }

  VM_Version::print_platform_virtualization_info(st);

  os::Linux::print_steal_info(st);
}

// Try to identify popular distros.
// Most Linux distributions have a /etc/XXX-release file, which contains
// the OS version string. Newer Linux distributions have a /etc/lsb-release
// file that also contains the OS version string. Some have more than one
// /etc/XXX-release file (e.g. Mandrake has both /etc/mandrake-release and
// /etc/redhat-release.), so the order is important.
// Any Linux that is based on Redhat (i.e. Oracle, Mandrake, Sun JDS...) have
// their own specific XXX-release file as well as a redhat-release file.
// Because of this the XXX-release file needs to be searched for before the
// redhat-release file.
// Since Red Hat and SuSE have an lsb-release file that is not very descriptive the
// search for redhat-release / SuSE-release needs to be before lsb-release.
// Since the lsb-release file is the new standard it needs to be searched
// before the older style release files.
// Searching system-release (Red Hat) and os-release (other Linuxes) are a
// next to last resort.  The os-release file is a new standard that contains
// distribution information and the system-release file seems to be an old
// standard that has been replaced by the lsb-release and os-release files.
// Searching for the debian_version file is the last resort.  It contains
// an informative string like "6.0.6" or "wheezy/sid". Because of this
// "Debian " is printed before the contents of the debian_version file.

const char* distro_files[] = {
  "/etc/oracle-release",
  "/etc/mandriva-release",
  "/etc/mandrake-release",
  "/etc/sun-release",
  "/etc/redhat-release",
  "/etc/SuSE-release",
  "/etc/lsb-release",
  "/etc/turbolinux-release",
  "/etc/gentoo-release",
  "/etc/ltib-release",
  "/etc/angstrom-version",
  "/etc/system-release",
  "/etc/os-release",
  nullptr };

void os::Linux::print_distro_info(outputStream* st) {
  for (int i = 0;; i++) {
    const char* file = distro_files[i];
    if (file == nullptr) {
      break;  // done
    }
    // If file prints, we found it.
    if (_print_ascii_file(file, st)) {
      return;
    }
  }

  if (file_exists("/etc/debian_version")) {
    st->print("Debian ");
    _print_ascii_file("/etc/debian_version", st);
  } else {
    st->print_cr("Linux");
  }
}

static void parse_os_info_helper(FILE* fp, char* distro, size_t length, bool get_first_line) {
  char buf[256];
  while (fgets(buf, sizeof(buf), fp)) {
    // Edit out extra stuff in expected format
    if (strstr(buf, "DISTRIB_DESCRIPTION=") != nullptr || strstr(buf, "PRETTY_NAME=") != nullptr) {
      char* ptr = strstr(buf, "\"");  // the name is in quotes
      if (ptr != nullptr) {
        ptr++; // go beyond first quote
        char* nl = strchr(ptr, '\"');
        if (nl != nullptr) *nl = '\0';
        strncpy(distro, ptr, length);
      } else {
        ptr = strstr(buf, "=");
        ptr++; // go beyond equals then
        char* nl = strchr(ptr, '\n');
        if (nl != nullptr) *nl = '\0';
        strncpy(distro, ptr, length);
      }
      return;
    } else if (get_first_line) {
      char* nl = strchr(buf, '\n');
      if (nl != nullptr) *nl = '\0';
      strncpy(distro, buf, length);
      return;
    }
  }
  // print last line and close
  char* nl = strchr(buf, '\n');
  if (nl != nullptr) *nl = '\0';
  strncpy(distro, buf, length);
}

static void parse_os_info(char* distro, size_t length, const char* file) {
  FILE* fp = os::fopen(file, "r");
  if (fp != nullptr) {
    // if suse format, print out first line
    bool get_first_line = (strcmp(file, "/etc/SuSE-release") == 0);
    parse_os_info_helper(fp, distro, length, get_first_line);
    fclose(fp);
  }
}

void os::get_summary_os_info(char* buf, size_t buflen) {
  for (int i = 0;; i++) {
    const char* file = distro_files[i];
    if (file == nullptr) {
      break; // ran out of distro_files
    }
    if (file_exists(file)) {
      parse_os_info(buf, buflen, file);
      return;
    }
  }
  // special case for debian
  if (file_exists("/etc/debian_version")) {
    strncpy(buf, "Debian ", buflen);
    if (buflen > 7) {
      parse_os_info(&buf[7], buflen-7, "/etc/debian_version");
    }
  } else {
    strncpy(buf, "Linux", buflen);
  }
}

void os::Linux::print_libversion_info(outputStream* st) {
  // libc, pthread
  st->print("libc: ");
  st->print("%s ", os::Linux::libc_version());
  st->print("%s ", os::Linux::libpthread_version());
  st->cr();
}

void os::Linux::print_proc_sys_info(outputStream* st) {
  _print_ascii_file_h("/proc/sys/kernel/threads-max (system-wide limit on the number of threads)",
                      "/proc/sys/kernel/threads-max", st);
  _print_ascii_file_h("/proc/sys/vm/max_map_count (maximum number of memory map areas a process may have)",
                      "/proc/sys/vm/max_map_count", st);
  _print_ascii_file_h("/proc/sys/kernel/pid_max (system-wide limit on number of process identifiers)",
                      "/proc/sys/kernel/pid_max", st);
}

void os::Linux::print_system_memory_info(outputStream* st) {
  _print_ascii_file_h("/proc/meminfo", "/proc/meminfo", st, false);
  st->cr();

  // some information regarding THPs; for details see
  // https://www.kernel.org/doc/Documentation/vm/transhuge.txt
  _print_ascii_file_h("/sys/kernel/mm/transparent_hugepage/enabled",
                      "/sys/kernel/mm/transparent_hugepage/enabled", st);
  _print_ascii_file_h("/sys/kernel/mm/transparent_hugepage/defrag (defrag/compaction efforts parameter)",
                      "/sys/kernel/mm/transparent_hugepage/defrag", st);
}

bool os::Linux::query_process_memory_info(os::Linux::meminfo_t* info) {
  FILE* f = os::fopen("/proc/self/status", "r");
  const int num_values = sizeof(os::Linux::meminfo_t) / sizeof(size_t);
  int num_found = 0;
  char buf[256];
  info->vmsize = info->vmpeak = info->vmrss = info->vmhwm = info->vmswap =
      info->rssanon = info->rssfile = info->rssshmem = -1;
  if (f != nullptr) {
    while (::fgets(buf, sizeof(buf), f) != nullptr && num_found < num_values) {
      if ( (info->vmsize == -1    && sscanf(buf, "VmSize: " SSIZE_FORMAT " kB", &info->vmsize) == 1) ||
           (info->vmpeak == -1    && sscanf(buf, "VmPeak: " SSIZE_FORMAT " kB", &info->vmpeak) == 1) ||
           (info->vmswap == -1    && sscanf(buf, "VmSwap: " SSIZE_FORMAT " kB", &info->vmswap) == 1) ||
           (info->vmhwm == -1     && sscanf(buf, "VmHWM: " SSIZE_FORMAT " kB", &info->vmhwm) == 1) ||
           (info->vmrss == -1     && sscanf(buf, "VmRSS: " SSIZE_FORMAT " kB", &info->vmrss) == 1) ||
           (info->rssanon == -1   && sscanf(buf, "RssAnon: " SSIZE_FORMAT " kB", &info->rssanon) == 1) || // Needs Linux 4.5
           (info->rssfile == -1   && sscanf(buf, "RssFile: " SSIZE_FORMAT " kB", &info->rssfile) == 1) || // Needs Linux 4.5
           (info->rssshmem == -1  && sscanf(buf, "RssShmem: " SSIZE_FORMAT " kB", &info->rssshmem) == 1)  // Needs Linux 4.5
           )
      {
        num_found ++;
      }
    }
    fclose(f);
    return true;
  }
  return false;
}

#ifdef __GLIBC__
// For Glibc, print a one-liner with the malloc tunables.
// Most important and popular is MALLOC_ARENA_MAX, but we are
// thorough and print them all.
static void print_glibc_malloc_tunables(outputStream* st) {
  static const char* var[] = {
      // the new variant
      "GLIBC_TUNABLES",
      // legacy variants
      "MALLOC_CHECK_", "MALLOC_TOP_PAD_", "MALLOC_PERTURB_",
      "MALLOC_MMAP_THRESHOLD_", "MALLOC_TRIM_THRESHOLD_",
      "MALLOC_MMAP_MAX_", "MALLOC_ARENA_TEST", "MALLOC_ARENA_MAX",
      nullptr};
  st->print("glibc malloc tunables: ");
  bool printed = false;
  for (int i = 0; var[i] != nullptr; i ++) {
    const char* const val = ::getenv(var[i]);
    if (val != nullptr) {
      st->print("%s%s=%s", (printed ? ", " : ""), var[i], val);
      printed = true;
    }
  }
  if (!printed) {
    st->print("(default)");
  }
}
#endif // __GLIBC__

void os::Linux::print_process_memory_info(outputStream* st) {

  st->print_cr("Process Memory:");

  // Print virtual and resident set size; peak values; swap; and for
  //  rss its components if the kernel is recent enough.
  meminfo_t info;
  if (query_process_memory_info(&info)) {
    st->print_cr("Virtual Size: " SSIZE_FORMAT "K (peak: " SSIZE_FORMAT "K)", info.vmsize, info.vmpeak);
    st->print("Resident Set Size: " SSIZE_FORMAT "K (peak: " SSIZE_FORMAT "K)", info.vmrss, info.vmhwm);
    if (info.rssanon != -1) { // requires kernel >= 4.5
      st->print(" (anon: " SSIZE_FORMAT "K, file: " SSIZE_FORMAT "K, shmem: " SSIZE_FORMAT "K)",
                info.rssanon, info.rssfile, info.rssshmem);
    }
    st->cr();
    if (info.vmswap != -1) { // requires kernel >= 2.6.34
      st->print_cr("Swapped out: " SSIZE_FORMAT "K", info.vmswap);
    }
  } else {
    st->print_cr("Could not open /proc/self/status to get process memory related information");
  }

  // glibc only:
  // - Print outstanding allocations using mallinfo
  // - Print glibc tunables
#ifdef __GLIBC__
  size_t total_allocated = 0;
  size_t free_retained = 0;
  bool might_have_wrapped = false;
  glibc_mallinfo mi;
  os::Linux::get_mallinfo(&mi, &might_have_wrapped);
  total_allocated = mi.uordblks + mi.hblkhd;
  free_retained = mi.fordblks;
#ifdef _LP64
  // If legacy mallinfo(), we can still print the values if we are sure they cannot have wrapped.
  might_have_wrapped = might_have_wrapped && (info.vmsize * K) > UINT_MAX;
#endif
  st->print_cr("C-Heap outstanding allocations: " SIZE_FORMAT "K, retained: " SIZE_FORMAT "K%s",
               total_allocated / K, free_retained / K,
               might_have_wrapped ? " (may have wrapped)" : "");
  // Tunables
  print_glibc_malloc_tunables(st);
  st->cr();
#endif
}

bool os::Linux::print_ld_preload_file(outputStream* st) {
  return _print_ascii_file("/etc/ld.so.preload", st, nullptr, "/etc/ld.so.preload:");
}

void os::Linux::print_uptime_info(outputStream* st) {
  struct sysinfo sinfo;
  int ret = sysinfo(&sinfo);
  if (ret == 0) {
    os::print_dhm(st, "OS uptime:", (long) sinfo.uptime);
  }
}

bool os::Linux::print_container_info(outputStream* st) {
  if (!OSContainer::is_containerized()) {
    st->print_cr("container information not found.");
    return false;
  }

  st->print_cr("container (cgroup) information:");

  const char *p_ct = OSContainer::container_type();
  st->print_cr("container_type: %s", p_ct != nullptr ? p_ct : "not supported");

  char *p = OSContainer::cpu_cpuset_cpus();
  st->print_cr("cpu_cpuset_cpus: %s", p != nullptr ? p : "not supported");
  free(p);

  p = OSContainer::cpu_cpuset_memory_nodes();
  st->print_cr("cpu_memory_nodes: %s", p != nullptr ? p : "not supported");
  free(p);

  int i = OSContainer::active_processor_count();
  st->print("active_processor_count: ");
  if (i > 0) {
    if (ActiveProcessorCount > 0) {
      st->print_cr("%d, but overridden by -XX:ActiveProcessorCount %d", i, ActiveProcessorCount);
    } else {
      st->print_cr("%d", i);
    }
  } else {
    st->print_cr("not supported");
  }

  i = OSContainer::cpu_quota();
  st->print("cpu_quota: ");
  if (i > 0) {
    st->print_cr("%d", i);
  } else {
    st->print_cr("%s", i == OSCONTAINER_ERROR ? "not supported" : "no quota");
  }

  i = OSContainer::cpu_period();
  st->print("cpu_period: ");
  if (i > 0) {
    st->print_cr("%d", i);
  } else {
    st->print_cr("%s", i == OSCONTAINER_ERROR ? "not supported" : "no period");
  }

  i = OSContainer::cpu_shares();
  st->print("cpu_shares: ");
  if (i > 0) {
    st->print_cr("%d", i);
  } else {
    st->print_cr("%s", i == OSCONTAINER_ERROR ? "not supported" : "no shares");
  }

  OSContainer::print_container_helper(st, OSContainer::memory_limit_in_bytes(), "memory_limit_in_bytes");
  OSContainer::print_container_helper(st, OSContainer::memory_and_swap_limit_in_bytes(), "memory_and_swap_limit_in_bytes");
  OSContainer::print_container_helper(st, OSContainer::memory_soft_limit_in_bytes(), "memory_soft_limit_in_bytes");
  OSContainer::print_container_helper(st, OSContainer::memory_usage_in_bytes(), "memory_usage_in_bytes");
  OSContainer::print_container_helper(st, OSContainer::memory_max_usage_in_bytes(), "memory_max_usage_in_bytes");

  OSContainer::print_version_specific_info(st);

  jlong j = OSContainer::pids_max();
  st->print("maximum number of tasks: ");
  if (j > 0) {
    st->print_cr(JLONG_FORMAT, j);
  } else {
    st->print_cr("%s", j == OSCONTAINER_ERROR ? "not supported" : "unlimited");
  }

  j = OSContainer::pids_current();
  st->print("current number of tasks: ");
  if (j > 0) {
    st->print_cr(JLONG_FORMAT, j);
  } else {
    if (j == OSCONTAINER_ERROR) {
      st->print_cr("not supported");
    }
  }

  return true;
}

void os::Linux::print_steal_info(outputStream* st) {
  if (has_initial_tick_info) {
    CPUPerfTicks pticks;
    bool res = os::Linux::get_tick_information(&pticks, -1);

    if (res && pticks.has_steal_ticks) {
      uint64_t steal_ticks_difference = pticks.steal - initial_steal_ticks;
      uint64_t total_ticks_difference = pticks.total - initial_total_ticks;
      double steal_ticks_perc = 0.0;
      if (total_ticks_difference != 0) {
        steal_ticks_perc = (double) steal_ticks_difference / (double)total_ticks_difference;
      }
      st->print_cr("Steal ticks since vm start: " UINT64_FORMAT, steal_ticks_difference);
      st->print_cr("Steal ticks percentage since vm start:%7.3f", steal_ticks_perc);
    }
  }
}

void os::print_memory_info(outputStream* st) {

  st->print("Memory:");
  st->print(" " SIZE_FORMAT "k page", os::vm_page_size()>>10);

  // values in struct sysinfo are "unsigned long"
  struct sysinfo si;
  sysinfo(&si);

  st->print(", physical " UINT64_FORMAT "k",
            os::physical_memory() >> 10);
  st->print("(" UINT64_FORMAT "k free)",
            os::available_memory() >> 10);
  st->print(", swap " UINT64_FORMAT "k",
            ((jlong)si.totalswap * si.mem_unit) >> 10);
  st->print("(" UINT64_FORMAT "k free)",
            ((jlong)si.freeswap * si.mem_unit) >> 10);
  st->cr();
  st->print("Page Sizes: ");
  _page_sizes.print_on(st);
  st->cr();
}

// Print the first "model name" line and the first "flags" line
// that we find and nothing more. We assume "model name" comes
// before "flags" so if we find a second "model name", then the
// "flags" field is considered missing.
static bool print_model_name_and_flags(outputStream* st, char* buf, size_t buflen) {
#if defined(IA32) || defined(AMD64)
  // Other platforms have less repetitive cpuinfo files
  FILE *fp = os::fopen("/proc/cpuinfo", "r");
  if (fp) {
    bool model_name_printed = false;
    while (!feof(fp)) {
      if (fgets(buf, (int)buflen, fp)) {
        // Assume model name comes before flags
        if (strstr(buf, "model name") != nullptr) {
          if (!model_name_printed) {
            st->print_raw("CPU Model and flags from /proc/cpuinfo:\n");
            st->print_raw(buf);
            model_name_printed = true;
          } else {
            // model name printed but not flags?  Odd, just return
            fclose(fp);
            return true;
          }
        }
        // print the flags line too
        if (strstr(buf, "flags") != nullptr) {
          st->print_raw(buf);
          fclose(fp);
          return true;
        }
      }
    }
    fclose(fp);
  }
#endif // x86 platforms
  return false;
}

// additional information about CPU e.g. available frequency ranges
static void print_sys_devices_cpu_info(outputStream* st) {
  _print_ascii_file_h("Online cpus", "/sys/devices/system/cpu/online", st);
  _print_ascii_file_h("Offline cpus", "/sys/devices/system/cpu/offline", st);

  if (ExtensiveErrorReports) {
    // cache related info (cpu 0, should be similar for other CPUs)
    for (unsigned int i=0; i < 10; i++) { // handle max. 10 cache entries
      char hbuf_level[60];
      char hbuf_type[60];
      char hbuf_size[60];
      char hbuf_coherency_line_size[80];
      snprintf(hbuf_level, 60, "/sys/devices/system/cpu/cpu0/cache/index%u/level", i);
      snprintf(hbuf_type, 60, "/sys/devices/system/cpu/cpu0/cache/index%u/type", i);
      snprintf(hbuf_size, 60, "/sys/devices/system/cpu/cpu0/cache/index%u/size", i);
      snprintf(hbuf_coherency_line_size, 80, "/sys/devices/system/cpu/cpu0/cache/index%u/coherency_line_size", i);
      if (os::file_exists(hbuf_level)) {
        _print_ascii_file_h("cache level", hbuf_level, st);
        _print_ascii_file_h("cache type", hbuf_type, st);
        _print_ascii_file_h("cache size", hbuf_size, st);
        _print_ascii_file_h("cache coherency line size", hbuf_coherency_line_size, st);
      }
    }
  }

  // we miss the cpufreq entries on Power and s390x
#if defined(IA32) || defined(AMD64)
  _print_ascii_file_h("BIOS frequency limitation", "/sys/devices/system/cpu/cpu0/cpufreq/bios_limit", st);
  _print_ascii_file_h("Frequency switch latency (ns)", "/sys/devices/system/cpu/cpu0/cpufreq/cpuinfo_transition_latency", st);
  _print_ascii_file_h("Available cpu frequencies", "/sys/devices/system/cpu/cpu0/cpufreq/scaling_available_frequencies", st);
  // min and max should be in the Available range but still print them (not all info might be available for all kernels)
  if (ExtensiveErrorReports) {
    _print_ascii_file_h("Maximum cpu frequency", "/sys/devices/system/cpu/cpu0/cpufreq/cpuinfo_max_freq", st);
    _print_ascii_file_h("Minimum cpu frequency", "/sys/devices/system/cpu/cpu0/cpufreq/cpuinfo_min_freq", st);
    _print_ascii_file_h("Current cpu frequency", "/sys/devices/system/cpu/cpu0/cpufreq/scaling_cur_freq", st);
  }
  // governors are power schemes, see https://wiki.archlinux.org/index.php/CPU_frequency_scaling
  if (ExtensiveErrorReports) {
    _print_ascii_file_h("Available governors", "/sys/devices/system/cpu/cpu0/cpufreq/scaling_available_governors", st);
  }
  _print_ascii_file_h("Current governor", "/sys/devices/system/cpu/cpu0/cpufreq/scaling_governor", st);
  // Core performance boost, see https://www.kernel.org/doc/Documentation/cpu-freq/boost.txt
  // Raise operating frequency of some cores in a multi-core package if certain conditions apply, e.g.
  // whole chip is not fully utilized
  _print_ascii_file_h("Core performance/turbo boost", "/sys/devices/system/cpu/cpufreq/boost", st);
#endif
}

void os::pd_print_cpu_info(outputStream* st, char* buf, size_t buflen) {
  // Only print the model name if the platform provides this as a summary
  if (!print_model_name_and_flags(st, buf, buflen)) {
    _print_ascii_file_h("/proc/cpuinfo", "/proc/cpuinfo", st, false);
  }
  st->cr();
  print_sys_devices_cpu_info(st);
}

#if INCLUDE_JFR

void os::jfr_report_memory_info() {
  os::Linux::meminfo_t info;
  if (os::Linux::query_process_memory_info(&info)) {
    // Send the RSS JFR event
    EventResidentSetSize event;
    event.set_size(info.vmrss * K);
    event.set_peak(info.vmhwm * K);
    event.commit();
  } else {
    // Log a warning
    static bool first_warning = true;
    if (first_warning) {
      log_warning(jfr)("Error fetching RSS values: query_process_memory_info failed");
      first_warning = false;
    }
  }
}

#endif // INCLUDE_JFR

#if defined(AMD64) || defined(IA32) || defined(X32)
const char* search_string = "model name";
#elif defined(M68K)
const char* search_string = "CPU";
#elif defined(PPC64)
const char* search_string = "cpu";
#elif defined(S390)
const char* search_string = "machine =";
#elif defined(SPARC)
const char* search_string = "cpu";
#else
const char* search_string = "Processor";
#endif

// Parses the cpuinfo file for string representing the model name.
void os::get_summary_cpu_info(char* cpuinfo, size_t length) {
  FILE* fp = os::fopen("/proc/cpuinfo", "r");
  if (fp != nullptr) {
    while (!feof(fp)) {
      char buf[256];
      if (fgets(buf, sizeof(buf), fp)) {
        char* start = strstr(buf, search_string);
        if (start != nullptr) {
          char *ptr = start + strlen(search_string);
          char *end = buf + strlen(buf);
          while (ptr != end) {
             // skip whitespace and colon for the rest of the name.
             if (*ptr != ' ' && *ptr != '\t' && *ptr != ':') {
               break;
             }
             ptr++;
          }
          if (ptr != end) {
            // reasonable string, get rid of newline and keep the rest
            char* nl = strchr(buf, '\n');
            if (nl != nullptr) *nl = '\0';
            strncpy(cpuinfo, ptr, length);
            fclose(fp);
            return;
          }
        }
      }
    }
    fclose(fp);
  }
  // cpuinfo not found or parsing failed, just print generic string.  The entire
  // /proc/cpuinfo file will be printed later in the file (or enough of it for x86)
#if   defined(AARCH64)
  strncpy(cpuinfo, "AArch64", length);
#elif defined(AMD64)
  strncpy(cpuinfo, "x86_64", length);
#elif defined(ARM)  // Order wrt. AARCH64 is relevant!
  strncpy(cpuinfo, "ARM", length);
#elif defined(IA32)
  strncpy(cpuinfo, "x86_32", length);
#elif defined(IA64)
  strncpy(cpuinfo, "IA64", length);
#elif defined(PPC)
  strncpy(cpuinfo, "PPC64", length);
#elif defined(RISCV)
  strncpy(cpuinfo, LP64_ONLY("RISCV64") NOT_LP64("RISCV32"), length);
#elif defined(S390)
  strncpy(cpuinfo, "S390", length);
#elif defined(SPARC)
  strncpy(cpuinfo, "sparcv9", length);
#elif defined(ZERO_LIBARCH)
  strncpy(cpuinfo, ZERO_LIBARCH, length);
#else
  strncpy(cpuinfo, "unknown", length);
#endif
}

static char saved_jvm_path[MAXPATHLEN] = {0};

// Find the full path to the current module, libjvm.so
void os::jvm_path(char *buf, jint buflen) {
  // Error checking.
  if (buflen < MAXPATHLEN) {
    assert(false, "must use a large-enough buffer");
    buf[0] = '\0';
    return;
  }
  // Lazy resolve the path to current module.
  if (saved_jvm_path[0] != 0) {
    strcpy(buf, saved_jvm_path);
    return;
  }

  char dli_fname[MAXPATHLEN];
  dli_fname[0] = '\0';
  bool ret = dll_address_to_library_name(
                                         CAST_FROM_FN_PTR(address, os::jvm_path),
                                         dli_fname, sizeof(dli_fname), nullptr);
  assert(ret, "cannot locate libjvm");
  char *rp = nullptr;
  if (ret && dli_fname[0] != '\0') {
    rp = os::Posix::realpath(dli_fname, buf, buflen);
  }
  if (rp == nullptr) {
    return;
  }

  if (Arguments::sun_java_launcher_is_altjvm()) {
    // Support for the java launcher's '-XXaltjvm=<path>' option. Typical
    // value for buf is "<JAVA_HOME>/jre/lib/<vmtype>/libjvm.so".
    // If "/jre/lib/" appears at the right place in the string, then
    // assume we are installed in a JDK and we're done. Otherwise, check
    // for a JAVA_HOME environment variable and fix up the path so it
    // looks like libjvm.so is installed there (append a fake suffix
    // hotspot/libjvm.so).
    const char *p = buf + strlen(buf) - 1;
    for (int count = 0; p > buf && count < 5; ++count) {
      for (--p; p > buf && *p != '/'; --p)
        /* empty */ ;
    }

    if (strncmp(p, "/jre/lib/", 9) != 0) {
      // Look for JAVA_HOME in the environment.
      char* java_home_var = ::getenv("JAVA_HOME");
      if (java_home_var != nullptr && java_home_var[0] != 0) {
        char* jrelib_p;
        int len;

        // Check the current module name "libjvm.so".
        p = strrchr(buf, '/');
        if (p == nullptr) {
          return;
        }
        assert(strstr(p, "/libjvm") == p, "invalid library name");

        rp = os::Posix::realpath(java_home_var, buf, buflen);
        if (rp == nullptr) {
          return;
        }

        // determine if this is a legacy image or modules image
        // modules image doesn't have "jre" subdirectory
        len = checked_cast<int>(strlen(buf));
        assert(len < buflen, "Ran out of buffer room");
        jrelib_p = buf + len;
        snprintf(jrelib_p, buflen-len, "/jre/lib");
        if (0 != access(buf, F_OK)) {
          snprintf(jrelib_p, buflen-len, "/lib");
        }

        if (0 == access(buf, F_OK)) {
          // Use current module name "libjvm.so"
          len = (int)strlen(buf);
          snprintf(buf + len, buflen-len, "/hotspot/libjvm.so");
        } else {
          // Go back to path of .so
          rp = os::Posix::realpath(dli_fname, buf, buflen);
          if (rp == nullptr) {
            return;
          }
        }
      }
    }
  }

  strncpy(saved_jvm_path, buf, MAXPATHLEN);
  saved_jvm_path[MAXPATHLEN - 1] = '\0';
}

////////////////////////////////////////////////////////////////////////////////
// Virtual Memory

// Rationale behind this function:
//  current (Mon Apr 25 20:12:18 MSD 2005) oprofile drops samples without executable
//  mapping for address (see lookup_dcookie() in the kernel module), thus we cannot get
//  samples for JITted code. Here we create private executable mapping over the code cache
//  and then we can use standard (well, almost, as mapping can change) way to provide
//  info for the reporting script by storing timestamp and location of symbol
void linux_wrap_code(char* base, size_t size) {
  static volatile jint cnt = 0;

  if (!UseOprofile) {
    return;
  }

  char buf[PATH_MAX+1];
  int num = Atomic::add(&cnt, 1);

  snprintf(buf, sizeof(buf), "%s/hs-vm-%d-%d",
           os::get_temp_directory(), os::current_process_id(), num);
  unlink(buf);

  int fd = ::open(buf, O_CREAT | O_RDWR, S_IRWXU);

  if (fd != -1) {
    off_t rv = ::lseek(fd, size-2, SEEK_SET);
    if (rv != (off_t)-1) {
      if (::write(fd, "", 1) == 1) {
        mmap(base, size,
             PROT_READ|PROT_WRITE|PROT_EXEC,
             MAP_PRIVATE|MAP_FIXED|MAP_NORESERVE, fd, 0);
      }
    }
    ::close(fd);
    unlink(buf);
  }
}

static bool recoverable_mmap_error(int err) {
  // See if the error is one we can let the caller handle. This
  // list of errno values comes from JBS-6843484. I can't find a
  // Linux man page that documents this specific set of errno
  // values so while this list currently matches Solaris, it may
  // change as we gain experience with this failure mode.
  switch (err) {
  case EBADF:
  case EINVAL:
  case ENOTSUP:
    // let the caller deal with these errors
    return true;

  default:
    // Any remaining errors on this OS can cause our reserved mapping
    // to be lost. That can cause confusion where different data
    // structures think they have the same memory mapped. The worst
    // scenario is if both the VM and a library think they have the
    // same memory mapped.
    return false;
  }
}

static void warn_fail_commit_memory(char* addr, size_t size, bool exec,
                                    int err) {
  warning("INFO: os::commit_memory(" PTR_FORMAT ", " SIZE_FORMAT
          ", %d) failed; error='%s' (errno=%d)", p2i(addr), size, exec,
          os::strerror(err), err);
}

static void warn_fail_commit_memory(char* addr, size_t size,
                                    size_t alignment_hint, bool exec,
                                    int err) {
  warning("INFO: os::commit_memory(" PTR_FORMAT ", " SIZE_FORMAT
          ", " SIZE_FORMAT ", %d) failed; error='%s' (errno=%d)", p2i(addr), size,
          alignment_hint, exec, os::strerror(err), err);
}

// NOTE: Linux kernel does not really reserve the pages for us.
//       All it does is to check if there are enough free pages
//       left at the time of mmap(). This could be a potential
//       problem.
int os::Linux::commit_memory_impl(char* addr, size_t size, bool exec) {
  int prot = exec ? PROT_READ|PROT_WRITE|PROT_EXEC : PROT_READ|PROT_WRITE;
  uintptr_t res = (uintptr_t) ::mmap(addr, size, prot,
                                     MAP_PRIVATE|MAP_FIXED|MAP_ANONYMOUS, -1, 0);
  if (res != (uintptr_t) MAP_FAILED) {
    if (UseNUMAInterleaving) {
      numa_make_global(addr, size);
    }
    return 0;
  }

  int err = errno;  // save errno from mmap() call above

  if (!recoverable_mmap_error(err)) {
    warn_fail_commit_memory(addr, size, exec, err);
    vm_exit_out_of_memory(size, OOM_MMAP_ERROR, "committing reserved memory.");
  }

  return err;
}

bool os::pd_commit_memory(char* addr, size_t size, bool exec) {
  return os::Linux::commit_memory_impl(addr, size, exec) == 0;
}

void os::pd_commit_memory_or_exit(char* addr, size_t size, bool exec,
                                  const char* mesg) {
  assert(mesg != nullptr, "mesg must be specified");
  int err = os::Linux::commit_memory_impl(addr, size, exec);
  if (err != 0) {
    // the caller wants all commit errors to exit with the specified mesg:
    warn_fail_commit_memory(addr, size, exec, err);
    vm_exit_out_of_memory(size, OOM_MMAP_ERROR, "%s", mesg);
  }
}

// Define MAP_HUGETLB here so we can build HotSpot on old systems.
#ifndef MAP_HUGETLB
  #define MAP_HUGETLB 0x40000
#endif

// If mmap flags are set with MAP_HUGETLB and the system supports multiple
// huge page sizes, flag bits [26:31] can be used to encode the log2 of the
// desired huge page size. Otherwise, the system's default huge page size will be used.
// See mmap(2) man page for more info (since Linux 3.8).
// https://lwn.net/Articles/533499/
#ifndef MAP_HUGE_SHIFT
  #define MAP_HUGE_SHIFT 26
#endif

// Define MADV_HUGEPAGE here so we can build HotSpot on old systems.
#ifndef MADV_HUGEPAGE
  #define MADV_HUGEPAGE 14
#endif

// Note that the value for MAP_FIXED_NOREPLACE differs between architectures, but all architectures
// supported by OpenJDK share the same flag value.
#define MAP_FIXED_NOREPLACE_value 0x100000
#ifndef MAP_FIXED_NOREPLACE
  #define MAP_FIXED_NOREPLACE MAP_FIXED_NOREPLACE_value
#else
  // Sanity-check our assumed default value if we build with a new enough libc.
  static_assert(MAP_FIXED_NOREPLACE == MAP_FIXED_NOREPLACE_value, "MAP_FIXED_NOREPLACE != MAP_FIXED_NOREPLACE_value");
#endif

int os::Linux::commit_memory_impl(char* addr, size_t size,
                                  size_t alignment_hint, bool exec) {
  int err = os::Linux::commit_memory_impl(addr, size, exec);
  if (err == 0) {
    realign_memory(addr, size, alignment_hint);
  }
  return err;
}

bool os::pd_commit_memory(char* addr, size_t size, size_t alignment_hint,
                          bool exec) {
  return os::Linux::commit_memory_impl(addr, size, alignment_hint, exec) == 0;
}

void os::pd_commit_memory_or_exit(char* addr, size_t size,
                                  size_t alignment_hint, bool exec,
                                  const char* mesg) {
  assert(mesg != nullptr, "mesg must be specified");
  int err = os::Linux::commit_memory_impl(addr, size, alignment_hint, exec);
  if (err != 0) {
    // the caller wants all commit errors to exit with the specified mesg:
    warn_fail_commit_memory(addr, size, alignment_hint, exec, err);
    vm_exit_out_of_memory(size, OOM_MMAP_ERROR, "%s", mesg);
  }
}

void os::pd_realign_memory(char *addr, size_t bytes, size_t alignment_hint) {
  if (UseTransparentHugePages && alignment_hint > vm_page_size()) {
    // We don't check the return value: madvise(MADV_HUGEPAGE) may not
    // be supported or the memory may already be backed by huge pages.
    ::madvise(addr, bytes, MADV_HUGEPAGE);
  }
}

void os::pd_free_memory(char *addr, size_t bytes, size_t alignment_hint) {
  // This method works by doing an mmap over an existing mmaping and effectively discarding
  // the existing pages. However it won't work for SHM-based large pages that cannot be
  // uncommitted at all. We don't do anything in this case to avoid creating a segment with
  // small pages on top of the SHM segment. This method always works for small pages, so we
  // allow that in any case.
  if (alignment_hint <= os::vm_page_size() || can_commit_large_page_memory()) {
    commit_memory(addr, bytes, alignment_hint, !ExecMem);
  }
}

void os::numa_make_global(char *addr, size_t bytes) {
  Linux::numa_interleave_memory(addr, bytes);
}

// Define for numa_set_bind_policy(int). Setting the argument to 0 will set the
// bind policy to MPOL_PREFERRED for the current thread.
#define USE_MPOL_PREFERRED 0

void os::numa_make_local(char *addr, size_t bytes, int lgrp_hint) {
  // To make NUMA and large pages more robust when both enabled, we need to ease
  // the requirements on where the memory should be allocated. MPOL_BIND is the
  // default policy and it will force memory to be allocated on the specified
  // node. Changing this to MPOL_PREFERRED will prefer to allocate the memory on
  // the specified node, but will not force it. Using this policy will prevent
  // getting SIGBUS when trying to allocate large pages on NUMA nodes with no
  // free large pages.
  Linux::numa_set_bind_policy(USE_MPOL_PREFERRED);
  Linux::numa_tonode_memory(addr, bytes, lgrp_hint);
}

bool os::numa_topology_changed() { return false; }

size_t os::numa_get_groups_num() {
  // Return just the number of nodes in which it's possible to allocate memory
  // (in numa terminology, configured nodes).
  return Linux::numa_num_configured_nodes();
}

int os::numa_get_group_id() {
  int cpu_id = Linux::sched_getcpu();
  if (cpu_id != -1) {
    int lgrp_id = Linux::get_node_by_cpu(cpu_id);
    if (lgrp_id != -1) {
      return lgrp_id;
    }
  }
  return 0;
}

int os::numa_get_group_id_for_address(const void* address) {
  void** pages = const_cast<void**>(&address);
  int id = -1;

  if (os::Linux::numa_move_pages(0, 1, pages, nullptr, &id, 0) == -1) {
    return -1;
  }
  if (id < 0) {
    return -1;
  }
  return id;
}

bool os::numa_get_group_ids_for_range(const void** addresses, int* lgrp_ids, size_t count) {
  void** pages = const_cast<void**>(addresses);
  return os::Linux::numa_move_pages(0, count, pages, nullptr, lgrp_ids, 0) == 0;
}

int os::Linux::get_existing_num_nodes() {
  int node;
  int highest_node_number = Linux::numa_max_node();
  int num_nodes = 0;

  // Get the total number of nodes in the system including nodes without memory.
  for (node = 0; node <= highest_node_number; node++) {
    if (is_node_in_existing_nodes(node)) {
      num_nodes++;
    }
  }
  return num_nodes;
}

size_t os::numa_get_leaf_groups(uint *ids, size_t size) {
  int highest_node_number = Linux::numa_max_node();
  size_t i = 0;

  // Map all node ids in which it is possible to allocate memory. Also nodes are
  // not always consecutively available, i.e. available from 0 to the highest
  // node number. If the nodes have been bound explicitly using numactl membind,
  // then allocate memory from those nodes only.
  for (int node = 0; node <= highest_node_number; node++) {
    if (Linux::is_node_in_bound_nodes(node)) {
      ids[i++] = checked_cast<uint>(node);
    }
  }
  return i;
}

char *os::scan_pages(char *start, char* end, page_info* page_expected,
                     page_info* page_found) {
  return end;
}


int os::Linux::sched_getcpu_syscall(void) {
  unsigned int cpu = 0;
  long retval = -1;

#if defined(IA32)
  #ifndef SYS_getcpu
    #define SYS_getcpu 318
  #endif
  retval = syscall(SYS_getcpu, &cpu, nullptr, nullptr);
#elif defined(AMD64)
// Unfortunately we have to bring all these macros here from vsyscall.h
// to be able to compile on old linuxes.
  #define __NR_vgetcpu 2
  #define VSYSCALL_START (-10UL << 20)
  #define VSYSCALL_SIZE 1024
  #define VSYSCALL_ADDR(vsyscall_nr) (VSYSCALL_START+VSYSCALL_SIZE*(vsyscall_nr))
  typedef long (*vgetcpu_t)(unsigned int *cpu, unsigned int *node, unsigned long *tcache);
  vgetcpu_t vgetcpu = (vgetcpu_t)VSYSCALL_ADDR(__NR_vgetcpu);
  retval = vgetcpu(&cpu, nullptr, nullptr);
#endif

  return (retval == -1) ? -1 : cpu;
}

void os::Linux::sched_getcpu_init() {
  // sched_getcpu() should be in libc.
  set_sched_getcpu(CAST_TO_FN_PTR(sched_getcpu_func_t,
                                  dlsym(RTLD_DEFAULT, "sched_getcpu")));

  // If it's not, try a direct syscall.
  if (sched_getcpu() == -1) {
    set_sched_getcpu(CAST_TO_FN_PTR(sched_getcpu_func_t,
                                    (void*)&sched_getcpu_syscall));
  }

  if (sched_getcpu() == -1) {
    vm_exit_during_initialization("getcpu(2) system call not supported by kernel");
  }
}

// Something to do with the numa-aware allocator needs these symbols
extern "C" JNIEXPORT void numa_warn(int number, char *where, ...) { }
extern "C" JNIEXPORT void numa_error(char *where) { }

// Handle request to load libnuma symbol version 1.1 (API v1). If it fails
// load symbol from base version instead.
void* os::Linux::libnuma_dlsym(void* handle, const char *name) {
  void *f = dlvsym(handle, name, "libnuma_1.1");
  if (f == nullptr) {
    f = dlsym(handle, name);
  }
  return f;
}

// Handle request to load libnuma symbol version 1.2 (API v2) only.
// Return null if the symbol is not defined in this particular version.
void* os::Linux::libnuma_v2_dlsym(void* handle, const char* name) {
  return dlvsym(handle, name, "libnuma_1.2");
}

// Check numa dependent syscalls
static bool numa_syscall_check() {
  // NUMA APIs depend on several syscalls. E.g., get_mempolicy is required for numa_get_membind and
  // numa_get_interleave_mask. But these dependent syscalls can be unsupported for various reasons.
  // Especially in dockers, get_mempolicy is not allowed with the default configuration. So it's necessary
  // to check whether the syscalls are available. Currently, only get_mempolicy is checked since checking
  // others like mbind would cause unexpected side effects.
#ifdef SYS_get_mempolicy
  int dummy = 0;
  if (syscall(SYS_get_mempolicy, &dummy, nullptr, 0, (void*)&dummy, 3) == -1) {
    return false;
  }
#endif

  return true;
}

bool os::Linux::libnuma_init() {
  // Requires sched_getcpu() and numa dependent syscalls support
  if ((sched_getcpu() != -1) && numa_syscall_check()) {
    void *handle = dlopen("libnuma.so.1", RTLD_LAZY);
    if (handle != nullptr) {
      set_numa_node_to_cpus(CAST_TO_FN_PTR(numa_node_to_cpus_func_t,
                                           libnuma_dlsym(handle, "numa_node_to_cpus")));
      set_numa_node_to_cpus_v2(CAST_TO_FN_PTR(numa_node_to_cpus_v2_func_t,
                                              libnuma_v2_dlsym(handle, "numa_node_to_cpus")));
      set_numa_max_node(CAST_TO_FN_PTR(numa_max_node_func_t,
                                       libnuma_dlsym(handle, "numa_max_node")));
      set_numa_num_configured_nodes(CAST_TO_FN_PTR(numa_num_configured_nodes_func_t,
                                                   libnuma_dlsym(handle, "numa_num_configured_nodes")));
      set_numa_available(CAST_TO_FN_PTR(numa_available_func_t,
                                        libnuma_dlsym(handle, "numa_available")));
      set_numa_tonode_memory(CAST_TO_FN_PTR(numa_tonode_memory_func_t,
                                            libnuma_dlsym(handle, "numa_tonode_memory")));
      set_numa_interleave_memory(CAST_TO_FN_PTR(numa_interleave_memory_func_t,
                                                libnuma_dlsym(handle, "numa_interleave_memory")));
      set_numa_interleave_memory_v2(CAST_TO_FN_PTR(numa_interleave_memory_v2_func_t,
                                                libnuma_v2_dlsym(handle, "numa_interleave_memory")));
      set_numa_set_bind_policy(CAST_TO_FN_PTR(numa_set_bind_policy_func_t,
                                              libnuma_dlsym(handle, "numa_set_bind_policy")));
      set_numa_bitmask_isbitset(CAST_TO_FN_PTR(numa_bitmask_isbitset_func_t,
                                               libnuma_dlsym(handle, "numa_bitmask_isbitset")));
      set_numa_distance(CAST_TO_FN_PTR(numa_distance_func_t,
                                       libnuma_dlsym(handle, "numa_distance")));
      set_numa_get_membind(CAST_TO_FN_PTR(numa_get_membind_func_t,
                                          libnuma_v2_dlsym(handle, "numa_get_membind")));
      set_numa_get_interleave_mask(CAST_TO_FN_PTR(numa_get_interleave_mask_func_t,
                                                  libnuma_v2_dlsym(handle, "numa_get_interleave_mask")));
      set_numa_move_pages(CAST_TO_FN_PTR(numa_move_pages_func_t,
                                         libnuma_dlsym(handle, "numa_move_pages")));
      set_numa_set_preferred(CAST_TO_FN_PTR(numa_set_preferred_func_t,
                                            libnuma_dlsym(handle, "numa_set_preferred")));

      if (numa_available() != -1) {
        set_numa_all_nodes((unsigned long*)libnuma_dlsym(handle, "numa_all_nodes"));
        set_numa_all_nodes_ptr((struct bitmask **)libnuma_dlsym(handle, "numa_all_nodes_ptr"));
        set_numa_nodes_ptr((struct bitmask **)libnuma_dlsym(handle, "numa_nodes_ptr"));
        set_numa_interleave_bitmask(_numa_get_interleave_mask());
        set_numa_membind_bitmask(_numa_get_membind());
        // Create an index -> node mapping, since nodes are not always consecutive
        _nindex_to_node = new (mtInternal) GrowableArray<int>(0, mtInternal);
        rebuild_nindex_to_node_map();
        // Create a cpu -> node mapping
        _cpu_to_node = new (mtInternal) GrowableArray<int>(0, mtInternal);
        rebuild_cpu_to_node_map();
        return true;
      }
    }
  }
  return false;
}

size_t os::Linux::default_guard_size(os::ThreadType thr_type) {

  if (THPStackMitigation) {
    // If THPs are unconditionally enabled, the following scenario can lead to huge RSS
    // - parent thread spawns, in quick succession, multiple child threads
    // - child threads are slow to start
    // - thread stacks of future child threads are adjacent and get merged into one large VMA
    //   by the kernel, and subsequently transformed into huge pages by khugepaged
    // - child threads come up, place JVM guard pages, thus splinter the large VMA, splinter
    //   the huge pages into many (still paged-in) small pages.
    // The result of that sequence are thread stacks that are fully paged-in even though the
    // threads did not even start yet.
    // We prevent that by letting the glibc allocate a guard page, which causes a VMA with different
    // permission bits to separate two ajacent thread stacks and therefore prevent merging stacks
    // into one VMA.
    //
    // Yes, this means we have two guard sections - the glibc and the JVM one - per thread. But the
    // cost for that one extra protected page is dwarfed from a large win in performance and memory
    // that avoiding interference by khugepaged buys us.
    return os::vm_page_size();
  }

  // Creating guard page is very expensive. Java thread has HotSpot
  // guard pages, only enable glibc guard page for non-Java threads.
  // (Remember: compiler thread is a Java thread, too!)
  return ((thr_type == java_thread || thr_type == compiler_thread) ? 0 : os::vm_page_size());
}

void os::Linux::rebuild_nindex_to_node_map() {
  int highest_node_number = Linux::numa_max_node();

  nindex_to_node()->clear();
  for (int node = 0; node <= highest_node_number; node++) {
    if (Linux::is_node_in_existing_nodes(node)) {
      nindex_to_node()->append(node);
    }
  }
}

// rebuild_cpu_to_node_map() constructs a table mapping cpud id to node id.
// The table is later used in get_node_by_cpu().
void os::Linux::rebuild_cpu_to_node_map() {
  const int NCPUS = 32768; // Since the buffer size computation is very obscure
                           // in libnuma (possible values are starting from 16,
                           // and continuing up with every other power of 2, but less
                           // than the maximum number of CPUs supported by kernel), and
                           // is a subject to change (in libnuma version 2 the requirements
                           // are more reasonable) we'll just hardcode the number they use
                           // in the library.
  constexpr int BitsPerCLong = (int)sizeof(long) * CHAR_BIT;

  int cpu_num = processor_count();
  int cpu_map_size = NCPUS / BitsPerCLong;
  int cpu_map_valid_size =
    MIN2((cpu_num + BitsPerCLong - 1) / BitsPerCLong, cpu_map_size);

  cpu_to_node()->clear();
  cpu_to_node()->at_grow(cpu_num - 1);

  int node_num = get_existing_num_nodes();

  int distance = 0;
  int closest_distance = INT_MAX;
  int closest_node = 0;
  unsigned long *cpu_map = NEW_C_HEAP_ARRAY(unsigned long, cpu_map_size, mtInternal);
  for (int i = 0; i < node_num; i++) {
    // Check if node is configured (not a memory-less node). If it is not, find
    // the closest configured node. Check also if node is bound, i.e. it's allowed
    // to allocate memory from the node. If it's not allowed, map cpus in that node
    // to the closest node from which memory allocation is allowed.
    if (!is_node_in_configured_nodes(nindex_to_node()->at(i)) ||
        !is_node_in_bound_nodes(nindex_to_node()->at(i))) {
      closest_distance = INT_MAX;
      // Check distance from all remaining nodes in the system. Ignore distance
      // from itself, from another non-configured node, and from another non-bound
      // node.
      for (int m = 0; m < node_num; m++) {
        if (m != i &&
            is_node_in_configured_nodes(nindex_to_node()->at(m)) &&
            is_node_in_bound_nodes(nindex_to_node()->at(m))) {
          distance = numa_distance(nindex_to_node()->at(i), nindex_to_node()->at(m));
          // If a closest node is found, update. There is always at least one
          // configured and bound node in the system so there is always at least
          // one node close.
          if (distance != 0 && distance < closest_distance) {
            closest_distance = distance;
            closest_node = nindex_to_node()->at(m);
          }
        }
      }
     } else {
       // Current node is already a configured node.
       closest_node = nindex_to_node()->at(i);
     }

    // Get cpus from the original node and map them to the closest node. If node
    // is a configured node (not a memory-less node), then original node and
    // closest node are the same.
    if (numa_node_to_cpus(nindex_to_node()->at(i), cpu_map, cpu_map_size * (int)sizeof(unsigned long)) != -1) {
      for (int j = 0; j < cpu_map_valid_size; j++) {
        if (cpu_map[j] != 0) {
          for (int k = 0; k < BitsPerCLong; k++) {
            if (cpu_map[j] & (1UL << k)) {
              int cpu_index = j * BitsPerCLong + k;

#ifndef PRODUCT
              if (UseDebuggerErgo1 && cpu_index >= (int)cpu_num) {
                // Some debuggers limit the processor count without
                // intercepting the NUMA APIs. Just fake the values.
                cpu_index = 0;
              }
#endif

              cpu_to_node()->at_put(cpu_index, closest_node);
            }
          }
        }
      }
    }
  }
  FREE_C_HEAP_ARRAY(unsigned long, cpu_map);
}

int os::Linux::numa_node_to_cpus(int node, unsigned long *buffer, int bufferlen) {
  // use the latest version of numa_node_to_cpus if available
  if (_numa_node_to_cpus_v2 != nullptr) {

    // libnuma bitmask struct
    struct bitmask {
      unsigned long size; /* number of bits in the map */
      unsigned long *maskp;
    };

    struct bitmask mask;
    mask.maskp = (unsigned long *)buffer;
    mask.size = bufferlen * 8;
    return _numa_node_to_cpus_v2(node, &mask);
  } else if (_numa_node_to_cpus != nullptr) {
    return _numa_node_to_cpus(node, buffer, bufferlen);
  }
  return -1;
}

int os::Linux::get_node_by_cpu(int cpu_id) {
  if (cpu_to_node() != nullptr && cpu_id >= 0 && cpu_id < cpu_to_node()->length()) {
    return cpu_to_node()->at(cpu_id);
  }
  return -1;
}

GrowableArray<int>* os::Linux::_cpu_to_node;
GrowableArray<int>* os::Linux::_nindex_to_node;
os::Linux::sched_getcpu_func_t os::Linux::_sched_getcpu;
os::Linux::numa_node_to_cpus_func_t os::Linux::_numa_node_to_cpus;
os::Linux::numa_node_to_cpus_v2_func_t os::Linux::_numa_node_to_cpus_v2;
os::Linux::numa_max_node_func_t os::Linux::_numa_max_node;
os::Linux::numa_num_configured_nodes_func_t os::Linux::_numa_num_configured_nodes;
os::Linux::numa_available_func_t os::Linux::_numa_available;
os::Linux::numa_tonode_memory_func_t os::Linux::_numa_tonode_memory;
os::Linux::numa_interleave_memory_func_t os::Linux::_numa_interleave_memory;
os::Linux::numa_interleave_memory_v2_func_t os::Linux::_numa_interleave_memory_v2;
os::Linux::numa_set_bind_policy_func_t os::Linux::_numa_set_bind_policy;
os::Linux::numa_bitmask_isbitset_func_t os::Linux::_numa_bitmask_isbitset;
os::Linux::numa_distance_func_t os::Linux::_numa_distance;
os::Linux::numa_get_membind_func_t os::Linux::_numa_get_membind;
os::Linux::numa_get_interleave_mask_func_t os::Linux::_numa_get_interleave_mask;
os::Linux::numa_move_pages_func_t os::Linux::_numa_move_pages;
os::Linux::numa_set_preferred_func_t os::Linux::_numa_set_preferred;
os::Linux::NumaAllocationPolicy os::Linux::_current_numa_policy;
unsigned long* os::Linux::_numa_all_nodes;
struct bitmask* os::Linux::_numa_all_nodes_ptr;
struct bitmask* os::Linux::_numa_nodes_ptr;
struct bitmask* os::Linux::_numa_interleave_bitmask;
struct bitmask* os::Linux::_numa_membind_bitmask;

bool os::pd_uncommit_memory(char* addr, size_t size, bool exec) {
  uintptr_t res = (uintptr_t) ::mmap(addr, size, PROT_NONE,
                                     MAP_PRIVATE|MAP_FIXED|MAP_NORESERVE|MAP_ANONYMOUS, -1, 0);
  return res  != (uintptr_t) MAP_FAILED;
}

static address get_stack_commited_bottom(address bottom, size_t size) {
  address nbot = bottom;
  address ntop = bottom + size;

  size_t page_sz = os::vm_page_size();
  unsigned pages = checked_cast<unsigned>(size / page_sz);

  unsigned char vec[1];
  unsigned imin = 1, imax = pages + 1, imid;
  int mincore_return_value = 0;

  assert(imin <= imax, "Unexpected page size");

  while (imin < imax) {
    imid = (imax + imin) / 2;
    nbot = ntop - (imid * page_sz);

    // Use a trick with mincore to check whether the page is mapped or not.
    // mincore sets vec to 1 if page resides in memory and to 0 if page
    // is swapped output but if page we are asking for is unmapped
    // it returns -1,ENOMEM
    mincore_return_value = mincore(nbot, page_sz, vec);

    if (mincore_return_value == -1) {
      // Page is not mapped go up
      // to find first mapped page
      if (errno != EAGAIN) {
        assert(errno == ENOMEM, "Unexpected mincore errno");
        imax = imid;
      }
    } else {
      // Page is mapped go down
      // to find first not mapped page
      imin = imid + 1;
    }
  }

  nbot = nbot + page_sz;

  // Adjust stack bottom one page up if last checked page is not mapped
  if (mincore_return_value == -1) {
    nbot = nbot + page_sz;
  }

  return nbot;
}

bool os::committed_in_range(address start, size_t size, address& committed_start, size_t& committed_size) {
  int mincore_return_value;
  const size_t stripe = 1024;  // query this many pages each time
  unsigned char vec[stripe + 1];
  // set a guard
  vec[stripe] = 'X';

  const size_t page_sz = os::vm_page_size();
  uintx pages = size / page_sz;

  assert(is_aligned(start, page_sz), "Start address must be page aligned");
  assert(is_aligned(size, page_sz), "Size must be page aligned");

  committed_start = nullptr;

  int loops = checked_cast<int>((pages + stripe - 1) / stripe);
  int committed_pages = 0;
  address loop_base = start;
  bool found_range = false;

  for (int index = 0; index < loops && !found_range; index ++) {
    assert(pages > 0, "Nothing to do");
    uintx pages_to_query = (pages >= stripe) ? stripe : pages;
    pages -= pages_to_query;

    // Get stable read
    while ((mincore_return_value = mincore(loop_base, pages_to_query * page_sz, vec)) == -1 && errno == EAGAIN);

    // During shutdown, some memory goes away without properly notifying NMT,
    // E.g. ConcurrentGCThread/WatcherThread can exit without deleting thread object.
    // Bailout and return as not committed for now.
    if (mincore_return_value == -1 && errno == ENOMEM) {
      return false;
    }

    assert(vec[stripe] == 'X', "overflow guard");
    assert(mincore_return_value == 0, "Range must be valid");
    // Process this stripe
    for (uintx vecIdx = 0; vecIdx < pages_to_query; vecIdx ++) {
      if ((vec[vecIdx] & 0x01) == 0) { // not committed
        // End of current contiguous region
        if (committed_start != nullptr) {
          found_range = true;
          break;
        }
      } else { // committed
        // Start of region
        if (committed_start == nullptr) {
          committed_start = loop_base + page_sz * vecIdx;
        }
        committed_pages ++;
      }
    }

    loop_base += pages_to_query * page_sz;
  }

  if (committed_start != nullptr) {
    assert(committed_pages > 0, "Must have committed region");
    assert(committed_pages <= int(size / page_sz), "Can not commit more than it has");
    assert(committed_start >= start && committed_start < start + size, "Out of range");
    committed_size = page_sz * committed_pages;
    return true;
  } else {
    assert(committed_pages == 0, "Should not have committed region");
    return false;
  }
}


// Linux uses a growable mapping for the stack, and if the mapping for
// the stack guard pages is not removed when we detach a thread the
// stack cannot grow beyond the pages where the stack guard was
// mapped.  If at some point later in the process the stack expands to
// that point, the Linux kernel cannot expand the stack any further
// because the guard pages are in the way, and a segfault occurs.
//
// However, it's essential not to split the stack region by unmapping
// a region (leaving a hole) that's already part of the stack mapping,
// so if the stack mapping has already grown beyond the guard pages at
// the time we create them, we have to truncate the stack mapping.
// So, we need to know the extent of the stack mapping when
// create_stack_guard_pages() is called.

// We only need this for stacks that are growable: at the time of
// writing thread stacks don't use growable mappings (i.e. those
// creeated with MAP_GROWSDOWN), and aren't marked "[stack]", so this
// only applies to the main thread.

// If the (growable) stack mapping already extends beyond the point
// where we're going to put our guard pages, truncate the mapping at
// that point by munmap()ping it.  This ensures that when we later
// munmap() the guard pages we don't leave a hole in the stack
// mapping. This only affects the main/primordial thread

bool os::pd_create_stack_guard_pages(char* addr, size_t size) {
  if (os::is_primordial_thread()) {
    // As we manually grow stack up to bottom inside create_attached_thread(),
    // it's likely that os::Linux::initial_thread_stack_bottom is mapped and
    // we don't need to do anything special.
    // Check it first, before calling heavy function.
    uintptr_t stack_extent = (uintptr_t) os::Linux::initial_thread_stack_bottom();
    unsigned char vec[1];

    if (mincore((address)stack_extent, os::vm_page_size(), vec) == -1) {
      // Fallback to slow path on all errors, including EAGAIN
      assert((uintptr_t)addr >= stack_extent,
             "Sanity: addr should be larger than extent, " PTR_FORMAT " >= " PTR_FORMAT,
             p2i(addr), stack_extent);
      stack_extent = (uintptr_t) get_stack_commited_bottom(
                                                           os::Linux::initial_thread_stack_bottom(),
                                                           (size_t)addr - stack_extent);
    }

    if (stack_extent < (uintptr_t)addr) {
      ::munmap((void*)stack_extent, (uintptr_t)(addr - stack_extent));
    }
  }

  return os::commit_memory(addr, size, !ExecMem);
}

// If this is a growable mapping, remove the guard pages entirely by
// munmap()ping them.  If not, just call uncommit_memory(). This only
// affects the main/primordial thread, but guard against future OS changes.
// It's safe to always unmap guard pages for primordial thread because we
// always place it right after end of the mapped region.

bool os::remove_stack_guard_pages(char* addr, size_t size) {
  uintptr_t stack_extent, stack_base;

  if (os::is_primordial_thread()) {
    return ::munmap(addr, size) == 0;
  }

  return os::uncommit_memory(addr, size);
}

// 'requested_addr' is only treated as a hint, the return value may or
// may not start from the requested address. Unlike Linux mmap(), this
// function returns null to indicate failure.
static char* anon_mmap(char* requested_addr, size_t bytes) {
  // If a requested address was given:
  //
  // The POSIX-conforming way is to *omit* MAP_FIXED. This will leave existing mappings intact.
  // If the requested mapping area is blocked by a pre-existing mapping, the kernel will map
  // somewhere else. On Linux, that alternative address appears to have no relation to the
  // requested address.
  // Unfortunately, this is not what we need - if we requested a specific address, we'd want
  // to map there and nowhere else. Therefore we will unmap the block again, which means we
  // just executed a needless mmap->munmap cycle.
  // Since Linux 4.17, the kernel offers MAP_FIXED_NOREPLACE. With this flag, if a pre-
  // existing mapping exists, the kernel will not map at an alternative point but instead
  // return an error. We can therefore save that unnecessary mmap-munmap cycle.
  //
  // Backward compatibility: Older kernels will ignore the unknown flag; so mmap will behave
  // as in mode (a).
  const int flags = MAP_PRIVATE | MAP_NORESERVE | MAP_ANONYMOUS |
                    ((requested_addr != nullptr) ? MAP_FIXED_NOREPLACE : 0);

  // Map reserved/uncommitted pages PROT_NONE so we fail early if we
  // touch an uncommitted page. Otherwise, the read/write might
  // succeed if we have enough swap space to back the physical page.
  char* addr = (char*)::mmap(requested_addr, bytes, PROT_NONE, flags, -1, 0);

  return addr == MAP_FAILED ? nullptr : addr;
}

// Allocate (using mmap, NO_RESERVE, with small pages) at either a given request address
//   (req_addr != nullptr) or with a given alignment.
//  - bytes shall be a multiple of alignment.
//  - req_addr can be null. If not null, it must be a multiple of alignment.
//  - alignment sets the alignment at which memory shall be allocated.
//     It must be a multiple of allocation granularity.
// Returns address of memory or null. If req_addr was not null, will only return
//  req_addr or null.
static char* anon_mmap_aligned(char* req_addr, size_t bytes, size_t alignment) {
  size_t extra_size = bytes;
  if (req_addr == nullptr && alignment > 0) {
    extra_size += alignment;
  }

  char* start = anon_mmap(req_addr, extra_size);
  if (start != nullptr) {
    if (req_addr != nullptr) {
      if (start != req_addr) {
        ::munmap(start, extra_size);
        start = nullptr;
      }
    } else {
      char* const start_aligned = align_up(start, alignment);
      char* const end_aligned = start_aligned + bytes;
      char* const end = start + extra_size;
      if (start_aligned > start) {
        ::munmap(start, start_aligned - start);
      }
      if (end_aligned < end) {
        ::munmap(end_aligned, end - end_aligned);
      }
      start = start_aligned;
    }
  }
  return start;
}

static int anon_munmap(char * addr, size_t size) {
  return ::munmap(addr, size) == 0;
}

char* os::pd_reserve_memory(size_t bytes, bool exec) {
  return anon_mmap(nullptr, bytes);
}

bool os::pd_release_memory(char* addr, size_t size) {
  return anon_munmap(addr, size);
}

#ifdef CAN_SHOW_REGISTERS_ON_ASSERT
extern char* g_assert_poison; // assertion poison page address
#endif

static bool linux_mprotect(char* addr, size_t size, int prot) {
  // Linux wants the mprotect address argument to be page aligned.
  char* bottom = (char*)align_down((intptr_t)addr, os::vm_page_size());

  // According to SUSv3, mprotect() should only be used with mappings
  // established by mmap(), and mmap() always maps whole pages. Unaligned
  // 'addr' likely indicates problem in the VM (e.g. trying to change
  // protection of malloc'ed or statically allocated memory). Check the
  // caller if you hit this assert.
  assert(addr == bottom, "sanity check");

  size = align_up(pointer_delta(addr, bottom, 1) + size, os::vm_page_size());
  // Don't log anything if we're executing in the poison page signal handling
  // context. It can lead to reentrant use of other parts of the VM code.
#ifdef CAN_SHOW_REGISTERS_ON_ASSERT
  if (addr != g_assert_poison)
#endif
  Events::log(nullptr, "Protecting memory [" INTPTR_FORMAT "," INTPTR_FORMAT "] with protection modes %x", p2i(bottom), p2i(bottom+size), prot);
  return ::mprotect(bottom, size, prot) == 0;
}

// Set protections specified
bool os::protect_memory(char* addr, size_t bytes, ProtType prot,
                        bool is_committed) {
  unsigned int p = 0;
  switch (prot) {
  case MEM_PROT_NONE: p = PROT_NONE; break;
  case MEM_PROT_READ: p = PROT_READ; break;
  case MEM_PROT_RW:   p = PROT_READ|PROT_WRITE; break;
  case MEM_PROT_RWX:  p = PROT_READ|PROT_WRITE|PROT_EXEC; break;
  default:
    ShouldNotReachHere();
  }
  // is_committed is unused.
  return linux_mprotect(addr, bytes, p);
}

bool os::guard_memory(char* addr, size_t size) {
  return linux_mprotect(addr, size, PROT_NONE);
}

bool os::unguard_memory(char* addr, size_t size) {
  return linux_mprotect(addr, size, PROT_READ|PROT_WRITE);
}

static int hugetlbfs_page_size_flag(size_t page_size) {
  if (page_size != HugePages::default_static_hugepage_size()) {
    return (exact_log2(page_size) << MAP_HUGE_SHIFT);
  }
  return 0;
}

static bool hugetlbfs_sanity_check(size_t page_size) {
  const os::PageSizes page_sizes = HugePages::static_info().pagesizes();
  assert(page_sizes.contains(page_size), "Invalid page sizes passed");

  // Include the page size flag to ensure we sanity check the correct page size.
  int flags = MAP_ANONYMOUS | MAP_PRIVATE | MAP_HUGETLB | hugetlbfs_page_size_flag(page_size);
  void *p = mmap(nullptr, page_size, PROT_READ|PROT_WRITE, flags, -1, 0);

  if (p != MAP_FAILED) {
    // Mapping succeeded, sanity check passed.
    munmap(p, page_size);
    return true;
  } else {
      log_info(pagesize)("Large page size (" SIZE_FORMAT "%s) failed sanity check, "
                         "checking if smaller large page sizes are usable",
                         byte_size_in_exact_unit(page_size),
                         exact_unit_for_byte_size(page_size));
      for (size_t page_size_ = page_sizes.next_smaller(page_size);
          page_size_ > os::vm_page_size();
          page_size_ = page_sizes.next_smaller(page_size_)) {
        flags = MAP_ANONYMOUS | MAP_PRIVATE | MAP_HUGETLB | hugetlbfs_page_size_flag(page_size_);
        p = mmap(nullptr, page_size_, PROT_READ|PROT_WRITE, flags, -1, 0);
        if (p != MAP_FAILED) {
          // Mapping succeeded, sanity check passed.
          munmap(p, page_size_);
          log_info(pagesize)("Large page size (" SIZE_FORMAT "%s) passed sanity check",
                             byte_size_in_exact_unit(page_size_),
                             exact_unit_for_byte_size(page_size_));
          return true;
        }
      }
  }

  return false;
}

// From the coredump_filter documentation:
//
// - (bit 0) anonymous private memory
// - (bit 1) anonymous shared memory
// - (bit 2) file-backed private memory
// - (bit 3) file-backed shared memory
// - (bit 4) ELF header pages in file-backed private memory areas (it is
//           effective only if the bit 2 is cleared)
// - (bit 5) hugetlb private memory
// - (bit 6) hugetlb shared memory
// - (bit 7) dax private memory
// - (bit 8) dax shared memory
//
static void set_coredump_filter(CoredumpFilterBit bit) {
  FILE *f;
  long cdm;

  if ((f = os::fopen("/proc/self/coredump_filter", "r+")) == nullptr) {
    return;
  }

  if (fscanf(f, "%lx", &cdm) != 1) {
    fclose(f);
    return;
  }

  long saved_cdm = cdm;
  rewind(f);
  cdm |= bit;

  if (cdm != saved_cdm) {
    fprintf(f, "%#lx", cdm);
  }

  fclose(f);
}

// Large page support

static size_t _large_page_size = 0;

void warn_no_large_pages_configured() {
  if (!FLAG_IS_DEFAULT(UseLargePages)) {
    log_warning(pagesize)("UseLargePages disabled, no large pages configured and available on the system.");
  }
}

struct LargePageInitializationLoggerMark {
  ~LargePageInitializationLoggerMark() {
    LogTarget(Info, pagesize) lt;
    if (lt.is_enabled()) {
      LogStream ls(lt);
      if (UseLargePages) {
        ls.print_cr("UseLargePages=1, UseTransparentHugePages=%d", UseTransparentHugePages);
        ls.print("Large page support enabled. Usable page sizes: ");
        os::page_sizes().print_on(&ls);
        ls.print_cr(". Default large page size: " EXACTFMT ".", EXACTFMTARGS(os::large_page_size()));
      } else {
        ls.print("Large page support disabled.");
      }
    }
  }
};

void os::large_page_init() {
  LargePageInitializationLoggerMark logger;

  // Query OS information first.
  HugePages::initialize();

  // If THPs are unconditionally enabled (THP mode "always"), khugepaged may attempt to
  // coalesce small pages in thread stacks to huge pages. That costs a lot of memory and
  // is usually unwanted for thread stacks. Therefore we attempt to prevent THP formation in
  // thread stacks unless the user explicitly allowed THP formation by manually disabling
  // -XX:-THPStackMitigation.
  if (HugePages::thp_mode() == THPMode::always) {
    if (THPStackMitigation) {
      log_info(pagesize)("JVM will attempt to prevent THPs in thread stacks.");
    } else {
      log_info(pagesize)("JVM will *not* prevent THPs in thread stacks. This may cause high RSS.");
    }
  } else {
    FLAG_SET_ERGO(THPStackMitigation, false); // Mitigation not needed
  }

  // 1) Handle the case where we do not want to use huge pages
  if (!UseLargePages &&
      !UseTransparentHugePages) {
    // Not using large pages.
    return;
  }

  if (!FLAG_IS_DEFAULT(UseLargePages) && !UseLargePages) {
    // The user explicitly turned off large pages.
    UseTransparentHugePages = false;
    return;
  }

  // 2) check if the OS supports THPs resp. static hugepages.
  if (UseTransparentHugePages && !HugePages::supports_thp()) {
    if (!FLAG_IS_DEFAULT(UseTransparentHugePages)) {
      log_warning(pagesize)("UseTransparentHugePages disabled, transparent huge pages are not supported by the operating system.");
    }
    UseLargePages = UseTransparentHugePages = false;
    return;
  }
  if (!UseTransparentHugePages && !HugePages::supports_static_hugepages()) {
    warn_no_large_pages_configured();
    UseLargePages = UseTransparentHugePages = false;
    return;
  }

  if (UseTransparentHugePages) {
    // In THP mode:
    // - os::large_page_size() is the *THP page size*
    // - os::pagesizes() has two members, the THP page size and the system page size
    assert(HugePages::supports_thp() && HugePages::thp_pagesize() > 0, "Missing OS info");
    _large_page_size = HugePages::thp_pagesize();
    _page_sizes.add(_large_page_size);
    _page_sizes.add(os::vm_page_size());
    // +UseTransparentHugePages implies +UseLargePages
    UseLargePages = true;

  } else {

    // In static hugepage mode:
    // - os::large_page_size() is the default static hugepage size (/proc/meminfo "Hugepagesize")
    // - os::pagesizes() contains all hugepage sizes the kernel supports, regardless whether there
    //   are pages configured in the pool or not (from /sys/kernel/hugepages/hugepage-xxxx ...)
    os::PageSizes all_large_pages = HugePages::static_info().pagesizes();
    const size_t default_large_page_size = HugePages::default_static_hugepage_size();

    // 3) Consistency check and post-processing

    size_t large_page_size = 0;

    // Check LargePageSizeInBytes matches an available page size and if so set _large_page_size
    // using LargePageSizeInBytes as the maximum allowed large page size. If LargePageSizeInBytes
    // doesn't match an available page size set _large_page_size to default_large_page_size
    // and use it as the maximum.
   if (FLAG_IS_DEFAULT(LargePageSizeInBytes) ||
        LargePageSizeInBytes == 0 ||
        LargePageSizeInBytes == default_large_page_size) {
      large_page_size = default_large_page_size;
      log_info(pagesize)("Using the default large page size: " SIZE_FORMAT "%s",
                         byte_size_in_exact_unit(large_page_size),
                         exact_unit_for_byte_size(large_page_size));
    } else {
      if (all_large_pages.contains(LargePageSizeInBytes)) {
        large_page_size = LargePageSizeInBytes;
        log_info(pagesize)("Overriding default large page size (" SIZE_FORMAT "%s) "
                           "using LargePageSizeInBytes: " SIZE_FORMAT "%s",
                           byte_size_in_exact_unit(default_large_page_size),
                           exact_unit_for_byte_size(default_large_page_size),
                           byte_size_in_exact_unit(large_page_size),
                           exact_unit_for_byte_size(large_page_size));
      } else {
        large_page_size = default_large_page_size;
        log_info(pagesize)("LargePageSizeInBytes is not a valid large page size (" SIZE_FORMAT "%s) "
                           "using the default large page size: " SIZE_FORMAT "%s",
                           byte_size_in_exact_unit(LargePageSizeInBytes),
                           exact_unit_for_byte_size(LargePageSizeInBytes),
                           byte_size_in_exact_unit(large_page_size),
                           exact_unit_for_byte_size(large_page_size));
      }
    }

    // Do an additional sanity check to see if we can use the desired large page size
    if (!hugetlbfs_sanity_check(large_page_size)) {
      warn_no_large_pages_configured();
      UseLargePages = false;
      UseTransparentHugePages = false;
      return;
    }

    _large_page_size = large_page_size;

    // Populate _page_sizes with large page sizes less than or equal to
    // _large_page_size.
    for (size_t page_size = _large_page_size; page_size != 0;
           page_size = all_large_pages.next_smaller(page_size)) {
      _page_sizes.add(page_size);
    }
  }

  set_coredump_filter(LARGEPAGES_BIT);
}

static void log_on_commit_special_failure(char* req_addr, size_t bytes,
                                           size_t page_size, int error) {
  assert(error == ENOMEM, "Only expect to fail if no memory is available");

  log_info(pagesize)("Failed to reserve and commit memory with given page size. req_addr: " PTR_FORMAT
                     " size: " SIZE_FORMAT "%s, page size: " SIZE_FORMAT "%s, (errno = %d)",
                     p2i(req_addr), byte_size_in_exact_unit(bytes), exact_unit_for_byte_size(bytes),
                     byte_size_in_exact_unit(page_size), exact_unit_for_byte_size(page_size), error);
}

static bool commit_memory_special(size_t bytes,
                                      size_t page_size,
                                      char* req_addr,
                                      bool exec) {
  assert(UseLargePages && !UseTransparentHugePages, "Should only get here for static hugepage mode (+UseLargePages)");
  assert(is_aligned(bytes, page_size), "Unaligned size");
  assert(is_aligned(req_addr, page_size), "Unaligned address");
  assert(req_addr != nullptr, "Must have a requested address for special mappings");

  int prot = exec ? PROT_READ|PROT_WRITE|PROT_EXEC : PROT_READ|PROT_WRITE;
  int flags = MAP_PRIVATE|MAP_ANONYMOUS|MAP_FIXED;

  // For large pages additional flags are required.
  if (page_size > os::vm_page_size()) {
    flags |= MAP_HUGETLB | hugetlbfs_page_size_flag(page_size);
  }
  char* addr = (char*)::mmap(req_addr, bytes, prot, flags, -1, 0);

  if (addr == MAP_FAILED) {
    log_on_commit_special_failure(req_addr, bytes, page_size, errno);
    return false;
  }

  log_debug(pagesize)("Commit special mapping: " PTR_FORMAT ", size=" SIZE_FORMAT "%s, page size="
                      SIZE_FORMAT "%s",
                      p2i(addr), byte_size_in_exact_unit(bytes),
                      exact_unit_for_byte_size(bytes),
                      byte_size_in_exact_unit(page_size),
                      exact_unit_for_byte_size(page_size));
  assert(is_aligned(addr, page_size), "Must be");
  return true;
}

static char* reserve_memory_special_huge_tlbfs(size_t bytes,
                                               size_t alignment,
                                               size_t page_size,
                                               char* req_addr,
                                               bool exec) {
  const os::PageSizes page_sizes = HugePages::static_info().pagesizes();
  assert(UseLargePages, "only for Huge TLBFS large pages");
  assert(is_aligned(req_addr, alignment), "Must be");
  assert(is_aligned(req_addr, page_size), "Must be");
  assert(is_aligned(alignment, os::vm_allocation_granularity()), "Must be");
  assert(page_sizes.contains(page_size), "Must be a valid page size");
  assert(page_size > os::vm_page_size(), "Must be a large page size");
  assert(bytes >= page_size, "Shouldn't allocate large pages for small sizes");

  // We only end up here when at least 1 large page can be used.
  // If the size is not a multiple of the large page size, we
  // will mix the type of pages used, but in a descending order.
  // Start off by reserving a range of the given size that is
  // properly aligned. At this point no pages are committed. If
  // a requested address is given it will be used and it must be
  // aligned to both the large page size and the given alignment.
  // The larger of the two will be used.
  size_t required_alignment = MAX(page_size, alignment);
  char* const aligned_start = anon_mmap_aligned(req_addr, bytes, required_alignment);
  if (aligned_start == nullptr) {
    return nullptr;
  }

  // First commit using large pages.
  size_t large_bytes = align_down(bytes, page_size);
  bool large_committed = commit_memory_special(large_bytes, page_size, aligned_start, exec);

  if (large_committed && bytes == large_bytes) {
    // The size was large page aligned so no additional work is
    // needed even if the commit failed.
    return aligned_start;
  }

  // The requested size requires some small pages as well.
  char* small_start = aligned_start + large_bytes;
  size_t small_size = bytes - large_bytes;
  if (!large_committed) {
    // Failed to commit large pages, so we need to unmap the
    // reminder of the orinal reservation.
    ::munmap(small_start, small_size);
    return nullptr;
  }

  // Commit the remaining bytes using small pages.
  bool small_committed = commit_memory_special(small_size, os::vm_page_size(), small_start, exec);
  if (!small_committed) {
    // Failed to commit the remaining size, need to unmap
    // the large pages part of the reservation.
    ::munmap(aligned_start, large_bytes);
    return nullptr;
  }
  return aligned_start;
}

char* os::pd_reserve_memory_special(size_t bytes, size_t alignment, size_t page_size,
                                    char* req_addr, bool exec) {
  assert(UseLargePages, "only for large pages");

  char* const addr = reserve_memory_special_huge_tlbfs(bytes, alignment, page_size, req_addr, exec);

  if (addr != nullptr) {
    if (UseNUMAInterleaving) {
      numa_make_global(addr, bytes);
    }
  }

  return addr;
}

bool os::pd_release_memory_special(char* base, size_t bytes) {
  assert(UseLargePages, "only for large pages");
  // Plain munmap is sufficient
  return pd_release_memory(base, bytes);
}

size_t os::large_page_size() {
  return _large_page_size;
}

// static hugepages (hugetlbfs) allow application to commit large page memory
// on demand.
// However, when committing memory with hugepages fails, the region
// that was supposed to be committed will lose the old reservation
// and allow other threads to steal that memory region. Because of this
// behavior we can't commit hugetlbfs memory. Instead, we commit that
// memory at reservation.
bool os::can_commit_large_page_memory() {
  return UseTransparentHugePages;
}

bool os::can_execute_large_page_memory() {
  return UseTransparentHugePages;
}

char* os::pd_attempt_map_memory_to_file_at(char* requested_addr, size_t bytes, int file_desc) {
  assert(file_desc >= 0, "file_desc is not valid");
  char* result = pd_attempt_reserve_memory_at(requested_addr, bytes, !ExecMem);
  if (result != nullptr) {
    if (replace_existing_mapping_with_file_mapping(result, bytes, file_desc) == nullptr) {
      vm_exit_during_initialization(err_msg("Error in mapping Java heap at the given filesystem directory"));
    }
  }
  return result;
}

// Reserve memory at an arbitrary address, only if that area is
// available (and not reserved for something else).

char* os::pd_attempt_reserve_memory_at(char* requested_addr, size_t bytes, bool exec) {
  // Assert only that the size is a multiple of the page size, since
  // that's all that mmap requires, and since that's all we really know
  // about at this low abstraction level.  If we need higher alignment,
  // we can either pass an alignment to this method or verify alignment
  // in one of the methods further up the call chain.  See bug 5044738.
  assert(bytes % os::vm_page_size() == 0, "reserving unexpected size block");

  // Linux mmap allows caller to pass an address as hint; give it a try first,
  // if kernel honors the hint then we can return immediately.
  char * addr = anon_mmap(requested_addr, bytes);
  if (addr == requested_addr) {
    return requested_addr;
  }

  if (addr != nullptr) {
    // mmap() is successful but it fails to reserve at the requested address
    log_trace(os, map)("Kernel rejected " PTR_FORMAT ", offered " PTR_FORMAT ".", p2i(requested_addr), p2i(addr));
    anon_munmap(addr, bytes);
  }

  return nullptr;
}

size_t os::vm_min_address() {
  // Determined by sysctl vm.mmap_min_addr. It exists as a safety zone to prevent
  // NULL pointer dereferences.
  // Most distros set this value to 64 KB. It *can* be zero, but rarely is. Here,
  // we impose a minimum value if vm.mmap_min_addr is too low, for increased protection.
  static size_t value = 0;
  if (value == 0) {
    assert(is_aligned(_vm_min_address_default, os::vm_allocation_granularity()), "Sanity");
    FILE* f = os::fopen("/proc/sys/vm/mmap_min_addr", "r");
    if (f != nullptr) {
      if (fscanf(f, "%zu", &value) != 1) {
        value = _vm_min_address_default;
      }
      fclose(f);
    }
    value = MAX2(_vm_min_address_default, value);
  }
  return value;
}

// Used to convert frequent JVM_Yield() to nops
bool os::dont_yield() {
  return DontYieldALot;
}

// Linux CFS scheduler (since 2.6.23) does not guarantee sched_yield(2) will
// actually give up the CPU. Since skip buddy (v2.6.28):
//
// * Sets the yielding task as skip buddy for current CPU's run queue.
// * Picks next from run queue, if empty, picks a skip buddy (can be the yielding task).
// * Clears skip buddies for this run queue (yielding task no longer a skip buddy).
//
// An alternative is calling os::naked_short_nanosleep with a small number to avoid
// getting re-scheduled immediately.
//
void os::naked_yield() {
  sched_yield();
}

////////////////////////////////////////////////////////////////////////////////
// thread priority support

// Note: Normal Linux applications are run with SCHED_OTHER policy. SCHED_OTHER
// only supports dynamic priority, static priority must be zero. For real-time
// applications, Linux supports SCHED_RR which allows static priority (1-99).
// However, for large multi-threaded applications, SCHED_RR is not only slower
// than SCHED_OTHER, but also very unstable (my volano tests hang hard 4 out
// of 5 runs - Sep 2005).
//
// The following code actually changes the niceness of kernel-thread/LWP. It
// has an assumption that setpriority() only modifies one kernel-thread/LWP,
// not the entire user process, and user level threads are 1:1 mapped to kernel
// threads. It has always been the case, but could change in the future. For
// this reason, the code should not be used as default (ThreadPriorityPolicy=0).
// It is only used when ThreadPriorityPolicy=1 and may require system level permission
// (e.g., root privilege or CAP_SYS_NICE capability).

int os::java_to_os_priority[CriticalPriority + 1] = {
  19,              // 0 Entry should never be used

   4,              // 1 MinPriority
   3,              // 2
   2,              // 3

   1,              // 4
   0,              // 5 NormPriority
  -1,              // 6

  -2,              // 7
  -3,              // 8
  -4,              // 9 NearMaxPriority

  -5,              // 10 MaxPriority

  -5               // 11 CriticalPriority
};

static int prio_init() {
  if (ThreadPriorityPolicy == 1) {
    if (geteuid() != 0) {
      if (!FLAG_IS_DEFAULT(ThreadPriorityPolicy) && !FLAG_IS_JIMAGE_RESOURCE(ThreadPriorityPolicy)) {
        warning("-XX:ThreadPriorityPolicy=1 may require system level permission, " \
                "e.g., being the root user. If the necessary permission is not " \
                "possessed, changes to priority will be silently ignored.");
      }
    }
  }
  if (UseCriticalJavaThreadPriority) {
    os::java_to_os_priority[MaxPriority] = os::java_to_os_priority[CriticalPriority];
  }
  return 0;
}

OSReturn os::set_native_priority(Thread* thread, int newpri) {
  if (!UseThreadPriorities || ThreadPriorityPolicy == 0) return OS_OK;

  int ret = setpriority(PRIO_PROCESS, thread->osthread()->thread_id(), newpri);
  return (ret == 0) ? OS_OK : OS_ERR;
}

OSReturn os::get_native_priority(const Thread* const thread,
                                 int *priority_ptr) {
  if (!UseThreadPriorities || ThreadPriorityPolicy == 0) {
    *priority_ptr = java_to_os_priority[NormPriority];
    return OS_OK;
  }

  errno = 0;
  *priority_ptr = getpriority(PRIO_PROCESS, thread->osthread()->thread_id());
  return (*priority_ptr != -1 || errno == 0 ? OS_OK : OS_ERR);
}

// This is the fastest way to get thread cpu time on Linux.
// Returns cpu time (user+sys) for any thread, not only for current.
// POSIX compliant clocks are implemented in the kernels 2.6.16+.
// It might work on 2.6.10+ with a special kernel/glibc patch.
// For reference, please, see IEEE Std 1003.1-2004:
//   http://www.unix.org/single_unix_specification

jlong os::Linux::fast_thread_cpu_time(clockid_t clockid) {
  struct timespec tp;
  int status = clock_gettime(clockid, &tp);
  assert(status == 0, "clock_gettime error: %s", os::strerror(errno));
  return (tp.tv_sec * NANOSECS_PER_SEC) + tp.tv_nsec;
}

// copy data between two file descriptor within the kernel
// the number of bytes written to out_fd is returned if transfer was successful
// otherwise, returns -1 that implies an error
jlong os::Linux::sendfile(int out_fd, int in_fd, jlong* offset, jlong count) {
  return ::sendfile64(out_fd, in_fd, (off64_t*)offset, (size_t)count);
}

// Determine if the vmid is the parent pid for a child in a PID namespace.
// Return the namespace pid if so, otherwise -1.
int os::Linux::get_namespace_pid(int vmid) {
  char fname[24];
  int retpid = -1;

  snprintf(fname, sizeof(fname), "/proc/%d/status", vmid);
  FILE *fp = os::fopen(fname, "r");

  if (fp) {
    int pid, nspid;
    int ret;
    while (!feof(fp) && !ferror(fp)) {
      ret = fscanf(fp, "NSpid: %d %d", &pid, &nspid);
      if (ret == 1) {
        break;
      }
      if (ret == 2) {
        retpid = nspid;
        break;
      }
      for (;;) {
        int ch = fgetc(fp);
        if (ch == EOF || ch == (int)'\n') break;
      }
    }
    fclose(fp);
  }
  return retpid;
}

extern void report_error(char* file_name, int line_no, char* title,
                         char* format, ...);

// Some linux distributions (notably: Alpine Linux) include the
// grsecurity in the kernel. Of particular interest from a JVM perspective
// is PaX (https://pax.grsecurity.net/), which adds some security features
// related to page attributes. Specifically, the MPROTECT PaX functionality
// (https://pax.grsecurity.net/docs/mprotect.txt) prevents dynamic
// code generation by disallowing a (previously) writable page to be
// marked as executable. This is, of course, exactly what HotSpot does
// for both JIT compiled method, as well as for stubs, adapters, etc.
//
// Instead of crashing "lazily" when trying to make a page executable,
// this code probes for the presence of PaX and reports the failure
// eagerly.
static void check_pax(void) {
  // Zero doesn't generate code dynamically, so no need to perform the PaX check
#ifndef ZERO
  size_t size = os::vm_page_size();

  void* p = ::mmap(nullptr, size, PROT_READ|PROT_WRITE, MAP_PRIVATE|MAP_ANONYMOUS, -1, 0);
  if (p == MAP_FAILED) {
    log_debug(os)("os_linux.cpp: check_pax: mmap failed (%s)" , os::strerror(errno));
    vm_exit_out_of_memory(size, OOM_MMAP_ERROR, "failed to allocate memory for PaX check.");
  }

  int res = ::mprotect(p, size, PROT_READ|PROT_WRITE|PROT_EXEC);
  if (res == -1) {
    log_debug(os)("os_linux.cpp: check_pax: mprotect failed (%s)" , os::strerror(errno));
    vm_exit_during_initialization(
      "Failed to mark memory page as executable - check if grsecurity/PaX is enabled");
  }

  ::munmap(p, size);
#endif
}

// this is called _before_ most of the global arguments have been parsed
void os::init(void) {
  char dummy;   // used to get a guess on initial stack address

  clock_tics_per_sec = checked_cast<int>(sysconf(_SC_CLK_TCK));
  int sys_pg_size = checked_cast<int>(sysconf(_SC_PAGESIZE));
  if (sys_pg_size < 0) {
    fatal("os_linux.cpp: os::init: sysconf failed (%s)",
          os::strerror(errno));
  }
  size_t page_size = sys_pg_size;
  OSInfo::set_vm_page_size(page_size);
  OSInfo::set_vm_allocation_granularity(page_size);
  if (os::vm_page_size() == 0) {
    fatal("os_linux.cpp: os::init: OSInfo::set_vm_page_size failed");
  }
  _page_sizes.add(os::vm_page_size());

  Linux::initialize_system_info();

#ifdef __GLIBC__
  g_mallinfo = CAST_TO_FN_PTR(mallinfo_func_t, dlsym(RTLD_DEFAULT, "mallinfo"));
  g_mallinfo2 = CAST_TO_FN_PTR(mallinfo2_func_t, dlsym(RTLD_DEFAULT, "mallinfo2"));
  g_malloc_info = CAST_TO_FN_PTR(malloc_info_func_t, dlsym(RTLD_DEFAULT, "malloc_info"));
#endif // __GLIBC__

  os::Linux::CPUPerfTicks pticks;
  bool res = os::Linux::get_tick_information(&pticks, -1);

  if (res && pticks.has_steal_ticks) {
    has_initial_tick_info = true;
    initial_total_ticks = pticks.total;
    initial_steal_ticks = pticks.steal;
  }

  // _main_thread points to the thread that created/loaded the JVM.
  Linux::_main_thread = pthread_self();

  // retrieve entry point for pthread_setname_np
  Linux::_pthread_setname_np =
    (int(*)(pthread_t, const char*))dlsym(RTLD_DEFAULT, "pthread_setname_np");

  check_pax();

  os::Posix::init();
}

// To install functions for atexit system call
extern "C" {
  static void perfMemory_exit_helper() {
    perfMemory_exit();
  }
}

void os::pd_init_container_support() {
  OSContainer::init();
}

void os::Linux::numa_init() {

  // Java can be invoked as
  // 1. Without numactl and heap will be allocated/configured on all nodes as
  //    per the system policy.
  // 2. With numactl --interleave:
  //      Use numa_get_interleave_mask(v2) API to get nodes bitmask. The same
  //      API for membind case bitmask is reset.
  //      Interleave is only hint and Kernel can fallback to other nodes if
  //      no memory is available on the target nodes.
  // 3. With numactl --membind:
  //      Use numa_get_membind(v2) API to get nodes bitmask. The same API for
  //      interleave case returns bitmask of all nodes.
  // numa_all_nodes_ptr holds bitmask of all nodes.
  // numa_get_interleave_mask(v2) and numa_get_membind(v2) APIs returns correct
  // bitmask when externally configured to run on all or fewer nodes.

  if (!Linux::libnuma_init()) {
    FLAG_SET_ERGO(UseNUMA, false);
    FLAG_SET_ERGO(UseNUMAInterleaving, false); // Also depends on libnuma.
  } else {
    if ((Linux::numa_max_node() < 1) || Linux::is_bound_to_single_node()) {
      // If there's only one node (they start from 0) or if the process
      // is bound explicitly to a single node using membind, disable NUMA
      UseNUMA = false;
    } else {
      LogTarget(Info,os) log;
      LogStream ls(log);

      Linux::set_configured_numa_policy(Linux::identify_numa_policy());

      struct bitmask* bmp = Linux::_numa_membind_bitmask;
      const char* numa_mode = "membind";

      if (Linux::is_running_in_interleave_mode()) {
        bmp = Linux::_numa_interleave_bitmask;
        numa_mode = "interleave";
      }

      ls.print("UseNUMA is enabled and invoked in '%s' mode."
               " Heap will be configured using NUMA memory nodes:", numa_mode);

      for (int node = 0; node <= Linux::numa_max_node(); node++) {
        if (Linux::_numa_bitmask_isbitset(bmp, node)) {
          ls.print(" %d", node);
        }
      }
    }
  }

  // When NUMA requested, not-NUMA-aware allocations default to interleaving.
  if (UseNUMA && !UseNUMAInterleaving) {
    FLAG_SET_ERGO_IF_DEFAULT(UseNUMAInterleaving, true);
  }

  if (UseParallelGC && UseNUMA && UseLargePages && !can_commit_large_page_memory()) {
    // With static large pages we cannot uncommit a page, so there's no way
    // we can make the adaptive lgrp chunk resizing work. If the user specified both
    // UseNUMA and UseLargePages on the command line - warn and disable adaptive resizing.
    if (UseAdaptiveSizePolicy || UseAdaptiveNUMAChunkSizing) {
      warning("UseNUMA is not fully compatible with +UseLargePages, "
              "disabling adaptive resizing (-XX:-UseAdaptiveSizePolicy -XX:-UseAdaptiveNUMAChunkSizing)");
      UseAdaptiveSizePolicy = false;
      UseAdaptiveNUMAChunkSizing = false;
    }
  }
}

#if defined(IA32) && !defined(ZERO)
/*
 * Work-around (execute code at a high address) for broken NX emulation using CS limit,
 * Red Hat patch "Exec-Shield" (IA32 only).
 *
 * Map and execute at a high VA to prevent CS lazy updates race with SMP MM
 * invalidation.Further code generation by the JVM will no longer cause CS limit
 * updates.
 *
 * Affects IA32: RHEL 5 & 6, Ubuntu 10.04 (LTS), 10.10, 11.04, 11.10, 12.04.
 * @see JDK-8023956
 */
static void workaround_expand_exec_shield_cs_limit() {
  assert(os::Linux::initial_thread_stack_bottom() != nullptr, "sanity");
  size_t page_size = os::vm_page_size();

  /*
   * JDK-8197429
   *
   * Expand the stack mapping to the end of the initial stack before
   * attempting to install the codebuf.  This is needed because newer
   * Linux kernels impose a distance of a megabyte between stack
   * memory and other memory regions.  If we try to install the
   * codebuf before expanding the stack the installation will appear
   * to succeed but we'll get a segfault later if we expand the stack
   * in Java code.
   *
   */
  if (os::is_primordial_thread()) {
    address limit = os::Linux::initial_thread_stack_bottom();
    if (! DisablePrimordialThreadGuardPages) {
      limit += StackOverflow::stack_red_zone_size() +
               StackOverflow::stack_yellow_zone_size();
    }
    os::Linux::expand_stack_to(limit);
  }

  /*
   * Take the highest VA the OS will give us and exec
   *
   * Although using -(pagesz) as mmap hint works on newer kernel as you would
   * think, older variants affected by this work-around don't (search forward only).
   *
   * On the affected distributions, we understand the memory layout to be:
   *
   *   TASK_LIMIT= 3G, main stack base close to TASK_LIMT.
   *
   * A few pages south main stack will do it.
   *
   * If we are embedded in an app other than launcher (initial != main stack),
   * we don't have much control or understanding of the address space, just let it slide.
   */
  char* hint = (char*)(os::Linux::initial_thread_stack_bottom() -
                       (StackOverflow::stack_guard_zone_size() + page_size));
  char* codebuf = os::attempt_reserve_memory_at(hint, page_size);

  if (codebuf == nullptr) {
    // JDK-8197429: There may be a stack gap of one megabyte between
    // the limit of the stack and the nearest memory region: this is a
    // Linux kernel workaround for CVE-2017-1000364.  If we failed to
    // map our codebuf, try again at an address one megabyte lower.
    hint -= 1 * M;
    codebuf = os::attempt_reserve_memory_at(hint, page_size);
  }

  if ((codebuf == nullptr) || (!os::commit_memory(codebuf, page_size, true))) {
    return; // No matter, we tried, best effort.
  }

  MemTracker::record_virtual_memory_type((address)codebuf, mtInternal);

  log_info(os)("[CS limit NX emulation work-around, exec code at: %p]", codebuf);

  // Some code to exec: the 'ret' instruction
  codebuf[0] = 0xC3;

  // Call the code in the codebuf
  __asm__ volatile("call *%0" : : "r"(codebuf));

  // keep the page mapped so CS limit isn't reduced.
}
#endif // defined(IA32) && !defined(ZERO)

// this is called _after_ the global arguments have been parsed
jint os::init_2(void) {

  // This could be set after os::Posix::init() but all platforms
  // have to set it the same so we have to mirror Solaris.
  DEBUG_ONLY(os::set_mutex_init_done();)

  os::Posix::init_2();

  Linux::fast_thread_clock_init();

  if (PosixSignals::init() == JNI_ERR) {
    return JNI_ERR;
  }

  // Check and sets minimum stack sizes against command line options
  if (set_minimum_stack_sizes() == JNI_ERR) {
    return JNI_ERR;
  }

#if defined(IA32) && !defined(ZERO)
  // Need to ensure we've determined the process's initial stack to
  // perform the workaround
  Linux::capture_initial_stack(JavaThread::stack_size_at_create());
  workaround_expand_exec_shield_cs_limit();
#else
  suppress_primordial_thread_resolution = Arguments::created_by_java_launcher();
  if (!suppress_primordial_thread_resolution) {
    Linux::capture_initial_stack(JavaThread::stack_size_at_create());
  }
#endif

  Linux::libpthread_init();
  Linux::sched_getcpu_init();
  log_info(os)("HotSpot is running with %s, %s",
               Linux::libc_version(), Linux::libpthread_version());

#ifdef __GLIBC__
  // Check if we need to adjust the stack size for glibc guard pages.
  init_adjust_stacksize_for_guard_pages();
#endif

  if (UseNUMA || UseNUMAInterleaving) {
    Linux::numa_init();
  }

  if (MaxFDLimit) {
    // set the number of file descriptors to max. print out error
    // if getrlimit/setrlimit fails but continue regardless.
    struct rlimit nbr_files;
    int status = getrlimit(RLIMIT_NOFILE, &nbr_files);
    if (status != 0) {
      log_info(os)("os::init_2 getrlimit failed: %s", os::strerror(errno));
    } else {
      nbr_files.rlim_cur = nbr_files.rlim_max;
      status = setrlimit(RLIMIT_NOFILE, &nbr_files);
      if (status != 0) {
        log_info(os)("os::init_2 setrlimit failed: %s", os::strerror(errno));
      }
    }
  }

  // at-exit methods are called in the reverse order of their registration.
  // atexit functions are called on return from main or as a result of a
  // call to exit(3C). There can be only 32 of these functions registered
  // and atexit() does not set errno.

  if (PerfAllowAtExitRegistration) {
    // only register atexit functions if PerfAllowAtExitRegistration is set.
    // atexit functions can be delayed until process exit time, which
    // can be problematic for embedded VM situations. Embedded VMs should
    // call DestroyJavaVM() to assure that VM resources are released.

    // note: perfMemory_exit_helper atexit function may be removed in
    // the future if the appropriate cleanup code can be added to the
    // VM_Exit VMOperation's doit method.
    if (atexit(perfMemory_exit_helper) != 0) {
      warning("os::init_2 atexit(perfMemory_exit_helper) failed");
    }
  }

  // initialize thread priority policy
  prio_init();

  if (!FLAG_IS_DEFAULT(AllocateHeapAt)) {
    set_coredump_filter(DAX_SHARED_BIT);
  }

  if (DumpPrivateMappingsInCore) {
    set_coredump_filter(FILE_BACKED_PVT_BIT);
  }

  if (DumpSharedMappingsInCore) {
    set_coredump_filter(FILE_BACKED_SHARED_BIT);
  }

  if (DumpPerfMapAtExit && FLAG_IS_DEFAULT(UseCodeCacheFlushing)) {
    // Disable code cache flushing to ensure the map file written at
    // exit contains all nmethods generated during execution.
    FLAG_SET_DEFAULT(UseCodeCacheFlushing, false);
  }

  // Override the timer slack value if needed. The adjustment for the main
  // thread will establish the setting for child threads, which would be
  // most threads in JDK/JVM.
  if (TimerSlack >= 0) {
    if (prctl(PR_SET_TIMERSLACK, TimerSlack) < 0) {
      vm_exit_during_initialization("Setting timer slack failed: %s", os::strerror(errno));
    }
  }

  return JNI_OK;
}

// older glibc versions don't have this macro (which expands to
// an optimized bit-counting function) so we have to roll our own
#ifndef CPU_COUNT

static int _cpu_count(const cpu_set_t* cpus) {
  int count = 0;
  // only look up to the number of configured processors
  for (int i = 0; i < os::processor_count(); i++) {
    if (CPU_ISSET(i, cpus)) {
      count++;
    }
  }
  return count;
}

#define CPU_COUNT(cpus) _cpu_count(cpus)

#endif // CPU_COUNT

// Get the current number of available processors for this process.
// This value can change at any time during a process's lifetime.
// sched_getaffinity gives an accurate answer as it accounts for cpusets.
// If it appears there may be more than 1024 processors then we do a
// dynamic check - see 6515172 for details.
// If anything goes wrong we fallback to returning the number of online
// processors - which can be greater than the number available to the process.
static int get_active_processor_count() {
  // Note: keep this function, with its CPU_xx macros, *outside* the os namespace (see JDK-8289477).
  cpu_set_t cpus;  // can represent at most 1024 (CPU_SETSIZE) processors
  cpu_set_t* cpus_p = &cpus;
  size_t cpus_size = sizeof(cpu_set_t);

  int configured_cpus = os::processor_count();  // upper bound on available cpus
  int cpu_count = 0;

// old build platforms may not support dynamic cpu sets
#ifdef CPU_ALLOC

  // To enable easy testing of the dynamic path on different platforms we
  // introduce a diagnostic flag: UseCpuAllocPath
  if (configured_cpus >= CPU_SETSIZE || UseCpuAllocPath) {
    // kernel may use a mask bigger than cpu_set_t
    log_trace(os)("active_processor_count: using dynamic path %s"
                  "- configured processors: %d",
                  UseCpuAllocPath ? "(forced) " : "",
                  configured_cpus);
    cpus_p = CPU_ALLOC(configured_cpus);
    if (cpus_p != nullptr) {
      cpus_size = CPU_ALLOC_SIZE(configured_cpus);
      // zero it just to be safe
      CPU_ZERO_S(cpus_size, cpus_p);
    }
    else {
       // failed to allocate so fallback to online cpus
       int online_cpus = checked_cast<int>(::sysconf(_SC_NPROCESSORS_ONLN));
       log_trace(os)("active_processor_count: "
                     "CPU_ALLOC failed (%s) - using "
                     "online processor count: %d",
                     os::strerror(errno), online_cpus);
       return online_cpus;
    }
  }
  else {
    log_trace(os)("active_processor_count: using static path - configured processors: %d",
                  configured_cpus);
  }
#else // CPU_ALLOC
// these stubs won't be executed
#define CPU_COUNT_S(size, cpus) -1
#define CPU_FREE(cpus)

  log_trace(os)("active_processor_count: only static path available - configured processors: %d",
                configured_cpus);
#endif // CPU_ALLOC

  // pid 0 means the current thread - which we have to assume represents the process
  if (sched_getaffinity(0, cpus_size, cpus_p) == 0) {
    if (cpus_p != &cpus) { // can only be true when CPU_ALLOC used
      cpu_count = CPU_COUNT_S(cpus_size, cpus_p);
    }
    else {
      cpu_count = CPU_COUNT(cpus_p);
    }
    log_trace(os)("active_processor_count: sched_getaffinity processor count: %d", cpu_count);
  }
  else {
    cpu_count = checked_cast<int>(::sysconf(_SC_NPROCESSORS_ONLN));
    warning("sched_getaffinity failed (%s)- using online processor count (%d) "
            "which may exceed available processors", os::strerror(errno), cpu_count);
  }

  if (cpus_p != &cpus) { // can only be true when CPU_ALLOC used
    CPU_FREE(cpus_p);
  }

  assert(cpu_count > 0 && cpu_count <= os::processor_count(), "sanity check");
  return cpu_count;
}

int os::Linux::active_processor_count() {
  return get_active_processor_count();
}

// Determine the active processor count from one of
// three different sources:
//
// 1. User option -XX:ActiveProcessorCount
// 2. kernel os calls (sched_getaffinity or sysconf(_SC_NPROCESSORS_ONLN)
// 3. extracted from cgroup cpu subsystem (shares and quotas)
//
// Option 1, if specified, will always override.
// If the cgroup subsystem is active and configured, we
// will return the min of the cgroup and option 2 results.
// This is required since tools, such as numactl, that
// alter cpu affinity do not update cgroup subsystem
// cpuset configuration files.
int os::active_processor_count() {
  // User has overridden the number of active processors
  if (ActiveProcessorCount > 0) {
    log_trace(os)("active_processor_count: "
                  "active processor count set by user : %d",
                  ActiveProcessorCount);
    return ActiveProcessorCount;
  }

  int active_cpus;
  if (OSContainer::is_containerized()) {
    active_cpus = OSContainer::active_processor_count();
    log_trace(os)("active_processor_count: determined by OSContainer: %d",
                   active_cpus);
  } else {
    active_cpus = os::Linux::active_processor_count();
  }

  return active_cpus;
}

static bool should_warn_invalid_processor_id() {
  if (os::processor_count() == 1) {
    // Don't warn if we only have one processor
    return false;
  }

  static volatile int warn_once = 1;

  if (Atomic::load(&warn_once) == 0 ||
      Atomic::xchg(&warn_once, 0) == 0) {
    // Don't warn more than once
    return false;
  }

  return true;
}

uint os::processor_id() {
  const int id = Linux::sched_getcpu();

  if (id < processor_count()) {
    return (uint)id;
  }

  // Some environments (e.g. openvz containers and the rr debugger) incorrectly
  // report a processor id that is higher than the number of processors available.
  // This is problematic, for example, when implementing CPU-local data structures,
  // where the processor id is used to index into an array of length processor_count().
  // If this happens we return 0 here. This is is safe since we always have at least
  // one processor, but it's not optimal for performance if we're actually executing
  // in an environment with more than one processor.
  if (should_warn_invalid_processor_id()) {
    log_warning(os)("Invalid processor id reported by the operating system "
                    "(got processor id %d, valid processor id range is 0-%d)",
                    id, processor_count() - 1);
    log_warning(os)("Falling back to assuming processor id is 0. "
                    "This could have a negative impact on performance.");
  }

  return 0;
}

void os::set_native_thread_name(const char *name) {
  if (Linux::_pthread_setname_np) {
    char buf [16]; // according to glibc manpage, 16 chars incl. '/0'
    snprintf(buf, sizeof(buf), "%s", name);
    buf[sizeof(buf) - 1] = '\0';
    const int rc = Linux::_pthread_setname_np(pthread_self(), buf);
    // ERANGE should not happen; all other errors should just be ignored.
    assert(rc != ERANGE, "pthread_setname_np failed");
  }
}

////////////////////////////////////////////////////////////////////////////////
// debug support

bool os::find(address addr, outputStream* st) {
  Dl_info dlinfo;
  memset(&dlinfo, 0, sizeof(dlinfo));
  if (dladdr(addr, &dlinfo) != 0) {
    st->print(PTR_FORMAT ": ", p2i(addr));
    if (dlinfo.dli_sname != nullptr && dlinfo.dli_saddr != nullptr) {
      st->print("%s+" PTR_FORMAT, dlinfo.dli_sname,
                p2i(addr) - p2i(dlinfo.dli_saddr));
    } else if (dlinfo.dli_fbase != nullptr) {
      st->print("<offset " PTR_FORMAT ">", p2i(addr) - p2i(dlinfo.dli_fbase));
    } else {
      st->print("<absolute address>");
    }
    if (dlinfo.dli_fname != nullptr) {
      st->print(" in %s", dlinfo.dli_fname);
    }
    if (dlinfo.dli_fbase != nullptr) {
      st->print(" at " PTR_FORMAT, p2i(dlinfo.dli_fbase));
    }
    st->cr();

    if (Verbose) {
      // decode some bytes around the PC
      address begin = clamp_address_in_page(addr-40, addr, os::vm_page_size());
      address end   = clamp_address_in_page(addr+40, addr, os::vm_page_size());
      address       lowest = (address) dlinfo.dli_sname;
      if (!lowest)  lowest = (address) dlinfo.dli_fbase;
      if (begin < lowest)  begin = lowest;
      Dl_info dlinfo2;
      if (dladdr(end, &dlinfo2) != 0 && dlinfo2.dli_saddr != dlinfo.dli_saddr
          && end > dlinfo2.dli_saddr && dlinfo2.dli_saddr > begin) {
        end = (address) dlinfo2.dli_saddr;
      }
      Disassembler::decode(begin, end, st);
    }
    return true;
  }
  return false;
}

////////////////////////////////////////////////////////////////////////////////
// misc

// This does not do anything on Linux. This is basically a hook for being
// able to use structured exception handling (thread-local exception filters)
// on, e.g., Win32.
void
os::os_exception_wrapper(java_call_t f, JavaValue* value, const methodHandle& method,
                         JavaCallArguments* args, JavaThread* thread) {
  f(value, method, args, thread);
}

// This code originates from JDK's sysOpen and open64_w
// from src/solaris/hpi/src/system_md.c

int os::open(const char *path, int oflag, int mode) {
  if (strlen(path) > MAX_PATH - 1) {
    errno = ENAMETOOLONG;
    return -1;
  }

  // All file descriptors that are opened in the Java process and not
  // specifically destined for a subprocess should have the close-on-exec
  // flag set.  If we don't set it, then careless 3rd party native code
  // might fork and exec without closing all appropriate file descriptors
  // (e.g. as we do in closeDescriptors in UNIXProcess.c), and this in
  // turn might:
  //
  // - cause end-of-file to fail to be detected on some file
  //   descriptors, resulting in mysterious hangs, or
  //
  // - might cause an fopen in the subprocess to fail on a system
  //   suffering from bug 1085341.
  //
  // (Yes, the default setting of the close-on-exec flag is a Unix
  // design flaw)
  //
  // See:
  // 1085341: 32-bit stdio routines should support file descriptors >255
  // 4843136: (process) pipe file descriptor from Runtime.exec not being closed
  // 6339493: (process) Runtime.exec does not close all file descriptors on Solaris 9
  //
  // Modern Linux kernels (after 2.6.23 2007) support O_CLOEXEC with open().
  // O_CLOEXEC is preferable to using FD_CLOEXEC on an open file descriptor
  // because it saves a system call and removes a small window where the flag
  // is unset.  On ancient Linux kernels the O_CLOEXEC flag will be ignored
  // and we fall back to using FD_CLOEXEC (see below).
#ifdef O_CLOEXEC
  oflag |= O_CLOEXEC;
#endif

  int fd = ::open64(path, oflag, mode);
  if (fd == -1) return -1;

  //If the open succeeded, the file might still be a directory
  {
    struct stat64 buf64;
    int ret = ::fstat64(fd, &buf64);
    int st_mode = buf64.st_mode;

    if (ret != -1) {
      if ((st_mode & S_IFMT) == S_IFDIR) {
        errno = EISDIR;
        ::close(fd);
        return -1;
      }
    } else {
      ::close(fd);
      return -1;
    }
  }

#ifdef FD_CLOEXEC
  // Validate that the use of the O_CLOEXEC flag on open above worked.
  // With recent kernels, we will perform this check exactly once.
  static sig_atomic_t O_CLOEXEC_is_known_to_work = 0;
  if (!O_CLOEXEC_is_known_to_work) {
    int flags = ::fcntl(fd, F_GETFD);
    if (flags != -1) {
      if ((flags & FD_CLOEXEC) != 0)
        O_CLOEXEC_is_known_to_work = 1;
      else
        ::fcntl(fd, F_SETFD, flags | FD_CLOEXEC);
    }
  }
#endif

  return fd;
}


// create binary file, rewriting existing file if required
int os::create_binary_file(const char* path, bool rewrite_existing) {
  int oflags = O_WRONLY | O_CREAT;
  oflags |= rewrite_existing ? O_TRUNC : O_EXCL;
  return ::open64(path, oflags, S_IREAD | S_IWRITE);
}

// return current position of file pointer
jlong os::current_file_offset(int fd) {
  return (jlong)::lseek64(fd, (off64_t)0, SEEK_CUR);
}

// move file pointer to the specified offset
jlong os::seek_to_file_offset(int fd, jlong offset) {
  return (jlong)::lseek64(fd, (off64_t)offset, SEEK_SET);
}

// Map a block of memory.
char* os::pd_map_memory(int fd, const char* file_name, size_t file_offset,
                        char *addr, size_t bytes, bool read_only,
                        bool allow_exec) {
  int prot;
  int flags = MAP_PRIVATE;

  if (read_only) {
    prot = PROT_READ;
  } else {
    prot = PROT_READ | PROT_WRITE;
  }

  if (allow_exec) {
    prot |= PROT_EXEC;
  }

  if (addr != nullptr) {
    flags |= MAP_FIXED;
  }

  char* mapped_address = (char*)mmap(addr, (size_t)bytes, prot, flags,
                                     fd, file_offset);
  if (mapped_address == MAP_FAILED) {
    return nullptr;
  }
  return mapped_address;
}


// Remap a block of memory.
char* os::pd_remap_memory(int fd, const char* file_name, size_t file_offset,
                          char *addr, size_t bytes, bool read_only,
                          bool allow_exec) {
  // same as map_memory() on this OS
  return os::map_memory(fd, file_name, file_offset, addr, bytes, read_only,
                        allow_exec);
}


// Unmap a block of memory.
bool os::pd_unmap_memory(char* addr, size_t bytes) {
  return munmap(addr, bytes) == 0;
}

static jlong slow_thread_cpu_time(Thread *thread, bool user_sys_cpu_time);

static jlong fast_cpu_time(Thread *thread) {
    clockid_t clockid;
    int rc = os::Linux::pthread_getcpuclockid(thread->osthread()->pthread_id(),
                                              &clockid);
    if (rc == 0) {
      return os::Linux::fast_thread_cpu_time(clockid);
    } else {
      // It's possible to encounter a terminated native thread that failed
      // to detach itself from the VM - which should result in ESRCH.
      assert_status(rc == ESRCH, rc, "pthread_getcpuclockid failed");
      return -1;
    }
}

// current_thread_cpu_time(bool) and thread_cpu_time(Thread*, bool)
// are used by JVM M&M and JVMTI to get user+sys or user CPU time
// of a thread.
//
// current_thread_cpu_time() and thread_cpu_time(Thread*) returns
// the fast estimate available on the platform.

jlong os::current_thread_cpu_time() {
  if (os::Linux::supports_fast_thread_cpu_time()) {
    return os::Linux::fast_thread_cpu_time(CLOCK_THREAD_CPUTIME_ID);
  } else {
    // return user + sys since the cost is the same
    return slow_thread_cpu_time(Thread::current(), true /* user + sys */);
  }
}

jlong os::thread_cpu_time(Thread* thread) {
  // consistent with what current_thread_cpu_time() returns
  if (os::Linux::supports_fast_thread_cpu_time()) {
    return fast_cpu_time(thread);
  } else {
    return slow_thread_cpu_time(thread, true /* user + sys */);
  }
}

jlong os::current_thread_cpu_time(bool user_sys_cpu_time) {
  if (user_sys_cpu_time && os::Linux::supports_fast_thread_cpu_time()) {
    return os::Linux::fast_thread_cpu_time(CLOCK_THREAD_CPUTIME_ID);
  } else {
    return slow_thread_cpu_time(Thread::current(), user_sys_cpu_time);
  }
}

jlong os::thread_cpu_time(Thread *thread, bool user_sys_cpu_time) {
  if (user_sys_cpu_time && os::Linux::supports_fast_thread_cpu_time()) {
    return fast_cpu_time(thread);
  } else {
    return slow_thread_cpu_time(thread, user_sys_cpu_time);
  }
}

//  -1 on error.
static jlong slow_thread_cpu_time(Thread *thread, bool user_sys_cpu_time) {
  pid_t  tid = thread->osthread()->thread_id();
  char *s;
  char stat[2048];
  size_t statlen;
  char proc_name[64];
  int count;
  long sys_time, user_time;
  char cdummy;
  int idummy;
  long ldummy;
  FILE *fp;

  snprintf(proc_name, 64, "/proc/self/task/%d/stat", tid);
  fp = os::fopen(proc_name, "r");
  if (fp == nullptr) return -1;
  statlen = fread(stat, 1, 2047, fp);
  stat[statlen] = '\0';
  fclose(fp);

  // Skip pid and the command string. Note that we could be dealing with
  // weird command names, e.g. user could decide to rename java launcher
  // to "java 1.4.2 :)", then the stat file would look like
  //                1234 (java 1.4.2 :)) R ... ...
  // We don't really need to know the command string, just find the last
  // occurrence of ")" and then start parsing from there. See bug 4726580.
  s = strrchr(stat, ')');
  if (s == nullptr) return -1;

  // Skip blank chars
  do { s++; } while (s && isspace(*s));

  count = sscanf(s,"%c %d %d %d %d %d %lu %lu %lu %lu %lu %lu %lu",
                 &cdummy, &idummy, &idummy, &idummy, &idummy, &idummy,
                 &ldummy, &ldummy, &ldummy, &ldummy, &ldummy,
                 &user_time, &sys_time);
  if (count != 13) return -1;
  if (user_sys_cpu_time) {
    return ((jlong)sys_time + (jlong)user_time) * (1000000000 / clock_tics_per_sec);
  } else {
    return (jlong)user_time * (1000000000 / clock_tics_per_sec);
  }
}

void os::current_thread_cpu_time_info(jvmtiTimerInfo *info_ptr) {
  info_ptr->max_value = ALL_64_BITS;       // will not wrap in less than 64 bits
  info_ptr->may_skip_backward = false;     // elapsed time not wall time
  info_ptr->may_skip_forward = false;      // elapsed time not wall time
  info_ptr->kind = JVMTI_TIMER_TOTAL_CPU;  // user+system time is returned
}

void os::thread_cpu_time_info(jvmtiTimerInfo *info_ptr) {
  info_ptr->max_value = ALL_64_BITS;       // will not wrap in less than 64 bits
  info_ptr->may_skip_backward = false;     // elapsed time not wall time
  info_ptr->may_skip_forward = false;      // elapsed time not wall time
  info_ptr->kind = JVMTI_TIMER_TOTAL_CPU;  // user+system time is returned
}

bool os::is_thread_cpu_time_supported() {
  return true;
}

// System loadavg support.  Returns -1 if load average cannot be obtained.
// Linux doesn't yet have a (official) notion of processor sets,
// so just return the system wide load average.
int os::loadavg(double loadavg[], int nelem) {
  return ::getloadavg(loadavg, nelem);
}

// Get the default path to the core file
// Returns the length of the string
int os::get_core_path(char* buffer, size_t bufferSize) {
  /*
   * Max length of /proc/sys/kernel/core_pattern is 128 characters.
   * See https://www.kernel.org/doc/Documentation/sysctl/kernel.txt
   */
  const int core_pattern_len = 129;
  char core_pattern[core_pattern_len] = {0};

  int core_pattern_file = ::open("/proc/sys/kernel/core_pattern", O_RDONLY);
  if (core_pattern_file == -1) {
    return -1;
  }

  ssize_t ret = ::read(core_pattern_file, core_pattern, core_pattern_len);
  ::close(core_pattern_file);
  if (ret <= 0 || ret >= core_pattern_len || core_pattern[0] == '\n') {
    return -1;
  }
  if (core_pattern[ret-1] == '\n') {
    core_pattern[ret-1] = '\0';
  } else {
    core_pattern[ret] = '\0';
  }

  // Replace the %p in the core pattern with the process id. NOTE: we do this
  // only if the pattern doesn't start with "|", and we support only one %p in
  // the pattern.
  char *pid_pos = strstr(core_pattern, "%p");
  const char* tail = (pid_pos != nullptr) ? (pid_pos + 2) : "";  // skip over the "%p"
  int written;

  if (core_pattern[0] == '/') {
    if (pid_pos != nullptr) {
      *pid_pos = '\0';
      written = jio_snprintf(buffer, bufferSize, "%s%d%s", core_pattern,
                             current_process_id(), tail);
    } else {
      written = jio_snprintf(buffer, bufferSize, "%s", core_pattern);
    }
  } else {
    char cwd[PATH_MAX];

    const char* p = get_current_directory(cwd, PATH_MAX);
    if (p == nullptr) {
      return -1;
    }

    if (core_pattern[0] == '|') {
      written = jio_snprintf(buffer, bufferSize,
                             "\"%s\" (or dumping to %s/core.%d)",
                             &core_pattern[1], p, current_process_id());
    } else if (pid_pos != nullptr) {
      *pid_pos = '\0';
      written = jio_snprintf(buffer, bufferSize, "%s/%s%d%s", p, core_pattern,
                             current_process_id(), tail);
    } else {
      written = jio_snprintf(buffer, bufferSize, "%s/%s", p, core_pattern);
    }
  }

  if (written < 0) {
    return -1;
  }

  if (((size_t)written < bufferSize) && (pid_pos == nullptr) && (core_pattern[0] != '|')) {
    int core_uses_pid_file = ::open("/proc/sys/kernel/core_uses_pid", O_RDONLY);

    if (core_uses_pid_file != -1) {
      char core_uses_pid = 0;
      ssize_t ret = ::read(core_uses_pid_file, &core_uses_pid, 1);
      ::close(core_uses_pid_file);

      if (core_uses_pid == '1') {
        jio_snprintf(buffer + written, bufferSize - written,
                                          ".%d", current_process_id());
      }
    }
  }

  return checked_cast<int>(strlen(buffer));
}

bool os::start_debugging(char *buf, int buflen) {
  int len = (int)strlen(buf);
  char *p = &buf[len];

  jio_snprintf(p, buflen-len,
               "\n\n"
               "Do you want to debug the problem?\n\n"
               "To debug, run 'gdb /proc/%d/exe %d'; then switch to thread " UINTX_FORMAT " (" INTPTR_FORMAT ")\n"
               "Enter 'yes' to launch gdb automatically (PATH must include gdb)\n"
               "Otherwise, press RETURN to abort...",
               os::current_process_id(), os::current_process_id(),
               os::current_thread_id(), os::current_thread_id());

  bool yes = os::message_box("Unexpected Error", buf);

  if (yes) {
    // yes, user asked VM to launch debugger
    jio_snprintf(buf, sizeof(char)*buflen, "gdb /proc/%d/exe %d",
                 os::current_process_id(), os::current_process_id());

    os::fork_and_exec(buf);
    yes = false;
  }
  return yes;
}


// Java/Compiler thread:
//
//   Low memory addresses
// P0 +------------------------+
//    |                        |\  Java thread created by VM does not have glibc
//    |    glibc guard page    | - guard page, attached Java thread usually has
//    |                        |/  1 glibc guard page.
// P1 +------------------------+ Thread::stack_base() - Thread::stack_size()
//    |                        |\
//    |  HotSpot Guard Pages   | - red, yellow and reserved pages
//    |                        |/
//    +------------------------+ StackOverflow::stack_reserved_zone_base()
//    |                        |\
//    |      Normal Stack      | -
//    |                        |/
// P2 +------------------------+ Thread::stack_base()
//
// Non-Java thread:
//
//   Low memory addresses
// P0 +------------------------+
//    |                        |\
//    |  glibc guard page      | - usually 1 page
//    |                        |/
// P1 +------------------------+ Thread::stack_base() - Thread::stack_size()
//    |                        |\
//    |      Normal Stack      | -
//    |                        |/
// P2 +------------------------+ Thread::stack_base()
//
// ** P1 (aka bottom) and size are the address and stack size
//    returned from pthread_attr_getstack().
// ** P2 (aka stack top or base) = P1 + size
// ** If adjustStackSizeForGuardPages() is true the guard pages have been taken
//    out of the stack size given in pthread_attr. We work around this for
//    threads created by the VM. We adjust bottom to be P1 and size accordingly.
//
#ifndef ZERO
void os::current_stack_base_and_size(address* base, size_t* size) {
  address bottom;
  if (os::is_primordial_thread()) {
    // primordial thread needs special handling because pthread_getattr_np()
    // may return bogus value.
    bottom = os::Linux::initial_thread_stack_bottom();
    *size = os::Linux::initial_thread_stack_size();
    *base = bottom + *size;
  } else {
    pthread_attr_t attr;

    int rslt = pthread_getattr_np(pthread_self(), &attr);

    // JVM needs to know exact stack location, abort if it fails
    if (rslt != 0) {
      if (rslt == ENOMEM) {
        vm_exit_out_of_memory(0, OOM_MMAP_ERROR, "pthread_getattr_np");
      } else {
        fatal("pthread_getattr_np failed with error = %d", rslt);
      }
    }

    if (pthread_attr_getstack(&attr, (void **)&bottom, size) != 0) {
      fatal("Cannot locate current stack attributes!");
    }

    *base = bottom + *size;

    if (os::Linux::adjustStackSizeForGuardPages()) {
      size_t guard_size = 0;
      rslt = pthread_attr_getguardsize(&attr, &guard_size);
      if (rslt != 0) {
        fatal("pthread_attr_getguardsize failed with error = %d", rslt);
      }
      bottom += guard_size;
      *size  -= guard_size;
    }

    pthread_attr_destroy(&attr);
  }
  assert(os::current_stack_pointer() >= bottom &&
         os::current_stack_pointer() < *base, "just checking");
}

#endif

static inline struct timespec get_mtime(const char* filename) {
  struct stat st;
  int ret = os::stat(filename, &st);
  assert(ret == 0, "failed to stat() file '%s': %s", filename, os::strerror(errno));
  return st.st_mtim;
}

int os::compare_file_modified_times(const char* file1, const char* file2) {
  struct timespec filetime1 = get_mtime(file1);
  struct timespec filetime2 = get_mtime(file2);
  int diff = primitive_compare(filetime1.tv_sec, filetime2.tv_sec);
  if (diff == 0) {
    diff = primitive_compare(filetime1.tv_nsec, filetime2.tv_nsec);
  }
  return diff;
}

bool os::supports_map_sync() {
  return true;
}

void os::print_memory_mappings(char* addr, size_t bytes, outputStream* st) {
  // Note: all ranges are "[..)"
  unsigned long long start = (unsigned long long)addr;
  unsigned long long end = start + bytes;
  FILE* f = os::fopen("/proc/self/maps", "r");
  int num_found = 0;
  if (f != nullptr) {
    st->print_cr("Range [%llx-%llx) contains: ", start, end);
    char line[512];
    while(fgets(line, sizeof(line), f) == line) {
      unsigned long long segment_start = 0;
      unsigned long long segment_end = 0;
      if (::sscanf(line, "%llx-%llx", &segment_start, &segment_end) == 2) {
        // Lets print out every range which touches ours.
        if (segment_start < end && segment_end > start) {
          num_found ++;
          st->print("%s", line); // line includes \n
        }
      }
    }
    ::fclose(f);
    if (num_found == 0) {
      st->print_cr("nothing.");
    }
  }
}

#ifdef __GLIBC__
void os::Linux::get_mallinfo(glibc_mallinfo* out, bool* might_have_wrapped) {
  if (g_mallinfo2) {
    new_mallinfo mi = g_mallinfo2();
    out->arena = mi.arena;
    out->ordblks = mi.ordblks;
    out->smblks = mi.smblks;
    out->hblks = mi.hblks;
    out->hblkhd = mi.hblkhd;
    out->usmblks = mi.usmblks;
    out->fsmblks = mi.fsmblks;
    out->uordblks = mi.uordblks;
    out->fordblks = mi.fordblks;
    out->keepcost =  mi.keepcost;
    *might_have_wrapped = false;
  } else if (g_mallinfo) {
    old_mallinfo mi = g_mallinfo();
    // glibc reports unsigned 32-bit sizes in int form. First make unsigned, then extend.
    out->arena = (size_t)(unsigned)mi.arena;
    out->ordblks = (size_t)(unsigned)mi.ordblks;
    out->smblks = (size_t)(unsigned)mi.smblks;
    out->hblks = (size_t)(unsigned)mi.hblks;
    out->hblkhd = (size_t)(unsigned)mi.hblkhd;
    out->usmblks = (size_t)(unsigned)mi.usmblks;
    out->fsmblks = (size_t)(unsigned)mi.fsmblks;
    out->uordblks = (size_t)(unsigned)mi.uordblks;
    out->fordblks = (size_t)(unsigned)mi.fordblks;
    out->keepcost = (size_t)(unsigned)mi.keepcost;
    *might_have_wrapped = NOT_LP64(false) LP64_ONLY(true);
  } else {
    // We should have either mallinfo or mallinfo2
    ShouldNotReachHere();
  }
}

int os::Linux::malloc_info(FILE* stream) {
  if (g_malloc_info == nullptr) {
    return -2;
  }
  return g_malloc_info(0, stream);
}
#endif // __GLIBC__

bool os::trim_native_heap(os::size_change_t* rss_change) {
#ifdef __GLIBC__
  os::Linux::meminfo_t info1;
  os::Linux::meminfo_t info2;

  bool have_info1 = rss_change != nullptr &&
                    os::Linux::query_process_memory_info(&info1);
  ::malloc_trim(0);
  bool have_info2 = rss_change != nullptr && have_info1 &&
                    os::Linux::query_process_memory_info(&info2);
  ssize_t delta = (ssize_t) -1;
  if (rss_change != nullptr) {
    if (have_info1 && have_info2 &&
        info1.vmrss != -1 && info2.vmrss != -1 &&
        info1.vmswap != -1 && info2.vmswap != -1) {
      // Note: query_process_memory_info returns values in K
      rss_change->before = (info1.vmrss + info1.vmswap) * K;
      rss_change->after = (info2.vmrss + info2.vmswap) * K;
    } else {
      rss_change->after = rss_change->before = SIZE_MAX;
    }
  }

  return true;
#else
  return false; // musl
#endif
}<|MERGE_RESOLUTION|>--- conflicted
+++ resolved
@@ -1802,9 +1802,7 @@
   return nullptr;
 }
 
-<<<<<<< HEAD
-void * os::Linux::dlopen_helper(const char *filename, char *ebuf,
-                                int ebuflen) {
+void * os::Linux::dlopen_helper(const char *filename, char *ebuf, int ebuflen) {
 #ifndef IA32
   // Save and restore the floating-point environment around dlopen().
   // There are known cases where global library initialization sets
@@ -1824,19 +1822,9 @@
   assert(rtn == 0, "fegetenv must succeed");
 #endif // IA32
 
-  void * result = ::dlopen(filename, RTLD_LAZY);
-
-#if INCLUDE_JFR
-  EventNativeLibraryLoad event;
-  event.set_name(filename);
-#endif
-
-=======
-void * os::Linux::dlopen_helper(const char *filename, char *ebuf, int ebuflen) {
   void* result;
   JFR_ONLY(NativeLibraryLoadEvent load_event(filename, &result);)
   result = ::dlopen(filename, RTLD_LAZY);
->>>>>>> f875163c
   if (result == nullptr) {
     const char* error_report = ::dlerror();
     if (error_report == nullptr) {
@@ -1852,13 +1840,6 @@
   } else {
     Events::log_dll_message(nullptr, "Loaded shared library %s", filename);
     log_info(os)("shared library load of %s was successful", filename);
-<<<<<<< HEAD
-#if INCLUDE_JFR
-    event.set_success(true);
-    event.set_errorMessage(nullptr);
-    event.commit();
-#endif
-
 #ifndef IA32
     // Quickly test to make sure subnormals are correctly handled.
     if (! IEEE_subnormal_handling_OK()) {
@@ -1869,9 +1850,6 @@
       assert(IEEE_subnormal_handling_OK(), "fsetenv didn't work");
     }
 #endif // IA32
-
-=======
->>>>>>> f875163c
   }
   return result;
 }
