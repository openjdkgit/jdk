--- conflicted
+++ resolved
@@ -91,30 +91,6 @@
   log_trace(os, container)(log_string " is: " JLONG_FORMAT, retval);                  \
 }
 
-<<<<<<< HEAD
-#define CONTAINER_READ_STRING_CHECKED(controller, filename, log_string, retval)       \
-{                                                                                     \
-  bool is_ok;                                                                         \
-  is_ok = controller->read_string(filename, retval);                                  \
-  if (!is_ok) {                                                                       \
-    log_trace(os, container)(log_string " failed: %d", OSCONTAINER_ERROR);            \
-    return nullptr;                                                                   \
-  }                                                                                   \
-  log_trace(os, container)(log_string " is: %s", retval);                             \
-}
-
-/*
- * Used to model the tuple-valued cgroup interface files like cpu.max, which
- * contains two values: <quota> <period>. In this case the first tuple value
- * is <quota> and the second tuple value is <period>. We use this to map the
- * tuple value to a constant string format for sscanf reading.
- */
-enum class TupleValue { FIRST, SECOND };
-
-class CgroupController: public CHeapObj<mtInternal> {
-  public:
-    virtual char *subsystem_path() = 0;
-=======
 #define CONTAINER_READ_STRING_CHECKED(controller, filename, log_string, retval, buf_size) \
 {                                                                                         \
   bool is_ok;                                                                             \
@@ -129,7 +105,6 @@
 class CgroupController: public CHeapObj<mtInternal> {
   public:
     virtual char* subsystem_path() = 0;
->>>>>>> 9b64ece5
 
     /* Read a numerical value as unsigned long
      *
@@ -147,28 +122,16 @@
      */
     bool read_number_handle_max(const char* filename, jlong* result);
 
-<<<<<<< HEAD
-    /* Read a string of at most 1K - 1 characters from the interface file.
-     * The provided buffer must be at least 1K (1024) in size so as to account
-=======
     /* Read a string of at most buf_size - 1 characters from the interface file.
      * The provided buffer must be at least buf_size in size so as to account
->>>>>>> 9b64ece5
      * for the null terminating character. Callers must ensure that the buffer
      * is appropriately in-scope and of sufficient size.
      *
      * returns: false if any error occured. true otherwise and the passed
-<<<<<<< HEAD
-     * in buffer will contain the first 1023 characters of the string or
-     * up to the first new line character ('\n') whichever comes first.
-     */
-    bool read_string(const char* filename, char* buf);
-=======
      * in buffer will contain the first buf_size - 1 characters of the string
      * or up to the first new line character ('\n') whichever comes first.
      */
     bool read_string(const char* filename, char* buf, size_t buf_size);
->>>>>>> 9b64ece5
 
     /* Read a tuple value as a number. Tuple is: '<first> <second>'.
      * Handles 'max' (for unlimited) for any tuple value. This is handy for
@@ -177,11 +140,7 @@
      * returns: false if any error occurred. true otherwise and the parsed
      * value of the appropriate tuple entry set in the provided jlong pointer.
      */
-<<<<<<< HEAD
-    bool read_numerical_tuple_value(const char* filename, TupleValue val, jlong* result);
-=======
     bool read_numerical_tuple_value(const char* filename, bool use_first, jlong* result);
->>>>>>> 9b64ece5
 
     /* Read a numerical value from a multi-line interface file. The matched line is
      * determined by the provided 'key'. The associated numerical value is being set
@@ -238,12 +197,6 @@
 
 class CgroupCpuController: public CgroupController {
   public:
-<<<<<<< HEAD
-=======
-    jlong memory_limit_in_bytes();
-    int active_processor_count();
-
->>>>>>> 9b64ece5
     virtual int cpu_quota() = 0;
     virtual int cpu_period() = 0;
     virtual int cpu_shares() = 0;
