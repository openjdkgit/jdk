/*
 * Copyright (c) 2020, Oracle and/or its affiliates. All rights reserved.
 * DO NOT ALTER OR REMOVE COPYRIGHT NOTICES OR THIS FILE HEADER.
 *
 * This code is free software; you can redistribute it and/or modify it
 * under the terms of the GNU General Public License version 2 only, as
 * published by the Free Software Foundation.
 *
 * This code is distributed in the hope that it will be useful, but WITHOUT
 * ANY WARRANTY; without even the implied warranty of MERCHANTABILITY or
 * FITNESS FOR A PARTICULAR PURPOSE.  See the GNU General Public License
 * version 2 for more details (a copy is included in the LICENSE file that
 * accompanied this code).
 *
 * You should have received a copy of the GNU General Public License version
 * 2 along with this work; if not, write to the Free Software Foundation,
 * Inc., 51 Franklin St, Fifth Floor, Boston, MA 02110-1301 USA.
 *
 * Please contact Oracle, 500 Oracle Parkway, Redwood Shores, CA 94065 USA
 * or visit www.oracle.com if you need additional information or have any
 * questions.
 *
 */

#include "precompiled/precompiled.hpp"

#include "jvm.h"
#include "logging/log.hpp"
#include "runtime/atomic.hpp"
#include "runtime/globals.hpp"
#include "runtime/interfaceSupport.inline.hpp"
#include "runtime/os.hpp"
#include "runtime/osThread.hpp"
#include "runtime/thread.hpp"
#include "signals_posix.hpp"
#include "utilities/events.hpp"
#include "utilities/ostream.hpp"
#include "utilities/vmError.hpp"

#include <signal.h>

// Various signal related mechanism are laid out in the following order:
//
// sun.misc.Signal
// signal chaining
// signal handling (except suspend/resume)
// suspend/resume

// Todo: provide a os::get_max_process_id() or similar. Number of processes
// may have been configured, can be read more accurately from proc fs etc.
#ifndef MAX_PID
  #define MAX_PID INT_MAX
#endif
#define IS_VALID_PID(p) (p > 0 && p < MAX_PID)

#define NUM_IMPORTANT_SIGS 32

extern "C" {
  typedef void (*sa_handler_t)(int);
  typedef void (*sa_sigaction_t)(int, siginfo_t *, void *);
}

// For diagnostics to print a message once. see run_periodic_checks
static sigset_t check_signal_done;
static bool check_signals = true;

debug_only(static bool signal_sets_initialized = false);
static sigset_t unblocked_sigs, vm_sigs, preinstalled_sigs;
struct sigaction sigact[NSIG];

// For signal-chaining
static bool libjsig_is_loaded = false;
typedef struct sigaction *(*get_signal_t)(int);
static get_signal_t get_signal_action = NULL;

// For diagnostic
int sigflags[NSIG];

// suspend/resume support
#if defined(__APPLE__)
  static OSXSemaphore sr_semaphore;
#else
  static PosixSemaphore sr_semaphore;
#endif

// Signal number used to suspend/resume a thread
// do not use any signal number less than SIGSEGV, see 4355769
int PosixSignals::SR_signum = SIGUSR2;

// sun.misc.Signal support
static Semaphore* sig_semaphore = NULL;
// a counter for each possible signal value
static volatile jint pending_signals[NSIG+1] = { 0 };

static const struct {
  int sig; const char* name;
} g_signal_info[] = {
  {  SIGABRT,     "SIGABRT" },
#ifdef SIGAIO
  {  SIGAIO,      "SIGAIO" },
#endif
  {  SIGALRM,     "SIGALRM" },
#ifdef SIGALRM1
  {  SIGALRM1,    "SIGALRM1" },
#endif
  {  SIGBUS,      "SIGBUS" },
#ifdef SIGCANCEL
  {  SIGCANCEL,   "SIGCANCEL" },
#endif
  {  SIGCHLD,     "SIGCHLD" },
#ifdef SIGCLD
  {  SIGCLD,      "SIGCLD" },
#endif
  {  SIGCONT,     "SIGCONT" },
#ifdef SIGCPUFAIL
  {  SIGCPUFAIL,  "SIGCPUFAIL" },
#endif
#ifdef SIGDANGER
  {  SIGDANGER,   "SIGDANGER" },
#endif
#ifdef SIGDIL
  {  SIGDIL,      "SIGDIL" },
#endif
#ifdef SIGEMT
  {  SIGEMT,      "SIGEMT" },
#endif
  {  SIGFPE,      "SIGFPE" },
#ifdef SIGFREEZE
  {  SIGFREEZE,   "SIGFREEZE" },
#endif
#ifdef SIGGFAULT
  {  SIGGFAULT,   "SIGGFAULT" },
#endif
#ifdef SIGGRANT
  {  SIGGRANT,    "SIGGRANT" },
#endif
  {  SIGHUP,      "SIGHUP" },
  {  SIGILL,      "SIGILL" },
#ifdef SIGINFO
  {  SIGINFO,     "SIGINFO" },
#endif
  {  SIGINT,      "SIGINT" },
#ifdef SIGIO
  {  SIGIO,       "SIGIO" },
#endif
#ifdef SIGIOINT
  {  SIGIOINT,    "SIGIOINT" },
#endif
#ifdef SIGIOT
// SIGIOT is there for BSD compatibility, but on most Unices just a
// synonym for SIGABRT. The result should be "SIGABRT", not
// "SIGIOT".
#if (SIGIOT != SIGABRT )
  {  SIGIOT,      "SIGIOT" },
#endif
#endif
#ifdef SIGKAP
  {  SIGKAP,      "SIGKAP" },
#endif
  {  SIGKILL,     "SIGKILL" },
#ifdef SIGLOST
  {  SIGLOST,     "SIGLOST" },
#endif
#ifdef SIGLWP
  {  SIGLWP,      "SIGLWP" },
#endif
#ifdef SIGLWPTIMER
  {  SIGLWPTIMER, "SIGLWPTIMER" },
#endif
#ifdef SIGMIGRATE
  {  SIGMIGRATE,  "SIGMIGRATE" },
#endif
#ifdef SIGMSG
  {  SIGMSG,      "SIGMSG" },
#endif
  {  SIGPIPE,     "SIGPIPE" },
#ifdef SIGPOLL
  {  SIGPOLL,     "SIGPOLL" },
#endif
#ifdef SIGPRE
  {  SIGPRE,      "SIGPRE" },
#endif
  {  SIGPROF,     "SIGPROF" },
#ifdef SIGPTY
  {  SIGPTY,      "SIGPTY" },
#endif
#ifdef SIGPWR
  {  SIGPWR,      "SIGPWR" },
#endif
  {  SIGQUIT,     "SIGQUIT" },
#ifdef SIGRECONFIG
  {  SIGRECONFIG, "SIGRECONFIG" },
#endif
#ifdef SIGRECOVERY
  {  SIGRECOVERY, "SIGRECOVERY" },
#endif
#ifdef SIGRESERVE
  {  SIGRESERVE,  "SIGRESERVE" },
#endif
#ifdef SIGRETRACT
  {  SIGRETRACT,  "SIGRETRACT" },
#endif
#ifdef SIGSAK
  {  SIGSAK,      "SIGSAK" },
#endif
  {  SIGSEGV,     "SIGSEGV" },
#ifdef SIGSOUND
  {  SIGSOUND,    "SIGSOUND" },
#endif
#ifdef SIGSTKFLT
  {  SIGSTKFLT,    "SIGSTKFLT" },
#endif
  {  SIGSTOP,     "SIGSTOP" },
  {  SIGSYS,      "SIGSYS" },
#ifdef SIGSYSERROR
  {  SIGSYSERROR, "SIGSYSERROR" },
#endif
#ifdef SIGTALRM
  {  SIGTALRM,    "SIGTALRM" },
#endif
  {  SIGTERM,     "SIGTERM" },
#ifdef SIGTHAW
  {  SIGTHAW,     "SIGTHAW" },
#endif
  {  SIGTRAP,     "SIGTRAP" },
#ifdef SIGTSTP
  {  SIGTSTP,     "SIGTSTP" },
#endif
  {  SIGTTIN,     "SIGTTIN" },
  {  SIGTTOU,     "SIGTTOU" },
#ifdef SIGURG
  {  SIGURG,      "SIGURG" },
#endif
  {  SIGUSR1,     "SIGUSR1" },
  {  SIGUSR2,     "SIGUSR2" },
#ifdef SIGVIRT
  {  SIGVIRT,     "SIGVIRT" },
#endif
  {  SIGVTALRM,   "SIGVTALRM" },
#ifdef SIGWAITING
  {  SIGWAITING,  "SIGWAITING" },
#endif
#ifdef SIGWINCH
  {  SIGWINCH,    "SIGWINCH" },
#endif
#ifdef SIGWINDOW
  {  SIGWINDOW,   "SIGWINDOW" },
#endif
  {  SIGXCPU,     "SIGXCPU" },
  {  SIGXFSZ,     "SIGXFSZ" },
#ifdef SIGXRES
  {  SIGXRES,     "SIGXRES" },
#endif
  { -1, NULL }
};

static const char* get_signal_name(int sig, char* out, size_t outlen);

////////////////////////////////////////////////////////////////////////////////
// sun.misc.Signal support

void jdk_misc_signal_init() {
  // Initialize signal structures
  ::memset((void*)pending_signals, 0, sizeof(pending_signals));

  // Initialize signal semaphore
  sig_semaphore = new Semaphore();
}

void os::signal_notify(int sig) {
  if (sig_semaphore != NULL) {
    Atomic::inc(&pending_signals[sig]);
    sig_semaphore->signal();
  } else {
    // Signal thread is not created with ReduceSignalUsage and jdk_misc_signal_init
    // initialization isn't called.
    assert(ReduceSignalUsage, "signal semaphore should be created");
  }
}

static int check_pending_signals() {
  for (;;) {
    for (int i = 0; i < NSIG + 1; i++) {
      jint n = pending_signals[i];
      if (n > 0 && n == Atomic::cmpxchg(&pending_signals[i], n, n - 1)) {
        return i;
      }
    }
    JavaThread *thread = JavaThread::current();
    ThreadBlockInVM tbivm(thread);

    bool threadIsSuspended;
    do {
      thread->set_suspend_equivalent();
      // cleared by handle_special_suspend_equivalent_condition() or java_suspend_self()
      sig_semaphore->wait();

      // were we externally suspended while we were waiting?
      threadIsSuspended = thread->handle_special_suspend_equivalent_condition();
      if (threadIsSuspended) {
        // The semaphore has been incremented, but while we were waiting
        // another thread suspended us. We don't want to continue running
        // while suspended because that would surprise the thread that
        // suspended us.
        sig_semaphore->signal();

        thread->java_suspend_self();
      }
    } while (threadIsSuspended);
  }
  ShouldNotReachHere();
  return 0; // Satisfy compiler
}

int os::signal_wait() {
  return check_pending_signals();
}

////////////////////////////////////////////////////////////////////////////////
// signal chaining support

static struct sigaction* get_preinstalled_handler(int sig) {
  if (sigismember(&preinstalled_sigs, sig)) {
    return &sigact[sig];
  }
  return NULL;
}

static void save_preinstalled_handler(int sig, struct sigaction& oldAct) {
  assert(sig > 0 && sig < NSIG, "vm signal out of expected range");
  sigact[sig] = oldAct;
  sigaddset(&preinstalled_sigs, sig);
}

struct sigaction* get_chained_signal_action(int sig) {
  struct sigaction *actp = NULL;

  if (libjsig_is_loaded) {
    // Retrieve the old signal handler from libjsig
    actp = (*get_signal_action)(sig);
  }
  if (actp == NULL) {
    // Retrieve the preinstalled signal handler from jvm
    actp = get_preinstalled_handler(sig);
  }

  return actp;
}

static bool call_chained_handler(struct sigaction *actp, int sig,
                                 siginfo_t *siginfo, void *context) {
  // Call the old signal handler
  if (actp->sa_handler == SIG_DFL) {
    // It's more reasonable to let jvm treat it as an unexpected exception
    // instead of taking the default action.
    return false;
  } else if (actp->sa_handler != SIG_IGN) {
    if ((actp->sa_flags & SA_NODEFER) == 0) {
      // automaticlly block the signal
      sigaddset(&(actp->sa_mask), sig);
    }

    sa_handler_t hand = NULL;
    sa_sigaction_t sa = NULL;
    bool siginfo_flag_set = (actp->sa_flags & SA_SIGINFO) != 0;
    // retrieve the chained handler
    if (siginfo_flag_set) {
      sa = actp->sa_sigaction;
    } else {
      hand = actp->sa_handler;
    }

    if ((actp->sa_flags & SA_RESETHAND) != 0) {
      actp->sa_handler = SIG_DFL;
    }

    // try to honor the signal mask
    sigset_t oset;
    sigemptyset(&oset);
    pthread_sigmask(SIG_SETMASK, &(actp->sa_mask), &oset);

    // call into the chained handler
    if (siginfo_flag_set) {
      (*sa)(sig, siginfo, context);
    } else {
      (*hand)(sig);
    }

    // restore the signal mask
    pthread_sigmask(SIG_SETMASK, &oset, NULL);
  }
  // Tell jvm's signal handler the signal is taken care of.
  return true;
}

bool PosixSignals::chained_handler(int sig, siginfo_t* siginfo, void* context) {
  bool chained = false;
  // signal-chaining
  if (UseSignalChaining) {
    struct sigaction *actp = get_chained_signal_action(sig);
    if (actp != NULL) {
      chained = call_chained_handler(actp, sig, siginfo, context);
    }
  }
  return chained;
}

///// Synchronous (non-deferrable) error signals (ILL, SEGV, FPE, BUS, TRAP):

// These signals are special because they cannot be deferred and, if they
// happen while delivery is blocked for the receiving thread, will cause UB
// (in practice typically resulting in sudden process deaths or hangs, see
// JDK-8252533). So we must take care never to block them when we cannot be
// absolutely sure they won't happen. In practice, this is always.
//
// Relevant Posix quote:
// "The behavior of a process is undefined after it ignores a SIGFPE, SIGILL,
//  SIGSEGV, or SIGBUS signal that was not generated by kill(), sigqueue(), or
//  raise()."
//
// We also include SIGTRAP in that list of never-to-block-signals. While not
// mentioned by the Posix documentation, in our (SAPs) experience blocking it
// causes similar problems. Beside, during normal operation - outside of error
// handling - SIGTRAP may be used for implicit NULL checking, so it makes sense
// to never block it.
//
// We deal with those signals in two ways:
// - we just never explicitly block them, which includes not accidentally blocking
//   them via sa_mask when establishing signal handlers.
// - as an additional safety measure, at the entrance of a signal handler, we
//   unblock them explicitly.

static void add_error_signals_to_set(sigset_t* set) {
  sigaddset(set, SIGILL);
  sigaddset(set, SIGBUS);
  sigaddset(set, SIGFPE);
  sigaddset(set, SIGSEGV);
  sigaddset(set, SIGTRAP);
}

static void remove_error_signals_from_set(sigset_t* set) {
  sigdelset(set, SIGILL);
  sigdelset(set, SIGBUS);
  sigdelset(set, SIGFPE);
  sigdelset(set, SIGSEGV);
  sigdelset(set, SIGTRAP);
}

// Unblock all signals whose delivery cannot be deferred and which, if they happen
//  while delivery is blocked, would cause crashes or hangs (JDK-8252533).
void PosixSignals::unblock_error_signals() {
  sigset_t set;
  sigemptyset(&set);
  add_error_signals_to_set(&set);
  ::pthread_sigmask(SIG_UNBLOCK, &set, NULL);
}

class ErrnoPreserver: public StackObj {
  const int _saved;
public:
  ErrnoPreserver() : _saved(errno) {}
  ~ErrnoPreserver() { errno = _saved; }
};

////////////////////////////////////////////////////////////////////////////////
// JVM_handle_(linux|aix|bsd)_signal()

// This routine is the shared part of the central hotspot signal handler. It can
// also be called by a user application, if a user application prefers to do
// signal handling itself - in that case it needs to pass signals the VM
// internally uses on to the VM first.
//
// The user-defined signal handler must pass unrecognized signals to this
// routine, and if it returns true (non-zero), then the signal handler must
// return immediately.  If the flag "abort_if_unrecognized" is true, then this
// routine will never return false (zero), but instead will execute a VM panic
// routine to kill the process.
//
// If this routine returns false, it is OK to call it again.  This allows
// the user-defined signal handler to perform checks either before or after
// the VM performs its own checks.  Naturally, the user code would be making
// a serious error if it tried to handle an exception (such as a null check
// or breakpoint) that the VM was generating for its own correct operation.
//
// This routine may recognize any of the following kinds of signals:
//    SIGBUS, SIGSEGV, SIGILL, SIGFPE, SIGQUIT, SIGPIPE, SIGXFSZ, SIGUSR1.
// It should be consulted by handlers for any of those signals.
//
// The caller of this routine must pass in the three arguments supplied
// to the function referred to in the "sa_sigaction" (not the "sa_handler")
// field of the structure passed to sigaction().  This routine assumes that
// the sa_flags field passed to sigaction() includes SA_SIGINFO and SA_RESTART.
//
// Note that the VM will print warnings if it detects conflicting signal
// handlers, unless invoked with the option "-XX:+AllowUserSignalHandlers".
//

#if defined(BSD)
#define JVM_HANDLE_XXX_SIGNAL JVM_handle_bsd_signal
#elif defined(AIX)
#define JVM_HANDLE_XXX_SIGNAL JVM_handle_aix_signal
#elif defined(LINUX)
#define JVM_HANDLE_XXX_SIGNAL JVM_handle_linux_signal
#else
#error who are you?
#endif

extern "C" JNIEXPORT
int JVM_HANDLE_XXX_SIGNAL(int sig, siginfo_t* info,
                          void* ucVoid, int abort_if_unrecognized)
{
  assert(info != NULL && ucVoid != NULL, "sanity");

  // Note: it's not uncommon that JNI code uses signal/sigset to install,
  // then restore certain signal handler (e.g. to temporarily block SIGPIPE,
  // or have a SIGILL handler when detecting CPU type). When that happens,
  // this handler might be invoked with junk info/ucVoid. To avoid unnecessary
  // crash when libjsig is not preloaded, try handle signals that do not require
  // siginfo/ucontext first.

  // Preserve errno value over signal handler.
  //  (note: RAII ok here, even with JFR thread crash protection, see below).
  ErrnoPreserver ep;

  // Unblock all synchronous error signals (see JDK-8252533)
  PosixSignals::unblock_error_signals();

  ucontext_t* const uc = (ucontext_t*) ucVoid;
  Thread* const t = Thread::current_or_null_safe();

  // Handle JFR thread crash protection.
  //  Note: this may cause us to longjmp away. Do not use any code before this
  //  point which really needs any form of epilogue code running, eg RAII objects.
  os::ThreadCrashProtection::check_crash_protection(sig, t);

  bool signal_was_handled = false;

  // Handle assertion poison page accesses.
#ifdef CAN_SHOW_REGISTERS_ON_ASSERT
  if ((sig == SIGSEGV || sig == SIGBUS) && info != NULL && info->si_addr == g_assert_poison) {
    signal_was_handled = handle_assert_poison_fault(ucVoid, info->si_addr);
  }
#endif

  // Ignore SIGPIPE and SIGXFSZ (4229104, 6499219).
  if (sig == SIGPIPE || sig == SIGXFSZ) {
    PosixSignals::chained_handler(sig, info, ucVoid);
    signal_was_handled = true; // unconditionally.
  }

  // Call platform dependent signal handler.
  if (!signal_was_handled) {
    JavaThread* const jt = (t != NULL && t->is_Java_thread()) ? (JavaThread*) t : NULL;
    signal_was_handled = PosixSignals::pd_hotspot_signal_handler(sig, info, uc, jt);
  }

  // From here on, if the signal had not been handled, it is a fatal error.

  // Give the chained signal handler - should it exist - a shot.
  if (!signal_was_handled) {
    signal_was_handled = PosixSignals::chained_handler(sig, info, ucVoid);
  }

  // Invoke fatal error handling.
  if (!signal_was_handled && abort_if_unrecognized) {
    // Extract pc from context for the error handler to display.
    address pc = NULL;
    if (uc != NULL) {
      // prepare fault pc address for error reporting.
      if (S390_ONLY(sig == SIGILL || sig == SIGFPE) NOT_S390(false)) {
        pc = (address)info->si_addr;
      } else {
        pc = PosixSignals::ucontext_get_pc(uc);
      }
    }
#if defined(ZERO) && !defined(PRODUCT)
    char buf[64];
    VMError::report_and_die(t, sig, pc, info, ucVoid,
          "\n#"
          "\n#    /--------------------\\"
          "\n#    |      %-7s       |"
          "\n#    \\---\\ /--------------/"
          "\n#        /"
          "\n#    [-]        |\\_/|    "
          "\n#    (+)=C      |o o|__  "
          "\n#    | |        =-*-=__\\ "
          "\n#    OOO        c_c_(___)",
          get_signal_name(sig, buf, sizeof(buf)));
#else
    VMError::report_and_die(t, sig, pc, info, ucVoid);
#endif
    // VMError should not return.
    ShouldNotReachHere();
  }
  return signal_was_handled;
}

// Entry point for the hotspot signal handler.
static void javaSignalHandler(int sig, siginfo_t* info, void* ucVoid) {
  // Do not add any code here!
  // Only add code to either JVM_HANDLE_XXX_SIGNAL or PosixSignals::pd_hotspot_signal_handler.
  (void)JVM_HANDLE_XXX_SIGNAL(sig, info, ucVoid, true);
}

static void UserHandler(int sig, void *siginfo, void *context) {

  PosixSignals::unblock_error_signals();

  // Ctrl-C is pressed during error reporting, likely because the error
  // handler fails to abort. Let VM die immediately.
  if (sig == SIGINT && VMError::is_error_reported()) {
    os::die();
  }

  os::signal_notify(sig);
}

static const char* get_signal_handler_name(address handler,
                                           char* buf, int buflen) {
  int offset = 0;
  bool found = os::dll_address_to_library_name(handler, buf, buflen, &offset);
  if (found) {
    // skip directory names
    const char *p1, *p2;
    p1 = buf;
    size_t len = strlen(os::file_separator());
    while ((p2 = strstr(p1, os::file_separator())) != NULL) p1 = p2 + len;
#if !defined(AIX)
    jio_snprintf(buf, buflen, "%s+0x%x", p1, offset);
#else
    // The way os::dll_address_to_library_name is implemented on Aix
    // right now, it always returns -1 for the offset which is not
    // terribly informative.
    // Will fix that. For now, omit the offset.
    jio_snprintf(buf, buflen, "%s", p1);
#endif
  } else {
    jio_snprintf(buf, buflen, PTR_FORMAT, handler);
  }
  return buf;
}

// Writes one-line description of a combination of sigaction.sa_flags into a user
// provided buffer. Returns that buffer.
static const char* describe_sa_flags(int flags, char* buffer, size_t size) {
  char* p = buffer;
  size_t remaining = size;
  bool first = true;
  int idx = 0;

  assert(buffer, "invalid argument");

  if (size == 0) {
    return buffer;
  }

  strncpy(buffer, "none", size);

  const struct {
    // NB: i is an unsigned int here because SA_RESETHAND is on some
    // systems 0x80000000, which is implicitly unsigned.  Assignining
    // it to an int field would be an overflow in unsigned-to-signed
    // conversion.
    unsigned int i;
    const char* s;
  } flaginfo [] = {
    { SA_NOCLDSTOP, "SA_NOCLDSTOP" },
    { SA_ONSTACK,   "SA_ONSTACK"   },
    { SA_RESETHAND, "SA_RESETHAND" },
    { SA_RESTART,   "SA_RESTART"   },
    { SA_SIGINFO,   "SA_SIGINFO"   },
    { SA_NOCLDWAIT, "SA_NOCLDWAIT" },
    { SA_NODEFER,   "SA_NODEFER"   },
#if defined(AIX)
    { SA_OLDSTYLE,  "SA_OLDSTYLE"  },
#endif
    { 0, NULL }
  };

  for (idx = 0; flaginfo[idx].s && remaining > 1; idx++) {
    if (flags & flaginfo[idx].i) {
      if (first) {
        jio_snprintf(p, remaining, "%s", flaginfo[idx].s);
        first = false;
      } else {
        jio_snprintf(p, remaining, "|%s", flaginfo[idx].s);
      }
      const size_t len = strlen(p);
      p += len;
      remaining -= len;
    }
  }

  buffer[size - 1] = '\0';

  return buffer;
}

// Prints one-line description of a combination of sigaction.sa_flags.
static void print_sa_flags(outputStream* st, int flags) {
  char buffer[0x100];
  describe_sa_flags(flags, buffer, sizeof(buffer));
  st->print("%s", buffer);
}

static int get_our_sigflags(int sig) {
  assert(sig > 0 && sig < NSIG, "vm signal out of expected range");
  return sigflags[sig];
}

static void set_our_sigflags(int sig, int flags) {
  assert(sig > 0 && sig < NSIG, "vm signal out of expected range");
  if (sig > 0 && sig < NSIG) {
    sigflags[sig] = flags;
  }
}

typedef int (*os_sigaction_t)(int, const struct sigaction *, struct sigaction *);

static void SR_handler(int sig, siginfo_t* siginfo, ucontext_t* context);

static void check_signal_handler(int sig) {
  char buf[O_BUFLEN];
  address jvmHandler = NULL;

  struct sigaction act;
  static os_sigaction_t os_sigaction = NULL;
  if (os_sigaction == NULL) {
    // only trust the default sigaction, in case it has been interposed
    os_sigaction = (os_sigaction_t)dlsym(RTLD_DEFAULT, "sigaction");
    if (os_sigaction == NULL) return;
  }

  os_sigaction(sig, (struct sigaction*)NULL, &act);

  address thisHandler = (act.sa_flags & SA_SIGINFO)
    ? CAST_FROM_FN_PTR(address, act.sa_sigaction)
    : CAST_FROM_FN_PTR(address, act.sa_handler);


  switch (sig) {
  case SIGSEGV:
  case SIGBUS:
  case SIGFPE:
  case SIGPIPE:
  case SIGILL:
  case SIGXFSZ:
    jvmHandler = CAST_FROM_FN_PTR(address, (sa_sigaction_t)javaSignalHandler);
    break;

  case SHUTDOWN1_SIGNAL:
  case SHUTDOWN2_SIGNAL:
  case SHUTDOWN3_SIGNAL:
  case BREAK_SIGNAL:
    jvmHandler = (address)os::user_handler();
    break;

  default:
    if (sig == PosixSignals::SR_signum) {
      jvmHandler = CAST_FROM_FN_PTR(address, (sa_sigaction_t)SR_handler);
    } else {
      return;
    }
    break;
  }

  if (thisHandler != jvmHandler) {
    tty->print("Warning: %s handler ", os::exception_name(sig, buf, O_BUFLEN));
    tty->print("expected:%s", get_signal_handler_name(jvmHandler, buf, O_BUFLEN));
    tty->print_cr("  found:%s", get_signal_handler_name(thisHandler, buf, O_BUFLEN));
    // No need to check this sig any longer
    sigaddset(&check_signal_done, sig);
    // Running under non-interactive shell, SHUTDOWN2_SIGNAL will be reassigned SIG_IGN
    if (sig == SHUTDOWN2_SIGNAL && !isatty(fileno(stdin))) {
      tty->print_cr("Running in non-interactive shell, %s handler is replaced by shell",
                    os::exception_name(sig, buf, O_BUFLEN));
    }
  } else if (get_our_sigflags(sig) != 0 && (int)act.sa_flags != get_our_sigflags(sig)) {
    tty->print("Warning: %s handler flags ", os::exception_name(sig, buf, O_BUFLEN));
    tty->print("expected:");
    print_sa_flags(tty, get_our_sigflags(sig));
    tty->cr();
    tty->print("  found:");
    print_sa_flags(tty, act.sa_flags);
    tty->cr();
    // No need to check this sig any longer
    sigaddset(&check_signal_done, sig);
  }

  // Dump all the signal
  if (sigismember(&check_signal_done, sig)) {
    os::print_signal_handlers(tty, buf, O_BUFLEN);
  }
}

void* os::user_handler() {
  return CAST_FROM_FN_PTR(void*, UserHandler);
}

void* os::signal(int signal_number, void* handler) {
  struct sigaction sigAct, oldSigAct;

  sigfillset(&(sigAct.sa_mask));
  remove_error_signals_from_set(&(sigAct.sa_mask));

  sigAct.sa_flags   = SA_RESTART|SA_SIGINFO;
  sigAct.sa_handler = CAST_TO_FN_PTR(sa_handler_t, handler);

  if (sigaction(signal_number, &sigAct, &oldSigAct)) {
    // -1 means registration failed
    return (void *)-1;
  }

  return CAST_FROM_FN_PTR(void*, oldSigAct.sa_handler);
}

void os::signal_raise(int signal_number) {
  ::raise(signal_number);
}

// Will be modified when max signal is changed to be dynamic
int os::sigexitnum_pd() {
  return NSIG;
}

static void do_signal_check(int signal) {
  if (!sigismember(&check_signal_done, signal)) {
    check_signal_handler(signal);
  }
}

// This method is a periodic task to check for misbehaving JNI applications
// under CheckJNI, we can add any periodic checks here

void os::run_periodic_checks() {

  if (check_signals == false) return;

  // SEGV and BUS if overridden could potentially prevent
  // generation of hs*.log in the event of a crash, debugging
  // such a case can be very challenging, so we absolutely
  // check the following for a good measure:
  do_signal_check(SIGSEGV);
  do_signal_check(SIGILL);
  do_signal_check(SIGFPE);
  do_signal_check(SIGBUS);
  do_signal_check(SIGPIPE);
  do_signal_check(SIGXFSZ);
<<<<<<< HEAD
#if defined(PPC64) || defined(AIX)
  do_signal_check(SIGTRAP);
#endif
=======
  PPC64_ONLY(do_signal_check(SIGTRAP);)
>>>>>>> 17f04fc9

  // ReduceSignalUsage allows the user to override these handlers
  // see comments at the very top and jvm_md.h
  if (!ReduceSignalUsage) {
    do_signal_check(SHUTDOWN1_SIGNAL);
    do_signal_check(SHUTDOWN2_SIGNAL);
    do_signal_check(SHUTDOWN3_SIGNAL);
    do_signal_check(BREAK_SIGNAL);
  }

  do_signal_check(PosixSignals::SR_signum);
}

// Helper function for PosixSignals::print_siginfo_...():
// return a textual description for signal code.
struct enum_sigcode_desc_t {
  const char* s_name;
  const char* s_desc;
};

static bool get_signal_code_description(const siginfo_t* si, enum_sigcode_desc_t* out) {

  const struct {
    int sig; int code; const char* s_code; const char* s_desc;
  } t1 [] = {
    { SIGILL,  ILL_ILLOPC,   "ILL_ILLOPC",   "Illegal opcode." },
    { SIGILL,  ILL_ILLOPN,   "ILL_ILLOPN",   "Illegal operand." },
    { SIGILL,  ILL_ILLADR,   "ILL_ILLADR",   "Illegal addressing mode." },
    { SIGILL,  ILL_ILLTRP,   "ILL_ILLTRP",   "Illegal trap." },
    { SIGILL,  ILL_PRVOPC,   "ILL_PRVOPC",   "Privileged opcode." },
    { SIGILL,  ILL_PRVREG,   "ILL_PRVREG",   "Privileged register." },
    { SIGILL,  ILL_COPROC,   "ILL_COPROC",   "Coprocessor error." },
    { SIGILL,  ILL_BADSTK,   "ILL_BADSTK",   "Internal stack error." },
#if defined(IA64) && defined(LINUX)
    { SIGILL,  ILL_BADIADDR, "ILL_BADIADDR", "Unimplemented instruction address" },
    { SIGILL,  ILL_BREAK,    "ILL_BREAK",    "Application Break instruction" },
#endif
    { SIGFPE,  FPE_INTDIV,   "FPE_INTDIV",   "Integer divide by zero." },
    { SIGFPE,  FPE_INTOVF,   "FPE_INTOVF",   "Integer overflow." },
    { SIGFPE,  FPE_FLTDIV,   "FPE_FLTDIV",   "Floating-point divide by zero." },
    { SIGFPE,  FPE_FLTOVF,   "FPE_FLTOVF",   "Floating-point overflow." },
    { SIGFPE,  FPE_FLTUND,   "FPE_FLTUND",   "Floating-point underflow." },
    { SIGFPE,  FPE_FLTRES,   "FPE_FLTRES",   "Floating-point inexact result." },
    { SIGFPE,  FPE_FLTINV,   "FPE_FLTINV",   "Invalid floating-point operation." },
    { SIGFPE,  FPE_FLTSUB,   "FPE_FLTSUB",   "Subscript out of range." },
    { SIGSEGV, SEGV_MAPERR,  "SEGV_MAPERR",  "Address not mapped to object." },
    { SIGSEGV, SEGV_ACCERR,  "SEGV_ACCERR",  "Invalid permissions for mapped object." },
#if defined(AIX)
    // no explanation found what keyerr would be
    { SIGSEGV, SEGV_KEYERR,  "SEGV_KEYERR",  "key error" },
#endif
#if defined(IA64) && !defined(AIX)
    { SIGSEGV, SEGV_PSTKOVF, "SEGV_PSTKOVF", "Paragraph stack overflow" },
#endif
    { SIGBUS,  BUS_ADRALN,   "BUS_ADRALN",   "Invalid address alignment." },
    { SIGBUS,  BUS_ADRERR,   "BUS_ADRERR",   "Nonexistent physical address." },
    { SIGBUS,  BUS_OBJERR,   "BUS_OBJERR",   "Object-specific hardware error." },
    { SIGTRAP, TRAP_BRKPT,   "TRAP_BRKPT",   "Process breakpoint." },
    { SIGTRAP, TRAP_TRACE,   "TRAP_TRACE",   "Process trace trap." },
    { SIGCHLD, CLD_EXITED,   "CLD_EXITED",   "Child has exited." },
    { SIGCHLD, CLD_KILLED,   "CLD_KILLED",   "Child has terminated abnormally and did not create a core file." },
    { SIGCHLD, CLD_DUMPED,   "CLD_DUMPED",   "Child has terminated abnormally and created a core file." },
    { SIGCHLD, CLD_TRAPPED,  "CLD_TRAPPED",  "Traced child has trapped." },
    { SIGCHLD, CLD_STOPPED,  "CLD_STOPPED",  "Child has stopped." },
    { SIGCHLD, CLD_CONTINUED,"CLD_CONTINUED","Stopped child has continued." },
#ifdef SIGPOLL
    { SIGPOLL, POLL_OUT,     "POLL_OUT",     "Output buffers available." },
    { SIGPOLL, POLL_MSG,     "POLL_MSG",     "Input message available." },
    { SIGPOLL, POLL_ERR,     "POLL_ERR",     "I/O error." },
    { SIGPOLL, POLL_PRI,     "POLL_PRI",     "High priority input available." },
    { SIGPOLL, POLL_HUP,     "POLL_HUP",     "Device disconnected. [Option End]" },
#endif
    { -1, -1, NULL, NULL }
  };

  // Codes valid in any signal context.
  const struct {
    int code; const char* s_code; const char* s_desc;
  } t2 [] = {
    { SI_USER,      "SI_USER",     "Signal sent by kill()." },
    { SI_QUEUE,     "SI_QUEUE",    "Signal sent by the sigqueue()." },
    { SI_TIMER,     "SI_TIMER",    "Signal generated by expiration of a timer set by timer_settime()." },
    { SI_ASYNCIO,   "SI_ASYNCIO",  "Signal generated by completion of an asynchronous I/O request." },
    { SI_MESGQ,     "SI_MESGQ",    "Signal generated by arrival of a message on an empty message queue." },
    // Linux specific
#ifdef SI_TKILL
    { SI_TKILL,     "SI_TKILL",    "Signal sent by tkill (pthread_kill)" },
#endif
#ifdef SI_DETHREAD
    { SI_DETHREAD,  "SI_DETHREAD", "Signal sent by execve() killing subsidiary threads" },
#endif
#ifdef SI_KERNEL
    { SI_KERNEL,    "SI_KERNEL",   "Signal sent by kernel." },
#endif
#ifdef SI_SIGIO
    { SI_SIGIO,     "SI_SIGIO",    "Signal sent by queued SIGIO" },
#endif

#if defined(AIX)
    { SI_UNDEFINED, "SI_UNDEFINED","siginfo contains partial information" },
    { SI_EMPTY,     "SI_EMPTY",    "siginfo contains no useful information" },
#endif

    { -1, NULL, NULL }
  };

  const char* s_code = NULL;
  const char* s_desc = NULL;

  for (int i = 0; t1[i].sig != -1; i ++) {
    if (t1[i].sig == si->si_signo && t1[i].code == si->si_code) {
      s_code = t1[i].s_code;
      s_desc = t1[i].s_desc;
      break;
    }
  }

  if (s_code == NULL) {
    for (int i = 0; t2[i].s_code != NULL; i ++) {
      if (t2[i].code == si->si_code) {
        s_code = t2[i].s_code;
        s_desc = t2[i].s_desc;
      }
    }
  }

  if (s_code == NULL) {
    out->s_name = "unknown";
    out->s_desc = "unknown";
    return false;
  }

  out->s_name = s_code;
  out->s_desc = s_desc;

  return true;
}

bool os::signal_sent_by_kill(const void* siginfo) {
  const siginfo_t* const si = (const siginfo_t*)siginfo;
  return si->si_code == SI_USER || si->si_code == SI_QUEUE
#ifdef SI_TKILL
         || si->si_code == SI_TKILL
#endif
  ;
}

// Returns true if signal number is valid.
static bool is_valid_signal(int sig) {
  // MacOS not really POSIX compliant: sigaddset does not return
  // an error for invalid signal numbers. However, MacOS does not
  // support real time signals and simply seems to have just 33
  // signals with no holes in the signal range.
#if defined(__APPLE__)
  return sig >= 1 && sig < NSIG;
#else
  // Use sigaddset to check for signal validity.
  sigset_t set;
  sigemptyset(&set);
  if (sigaddset(&set, sig) == -1 && errno == EINVAL) {
    return false;
  }
  return true;
#endif
}

static const char* get_signal_name(int sig, char* out, size_t outlen) {

  const char* ret = NULL;

#ifdef SIGRTMIN
  if (sig >= SIGRTMIN && sig <= SIGRTMAX) {
    if (sig == SIGRTMIN) {
      ret = "SIGRTMIN";
    } else if (sig == SIGRTMAX) {
      ret = "SIGRTMAX";
    } else {
      jio_snprintf(out, outlen, "SIGRTMIN+%d", sig - SIGRTMIN);
      return out;
    }
  }
#endif

  if (sig > 0) {
    for (int idx = 0; g_signal_info[idx].sig != -1; idx ++) {
      if (g_signal_info[idx].sig == sig) {
        ret = g_signal_info[idx].name;
        break;
      }
    }
  }

  if (!ret) {
    if (!is_valid_signal(sig)) {
      ret = "INVALID";
    } else {
      ret = "UNKNOWN";
    }
  }

  if (out && outlen > 0) {
    strncpy(out, ret, outlen);
    out[outlen - 1] = '\0';
  }
  return out;
}

void os::print_siginfo(outputStream* os, const void* si0) {

  const siginfo_t* const si = (const siginfo_t*) si0;

  char buf[20];
  os->print("siginfo:");

  if (!si) {
    os->print(" <null>");
    return;
  }

  const int sig = si->si_signo;

  os->print(" si_signo: %d (%s)", sig, get_signal_name(sig, buf, sizeof(buf)));

  enum_sigcode_desc_t ed;
  get_signal_code_description(si, &ed);
  os->print(", si_code: %d (%s)", si->si_code, ed.s_name);

  if (si->si_errno) {
    os->print(", si_errno: %d", si->si_errno);
  }

  // Output additional information depending on the signal code.

  // Note: Many implementations lump si_addr, si_pid, si_uid etc. together as unions,
  // so it depends on the context which member to use. For synchronous error signals,
  // we print si_addr, unless the signal was sent by another process or thread, in
  // which case we print out pid or tid of the sender.
  if (os::signal_sent_by_kill(si)) {
    const pid_t pid = si->si_pid;
    os->print(", si_pid: %ld", (long) pid);
    if (IS_VALID_PID(pid)) {
      const pid_t me = getpid();
      if (me == pid) {
        os->print(" (current process)");
      }
    } else {
      os->print(" (invalid)");
    }
    os->print(", si_uid: %ld", (long) si->si_uid);
    if (sig == SIGCHLD) {
      os->print(", si_status: %d", si->si_status);
    }
  } else if (sig == SIGSEGV || sig == SIGBUS || sig == SIGILL ||
             sig == SIGTRAP || sig == SIGFPE) {
    os->print(", si_addr: " PTR_FORMAT, p2i(si->si_addr));
#ifdef SIGPOLL
  } else if (sig == SIGPOLL) {
    os->print(", si_band: %ld", si->si_band);
#endif
  }
}

bool os::signal_thread(Thread* thread, int sig, const char* reason) {
  OSThread* osthread = thread->osthread();
  if (osthread) {
    int status = pthread_kill(osthread->pthread_id(), sig);
    if (status == 0) {
      Events::log(Thread::current(), "sent signal %d to Thread " INTPTR_FORMAT " because %s.",
                  sig, p2i(thread), reason);
      return true;
    }
  }
  return false;
}

// Returns:
// NULL for an invalid signal number
// "SIG<num>" for a valid but unknown signal number
// signal name otherwise.
const char* os::exception_name(int sig, char* buf, size_t size) {
  if (!is_valid_signal(sig)) {
    return NULL;
  }
  const char* const name = get_signal_name(sig, buf, size);
  if (strcmp(name, "UNKNOWN") == 0) {
    jio_snprintf(buf, size, "SIG%d", sig);
  }
  return buf;
}

int os::get_signal_number(const char* signal_name) {
  char tmp[30];
  const char* s = signal_name;
  if (s[0] != 'S' || s[1] != 'I' || s[2] != 'G') {
    jio_snprintf(tmp, sizeof(tmp), "SIG%s", signal_name);
    s = tmp;
  }
  for (int idx = 0; g_signal_info[idx].sig != -1; idx ++) {
    if (strcmp(g_signal_info[idx].name, s) == 0) {
      return g_signal_info[idx].sig;
    }
  }
  return -1;
}

void set_signal_handler(int sig) {
  // Check for overwrite.
  struct sigaction oldAct;
  sigaction(sig, (struct sigaction*)NULL, &oldAct);

  void* oldhand = oldAct.sa_sigaction
                ? CAST_FROM_FN_PTR(void*,  oldAct.sa_sigaction)
                : CAST_FROM_FN_PTR(void*,  oldAct.sa_handler);
  if (oldhand != CAST_FROM_FN_PTR(void*, SIG_DFL) &&
      oldhand != CAST_FROM_FN_PTR(void*, SIG_IGN) &&
      oldhand != CAST_FROM_FN_PTR(void*, (sa_sigaction_t)javaSignalHandler)) {
    if (AllowUserSignalHandlers) {
      // Do not overwrite; user takes responsibility to forward to us.
      return;
    } else if (UseSignalChaining) {
      // save the old handler in jvm
      save_preinstalled_handler(sig, oldAct);
      // libjsig also interposes the sigaction() call below and saves the
      // old sigaction on it own.
    } else {
      fatal("Encountered unexpected pre-existing sigaction handler "
            "%#lx for signal %d.", (long)oldhand, sig);
    }
  }

  struct sigaction sigAct;
  sigfillset(&(sigAct.sa_mask));
  remove_error_signals_from_set(&(sigAct.sa_mask));
  sigAct.sa_sigaction = javaSignalHandler;
  sigAct.sa_flags = SA_SIGINFO|SA_RESTART;
#if defined(__APPLE__)
  // Needed for main thread as XNU (Mac OS X kernel) will only deliver SIGSEGV
  // (which starts as SIGBUS) on main thread with faulting address inside "stack+guard pages"
  // if the signal handler declares it will handle it on alternate stack.
  // Notice we only declare we will handle it on alt stack, but we are not
  // actually going to use real alt stack - this is just a workaround.
  // Please see ux_exception.c, method catch_mach_exception_raise for details
  // link http://www.opensource.apple.com/source/xnu/xnu-2050.18.24/bsd/uxkern/ux_exception.c
  if (sig == SIGSEGV) {
    sigAct.sa_flags |= SA_ONSTACK;
  }
#endif

  // Save flags, which are set by ours
  assert(sig > 0 && sig < NSIG, "vm signal out of expected range");
  sigflags[sig] = sigAct.sa_flags;

  int ret = sigaction(sig, &sigAct, &oldAct);
  assert(ret == 0, "check");

  void* oldhand2  = oldAct.sa_sigaction
                  ? CAST_FROM_FN_PTR(void*, oldAct.sa_sigaction)
                  : CAST_FROM_FN_PTR(void*, oldAct.sa_handler);
  assert(oldhand2 == oldhand, "no concurrent signal handler installation");
}

// install signal handlers for signals that HotSpot needs to
// handle in order to support Java-level exception handling.
<<<<<<< HEAD

bool PosixSignals::are_signal_handlers_installed() {
  return signal_handlers_are_installed;
}

// install signal handlers for signals that HotSpot needs to
// handle in order to support Java-level exception handling.
void install_signal_handlers() {
  if (!signal_handlers_are_installed) {
    signal_handlers_are_installed = true;

    // signal-chaining
    typedef void (*signal_setting_t)();
    signal_setting_t begin_signal_setting = NULL;
    signal_setting_t end_signal_setting = NULL;
    begin_signal_setting = CAST_TO_FN_PTR(signal_setting_t,
                                          dlsym(RTLD_DEFAULT, "JVM_begin_signal_setting"));
    if (begin_signal_setting != NULL) {
      end_signal_setting = CAST_TO_FN_PTR(signal_setting_t,
                                          dlsym(RTLD_DEFAULT, "JVM_end_signal_setting"));
      get_signal_action = CAST_TO_FN_PTR(get_signal_t,
                                         dlsym(RTLD_DEFAULT, "JVM_get_signal_action"));
      libjsig_is_loaded = true;
      assert(UseSignalChaining, "should enable signal-chaining");
    }
    if (libjsig_is_loaded) {
      // Tell libjsig jvm is setting signal handlers
      (*begin_signal_setting)();
    }
=======
void PosixSignals::install_signal_handlers() {
>>>>>>> 17f04fc9

  // signal-chaining
  typedef void (*signal_setting_t)();
  signal_setting_t begin_signal_setting = NULL;
  signal_setting_t end_signal_setting = NULL;
  begin_signal_setting = CAST_TO_FN_PTR(signal_setting_t,
                                        dlsym(RTLD_DEFAULT, "JVM_begin_signal_setting"));
  if (begin_signal_setting != NULL) {
    end_signal_setting = CAST_TO_FN_PTR(signal_setting_t,
                                        dlsym(RTLD_DEFAULT, "JVM_end_signal_setting"));
    get_signal_action = CAST_TO_FN_PTR(get_signal_t,
                                       dlsym(RTLD_DEFAULT, "JVM_get_signal_action"));
    libjsig_is_loaded = true;
    assert(UseSignalChaining, "should enable signal-chaining");
  }
  if (libjsig_is_loaded) {
    // Tell libjsig jvm is setting signal handlers
    (*begin_signal_setting)();
  }

  set_signal_handler(SIGSEGV);
  set_signal_handler(SIGPIPE);
  set_signal_handler(SIGBUS);
  set_signal_handler(SIGILL);
  set_signal_handler(SIGFPE);
  PPC64_ONLY(set_signal_handler(SIGTRAP);)
  set_signal_handler(SIGXFSZ);

#if defined(__APPLE__)
  // In Mac OS X 10.4, CrashReporter will write a crash log for all 'fatal' signals, including
  // signals caught and handled by the JVM. To work around this, we reset the mach task
  // signal handler that's placed on our process by CrashReporter. This disables
  // CrashReporter-based reporting.
  //
  // This work-around is not necessary for 10.5+, as CrashReporter no longer intercedes
  // on caught fatal signals.
  //
  // Additionally, gdb installs both standard BSD signal handlers, and mach exception
  // handlers. By replacing the existing task exception handler, we disable gdb's mach
  // exception handling, while leaving the standard BSD signal handlers functional.
  kern_return_t kr;
  kr = task_set_exception_ports(mach_task_self(),
                                EXC_MASK_BAD_ACCESS | EXC_MASK_ARITHMETIC,
                                MACH_PORT_NULL,
                                EXCEPTION_STATE_IDENTITY,
                                MACHINE_THREAD_STATE);

  assert(kr == KERN_SUCCESS, "could not set mach task signal handler");
#endif

  if (libjsig_is_loaded) {
    // Tell libjsig jvm finishes setting signal handlers
    (*end_signal_setting)();
  }

  // We don't activate signal checker if libjsig is in place, we trust ourselves
  // and if UserSignalHandler is installed all bets are off.
  // Log that signal checking is off only if -verbose:jni is specified.
  if (CheckJNICalls) {
    if (libjsig_is_loaded) {
      log_debug(jni, resolve)("Info: libjsig is activated, all active signal checking is disabled");
      check_signals = false;
    }
    if (AllowUserSignalHandlers) {
      log_debug(jni, resolve)("Info: AllowUserSignalHandlers is activated, all active signal checking is disabled");
      check_signals = false;
    }
  }
}

// Returns one-line short description of a signal set in a user provided buffer.
static const char* describe_signal_set_short(const sigset_t* set, char* buffer, size_t buf_size) {
  assert(buf_size == (NUM_IMPORTANT_SIGS + 1), "wrong buffer size");
  // Note: for shortness, just print out the first 32. That should
  // cover most of the useful ones, apart from realtime signals.
  for (int sig = 1; sig <= NUM_IMPORTANT_SIGS; sig++) {
    const int rc = sigismember(set, sig);
    if (rc == -1 && errno == EINVAL) {
      buffer[sig-1] = '?';
    } else {
      buffer[sig-1] = rc == 0 ? '0' : '1';
    }
  }
  buffer[NUM_IMPORTANT_SIGS] = 0;
  return buffer;
}

// Prints one-line description of a signal set.
static void print_signal_set_short(outputStream* st, const sigset_t* set) {
  char buf[NUM_IMPORTANT_SIGS + 1];
  describe_signal_set_short(set, buf, sizeof(buf));
  st->print("%s", buf);
}

void PosixSignals::print_signal_handler(outputStream* st, int sig,
                                 char* buf, size_t buflen) {
  struct sigaction sa;
  sigaction(sig, NULL, &sa);

  st->print("%s: ", os::exception_name(sig, buf, buflen));

  address handler = (sa.sa_flags & SA_SIGINFO)
    ? CAST_FROM_FN_PTR(address, sa.sa_sigaction)
    : CAST_FROM_FN_PTR(address, sa.sa_handler);

  if (handler == CAST_FROM_FN_PTR(address, SIG_DFL)) {
    st->print("SIG_DFL");
  } else if (handler == CAST_FROM_FN_PTR(address, SIG_IGN)) {
    st->print("SIG_IGN");
  } else {
    st->print("[%s]", get_signal_handler_name(handler, buf, buflen));
  }

  st->print(", sa_mask[0]=");
  print_signal_set_short(st, &sa.sa_mask);

  address rh = VMError::get_resetted_sighandler(sig);
  // May be, handler was resetted by VMError?
  if (rh != NULL) {
    handler = rh;
    sa.sa_flags = VMError::get_resetted_sigflags(sig);
  }

  // Print textual representation of sa_flags.
  st->print(", sa_flags=");
  print_sa_flags(st, sa.sa_flags);

  // Check: is it our handler?
  if (handler == CAST_FROM_FN_PTR(address, (sa_sigaction_t)javaSignalHandler) ||
      handler == CAST_FROM_FN_PTR(address, (sa_sigaction_t)SR_handler)) {
    // It is our signal handler
    // check for flags, reset system-used one!
    if ((int)sa.sa_flags != get_our_sigflags(sig)) {
      st->print(
                ", flags was changed from " PTR32_FORMAT ", consider using jsig library",
                get_our_sigflags(sig));
    }
  }
  st->cr();
}

void os::print_signal_handlers(outputStream* st, char* buf, size_t buflen) {
  st->print_cr("Signal Handlers:");
  PosixSignals::print_signal_handler(st, SIGSEGV, buf, buflen);
  PosixSignals::print_signal_handler(st, SIGBUS , buf, buflen);
  PosixSignals::print_signal_handler(st, SIGFPE , buf, buflen);
  PosixSignals::print_signal_handler(st, SIGPIPE, buf, buflen);
  PosixSignals::print_signal_handler(st, SIGXFSZ, buf, buflen);
  PosixSignals::print_signal_handler(st, SIGILL , buf, buflen);
  PosixSignals::print_signal_handler(st, PosixSignals::SR_signum, buf, buflen);
  PosixSignals::print_signal_handler(st, SHUTDOWN1_SIGNAL, buf, buflen);
  PosixSignals::print_signal_handler(st, SHUTDOWN2_SIGNAL , buf, buflen);
  PosixSignals::print_signal_handler(st, SHUTDOWN3_SIGNAL , buf, buflen);
  PosixSignals::print_signal_handler(st, BREAK_SIGNAL, buf, buflen);
#if defined(SIGDANGER)
  // We also want to know if someone else adds a SIGDANGER handler because
  // that will interfere with OOM killling.
  PosixSignals::print_signal_handler(st, SIGDANGER, buf, buflen);
#endif
#if defined(SIGTRAP)
  PosixSignals::print_signal_handler(st, SIGTRAP, buf, buflen);
#endif
}

bool PosixSignals::is_sig_ignored(int sig) {
  struct sigaction oact;
  sigaction(sig, (struct sigaction*)NULL, &oact);
  void* ohlr = oact.sa_sigaction ? CAST_FROM_FN_PTR(void*,  oact.sa_sigaction)
                                 : CAST_FROM_FN_PTR(void*,  oact.sa_handler);
  if (ohlr == CAST_FROM_FN_PTR(void*, SIG_IGN)) {
    return true;
  } else {
    return false;
  }
}

<<<<<<< HEAD
int PosixSignals::unblock_thread_signal_mask(const sigset_t *set) {
  return pthread_sigmask(SIG_UNBLOCK, set, NULL);
}

void signal_sets_init() {
=======
address PosixSignals::ucontext_get_pc(const ucontext_t* ctx) {
#if defined(AIX)
   return os::Aix::ucontext_get_pc(ctx);
#elif defined(BSD)
   return os::Bsd::ucontext_get_pc(ctx);
#elif defined(LINUX)
   return os::Linux::ucontext_get_pc(ctx);
#else
   VMError::report_and_die("unimplemented ucontext_get_pc");
#endif
}

void PosixSignals::ucontext_set_pc(ucontext_t* ctx, address pc) {
#if defined(AIX)
   os::Aix::ucontext_set_pc(ctx, pc);
#elif defined(BSD)
   os::Bsd::ucontext_set_pc(ctx, pc);
#elif defined(LINUX)
   os::Linux::ucontext_set_pc(ctx, pc);
#else
   VMError::report_and_die("unimplemented ucontext_set_pc");
#endif
}

void PosixSignals::signal_sets_init() {
>>>>>>> 17f04fc9
  sigemptyset(&preinstalled_sigs);

  // Should also have an assertion stating we are still single-threaded.
  assert(!signal_sets_initialized, "Already initialized");
  // Fill in signals that are necessarily unblocked for all threads in
  // the VM. Currently, we unblock the following signals:
  // SHUTDOWN{1,2,3}_SIGNAL: for shutdown hooks support (unless over-ridden
  //                         by -Xrs (=ReduceSignalUsage));
  // BREAK_SIGNAL which is unblocked only by the VM thread and blocked by all
  // other threads. The "ReduceSignalUsage" boolean tells us not to alter
  // the dispositions or masks wrt these signals.
  // Programs embedding the VM that want to use the above signals for their
  // own purposes must, at this time, use the "-Xrs" option to prevent
  // interference with shutdown hooks and BREAK_SIGNAL thread dumping.
  // (See bug 4345157, and other related bugs).
  // In reality, though, unblocking these signals is really a nop, since
  // these signals are not blocked by default.
  sigemptyset(&unblocked_sigs);
  sigaddset(&unblocked_sigs, SIGILL);
  sigaddset(&unblocked_sigs, SIGSEGV);
  sigaddset(&unblocked_sigs, SIGBUS);
  sigaddset(&unblocked_sigs, SIGFPE);
<<<<<<< HEAD
  #if defined(PPC64) || defined(AIX)
    sigaddset(&unblocked_sigs, SIGTRAP);
  #endif
  sigaddset(&unblocked_sigs, PosixSignals::SR_signum);
=======
  PPC64_ONLY(sigaddset(&unblocked_sigs, SIGTRAP);)
  sigaddset(&unblocked_sigs, SR_signum);
>>>>>>> 17f04fc9

  if (!ReduceSignalUsage) {
    if (!PosixSignals::is_sig_ignored(SHUTDOWN1_SIGNAL)) {
      sigaddset(&unblocked_sigs, SHUTDOWN1_SIGNAL);
    }
    if (!PosixSignals::is_sig_ignored(SHUTDOWN2_SIGNAL)) {
      sigaddset(&unblocked_sigs, SHUTDOWN2_SIGNAL);
    }
    if (!PosixSignals::is_sig_ignored(SHUTDOWN3_SIGNAL)) {
      sigaddset(&unblocked_sigs, SHUTDOWN3_SIGNAL);
    }
  }
  // Fill in signals that are blocked by all but the VM thread.
  sigemptyset(&vm_sigs);
  if (!ReduceSignalUsage) {
    sigaddset(&vm_sigs, BREAK_SIGNAL);
  }
  debug_only(signal_sets_initialized = true);
}

// These are signals that are unblocked while a thread is running Java.
// (For some reason, they get blocked by default.)
static sigset_t* unblocked_signals() {
  assert(signal_sets_initialized, "Not initialized");
  return &unblocked_sigs;
}

// These are the signals that are blocked while a (non-VM) thread is
// running Java. Only the VM thread handles these signals.
static sigset_t* vm_signals() {
  assert(signal_sets_initialized, "Not initialized");
  return &vm_sigs;
}

void PosixSignals::hotspot_sigmask(Thread* thread) {

  //Save caller's signal mask before setting VM signal mask
  sigset_t caller_sigmask;
  pthread_sigmask(SIG_BLOCK, NULL, &caller_sigmask);

  OSThread* osthread = thread->osthread();
  osthread->set_caller_sigmask(caller_sigmask);

  pthread_sigmask(SIG_UNBLOCK, unblocked_signals(), NULL);

  if (!ReduceSignalUsage) {
    if (thread->is_VM_thread()) {
      // Only the VM thread handles BREAK_SIGNAL ...
      pthread_sigmask(SIG_UNBLOCK, vm_signals(), NULL);
    } else {
      // ... all other threads block BREAK_SIGNAL
      pthread_sigmask(SIG_BLOCK, vm_signals(), NULL);
    }
  }
}

////////////////////////////////////////////////////////////////////////////////
// suspend/resume support

//  The low-level signal-based suspend/resume support is a remnant from the
//  old VM-suspension that used to be for java-suspension, safepoints etc,
//  within hotspot. Currently used by JFR's OSThreadSampler
//
//  The remaining code is greatly simplified from the more general suspension
//  code that used to be used.
//
//  The protocol is quite simple:
//  - suspend:
//      - sends a signal to the target thread
//      - polls the suspend state of the osthread using a yield loop
//      - target thread signal handler (SR_handler) sets suspend state
//        and blocks in sigsuspend until continued
//  - resume:
//      - sets target osthread state to continue
//      - sends signal to end the sigsuspend loop in the SR_handler
//
//  Note that the SR_lock plays no role in this suspend/resume protocol,
//  but is checked for NULL in SR_handler as a thread termination indicator.
//  The SR_lock is, however, used by JavaThread::java_suspend()/java_resume() APIs.
//
//  Note that resume_clear_context() and suspend_save_context() are needed
//  by SR_handler(), so that fetch_frame_from_context() works,
//  which in part is used by:
//    - Forte Analyzer: AsyncGetCallTrace()
//    - StackBanging: get_frame_at_stack_banging_point()

sigset_t SR_sigset;

static void resume_clear_context(OSThread *osthread) {
  osthread->set_ucontext(NULL);
  osthread->set_siginfo(NULL);
}

static void suspend_save_context(OSThread *osthread, siginfo_t* siginfo, ucontext_t* context) {
  osthread->set_ucontext(context);
  osthread->set_siginfo(siginfo);
}

// Handler function invoked when a thread's execution is suspended or
// resumed. We have to be careful that only async-safe functions are
// called here (Note: most pthread functions are not async safe and
// should be avoided.)
//
// Note: sigwait() is a more natural fit than sigsuspend() from an
// interface point of view, but sigwait() prevents the signal handler
// from being run. libpthread would get very confused by not having
// its signal handlers run and prevents sigwait()'s use with the
// mutex granting signal.
//
// Currently only ever called on the VMThread and JavaThreads (PC sampling)
//
static void SR_handler(int sig, siginfo_t* siginfo, ucontext_t* context) {

  // Save and restore errno to avoid confusing native code with EINTR
  // after sigsuspend.
  int old_errno = errno;

  PosixSignals::unblock_error_signals();

  Thread* thread = Thread::current_or_null_safe();
  assert(thread != NULL, "Missing current thread in SR_handler");

  // On some systems we have seen signal delivery get "stuck" until the signal
  // mask is changed as part of thread termination. Check that the current thread
  // has not already terminated (via SR_lock()) - else the following assertion
  // will fail because the thread is no longer a JavaThread as the ~JavaThread
  // destructor has completed.

  if (thread->SR_lock() == NULL) {
    return;
  }

  assert(thread->is_VM_thread() || thread->is_Java_thread(), "Must be VMThread or JavaThread");

  OSThread* osthread = thread->osthread();

  os::SuspendResume::State current = osthread->sr.state();

  if (current == os::SuspendResume::SR_SUSPEND_REQUEST) {
    suspend_save_context(osthread, siginfo, context);

    // attempt to switch the state, we assume we had a SUSPEND_REQUEST
    os::SuspendResume::State state = osthread->sr.suspended();
    if (state == os::SuspendResume::SR_SUSPENDED) {
      sigset_t suspend_set;  // signals for sigsuspend()
      sigemptyset(&suspend_set);

      // get current set of blocked signals and unblock resume signal
      pthread_sigmask(SIG_BLOCK, NULL, &suspend_set);
      sigdelset(&suspend_set, PosixSignals::SR_signum);

      sr_semaphore.signal();

      // wait here until we are resumed
      while (1) {
        sigsuspend(&suspend_set);

        os::SuspendResume::State result = osthread->sr.running();
        if (result == os::SuspendResume::SR_RUNNING) {
          // double check AIX doesn't need this!
          sr_semaphore.signal();
          break;
        } else if (result != os::SuspendResume::SR_SUSPENDED) {
          ShouldNotReachHere();
        }
      }

    } else if (state == os::SuspendResume::SR_RUNNING) {
      // request was cancelled, continue
    } else {
      ShouldNotReachHere();
    }

    resume_clear_context(osthread);
  } else if (current == os::SuspendResume::SR_RUNNING) {
    // request was cancelled, continue
  } else if (current == os::SuspendResume::SR_WAKEUP_REQUEST) {
    // ignore
  } else {
    // ignore
  }

  errno = old_errno;
}

int SR_initialize() {
  struct sigaction act;
  char *s;
  // Get signal number to use for suspend/resume
  if ((s = ::getenv("_JAVA_SR_SIGNUM")) != 0) {
    int sig = ::strtol(s, 0, 10);
    if (sig > MAX2(SIGSEGV, SIGBUS) &&  // See 4355769.
        sig < NSIG) {                   // Must be legal signal and fit into sigflags[].
      PosixSignals::SR_signum = sig;
    } else {
      warning("You set _JAVA_SR_SIGNUM=%d. It must be in range [%d, %d]. Using %d instead.",
              sig, MAX2(SIGSEGV, SIGBUS)+1, NSIG-1, PosixSignals::SR_signum);
    }
  }

  assert(PosixSignals::SR_signum > SIGSEGV && PosixSignals::SR_signum > SIGBUS,
         "SR_signum must be greater than max(SIGSEGV, SIGBUS), see 4355769");

  sigemptyset(&SR_sigset);
  sigaddset(&SR_sigset, PosixSignals::SR_signum);

  // Set up signal handler for suspend/resume
  act.sa_flags = SA_RESTART|SA_SIGINFO;
  act.sa_handler = (void (*)(int)) SR_handler;

  // SR_signum is blocked by default.
  pthread_sigmask(SIG_BLOCK, NULL, &act.sa_mask);
  remove_error_signals_from_set(&(act.sa_mask));

  if (sigaction(PosixSignals::SR_signum, &act, 0) == -1) {
    return -1;
  }

  // Save signal flag
  set_our_sigflags(PosixSignals::SR_signum, act.sa_flags);
  return 0;
}

static int sr_notify(OSThread* osthread) {
  int status = pthread_kill(osthread->pthread_id(), PosixSignals::SR_signum);
  assert_status(status == 0, status, "pthread_kill");
  return status;
}

// returns true on success and false on error - really an error is fatal
// but this seems the normal response to library errors
bool PosixSignals::do_suspend(OSThread* osthread) {
  assert(osthread->sr.is_running(), "thread should be running");
  assert(!sr_semaphore.trywait(), "semaphore has invalid state");

  // mark as suspended and send signal
  if (osthread->sr.request_suspend() != os::SuspendResume::SR_SUSPEND_REQUEST) {
    // failed to switch, state wasn't running?
    ShouldNotReachHere();
    return false;
  }

  if (sr_notify(osthread) != 0) {
    ShouldNotReachHere();
  }

  // managed to send the signal and switch to SUSPEND_REQUEST, now wait for SUSPENDED
  while (true) {
    if (sr_semaphore.timedwait(2)) {
      break;
    } else {
      // timeout
      os::SuspendResume::State cancelled = osthread->sr.cancel_suspend();
      if (cancelled == os::SuspendResume::SR_RUNNING) {
        return false;
      } else if (cancelled == os::SuspendResume::SR_SUSPENDED) {
        // make sure that we consume the signal on the semaphore as well
        sr_semaphore.wait();
        break;
      } else {
        ShouldNotReachHere();
        return false;
      }
    }
  }

  guarantee(osthread->sr.is_suspended(), "Must be suspended");
  return true;
}

void PosixSignals::do_resume(OSThread* osthread) {
  assert(osthread->sr.is_suspended(), "thread should be suspended");
  assert(!sr_semaphore.trywait(), "invalid semaphore state");

  if (osthread->sr.request_wakeup() != os::SuspendResume::SR_WAKEUP_REQUEST) {
    // failed to switch to WAKEUP_REQUEST
    ShouldNotReachHere();
    return;
  }

  while (true) {
    if (sr_notify(osthread) == 0) {
      if (sr_semaphore.timedwait(2)) {
        if (osthread->sr.is_running()) {
          return;
        }
      }
    } else {
      ShouldNotReachHere();
    }
  }

  guarantee(osthread->sr.is_running(), "Must be running!");
}

void os::SuspendedThreadTask::internal_do_task() {
  if (PosixSignals::do_suspend(_thread->osthread())) {
    os::SuspendedThreadTaskContext context(_thread, _thread->osthread()->ucontext());
    do_task(context);
    PosixSignals::do_resume(_thread->osthread());
  }
}

int PosixSignals::init() {
  // initialize suspend/resume support - must do this before signal_sets_init()
  if (SR_initialize() != 0) {
    perror("SR_initialize failed");
    return JNI_ERR;
  }

  signal_sets_init();

  install_signal_handlers();

  // Initialize data for jdk.internal.misc.Signal
  if (!ReduceSignalUsage) {
    jdk_misc_signal_init();
  }

  return JNI_OK;
}<|MERGE_RESOLUTION|>--- conflicted
+++ resolved
@@ -1,4 +1,4 @@
-/*
+    /*
  * Copyright (c) 2020, Oracle and/or its affiliates. All rights reserved.
  * DO NOT ALTER OR REMOVE COPYRIGHT NOTICES OR THIS FILE HEADER.
  *
@@ -570,7 +570,7 @@
       if (S390_ONLY(sig == SIGILL || sig == SIGFPE) NOT_S390(false)) {
         pc = (address)info->si_addr;
       } else {
-        pc = PosixSignals::ucontext_get_pc(uc);
+        pc = os::Posix::ucontext_get_pc(uc);
       }
     }
 #if defined(ZERO) && !defined(PRODUCT)
@@ -846,13 +846,7 @@
   do_signal_check(SIGBUS);
   do_signal_check(SIGPIPE);
   do_signal_check(SIGXFSZ);
-<<<<<<< HEAD
-#if defined(PPC64) || defined(AIX)
-  do_signal_check(SIGTRAP);
-#endif
-=======
   PPC64_ONLY(do_signal_check(SIGTRAP);)
->>>>>>> 17f04fc9
 
   // ReduceSignalUsage allows the user to override these handlers
   // see comments at the very top and jvm_md.h
@@ -1216,40 +1210,7 @@
 
 // install signal handlers for signals that HotSpot needs to
 // handle in order to support Java-level exception handling.
-<<<<<<< HEAD
-
-bool PosixSignals::are_signal_handlers_installed() {
-  return signal_handlers_are_installed;
-}
-
-// install signal handlers for signals that HotSpot needs to
-// handle in order to support Java-level exception handling.
 void install_signal_handlers() {
-  if (!signal_handlers_are_installed) {
-    signal_handlers_are_installed = true;
-
-    // signal-chaining
-    typedef void (*signal_setting_t)();
-    signal_setting_t begin_signal_setting = NULL;
-    signal_setting_t end_signal_setting = NULL;
-    begin_signal_setting = CAST_TO_FN_PTR(signal_setting_t,
-                                          dlsym(RTLD_DEFAULT, "JVM_begin_signal_setting"));
-    if (begin_signal_setting != NULL) {
-      end_signal_setting = CAST_TO_FN_PTR(signal_setting_t,
-                                          dlsym(RTLD_DEFAULT, "JVM_end_signal_setting"));
-      get_signal_action = CAST_TO_FN_PTR(get_signal_t,
-                                         dlsym(RTLD_DEFAULT, "JVM_get_signal_action"));
-      libjsig_is_loaded = true;
-      assert(UseSignalChaining, "should enable signal-chaining");
-    }
-    if (libjsig_is_loaded) {
-      // Tell libjsig jvm is setting signal handlers
-      (*begin_signal_setting)();
-    }
-=======
-void PosixSignals::install_signal_handlers() {
->>>>>>> 17f04fc9
-
   // signal-chaining
   typedef void (*signal_setting_t)();
   signal_setting_t begin_signal_setting = NULL;
@@ -1425,39 +1386,11 @@
   }
 }
 
-<<<<<<< HEAD
 int PosixSignals::unblock_thread_signal_mask(const sigset_t *set) {
   return pthread_sigmask(SIG_UNBLOCK, set, NULL);
 }
 
 void signal_sets_init() {
-=======
-address PosixSignals::ucontext_get_pc(const ucontext_t* ctx) {
-#if defined(AIX)
-   return os::Aix::ucontext_get_pc(ctx);
-#elif defined(BSD)
-   return os::Bsd::ucontext_get_pc(ctx);
-#elif defined(LINUX)
-   return os::Linux::ucontext_get_pc(ctx);
-#else
-   VMError::report_and_die("unimplemented ucontext_get_pc");
-#endif
-}
-
-void PosixSignals::ucontext_set_pc(ucontext_t* ctx, address pc) {
-#if defined(AIX)
-   os::Aix::ucontext_set_pc(ctx, pc);
-#elif defined(BSD)
-   os::Bsd::ucontext_set_pc(ctx, pc);
-#elif defined(LINUX)
-   os::Linux::ucontext_set_pc(ctx, pc);
-#else
-   VMError::report_and_die("unimplemented ucontext_set_pc");
-#endif
-}
-
-void PosixSignals::signal_sets_init() {
->>>>>>> 17f04fc9
   sigemptyset(&preinstalled_sigs);
 
   // Should also have an assertion stating we are still single-threaded.
@@ -1480,15 +1413,8 @@
   sigaddset(&unblocked_sigs, SIGSEGV);
   sigaddset(&unblocked_sigs, SIGBUS);
   sigaddset(&unblocked_sigs, SIGFPE);
-<<<<<<< HEAD
-  #if defined(PPC64) || defined(AIX)
-    sigaddset(&unblocked_sigs, SIGTRAP);
-  #endif
+  PPC64_ONLY(sigaddset(&unblocked_sigs, SIGTRAP);)
   sigaddset(&unblocked_sigs, PosixSignals::SR_signum);
-=======
-  PPC64_ONLY(sigaddset(&unblocked_sigs, SIGTRAP);)
-  sigaddset(&unblocked_sigs, SR_signum);
->>>>>>> 17f04fc9
 
   if (!ReduceSignalUsage) {
     if (!PosixSignals::is_sig_ignored(SHUTDOWN1_SIGNAL)) {
