/*
 * Copyright (c) 2017, 2022, Oracle and/or its affiliates. All rights reserved.
 * DO NOT ALTER OR REMOVE COPYRIGHT NOTICES OR THIS FILE HEADER.
 *
 * This code is free software; you can redistribute it and/or modify it
 * under the terms of the GNU General Public License version 2 only, as
 * published by the Free Software Foundation.  Oracle designates this
 * particular file as subject to the "Classpath" exception as provided
 * by Oracle in the LICENSE file that accompanied this code.
 *
 * This code is distributed in the hope that it will be useful, but WITHOUT
 * ANY WARRANTY; without even the implied warranty of MERCHANTABILITY or
 * FITNESS FOR A PARTICULAR PURPOSE.  See the GNU General Public License
 * version 2 for more details (a copy is included in the LICENSE file that
 * accompanied this code).
 *
 * You should have received a copy of the GNU General Public License version
 * 2 along with this work; if not, write to the Free Software Foundation,
 * Inc., 51 Franklin St, Fifth Floor, Boston, MA 02110-1301 USA.
 *
 * Please contact Oracle, 500 Oracle Parkway, Redwood Shores, CA 94065 USA
 * or visit www.oracle.com if you need additional information or have any
 * questions.
 */
package jdk.incubator.vector;

import java.lang.foreign.MemorySegment;
import java.util.Arrays;
import java.util.Objects;
import java.util.function.IntUnaryOperator;

import jdk.internal.vm.annotation.ForceInline;
import jdk.internal.vm.vector.VectorSupport;

import static jdk.internal.vm.vector.VectorSupport.*;

import static jdk.incubator.vector.VectorOperators.*;

// -- This file was mechanically generated: Do not edit! -- //

@SuppressWarnings("cast")  // warning: redundant cast
final class Int64Vector extends IntVector {
    static final IntSpecies VSPECIES =
        (IntSpecies) IntVector.SPECIES_64;

    static final VectorShape VSHAPE =
        VSPECIES.vectorShape();

    static final Class<Int64Vector> VCLASS = Int64Vector.class;

    static final int VSIZE = VSPECIES.vectorBitSize();

    static final int VLENGTH = VSPECIES.laneCount(); // used by the JVM

    static final Class<Integer> ETYPE = int.class; // used by the JVM

    Int64Vector(int[] v) {
        super(v);
    }

    // For compatibility as Int64Vector::new,
    // stored into species.vectorFactory.
    Int64Vector(Object v) {
        this((int[]) v);
    }

    static final Int64Vector ZERO = new Int64Vector(new int[VLENGTH]);
    static final Int64Vector IOTA = new Int64Vector(VSPECIES.iotaArray());

    static {
        // Warm up a few species caches.
        // If we do this too much we will
        // get NPEs from bootstrap circularity.
        VSPECIES.dummyVector();
        VSPECIES.withLanes(LaneType.BYTE);
    }

    // Specialized extractors

    @ForceInline
    final @Override
    public IntSpecies vspecies() {
        // ISSUE:  This should probably be a @Stable
        // field inside AbstractVector, rather than
        // a megamorphic method.
        return VSPECIES;
    }

    @ForceInline
    @Override
    public final Class<Integer> elementType() { return int.class; }

    @ForceInline
    @Override
    public final int elementSize() { return Integer.SIZE; }

    @ForceInline
    @Override
    public final VectorShape shape() { return VSHAPE; }

    @ForceInline
    @Override
    public final int length() { return VLENGTH; }

    @ForceInline
    @Override
    public final int bitSize() { return VSIZE; }

    @ForceInline
    @Override
    public final int byteSize() { return VSIZE / Byte.SIZE; }

    /*package-private*/
    @ForceInline
    final @Override
    int[] vec() {
        return (int[])getPayload();
    }

    // Virtualized constructors

    @Override
    @ForceInline
    public final Int64Vector broadcast(int e) {
        return (Int64Vector) super.broadcastTemplate(e);  // specialize
    }

    @Override
    @ForceInline
    public final Int64Vector broadcast(long e) {
        return (Int64Vector) super.broadcastTemplate(e);  // specialize
    }

    @Override
    @ForceInline
    Int64Mask maskFromArray(boolean[] bits) {
        return new Int64Mask(bits);
    }

    @Override
    @ForceInline
    Int64Shuffle iotaShuffle() { return Int64Shuffle.IOTA; }

    @ForceInline
    Int64Shuffle iotaShuffle(int start, int step, boolean wrap) {
      if (wrap) {
        return (Int64Shuffle)VectorSupport.shuffleIota(ETYPE, Int64Shuffle.class, VSPECIES, VLENGTH, start, step, 1,
                (l, lstart, lstep, s) -> s.shuffleFromOp(i -> (VectorIntrinsics.wrapToRange(i*lstep + lstart, l))));
      } else {
        return (Int64Shuffle)VectorSupport.shuffleIota(ETYPE, Int64Shuffle.class, VSPECIES, VLENGTH, start, step, 0,
                (l, lstart, lstep, s) -> s.shuffleFromOp(i -> (i*lstep + lstart)));
      }
    }

    @Override
    @ForceInline
    Int64Shuffle shuffleFromBytes(byte[] reorder) { return new Int64Shuffle(reorder); }

    @Override
    @ForceInline
    Int64Shuffle shuffleFromArray(int[] indexes, int i) { return new Int64Shuffle(indexes, i); }

    @Override
    @ForceInline
    Int64Shuffle shuffleFromOp(IntUnaryOperator fn) { return new Int64Shuffle(fn); }

    // Make a vector of the same species but the given elements:
    @ForceInline
    final @Override
    Int64Vector vectorFactory(int[] vec) {
        return new Int64Vector(vec);
    }

    @ForceInline
    final @Override
    Byte64Vector asByteVectorRaw() {
        return (Byte64Vector) super.asByteVectorRawTemplate();  // specialize
    }

    @ForceInline
    final @Override
    AbstractVector<?> asVectorRaw(LaneType laneType) {
        return super.asVectorRawTemplate(laneType);  // specialize
    }

    // Unary operator

    @ForceInline
    final @Override
    Int64Vector uOp(FUnOp f) {
        return (Int64Vector) super.uOpTemplate(f);  // specialize
    }

    @ForceInline
    final @Override
    Int64Vector uOp(VectorMask<Integer> m, FUnOp f) {
        return (Int64Vector)
            super.uOpTemplate((Int64Mask)m, f);  // specialize
    }

    // Binary operator

    @ForceInline
    final @Override
    Int64Vector bOp(Vector<Integer> v, FBinOp f) {
        return (Int64Vector) super.bOpTemplate((Int64Vector)v, f);  // specialize
    }

    @ForceInline
    final @Override
    Int64Vector bOp(Vector<Integer> v,
                     VectorMask<Integer> m, FBinOp f) {
        return (Int64Vector)
            super.bOpTemplate((Int64Vector)v, (Int64Mask)m,
                              f);  // specialize
    }

    // Ternary operator

    @ForceInline
    final @Override
    Int64Vector tOp(Vector<Integer> v1, Vector<Integer> v2, FTriOp f) {
        return (Int64Vector)
            super.tOpTemplate((Int64Vector)v1, (Int64Vector)v2,
                              f);  // specialize
    }

    @ForceInline
    final @Override
    Int64Vector tOp(Vector<Integer> v1, Vector<Integer> v2,
                     VectorMask<Integer> m, FTriOp f) {
        return (Int64Vector)
            super.tOpTemplate((Int64Vector)v1, (Int64Vector)v2,
                              (Int64Mask)m, f);  // specialize
    }

    @ForceInline
    final @Override
    int rOp(int v, VectorMask<Integer> m, FBinOp f) {
        return super.rOpTemplate(v, m, f);  // specialize
    }

    @Override
    @ForceInline
    public final <F>
    Vector<F> convertShape(VectorOperators.Conversion<Integer,F> conv,
                           VectorSpecies<F> rsp, int part) {
        return super.convertShapeTemplate(conv, rsp, part);  // specialize
    }

    @Override
    @ForceInline
    public final <F>
    Vector<F> reinterpretShape(VectorSpecies<F> toSpecies, int part) {
        return super.reinterpretShapeTemplate(toSpecies, part);  // specialize
    }

    // Specialized algebraic operations:

    // The following definition forces a specialized version of this
    // crucial method into the v-table of this class.  A call to add()
    // will inline to a call to lanewise(ADD,), at which point the JIT
    // intrinsic will have the opcode of ADD, plus all the metadata
    // for this particular class, enabling it to generate precise
    // code.
    //
    // There is probably no benefit to the JIT to specialize the
    // masked or broadcast versions of the lanewise method.

    @Override
    @ForceInline
    public Int64Vector lanewise(Unary op) {
        return (Int64Vector) super.lanewiseTemplate(op);  // specialize
    }

    @Override
    @ForceInline
    public Int64Vector lanewise(Unary op, VectorMask<Integer> m) {
        return (Int64Vector) super.lanewiseTemplate(op, Int64Mask.class, (Int64Mask) m);  // specialize
    }

    @Override
    @ForceInline
    public Int64Vector lanewise(Binary op, Vector<Integer> v) {
        return (Int64Vector) super.lanewiseTemplate(op, v);  // specialize
    }

    @Override
    @ForceInline
    public Int64Vector lanewise(Binary op, Vector<Integer> v, VectorMask<Integer> m) {
        return (Int64Vector) super.lanewiseTemplate(op, Int64Mask.class, v, (Int64Mask) m);  // specialize
    }

    /*package-private*/
    @Override
    @ForceInline Int64Vector
    lanewiseShift(VectorOperators.Binary op, int e) {
        return (Int64Vector) super.lanewiseShiftTemplate(op, e);  // specialize
    }

    /*package-private*/
    @Override
    @ForceInline Int64Vector
    lanewiseShift(VectorOperators.Binary op, int e, VectorMask<Integer> m) {
        return (Int64Vector) super.lanewiseShiftTemplate(op, Int64Mask.class, e, (Int64Mask) m);  // specialize
    }

    /*package-private*/
    @Override
    @ForceInline
    public final
    Int64Vector
    lanewise(Ternary op, Vector<Integer> v1, Vector<Integer> v2) {
        return (Int64Vector) super.lanewiseTemplate(op, v1, v2);  // specialize
    }

    @Override
    @ForceInline
    public final
    Int64Vector
    lanewise(Ternary op, Vector<Integer> v1, Vector<Integer> v2, VectorMask<Integer> m) {
        return (Int64Vector) super.lanewiseTemplate(op, Int64Mask.class, v1, v2, (Int64Mask) m);  // specialize
    }

    @Override
    @ForceInline
    public final
    Int64Vector addIndex(int scale) {
        return (Int64Vector) super.addIndexTemplate(scale);  // specialize
    }

    // Type specific horizontal reductions

    @Override
    @ForceInline
    public final int reduceLanes(VectorOperators.Associative op) {
        return super.reduceLanesTemplate(op);  // specialized
    }

    @Override
    @ForceInline
    public final int reduceLanes(VectorOperators.Associative op,
                                    VectorMask<Integer> m) {
        return super.reduceLanesTemplate(op, Int64Mask.class, (Int64Mask) m);  // specialized
    }

    @Override
    @ForceInline
    public final long reduceLanesToLong(VectorOperators.Associative op) {
        return (long) super.reduceLanesTemplate(op);  // specialized
    }

    @Override
    @ForceInline
    public final long reduceLanesToLong(VectorOperators.Associative op,
                                        VectorMask<Integer> m) {
        return (long) super.reduceLanesTemplate(op, Int64Mask.class, (Int64Mask) m);  // specialized
    }

    @ForceInline
    public VectorShuffle<Integer> toShuffle() {
        return super.toShuffleTemplate(Int64Shuffle.class); // specialize
    }

    // Specialized unary testing

    @Override
    @ForceInline
    public final Int64Mask test(Test op) {
        return super.testTemplate(Int64Mask.class, op);  // specialize
    }

    @Override
    @ForceInline
    public final Int64Mask test(Test op, VectorMask<Integer> m) {
        return super.testTemplate(Int64Mask.class, op, (Int64Mask) m);  // specialize
    }

    // Specialized comparisons

    @Override
    @ForceInline
    public final Int64Mask compare(Comparison op, Vector<Integer> v) {
        return super.compareTemplate(Int64Mask.class, op, v);  // specialize
    }

    @Override
    @ForceInline
    public final Int64Mask compare(Comparison op, int s) {
        return super.compareTemplate(Int64Mask.class, op, s);  // specialize
    }

    @Override
    @ForceInline
    public final Int64Mask compare(Comparison op, long s) {
        return super.compareTemplate(Int64Mask.class, op, s);  // specialize
    }

    @Override
    @ForceInline
    public final Int64Mask compare(Comparison op, Vector<Integer> v, VectorMask<Integer> m) {
        return super.compareTemplate(Int64Mask.class, op, v, (Int64Mask) m);
    }


    @Override
    @ForceInline
    public Int64Vector blend(Vector<Integer> v, VectorMask<Integer> m) {
        return (Int64Vector)
            super.blendTemplate(Int64Mask.class,
                                (Int64Vector) v,
                                (Int64Mask) m);  // specialize
    }

    @Override
    @ForceInline
    public Int64Vector slice(int origin, Vector<Integer> v) {
        return (Int64Vector) super.sliceTemplate(origin, v);  // specialize
    }

    @Override
    @ForceInline
    public Int64Vector slice(int origin) {
        return (Int64Vector) super.sliceTemplate(origin);  // specialize
    }

    @Override
    @ForceInline
    public Int64Vector unslice(int origin, Vector<Integer> w, int part) {
        return (Int64Vector) super.unsliceTemplate(origin, w, part);  // specialize
    }

    @Override
    @ForceInline
    public Int64Vector unslice(int origin, Vector<Integer> w, int part, VectorMask<Integer> m) {
        return (Int64Vector)
            super.unsliceTemplate(Int64Mask.class,
                                  origin, w, part,
                                  (Int64Mask) m);  // specialize
    }

    @Override
    @ForceInline
    public Int64Vector unslice(int origin) {
        return (Int64Vector) super.unsliceTemplate(origin);  // specialize
    }

    @Override
    @ForceInline
    public Int64Vector rearrange(VectorShuffle<Integer> s) {
        return (Int64Vector)
            super.rearrangeTemplate(Int64Shuffle.class,
                                    (Int64Shuffle) s);  // specialize
    }

    @Override
    @ForceInline
    public Int64Vector rearrange(VectorShuffle<Integer> shuffle,
                                  VectorMask<Integer> m) {
        return (Int64Vector)
            super.rearrangeTemplate(Int64Shuffle.class,
                                    Int64Mask.class,
                                    (Int64Shuffle) shuffle,
                                    (Int64Mask) m);  // specialize
    }

    @Override
    @ForceInline
    public Int64Vector rearrange(VectorShuffle<Integer> s,
                                  Vector<Integer> v) {
        return (Int64Vector)
            super.rearrangeTemplate(Int64Shuffle.class,
                                    (Int64Shuffle) s,
                                    (Int64Vector) v);  // specialize
    }

    @Override
    @ForceInline
    public Int64Vector compress(VectorMask<Integer> m) {
        return (Int64Vector)
            super.compressTemplate(Int64Mask.class,
                                   (Int64Mask) m);  // specialize
    }

    @Override
    @ForceInline
    public Int64Vector expand(VectorMask<Integer> m) {
        return (Int64Vector)
            super.expandTemplate(Int64Mask.class,
                                   (Int64Mask) m);  // specialize
    }

    @Override
    @ForceInline
    public Int64Vector selectFrom(Vector<Integer> v) {
        return (Int64Vector)
            super.selectFromTemplate((Int64Vector) v);  // specialize
    }

    @Override
    @ForceInline
    public Int64Vector selectFrom(Vector<Integer> v,
                                   VectorMask<Integer> m) {
        return (Int64Vector)
            super.selectFromTemplate((Int64Vector) v,
                                     (Int64Mask) m);  // specialize
    }


    @ForceInline
    @Override
    public int lane(int i) {
        switch(i) {
            case 0: return laneHelper(0);
            case 1: return laneHelper(1);
            default: throw new IllegalArgumentException("Index " + i + " must be zero or positive, and less than " + VLENGTH);
        }
    }

    public int laneHelper(int i) {
        return (int) VectorSupport.extract(
                                VCLASS, ETYPE, VLENGTH,
                                this, i,
                                (vec, ix) -> {
                                    int[] vecarr = vec.vec();
                                    return (long)vecarr[ix];
                                });
    }

    @ForceInline
    @Override
    public Int64Vector withLane(int i, int e) {
        switch (i) {
            case 0: return withLaneHelper(0, e);
            case 1: return withLaneHelper(1, e);
            default: throw new IllegalArgumentException("Index " + i + " must be zero or positive, and less than " + VLENGTH);
        }
    }

    public Int64Vector withLaneHelper(int i, int e) {
        return VectorSupport.insert(
                                VCLASS, ETYPE, VLENGTH,
                                this, i, (long)e,
                                (v, ix, bits) -> {
                                    int[] res = v.vec().clone();
                                    res[ix] = (int)bits;
                                    return v.vectorFactory(res);
                                });
    }

    // Mask

    static final class Int64Mask extends AbstractMask<Integer> {
        static final int VLENGTH = VSPECIES.laneCount();    // used by the JVM
        static final Class<Integer> ETYPE = int.class; // used by the JVM

        Int64Mask(boolean[] bits) {
            this(bits, 0);
        }

        Int64Mask(boolean[] bits, int offset) {
            super(prepare(bits, offset));
        }

        Int64Mask(boolean val) {
            super(prepare(val));
        }

        private static boolean[] prepare(boolean[] bits, int offset) {
            boolean[] newBits = new boolean[VSPECIES.laneCount()];
            for (int i = 0; i < newBits.length; i++) {
                newBits[i] = bits[offset + i];
            }
            return newBits;
        }

        private static boolean[] prepare(boolean val) {
            boolean[] bits = new boolean[VSPECIES.laneCount()];
            Arrays.fill(bits, val);
            return bits;
        }

        @ForceInline
        final @Override
        public IntSpecies vspecies() {
            // ISSUE:  This should probably be a @Stable
            // field inside AbstractMask, rather than
            // a megamorphic method.
            return VSPECIES;
        }

        @ForceInline
        boolean[] getBits() {
            return (boolean[])getPayload();
        }

        @Override
        Int64Mask uOp(MUnOp f) {
            boolean[] res = new boolean[vspecies().laneCount()];
            boolean[] bits = getBits();
            for (int i = 0; i < res.length; i++) {
                res[i] = f.apply(i, bits[i]);
            }
            return new Int64Mask(res);
        }

        @Override
        Int64Mask bOp(VectorMask<Integer> m, MBinOp f) {
            boolean[] res = new boolean[vspecies().laneCount()];
            boolean[] bits = getBits();
            boolean[] mbits = ((Int64Mask)m).getBits();
            for (int i = 0; i < res.length; i++) {
                res[i] = f.apply(i, bits[i], mbits[i]);
            }
            return new Int64Mask(res);
        }

        @ForceInline
        @Override
        public final
        Int64Vector toVector() {
            return (Int64Vector) super.toVectorTemplate();  // specialize
        }

        /**
         * Helper function for lane-wise mask conversions.
         * This function kicks in after intrinsic failure.
         */
        @ForceInline
        private final <E>
        VectorMask<E> defaultMaskCast(AbstractSpecies<E> dsp) {
            if (length() != dsp.laneCount())
                throw new IllegalArgumentException("VectorMask length and species length differ");
            boolean[] maskArray = toArray();
            return  dsp.maskFactory(maskArray).check(dsp);
        }

        @Override
        @ForceInline
        public <E> VectorMask<E> cast(VectorSpecies<E> dsp) {
            AbstractSpecies<E> species = (AbstractSpecies<E>) dsp;
            if (length() != species.laneCount())
                throw new IllegalArgumentException("VectorMask length and species length differ");

            return VectorSupport.convert(VectorSupport.VECTOR_OP_CAST,
                this.getClass(), ETYPE, VLENGTH,
                species.maskType(), species.elementType(), VLENGTH,
                this, species,
                (m, s) -> s.maskFactory(m.toArray()).check(s));
        }

        @Override
        @ForceInline
        public Int64Mask eq(VectorMask<Integer> mask) {
            Objects.requireNonNull(mask);
            Int64Mask m = (Int64Mask)mask;
            return xor(m.not());
        }

        // Unary operations

        @Override
        @ForceInline
        public Int64Mask not() {
            return xor(maskAll(true));
        }

        @Override
        @ForceInline
        public Int64Mask compress() {
            return (Int64Mask)VectorSupport.compressExpandOp(VectorSupport.VECTOR_OP_MASK_COMPRESS,
                Int64Vector.class, Int64Mask.class, ETYPE, VLENGTH, null, this,
                (v1, m1) -> VSPECIES.iota().compare(VectorOperators.LT, m1.trueCount()));
        }


        // Binary operations

        @Override
        @ForceInline
        public Int64Mask and(VectorMask<Integer> mask) {
            Objects.requireNonNull(mask);
            Int64Mask m = (Int64Mask)mask;
            return VectorSupport.binaryOp(VECTOR_OP_AND, Int64Mask.class, null, int.class, VLENGTH,
                                          this, m, null,
                                          (m1, m2, vm) -> m1.bOp(m2, (i, a, b) -> a & b));
        }

        @Override
        @ForceInline
        public Int64Mask or(VectorMask<Integer> mask) {
            Objects.requireNonNull(mask);
            Int64Mask m = (Int64Mask)mask;
            return VectorSupport.binaryOp(VECTOR_OP_OR, Int64Mask.class, null, int.class, VLENGTH,
                                          this, m, null,
                                          (m1, m2, vm) -> m1.bOp(m2, (i, a, b) -> a | b));
        }

        @ForceInline
        /* package-private */
        Int64Mask xor(VectorMask<Integer> mask) {
            Objects.requireNonNull(mask);
            Int64Mask m = (Int64Mask)mask;
            return VectorSupport.binaryOp(VECTOR_OP_XOR, Int64Mask.class, null, int.class, VLENGTH,
                                          this, m, null,
                                          (m1, m2, vm) -> m1.bOp(m2, (i, a, b) -> a ^ b));
        }

        // Mask Query operations

        @Override
        @ForceInline
        public int trueCount() {
            return (int) VectorSupport.maskReductionCoerced(VECTOR_OP_MASK_TRUECOUNT, Int64Mask.class, int.class, VLENGTH, this,
                                                      (m) -> trueCountHelper(m.getBits()));
        }

        @Override
        @ForceInline
        public int firstTrue() {
            return (int) VectorSupport.maskReductionCoerced(VECTOR_OP_MASK_FIRSTTRUE, Int64Mask.class, int.class, VLENGTH, this,
                                                      (m) -> firstTrueHelper(m.getBits()));
        }

        @Override
        @ForceInline
        public int lastTrue() {
            return (int) VectorSupport.maskReductionCoerced(VECTOR_OP_MASK_LASTTRUE, Int64Mask.class, int.class, VLENGTH, this,
                                                      (m) -> lastTrueHelper(m.getBits()));
        }

        @Override
        @ForceInline
        public long toLong() {
            if (length() > Long.SIZE) {
                throw new UnsupportedOperationException("too many lanes for one long");
            }
            return VectorSupport.maskReductionCoerced(VECTOR_OP_MASK_TOLONG, Int64Mask.class, int.class, VLENGTH, this,
                                                      (m) -> toLongHelper(m.getBits()));
        }

        // Reductions

        @Override
        @ForceInline
        public boolean anyTrue() {
            return VectorSupport.test(BT_ne, Int64Mask.class, int.class, VLENGTH,
                                         this, vspecies().maskAll(true),
                                         (m, __) -> anyTrueHelper(((Int64Mask)m).getBits()));
        }

        @Override
        @ForceInline
        public boolean allTrue() {
            return VectorSupport.test(BT_overflow, Int64Mask.class, int.class, VLENGTH,
                                         this, vspecies().maskAll(true),
                                         (m, __) -> allTrueHelper(((Int64Mask)m).getBits()));
        }

        @ForceInline
        /*package-private*/
        static Int64Mask maskAll(boolean bit) {
            return VectorSupport.fromBitsCoerced(Int64Mask.class, int.class, VLENGTH,
                                                 (bit ? -1 : 0), MODE_BROADCAST, null,
                                                 (v, __) -> (v != 0 ? TRUE_MASK : FALSE_MASK));
        }
        private static final Int64Mask  TRUE_MASK = new Int64Mask(true);
        private static final Int64Mask FALSE_MASK = new Int64Mask(false);

    }

    // Shuffle

    static final class Int64Shuffle extends AbstractShuffle<Integer> {
        static final int VLENGTH = VSPECIES.laneCount();    // used by the JVM
        static final Class<Integer> ETYPE = int.class; // used by the JVM

        Int64Shuffle(byte[] reorder) {
            super(VLENGTH, reorder);
        }

        public Int64Shuffle(int[] reorder) {
            super(VLENGTH, reorder);
        }

        public Int64Shuffle(int[] reorder, int i) {
            super(VLENGTH, reorder, i);
        }

        public Int64Shuffle(IntUnaryOperator fn) {
            super(VLENGTH, fn);
        }

        @Override
        public IntSpecies vspecies() {
            return VSPECIES;
        }

        static {
            // There must be enough bits in the shuffle lanes to encode
            // VLENGTH valid indexes and VLENGTH exceptional ones.
            assert(VLENGTH < Byte.MAX_VALUE);
            assert(Byte.MIN_VALUE <= -VLENGTH);
        }
        static final Int64Shuffle IOTA = new Int64Shuffle(IDENTITY);

        @Override
        @ForceInline
        public Int64Vector toVector() {
            return VectorSupport.shuffleToVector(VCLASS, ETYPE, Int64Shuffle.class, this, VLENGTH,
                                                    (s) -> ((Int64Vector)(((AbstractShuffle<Integer>)(s)).toVectorTemplate())));
        }

        @Override
        @ForceInline
        public <F> VectorShuffle<F> cast(VectorSpecies<F> s) {
            AbstractSpecies<F> species = (AbstractSpecies<F>) s;
            if (length() != species.laneCount())
                throw new IllegalArgumentException("VectorShuffle length and species length differ");
            int[] shuffleArray = toArray();
            return s.shuffleFromArray(shuffleArray, 0).check(s);
        }

        @ForceInline
        @Override
        public Int64Shuffle rearrange(VectorShuffle<Integer> shuffle) {
            Int64Shuffle s = (Int64Shuffle) shuffle;
            byte[] reorder1 = reorder();
            byte[] reorder2 = s.reorder();
            byte[] r = new byte[reorder1.length];
            for (int i = 0; i < reorder1.length; i++) {
                int ssi = reorder2[i];
                r[i] = reorder1[ssi];  // throws on exceptional index
            }
            return new Int64Shuffle(r);
        }
    }

    // ================================================

    // Specialized low-level memory operations.

    @ForceInline
    @Override
    final
    IntVector fromArray0(int[] a, int offset) {
        return super.fromArray0Template(a, offset);  // specialize
    }

    @ForceInline
    @Override
    final
    IntVector fromArray0(int[] a, int offset, VectorMask<Integer> m, int offsetInRange) {
        return super.fromArray0Template(Int64Mask.class, a, offset, (Int64Mask) m, offsetInRange);  // specialize
    }

    @ForceInline
    @Override
    final
    IntVector fromArray0(int[] a, int offset, int[] indexMap, int mapOffset, VectorMask<Integer> m) {
        return super.fromArray0Template(Int64Mask.class, a, offset, indexMap, mapOffset, (Int64Mask) m);
    }



    @ForceInline
    @Override
    final
    IntVector fromMemorySegment0(MemorySegment ms, long offset) {
        return super.fromMemorySegment0Template(ms, offset);  // specialize
    }

    @ForceInline
    @Override
    final
<<<<<<< HEAD
    IntVector fromByteArray0(byte[] a, int offset, VectorMask<Integer> m, int offsetInRange) {
        return super.fromByteArray0Template(Int64Mask.class, a, offset, (Int64Mask) m, offsetInRange);  // specialize
    }

    @ForceInline
    @Override
    final
    IntVector fromByteBuffer0(ByteBuffer bb, int offset) {
        return super.fromByteBuffer0Template(bb, offset);  // specialize
    }

    @ForceInline
    @Override
    final
    IntVector fromByteBuffer0(ByteBuffer bb, int offset, VectorMask<Integer> m, int offsetInRange) {
        return super.fromByteBuffer0Template(Int64Mask.class, bb, offset, (Int64Mask) m, offsetInRange);  // specialize
=======
    IntVector fromMemorySegment0(MemorySegment ms, long offset, VectorMask<Integer> m) {
        return super.fromMemorySegment0Template(Int64Mask.class, ms, offset, (Int64Mask) m);  // specialize
>>>>>>> 8fc201e5
    }

    @ForceInline
    @Override
    final
    void intoArray0(int[] a, int offset) {
        super.intoArray0Template(a, offset);  // specialize
    }

    @ForceInline
    @Override
    final
    void intoArray0(int[] a, int offset, VectorMask<Integer> m) {
        super.intoArray0Template(Int64Mask.class, a, offset, (Int64Mask) m);
    }

    @ForceInline
    @Override
    final
    void intoArray0(int[] a, int offset, int[] indexMap, int mapOffset, VectorMask<Integer> m) {
        super.intoArray0Template(Int64Mask.class, a, offset, indexMap, mapOffset, (Int64Mask) m);
    }


    @ForceInline
    @Override
    final
    void intoMemorySegment0(MemorySegment ms, long offset, VectorMask<Integer> m) {
        super.intoMemorySegment0Template(Int64Mask.class, ms, offset, (Int64Mask) m);
    }


    // End of specialized low-level memory operations.

    // ================================================

}
<|MERGE_RESOLUTION|>--- conflicted
+++ resolved
@@ -873,27 +873,8 @@
     @ForceInline
     @Override
     final
-<<<<<<< HEAD
-    IntVector fromByteArray0(byte[] a, int offset, VectorMask<Integer> m, int offsetInRange) {
-        return super.fromByteArray0Template(Int64Mask.class, a, offset, (Int64Mask) m, offsetInRange);  // specialize
-    }
-
-    @ForceInline
-    @Override
-    final
-    IntVector fromByteBuffer0(ByteBuffer bb, int offset) {
-        return super.fromByteBuffer0Template(bb, offset);  // specialize
-    }
-
-    @ForceInline
-    @Override
-    final
-    IntVector fromByteBuffer0(ByteBuffer bb, int offset, VectorMask<Integer> m, int offsetInRange) {
-        return super.fromByteBuffer0Template(Int64Mask.class, bb, offset, (Int64Mask) m, offsetInRange);  // specialize
-=======
-    IntVector fromMemorySegment0(MemorySegment ms, long offset, VectorMask<Integer> m) {
-        return super.fromMemorySegment0Template(Int64Mask.class, ms, offset, (Int64Mask) m);  // specialize
->>>>>>> 8fc201e5
+    IntVector fromMemorySegment0(MemorySegment ms, long offset, VectorMask<Integer> m, int offsetInRange) {
+        return super.fromMemorySegment0Template(Int64Mask.class, ms, offset, (Int64Mask) m, offsetInRange);  // specialize
     }
 
     @ForceInline
