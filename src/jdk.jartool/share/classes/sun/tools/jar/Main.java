/*
 * Copyright (c) 1996, 2021, Oracle and/or its affiliates. All rights reserved.
 * DO NOT ALTER OR REMOVE COPYRIGHT NOTICES OR THIS FILE HEADER.
 *
 * This code is free software; you can redistribute it and/or modify it
 * under the terms of the GNU General Public License version 2 only, as
 * published by the Free Software Foundation.  Oracle designates this
 * particular file as subject to the "Classpath" exception as provided
 * by Oracle in the LICENSE file that accompanied this code.
 *
 * This code is distributed in the hope that it will be useful, but WITHOUT
 * ANY WARRANTY; without even the implied warranty of MERCHANTABILITY or
 * FITNESS FOR A PARTICULAR PURPOSE.  See the GNU General Public License
 * version 2 for more details (a copy is included in the LICENSE file that
 * accompanied this code).
 *
 * You should have received a copy of the GNU General Public License version
 * 2 along with this work; if not, write to the Free Software Foundation,
 * Inc., 51 Franklin St, Fifth Floor, Boston, MA 02110-1301 USA.
 *
 * Please contact Oracle, 500 Oracle Parkway, Redwood Shores, CA 94065 USA
 * or visit www.oracle.com if you need additional information or have any
 * questions.
 */

package sun.tools.jar;

import java.io.*;
import java.lang.module.Configuration;
import java.lang.module.FindException;
import java.lang.module.InvalidModuleDescriptorException;
import java.lang.module.ModuleDescriptor;
import java.lang.module.ModuleDescriptor.Exports;
import java.lang.module.ModuleDescriptor.Opens;
import java.lang.module.ModuleDescriptor.Provides;
import java.lang.module.ModuleDescriptor.Version;
import java.lang.module.ModuleFinder;
import java.lang.module.ModuleReader;
import java.lang.module.ModuleReference;
import java.lang.module.ResolvedModule;
import java.net.URI;
import java.nio.ByteBuffer;
import java.nio.file.Files;
import java.nio.file.Path;
import java.nio.file.Paths;
import java.nio.file.StandardCopyOption;
import java.nio.file.attribute.FileTime;
import java.text.MessageFormat;
import java.util.*;
import java.util.function.Consumer;
import java.util.jar.Attributes;
import java.util.jar.JarFile;
import java.util.jar.JarOutputStream;
import java.util.jar.Manifest;
import java.util.regex.Pattern;
import java.util.stream.Collectors;
import java.util.stream.Stream;
import java.util.zip.CRC32;
import java.util.zip.ZipEntry;
import java.util.zip.ZipFile;
import java.util.zip.ZipInputStream;
import java.util.zip.ZipOutputStream;
import jdk.internal.module.Checks;
import jdk.internal.module.ModuleHashes;
import jdk.internal.module.ModuleHashesBuilder;
import jdk.internal.module.ModuleInfo;
import jdk.internal.module.ModuleInfoExtender;
import jdk.internal.module.ModuleResolution;
import jdk.internal.module.ModuleTarget;
import jdk.internal.util.jar.JarIndex;
import java.time.LocalDateTime;
import java.time.ZoneOffset;
import java.time.ZonedDateTime;

import static java.nio.file.StandardCopyOption.REPLACE_EXISTING;
import static java.util.jar.JarFile.MANIFEST_NAME;
import static java.util.stream.Collectors.joining;
import static jdk.internal.util.jar.JarIndex.INDEX_NAME;

/**
 * This class implements a simple utility for creating files in the JAR
 * (Java Archive) file format. The JAR format is based on the ZIP file
 * format, with optional meta-information stored in a MANIFEST entry.
 */
public class Main {
    String program;
    PrintWriter out, err;
    String fname, mname, ename;
    String zname = "";
    String rootjar = null;

    private static final int BASE_VERSION = 0;

    private static class Entry {
        final String name;
        final File file;
        final boolean isDir;

        Entry(File file, String name, boolean isDir) {
            this.file = file;
            this.isDir = isDir;
            this.name = name;
        }

        @Override
        public boolean equals(Object o) {
            if (this == o) return true;
            if (!(o instanceof Entry)) return false;
            return this.file.equals(((Entry)o).file);
        }

        @Override
        public int hashCode() {
            return file.hashCode();
        }
    }

    // An entryName(path)->Entry map generated during "expand", it helps to
    // decide whether or not an existing entry in a jar file needs to be
    // replaced, during the "update" operation.
    Map<String, Entry> entryMap = new HashMap<>();

    // All entries need to be added/updated.
    Set<Entry> entries = new LinkedHashSet<>();

    // module-info.class entries need to be added/updated.
    Map<String, ModuleInfoEntry> moduleInfos = new HashMap<>();

    // A paths Set for each version, where each Set contains directories
    // specified by the "-C" operation.
    Map<Integer,Set<String>> pathsMap = new HashMap<>();

    // There's also a files array per version
    // base version is the first entry and then follow with the version given
    // from the --release option in the command-line order.
    // The value of each entry is the files given in the command-line order.
    Map<Integer,String[]> filesMap = new LinkedHashMap<>();

    // Do we think this is a multi-release jar?  Set to true
    // if --release option found followed by at least file
    boolean isMultiRelease;

    // The last parsed --release value, if any. Used in conjunction with
    // "-d,--describe-module" to select the operative module descriptor.
    int releaseValue = -1;

    /*
     * cflag: create
     * uflag: update
     * xflag: xtract
     * tflag: table
     * vflag: verbose
     * flag0: no zip compression (store only)
     * Mflag: DO NOT generate a manifest file (just ZIP)
     * iflag: generate jar index
     * nflag: Perform jar normalization at the end
     * pflag: preserve/don't strip leading slash and .. component from file name
     * dflag: print module descriptor
     */
    boolean cflag, uflag, xflag, tflag, vflag, flag0, Mflag, iflag, pflag, dflag, validate;

    boolean suppressDeprecateMsg = false;

    /* To support additional GNU Style informational options */
    Consumer<PrintWriter> info;

    /* Modular jar related options */
    Version moduleVersion;
    Pattern modulesToHash;
    ModuleResolution moduleResolution = ModuleResolution.empty();
    ModuleFinder moduleFinder = ModuleFinder.of();

    static final String MODULE_INFO = "module-info.class";
    static final String MANIFEST_DIR = "META-INF/";
    static final String VERSIONS_DIR = MANIFEST_DIR + "versions/";
    static final String VERSION = "1.0";
    static final int VERSIONS_DIR_LENGTH = VERSIONS_DIR.length();
    private static ResourceBundle rsrc;

    /* Date option for entry timestamps */
    ZonedDateTime date;

    /**
     * If true, maintain compatibility with JDK releases prior to 6.0 by
     * timestamping extracted files with the time at which they are extracted.
     * Default is to use the time given in the archive.
     */
    private static final boolean useExtractionTime =
        Boolean.getBoolean("sun.tools.jar.useExtractionTime");

    /**
     * Initialize ResourceBundle
     */
    static {
        try {
            rsrc = ResourceBundle.getBundle("sun.tools.jar.resources.jar");
        } catch (MissingResourceException e) {
            throw new Error("Fatal: Resource for jar is missing");
        }
    }

    static String getMsg(String key) {
        try {
            return (rsrc.getString(key));
        } catch (MissingResourceException e) {
            throw new Error("Error in message file", e);
        }
    }

    static String formatMsg(String key, String arg) {
        String msg = getMsg(key);
        String[] args = new String[1];
        args[0] = arg;
        return MessageFormat.format(msg, (Object[]) args);
    }

    static String formatMsg2(String key, String arg, String arg1) {
        String msg = getMsg(key);
        String[] args = new String[2];
        args[0] = arg;
        args[1] = arg1;
        return MessageFormat.format(msg, (Object[]) args);
    }

    public Main(PrintStream out, PrintStream err, String program) {
        this.out = new PrintWriter(out, true);
        this.err = new PrintWriter(err, true);
        this.program = program;
    }

    public Main(PrintWriter out, PrintWriter err, String program) {
        this.out = out;
        this.err = err;
        this.program = program;
    }

    /**
     * Creates a new empty temporary file in the same directory as the
     * specified file.  A variant of File.createTempFile.
     */
    private static File createTempFileInSameDirectoryAs(File file)
        throws IOException {
        File dir = file.getParentFile();
        if (dir == null)
            dir = new File(".");
        return File.createTempFile("jartmp", null, dir);
    }

    private boolean ok;

    /**
     * Starts main program with the specified arguments.
     */
    @SuppressWarnings({"removal"})
    public synchronized boolean run(String args[]) {
        ok = true;
        if (!parseArgs(args)) {
            return false;
        }
        File tmpFile = null;
        try {
            if (cflag || uflag) {
                if (fname != null) {
                    // The name of the zip file as it would appear as its own
                    // zip file entry. We use this to make sure that we don't
                    // add the zip file to itself.
                    zname = fname.replace(File.separatorChar, '/');
                    if (zname.startsWith("./")) {
                        zname = zname.substring(2);
                    }
                }
            }
            if (cflag) {
                Manifest manifest = null;
                if (!Mflag) {
                    if (mname != null) {
                        try (InputStream in = new FileInputStream(mname)) {
                            manifest = new Manifest(new BufferedInputStream(in));
                        }
                    } else {
                        manifest = new Manifest();
                    }
                    addVersion(manifest);
                    addCreatedBy(manifest);
                    if (isAmbiguousMainClass(manifest)) {
                        return false;
                    }
                    if (ename != null) {
                        addMainClass(manifest, ename);
                    }
                    if (isMultiRelease) {
                        addMultiRelease(manifest);
                    }
                }
                expand();
                if (!moduleInfos.isEmpty()) {
                    // All actual file entries (excl manifest and module-info.class)
                    Set<String> jentries = new HashSet<>();
                    // all packages if it's a class or resource
                    Set<String> packages = new HashSet<>();
                    entries.stream()
                           .filter(e -> !e.isDir)
                           .forEach( e -> {
                               addPackageIfNamed(packages, e.name);
                               jentries.add(e.name);
                    });
                    addExtendedModuleAttributes(moduleInfos, packages);

                    // Basic consistency checks for modular jars.
                    if (!checkModuleInfo(moduleInfos.get(MODULE_INFO), jentries))
                        return false;

                } else if (moduleVersion != null || modulesToHash != null) {
                    error(getMsg("error.module.options.without.info"));
                    return false;
                }
                if (vflag && fname == null) {
                    // Disable verbose output so that it does not appear
                    // on stdout along with file data
                    // error("Warning: -v option ignored");
                    vflag = false;
                }
                final String tmpbase = (fname == null)
                        ? "tmpjar"
                        : fname.substring(fname.indexOf(File.separatorChar) + 1);

                tmpFile = createTemporaryFile(tmpbase, ".jar");
                try (OutputStream out = new FileOutputStream(tmpFile)) {
                    create(new BufferedOutputStream(out, 4096), manifest);
                }
                validateAndClose(tmpFile);
            } else if (uflag) {
                File inputFile = null;
                if (fname != null) {
                    inputFile = new File(fname);
                    tmpFile = createTempFileInSameDirectoryAs(inputFile);
                } else {
                    vflag = false;
                    tmpFile = createTemporaryFile("tmpjar", ".jar");
                }
                expand();
                try (FileInputStream in = (fname != null) ? new FileInputStream(inputFile)
                        : new FileInputStream(FileDescriptor.in);
                     FileOutputStream out = new FileOutputStream(tmpFile);
                     InputStream manifest = (!Mflag && (mname != null)) ?
                            (new FileInputStream(mname)) : null;
                ) {
                    boolean updateOk = update(in, new BufferedOutputStream(out),
                        manifest, moduleInfos, null);
                    if (ok) {
                        ok = updateOk;
                    }
                }
                validateAndClose(tmpFile);
            } else if (tflag) {
                replaceFSC(filesMap);
                // For the "list table contents" action, access using the
                // ZipFile class is always most efficient since only a
                // "one-finger" scan through the central directory is required.
                String[] files = filesMapToFiles(filesMap);
                if (fname != null) {
                    list(fname, files);
                } else {
                    InputStream in = new FileInputStream(FileDescriptor.in);
                    try {
                        list(new BufferedInputStream(in), files);
                    } finally {
                        in.close();
                    }
                }
            } else if (xflag) {
                replaceFSC(filesMap);
                // For the extract action, when extracting all the entries,
                // access using the ZipInputStream class is most efficient,
                // since only a single sequential scan through the zip file is
                // required.  When using the ZipFile class, a "two-finger" scan
                // is required, but this is likely to be more efficient when a
                // partial extract is requested.  In case the zip file has
                // "leading garbage", we fall back from the ZipInputStream
                // implementation to the ZipFile implementation, since only the
                // latter can handle it.

                String[] files = filesMapToFiles(filesMap);
                if (fname != null && files != null) {
                    extract(fname, files);
                } else {
                    InputStream in = (fname == null)
                        ? new FileInputStream(FileDescriptor.in)
                        : new FileInputStream(fname);
                    try {
                        if (!extract(new BufferedInputStream(in), files) && fname != null) {
                            extract(fname, files);
                        }
                    } finally {
                        in.close();
                    }
                }
            } else if (iflag) {
                String[] files = filesMap.get(BASE_VERSION);  // base entries only, can be null
                genIndex(rootjar, files);
            } else if (dflag) {
                boolean found;
                if (fname != null) {
                    try (ZipFile zf = new ZipFile(fname)) {
                        found = describeModule(zf);
                    }
                } else {
                    try (FileInputStream fin = new FileInputStream(FileDescriptor.in)) {
                        found = describeModuleFromStream(fin);
                    }
                }
                if (!found)
                    error(getMsg("error.module.descriptor.not.found"));
            } else if (validate) {
                File file;
                if (fname != null) {
                    file = new File(fname);
                } else {
                    file = createTemporaryFile("tmpJar", ".jar");
                    try (InputStream in = new FileInputStream(FileDescriptor.in)) {
                        Files.copy(in, file.toPath());
                    }
                }
                ok = validateJar(file);
            }
        } catch (IOException e) {
            fatalError(e);
            ok = false;
        } catch (Error ee) {
            ee.printStackTrace();
            ok = false;
        } catch (Throwable t) {
            t.printStackTrace();
            ok = false;
        } finally {
            if (tmpFile != null && tmpFile.exists())
                tmpFile.delete();
        }
        out.flush();
        err.flush();
        return ok;
    }

    private boolean validateJar(File file) throws IOException {
        try (ZipFile zf = new ZipFile(file)) {
            return Validator.validate(this, zf);
        } catch (IOException e) {
            error(formatMsg2("error.validator.jarfile.exception", fname, e.getMessage()));
            return true;
        }
    }

    private void validateAndClose(File tmpfile) throws IOException {
        if (ok && isMultiRelease) {
            ok = validateJar(tmpfile);
            if (!ok) {
                error(formatMsg("error.validator.jarfile.invalid", fname));
            }
        }
        Path path = tmpfile.toPath();
        try {
            if (ok) {
                if (fname != null) {
                    Files.move(path, Paths.get(fname), StandardCopyOption.REPLACE_EXISTING);
                } else {
                    Files.copy(path, new FileOutputStream(FileDescriptor.out));
                }
            }
        } finally {
            Files.deleteIfExists(path);
        }
    }

    private String[] filesMapToFiles(Map<Integer,String[]> filesMap) {
        if (filesMap.isEmpty()) return null;
        return filesMap.entrySet()
                .stream()
                .flatMap(this::filesToEntryNames)
                .toArray(String[]::new);
    }

    Stream<String> filesToEntryNames(Map.Entry<Integer,String[]> fileEntries) {
        int version = fileEntries.getKey();
        Set<String> cpaths = pathsMap.get(version);
        return Stream.of(fileEntries.getValue())
            .map(f -> toVersionedName(toEntryName(f, cpaths, false), version));
    }

    /**
     * Parses command line arguments.
     */
    boolean parseArgs(String args[]) {
        /* Preprocess and expand @file arguments */
        try {
            args = CommandLine.parse(args);
        } catch (FileNotFoundException e) {
            fatalError(formatMsg("error.cant.open", e.getMessage()));
            return false;
        } catch (IOException e) {
            fatalError(e);
            return false;
        }
        /* parse flags */
        int count = 1;
        try {
            String flags = args[0];

            // Note: flags.length == 2 can be treated as the short version of
            // the GNU option since the there cannot be any other options,
            // excluding -C, as per the old way.
            if (flags.startsWith("--") ||
                (flags.startsWith("-") && flags.length() == 2)) {
                try {
                    count = GNUStyleOptions.parseOptions(this, args);
                } catch (GNUStyleOptions.BadArgs x) {
                    if (info == null) {
                        if (x.showUsage) {
                            usageError(x.getMessage());
                        } else {
                            error(x.getMessage());
                        }
                        return false;
                    }
                }
                if (info != null) {
                    info.accept(out);
                    return true;
                }
            } else {
                // Legacy/compatibility options
                if (flags.startsWith("-")) {
                    flags = flags.substring(1);
                }
                for (int i = 0; i < flags.length(); i++) {
                    switch (flags.charAt(i)) {
                        case 'c':
                            if (xflag || tflag || uflag || iflag) {
                                usageError(getMsg("error.multiple.main.operations"));
                                return false;
                            }
                            cflag = true;
                            break;
                        case 'u':
                            if (cflag || xflag || tflag || iflag) {
                                usageError(getMsg("error.multiple.main.operations"));
                                return false;
                            }
                            uflag = true;
                            break;
                        case 'x':
                            if (cflag || uflag || tflag || iflag) {
                                usageError(getMsg("error.multiple.main.operations"));
                                return false;
                            }
                            xflag = true;
                            break;
                        case 't':
                            if (cflag || uflag || xflag || iflag) {
                                usageError(getMsg("error.multiple.main.operations"));
                                return false;
                            }
                            tflag = true;
                            break;
                        case 'M':
                            Mflag = true;
                            break;
                        case 'v':
                            vflag = true;
                            break;
                        case 'f':
                            fname = args[count++];
                            break;
                        case 'm':
                            mname = args[count++];
                            break;
                        case '0':
                            flag0 = true;
                            break;
                        case 'i':
                            if (cflag || uflag || xflag || tflag) {
                                usageError(getMsg("error.multiple.main.operations"));
                                return false;
                            }
                            // do not increase the counter, files will contain rootjar
                            rootjar = args[count++];
                            iflag = true;
                            break;
                        case 'e':
                            ename = args[count++];
                            break;
                        case 'P':
                            pflag = true;
                            break;
                        default:
                            usageError(formatMsg("error.illegal.option",
                                       String.valueOf(flags.charAt(i))));
                            return false;
                    }
                }
            }
        } catch (ArrayIndexOutOfBoundsException e) {
            usageError(getMsg("main.usage.summary"));
            return false;
        }
        if (!cflag && !tflag && !xflag && !uflag && !iflag && !dflag && !validate) {
            usageError(getMsg("error.bad.option"));
            return false;
        }

        /* parse file arguments */
        int n = args.length - count;
        if (n > 0) {
            int version = BASE_VERSION;
            int k = 0;
            String[] nameBuf = new String[n];
            pathsMap.put(version, new HashSet<>());
            try {
                for (int i = count; i < args.length; i++) {
                    if (args[i].equals("-C")) {
                        if (dflag) {
                            // "--describe-module/-d" does not require file argument(s),
                            // but does accept --release
                            usageError(getMsg("error.bad.dflag"));
                            return false;
                        }
                        /* change the directory */
                        String dir = args[++i];
                        dir = (dir.endsWith(File.separator) ?
                               dir : (dir + File.separator));
                        dir = dir.replace(File.separatorChar, '/');

                        boolean hasUNC = (File.separatorChar == '\\'&&  dir.startsWith("//"));
                        while (dir.indexOf("//") > -1) {
                            dir = dir.replace("//", "/");
                        }
                        if (hasUNC) { // Restore Windows UNC path.
                            dir = "/" + dir;
                        }
                        pathsMap.get(version).add(dir);
                        nameBuf[k++] = dir + args[++i];
                    } else if (args[i].startsWith("--release")) {
                        int v = BASE_VERSION;
                        try {
                            v = Integer.valueOf(args[++i]);
                        } catch (NumberFormatException x) {
                            error(formatMsg("error.release.value.notnumber", args[i]));
                            // this will fall into the next error, thus returning false
                        }
                        if (v < 9) {
                            usageError(formatMsg("error.release.value.toosmall", String.valueOf(v)));
                            return false;
                        }
                        // associate the files, if any, with the previous version number
                        if (k > 0) {
                            String[] files = new String[k];
                            System.arraycopy(nameBuf, 0, files, 0, k);
                            filesMap.put(version, files);
                            isMultiRelease = version > BASE_VERSION;
                        }
                        // reset the counters and start with the new version number
                        k = 0;
                        nameBuf = new String[n];
                        version = v;
                        releaseValue = version;
                        pathsMap.put(version, new HashSet<>());
                    } else {
                        if (dflag) {
                            // "--describe-module/-d" does not require file argument(s),
                            // but does accept --release
                            usageError(getMsg("error.bad.dflag"));
                            return false;
                        }
                        nameBuf[k++] = args[i];
                    }
                }
            } catch (ArrayIndexOutOfBoundsException e) {
                usageError(getMsg("error.bad.file.arg"));
                return false;
            }
            // associate remaining files, if any, with a version
            if (k > 0) {
                String[] files = new String[k];
                System.arraycopy(nameBuf, 0, files, 0, k);
                filesMap.put(version, files);
                isMultiRelease = version > BASE_VERSION;
            }
        } else if (cflag && (mname == null)) {
            usageError(getMsg("error.bad.cflag"));
            return false;
        } else if (uflag) {
            if ((mname != null) || (ename != null) || moduleVersion != null) {
                /* just want to update the manifest */
                return true;
            } else {
                usageError(getMsg("error.bad.uflag"));
                return false;
            }
        }
        return true;
    }

    /*
     * Add the package of the given resource name if it's a .class
     * or a resource in a named package.
     */
    void addPackageIfNamed(Set<String> packages, String name) {
        if (name.startsWith(VERSIONS_DIR)) {
            // trim the version dir prefix
            int i0 = VERSIONS_DIR_LENGTH;
            int i = name.indexOf('/', i0);
            if (i <= 0) {
                warn(formatMsg("warn.release.unexpected.versioned.entry", name));
                return;
            }
            while (i0 < i) {
                char c = name.charAt(i0);
                if (c < '0' || c > '9') {
                    warn(formatMsg("warn.release.unexpected.versioned.entry", name));
                    return;
                }
                i0++;
            }
            name = name.substring(i + 1, name.length());
        }
        String pn = toPackageName(name);
        // add if this is a class or resource in a package
        if (Checks.isPackageName(pn)) {
            packages.add(pn);
        }
    }

    private String toEntryName(String name, Set<String> cpaths, boolean isDir) {
        name = name.replace(File.separatorChar, '/');
        if (isDir) {
            name = name.endsWith("/") ? name : name + "/";
        }
        String matchPath = "";
        for (String path : cpaths) {
            if (name.startsWith(path) && path.length() > matchPath.length()) {
                matchPath = path;
            }
        }
        name = safeName(name.substring(matchPath.length()));
        // the old implementaton doesn't remove
        // "./" if it was led by "/" (?)
        if (name.startsWith("./")) {
            name = name.substring(2);
        }
        return name;
    }

    private static String toVersionedName(String name, int version) {
        return version > BASE_VERSION
                ? VERSIONS_DIR + version + "/" + name : name;
    }

    private static String toPackageName(String path) {
        int index = path.lastIndexOf('/');
        if (index != -1) {
            return path.substring(0, index).replace('/', '.');
        } else {
            return "";
        }
    }

    private void expand() throws IOException {
        for (int version : filesMap.keySet()) {
            String[] files = filesMap.get(version);
            expand(null, files, pathsMap.get(version), version);
        }
    }

    /**
     * Expands list of files to process into full list of all files that
     * can be found by recursively descending directories.
     *
     * @param dir    parent directory
     * @param files  list of files to expand
     * @param cpaths set of directories specified by -C option for the files
     * @throws IOException if an I/O error occurs
     */
    private void expand(File dir, String[] files, Set<String> cpaths, int version)
        throws IOException
    {
        if (files == null) {
            return;
        }

        for (int i = 0; i < files.length; i++) {
            File f;
            if (dir == null) {
                f = new File(files[i]);
            } else {
                f = new File(dir, files[i]);
            }

            boolean isDir = f.isDirectory();
            String name = toEntryName(f.getPath(), cpaths, isDir);

            if (version != BASE_VERSION) {
                if (name.startsWith(VERSIONS_DIR)) {
                    // the entry starts with VERSIONS_DIR and version != BASE_VERSION,
                    // which means the "[dirs|files]" in --release v [dirs|files]
                    // includes VERSIONS_DIR-ed entries --> warning and skip (?)
                    error(formatMsg2("error.release.unexpected.versioned.entry",
                                     name, String.valueOf(version)));
                    ok = false;
                    return;
                }
                name = toVersionedName(name, version);
            }

            if (f.isFile()) {
                Entry e = new Entry(f, name, false);
                if (isModuleInfoEntry(name)) {
                    Path path = f.toPath();
                    byte[] fileContent = Files.readAllBytes(path);
                    ModuleInfoEntry mie = new StreamedModuleInfoEntry(name, fileContent, Files.getLastModifiedTime(path));
                    moduleInfos.putIfAbsent(name, mie);
                    if (uflag) {
                        entryMap.put(name, e);
                    }
                } else if (entries.add(e)) {
                    if (uflag) {
                        entryMap.put(name, e);
                    }
                }
            } else if (isDir) {
                Entry e = new Entry(f, name, true);
                if (entries.add(e)) {
                    // utilize entryMap for the duplicate dir check even in
                    // case of cflag == true.
                    // dir name conflict/duplicate could happen with -C option.
                    // just remove the last "e" from the "entries" (zos will fail
                    // with "duplicated" entries), but continue expanding the
                    // sub tree
                    if (entryMap.containsKey(name)) {
                        entries.remove(e);
                    } else {
                        entryMap.put(name, e);
                    }
                    String[] dirFiles = f.list();
                    // Ensure files list is sorted for reproducible jar content
                    if (dirFiles != null) {
                        Arrays.sort(dirFiles);
                    }
                    expand(f, dirFiles, cpaths, version);
                }
            } else {
                error(formatMsg("error.nosuch.fileordir", String.valueOf(f)));
                ok = false;
            }
        }
    }

    /**
     * Creates a new JAR file.
     */
    void create(OutputStream out, Manifest manifest) throws IOException
    {
        try (ZipOutputStream zos = new JarOutputStream(out)) {
            if (flag0) {
                zos.setMethod(ZipOutputStream.STORED);
            }
            // TODO: check module-info attributes against manifest ??
            if (manifest != null) {
                if (vflag) {
                    output(getMsg("out.added.manifest"));
                }
                ZipEntry e = new ZipEntry(MANIFEST_DIR);
                setDate(e);
                e.setSize(0);
                e.setCrc(0);
                zos.putNextEntry(e);
                e = new ZipEntry(MANIFEST_NAME);
                setDate(e);
                if (flag0) {
                    crc32Manifest(e, manifest);
                }
                zos.putNextEntry(e);
                manifest.write(zos);
                zos.closeEntry();
            }
            updateModuleInfo(moduleInfos, zos);
            for (Entry entry : entries) {
                addFile(zos, entry);
            }
        }
    }

    private char toUpperCaseASCII(char c) {
        return (c < 'a' || c > 'z') ? c : (char) (c + 'A' - 'a');
    }

    /**
     * Compares two strings for equality, ignoring case.  The second
     * argument must contain only upper-case ASCII characters.
     * We don't want case comparison to be locale-dependent (else we
     * have the notorious "turkish i bug").
     */
    private boolean equalsIgnoreCase(String s, String upper) {
        assert upper.toUpperCase(java.util.Locale.ENGLISH).equals(upper);
        int len;
        if ((len = s.length()) != upper.length())
            return false;
        for (int i = 0; i < len; i++) {
            char c1 = s.charAt(i);
            char c2 = upper.charAt(i);
            if (c1 != c2 && toUpperCaseASCII(c1) != c2)
                return false;
        }
        return true;
    }

    /**
     * Updates an existing jar file.
     */
    boolean update(InputStream in, OutputStream out,
                   InputStream newManifest,
                   Map<String, ModuleInfoEntry> moduleInfos,
                   JarIndex jarIndex) throws IOException
    {
        ZipInputStream zis = new ZipInputStream(in);
        ZipOutputStream zos = new JarOutputStream(out);
        ZipEntry e = null;
        boolean foundManifest = false;
        boolean updateOk = true;

        // All actual entries added/updated/existing, in the jar file (excl manifest
        // and module-info.class ).
        Set<String> jentries = new HashSet<>();

        if (jarIndex != null) {
            addIndex(jarIndex, zos);
        }

        // put the old entries first, replace if necessary
        while ((e = zis.getNextEntry()) != null) {
            String name = e.getName();

            boolean isManifestEntry = equalsIgnoreCase(name, MANIFEST_NAME);
            boolean isModuleInfoEntry = isModuleInfoEntry(name);

            if ((jarIndex != null && equalsIgnoreCase(name, INDEX_NAME))
                || (Mflag && isManifestEntry)) {
                continue;
            } else if (isManifestEntry && ((newManifest != null) ||
                        (ename != null) || isMultiRelease)) {
                foundManifest = true;
                if (newManifest != null) {
                    // Don't read from the newManifest InputStream, as we
                    // might need it below, and we can't re-read the same data
                    // twice.
                    try (FileInputStream fis = new FileInputStream(mname)) {
                        if (isAmbiguousMainClass(new Manifest(fis))) {
                            return false;
                        }
                    }
                }
                // Update the manifest.
                Manifest old = new Manifest(zis);
                if (newManifest != null) {
                    old.read(newManifest);
                }
                if (!updateManifest(old, zos)) {
                    return false;
                }
            } else if (moduleInfos != null && isModuleInfoEntry) {
                moduleInfos.putIfAbsent(name, new StreamedModuleInfoEntry(name, zis.readAllBytes(), e.getLastModifiedTime()));
            } else {
                boolean isDir = e.isDirectory();
                if (!entryMap.containsKey(name)) { // copy the old stuff
                    // do our own compression
                    ZipEntry e2 = new ZipEntry(name);
                    e2.setMethod(e.getMethod());
                    setDate(e2, e.getTime());
                    e2.setComment(e.getComment());
                    e2.setExtra(e.getExtra());
                    if (e.getMethod() == ZipEntry.STORED) {
                        e2.setSize(e.getSize());
                        e2.setCrc(e.getCrc());
                    }
                    zos.putNextEntry(e2);
                    copy(zis, zos);
                } else { // replace with the new files
                    Entry ent = entryMap.get(name);
                    addFile(zos, ent);
                    entryMap.remove(name);
                    entries.remove(ent);
                    isDir = ent.isDir;
                }
                if (!isDir) {
                    jentries.add(name);
                }
            }
        }

        // add the remaining new files
        for (Entry entry : entries) {
            addFile(zos, entry);
            if (!entry.isDir) {
                jentries.add(entry.name);
            }
        }
        if (!foundManifest) {
            if (newManifest != null) {
                Manifest m = new Manifest(newManifest);
                updateOk = !isAmbiguousMainClass(m);
                if (updateOk) {
                    if (!updateManifest(m, zos)) {
                        updateOk = false;
                    }
                }
            } else if (ename != null) {
                if (!updateManifest(new Manifest(), zos)) {
                    updateOk = false;
                }
            }
        }
        if (updateOk) {
            if (moduleInfos != null && !moduleInfos.isEmpty()) {
                Set<String> pkgs = new HashSet<>();
                jentries.forEach( je -> addPackageIfNamed(pkgs, je));
                addExtendedModuleAttributes(moduleInfos, pkgs);
                updateOk = checkModuleInfo(moduleInfos.get(MODULE_INFO), jentries);
                updateModuleInfo(moduleInfos, zos);
                // TODO: check manifest main classes, etc
            } else if (moduleVersion != null || modulesToHash != null) {
                error(getMsg("error.module.options.without.info"));
                updateOk = false;
            }
        }
        zis.close();
        zos.close();
        return updateOk;
    }

    private void addIndex(JarIndex index, ZipOutputStream zos)
        throws IOException
    {
        ZipEntry e = new ZipEntry(INDEX_NAME);
        setDate(e);
        if (flag0) {
            CRC32OutputStream os = new CRC32OutputStream();
            index.write(os);
            os.updateEntry(e);
        }
        zos.putNextEntry(e);
        index.write(zos);
        zos.closeEntry();
    }

    private void updateModuleInfo(Map<String, ModuleInfoEntry> moduleInfos, ZipOutputStream zos)
        throws IOException
    {
        String fmt = uflag ? "out.update.module-info": "out.added.module-info";
        for (Map.Entry<String, ModuleInfoEntry> mi : moduleInfos.entrySet()) {
            String name = mi.getKey();
            ModuleInfoEntry mie = mi.getValue();
            byte[] bytes = mie.readAllBytes();
            ZipEntry e = new ZipEntry(name);
<<<<<<< HEAD
            setDate(e);
=======
            FileTime lastModified = mie.getLastModifiedTime();
            if (lastModified != null) {
                e.setLastModifiedTime(lastModified);
            } else {
                e.setLastModifiedTime(FileTime.fromMillis(System.currentTimeMillis()));
            }
>>>>>>> 37de4422
            if (flag0) {
                crc32ModuleInfo(e, bytes);
            }
            zos.putNextEntry(e);
            zos.write(bytes);
            zos.closeEntry();
            if (vflag) {
                output(formatMsg(fmt, name));
            }
        }
    }

    private boolean updateManifest(Manifest m, ZipOutputStream zos)
        throws IOException
    {
        addVersion(m);
        addCreatedBy(m);
        if (ename != null) {
            addMainClass(m, ename);
        }
        if (isMultiRelease) {
            addMultiRelease(m);
        }
        ZipEntry e = new ZipEntry(MANIFEST_NAME);
        setDate(e);
        if (flag0) {
            crc32Manifest(e, m);
        }
        zos.putNextEntry(e);
        m.write(zos);
        if (vflag) {
            output(getMsg("out.update.manifest"));
        }
        return true;
    }

    private static final boolean isWinDriveLetter(char c) {
        return ((c >= 'a') && (c <= 'z')) || ((c >= 'A') && (c <= 'Z'));
    }

    private String safeName(String name) {
        if (!pflag) {
            int len = name.length();
            int i = name.lastIndexOf("../");
            if (i == -1) {
                i = 0;
            } else {
                i += 3; // strip any dot-dot components
            }
            if (File.separatorChar == '\\') {
                // the spec requests no drive letter. skip if
                // the entry name has one.
                while (i < len) {
                    int off = i;
                    if (i + 1 < len &&
                        name.charAt(i + 1) == ':' &&
                        isWinDriveLetter(name.charAt(i))) {
                        i += 2;
                    }
                    while (i < len && name.charAt(i) == '/') {
                        i++;
                    }
                    if (i == off) {
                        break;
                    }
                }
            } else {
                while (i < len && name.charAt(i) == '/') {
                    i++;
                }
            }
            if (i != 0) {
                name = name.substring(i);
            }
        }
        return name;
    }

    private void addVersion(Manifest m) {
        Attributes global = m.getMainAttributes();
        if (global.getValue(Attributes.Name.MANIFEST_VERSION) == null) {
            global.put(Attributes.Name.MANIFEST_VERSION, VERSION);
        }
    }

    private void addCreatedBy(Manifest m) {
        Attributes global = m.getMainAttributes();
        if (global.getValue(new Attributes.Name("Created-By")) == null) {
            String javaVendor = System.getProperty("java.vendor");
            String jdkVersion = System.getProperty("java.version");
            global.put(new Attributes.Name("Created-By"), jdkVersion + " (" +
                        javaVendor + ")");
        }
    }

    private void addMainClass(Manifest m, String mainApp) {
        Attributes global = m.getMainAttributes();

        // overrides any existing Main-Class attribute
        global.put(Attributes.Name.MAIN_CLASS, mainApp);
    }

    private void addMultiRelease(Manifest m) {
        Attributes global = m.getMainAttributes();
        global.put(Attributes.Name.MULTI_RELEASE, "true");
    }

    private boolean isAmbiguousMainClass(Manifest m) {
        if (ename != null) {
            Attributes global = m.getMainAttributes();
            if ((global.get(Attributes.Name.MAIN_CLASS) != null)) {
                usageError(getMsg("error.bad.eflag"));
                return true;
            }
        }
        return false;
    }

    /**
     * Adds a new file entry to the ZIP output stream.
     */
    void addFile(ZipOutputStream zos, Entry entry) throws IOException {

        File file = entry.file;
        String name = entry.name;
        boolean isDir = entry.isDir;

        if (name.isEmpty() || name.equals(".") || name.equals(zname)) {
            return;
        } else if ((name.equals(MANIFEST_DIR) || name.equals(MANIFEST_NAME))
                   && !Mflag) {
            if (vflag) {
                output(formatMsg("out.ignore.entry", name));
            }
            return;
        } else if (name.equals(MODULE_INFO)) {
            throw new Error("Unexpected module info: " + name);
        }

        long size = isDir ? 0 : file.length();

        if (vflag) {
            out.print(formatMsg("out.adding", name));
        }
        ZipEntry e = new ZipEntry(name);
        setDate(e, file.lastModified());
        if (size == 0) {
            e.setMethod(ZipEntry.STORED);
            e.setSize(0);
            e.setCrc(0);
        } else if (flag0) {
            crc32File(e, file);
        }
        zos.putNextEntry(e);
        if (!isDir) {
            copy(file, zos);
        }
        zos.closeEntry();
        /* report how much compression occurred. */
        if (vflag) {
            size = e.getSize();
            long csize = e.getCompressedSize();
            out.print(formatMsg2("out.size", String.valueOf(size),
                        String.valueOf(csize)));
            if (e.getMethod() == ZipEntry.DEFLATED) {
                long ratio = 0;
                if (size != 0) {
                    ratio = ((size - csize) * 100) / size;
                }
                output(formatMsg("out.deflated", String.valueOf(ratio)));
            } else {
                output(getMsg("out.stored"));
            }
        }
    }

    /**
     * A buffer for use only by copy(InputStream, OutputStream).
     * Not as clean as allocating a new buffer as needed by copy,
     * but significantly more efficient.
     */
    private byte[] copyBuf = new byte[8192];

    /**
     * Copies all bytes from the input stream to the output stream.
     * Does not close or flush either stream.
     *
     * @param from the input stream to read from
     * @param to the output stream to write to
     * @throws IOException if an I/O error occurs
     */
    private void copy(InputStream from, OutputStream to) throws IOException {
        int n;
        while ((n = from.read(copyBuf)) != -1)
            to.write(copyBuf, 0, n);
    }

    /**
     * Copies all bytes from the input file to the output stream.
     * Does not close or flush the output stream.
     *
     * @param from the input file to read from
     * @param to the output stream to write to
     * @throws IOException if an I/O error occurs
     */
    private void copy(File from, OutputStream to) throws IOException {
        try (InputStream in = new FileInputStream(from)) {
            copy(in, to);
        }
    }

    /**
     * Copies all bytes from the input stream to the output file.
     * Does not close the input stream.
     *
     * @param from the input stream to read from
     * @param to the output file to write to
     * @throws IOException if an I/O error occurs
     */
    private void copy(InputStream from, File to) throws IOException {
        try (OutputStream out = new FileOutputStream(to)) {
            copy(from, out);
        }
    }

    /**
     * Computes the crc32 of a module-info.class.  This is necessary when the
     * ZipOutputStream is in STORED mode.
     */
    private void crc32ModuleInfo(ZipEntry e, byte[] bytes) throws IOException {
        CRC32OutputStream os = new CRC32OutputStream();
        ByteArrayInputStream in = new ByteArrayInputStream(bytes);
        in.transferTo(os);
        os.updateEntry(e);
    }

    /**
     * Computes the crc32 of a Manifest.  This is necessary when the
     * ZipOutputStream is in STORED mode.
     */
    private void crc32Manifest(ZipEntry e, Manifest m) throws IOException {
        CRC32OutputStream os = new CRC32OutputStream();
        m.write(os);
        os.updateEntry(e);
    }

    /**
     * Computes the crc32 of a File.  This is necessary when the
     * ZipOutputStream is in STORED mode.
     */
    private void crc32File(ZipEntry e, File f) throws IOException {
        CRC32OutputStream os = new CRC32OutputStream();
        copy(f, os);
        if (os.n != f.length()) {
            throw new JarException(formatMsg(
                        "error.incorrect.length", f.getPath()));
        }
        os.updateEntry(e);
    }

    void replaceFSC(Map<Integer, String []> filesMap) {
        filesMap.keySet().forEach(version -> {
            String[] files = filesMap.get(version);
            if (files != null) {
                for (int i = 0; i < files.length; i++) {
                    files[i] = files[i].replace(File.separatorChar, '/');
                }
            }
        });
    }

    @SuppressWarnings("serial")
    Set<ZipEntry> newDirSet() {
        return new HashSet<ZipEntry>() {
            public boolean add(ZipEntry e) {
                return ((e == null || useExtractionTime) ? false : super.add(e));
            }};
    }

    void updateLastModifiedTime(Set<ZipEntry> zes) throws IOException {
        for (ZipEntry ze : zes) {
            long lastModified = ze.getTime();
            if (lastModified != -1) {
                String name = safeName(ze.getName().replace(File.separatorChar, '/'));
                if (name.length() != 0) {
                    File f = new File(name.replace('/', File.separatorChar));
                    f.setLastModified(lastModified);
                }
            }
        }
    }

    /**
     * Extracts specified entries from JAR file.
     *
     * @return whether entries were found and successfully extracted
     * (indicating this was a zip file without "leading garbage")
     */
    boolean extract(InputStream in, String files[]) throws IOException {
        ZipInputStream zis = new ZipInputStream(in);
        ZipEntry e;
        // Set of all directory entries specified in archive.  Disallows
        // null entries.  Disallows all entries if using pre-6.0 behavior.
        boolean entriesFound = false;
        Set<ZipEntry> dirs = newDirSet();
        while ((e = zis.getNextEntry()) != null) {
            entriesFound = true;
            if (files == null) {
                dirs.add(extractFile(zis, e));
            } else {
                String name = e.getName();
                for (String file : files) {
                    if (name.startsWith(file)) {
                        dirs.add(extractFile(zis, e));
                        break;
                    }
                }
            }
        }

        // Update timestamps of directories specified in archive with their
        // timestamps as given in the archive.  We do this after extraction,
        // instead of during, because creating a file in a directory changes
        // that directory's timestamp.
        updateLastModifiedTime(dirs);

        return entriesFound;
    }

    /**
     * Extracts specified entries from JAR file, via ZipFile.
     */
    void extract(String fname, String files[]) throws IOException {
        ZipFile zf = new ZipFile(fname);
        Set<ZipEntry> dirs = newDirSet();
        Enumeration<? extends ZipEntry> zes = zf.entries();
        while (zes.hasMoreElements()) {
            ZipEntry e = zes.nextElement();
            if (files == null) {
                dirs.add(extractFile(zf.getInputStream(e), e));
            } else {
                String name = e.getName();
                for (String file : files) {
                    if (name.startsWith(file)) {
                        dirs.add(extractFile(zf.getInputStream(e), e));
                        break;
                    }
                }
            }
        }
        zf.close();
        updateLastModifiedTime(dirs);
    }

    /**
     * Extracts next entry from JAR file, creating directories as needed.  If
     * the entry is for a directory which doesn't exist prior to this
     * invocation, returns that entry, otherwise returns null.
     */
    ZipEntry extractFile(InputStream is, ZipEntry e) throws IOException {
        ZipEntry rc = null;
        // The spec requres all slashes MUST be forward '/', it is possible
        // an offending zip/jar entry may uses the backwards slash in its
        // name. It might cause problem on Windows platform as it skips
        // our "safe" check for leading slahs and dot-dot. So replace them
        // with '/'.
        String name = safeName(e.getName().replace(File.separatorChar, '/'));
        if (name.length() == 0) {
            return rc;    // leading '/' or 'dot-dot' only path
        }
        File f = new File(name.replace('/', File.separatorChar));
        if (e.isDirectory()) {
            if (f.exists()) {
                if (!f.isDirectory()) {
                    throw new IOException(formatMsg("error.create.dir",
                        f.getPath()));
                }
            } else {
                if (!f.mkdirs()) {
                    throw new IOException(formatMsg("error.create.dir",
                        f.getPath()));
                } else {
                    rc = e;
                }
            }

            if (vflag) {
                output(formatMsg("out.create", name));
            }
        } else {
            if (f.getParent() != null) {
                File d = new File(f.getParent());
                if (!d.exists() && !d.mkdirs() || !d.isDirectory()) {
                    throw new IOException(formatMsg(
                        "error.create.dir", d.getPath()));
                }
            }
            try {
                copy(is, f);
            } finally {
                if (is instanceof ZipInputStream)
                    ((ZipInputStream)is).closeEntry();
                else
                    is.close();
            }
            if (vflag) {
                if (e.getMethod() == ZipEntry.DEFLATED) {
                    output(formatMsg("out.inflated", name));
                } else {
                    output(formatMsg("out.extracted", name));
                }
            }
        }
        if (!useExtractionTime) {
            long lastModified = e.getTime();
            if (lastModified != -1) {
                f.setLastModified(lastModified);
            }
        }
        return rc;
    }

    /**
     * Lists contents of JAR file.
     */
    void list(InputStream in, String files[]) throws IOException {
        ZipInputStream zis = new ZipInputStream(in);
        ZipEntry e;
        while ((e = zis.getNextEntry()) != null) {
            /*
             * In the case of a compressed (deflated) entry, the entry size
             * is stored immediately following the entry data and cannot be
             * determined until the entry is fully read. Therefore, we close
             * the entry first before printing out its attributes.
             */
            zis.closeEntry();
            printEntry(e, files);
        }
    }

    /**
     * Lists contents of JAR file, via ZipFile.
     */
    void list(String fname, String files[]) throws IOException {
        ZipFile zf = new ZipFile(fname);
        Enumeration<? extends ZipEntry> zes = zf.entries();
        while (zes.hasMoreElements()) {
            printEntry(zes.nextElement(), files);
        }
        zf.close();
    }

    /**
     * Outputs the class index table to the INDEX.LIST file of the
     * root jar file.
     */
    void dumpIndex(String rootjar, JarIndex index) throws IOException {
        File jarFile = new File(rootjar);
        Path jarPath = jarFile.toPath();
        Path tmpPath = createTempFileInSameDirectoryAs(jarFile).toPath();
        try {
            if (update(Files.newInputStream(jarPath),
                       Files.newOutputStream(tmpPath),
                       null, null, index)) {
                try {
                    Files.move(tmpPath, jarPath, REPLACE_EXISTING);
                } catch (IOException e) {
                    throw new IOException(getMsg("error.write.file"), e);
                }
            }
        } finally {
            Files.deleteIfExists(tmpPath);
        }
    }

    private HashSet<String> jarPaths = new HashSet<String>();

    /**
     * Generates the transitive closure of the Class-Path attribute for
     * the specified jar file.
     */
    List<String> getJarPath(String jar) throws IOException {
        List<String> files = new ArrayList<String>();
        files.add(jar);
        jarPaths.add(jar);

        // take out the current path
        String path = jar.substring(0, Math.max(0, jar.lastIndexOf('/') + 1));

        // class path attribute will give us jar file name with
        // '/' as separators, so we need to change them to the
        // appropriate one before we open the jar file.
        JarFile rf = new JarFile(jar.replace('/', File.separatorChar));

        if (rf != null) {
            Manifest man = rf.getManifest();
            if (man != null) {
                Attributes attr = man.getMainAttributes();
                if (attr != null) {
                    String value = attr.getValue(Attributes.Name.CLASS_PATH);
                    if (value != null) {
                        StringTokenizer st = new StringTokenizer(value);
                        while (st.hasMoreTokens()) {
                            String ajar = st.nextToken();
                            if (!ajar.endsWith("/")) {  // it is a jar file
                                ajar = path.concat(ajar);
                                /* check on cyclic dependency */
                                if (! jarPaths.contains(ajar)) {
                                    files.addAll(getJarPath(ajar));
                                }
                            }
                        }
                    }
                }
            }
        }
        rf.close();
        return files;
    }

    /**
     * Generates class index file for the specified root jar file.
     */
    void genIndex(String rootjar, String[] files) throws IOException {
        List<String> jars = getJarPath(rootjar);
        int njars = jars.size();
        String[] jarfiles;

        if (njars == 1 && files != null) {
            // no class-path attribute defined in rootjar, will
            // use command line specified list of jars
            for (int i = 0; i < files.length; i++) {
                jars.addAll(getJarPath(files[i]));
            }
            njars = jars.size();
        }
        jarfiles = jars.toArray(new String[njars]);
        JarIndex index = new JarIndex(jarfiles);
        dumpIndex(rootjar, index);
    }

    /**
     * Prints entry information, if requested.
     */
    void printEntry(ZipEntry e, String[] files) throws IOException {
        if (files == null) {
            printEntry(e);
        } else {
            String name = e.getName();
            for (String file : files) {
                if (name.startsWith(file)) {
                    printEntry(e);
                    return;
                }
            }
        }
    }

    /**
     * Prints entry information.
     */
    void printEntry(ZipEntry e) throws IOException {
        if (vflag) {
            StringBuilder sb = new StringBuilder();
            String s = Long.toString(e.getSize());
            for (int i = 6 - s.length(); i > 0; --i) {
                sb.append(' ');
            }
            sb.append(s).append(' ').append(new Date(e.getTime()).toString());
            sb.append(' ').append(e.getName());
            output(sb.toString());
        } else {
            output(e.getName());
        }
    }

    /**
     * Prints usage message.
     */
    void usageError(String s) {
        err.println(s);
        err.println(getMsg("main.usage.summary.try"));
    }

    /**
     * A fatal exception has been caught.  No recovery possible
     */
    void fatalError(Exception e) {
        e.printStackTrace();
    }

    /**
     * A fatal condition has been detected; message is "s".
     * No recovery possible
     */
    void fatalError(String s) {
        error(program + ": " + s);
    }

    /**
     * Print an output message; like verbose output and the like
     */
    protected void output(String s) {
        out.println(s);
    }

    /**
     * Print an error message; like something is broken
     */
    void error(String s) {
        err.println(s);
    }

    /**
     * Print a warning message
     */
    void warn(String s) {
        err.println(s);
    }

    /**
     * Main routine to start program.
     */
    public static void main(String args[]) {
        Main jartool = new Main(System.out, System.err, "jar");
        System.exit(jartool.run(args) ? 0 : 1);
    }

    /**
     * An OutputStream that doesn't send its output anywhere, (but could).
     * It's here to find the CRC32 of an input file, necessary for STORED
     * mode in ZIP.
     */
    private static class CRC32OutputStream extends java.io.OutputStream {
        final CRC32 crc = new CRC32();
        long n = 0;

        CRC32OutputStream() {}

        public void write(int r) throws IOException {
            crc.update(r);
            n++;
        }

        public void write(byte[] b, int off, int len) throws IOException {
            crc.update(b, off, len);
            n += len;
        }

        /**
         * Updates a ZipEntry which describes the data read by this
         * output stream, in STORED mode.
         */
        public void updateEntry(ZipEntry e) {
            e.setMethod(ZipEntry.STORED);
            e.setSize(n);
            e.setCrc(crc.getValue());
        }
    }

    /**
     * Attempt to create temporary file in the system-provided temporary folder, if failed attempts
     * to create it in the same folder as the file in parameter (if any)
     */
    private File createTemporaryFile(String tmpbase, String suffix) {
        File tmpfile = null;

        try {
            tmpfile = File.createTempFile(tmpbase, suffix);
        } catch (IOException | SecurityException e) {
            // Unable to create file due to permission violation or security exception
        }
        if (tmpfile == null) {
            // Were unable to create temporary file, fall back to temporary file in the same folder
            if (fname != null) {
                try {
                    File tmpfolder = new File(fname).getAbsoluteFile().getParentFile();
                    tmpfile = File.createTempFile(fname, ".tmp" + suffix, tmpfolder);
                } catch (IOException ioe) {
                    // Last option failed - fall gracefully
                    fatalError(ioe);
                }
            } else {
                // No options left - we can not compress to stdout without access to the temporary folder
                fatalError(new IOException(getMsg("error.create.tempfile")));
            }
        }
        return tmpfile;
    }

    // Modular jar support

    /**
     * Associates a module descriptor's zip entry name along with its
     * bytes and an optional URI.
     */
    interface ModuleInfoEntry {
        String name();
        Optional<String> uriString();
        InputStream bytes() throws IOException;
        /**
         * @return Returns the last modified time of the module-info.class.
         * Returns null if the last modified time is unknown or cannot be
         * determined.
         */
        FileTime getLastModifiedTime();
        default byte[] readAllBytes() throws IOException {
            try (InputStream is = bytes()) {
                return is.readAllBytes();
            }
        }
    }

    static class ZipFileModuleInfoEntry implements ModuleInfoEntry {
        private final ZipFile zipFile;
        private final ZipEntry entry;
        ZipFileModuleInfoEntry(ZipFile zipFile, ZipEntry entry) {
            this.zipFile = zipFile;
            this.entry = entry;
        }
        @Override public String name() { return entry.getName(); }
        @Override public InputStream bytes() throws IOException {
            return zipFile.getInputStream(entry);
        }

        @Override
        public FileTime getLastModifiedTime() {
            return entry.getLastModifiedTime();
        }

        /** Returns an optional containing the effective URI. */
        @Override public Optional<String> uriString() {
            String uri = (Paths.get(zipFile.getName())).toUri().toString();
            uri = "jar:" + uri + "!/" + entry.getName();
            return Optional.of(uri);
        }
    }

    static class StreamedModuleInfoEntry implements ModuleInfoEntry {
        private final String name;
        private final byte[] bytes;
        private final FileTime lastModifiedTime;

        StreamedModuleInfoEntry(String name, byte[] bytes, FileTime lastModifiedTime) {
            this.name = name;
            this.bytes = bytes;
            this.lastModifiedTime = lastModifiedTime;
        }
        @Override public String name() { return name; }
        @Override public InputStream bytes() throws IOException {
            return new ByteArrayInputStream(bytes);
        }

        @Override
        public byte[] readAllBytes() throws IOException {
            return bytes;
        }

        @Override
        public FileTime getLastModifiedTime() {
            return lastModifiedTime;
        }

        /** Returns an empty optional. */
        @Override public Optional<String> uriString() {
            return Optional.empty();  // no URI can be derived
        }
    }

    /** Describes a module from a given zip file. */
    private boolean describeModule(ZipFile zipFile) throws IOException {
        ZipFileModuleInfoEntry[] infos = zipFile.stream()
                .filter(e -> isModuleInfoEntry(e.getName()))
                .sorted(ENTRY_COMPARATOR)
                .map(e -> new ZipFileModuleInfoEntry(zipFile, e))
                .toArray(ZipFileModuleInfoEntry[]::new);

        if (infos.length == 0) {
            // No module descriptor found, derive and describe the automatic module
            String fn = zipFile.getName();
            ModuleFinder mf = ModuleFinder.of(Paths.get(fn));
            try {
                Set<ModuleReference> mref = mf.findAll();
                if (mref.isEmpty()) {
                    output(formatMsg("error.unable.derive.automodule", fn));
                    return true;
                }
                ModuleDescriptor md = mref.iterator().next().descriptor();
                output(getMsg("out.automodule") + "\n");
                describeModule(md, null, null, "");
            } catch (FindException e) {
                String msg = formatMsg("error.unable.derive.automodule", fn);
                Throwable t = e.getCause();
                if (t != null)
                    msg = msg + "\n" + t.getMessage();
                output(msg);
            }
        } else {
            return describeModuleFromEntries(infos);
        }
        return true;
    }

    private boolean describeModuleFromStream(FileInputStream fis)
        throws IOException
    {
        List<ModuleInfoEntry> infos = new LinkedList<>();

        try (BufferedInputStream bis = new BufferedInputStream(fis);
             ZipInputStream zis = new ZipInputStream(bis)) {
            ZipEntry e;
            while ((e = zis.getNextEntry()) != null) {
                String ename = e.getName();
                if (isModuleInfoEntry(ename)) {
                    infos.add(new StreamedModuleInfoEntry(ename, zis.readAllBytes(), e.getLastModifiedTime()));
                }
            }
        }

        if (infos.size() == 0)
            return false;

        ModuleInfoEntry[] sorted = infos.stream()
                .sorted(Comparator.comparing(ModuleInfoEntry::name, ENTRYNAME_COMPARATOR))
                .toArray(ModuleInfoEntry[]::new);

        return describeModuleFromEntries(sorted);
    }

    private boolean lessThanEqualReleaseValue(ModuleInfoEntry entry) {
        return intVersionFromEntry(entry) <= releaseValue ? true : false;
    }

    private static String versionFromEntryName(String name) {
        String s = name.substring(VERSIONS_DIR_LENGTH);
        return s.substring(0, s.indexOf("/"));
    }

    private static int intVersionFromEntry(ModuleInfoEntry entry) {
        String name = entry.name();
        if (!name.startsWith(VERSIONS_DIR))
            return BASE_VERSION;

        String s = name.substring(VERSIONS_DIR_LENGTH);
        s = s.substring(0, s.indexOf('/'));
        return Integer.valueOf(s);
    }

    /**
     * Describes a single module descriptor, determined by the specified
     * --release, if any, from the given ordered entries.
     * The given infos must be ordered as per ENTRY_COMPARATOR.
     */
    private boolean describeModuleFromEntries(ModuleInfoEntry[] infos)
        throws IOException
    {
        assert infos.length > 0;

        // Informative: output all non-root descriptors, if any
        String releases = Arrays.stream(infos)
                .filter(e -> !e.name().equals(MODULE_INFO))
                .map(ModuleInfoEntry::name)
                .map(Main::versionFromEntryName)
                .collect(joining(" "));
        if (!releases.isEmpty())
            output("releases: " + releases + "\n");

        // Describe the operative descriptor for the specified --release, if any
        if (releaseValue != -1) {
            ModuleInfoEntry entry = null;
            int i = 0;
            while (i < infos.length && lessThanEqualReleaseValue(infos[i])) {
                entry = infos[i];
                i++;
            }

            if (entry == null) {
                output(formatMsg("error.no.operative.descriptor",
                                 String.valueOf(releaseValue)));
                return false;
            }

            String uriString = entry.uriString().orElse("");
            try (InputStream is = entry.bytes()) {
                describeModule(is, uriString);
            }
        } else {
            // no specific --release specified, output the root, if any
            if (infos[0].name().equals(MODULE_INFO)) {
                String uriString = infos[0].uriString().orElse("");
                try (InputStream is = infos[0].bytes()) {
                    describeModule(is, uriString);
                }
            } else {
                // no root, output message to specify --release
                output(getMsg("error.no.root.descriptor"));
            }
        }
        return true;
    }

    static <T> String toLowerCaseString(Collection<T> set) {
        if (set.isEmpty()) { return ""; }
        return " " + set.stream().map(e -> e.toString().toLowerCase(Locale.ROOT))
                  .sorted().collect(joining(" "));
    }

    static <T> String toString(Collection<T> set) {
        if (set.isEmpty()) { return ""; }
        return " " + set.stream().map(e -> e.toString()).sorted().collect(joining(" "));
    }

    private void describeModule(InputStream entryInputStream, String uriString)
        throws IOException
    {
        ModuleInfo.Attributes attrs = ModuleInfo.read(entryInputStream, null);
        ModuleDescriptor md = attrs.descriptor();
        ModuleTarget target = attrs.target();
        ModuleHashes hashes = attrs.recordedHashes();

        describeModule(md, target, hashes, uriString);
    }

    private void describeModule(ModuleDescriptor md,
                                ModuleTarget target,
                                ModuleHashes hashes,
                                String uriString)
        throws IOException
    {
        StringBuilder sb = new StringBuilder();

        sb.append(md.toNameAndVersion());

        if (!uriString.isEmpty())
            sb.append(" ").append(uriString);
        if (md.isOpen())
            sb.append(" open");
        if (md.isAutomatic())
            sb.append(" automatic");
        sb.append("\n");

        // unqualified exports (sorted by package)
        md.exports().stream()
                .sorted(Comparator.comparing(Exports::source))
                .filter(e -> !e.isQualified())
                .forEach(e -> sb.append("exports ").append(e.source())
                                .append(toLowerCaseString(e.modifiers()))
                                .append("\n"));

        // dependences
        md.requires().stream().sorted()
                .forEach(r -> sb.append("requires ").append(r.name())
                                .append(toLowerCaseString(r.modifiers()))
                                .append("\n"));

        // service use and provides
        md.uses().stream().sorted()
                .forEach(s -> sb.append("uses ").append(s).append("\n"));

        md.provides().stream()
                .sorted(Comparator.comparing(Provides::service))
                .forEach(p -> sb.append("provides ").append(p.service())
                                .append(" with")
                                .append(toString(p.providers()))
                                .append("\n"));

        // qualified exports
        md.exports().stream()
                .sorted(Comparator.comparing(Exports::source))
                .filter(Exports::isQualified)
                .forEach(e -> sb.append("qualified exports ").append(e.source())
                                .append(" to").append(toLowerCaseString(e.targets()))
                                .append("\n"));

        // open packages
        md.opens().stream()
                .sorted(Comparator.comparing(Opens::source))
                .filter(o -> !o.isQualified())
                .forEach(o -> sb.append("opens ").append(o.source())
                                 .append(toLowerCaseString(o.modifiers()))
                                 .append("\n"));

        md.opens().stream()
                .sorted(Comparator.comparing(Opens::source))
                .filter(Opens::isQualified)
                .forEach(o -> sb.append("qualified opens ").append(o.source())
                                 .append(toLowerCaseString(o.modifiers()))
                                 .append(" to").append(toLowerCaseString(o.targets()))
                                 .append("\n"));

        // non-exported/non-open packages
        Set<String> concealed = new TreeSet<>(md.packages());
        md.exports().stream().map(Exports::source).forEach(concealed::remove);
        md.opens().stream().map(Opens::source).forEach(concealed::remove);
        concealed.forEach(p -> sb.append("contains ").append(p).append("\n"));

        md.mainClass().ifPresent(v -> sb.append("main-class ").append(v).append("\n"));

        if (target != null) {
            String targetPlatform = target.targetPlatform();
            if (!targetPlatform.isEmpty())
                sb.append("platform ").append(targetPlatform).append("\n");
       }

       if (hashes != null) {
           hashes.names().stream().sorted().forEach(
                   mod -> sb.append("hashes ").append(mod).append(" ")
                            .append(hashes.algorithm()).append(" ")
                            .append(toHex(hashes.hashFor(mod)))
                            .append("\n"));
        }

        output(sb.toString());
    }

    private static String toHex(byte[] ba) {
        StringBuilder sb = new StringBuilder(ba.length << 1);
        for (byte b: ba) {
            sb.append(String.format("%02x", b & 0xff));
        }
        return sb.toString();
    }

    static String toBinaryName(String classname) {
        return (classname.replace('.', '/')) + ".class";
    }

    private boolean checkModuleInfo(ModuleInfoEntry moduleInfoEntry, Set<String> entries)
        throws IOException
    {
        boolean ok = true;
        if (moduleInfoEntry != null) {  // no root module-info.class if null
            try {
                // ModuleDescriptor.read() checks open/exported pkgs vs packages
                ModuleDescriptor md = ModuleDescriptor.read(moduleInfoEntry.bytes());
                // A module must have the implementation class of the services it 'provides'.
                if (md.provides().stream().map(Provides::providers).flatMap(List::stream)
                      .filter(p -> !entries.contains(toBinaryName(p)))
                      .peek(p -> fatalError(formatMsg("error.missing.provider", p)))
                      .count() != 0) {
                    ok = false;
                }
            } catch (InvalidModuleDescriptorException x) {
                fatalError(x.getMessage());
                ok = false;
            }
        }
        return ok;
    }

    /**
     * Adds extended modules attributes to the given module-info's.  The given
     * Map values are updated in-place.
     */
    private void addExtendedModuleAttributes(Map<String, ModuleInfoEntry> moduleInfos,
                                                Set<String> packages)
        throws IOException
    {
        for (Map.Entry<String, ModuleInfoEntry> e: moduleInfos.entrySet()) {
            ModuleInfoEntry mie = e.getValue();
            byte[] bytes = mie.readAllBytes();
            ModuleDescriptor md = ModuleDescriptor.read(ByteBuffer.wrap(bytes));
            byte[] extended = extendedInfoBytes(md, bytes, packages);
            // replace the entry value with the extended bytes
            e.setValue(new StreamedModuleInfoEntry(mie.name(), extended, mie.getLastModifiedTime()));
        }
    }

    static boolean isModuleInfoEntry(String name) {
        // root or versioned module-info.class
        if (name.endsWith(MODULE_INFO)) {
            int end = name.length() - MODULE_INFO.length();
            if (end == 0)
                return true;
            if (name.startsWith(VERSIONS_DIR)) {
                int off = VERSIONS_DIR_LENGTH;
                if (off == end)      // meta-inf/versions/module-info.class
                    return false;
                while (off < end - 1) {
                    char c = name.charAt(off++);
                    if (c < '0' || c > '9')
                        return false;
                }
                return name.charAt(off) == '/';
            }
        }
        return false;
    }

    /**
     * Returns a byte array containing the given module-info.class plus any
     * extended attributes.
     *
     * If --module-version, --main-class, or other options were provided
     * then the corresponding class file attributes are added to the
     * module-info here.
     */
    private byte[] extendedInfoBytes(ModuleDescriptor md,
                                     byte[] miBytes,
                                     Set<String> packages)
        throws IOException
    {
        ByteArrayOutputStream baos = new ByteArrayOutputStream();
        InputStream is = new ByteArrayInputStream(miBytes);
        ModuleInfoExtender extender = ModuleInfoExtender.newExtender(is);

        // Add (or replace) the Packages attribute
        extender.packages(packages);

        // --main-class
        if (ename != null)
            extender.mainClass(ename);

        // --module-version
        if (moduleVersion != null)
            extender.version(moduleVersion);

        // --hash-modules
        if (modulesToHash != null) {
            String mn = md.name();
            Hasher hasher = new Hasher(md, fname);
            ModuleHashes moduleHashes = hasher.computeHashes(mn);
            if (moduleHashes != null) {
                extender.hashes(moduleHashes);
            } else {
                warn("warning: no module is recorded in hash in " + mn);
            }
        }

        if (moduleResolution.value() != 0) {
            extender.moduleResolution(moduleResolution);
        }

        extender.write(baos);
        return baos.toByteArray();
    }

    /**
     * Compute and record hashes
     */
    private class Hasher {
        final ModuleHashesBuilder hashesBuilder;
        final ModuleFinder finder;
        final Set<String> modules;
        Hasher(ModuleDescriptor descriptor, String fname) throws IOException {
            // Create a module finder that finds the modular JAR
            // being created/updated
            URI uri = Paths.get(fname).toUri();
            ModuleReference mref = new ModuleReference(descriptor, uri) {
                @Override
                public ModuleReader open() {
                    throw new UnsupportedOperationException("should not reach here");
                }
            };

            // Compose a module finder with the module path and
            // the modular JAR being created or updated
            this.finder = ModuleFinder.compose(moduleFinder,
                new ModuleFinder() {
                    @Override
                    public Optional<ModuleReference> find(String name) {
                        if (descriptor.name().equals(name))
                            return Optional.of(mref);
                        else
                            return Optional.empty();
                    }

                    @Override
                    public Set<ModuleReference> findAll() {
                        return Collections.singleton(mref);
                    }
                });

            // Determine the modules that matches the pattern {@code modulesToHash}
            Set<String> roots = finder.findAll().stream()
                .map(ref -> ref.descriptor().name())
                .filter(mn -> modulesToHash.matcher(mn).find())
                .collect(Collectors.toSet());

            // use system module path unless it creates a modular JAR for
            // a module that is present in the system image e.g. upgradeable
            // module
            ModuleFinder system;
            String name = descriptor.name();
            if (name != null && ModuleFinder.ofSystem().find(name).isPresent()) {
                system = ModuleFinder.of();
            } else {
                system = ModuleFinder.ofSystem();
            }
            // get a resolved module graph
            Configuration config =
                Configuration.empty().resolve(system, finder, roots);

            // filter modules resolved from the system module finder
            this.modules = config.modules().stream()
                .map(ResolvedModule::name)
                .filter(mn -> roots.contains(mn) && !system.find(mn).isPresent())
                .collect(Collectors.toSet());

            this.hashesBuilder = new ModuleHashesBuilder(config, modules);
        }

        /**
         * Compute hashes of the specified module.
         *
         * It records the hashing modules that depend upon the specified
         * module directly or indirectly.
         */
        ModuleHashes computeHashes(String name) {
            if (hashesBuilder == null)
                return null;

            return hashesBuilder.computeHashes(Set.of(name)).get(name);
        }
    }

    // sort base entries before versioned entries, and sort entry classes with
    // nested classes so that the outter class appears before the associated
    // nested class
    static Comparator<String> ENTRYNAME_COMPARATOR = (s1, s2) ->  {

        if (s1.equals(s2)) return 0;
        boolean b1 = s1.startsWith(VERSIONS_DIR);
        boolean b2 = s2.startsWith(VERSIONS_DIR);
        if (b1 && !b2) return 1;
        if (!b1 && b2) return -1;
        int n = 0; // starting char for String compare
        if (b1 && b2) {
            // normally strings would be sorted so "10" goes before "9", but
            // version number strings need to be sorted numerically
            n = VERSIONS_DIR.length();   // skip the common prefix
            int i1 = s1.indexOf('/', n);
            int i2 = s2.indexOf('/', n);
            if (i1 == -1) throw new Validator.InvalidJarException(s1);
            if (i2 == -1) throw new Validator.InvalidJarException(s2);
            // shorter version numbers go first
            if (i1 != i2) return i1 - i2;
            // otherwise, handle equal length numbers below
        }
        int l1 = s1.length();
        int l2 = s2.length();
        int lim = Math.min(l1, l2);
        for (int k = n; k < lim; k++) {
            char c1 = s1.charAt(k);
            char c2 = s2.charAt(k);
            if (c1 != c2) {
                // change natural ordering so '.' comes before '$'
                // i.e. outer classes come before nested classes
                if (c1 == '$' && c2 == '.') return 1;
                if (c1 == '.' && c2 == '$') return -1;
                return c1 - c2;
            }
        }
        return l1 - l2;
    };

    static Comparator<ZipEntry> ENTRY_COMPARATOR =
        Comparator.comparing(ZipEntry::getName, ENTRYNAME_COMPARATOR);

    // Set the ZipEntry dostime using date if specified otherwise the current time
    private void setDate(ZipEntry e) {
        setDate(e, System.currentTimeMillis());
    }

    // Set the ZipEntry dostime using the date if specified
    // otherwise the original time
    private void setDate(ZipEntry e, long origTime) {
        if (date != null) {
          e.setTimeZoned(date);
        } else {
          e.setTime(origTime);
        }
    }
}<|MERGE_RESOLUTION|>--- conflicted
+++ resolved
@@ -868,12 +868,12 @@
                     output(getMsg("out.added.manifest"));
                 }
                 ZipEntry e = new ZipEntry(MANIFEST_DIR);
-                setDate(e);
+                setTime(e);
                 e.setSize(0);
                 e.setCrc(0);
                 zos.putNextEntry(e);
                 e = new ZipEntry(MANIFEST_NAME);
-                setDate(e);
+                setTime(e);
                 if (flag0) {
                     crc32Manifest(e, manifest);
                 }
@@ -973,7 +973,7 @@
                     // do our own compression
                     ZipEntry e2 = new ZipEntry(name);
                     e2.setMethod(e.getMethod());
-                    setDate(e2, e.getTime());
+                    setTime(e2, e.getTime());
                     e2.setComment(e.getComment());
                     e2.setExtra(e.getExtra());
                     if (e.getMethod() == ZipEntry.STORED) {
@@ -1039,7 +1039,7 @@
         throws IOException
     {
         ZipEntry e = new ZipEntry(INDEX_NAME);
-        setDate(e);
+        setTime(e);
         if (flag0) {
             CRC32OutputStream os = new CRC32OutputStream();
             index.write(os);
@@ -1059,16 +1059,12 @@
             ModuleInfoEntry mie = mi.getValue();
             byte[] bytes = mie.readAllBytes();
             ZipEntry e = new ZipEntry(name);
-<<<<<<< HEAD
-            setDate(e);
-=======
             FileTime lastModified = mie.getLastModifiedTime();
             if (lastModified != null) {
-                e.setLastModifiedTime(lastModified);
+                setLastModifiedTime(e, lastModified.to(TimeUnit.MILLISECONDS));
             } else {
-                e.setLastModifiedTime(FileTime.fromMillis(System.currentTimeMillis()));
-            }
->>>>>>> 37de4422
+                setLastModifiedTime(e);
+            }
             if (flag0) {
                 crc32ModuleInfo(e, bytes);
             }
@@ -1093,7 +1089,7 @@
             addMultiRelease(m);
         }
         ZipEntry e = new ZipEntry(MANIFEST_NAME);
-        setDate(e);
+        setTime(e);
         if (flag0) {
             crc32Manifest(e, m);
         }
@@ -1214,7 +1210,7 @@
             out.print(formatMsg("out.adding", name));
         }
         ZipEntry e = new ZipEntry(name);
-        setDate(e, file.lastModified());
+        setTime(e, file.lastModified());
         if (size == 0) {
             e.setMethod(ZipEntry.STORED);
             e.setSize(0);
@@ -2329,17 +2325,32 @@
         Comparator.comparing(ZipEntry::getName, ENTRYNAME_COMPARATOR);
 
     // Set the ZipEntry dostime using date if specified otherwise the current time
-    private void setDate(ZipEntry e) {
-        setDate(e, System.currentTimeMillis());
+    private void setTime(ZipEntry e) {
+        setTime(e, System.currentTimeMillis());
     }
 
     // Set the ZipEntry dostime using the date if specified
     // otherwise the original time
-    private void setDate(ZipEntry e, long origTime) {
+    private void setTime(ZipEntry e, long origTime) {
         if (date != null) {
           e.setTimeZoned(date);
         } else {
           e.setTime(origTime);
         }
     }
+
+    // Set the ZipEntry last modified time using date if specified otherwise the current time
+    private void setTimeLastModified(ZipEntry e) {
+        setTimeLastModified(e, FileTime.fromMillis(System.currentTimeMillis()));
+    }
+
+    // Set the ZipEntry last modified time using the date if specified
+    // otherwise the original time
+    private void setTimeLastModified(ZipEntry e, FileTime origTime) {
+        if (date != null) {
+          e.setLastModifiedTimeZoned(FileTime.from(date.toInstant()), date.getZone());
+        } else {
+          e.setLastModifiedTime(origTime);
+        }
+    }
 }