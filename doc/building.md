--- conflicted
+++ resolved
@@ -39,14 +39,8 @@
 reasonably powerful hardware.
 
 If you just want to use the JDK and not build it yourself, this document is not
-<<<<<<< HEAD
-for you. See for instance [OpenJDK installation](
-https://openjdk.org/install) for some methods of installing a prebuilt
-JDK.
-=======
 for you. See for instance [OpenJDK installation](https://openjdk.org/install)
 for some methods of installing a prebuilt JDK.
->>>>>>> 2c003f1f
 
 ## Getting the Source Code
 
@@ -245,14 +239,8 @@
 
 #### Cygwin
 
-<<<<<<< HEAD
-A functioning [Cygwin](https://www.cygwin.com/) environment is required for
-building the JDK on Windows. If you have a 64-bit OS, we strongly recommend
-using the 64-bit version of Cygwin.
-=======
 Install [Cygwin](https://www.cygwin.com/) as instructed on the home page. It is
 strongly recommended to use the 64-bit version of Cygwin.
->>>>>>> 2c003f1f
 
 **Note:** Cygwin has a model of continuously updating all packages without any
 easy way to install or revert to a specific version of a package. This means
@@ -418,13 +406,8 @@
 The minimum accepted version of gcc is 6.0. Older versions will not be accepted
 by `configure`.
 
-<<<<<<< HEAD
-The JDK is currently known to be able to compile with at least version 13.2 of
-gcc.
-=======
 The JDK is currently known to compile successfully with gcc version 13.2 or
 newer.
->>>>>>> 2c003f1f
 
 In general, any version between these two should be usable.
 
@@ -537,19 +520,11 @@
 
 ### Getting JDK Binaries
 
-<<<<<<< HEAD
-JDK binaries for Linux, Windows and macOS can be downloaded from
-[jdk.java.net](https://jdk.java.net). An alternative is to download the
-[Oracle JDK](https://www.oracle.com/technetwork/java/javase/downloads). Another
-is the [Adopt OpenJDK Project](https://adoptopenjdk.net/), which publishes
-experimental prebuilt binaries for various platforms.
-=======
 An overview of common ways to download and install prebuilt JDK binaries can be
 found on https://openjdk.org/install. An alternative is to download the [Oracle
 JDK](https://www.oracle.com/java/technologies/downloads). Another is
 [Adoptium](https://adoptium.net/), which publishes prebuilt binaries for
 various platforms.
->>>>>>> 2c003f1f
 
 On Linux you can also get a JDK from the Linux distribution. On apt-based
 distros (like Debian and Ubuntu), `sudo apt-get install openjdk-<VERSION>-jdk`
@@ -573,17 +548,10 @@
 
 ### FreeType
 
-<<<<<<< HEAD
-FreeType2 from [The FreeType Project](https://www.freetype.org/) is not required
-on any platform. The exception is on Unix-based platforms when configuring such
-that the build artifacts will reference a system installed library,
-rather than bundling the JDK's own copy.
-=======
 FreeType2 from [The FreeType Project](https://www.freetype.org/) is not
 required on any platform. The exception is on Unix-based platforms when
 configuring such that the build artifacts will reference a system installed
 library, rather than bundling the JDK's own copy.
->>>>>>> 2c003f1f
 
 * To install on an apt-based Linux, try running `sudo apt-get install
 libfreetype6-dev`.
@@ -597,13 +565,8 @@
 
 ### Fontconfig
 
-<<<<<<< HEAD
-Fontconfig from [freedesktop.org Fontconfig](https://fontconfig.org) is required
-on all platforms except Windows and macOS.
-=======
 Fontconfig from [freedesktop.org Fontconfig](https://fontconfig.org) is
 required on all platforms except Windows and macOS.
->>>>>>> 2c003f1f
 
 * To install on an apt-based Linux, try running `sudo apt-get install
 libfontconfig-dev`.
@@ -674,11 +637,7 @@
 
 ### Autoconf
 
-<<<<<<< HEAD
-The JDK requires [Autoconf](https://www.gnu.org/software/autoconf) on all
-=======
 The JDK build requires [Autoconf](https://www.gnu.org/software/autoconf) on all
->>>>>>> 2c003f1f
 platforms. At least version 2.69 is required.
 
 * To install on an apt-based Linux, try running `sudo apt-get install
@@ -698,13 +657,8 @@
 
 ### GNU Make
 
-<<<<<<< HEAD
-The JDK requires [GNU Make](https://www.gnu.org/software/make). No other flavors
-of make are supported.
-=======
 The JDK build requires [GNU Make](https://www.gnu.org/software/make). No other
 flavors of make are supported.
->>>>>>> 2c003f1f
 
 At least version 3.81 of GNU Make must be used. For distributions supporting
 GNU Make 4.0 or above, we strongly recommend it. GNU Make 4.0 contains useful
@@ -725,13 +679,8 @@
 
 ### GNU Bash
 
-<<<<<<< HEAD
-The JDK requires [GNU Bash](https://www.gnu.org/software/bash). No other shells
-are supported.
-=======
 The JDK build requires [GNU Bash](https://www.gnu.org/software/bash). No other
 shells are supported.
->>>>>>> 2c003f1f
 
 At least version 3.2 of GNU Bash must be used.
 
@@ -1008,13 +957,8 @@
 
 ## Running Tests
 
-<<<<<<< HEAD
-Most of the JDK tests are using the [JTReg](https://openjdk.org/jtreg)
-test framework. Make sure that your configuration knows where to find your
-=======
 Most of the JDK tests are using the [JTReg](https://openjdk.org/jtreg) test
 framework. Make sure that your configuration knows where to find your
->>>>>>> 2c003f1f
 installation of JTReg. If this is not picked up automatically, use the
 `--with-jtreg=<path to jtreg home>` option to point to the JTReg framework.
 Note that this option should point to the JTReg home, i.e. the top directory,
@@ -1361,20 +1305,6 @@
 
 * Create chroot on the *build* system, configuring it for *target* system:
 
-<<<<<<< HEAD
-    ```
-    sudo debootstrap \
-      --arch=arm64 \
-      --verbose \
-      --include=fakeroot,symlinks,build-essential,libx11-dev,libxext-dev,libxrender-dev,libxrandr-dev,libxtst-dev,libxt-dev,libcups2-dev,libfontconfig1-dev,libasound2-dev,libfreetype6-dev,libpng-dev,libffi-dev \
-      --resolve-deps \
-      buster \
-      ~/sysroot-arm64 \
-      https://httpredir.debian.org/debian/
-    # If the target architecture is `riscv64`,
-    # the path should be `debian-ports` instead of `debian`.
-    ```
-=======
   ```
   sudo debootstrap \
     --arch=arm64 \
@@ -1385,7 +1315,6 @@
     ~/sysroot-arm64 \
     https://httpredir.debian.org/debian/
   ```
->>>>>>> 2c003f1f
 
   If the target architecture is `riscv64`, the path should be `debian-ports`
   instead of `debian`.
@@ -2330,13 +2259,8 @@
 `$BUILD/build-trace-time.log`. Use `JOBS=1` to avoid parallelism.
 
 Please check that you adhere to the [Code Conventions for the Build System](
-<<<<<<< HEAD
-https://openjdk.org/groups/build/doc/code-conventions.html) before
-submitting patches.
-=======
 https://openjdk.org/groups/build/doc/code-conventions.html) before submitting
 patches.
->>>>>>> 2c003f1f
 
 ## Contributing to the JDK
 
