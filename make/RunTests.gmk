--- conflicted
+++ resolved
@@ -203,13 +203,8 @@
 
 $(eval $(call ParseKeywordVariable, JTREG, \
     SINGLE_KEYWORDS := JOBS TIMEOUT_FACTOR FAILURE_HANDLER_TIMEOUT \
-<<<<<<< HEAD
         TEST_MODE ASSERT VERBOSE RETAIN MAIN_WRAPPER MAX_MEM RUN_PROBLEM_LISTS \
-        RETRY_COUNT REPEAT_COUNT MAX_OUTPUT $(CUSTOM_JTREG_SINGLE_KEYWORDS), \
-=======
-        TEST_MODE ASSERT VERBOSE RETAIN MAX_MEM RUN_PROBLEM_LISTS \
         RETRY_COUNT REPEAT_COUNT MAX_OUTPUT REPORT $(CUSTOM_JTREG_SINGLE_KEYWORDS), \
->>>>>>> 7e951f4b
     STRING_KEYWORDS := OPTIONS JAVA_OPTIONS VM_OPTIONS KEYWORDS \
         EXTRA_PROBLEM_LISTS LAUNCHER_OPTIONS \
         $(CUSTOM_JTREG_STRING_KEYWORDS), \
