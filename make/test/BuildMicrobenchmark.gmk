--- conflicted
+++ resolved
@@ -94,12 +94,8 @@
     DISABLED_WARNINGS := processing rawtypes cast serial preview, \
     SRC := $(MICROBENCHMARK_SRC), \
     BIN := $(MICROBENCHMARK_CLASSES), \
-<<<<<<< HEAD
-    JAVAC_FLAGS := --add-exports java.base/sun.security.util=ALL-UNNAMED --enable-preview, \
-=======
-    JAVAC_FLAGS := --add-exports java.base/sun.security.util=ALL-UNNAMED \
+    JAVAC_FLAGS := --enable-preview --add-exports java.base/sun.security.util=ALL-UNNAMED \
         --add-exports java.base/sun.invoke.util=ALL-UNNAMED, \
->>>>>>> 72f82dd7
     JAVA_FLAGS := --add-modules jdk.unsupported --limit-modules java.management, \
 ))
 
