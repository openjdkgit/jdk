#
# Copyright (c) 2011, 2024, Oracle and/or its affiliates. All rights reserved.
# DO NOT ALTER OR REMOVE COPYRIGHT NOTICES OR THIS FILE HEADER.
#
# This code is free software; you can redistribute it and/or modify it
# under the terms of the GNU General Public License version 2 only, as
# published by the Free Software Foundation.  Oracle designates this
# particular file as subject to the "Classpath" exception as provided
# by Oracle in the LICENSE file that accompanied this code.
#
# This code is distributed in the hope that it will be useful, but WITHOUT
# ANY WARRANTY; without even the implied warranty of MERCHANTABILITY or
# FITNESS FOR A PARTICULAR PURPOSE.  See the GNU General Public License
# version 2 for more details (a copy is included in the LICENSE file that
# accompanied this code).
#
# You should have received a copy of the GNU General Public License version
# 2 along with this work; if not, write to the Free Software Foundation,
# Inc., 51 Franklin St, Fifth Floor, Boston, MA 02110-1301 USA.
#
# Please contact Oracle, 500 Oracle Parkway, Redwood Shores, CA 94065 USA
# or visit www.oracle.com if you need additional information or have any
# questions.
#

##########################################################################################

LIBVERIFY_OPTIMIZATION := HIGH
ifeq ($(call isTargetOs, linux), true)
  ifeq ($(COMPILE_WITH_DEBUG_SYMBOLS), true)
    LIBVERIFY_OPTIMIZATION := LOW
  endif
endif

$(eval $(call SetupJdkLibrary, BUILD_LIBVERIFY, \
    NAME := verify, \
    OPTIMIZATION := $(LIBVERIFY_OPTIMIZATION), \
    LDFLAGS := $(LDFLAGS_JDKLIB) \
        $(call SET_SHARED_LIBRARY_ORIGIN), \
    LIBS_unix := -ljvm, \
    LIBS_windows := jvm.lib, \
))

TARGETS += $(BUILD_LIBVERIFY)

##########################################################################################

ifeq ($(call isTargetOs, macosx), true)
  BUILD_LIBJAVA_java_props_md.c_CFLAGS := -x objective-c
  BUILD_LIBJAVA_java_props_macosx.c_CFLAGS := -x objective-c
endif

$(eval $(call SetupJdkLibrary, BUILD_LIBJAVA, \
    NAME := java, \
    OPTIMIZATION := HIGH, \
    jdk_util.c_CFLAGS := $(VERSION_CFLAGS), \
<<<<<<< HEAD
    java_props_md.c_CFLAGS := -DARCHPROPNAME='"$(OPENJDK_TARGET_CPU_OSARCH)"', \
=======
    ProcessImpl_md.c_CFLAGS := $(VERSION_CFLAGS), \
>>>>>>> a232e8fb
    DISABLED_WARNINGS_gcc_ProcessImpl_md.c := unused-result, \
    LDFLAGS := $(LDFLAGS_JDKLIB) \
        $(call SET_SHARED_LIBRARY_ORIGIN), \
    LDFLAGS_macosx := -L$(SUPPORT_OUTPUTDIR)/native/$(MODULE)/, \
    LIBS_unix := -ljvm, \
    LIBS_linux := $(LIBDL), \
    LIBS_aix := $(LIBDL) $(LIBM),\
    LIBS_macosx := -framework CoreFoundation \
        -framework Foundation \
        -framework SystemConfiguration, \
    LIBS_windows := jvm.lib \
        shell32.lib ole32.lib \
        advapi32.lib version.lib, \
))

TARGETS += $(BUILD_LIBJAVA)

$(BUILD_LIBJAVA): $(BUILD_LIBVERIFY)


##########################################################################################

BUILD_LIBZIP_EXCLUDES :=
ifeq ($(USE_EXTERNAL_LIBZ), true)
  LIBZIP_EXCLUDES += zlib
endif

ifeq ($(LIBZIP_CAN_USE_MMAP), true)
  BUILD_LIBZIP_MMAP := -DUSE_MMAP
endif

$(eval $(call SetupJdkLibrary, BUILD_LIBZIP, \
    NAME := zip, \
    OPTIMIZATION := LOW, \
    EXCLUDES := $(LIBZIP_EXCLUDES), \
    CFLAGS := $(LIBZ_CFLAGS), \
    CFLAGS_unix := $(BUILD_LIBZIP_MMAP) -UDEBUG, \
    DISABLED_WARNINGS_gcc_zip_util.c := unused-function, \
    DISABLED_WARNINGS_clang := deprecated-non-prototype, \
    DISABLED_WARNINGS_clang_gzwrite.c := format-nonliteral, \
    LDFLAGS := $(LDFLAGS_JDKLIB) \
        $(call SET_SHARED_LIBRARY_ORIGIN), \
    LIBS_unix := -ljvm -ljava $(LIBZ_LIBS), \
    LIBS_windows := jvm.lib $(WIN_JAVA_LIB), \
))

$(BUILD_LIBZIP): $(BUILD_LIBJAVA)

TARGETS += $(BUILD_LIBZIP)

##########################################################################################

$(eval $(call SetupJdkLibrary, BUILD_LIBJIMAGE, \
    NAME := jimage, \
    LINK_TYPE := C++, \
    OPTIMIZATION := LOW, \
    CFLAGS_unix := -UDEBUG, \
    LDFLAGS := $(LDFLAGS_JDKLIB) $(LDFLAGS_CXX_JDK) \
        $(call SET_SHARED_LIBRARY_ORIGIN), \
    LIBS_unix := -ljvm -ldl $(LIBCXX), \
    LIBS_windows := jvm.lib, \
))

$(BUILD_LIBJIMAGE): $(BUILD_LIBJAVA)

TARGETS += $(BUILD_LIBJIMAGE)

##########################################################################################

ifeq ($(call isTargetOs, macosx), true)
  LIBJLI_EXCLUDE_FILES += java_md.c
endif

ifeq ($(call isTargetOs, windows), true)
  # Supply the name of the C runtime libs.
  ifneq ($(MSVCR_DLL), )
    LIBJLI_CFLAGS += -DMSVCR_DLL_NAME='"$(notdir $(MSVCR_DLL))"'
  endif
  ifneq ($(VCRUNTIME_1_DLL), )
    LIBJLI_CFLAGS += -DVCRUNTIME_1_DLL_NAME='"$(notdir $(VCRUNTIME_1_DLL))"'
  endif
  ifneq ($(MSVCP_DLL), )
    LIBJLI_CFLAGS += -DMSVCP_DLL_NAME='"$(notdir $(MSVCP_DLL))"'
  endif
endif

LIBJLI_CFLAGS += $(LIBZ_CFLAGS)

ifneq ($(USE_EXTERNAL_LIBZ), true)
  # Extra files from the zlib.
  LIBJLI_EXTRA_FILE_LIST := inflate.c inftrees.c inffast.c zadler32.c zcrc32.c zutil.c

  LIBJLI_EXTRA_FILES += \
      $(addprefix $(TOPDIR)/src/java.base/share/native/libzip/zlib/, \
          $(LIBJLI_EXTRA_FILE_LIST))

  # Do not include these libz objects in the static libjli library.
  # When statically linking the java launcher with all JDK and VM
  # static libraries, we use the --whole-archive linker option.
  # The duplicate objects in different static libraries cause linking
  # errors due to duplicate symbols.
  LIBJLI_STATIC_EXCLUDE_OBJS := $(subst .c,$(OBJ_SUFFIX),$(LIBJLI_EXTRA_FILE_LIST))
endif

$(eval $(call SetupJdkLibrary, BUILD_LIBJLI, \
    NAME := jli, \
    OUTPUT_DIR := $(INSTALL_LIBRARIES_HERE), \
    EXCLUDE_FILES := $(LIBJLI_EXCLUDE_FILES), \
    EXTRA_FILES := $(LIBJLI_EXTRA_FILES), \
    OPTIMIZATION := HIGH, \
    CFLAGS := $(LIBJLI_CFLAGS), \
    DISABLED_WARNINGS_gcc := unused-function, \
    DISABLED_WARNINGS_clang := format-nonliteral deprecated-non-prototype, \
    LDFLAGS := $(LDFLAGS_JDKLIB) \
        $(call SET_SHARED_LIBRARY_ORIGIN), \
    LIBS_unix := $(LIBZ_LIBS), \
    LIBS_linux := $(LIBDL) -lpthread, \
    LIBS_aix := $(LIBDL),\
    LIBS_macosx := -framework Cocoa -framework Security -framework ApplicationServices, \
    LIBS_windows := advapi32.lib comctl32.lib user32.lib, \
    STATIC_LIB_EXCLUDE_OBJS := $(LIBJLI_STATIC_EXCLUDE_OBJS), \
))

TARGETS += $(BUILD_LIBJLI)

LIBJLI_SRC_DIRS := $(call FindSrcDirsForComponent, java.base, libjli)

ifeq ($(call isTargetOs, aix), true)
  # AIX also requires a static libjli because the compiler doesn't support '-rpath'
  $(eval $(call SetupNativeCompilation, BUILD_LIBJLI_STATIC, \
      NAME := jli_static, \
      TYPE := STATIC_LIBRARY, \
      OUTPUT_DIR := $(SUPPORT_OUTPUTDIR)/native/$(MODULE), \
      SRC := $(LIBJLI_SRC_DIRS), \
      EXCLUDE_FILES := $(LIBJLI_EXCLUDE_FILES), \
      EXTRA_FILES := $(LIBJLI_EXTRA_FILES), \
      OPTIMIZATION := HIGH, \
      CFLAGS := $(STATIC_LIBRARY_FLAGS) $(CFLAGS_JDKLIB) $(LIBJLI_CFLAGS) \
          $(addprefix -I, $(LIBJLI_SRC_DIRS)), \
      DISABLED_WARNINGS_clang_aix := format-nonliteral deprecated-non-prototype, \
      ARFLAGS := $(ARFLAGS), \
      OBJECT_DIR := $(SUPPORT_OUTPUTDIR)/native/$(MODULE)/libjli_static))

  TARGETS += $(BUILD_LIBJLI_STATIC)

endif<|MERGE_RESOLUTION|>--- conflicted
+++ resolved
@@ -54,11 +54,8 @@
     NAME := java, \
     OPTIMIZATION := HIGH, \
     jdk_util.c_CFLAGS := $(VERSION_CFLAGS), \
-<<<<<<< HEAD
+    ProcessImpl_md.c_CFLAGS := $(VERSION_CFLAGS), \
     java_props_md.c_CFLAGS := -DARCHPROPNAME='"$(OPENJDK_TARGET_CPU_OSARCH)"', \
-=======
-    ProcessImpl_md.c_CFLAGS := $(VERSION_CFLAGS), \
->>>>>>> a232e8fb
     DISABLED_WARNINGS_gcc_ProcessImpl_md.c := unused-result, \
     LDFLAGS := $(LDFLAGS_JDKLIB) \
         $(call SET_SHARED_LIBRARY_ORIGIN), \
