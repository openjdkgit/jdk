--- conflicted
+++ resolved
@@ -214,12 +214,7 @@
       NAME := simdsort, \
       LINK_TYPE := C++, \
       OPTIMIZATION := HIGH, \
-<<<<<<< HEAD
-      LIBS_linux := -lm -ldl, \
-=======
-      CXXFLAGS := -std=c++17, \
       LIBS_linux := $(LIBDL) $(LIBM), \
->>>>>>> 9347bb7d
   ))
 
   TARGETS += $(BUILD_LIBSIMD_SORT)
