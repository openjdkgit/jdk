--- conflicted
+++ resolved
@@ -547,28 +547,6 @@
 # REFERENCE_API_GRAPHS_TARGETS.
 
 ################################################################################
-<<<<<<< HEAD
-=======
-# Setup generation of Classfile Processing API javadoc
-
-CLASSFILE_SRC := $(TOPDIR)/src/java.base/share/classes
-CLASSFILE_TARGET := $(DOCS_OUTPUTDIR)/classfile-api/javadoc
-
-$(eval $(call SetupExecute, CLASSFILE_API_TARGET, \
-    DEPS := $(BUILD_TOOLS_JDK), \
-    OUTPUT_DIR := $(CLASSFILE_TARGET), \
-    SUPPORT_DIR := $(SUPPORT_OUTPUTDIR)/docs, \
-    COMMAND := $(BUILD_JAVA) -Djava.awt.headless=true \
-      $(NEW_JAVADOC) -d $(CLASSFILE_TARGET) \
-      -XDignorePreview=true -notimestamp -public \
-      --add-exports java.base/jdk.internal.access=ALL-UNNAMED \
-      -encoding ISO-8859-1 -docencoding UTF-8 -Xdoclint:none \
-      --snippet-path $(CLASSFILE_SRC) -locale en_US \
-      $(call FindFiles, $(CLASSFILE_SRC)/jdk/classfile/), \
-))
-
-################################################################################
->>>>>>> f91c55a3
 
 # Use this variable to control which spec files are included in the output.
 # Format: space-delimited list of names, including at most one '%' as a
@@ -829,24 +807,12 @@
 
 docs-specs-zip: $(SPECS_ZIP_TARGETS)
 
-<<<<<<< HEAD
-all: docs-jdk-api-javadoc docs-jdk-api-modulegraph docs-javase-api-javadoc \
-    docs-javase-api-modulegraph docs-reference-api-javadoc \
-    docs-reference-api-modulegraph docs-jdk-specs docs-jdk-index docs-zip \
-    docs-specs-zip
-
-.PHONY: default all docs-jdk-api-javadoc docs-jdk-api-modulegraph \
-    docs-javase-api-javadoc docs-javase-api-modulegraph \
-    docs-reference-api-javadoc docs-reference-api-modulegraph docs-jdk-specs \
-    docs-jdk-index docs-zip docs-specs-zip
-=======
 all: docs-jdk-api-javadoc docs-jdk-api-graphs docs-javase-api-javadoc \
     docs-javase-api-graphs docs-reference-api-javadoc \
     docs-reference-api-graphs docs-jdk-specs docs-jdk-index docs-zip \
-    docs-specs-zip docs-classfile-api-javadoc
+    docs-specs-zip
 
 .PHONY: default all docs-jdk-api-javadoc docs-jdk-api-graphs \
     docs-javase-api-javadoc docs-javase-api-graphs \
     docs-reference-api-javadoc docs-reference-api-graphs docs-jdk-specs \
-    docs-jdk-index docs-zip docs-specs-zip docs-classfile-api-javadoc
->>>>>>> f91c55a3
+    docs-jdk-index docs-zip docs-specs-zip