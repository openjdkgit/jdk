--- conflicted
+++ resolved
@@ -181,13 +181,8 @@
       fi
     else
       binutils_cc="$CC $SYSROOT_CFLAGS"
-<<<<<<< HEAD
       if test "x$COMPILE_TYPE" = xcross; then
         binutils_target="--host=$OPENJDK_TARGET_AUTOCONF_NAME"
-=======
-      if test "x$COMPILE_TYPE" = "xcross"; then
-        binutils_target="--host=$OPENJDK_TARGET_CPU-$OPENJDK_TARGET_OS-$OPENJDK_TARGET_LIBC --target=$OPENJDK_TARGET_CPU-$OPENJDK_TARGET_OS-$OPENJDK_TARGET_LIBC"
->>>>>>> 06f274f0
       else
         binutils_target=""
       fi
