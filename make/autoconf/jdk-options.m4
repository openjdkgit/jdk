--- conflicted
+++ resolved
@@ -857,22 +857,6 @@
         HSDIS_LIBS="$BINUTILS_DIR/bfd/libbfd.a $BINUTILS_DIR/opcodes/libopcodes.a $BINUTILS_DIR/libiberty/libiberty.a $BINUTILS_DIR/zlib/libz.a"
       fi
     fi
-<<<<<<< HEAD
-  elif test "x$with_hsdis" = xllvm; then
-    HSDIS_BACKEND=llvm
-    AC_MSG_RESULT(['llvm'])
-    # Macs with homebrew has llvm in /usr/local/opt
-    UTIL_LOOKUP_PROGS(LLVM_CONFIG, llvm-config, [$PATH:/usr/local/opt/llvm/bin])
-    if test "x$LLVM_CONFIG" = x; then
-      AC_MSG_NOTICE([Cannot locate llvm-config which is needed for hsdis/llvm. Try using LLVM_CONFIG=<path>.])
-      AC_MSG_ERROR([Cannot continue])
-    fi
-
-    # We need the LLVM flags and libs, and llvm-config provides them for us.
-    HSDIS_CFLAGS=`$LLVM_CONFIG --cflags`
-    HSDIS_LDFLAGS=`$LLVM_CONFIG --ldflags`
-    HSDIS_LIBS=`$LLVM_CONFIG --libs $OPENJDK_TARGET_CPU_ARCH ${OPENJDK_TARGET_CPU_ARCH}disassembler`
-=======
 
     AC_MSG_CHECKING([for binutils to use with hsdis])
     case "x$BINUTILS_DIR" in
@@ -905,7 +889,20 @@
         fi
         ;;
     esac
->>>>>>> bc614840
+  elif test "x$with_hsdis" = xllvm; then
+    HSDIS_BACKEND=llvm
+    AC_MSG_RESULT(['llvm'])
+    # Macs with homebrew has llvm in /usr/local/opt
+    UTIL_LOOKUP_PROGS(LLVM_CONFIG, llvm-config, [$PATH:/usr/local/opt/llvm/bin])
+    if test "x$LLVM_CONFIG" = x; then
+      AC_MSG_NOTICE([Cannot locate llvm-config which is needed for hsdis/llvm. Try using LLVM_CONFIG=<path>.])
+      AC_MSG_ERROR([Cannot continue])
+    fi
+
+    # We need the LLVM flags and libs, and llvm-config provides them for us.
+    HSDIS_CFLAGS=`$LLVM_CONFIG --cflags`
+    HSDIS_LDFLAGS=`$LLVM_CONFIG --ldflags`
+    HSDIS_LIBS=`$LLVM_CONFIG --libs $OPENJDK_TARGET_CPU_ARCH ${OPENJDK_TARGET_CPU_ARCH}disassembler`
   else
     AC_MSG_RESULT([invalid])
     AC_MSG_ERROR([Incorrect hsdis backend "$with_hsdis"])
