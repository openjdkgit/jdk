/*
 * Copyright (c) 2012, 2022, Oracle and/or its affiliates. All rights reserved.
 * DO NOT ALTER OR REMOVE COPYRIGHT NOTICES OR THIS FILE HEADER.
 *
 * This code is free software; you can redistribute it and/or modify it
 * under the terms of the GNU General Public License version 2 only, as
 * published by the Free Software Foundation.
 *
 * This code is distributed in the hope that it will be useful, but WITHOUT
 * ANY WARRANTY; without even the implied warranty of MERCHANTABILITY or
 * FITNESS FOR A PARTICULAR PURPOSE.  See the GNU General Public License
 * version 2 for more details (a copy is included in the LICENSE file that
 * accompanied this code).
 *
 * You should have received a copy of the GNU General Public License version
 * 2 along with this work; if not, write to the Free Software Foundation,
 * Inc., 51 Franklin St, Fifth Floor, Boston, MA 02110-1301 USA.
 *
 * Please contact Oracle, 500 Oracle Parkway, Redwood Shores, CA 94065 USA
 * or visit www.oracle.com if you need additional information or have any
 * questions.
 */

/**
 * @test
 * @bug 6340864
 * @summary Implement vectorization optimizations in hotspot-server
 *
 * @run main/othervm -Xbatch -XX:CompileCommand=exclude,*::test() -Xmx128m compiler.c2.cr6340864.TestDoubleVect
 * @run main/othervm -Xbatch -XX:CompileCommand=exclude,*::test() -Xmx128m -XX:MaxVectorSize=8 compiler.c2.cr6340864.TestDoubleVect
 * @run main/othervm -Xbatch -XX:CompileCommand=exclude,*::test() -Xmx128m -XX:MaxVectorSize=16 compiler.c2.cr6340864.TestDoubleVect
 * @run main/othervm -Xbatch -XX:CompileCommand=exclude,*::test() -Xmx128m -XX:MaxVectorSize=32 compiler.c2.cr6340864.TestDoubleVect
 */

package compiler.c2.cr6340864;

public class TestDoubleVect {
  private static final int ARRLEN = 997;
  private static final int ITERS  = 11000;
  private static final double ADD_INIT = -7500.;
  private static final double VALUE = 15.;

  public static void main(String args[]) {
    System.out.println("Testing Double vectors");
    int errn = test();
    if (errn > 0) {
        System.err.println("FAILED: " + errn + " errors");
        System.exit(97);
    }
    System.out.println("PASSED");
  }

  static int test() {
    double[] a0 = new double[ARRLEN];
    long  [] l0 = new long[ARRLEN];

    double[] a1 = new double[ARRLEN];
    double[] a2 = new double[ARRLEN];
    double[] a3 = new double[ARRLEN];
    // Initialize
    double gold_sum = 0;
    for (int i=0; i<ARRLEN; i++) {
      double val = ADD_INIT+(double)i;
      gold_sum += val;
      a1[i] = val;
      a2[i] = VALUE;
      a3[i] = -VALUE;
    }

    System.out.println("Warmup");
    for (int i=0; i<ITERS; i++) {
      test_sum(a1);
      test_addc(a0, a1);
      test_addv(a0, a1, VALUE);
      test_adda(a0, a1, a2);
      test_subc(a0, a1);
      test_subv(a0, a1, VALUE);
      test_suba(a0, a1, a2);
      test_mulc(a0, a1);
      test_mulv(a0, a1, VALUE);
      test_mula(a0, a1, a2);
      test_divc(a0, a1);
      test_divv(a0, a1, VALUE);
      test_diva(a0, a1, a2);
      test_mulc_n(a0, a1);
      test_mulv(a0, a1, -VALUE);
      test_mula(a0, a1, a3);
      test_divc_n(a0, a1);
      test_divv(a0, a1, -VALUE);
      test_diva(a0, a1, a3);
      test_negc(a0, a1);
      test_signum(a0, a1);
      test_rint(a0, a1);
      test_ceil(a0, a1);
      test_floor(a0, a1);
      test_sqrt(a0, a1);
      test_round(l0, a1);
    }
    // Test and verify results
    System.out.println("Verification");
    int errn = 0;
    {
      double sum = test_sum(a1);
      if (sum != gold_sum) {
        System.err.println("test_sum:  " + sum + " != " + gold_sum);
        errn++;
      }
      // Overwrite with NaN values
      a1[0] = Double.NaN;
      a1[1] = Double.POSITIVE_INFINITY;
      a1[2] = Double.NEGATIVE_INFINITY;
      a1[3] = Double.MAX_VALUE;
      a1[4] = Double.MIN_VALUE;
      a1[5] = Double.MIN_NORMAL;

      a2[6] = a1[0];
      a2[7] = a1[1];
      a2[8] = a1[2];
      a2[9] = a1[3];
      a2[10] = a1[4];
      a2[11] = a1[5];

      a3[6] = -a2[6];
      a3[7] = -a2[7];
      a3[8] = -a2[8];
      a3[9] = -a2[9];
      a3[10] = -a2[10];
      a3[11] = -a2[11];

      test_addc(a0, a1);
      errn += verify("test_addc: ", 0, a0[0], (Double.NaN+VALUE));
      errn += verify("test_addc: ", 1, a0[1], (Double.POSITIVE_INFINITY+VALUE));
      errn += verify("test_addc: ", 2, a0[2], (Double.NEGATIVE_INFINITY+VALUE));
      errn += verify("test_addc: ", 3, a0[3], (Double.MAX_VALUE+VALUE));
      errn += verify("test_addc: ", 4, a0[4], (Double.MIN_VALUE+VALUE));
      errn += verify("test_addc: ", 5, a0[5], (Double.MIN_NORMAL+VALUE));
      for (int i=6; i<ARRLEN; i++) {
        errn += verify("test_addc: ", i, a0[i], ((ADD_INIT+i)+VALUE));
      }
      test_addv(a0, a1, VALUE);
      errn += verify("test_addv: ", 0, a0[0], (Double.NaN+VALUE));
      errn += verify("test_addv: ", 1, a0[1], (Double.POSITIVE_INFINITY+VALUE));
      errn += verify("test_addv: ", 2, a0[2], (Double.NEGATIVE_INFINITY+VALUE));
      errn += verify("test_addv: ", 3, a0[3], (Double.MAX_VALUE+VALUE));
      errn += verify("test_addv: ", 4, a0[4], (Double.MIN_VALUE+VALUE));
      errn += verify("test_addv: ", 5, a0[5], (Double.MIN_NORMAL+VALUE));
      for (int i=6; i<ARRLEN; i++) {
        errn += verify("test_addv: ", i, a0[i], ((ADD_INIT+i)+VALUE));
      }
      test_adda(a0, a1, a2);
      errn += verify("test_adda: ", 0, a0[0], (Double.NaN+VALUE));
      errn += verify("test_adda: ", 1, a0[1], (Double.POSITIVE_INFINITY+VALUE));
      errn += verify("test_adda: ", 2, a0[2], (Double.NEGATIVE_INFINITY+VALUE));
      errn += verify("test_adda: ", 3, a0[3], (Double.MAX_VALUE+VALUE));
      errn += verify("test_adda: ", 4, a0[4], (Double.MIN_VALUE+VALUE));
      errn += verify("test_adda: ", 5, a0[5], (Double.MIN_NORMAL+VALUE));
      errn += verify("test_adda: ", 6, a0[6], ((ADD_INIT+6)+Double.NaN));
      errn += verify("test_adda: ", 7, a0[7], ((ADD_INIT+7)+Double.POSITIVE_INFINITY));
      errn += verify("test_adda: ", 8, a0[8], ((ADD_INIT+8)+Double.NEGATIVE_INFINITY));
      errn += verify("test_adda: ", 9, a0[9], ((ADD_INIT+9)+Double.MAX_VALUE));
      errn += verify("test_adda: ", 10, a0[10], ((ADD_INIT+10)+Double.MIN_VALUE));
      errn += verify("test_adda: ", 11, a0[11], ((ADD_INIT+11)+Double.MIN_NORMAL));
      for (int i=12; i<ARRLEN; i++) {
        errn += verify("test_adda: ", i, a0[i], ((ADD_INIT+i)+VALUE));
      }

      test_subc(a0, a1);
      errn += verify("test_subc: ", 0, a0[0], (Double.NaN-VALUE));
      errn += verify("test_subc: ", 1, a0[1], (Double.POSITIVE_INFINITY-VALUE));
      errn += verify("test_subc: ", 2, a0[2], (Double.NEGATIVE_INFINITY-VALUE));
      errn += verify("test_subc: ", 3, a0[3], (Double.MAX_VALUE-VALUE));
      errn += verify("test_subc: ", 4, a0[4], (Double.MIN_VALUE-VALUE));
      errn += verify("test_subc: ", 5, a0[5], (Double.MIN_NORMAL-VALUE));
      for (int i=6; i<ARRLEN; i++) {
        errn += verify("test_subc: ", i, a0[i], ((ADD_INIT+i)-VALUE));
      }
      test_subv(a0, a1, VALUE);
      errn += verify("test_subv: ", 0, a0[0], (Double.NaN-VALUE));
      errn += verify("test_subv: ", 1, a0[1], (Double.POSITIVE_INFINITY-VALUE));
      errn += verify("test_subv: ", 2, a0[2], (Double.NEGATIVE_INFINITY-VALUE));
      errn += verify("test_subv: ", 3, a0[3], (Double.MAX_VALUE-VALUE));
      errn += verify("test_subv: ", 4, a0[4], (Double.MIN_VALUE-VALUE));
      errn += verify("test_subv: ", 5, a0[5], (Double.MIN_NORMAL-VALUE));
      for (int i=6; i<ARRLEN; i++) {
        errn += verify("test_subv: ", i, a0[i], ((ADD_INIT+i)-VALUE));
      }
      test_suba(a0, a1, a2);
      errn += verify("test_suba: ", 0, a0[0], (Double.NaN-VALUE));
      errn += verify("test_suba: ", 1, a0[1], (Double.POSITIVE_INFINITY-VALUE));
      errn += verify("test_suba: ", 2, a0[2], (Double.NEGATIVE_INFINITY-VALUE));
      errn += verify("test_suba: ", 3, a0[3], (Double.MAX_VALUE-VALUE));
      errn += verify("test_suba: ", 4, a0[4], (Double.MIN_VALUE-VALUE));
      errn += verify("test_suba: ", 5, a0[5], (Double.MIN_NORMAL-VALUE));
      errn += verify("test_suba: ", 6, a0[6], ((ADD_INIT+6)-Double.NaN));
      errn += verify("test_suba: ", 7, a0[7], ((ADD_INIT+7)-Double.POSITIVE_INFINITY));
      errn += verify("test_suba: ", 8, a0[8], ((ADD_INIT+8)-Double.NEGATIVE_INFINITY));
      errn += verify("test_suba: ", 9, a0[9], ((ADD_INIT+9)-Double.MAX_VALUE));
      errn += verify("test_suba: ", 10, a0[10], ((ADD_INIT+10)-Double.MIN_VALUE));
      errn += verify("test_suba: ", 11, a0[11], ((ADD_INIT+11)-Double.MIN_NORMAL));
      for (int i=12; i<ARRLEN; i++) {
        errn += verify("test_suba: ", i, a0[i], ((ADD_INIT+i)-VALUE));
      }

      test_mulc(a0, a1);
      errn += verify("test_mulc: ", 0, a0[0], (Double.NaN*VALUE));
      errn += verify("test_mulc: ", 1, a0[1], (Double.POSITIVE_INFINITY*VALUE));
      errn += verify("test_mulc: ", 2, a0[2], (Double.NEGATIVE_INFINITY*VALUE));
      errn += verify("test_mulc: ", 3, a0[3], (Double.MAX_VALUE*VALUE));
      errn += verify("test_mulc: ", 4, a0[4], (Double.MIN_VALUE*VALUE));
      errn += verify("test_mulc: ", 5, a0[5], (Double.MIN_NORMAL*VALUE));
      for (int i=6; i<ARRLEN; i++) {
        errn += verify("test_mulc: ", i, a0[i], ((ADD_INIT+i)*VALUE));
      }
      test_mulv(a0, a1, VALUE);
      errn += verify("test_mulv: ", 0, a0[0], (Double.NaN*VALUE));
      errn += verify("test_mulv: ", 1, a0[1], (Double.POSITIVE_INFINITY*VALUE));
      errn += verify("test_mulv: ", 2, a0[2], (Double.NEGATIVE_INFINITY*VALUE));
      errn += verify("test_mulv: ", 3, a0[3], (Double.MAX_VALUE*VALUE));
      errn += verify("test_mulv: ", 4, a0[4], (Double.MIN_VALUE*VALUE));
      errn += verify("test_mulv: ", 5, a0[5], (Double.MIN_NORMAL*VALUE));
      for (int i=6; i<ARRLEN; i++) {
        errn += verify("test_mulv: ", i, a0[i], ((ADD_INIT+i)*VALUE));
      }
      test_mula(a0, a1, a2);
      errn += verify("test_mula: ", 0, a0[0], (Double.NaN*VALUE));
      errn += verify("test_mula: ", 1, a0[1], (Double.POSITIVE_INFINITY*VALUE));
      errn += verify("test_mula: ", 2, a0[2], (Double.NEGATIVE_INFINITY*VALUE));
      errn += verify("test_mula: ", 3, a0[3], (Double.MAX_VALUE*VALUE));
      errn += verify("test_mula: ", 4, a0[4], (Double.MIN_VALUE*VALUE));
      errn += verify("test_mula: ", 5, a0[5], (Double.MIN_NORMAL*VALUE));
      errn += verify("test_mula: ", 6, a0[6], ((ADD_INIT+6)*Double.NaN));
      errn += verify("test_mula: ", 7, a0[7], ((ADD_INIT+7)*Double.POSITIVE_INFINITY));
      errn += verify("test_mula: ", 8, a0[8], ((ADD_INIT+8)*Double.NEGATIVE_INFINITY));
      errn += verify("test_mula: ", 9, a0[9], ((ADD_INIT+9)*Double.MAX_VALUE));
      errn += verify("test_mula: ", 10, a0[10], ((ADD_INIT+10)*Double.MIN_VALUE));
      errn += verify("test_mula: ", 11, a0[11], ((ADD_INIT+11)*Double.MIN_NORMAL));
      for (int i=12; i<ARRLEN; i++) {
        errn += verify("test_mula: ", i, a0[i], ((ADD_INIT+i)*VALUE));
      }

      test_divc(a0, a1);
      errn += verify("test_divc: ", 0, a0[0], (Double.NaN/VALUE));
      errn += verify("test_divc: ", 1, a0[1], (Double.POSITIVE_INFINITY/VALUE));
      errn += verify("test_divc: ", 2, a0[2], (Double.NEGATIVE_INFINITY/VALUE));
      errn += verify("test_divc: ", 3, a0[3], (Double.MAX_VALUE/VALUE));
      errn += verify("test_divc: ", 4, a0[4], (Double.MIN_VALUE/VALUE));
      errn += verify("test_divc: ", 5, a0[5], (Double.MIN_NORMAL/VALUE));
      for (int i=6; i<ARRLEN; i++) {
        errn += verify("test_divc: ", i, a0[i], ((ADD_INIT+i)/VALUE));
      }
      test_divv(a0, a1, VALUE);
      errn += verify("test_divv: ", 0, a0[0], (Double.NaN/VALUE));
      errn += verify("test_divv: ", 1, a0[1], (Double.POSITIVE_INFINITY/VALUE));
      errn += verify("test_divv: ", 2, a0[2], (Double.NEGATIVE_INFINITY/VALUE));
      errn += verify("test_divv: ", 3, a0[3], (Double.MAX_VALUE/VALUE));
      errn += verify("test_divv: ", 4, a0[4], (Double.MIN_VALUE/VALUE));
      errn += verify("test_divv: ", 5, a0[5], (Double.MIN_NORMAL/VALUE));
      for (int i=6; i<ARRLEN; i++) {
        errn += verify("test_divv: ", i, a0[i], ((ADD_INIT+i)/VALUE));
      }
      test_diva(a0, a1, a2);
      errn += verify("test_diva: ", 0, a0[0], (Double.NaN/VALUE));
      errn += verify("test_diva: ", 1, a0[1], (Double.POSITIVE_INFINITY/VALUE));
      errn += verify("test_diva: ", 2, a0[2], (Double.NEGATIVE_INFINITY/VALUE));
      errn += verify("test_diva: ", 3, a0[3], (Double.MAX_VALUE/VALUE));
      errn += verify("test_diva: ", 4, a0[4], (Double.MIN_VALUE/VALUE));
      errn += verify("test_diva: ", 5, a0[5], (Double.MIN_NORMAL/VALUE));
      errn += verify("test_diva: ", 6, a0[6], ((ADD_INIT+6)/Double.NaN));
      errn += verify("test_diva: ", 7, a0[7], ((ADD_INIT+7)/Double.POSITIVE_INFINITY));
      errn += verify("test_diva: ", 8, a0[8], ((ADD_INIT+8)/Double.NEGATIVE_INFINITY));
      errn += verify("test_diva: ", 9, a0[9], ((ADD_INIT+9)/Double.MAX_VALUE));
      errn += verify("test_diva: ", 10, a0[10], ((ADD_INIT+10)/Double.MIN_VALUE));
      errn += verify("test_diva: ", 11, a0[11], ((ADD_INIT+11)/Double.MIN_NORMAL));
      for (int i=12; i<ARRLEN; i++) {
        errn += verify("test_diva: ", i, a0[i], ((ADD_INIT+i)/VALUE));
      }

      test_mulc_n(a0, a1);
      errn += verify("test_mulc_n: ", 0, a0[0], (Double.NaN*(-VALUE)));
      errn += verify("test_mulc_n: ", 1, a0[1], (Double.POSITIVE_INFINITY*(-VALUE)));
      errn += verify("test_mulc_n: ", 2, a0[2], (Double.NEGATIVE_INFINITY*(-VALUE)));
      errn += verify("test_mulc_n: ", 3, a0[3], (Double.MAX_VALUE*(-VALUE)));
      errn += verify("test_mulc_n: ", 4, a0[4], (Double.MIN_VALUE*(-VALUE)));
      errn += verify("test_mulc_n: ", 5, a0[5], (Double.MIN_NORMAL*(-VALUE)));
      for (int i=6; i<ARRLEN; i++) {
        errn += verify("test_mulc_n: ", i, a0[i], ((ADD_INIT+i)*(-VALUE)));
      }
      test_mulv(a0, a1, -VALUE);
      errn += verify("test_mulv_n: ", 0, a0[0], (Double.NaN*(-VALUE)));
      errn += verify("test_mulv_n: ", 1, a0[1], (Double.POSITIVE_INFINITY*(-VALUE)));
      errn += verify("test_mulv_n: ", 2, a0[2], (Double.NEGATIVE_INFINITY*(-VALUE)));
      errn += verify("test_mulv_n: ", 3, a0[3], (Double.MAX_VALUE*(-VALUE)));
      errn += verify("test_mulv_n: ", 4, a0[4], (Double.MIN_VALUE*(-VALUE)));
      errn += verify("test_mulv_n: ", 5, a0[5], (Double.MIN_NORMAL*(-VALUE)));
      for (int i=6; i<ARRLEN; i++) {
        errn += verify("test_mulv_n: ", i, a0[i], ((ADD_INIT+i)*(-VALUE)));
      }
      test_mula(a0, a1, a3);
      errn += verify("test_mula_n: ", 0, a0[0], (Double.NaN*(-VALUE)));
      errn += verify("test_mula_n: ", 1, a0[1], (Double.POSITIVE_INFINITY*(-VALUE)));
      errn += verify("test_mula_n: ", 2, a0[2], (Double.NEGATIVE_INFINITY*(-VALUE)));
      errn += verify("test_mula_n: ", 3, a0[3], (Double.MAX_VALUE*(-VALUE)));
      errn += verify("test_mula_n: ", 4, a0[4], (Double.MIN_VALUE*(-VALUE)));
      errn += verify("test_mula_n: ", 5, a0[5], (Double.MIN_NORMAL*(-VALUE)));
      errn += verify("test_mula_n: ", 6, a0[6], ((ADD_INIT+6)*(-Double.NaN)));
      errn += verify("test_mula_n: ", 7, a0[7], ((ADD_INIT+7)*(-Double.POSITIVE_INFINITY)));
      errn += verify("test_mula_n: ", 8, a0[8], ((ADD_INIT+8)*(-Double.NEGATIVE_INFINITY)));
      errn += verify("test_mula_n: ", 9, a0[9], ((ADD_INIT+9)*(-Double.MAX_VALUE)));
      errn += verify("test_mula_n: ", 10, a0[10], ((ADD_INIT+10)*(-Double.MIN_VALUE)));
      errn += verify("test_mula_n: ", 11, a0[11], ((ADD_INIT+11)*(-Double.MIN_NORMAL)));
      for (int i=12; i<ARRLEN; i++) {
        errn += verify("test_mula_n: ", i, a0[i], ((ADD_INIT+i)*(-VALUE)));
      }

      test_divc_n(a0, a1);
      errn += verify("test_divc_n: ", 0, a0[0], (Double.NaN/(-VALUE)));
      errn += verify("test_divc_n: ", 1, a0[1], (Double.POSITIVE_INFINITY/(-VALUE)));
      errn += verify("test_divc_n: ", 2, a0[2], (Double.NEGATIVE_INFINITY/(-VALUE)));
      errn += verify("test_divc_n: ", 3, a0[3], (Double.MAX_VALUE/(-VALUE)));
      errn += verify("test_divc_n: ", 4, a0[4], (Double.MIN_VALUE/(-VALUE)));
      errn += verify("test_divc_n: ", 5, a0[5], (Double.MIN_NORMAL/(-VALUE)));
      for (int i=6; i<ARRLEN; i++) {
        errn += verify("test_divc_n: ", i, a0[i], ((ADD_INIT+i)/(-VALUE)));
      }
      test_divv(a0, a1, -VALUE);
      errn += verify("test_divv_n: ", 0, a0[0], (Double.NaN/(-VALUE)));
      errn += verify("test_divv_n: ", 1, a0[1], (Double.POSITIVE_INFINITY/(-VALUE)));
      errn += verify("test_divv_n: ", 2, a0[2], (Double.NEGATIVE_INFINITY/(-VALUE)));
      errn += verify("test_divv_n: ", 3, a0[3], (Double.MAX_VALUE/(-VALUE)));
      errn += verify("test_divv_n: ", 4, a0[4], (Double.MIN_VALUE/(-VALUE)));
      errn += verify("test_divv_n: ", 5, a0[5], (Double.MIN_NORMAL/(-VALUE)));
      for (int i=6; i<ARRLEN; i++) {
        errn += verify("test_divv_n: ", i, a0[i], ((ADD_INIT+i)/(-VALUE)));
      }
      test_diva(a0, a1, a3);
      errn += verify("test_diva_n: ", 0, a0[0], (Double.NaN/(-VALUE)));
      errn += verify("test_diva_n: ", 1, a0[1], (Double.POSITIVE_INFINITY/(-VALUE)));
      errn += verify("test_diva_n: ", 2, a0[2], (Double.NEGATIVE_INFINITY/(-VALUE)));
      errn += verify("test_diva_n: ", 3, a0[3], (Double.MAX_VALUE/(-VALUE)));
      errn += verify("test_diva_n: ", 4, a0[4], (Double.MIN_VALUE/(-VALUE)));
      errn += verify("test_diva_n: ", 5, a0[5], (Double.MIN_NORMAL/(-VALUE)));
      errn += verify("test_diva_n: ", 6, a0[6], ((ADD_INIT+6)/(-Double.NaN)));
      errn += verify("test_diva_n: ", 7, a0[7], ((ADD_INIT+7)/(-Double.POSITIVE_INFINITY)));
      errn += verify("test_diva_n: ", 8, a0[8], ((ADD_INIT+8)/(-Double.NEGATIVE_INFINITY)));
      errn += verify("test_diva_n: ", 9, a0[9], ((ADD_INIT+9)/(-Double.MAX_VALUE)));
      errn += verify("test_diva_n: ", 10, a0[10], ((ADD_INIT+10)/(-Double.MIN_VALUE)));
      errn += verify("test_diva_n: ", 11, a0[11], ((ADD_INIT+11)/(-Double.MIN_NORMAL)));
      for (int i=12; i<ARRLEN; i++) {
        errn += verify("test_diva_n: ", i, a0[i], ((ADD_INIT+i)/(-VALUE)));
      }
      test_negc(a0, a1);
      errn += verify("test_negc: ", 0, a0[0], (Double.NaN));
      errn += verify("test_negc: ", 1, a0[1], (Double.NEGATIVE_INFINITY));
      errn += verify("test_negc: ", 2, a0[2], (Double.POSITIVE_INFINITY));
      errn += verify("test_negc: ", 3, a0[3], (double)(-Double.MAX_VALUE));
      errn += verify("test_negc: ", 4, a0[4], (double)(-Double.MIN_VALUE));
      errn += verify("test_negc: ", 5, a0[5], (double)(-Double.MIN_NORMAL));
      for (int i=6; i<ARRLEN; i++) {
        errn += verify("test_negc: ", i, a0[i], (double)(-((double)(ADD_INIT+i))));
      }


      // To test -ve and +ve Zero scenarios.
      double [] other_corner_cases     = { -0.0, 0.0, 9.007199254740992E15 };
      double [] other_corner_cases_res = new double[3];
      test_floor(a0, a1);
      errn += verify("test_floor: ", 0, a0[0], Double.NaN);
      errn += verify("test_floor: ", 1, a0[1], Double.POSITIVE_INFINITY);
      errn += verify("test_floor: ", 2, a0[2], Double.NEGATIVE_INFINITY);
      errn += verify("test_floor: ", 3, a0[3], Double.MAX_VALUE);
      errn += verify("test_floor: ", 4, a0[4], 0.0);
      errn += verify("test_floor: ", 5, a0[5], 0.0);
      for (int i=6; i<ARRLEN; i++) {
        errn += verify("test_floor: ", i, a0[i], ((double)(ADD_INIT+i)));
      }
      test_floor_cc(other_corner_cases_res, other_corner_cases);
      errn += verify("test_floor_cc: ", 0, other_corner_cases_res[0], -0.0);
      errn += verify("test_floor_cc: ", 1, other_corner_cases_res[1], 0.0);
      errn += verify("test_floor_cc: ", 2, other_corner_cases_res[2], 9.007199254740992E15);

      test_ceil(a0, a1);
      errn += verify("test_ceil: ", 0, a0[0], Double.NaN);
      errn += verify("test_ceil: ", 1, a0[1], Double.POSITIVE_INFINITY);
      errn += verify("test_ceil: ", 2, a0[2], Double.NEGATIVE_INFINITY);
      errn += verify("test_ceil: ", 3, a0[3], Double.MAX_VALUE);
      errn += verify("test_ceil: ", 4, a0[4], 1.0);
      errn += verify("test_ceil: ", 5, a0[5], 1.0);
      for (int i=6; i<ARRLEN; i++) {
        errn += verify("test_ceil: ", i, a0[i], ((double)(ADD_INIT+i+1.0)));
      }
      test_ceil_cc(other_corner_cases_res, other_corner_cases);
      errn += verify("test_ceil_cc: ", 0, other_corner_cases_res[0], -0.0);
      errn += verify("test_ceil_cc: ", 1, other_corner_cases_res[1], 0.0);
      errn += verify("test_ceil_cc: ", 2, other_corner_cases_res[2], 9.007199254740992E15);

      test_rint(a0, a1);
      errn += verify("test_rint: ", 0, a0[0], Double.NaN);
      errn += verify("test_rint: ", 1, a0[1], Double.POSITIVE_INFINITY);
      errn += verify("test_rint: ", 2, a0[2], Double.NEGATIVE_INFINITY);
      errn += verify("test_rint: ", 3, a0[3], Double.MAX_VALUE);
      errn += verify("test_rint: ", 4, a0[4], 0.0);
      errn += verify("test_rint: ", 5, a0[5], 0.0);
      for (int i=6; i<ARRLEN; i++) {
        if ( i <= 500 )
           errn += verify("test_rint: ", i, a0[i], ((double)(ADD_INIT+i)));
        else
           errn += verify("test_rint: ", i, a0[i], ((double)(ADD_INIT+i+1.0)));
      }
      test_rint_cc(other_corner_cases_res, other_corner_cases);
      errn += verify("test_rint_cc: ", 0, other_corner_cases_res[0], -0.0);
      errn += verify("test_rint_cc: ", 1, other_corner_cases_res[1], 0.0);
      errn += verify("test_rint_cc: ", 2, other_corner_cases_res[2], 9.007199254740992E15);

      // Overwrite with +0.0/-0.0 values
      a1[6] = (double)0.0;
      a1[7] = (double)-0.0;
      test_sqrt(a0, a1);
      errn += verify("test_sqrt: ", 0, a0[0], (Double.NaN));
      errn += verify("test_sqrt: ", 1, a0[1], (Double.POSITIVE_INFINITY));
      errn += verify("test_sqrt: ", 2, a0[2], (Double.NaN));
      errn += verify("test_sqrt: ", 3, a0[3], Math.sqrt(Double.MAX_VALUE));
      errn += verify("test_sqrt: ", 4, a0[4], Math.sqrt(Double.MIN_VALUE));
      errn += verify("test_sqrt: ", 5, a0[5], Math.sqrt(Double.MIN_NORMAL));
      errn += verify("test_sqrt: ", 6, a0[6], (double)0.0);
      errn += verify("test_sqrt: ", 7, a0[7], (double)-0.0);
      for (int i=8; i<ARRLEN; i++) {
        errn += verify("test_sqrt: ", i, a0[i], Math.sqrt((double)(ADD_INIT+i)));
      }

<<<<<<< HEAD
      test_signum(a0, a1);
      errn += verify("test_signum: ", 0, a0[0], (Double.NaN));
      errn += verify("test_signum: ", 1, a0[1],  1.0);
      errn += verify("test_signum: ", 2, a0[2], -1.0);
      errn += verify("test_signum: ", 3, a0[3],  1.0);
      errn += verify("test_signum: ", 4, a0[4],  1.0);
      errn += verify("test_signum: ", 5, a0[5],  1.0);
      errn += verify("test_signum: ", 6, a0[6],  0.0);
      errn += verify("test_signum: ", 7, a0[7], -0.0);
      for (int i=8; i<ARRLEN; i++) {
        errn += verify("test_signum: ", i, a0[i], (double)(((double)(ADD_INIT+i)) > 0.0 ? 1.0 : -1.0));
      }

=======
      a1[6] = +0x1.fffffffffffffp-2;
      a1[7] = +0x1.0p-1;
      a1[8] = +0x1.0000000000001p-1;
      a1[9] = -0x1.fffffffffffffp-2;
      a1[10] = -0x1.0p-1;
      a1[11] = -0x1.0000000000001p-1;
      a1[12] = 1.7976931348623157E19;
      a1[13] = -1.7976931348623157E19;

      test_round(l0, a1);
      errn += verify("test_round: ", 0, l0[0], 0L);
      errn += verify("test_round: ", 1, l0[1], Long.MAX_VALUE);
      errn += verify("test_round: ", 2, l0[2], Long.MIN_VALUE);
      errn += verify("test_round: ", 3, l0[3], Long.MAX_VALUE);
      errn += verify("test_round: ", 4, l0[4], 0L);
      errn += verify("test_round: ", 5, l0[5], 0L);

      errn += verify("test_round: ", 6, l0[6], 0L);
      errn += verify("test_round: ", 7, l0[7], 1L);
      errn += verify("test_round: ", 8, l0[8], 1L);
      errn += verify("test_round: ", 9, l0[9], 0L);
      errn += verify("test_round: ", 10, l0[10], 0L);
      errn += verify("test_round: ", 11, l0[11], -1L);
      errn += verify("test_round: ", 12, l0[12], Long.MAX_VALUE);
      errn += verify("test_round: ", 13, l0[13], Long.MIN_VALUE);
      for (int i=14; i<ARRLEN; i++) {
        errn += verify("test_round: ", i, l0[i], Math.round((double)(ADD_INIT+i)));
      }
>>>>>>> 8ee2944c
    }

    if (errn > 0)
      return errn;

    System.out.println("Time");
    long start, end;

    start = System.currentTimeMillis();
    for (int i=0; i<ITERS; i++) {
      test_sum(a1);
    }
    end = System.currentTimeMillis();
    System.out.println("test_sum: " + (end - start));

    start = System.currentTimeMillis();
    for (int i=0; i<ITERS; i++) {
      test_addc(a0, a1);
    }
    end = System.currentTimeMillis();
    System.out.println("test_addc: " + (end - start));
    start = System.currentTimeMillis();
    for (int i=0; i<ITERS; i++) {
      test_addv(a0, a1, VALUE);
    }
    end = System.currentTimeMillis();
    System.out.println("test_addv: " + (end - start));
    start = System.currentTimeMillis();
    for (int i=0; i<ITERS; i++) {
      test_adda(a0, a1, a2);
    }
    end = System.currentTimeMillis();
    System.out.println("test_adda: " + (end - start));

    start = System.currentTimeMillis();
    for (int i=0; i<ITERS; i++) {
      test_subc(a0, a1);
    }
    end = System.currentTimeMillis();
    System.out.println("test_subc: " + (end - start));
    start = System.currentTimeMillis();
    for (int i=0; i<ITERS; i++) {
      test_subv(a0, a1, VALUE);
    }
    end = System.currentTimeMillis();
    System.out.println("test_subv: " + (end - start));
    start = System.currentTimeMillis();
    for (int i=0; i<ITERS; i++) {
      test_suba(a0, a1, a2);
    }
    end = System.currentTimeMillis();
    System.out.println("test_suba: " + (end - start));

    start = System.currentTimeMillis();
    for (int i=0; i<ITERS; i++) {
      test_mulc(a0, a1);
    }
    end = System.currentTimeMillis();
    System.out.println("test_mulc: " + (end - start));
    start = System.currentTimeMillis();
    for (int i=0; i<ITERS; i++) {
      test_mulv(a0, a1, VALUE);
    }
    end = System.currentTimeMillis();
    System.out.println("test_mulv: " + (end - start));
    start = System.currentTimeMillis();
    for (int i=0; i<ITERS; i++) {
      test_mula(a0, a1, a2);
    }
    end = System.currentTimeMillis();
    System.out.println("test_mula: " + (end - start));

    start = System.currentTimeMillis();
    for (int i=0; i<ITERS; i++) {
      test_divc(a0, a1);
    }
    end = System.currentTimeMillis();
    System.out.println("test_divc: " + (end - start));
    start = System.currentTimeMillis();
    for (int i=0; i<ITERS; i++) {
      test_divv(a0, a1, VALUE);
    }
    end = System.currentTimeMillis();
    System.out.println("test_divv: " + (end - start));
    start = System.currentTimeMillis();
    for (int i=0; i<ITERS; i++) {
      test_diva(a0, a1, a2);
    }
    end = System.currentTimeMillis();
    System.out.println("test_diva: " + (end - start));

    start = System.currentTimeMillis();
    for (int i=0; i<ITERS; i++) {
      test_mulc_n(a0, a1);
    }
    end = System.currentTimeMillis();
    System.out.println("test_mulc_n: " + (end - start));
    start = System.currentTimeMillis();
    for (int i=0; i<ITERS; i++) {
      test_mulv(a0, a1, -VALUE);
    }
    end = System.currentTimeMillis();
    System.out.println("test_mulv_n: " + (end - start));
    start = System.currentTimeMillis();
    for (int i=0; i<ITERS; i++) {
      test_mula(a0, a1, a3);
    }
    end = System.currentTimeMillis();
    System.out.println("test_mula_n: " + (end - start));

    start = System.currentTimeMillis();
    for (int i=0; i<ITERS; i++) {
      test_divc_n(a0, a1);
    }
    end = System.currentTimeMillis();
    System.out.println("test_divc_n: " + (end - start));
    start = System.currentTimeMillis();
    for (int i=0; i<ITERS; i++) {
      test_divv(a0, a1, -VALUE);
    }
    end = System.currentTimeMillis();
    System.out.println("test_divv_n: " + (end - start));
    start = System.currentTimeMillis();
    for (int i=0; i<ITERS; i++) {
      test_diva(a0, a1, a3);
    }
    end = System.currentTimeMillis();
    System.out.println("test_diva_n: " + (end - start));

    start = System.currentTimeMillis();
    for (int i=0; i<ITERS; i++) {
      test_negc(a0, a1);
    }
    end = System.currentTimeMillis();
    System.out.println("test_negc_n: " + (end - start));

    start = System.currentTimeMillis();
    for (int i=0; i<ITERS; i++) {
      test_signum(a0, a1);
    }
    end = System.currentTimeMillis();
    System.out.println("test_signum_n: " + (end - start));

    start = System.currentTimeMillis();
    for (int i=0; i<ITERS; i++) {
      test_sqrt(a0, a1);
    }
    end = System.currentTimeMillis();
    System.out.println("test_sqrt_n: " + (end - start));

    start = System.currentTimeMillis();
    for (int i=0; i<ITERS; i++) {
      test_round(l0, a1);
    }
    end = System.currentTimeMillis();
    System.out.println("test_round_n: " + (end - start));
    return errn;
  }

  static double test_sum(double[] a1) {
    double sum = 0;
    for (int i = 0; i < a1.length; i+=1) {
      sum += a1[i];
    }
    return sum;
  }

  static void test_addc(double[] a0, double[] a1) {
    for (int i = 0; i < a0.length; i+=1) {
      a0[i] = (a1[i]+VALUE);
    }
  }
  static void test_addv(double[] a0, double[] a1, double b) {
    for (int i = 0; i < a0.length; i+=1) {
      a0[i] = (a1[i]+b);
    }
  }
  static void test_adda(double[] a0, double[] a1, double[] a2) {
    for (int i = 0; i < a0.length; i+=1) {
      a0[i] = (a1[i]+a2[i]);
    }
  }

  static void test_subc(double[] a0, double[] a1) {
    for (int i = 0; i < a0.length; i+=1) {
      a0[i] = (a1[i]-VALUE);
    }
  }
  static void test_subv(double[] a0, double[] a1, double b) {
    for (int i = 0; i < a0.length; i+=1) {
      a0[i] = (a1[i]-b);
    }
  }
  static void test_suba(double[] a0, double[] a1, double[] a2) {
    for (int i = 0; i < a0.length; i+=1) {
      a0[i] = (a1[i]-a2[i]);
    }
  }

  static void test_mulc(double[] a0, double[] a1) {
    for (int i = 0; i < a0.length; i+=1) {
      a0[i] = (a1[i]*VALUE);
    }
  }
  static void test_mulc_n(double[] a0, double[] a1) {
    for (int i = 0; i < a0.length; i+=1) {
      a0[i] = (a1[i]*(-VALUE));
    }
  }
  static void test_mulv(double[] a0, double[] a1, double b) {
    for (int i = 0; i < a0.length; i+=1) {
      a0[i] = (a1[i]*b);
    }
  }
  static void test_mula(double[] a0, double[] a1, double[] a2) {
    for (int i = 0; i < a0.length; i+=1) {
      a0[i] = (a1[i]*a2[i]);
    }
  }

  static void test_divc(double[] a0, double[] a1) {
    for (int i = 0; i < a0.length; i+=1) {
      a0[i] = (a1[i]/VALUE);
    }
  }
  static void test_divc_n(double[] a0, double[] a1) {
    for (int i = 0; i < a0.length; i+=1) {
      a0[i] = (a1[i]/(-VALUE));
    }
  }
  static void test_divv(double[] a0, double[] a1, double b) {
    for (int i = 0; i < a0.length; i+=1) {
      a0[i] = (a1[i]/b);
    }
  }
  static void test_diva(double[] a0, double[] a1, double[] a2) {
    for (int i = 0; i < a0.length; i+=1) {
      a0[i] = (a1[i]/a2[i]);
    }
  }
  static void test_negc(double[] a0, double[] a1) {
    for (int i = 0; i < a0.length; i+=1) {
      a0[i] = (double)(-((double)a1[i]));
    }
  }

  static void test_signum(double[] a0, double[] a1) {
    for (int i = 0; i < a0.length; i+=1) {
      a0[i] = Math.signum(a1[i]);
    }
  }

  static void test_rint(double[] a0, double[] a1) {
    for (int i = 0; i < a0.length; i+=1) {
      a0[i] = Math.rint(a1[i] + ((double)(i))/1000);
    }
  }
  static void test_ceil(double[] a0, double[] a1) {
    for (int i = 0; i < a0.length; i+=1) {
      a0[i] = Math.ceil(a1[i] + ((double)(i))/1000);
    }
  }
  static void test_floor(double[] a0, double[] a1) {
    for (int i = 0; i < a0.length; i+=1) {
      a0[i] = Math.floor(a1[i] + ((double)(i))/1000);
    }
  }
  static void test_rint_cc(double[] a0, double[] a1) {
    for (int i = 0; i < a0.length; i+=1) {
      a0[i] = Math.rint(a1[i]);
    }
  }
  static void test_ceil_cc(double[] a0, double[] a1) {
    for (int i = 0; i < a0.length; i+=1) {
      a0[i] = Math.ceil(a1[i]);
    }
  }
  static void test_floor_cc(double[] a0, double[] a1) {
    for (int i = 0; i < a0.length; i+=1) {
      a0[i] = Math.floor(a1[i]);
    }
  }

  static void test_sqrt(double[] a0, double[] a1) {
    for (int i = 0; i < a0.length; i+=1) {
      a0[i] = (double)(Math.sqrt((double)a1[i]));
    }
  }

  static void test_round(long[] a0, double[] a1) {
    for (int i = 0; i < a0.length; i+=1) {
      a0[i] = Math.round(a1[i]);
    }
  }

  static int verify(String text, int i, long elem, long val) {
    if (elem != val) {
      System.err.println(text + "[" + i + "] = " + elem + " != " + val);
      return 1;
    }
    return 0;
  }

  static int verify(String text, int i, double elem, double val) {
    if (elem != val && !(Double.isNaN(elem) && Double.isNaN(val))) {
      System.err.println(text + "[" + i + "] = " + elem + " != " + val);
      return 1;
    }
    return 0;
  }
}<|MERGE_RESOLUTION|>--- conflicted
+++ resolved
@@ -427,7 +427,6 @@
         errn += verify("test_sqrt: ", i, a0[i], Math.sqrt((double)(ADD_INIT+i)));
       }
 
-<<<<<<< HEAD
       test_signum(a0, a1);
       errn += verify("test_signum: ", 0, a0[0], (Double.NaN));
       errn += verify("test_signum: ", 1, a0[1],  1.0);
@@ -441,7 +440,6 @@
         errn += verify("test_signum: ", i, a0[i], (double)(((double)(ADD_INIT+i)) > 0.0 ? 1.0 : -1.0));
       }
 
-=======
       a1[6] = +0x1.fffffffffffffp-2;
       a1[7] = +0x1.0p-1;
       a1[8] = +0x1.0000000000001p-1;
@@ -470,7 +468,6 @@
       for (int i=14; i<ARRLEN; i++) {
         errn += verify("test_round: ", i, l0[i], Math.round((double)(ADD_INIT+i)));
       }
->>>>>>> 8ee2944c
     }
 
     if (errn > 0)
