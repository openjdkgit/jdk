--- conflicted
+++ resolved
@@ -119,11 +119,14 @@
         if (test_crash) {
             oa.shouldNotHaveExitValue(0);
             oa.shouldMatch("# *Internal Error.*");
-<<<<<<< HEAD
+
+            // method 2 should have hit its tiny limit
             oa.shouldMatch("# *fatal error: " + ct + " *" + method2regex + ".*: Hit MemLimit .*limit: 4096.*");
-=======
-            oa.shouldMatch("# *fatal error: " + ct + " *" + expectedNameIncl + ".*: Hit MemLimit .*limit: 4096.*");
-            oa.shouldNotMatch(".*" + expectedNameExcl + ".*");
+
+            // none of the other ones should have hit a limit
+            oa.shouldNotMatch(method1regex + ".*Hit MemLimit");
+            oa.shouldNotMatch(method3regex + ".*Hit MemLimit");
+
             // Make sure we get a non-zero-sized replay file (JDK-8331314)
             oa.shouldContain("# Compiler replay data is saved as:");
             String replayfile = oa.firstMatch("# (\\S+replay_pid\\d+\\.log)", 1);
@@ -137,8 +140,6 @@
             if (f.length() == 0) {
                 throw new RuntimeException("Replayfile " + replayfile + " has size 0");
             }
-
->>>>>>> 6bef0474
         } else {
             oa.shouldHaveExitValue(0);
 
