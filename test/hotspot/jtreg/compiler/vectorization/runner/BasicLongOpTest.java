--- conflicted
+++ resolved
@@ -66,14 +66,10 @@
     // ---------------- Arithmetic ----------------
     @Test
     @IR(applyIfCPUFeatureOr = {"asimd", "true", "sse2", "true"},
-<<<<<<< HEAD
-        counts = {IRNode.SUB_V, ">0"})
-    @IR(applyIfCPUFeature = {"sve", "true"},
-        applyIf = {"UseMaskedLoop", "true"},
-        counts = {IRNode.LOOP_VECTOR_MASK, ">0"})
-=======
         counts = {IRNode.SUB_VL, ">0"})
->>>>>>> 84124794
+    @IR(applyIfCPUFeature = {"sve", "true"},
+        applyIf = {"UseMaskedLoop", "true"},
+        counts = {IRNode.LOOP_VECTOR_MASK, ">0"})
     public long[] vectorNeg() {
         long[] res = new long[SIZE];
         for (int i = 0; i < SIZE; i++) {
@@ -84,14 +80,10 @@
 
     @Test
     @IR(applyIfCPUFeatureOr = {"asimd", "true", "avx512vl", "true"},
-<<<<<<< HEAD
-        counts = {IRNode.ABS_V, ">0"})
-    @IR(applyIfCPUFeature = {"sve", "true"},
-        applyIf = {"UseMaskedLoop", "true"},
-        counts = {IRNode.LOOP_VECTOR_MASK, ">0"})
-=======
         counts = {IRNode.ABS_VL, ">0"})
->>>>>>> 84124794
+    @IR(applyIfCPUFeature = {"sve", "true"},
+        applyIf = {"UseMaskedLoop", "true"},
+        counts = {IRNode.LOOP_VECTOR_MASK, ">0"})
     public long[] vectorAbs() {
         long[] res = new long[SIZE];
         for (int i = 0; i < SIZE; i++) {
@@ -102,14 +94,10 @@
 
     @Test
     @IR(applyIfCPUFeatureOr = {"asimd", "true", "sse2", "true"},
-<<<<<<< HEAD
-        counts = {IRNode.ADD_V, ">0"})
-    @IR(applyIfCPUFeature = {"sve", "true"},
-        applyIf = {"UseMaskedLoop", "true"},
-        counts = {IRNode.LOOP_VECTOR_MASK, ">0"})
-=======
         counts = {IRNode.ADD_VL, ">0"})
->>>>>>> 84124794
+    @IR(applyIfCPUFeature = {"sve", "true"},
+        applyIf = {"UseMaskedLoop", "true"},
+        counts = {IRNode.LOOP_VECTOR_MASK, ">0"})
     public long[] vectorAdd() {
         long[] res = new long[SIZE];
         for (int i = 0; i < SIZE; i++) {
@@ -120,14 +108,10 @@
 
     @Test
     @IR(applyIfCPUFeatureOr = {"asimd", "true", "sse2", "true"},
-<<<<<<< HEAD
-        counts = {IRNode.SUB_V, ">0"})
-    @IR(applyIfCPUFeature = {"sve", "true"},
-        applyIf = {"UseMaskedLoop", "true"},
-        counts = {IRNode.LOOP_VECTOR_MASK, ">0"})
-=======
         counts = {IRNode.SUB_VL, ">0"})
->>>>>>> 84124794
+    @IR(applyIfCPUFeature = {"sve", "true"},
+        applyIf = {"UseMaskedLoop", "true"},
+        counts = {IRNode.LOOP_VECTOR_MASK, ">0"})
     public long[] vectorSub() {
         long[] res = new long[SIZE];
         for (int i = 0; i < SIZE; i++) {
@@ -138,14 +122,10 @@
 
     @Test
     @IR(applyIfCPUFeatureOr = {"sve", "true", "avx512dq", "true"},
-<<<<<<< HEAD
-        counts = {IRNode.MUL_V, ">0"})
-    @IR(applyIfCPUFeature = {"sve", "true"},
-        applyIf = {"UseMaskedLoop", "true"},
-        counts = {IRNode.LOOP_VECTOR_MASK, ">0"})
-=======
         counts = {IRNode.MUL_VL, ">0"})
->>>>>>> 84124794
+    @IR(applyIfCPUFeature = {"sve", "true"},
+        applyIf = {"UseMaskedLoop", "true"},
+        counts = {IRNode.LOOP_VECTOR_MASK, ">0"})
     public long[] vectorMul() {
         long[] res = new long[SIZE];
         for (int i = 0; i < SIZE; i++) {
@@ -158,14 +138,10 @@
     @IR(applyIfCPUFeatureOr = {"sve", "true", "sse4.1", "true"},
         counts = {IRNode.ADD_VL, ">0"})
     @IR(applyIfCPUFeatureOr = {"sve", "true", "sse4.1", "true"},
-<<<<<<< HEAD
-        counts = {IRNode.MUL_V, ">0"})
-    @IR(applyIfCPUFeature = {"sve", "true"},
-        applyIf = {"UseMaskedLoop", "true"},
-        counts = {IRNode.LOOP_VECTOR_MASK, ">0"})
-=======
         counts = {IRNode.MUL_VL, ">0"})
->>>>>>> 84124794
+    @IR(applyIfCPUFeature = {"sve", "true"},
+        applyIf = {"UseMaskedLoop", "true"},
+        counts = {IRNode.LOOP_VECTOR_MASK, ">0"})
     public long[] vectorMulAdd() {
         long[] res = new long[SIZE];
         for (int i = 0; i < SIZE; i++) {
@@ -176,14 +152,10 @@
 
     @Test
     @IR(applyIfCPUFeatureOr = {"sve", "true", "sse4.1", "true"},
-<<<<<<< HEAD
-        counts = {IRNode.MUL_V, ">0", IRNode.SUB_V, ">0"})
-    @IR(applyIfCPUFeature = {"sve", "true"},
-        applyIf = {"UseMaskedLoop", "true"},
-        counts = {IRNode.LOOP_VECTOR_MASK, ">0"})
-=======
         counts = {IRNode.MUL_VL, ">0", IRNode.SUB_VL, ">0"})
->>>>>>> 84124794
+    @IR(applyIfCPUFeature = {"sve", "true"},
+        applyIf = {"UseMaskedLoop", "true"},
+        counts = {IRNode.LOOP_VECTOR_MASK, ">0"})
     public long[] vectorMulSub() {
         long[] res = new long[SIZE];
         for (int i = 0; i < SIZE; i++) {
@@ -195,14 +167,10 @@
     // ---------------- Logic ----------------
     @Test
     @IR(applyIfCPUFeatureOr = {"asimd", "true", "sse2", "true"},
-<<<<<<< HEAD
-        counts = {IRNode.XOR_V, ">0"})
-    @IR(applyIfCPUFeature = {"sve", "true"},
-        applyIf = {"UseMaskedLoop", "true"},
-        counts = {IRNode.LOOP_VECTOR_MASK, ">0"})
-=======
         counts = {IRNode.XOR_VL, ">0"})
->>>>>>> 84124794
+    @IR(applyIfCPUFeature = {"sve", "true"},
+        applyIf = {"UseMaskedLoop", "true"},
+        counts = {IRNode.LOOP_VECTOR_MASK, ">0"})
     public long[] vectorNot() {
         long[] res = new long[SIZE];
         for (int i = 0; i < SIZE; i++) {
@@ -213,14 +181,10 @@
 
     @Test
     @IR(applyIfCPUFeatureOr = {"asimd", "true", "sse2", "true"},
-<<<<<<< HEAD
-        counts = {IRNode.AND_V, ">0"})
-    @IR(applyIfCPUFeature = {"sve", "true"},
-        applyIf = {"UseMaskedLoop", "true"},
-        counts = {IRNode.LOOP_VECTOR_MASK, ">0"})
-=======
         counts = {IRNode.AND_VL, ">0"})
->>>>>>> 84124794
+    @IR(applyIfCPUFeature = {"sve", "true"},
+        applyIf = {"UseMaskedLoop", "true"},
+        counts = {IRNode.LOOP_VECTOR_MASK, ">0"})
     public long[] vectorAnd() {
         long[] res = new long[SIZE];
         for (int i = 0; i < SIZE; i++) {
@@ -231,14 +195,10 @@
 
     @Test
     @IR(applyIfCPUFeatureOr = {"asimd", "true", "sse2", "true"},
-<<<<<<< HEAD
-        counts = {IRNode.OR_V, ">0"})
-    @IR(applyIfCPUFeature = {"sve", "true"},
-        applyIf = {"UseMaskedLoop", "true"},
-        counts = {IRNode.LOOP_VECTOR_MASK, ">0"})
-=======
         counts = {IRNode.OR_VL, ">0"})
->>>>>>> 84124794
+    @IR(applyIfCPUFeature = {"sve", "true"},
+        applyIf = {"UseMaskedLoop", "true"},
+        counts = {IRNode.LOOP_VECTOR_MASK, ">0"})
     public long[] vectorOr() {
         long[] res = new long[SIZE];
         for (int i = 0; i < SIZE; i++) {
@@ -249,14 +209,10 @@
 
     @Test
     @IR(applyIfCPUFeatureOr = {"asimd", "true", "sse2", "true"},
-<<<<<<< HEAD
-        counts = {IRNode.XOR_V, ">0"})
-    @IR(applyIfCPUFeature = {"sve", "true"},
-        applyIf = {"UseMaskedLoop", "true"},
-        counts = {IRNode.LOOP_VECTOR_MASK, ">0"})
-=======
         counts = {IRNode.XOR_VL, ">0"})
->>>>>>> 84124794
+    @IR(applyIfCPUFeature = {"sve", "true"},
+        applyIf = {"UseMaskedLoop", "true"},
+        counts = {IRNode.LOOP_VECTOR_MASK, ">0"})
     public long[] vectorXor() {
         long[] res = new long[SIZE];
         for (int i = 0; i < SIZE; i++) {
@@ -268,14 +224,10 @@
     // ---------------- Shift ----------------
     @Test
     @IR(applyIfCPUFeatureOr = {"asimd", "true", "sse2", "true"},
-<<<<<<< HEAD
-        counts = {IRNode.LSHIFT_V, ">0"})
-    @IR(applyIfCPUFeature = {"sve", "true"},
-        applyIf = {"UseMaskedLoop", "true"},
-        counts = {IRNode.LOOP_VECTOR_MASK, ">0"})
-=======
         counts = {IRNode.LSHIFT_VL, ">0"})
->>>>>>> 84124794
+    @IR(applyIfCPUFeature = {"sve", "true"},
+        applyIf = {"UseMaskedLoop", "true"},
+        counts = {IRNode.LOOP_VECTOR_MASK, ">0"})
     public long[] vectorShiftLeft() {
         long[] res = new long[SIZE];
         for (int i = 0; i < SIZE; i++) {
@@ -286,14 +238,10 @@
 
     @Test
     @IR(applyIfCPUFeatureOr = {"asimd", "true", "sse2", "true"},
-<<<<<<< HEAD
-        counts = {IRNode.RSHIFT_V, ">0"})
-    @IR(applyIfCPUFeature = {"sve", "true"},
-        applyIf = {"UseMaskedLoop", "true"},
-        counts = {IRNode.LOOP_VECTOR_MASK, ">0"})
-=======
         counts = {IRNode.RSHIFT_VL, ">0"})
->>>>>>> 84124794
+    @IR(applyIfCPUFeature = {"sve", "true"},
+        applyIf = {"UseMaskedLoop", "true"},
+        counts = {IRNode.LOOP_VECTOR_MASK, ">0"})
     public long[] vectorSignedShiftRight() {
         long[] res = new long[SIZE];
         for (int i = 0; i < SIZE; i++) {
@@ -304,14 +252,10 @@
 
     @Test
     @IR(applyIfCPUFeatureOr = {"asimd", "true", "sse2", "true"},
-<<<<<<< HEAD
-        counts = {IRNode.URSHIFT_V, ">0"})
-    @IR(applyIfCPUFeature = {"sve", "true"},
-        applyIf = {"UseMaskedLoop", "true"},
-        counts = {IRNode.LOOP_VECTOR_MASK, ">0"})
-=======
         counts = {IRNode.URSHIFT_VL, ">0"})
->>>>>>> 84124794
+    @IR(applyIfCPUFeature = {"sve", "true"},
+        applyIf = {"UseMaskedLoop", "true"},
+        counts = {IRNode.LOOP_VECTOR_MASK, ">0"})
     public long[] vectorUnsignedShiftRight() {
         long[] res = new long[SIZE];
         for (int i = 0; i < SIZE; i++) {
