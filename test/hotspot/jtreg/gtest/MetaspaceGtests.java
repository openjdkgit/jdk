/*
 * Copyright (c) 2020, 2021, Oracle and/or its affiliates. All rights reserved.
 * Copyright (c) 2020 SAP SE. All rights reserved.
 * DO NOT ALTER OR REMOVE COPYRIGHT NOTICES OR THIS FILE HEADER.
 *
 * This code is free software; you can redistribute it and/or modify it
 * under the terms of the GNU General Public License version 2 only, as
 * published by the Free Software Foundation.
 *
 * This code is distributed in the hope that it will be useful, but WITHOUT
 * ANY WARRANTY; without even the implied warranty of MERCHANTABILITY or
 * FITNESS FOR A PARTICULAR PURPOSE.  See the GNU General Public License
 * version 2 for more details (a copy is included in the LICENSE file that
 * accompanied this code).
 *
 * You should have received a copy of the GNU General Public License version
 * 2 along with this work; if not, write to the Free Software Foundation,
 * Inc., 51 Franklin St, Fifth Floor, Boston, MA 02110-1301 USA.
 *
 * Please contact Oracle, 500 Oracle Parkway, Redwood Shores, CA 94065 USA
 * or visit www.oracle.com if you need additional information or have any
 * questions.
 *
 */

/*
 * Note: This runs the metaspace-related parts of gtest in configurations which
 *  are not tested explicitly in the standard gtests.
 *
 */

/* @test id=reclaim-none-debug
 * @bug 8251158
 * @summary Run metaspace-related gtests for reclaim policy none (with verifications)
 * @library /test/lib
 * @modules java.base/jdk.internal.misc
 *          java.xml
 * @requires vm.debug
 * @requires vm.flagless
 * @run main/native GTestWrapper --gtest_filter=metaspace* -XX:MetaspaceReclaimPolicy=none -XX:VerifyMetaspaceInterval=3
 */

/* @test id=reclaim-none-ndebug
 * @bug 8251158
 * @summary Run metaspace-related gtests for reclaim policy none
 * @library /test/lib
 * @modules java.base/jdk.internal.misc
 *          java.xml
 * @requires vm.debug == false
 * @requires vm.flagless
 * @run main/native GTestWrapper --gtest_filter=metaspace* -XX:MetaspaceReclaimPolicy=none
 */




/* @test id=reclaim-aggressive-debug
 * @bug 8251158
 * @summary Run metaspace-related gtests for reclaim policy aggressive (with verifications)
 * @library /test/lib
 * @modules java.base/jdk.internal.misc
 *          java.xml
 * @requires vm.debug
 * @requires vm.flagless
 * @run main/native GTestWrapper --gtest_filter=metaspace* -XX:MetaspaceReclaimPolicy=aggressive -XX:VerifyMetaspaceInterval=3
 */

/* @test id=reclaim-aggressive-ndebug
 * @bug 8251158
 * @summary Run metaspace-related gtests for reclaim policy aggressive
 * @library /test/lib
 * @modules java.base/jdk.internal.misc
 *          java.xml
 * @requires vm.debug == false
 * @requires vm.flagless
 * @run main/native GTestWrapper --gtest_filter=metaspace* -XX:MetaspaceReclaimPolicy=aggressive
 */




/* @test id=balanced-with-guards
 * @summary Run metaspace-related gtests with allocation guards enabled
 * @library /test/lib
 * @modules java.base/jdk.internal.misc
 *          java.xml
 * @requires vm.debug
 * @requires vm.flagless
<<<<<<< HEAD
 * @run main/native GTestWrapper --gtest_filter=metaspace* -XX:+UnlockDiagnosticVMOptions -XX:VerifyMetaspaceInterval=3 -XX:+MetaspaceGuardAllocations
=======
 * @run main/native GTestWrapper --gtest_filter=metaspace* -XX:VerifyMetaspaceInterval=3 -XX:+MetaspaceGuardAllocations
 */




/* @test id=balanced-no-ccs
 * @summary Run metaspace-related gtests with compressed class pointers off
 * @library /test/lib
 * @modules java.base/jdk.internal.misc
 *          java.xml
 * @requires vm.bits == 64
 * @requires vm.flagless
 * @run main/native GTestWrapper --gtest_filter=metaspace* -XX:MetaspaceReclaimPolicy=balanced -XX:-UseCompressedClassPointers
>>>>>>> 6726c592
 */<|MERGE_RESOLUTION|>--- conflicted
+++ resolved
@@ -86,9 +86,6 @@
  *          java.xml
  * @requires vm.debug
  * @requires vm.flagless
-<<<<<<< HEAD
- * @run main/native GTestWrapper --gtest_filter=metaspace* -XX:+UnlockDiagnosticVMOptions -XX:VerifyMetaspaceInterval=3 -XX:+MetaspaceGuardAllocations
-=======
  * @run main/native GTestWrapper --gtest_filter=metaspace* -XX:VerifyMetaspaceInterval=3 -XX:+MetaspaceGuardAllocations
  */
 
@@ -103,5 +100,4 @@
  * @requires vm.bits == 64
  * @requires vm.flagless
  * @run main/native GTestWrapper --gtest_filter=metaspace* -XX:MetaspaceReclaimPolicy=balanced -XX:-UseCompressedClassPointers
->>>>>>> 6726c592
  */