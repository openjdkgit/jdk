--- conflicted
+++ resolved
@@ -76,7 +76,6 @@
  *      TestStringInternCleanup
  */
 
-<<<<<<< HEAD
 /*
  * @test id=generational
  * @summary Check that Shenandoah cleans up interned strings
@@ -93,28 +92,6 @@
  */
 
 
-/*
- * @test id=iu
- * @summary Check that Shenandoah cleans up interned strings
- * @requires vm.gc.Shenandoah
- *
- * @run main/othervm -Xmx64m -XX:+UnlockDiagnosticVMOptions -XX:+UnlockExperimentalVMOptions -XX:+ClassUnloadingWithConcurrentMark
- *      -XX:+UseShenandoahGC -XX:ShenandoahGCMode=iu
- *      -XX:+ShenandoahVerify
- *      TestStringInternCleanup
- *
- * @run main/othervm -Xmx64m -XX:+UnlockDiagnosticVMOptions -XX:+UnlockExperimentalVMOptions -XX:+ClassUnloadingWithConcurrentMark
- *      -XX:+UseShenandoahGC -XX:ShenandoahGCMode=iu -XX:ShenandoahGCHeuristics=aggressive
- *      -XX:+ShenandoahVerify
- *      TestStringInternCleanup
- *
- * @run main/othervm -Xmx64m -XX:+UnlockDiagnosticVMOptions -XX:+UnlockExperimentalVMOptions -XX:+ClassUnloadingWithConcurrentMark
- *      -XX:+UseShenandoahGC -XX:ShenandoahGCMode=iu
- *      TestStringInternCleanup
- */
-
-=======
->>>>>>> bd36b6ae
 public class TestStringInternCleanup {
 
     static final int COUNT = 1_000_000;
