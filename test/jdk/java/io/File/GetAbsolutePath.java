/*
 * Copyright (c) 1998, 2023, Oracle and/or its affiliates. All rights reserved.
 * DO NOT ALTER OR REMOVE COPYRIGHT NOTICES OR THIS FILE HEADER.
 *
 * This code is free software; you can redistribute it and/or modify it
 * under the terms of the GNU General Public License version 2 only, as
 * published by the Free Software Foundation.
 *
 * This code is distributed in the hope that it will be useful, but WITHOUT
 * ANY WARRANTY; without even the implied warranty of MERCHANTABILITY or
 * FITNESS FOR A PARTICULAR PURPOSE.  See the GNU General Public License
 * version 2 for more details (a copy is included in the LICENSE file that
 * accompanied this code).
 *
 * You should have received a copy of the GNU General Public License version
 * 2 along with this work; if not, write to the Free Software Foundation,
 * Inc., 51 Franklin St, Fifth Floor, Boston, MA 02110-1301 USA.
 *
 * Please contact Oracle, 500 Oracle Parkway, Redwood Shores, CA 94065 USA
 * or visit www.oracle.com if you need additional information or have any
 * questions.
 */

/* @test
 * @bug 4131169 4109131 8287843
 * @summary Basic test for getAbsolutePath method
 * @run junit GetAbsolutePath
 */

import java.io.File;
import java.io.IOException;
import java.util.stream.Stream;

import org.junit.jupiter.api.BeforeAll;
import org.junit.jupiter.api.Test;
import org.junit.jupiter.api.condition.EnabledOnOs;
import org.junit.jupiter.api.condition.OS;
import org.junit.jupiter.params.provider.Arguments;
import org.junit.jupiter.params.ParameterizedTest;
import org.junit.jupiter.params.provider.MethodSource;
import static org.junit.jupiter.api.Assertions.*;

public class GetAbsolutePath {

    private static final String USER_DIR = System.getProperty("user.dir");

    private static char driveLetter() {
        assert System.getProperty("os.name").startsWith("Windows");

        if ((USER_DIR.length() > 2) && (USER_DIR.charAt(1) == ':')
            && (USER_DIR.charAt(2) == '\\'))
            return USER_DIR.charAt(0);

        throw new RuntimeException("Current directory has no drive");
    }

    private static Stream<Arguments> windowsSource() {
        char drive = driveLetter();
        return Stream.of(Arguments.of("/foo/bar", drive + ":\\foo\\bar"),
                         Arguments.of("\\foo\\bar", drive + ":\\foo\\bar"),
                         Arguments.of("c:\\foo\\bar", "c:\\foo\\bar"),
                         Arguments.of("c:/foo/bar", "c:\\foo\\bar"),
                         Arguments.of("\\\\foo\\bar", "\\\\foo\\bar"),
                         Arguments.of("", USER_DIR), // empty path
                         Arguments.of("\\\\?\\foo", USER_DIR + "\\foo"),
                         Arguments.of("\\\\?\\C:\\Users\\x", "C:\\Users\\x"),
                         Arguments.of("\\\\?\\" + drive + ":", USER_DIR),
                         Arguments.of("\\\\?\\" + drive + ":bar", USER_DIR + "\\bar"));
    }

    @EnabledOnOs(OS.WINDOWS)
    @ParameterizedTest
    @MethodSource("windowsSource")
    public void windows(String path, String absolute) throws IOException {
        File file = new File(path);
        assertEquals(0, absolute.compareToIgnoreCase(file.getAbsolutePath()));
    }

    @EnabledOnOs(OS.WINDOWS)
    @Test
    public void windowsDriveRelative() throws IOException {
        // Tricky directory-relative case
        char d = Character.toLowerCase(driveLetter());
        char z = 0;
        if (d != 'c') z = 'c';
        else if (d != 'd') z = 'd';
        if (z != 0) {
            File f = new File(z + ":.");
            if (f.exists()) {
                String zUSER_DIR = f.getCanonicalPath();
<<<<<<< HEAD
                assertEquals(z + ":foo", zUSER_DIR + "\\foo");
=======
                File path = new File(z + ":foo");
                String p = path.getAbsolutePath();
                String ans = zUSER_DIR + "\\foo";
                assertEquals(0, p.compareToIgnoreCase(ans));
>>>>>>> 2c003f1f
            }
        }
    }

    private static Stream<Arguments> unixSource() {
        return Stream.of(Arguments.of("foo", USER_DIR + "/foo"),
                         Arguments.of("foo/bar", USER_DIR + "/foo/bar"),
                         Arguments.of("/foo", "/foo"),
                         Arguments.of("/foo/bar", "/foo/bar"),
                         Arguments.of("", USER_DIR));
    }

    @EnabledOnOs({OS.LINUX, OS.MAC})
    @ParameterizedTest
    @MethodSource("unixSource")
    public void unix(String path, String absolute) throws IOException {
        assertEquals(absolute, new File(path).getAbsolutePath());
    }
}<|MERGE_RESOLUTION|>--- conflicted
+++ resolved
@@ -88,14 +88,10 @@
             File f = new File(z + ":.");
             if (f.exists()) {
                 String zUSER_DIR = f.getCanonicalPath();
-<<<<<<< HEAD
-                assertEquals(z + ":foo", zUSER_DIR + "\\foo");
-=======
                 File path = new File(z + ":foo");
                 String p = path.getAbsolutePath();
                 String ans = zUSER_DIR + "\\foo";
                 assertEquals(0, p.compareToIgnoreCase(ans));
->>>>>>> 2c003f1f
             }
         }
     }
