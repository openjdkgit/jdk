--- conflicted
+++ resolved
@@ -176,47 +176,6 @@
         seq.byteOffsetHandle(sequenceElement(0, 1)); // ranges not accepted
     }
 
-<<<<<<< HEAD
-    @Test
-    public void testBadContainerAlign() {
-        GroupLayout g = MemoryLayout.structLayout(JAVA_INT.withBitAlignment(16).withName("foo")).withBitAlignment(8);
-        try {
-            g.bitOffset(groupElement("foo"));
-            g.byteOffset(groupElement("foo"));
-        } catch (Throwable ex) {
-            throw new AssertionError(ex); // should be ok!
-        }
-        try {
-            g.varHandle(groupElement("foo")); //ok
-            assertTrue(false); //should fail!
-        } catch (UnsupportedOperationException ex) {
-            //ok
-        } catch (Throwable ex) {
-            throw new AssertionError(ex); //should fail!
-        }
-    }
-
-    @Test
-    public void testBadAlignOffset() {
-        GroupLayout g = MemoryLayout.structLayout(MemoryLayout.paddingLayout(8), JAVA_INT.withBitAlignment(16).withName("foo"));
-        try {
-            g.bitOffset(groupElement("foo"));
-            g.byteOffset(groupElement("foo"));
-        } catch (Throwable ex) {
-            throw new AssertionError(ex); // should be ok!
-        }
-        try {
-            g.varHandle(groupElement("foo")); //ok
-            assertTrue(false); //should fail!
-        } catch (UnsupportedOperationException ex) {
-            //ok
-        } catch (Throwable ex) {
-            throw new AssertionError(ex); //should fail!
-        }
-    }
-
-=======
->>>>>>> b827ce83
     @Test
     public void testBadSequencePathInOffset() {
         SequenceLayout seq = MemoryLayout.sequenceLayout(10, JAVA_INT);
@@ -255,15 +214,9 @@
         long[] offsets = { 0, 8, 24, 56 };
         GroupLayout g = MemoryLayout.structLayout(
                 ValueLayout.JAVA_BYTE.withName("0"),
-<<<<<<< HEAD
-                ValueLayout.JAVA_CHAR.withName("1"),
-                ValueLayout.JAVA_FLOAT.withName("2"),
-                ValueLayout.JAVA_LONG.withName("3")
-=======
                 ValueLayout.JAVA_CHAR.withBitAlignment(8).withName("1"),
                 ValueLayout.JAVA_FLOAT.withBitAlignment(8).withName("2"),
                 ValueLayout.JAVA_LONG.withBitAlignment(8).withName("3")
->>>>>>> b827ce83
         );
 
         // test select
@@ -370,17 +323,10 @@
             (JAVA_INT.bitSize() * 2) * 4 + JAVA_INT.bitSize()
         });
         testCases.add(new Object[] {
-<<<<<<< HEAD
-            MemoryLayout.sequenceLayout(10, MemoryLayout.structLayout(MemoryLayout.paddingLayout(8), JAVA_INT.withName("y"))),
-            new PathElement[] { sequenceElement(), groupElement("y") },
-            new long[] { 4 },
-            (JAVA_INT.bitSize() + 8) * 4 + 8
-=======
             MemoryLayout.sequenceLayout(10, MemoryLayout.structLayout(MemoryLayout.paddingLayout(32), JAVA_INT.withName("y"))),
             new PathElement[] { sequenceElement(), groupElement("y") },
             new long[] { 4 },
             (JAVA_INT.bitSize() + 32) * 4 + 32
->>>>>>> b827ce83
         });
         testCases.add(new Object[] {
             MemoryLayout.sequenceLayout(10, JAVA_INT),
