--- conflicted
+++ resolved
@@ -21,29 +21,6 @@
  * questions.
  */
 
-<<<<<<< HEAD
-import java.io.*;
-import java.util.*;
-import java.text.*;
-
-import org.junit.jupiter.api.Test;
-
-import static org.junit.jupiter.api.Assertions.fail;
-
-/**
- * @test
- * @bug 4316678
- * @summary test that Calendar's Serializasion works correctly.
- * @run junit bug4316678
- */
-public class bug4316678 {
-
-    @Test
-    public void Test4316678() throws Exception {
-        GregorianCalendar gc1;
-        GregorianCalendar gc2;
-        TimeZone saveZone = TimeZone.getDefault();
-=======
 /*
  * @test
  * @bug 4316678
@@ -67,12 +44,13 @@
 import static org.junit.jupiter.api.Assertions.assertEquals;
 
 public class bug4316678 {
->>>>>>> 47569a25
 
     private static final String serializedData = "bug4316678.ser";
+
+    // Save JVM default TimeZone
     private static final TimeZone savedTz = TimeZone.getDefault();
 
-    // Save JVM default Locale and TimeZone
+    // Set custom JVM default TimeZone
     @BeforeAll
     static void initAll() {
         TimeZone.setDefault(TimeZone.getTimeZone("PST"));
@@ -94,19 +72,8 @@
             out.writeObject(gc1);
         }
 
-<<<<<<< HEAD
-            gc1.set(Calendar.DATE, 16);
-            gc2.set(Calendar.DATE, 16);
-            if (!gc1.getTime().equals(gc2.getTime())) {
-                fail("Invalid Time :" + gc2.getTime() +
-                    ", expected :" + gc1.getTime());
-            }
-        } finally {
-            TimeZone.setDefault(saveZone);
-=======
         try (ObjectInputStream in = new ObjectInputStream(new FileInputStream(serializedData))) {
             gc2 = (GregorianCalendar)in.readObject();
->>>>>>> 47569a25
         }
 
         gc1.set(Calendar.DATE, 16);
