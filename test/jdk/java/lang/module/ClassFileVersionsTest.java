/*
 * Copyright (c) 2017, 2021, Oracle and/or its affiliates. All rights reserved.
 * DO NOT ALTER OR REMOVE COPYRIGHT NOTICES OR THIS FILE HEADER.
 *
 * This code is free software; you can redistribute it and/or modify it
 * under the terms of the GNU General Public License version 2 only, as
 * published by the Free Software Foundation.
 *
 * This code is distributed in the hope that it will be useful, but WITHOUT
 * ANY WARRANTY; without even the implied warranty of MERCHANTABILITY or
 * FITNESS FOR A PARTICULAR PURPOSE.  See the GNU General Public License
 * version 2 for more details (a copy is included in the LICENSE file that
 * accompanied this code).
 *
 * You should have received a copy of the GNU General Public License version
 * 2 along with this work; if not, write to the Free Software Foundation,
 * Inc., 51 Franklin St, Fifth Floor, Boston, MA 02110-1301 USA.
 *
 * Please contact Oracle, 500 Oracle Parkway, Redwood Shores, CA 94065 USA
 * or visit www.oracle.com if you need additional information or have any
 * questions.
 */

/**
 * @test
 * @modules java.base/jdk.internal.module
 * @run testng ClassFileVersionsTest
 * @summary Test parsing of module-info.class with different class file versions
 */

import java.lang.module.InvalidModuleDescriptorException;
import java.lang.module.ModuleDescriptor;
import java.lang.module.ModuleDescriptor.Requires.Modifier;
import java.nio.ByteBuffer;
import java.util.Set;

import static java.lang.module.ModuleDescriptor.Requires.Modifier.*;

import jdk.internal.module.ModuleInfoWriter;

import org.testng.annotations.DataProvider;
import org.testng.annotations.Test;
import static org.testng.Assert.*;

public class ClassFileVersionsTest {
    private static final int FEATURE;
    static {
        FEATURE = Runtime.version().feature();
        assert FEATURE >= 10;
    }

    // major, minor, modifiers for requires java.base
    @DataProvider(name = "supported")
    public Object[][] supported() {
<<<<<<< HEAD
        return new Object[][]{
                { 53,   0,  Set.of() },                      // JDK 9
                { 53,   0,  Set.of(STATIC) },
                { 53,   0,  Set.of(TRANSITIVE) },
                { 53,   0,  Set.of(STATIC, TRANSITIVE) },

                { 54,   0,  Set.of() },                      // JDK 10
                { 55,   0,  Set.of() },                      // JDK 11
                { 56,   0,  Set.of() },                      // JDK 12
                { 57,   0,  Set.of() },                      // JDK 13
                { 58,   0,  Set.of() },                      // JDK 14
                { 59,   0,  Set.of() },                      // JDK 15
                { 60,   0,  Set.of() },                      // JDK 16
                { 61,   0,  Set.of() },                      // JDK 17
                { 62,   0,  Set.of() },                      // JDK 18
                { 63,   0,  Set.of() },                      // JDK 19
        };
=======
        /*
         * There are four test cases for JDK 9 and then one test case
         * for each subsequent JDK version from JDK 10 to the current
         * feature release for a total of (4 + (FEATURE - 9) ) =>
         * (feature - 5) rows.
         */
        Object[][] result = new Object[(FEATURE - 5)][];

        // Class file version of JDK 9 is 53.0
        result[0] = new Object[]{ 53, 0, Set.of()};
        result[1] = new Object[]{ 53, 0, Set.of(STATIC) };
        result[2] = new Object[]{ 53, 0, Set.of(TRANSITIVE) };
        result[3] = new Object[]{ 53, 0, Set.of(STATIC, TRANSITIVE) };

        // Major class file version of JDK N is 44 + n. Create rows
        // for JDK 10 through FEATURE.
        for (int i = 4; i < (FEATURE - 5) ; i++) {
            result[i] = new Object[]{i + 50, 0, Set.of()};
        }

        return result;
>>>>>>> 8b042d14
    }

    // major, minor, modifiers for requires java.base
    @DataProvider(name = "unsupported")
    public Object[][] unsupported() {
<<<<<<< HEAD
        return new Object[][]{
                { 50,   0,  Set.of()},                       // JDK 6
                { 51,   0,  Set.of()},                       // JDK 7
                { 52,   0,  Set.of()},                       // JDK 8

                { 54,   0,  Set.of(STATIC) },                // JDK 10
                { 54,   0,  Set.of(TRANSITIVE) },
                { 54,   0,  Set.of(STATIC, TRANSITIVE) },

                { 55,   0,  Set.of(STATIC) },                // JDK 11
                { 55,   0,  Set.of(TRANSITIVE) },
                { 55,   0,  Set.of(STATIC, TRANSITIVE) },

                { 56,   0,  Set.of(STATIC) },                // JDK 12
                { 56,   0,  Set.of(TRANSITIVE) },
                { 56,   0,  Set.of(STATIC, TRANSITIVE) },

                { 57,   0,  Set.of(STATIC) },                // JDK 13
                { 57,   0,  Set.of(TRANSITIVE) },
                { 57,   0,  Set.of(STATIC, TRANSITIVE) },

                { 58,   0,  Set.of(STATIC) },                // JDK 14
                { 58,   0,  Set.of(TRANSITIVE) },
                { 58,   0,  Set.of(STATIC, TRANSITIVE) },

                { 59,   0,  Set.of(STATIC) },                // JDK 15
                { 59,   0,  Set.of(TRANSITIVE) },
                { 59,   0,  Set.of(STATIC, TRANSITIVE) },

                { 60,   0,  Set.of(STATIC) },                // JDK 16
                { 60,   0,  Set.of(TRANSITIVE) },
                { 60,   0,  Set.of(STATIC, TRANSITIVE) },

                { 61,   0,  Set.of(STATIC) },                // JDK 17
                { 61,   0,  Set.of(TRANSITIVE) },
                { 61,   0,  Set.of(STATIC, TRANSITIVE) },

                { 62,   0,  Set.of(STATIC) },                // JDK 18
                { 62,   0,  Set.of(TRANSITIVE) },
                { 62,   0,  Set.of(STATIC, TRANSITIVE) },

                { 63,   0,  Set.of(STATIC) },                // JDK 19
                { 63,   0,  Set.of(TRANSITIVE) },
                { 63,   0,  Set.of(STATIC, TRANSITIVE) },

                { 64,   0,  Set.of()},                       // JDK 20
        };
=======
        /*
         * There are three test cases for releases prior to JDK 9,
         * three test cases for each JDK version from JDK 10 to the
         * current feature release, plus one addition test case for
         * the next release for a total of (3 + (FEATURE - 9) * 3 + 1)
         * rows.
         */
        int unsupportedCount = 3 + (FEATURE - 9)*3 + 1;
        Object[][] result = new Object[unsupportedCount][];

        result[0] = new Object[]{50, 0, Set.of()}; // JDK 6
        result[1] = new Object[]{51, 0, Set.of()}; // JDK 7
        result[2] = new Object[]{52, 0, Set.of()}; // JDK 8

        for (int i = 10; i <= FEATURE ; i++) {
            int base = 3 + (i-10)*3;
            // Major class file version of JDK N is 44+n
            result[base]     = new Object[]{i + 44, 0, Set.of(STATIC)};
            result[base + 1] = new Object[]{i + 44, 0, Set.of(TRANSITIVE)};
            result[base + 2] = new Object[]{i + 44, 0, Set.of(STATIC, TRANSITIVE)};
        }

        result[unsupportedCount - 1] = new Object[]{FEATURE+1+44, 0, Set.of()};
        return result;
>>>>>>> 8b042d14
    }

    @Test(dataProvider = "supported")
    public void testSupported(int major, int minor, Set<Modifier> ms) {
        ModuleDescriptor descriptor = ModuleDescriptor.newModule("foo")
                .requires(ms, "java.base")
                .build();
        ByteBuffer bb = ModuleInfoWriter.toByteBuffer(descriptor);
        classFileVersion(bb, major, minor);
        descriptor = ModuleDescriptor.read(bb);
        assertEquals(descriptor.name(), "foo");
    }

    @Test(dataProvider = "unsupported",
          expectedExceptions = InvalidModuleDescriptorException.class)
    public void testUnsupported(int major, int minor, Set<Modifier> ms) {
        ModuleDescriptor descriptor = ModuleDescriptor.newModule("foo")
                .requires(ms, "java.base")
                .build();
        ByteBuffer bb = ModuleInfoWriter.toByteBuffer(descriptor);
        classFileVersion(bb, major, minor);

        // throws InvalidModuleDescriptorException
        ModuleDescriptor.read(bb);
    }

    private void classFileVersion(ByteBuffer bb, int major, int minor) {
        bb.putShort(4, (short) minor);
        bb.putShort(6, (short) major);
    }
}<|MERGE_RESOLUTION|>--- conflicted
+++ resolved
@@ -52,25 +52,6 @@
     // major, minor, modifiers for requires java.base
     @DataProvider(name = "supported")
     public Object[][] supported() {
-<<<<<<< HEAD
-        return new Object[][]{
-                { 53,   0,  Set.of() },                      // JDK 9
-                { 53,   0,  Set.of(STATIC) },
-                { 53,   0,  Set.of(TRANSITIVE) },
-                { 53,   0,  Set.of(STATIC, TRANSITIVE) },
-
-                { 54,   0,  Set.of() },                      // JDK 10
-                { 55,   0,  Set.of() },                      // JDK 11
-                { 56,   0,  Set.of() },                      // JDK 12
-                { 57,   0,  Set.of() },                      // JDK 13
-                { 58,   0,  Set.of() },                      // JDK 14
-                { 59,   0,  Set.of() },                      // JDK 15
-                { 60,   0,  Set.of() },                      // JDK 16
-                { 61,   0,  Set.of() },                      // JDK 17
-                { 62,   0,  Set.of() },                      // JDK 18
-                { 63,   0,  Set.of() },                      // JDK 19
-        };
-=======
         /*
          * There are four test cases for JDK 9 and then one test case
          * for each subsequent JDK version from JDK 10 to the current
@@ -92,61 +73,11 @@
         }
 
         return result;
->>>>>>> 8b042d14
     }
 
     // major, minor, modifiers for requires java.base
     @DataProvider(name = "unsupported")
     public Object[][] unsupported() {
-<<<<<<< HEAD
-        return new Object[][]{
-                { 50,   0,  Set.of()},                       // JDK 6
-                { 51,   0,  Set.of()},                       // JDK 7
-                { 52,   0,  Set.of()},                       // JDK 8
-
-                { 54,   0,  Set.of(STATIC) },                // JDK 10
-                { 54,   0,  Set.of(TRANSITIVE) },
-                { 54,   0,  Set.of(STATIC, TRANSITIVE) },
-
-                { 55,   0,  Set.of(STATIC) },                // JDK 11
-                { 55,   0,  Set.of(TRANSITIVE) },
-                { 55,   0,  Set.of(STATIC, TRANSITIVE) },
-
-                { 56,   0,  Set.of(STATIC) },                // JDK 12
-                { 56,   0,  Set.of(TRANSITIVE) },
-                { 56,   0,  Set.of(STATIC, TRANSITIVE) },
-
-                { 57,   0,  Set.of(STATIC) },                // JDK 13
-                { 57,   0,  Set.of(TRANSITIVE) },
-                { 57,   0,  Set.of(STATIC, TRANSITIVE) },
-
-                { 58,   0,  Set.of(STATIC) },                // JDK 14
-                { 58,   0,  Set.of(TRANSITIVE) },
-                { 58,   0,  Set.of(STATIC, TRANSITIVE) },
-
-                { 59,   0,  Set.of(STATIC) },                // JDK 15
-                { 59,   0,  Set.of(TRANSITIVE) },
-                { 59,   0,  Set.of(STATIC, TRANSITIVE) },
-
-                { 60,   0,  Set.of(STATIC) },                // JDK 16
-                { 60,   0,  Set.of(TRANSITIVE) },
-                { 60,   0,  Set.of(STATIC, TRANSITIVE) },
-
-                { 61,   0,  Set.of(STATIC) },                // JDK 17
-                { 61,   0,  Set.of(TRANSITIVE) },
-                { 61,   0,  Set.of(STATIC, TRANSITIVE) },
-
-                { 62,   0,  Set.of(STATIC) },                // JDK 18
-                { 62,   0,  Set.of(TRANSITIVE) },
-                { 62,   0,  Set.of(STATIC, TRANSITIVE) },
-
-                { 63,   0,  Set.of(STATIC) },                // JDK 19
-                { 63,   0,  Set.of(TRANSITIVE) },
-                { 63,   0,  Set.of(STATIC, TRANSITIVE) },
-
-                { 64,   0,  Set.of()},                       // JDK 20
-        };
-=======
         /*
          * There are three test cases for releases prior to JDK 9,
          * three test cases for each JDK version from JDK 10 to the
@@ -171,7 +102,6 @@
 
         result[unsupportedCount - 1] = new Object[]{FEATURE+1+44, 0, Set.of()};
         return result;
->>>>>>> 8b042d14
     }
 
     @Test(dataProvider = "supported")
