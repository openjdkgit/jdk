--- conflicted
+++ resolved
@@ -623,13 +623,6 @@
     :jdk_security_infra \
     com/sun/crypto/provider/Cipher/AEAD/GCMIncrementByte4.java \
     com/sun/crypto/provider/Cipher/AEAD/GCMIncrementDirect4.java \
-<<<<<<< HEAD
-    com/sun/security/auth/callback/TextCallbackHandler/Password.java \
-=======
-    com/sun/security/sasl/gsskerb/AuthOnly.java \
-    com/sun/security/sasl/gsskerb/ConfSecurityLayer.java \
-    com/sun/security/sasl/gsskerb/NoSecurityLayer.java \
->>>>>>> dc4fd896
     sun/security/provider/PolicyFile/GrantAllPermToExtWhenNoPolicy.java \
     sun/security/provider/PolicyParser/PrincipalExpansionError.java \
     sun/security/smartcardio/TestChannel.java \
