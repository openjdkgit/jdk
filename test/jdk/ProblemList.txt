--- conflicted
+++ resolved
@@ -611,13 +611,6 @@
 sun/security/smartcardio/TestMultiplePresent.java               8039280 generic-all
 sun/security/smartcardio/TestPresent.java                       8039280 generic-all
 sun/security/smartcardio/TestTransmit.java                      8039280 generic-all
-<<<<<<< HEAD
-com/sun/security/auth/callback/TextCallbackHandler/Password.java 8039280 generic-all
-=======
-com/sun/security/sasl/gsskerb/AuthOnly.java                     8039280 generic-all
-com/sun/security/sasl/gsskerb/ConfSecurityLayer.java            8039280 generic-all
-com/sun/security/sasl/gsskerb/NoSecurityLayer.java              8039280 generic-all
->>>>>>> dc4fd896
 sun/security/provider/PolicyFile/GrantAllPermToExtWhenNoPolicy.java 8039280 generic-all
 sun/security/provider/PolicyParser/PrincipalExpansionError.java 8039280 generic-all
 
