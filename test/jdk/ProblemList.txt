###########################################################################
#
# Copyright (c) 2009, 2024, Oracle and/or its affiliates. All rights reserved.
# DO NOT ALTER OR REMOVE COPYRIGHT NOTICES OR THIS FILE HEADER.
#
# This code is free software; you can redistribute it and/or modify it
# under the terms of the GNU General Public License version 2 only, as
# published by the Free Software Foundation.
#
# This code is distributed in the hope that it will be useful, but WITHOUT
# ANY WARRANTY; without even the implied warranty of MERCHANTABILITY or
# FITNESS FOR A PARTICULAR PURPOSE.  See the GNU General Public License
# version 2 for more details (a copy is included in the LICENSE file that
# accompanied this code).
#
# You should have received a copy of the GNU General Public License version
# 2 along with this work; if not, write to the Free Software Foundation,
# Inc., 51 Franklin St, Fifth Floor, Boston, MA 02110-1301 USA.
#
# Please contact Oracle, 500 Oracle Parkway, Redwood Shores, CA 94065 USA
# or visit www.oracle.com if you need additional information or have any
# questions.
#
###########################################################################
#
# List of tests that should not be run by test/Makefile, for various reasons:
#   1. Does not run with jtreg -samevm mode
#   2. Causes problems in jtreg -samevm mode for jtreg or tests that follow it
#   3. The test is too slow or consumes too many system resources
#   4. The test fails when run on any official build systems
#
# It is possible that a test being on this list is a mistake, and that some
#   other test in samevm mode caused tests to fail, mistakes happen.
#
# Tests marked @ignore are not run by test/Makefile, but harmless to be listed.
#
# Tests that explicitly state "@run main/othervm ...", and are not listed here,
#   will be run in the same batch as the samevm tests.
#
# Shell tests are othervm by default.
#
# List items are testnames followed by labels, all MUST BE commented
#   as to why they are here and use a label:
#     generic-all   Problems on all platforms
#     generic-ARCH  Where ARCH is one of: x64, i586, ppc64, ppc64le, s390x, aarch64 etc.
#     OSNAME-all    Where OSNAME is one of: linux, windows, macosx, aix
#     OSNAME-ARCH   Specific on to one OSNAME and ARCH, e.g. macosx-x64
#     OSNAME-REV    Specific on to one OSNAME and REV, e.g. macosx-10.7.4
#
# More than one label is allowed but must be on the same line comma seperated,
# without spaces.
# If there are several lines mentioning the same test, the last one is used.
#
#############################################################################
#
# Running the tests:
#    cd test && make JT_HOME=jtreg_home PRODUCT_HOME=jdk_home jdk_all
#  Or instead of jdk_all, use any of the jdk_* targets.
#
# Samevm Notes:
#  * Although some tests may have only been seen to fail on some platforms,
#    they might be flagged as 'generic-all' because the problem they have
#    could cause hidden slowdowns on other platforms.
#    Most samevm problems will be generic-all, but windows usually dislikes
#    them the most.
#    Address already in use or connection errors indicate a generic port issue.
#    (this is not necessarily a samevm issue, but an issue for running the tests
#     on shared machines, two people or two test runs will collide).
#  * Samevm problem (windows in particular) is not closing all input/output
#  * Samevm problem when a test calls setSecurityManager()
#  * Samevm problem with setHttps*() is used? (not exactly sure here)
#  * Samevm problem when stuffing system properties with non Strings or anything
#  * Samevm problem when changing vm settings, or registering any vm actions
#  * Samevm problems with deleteOnExit(), if it must happen at end of test
#  * Samevm problems with URLClassLoader? (no details here)
#  * Samevm problems with dependence on predictable GC or finalizations
#
# Any of the above problems may mean the test needs to be flagged as "othervm".
#
#############################################################################
#
# Fixing the tests:
#
# Some tests just may need to be run with "othervm", and that can easily be
#   done by adding a @run line (or modifying any existing @run):
#      @run main/othervm NameOfMainClass
#   Make sure this @run follows any use of @library.
#   Otherwise, if the test is a samevm possibility, make sure the test is
#     cleaning up after itself, closing all streams, deleting temp files, etc.
#
# Keep in mind that the bug could be in many places, and even different per
#   platform, it could be a bug in any one of:
#      - the testcase
#      - the jdk (jdk classes, native code, or hotspot)
#      - the native compiler
#      - the javac compiler
#      - the OS (depends on what the testcase does)
#
# If you managed to really fix one of these tests, here is how you can
#    remove tests from this list:
#  1. Make sure test passes on all platforms with samevm, or mark it othervm
#  2. Make sure test passes on all platforms when run with it's entire group
#  3. Make sure both VMs are tested, -server and -client, if possible
#  4. Use your favorite build and test system to verify these results
#  5. Delete lines in this file, include the changes with your test changes
#
# You may need to repeat your testing 2 or even 3 times to verify good
#   results, some of these samevm failures are not very predictable.
#
#############################################################################

############################################################################

# jdk_awt

java/awt/event/MouseEvent/MouseClickTest/MouseClickTest.java 8168389 windows-all,macosx-all
java/awt/event/KeyEvent/SwallowKeyEvents/SwallowKeyEvents.java 8224055 macosx-all
java/awt/Focus/FocusOwnerFrameOnClick/FocusOwnerFrameOnClick.java 8081489 generic-all
java/awt/Focus/IconifiedFrameFocusChangeTest/IconifiedFrameFocusChangeTest.java 6849364 generic-all
java/awt/Focus/AutoRequestFocusTest/AutoRequestFocusToFrontTest.java 6848406 generic-all
java/awt/Focus/AutoRequestFocusTest/AutoRequestFocusSetVisibleTest.java 6848407 generic-all
java/awt/Frame/MaximizedUndecorated/MaximizedUndecorated.java 8022302 generic-all
java/awt/Frame/RestoreToOppositeScreen/RestoreToOppositeScreen.java 8286840 linux-all
java/awt/FileDialog/FileDialogIconTest/FileDialogIconTest.java 8160558 windows-all
java/awt/event/MouseWheelEvent/InfiniteRecursion/InfiniteRecursion.java 8060176 windows-all,macosx-all
java/awt/event/MouseWheelEvent/InfiniteRecursion/InfiniteRecursion_1.java 8060176 windows-all,macosx-all
java/awt/dnd/URIListBetweenJVMsTest/URIListBetweenJVMsTest.java 8171510 macosx-all
java/awt/dnd/MissingDragExitEventTest/MissingDragExitEventTest.java 8288839 windows-x64
java/awt/Focus/ChoiceFocus/ChoiceFocus.java 8169103 windows-all,macosx-all
java/awt/Focus/ClearLwQueueBreakTest/ClearLwQueueBreakTest.java 8198618 macosx-all
java/awt/Focus/ConsumeNextKeyTypedOnModalShowTest/ConsumeNextKeyTypedOnModalShowTest.java 6986252 macosx-all
java/awt/Focus/MouseClickRequestFocusRaceTest/MouseClickRequestFocusRaceTest.java 8194753 linux-all,macosx-all
java/awt/Focus/NoAutotransferToDisabledCompTest/NoAutotransferToDisabledCompTest.java 7152980 macosx-all
java/awt/Focus/ToFrontFocusTest/ToFrontFocus.java 7156130 linux-all
java/awt/Focus/WrongKeyTypedConsumedTest/WrongKeyTypedConsumedTest.java 8169096 macosx-all
java/awt/EventQueue/6980209/bug6980209.java 8198615 macosx-all
java/awt/grab/EmbeddedFrameTest1/EmbeddedFrameTest1.java 7080150 macosx-all
java/awt/event/InputEvent/EventWhenTest/EventWhenTest.java 8168646 generic-all
java/awt/Mixing/AWT_Mixing/HierarchyBoundsListenerMixingTest.java 8049405 macosx-all
java/awt/Mixing/AWT_Mixing/OpaqueOverlapping.java 8294264 windows-x64
java/awt/Mixing/AWT_Mixing/OpaqueOverlappingChoice.java 8048171 generic-all
java/awt/Mixing/AWT_Mixing/JMenuBarOverlapping.java 8159451 linux-all,windows-all,macosx-all
java/awt/Mixing/AWT_Mixing/JSplitPaneOverlapping.java 6986109 generic-all
java/awt/Mixing/AWT_Mixing/JInternalFrameMoveOverlapping.java 6986109 windows-all
java/awt/Mixing/AWT_Mixing/MixingPanelsResizing.java 8049405 generic-all
java/awt/Mixing/AWT_Mixing/JComboBoxOverlapping.java 8049405 macosx-all
java/awt/Mixing/AWT_Mixing/JPopupMenuOverlapping.java 8049405 macosx-all
java/awt/Mixing/AWT_Mixing/JButtonInGlassPaneOverlapping.java 8158801 windows-all
java/awt/Mixing/AWT_Mixing/JButtonOverlapping.java 8158801 windows-all
java/awt/Mixing/AWT_Mixing/JColorChooserOverlapping.java 8158801 windows-all
java/awt/Mixing/AWT_Mixing/JEditorPaneInGlassPaneOverlapping.java 8158801 windows-all
java/awt/Mixing/AWT_Mixing/JEditorPaneOverlapping.java 8158801 windows-all
java/awt/Mixing/AWT_Mixing/JLabelInGlassPaneOverlapping.java 8158801 windows-all
java/awt/Mixing/AWT_Mixing/JLabelOverlapping.java 8158801 windows-all
java/awt/Mixing/AWT_Mixing/JListInGlassPaneOverlapping.java 8158801 windows-all
java/awt/Mixing/AWT_Mixing/JListOverlapping.java 8158801 windows-all
java/awt/Mixing/AWT_Mixing/JPanelInGlassPaneOverlapping.java 8158801 windows-all
java/awt/Mixing/AWT_Mixing/JPanelOverlapping.java 8158801 windows-all
java/awt/Mixing/AWT_Mixing/JProgressBarInGlassPaneOverlapping.java 8158801 windows-all
java/awt/Mixing/AWT_Mixing/JProgressBarOverlapping.java 8158801 windows-all
java/awt/Mixing/AWT_Mixing/JScrollBarInGlassPaneOverlapping.java 8158801 windows-all
java/awt/Mixing/AWT_Mixing/JScrollBarOverlapping.java 8158801 windows-all
java/awt/Mixing/AWT_Mixing/JSliderInGlassPaneOverlapping.java 8158801 windows-all
java/awt/Mixing/AWT_Mixing/JSliderOverlapping.java 8158801 windows-all
java/awt/Mixing/AWT_Mixing/JSpinnerInGlassPaneOverlapping.java 8158801 windows-all
java/awt/Mixing/AWT_Mixing/JSpinnerOverlapping.java 8158801 windows-all
java/awt/Mixing/AWT_Mixing/JTableInGlassPaneOverlapping.java 8158801 windows-all
java/awt/Mixing/AWT_Mixing/JTableOverlapping.java 8158801 windows-all
java/awt/Mixing/AWT_Mixing/JTextAreaInGlassPaneOverlapping.java 8158801 windows-all
java/awt/Mixing/AWT_Mixing/JTextAreaOverlapping.java 8158801 windows-all
java/awt/Mixing/AWT_Mixing/JTextFieldInGlassPaneOverlapping.java 8158801 windows-all
java/awt/Mixing/AWT_Mixing/JTextFieldOverlapping.java 8158801 windows-all
java/awt/Mixing/AWT_Mixing/JToggleButtonInGlassPaneOverlapping.java 8158801 windows-all
java/awt/Mixing/AWT_Mixing/JToggleButtonOverlapping.java 8158801 windows-all
java/awt/Mixing/NonOpaqueInternalFrame.java 7124549 macosx-all
java/awt/Mouse/EnterExitEvents/DragWindowTest.java 8298823 macosx-all
java/awt/Focus/ActualFocusedWindowTest/ActualFocusedWindowRetaining.java 6829264 generic-all
java/awt/datatransfer/DragImage/MultiResolutionDragImageTest.java 8080982 generic-all
java/awt/datatransfer/SystemFlavorMap/AddFlavorTest.java 8079268 linux-all
java/awt/Toolkit/RealSync/Test.java 6849383 linux-all
java/awt/LightweightComponent/LightweightEventTest/LightweightEventTest.java 8159252 windows-all
java/awt/EventDispatchThread/HandleExceptionOnEDT/HandleExceptionOnEDT.java 8072110 macosx-all
java/awt/EventDispatchThread/LoopRobustness/LoopRobustness.java 8073636 macosx-all
java/awt/FullScreen/FullScreenInsets/FullScreenInsets.java 7019055,8266245 windows-all,linux-all,macosx-all
java/awt/FullScreen/BufferStrategyExceptionTest/BufferStrategyExceptionTest.java 8246558 windows-all
java/awt/Focus/8013611/JDK8013611.java 8175366 windows-all,macosx-all
java/awt/Focus/6981400/Test1.java 8029675 windows-all,macosx-all
java/awt/Focus/6981400/Test3.java 8173264 generic-all
java/awt/event/KeyEvent/ExtendedKeyCode/ExtendedKeyCodeTest.java 8169476 windows-all,macosx-all
java/awt/event/KeyEvent/KeyChar/KeyCharTest.java 8169474,8224055 macosx-all,windows-all
java/awt/event/KeyEvent/KeyTyped/CtrlASCII.java 8298910 linux-all

java/awt/dnd/URIListToFileListBetweenJVMsTest/URIListToFileListBetweenJVMsTest.java 8194947 generic-all
java/awt/Frame/FramesGC/FramesGC.java 8079069 macosx-all
java/awt/TrayIcon/ActionCommand/ActionCommand.java 8150540 windows-all
java/awt/TrayIcon/ActionEventMask/ActionEventMask.java 8150540,8295300 windows-all,linux-all
java/awt/TrayIcon/ActionEventTest/ActionEventTest.java 8150540,8242801 windows-all,macosx-all
java/awt/TrayIcon/ModalityTest/ModalityTest.java 8150540,8295300 windows-all,macosx-all,linux-all
java/awt/TrayIcon/MouseEventMask/MouseEventMaskTest.java 8150540,8295300 windows-all,linux-all
java/awt/TrayIcon/MouseMovedTest/MouseMovedTest.java 8150540,8295300 windows-all,linux-all
java/awt/TrayIcon/SecurityCheck/FunctionalityCheck/FunctionalityCheck.java 8150540,8295300 windows-all,linux-all
java/awt/TrayIcon/TrayIconEventModifiers/TrayIconEventModifiersTest.java 8150540,8295300 windows-all,linux-all
java/awt/TrayIcon/TrayIconEvents/TrayIconEventsTest.java 8150540,8295300 windows-all,linux-all
java/awt/TrayIcon/TrayIconMouseTest/TrayIconMouseTest.java 8150540 windows-all
java/awt/TrayIcon/TrayIconPopup/TrayIconPopupClickTest.java 8150540 windows-all,macosx-all
java/awt/TrayIcon/TrayIconPopup/TrayIconPopupTest.java 8150540 windows-all

java/awt/Window/ShapedAndTranslucentWindows/SetShapeAndClick.java 8197936 macosx-all
java/awt/Window/ShapedAndTranslucentWindows/SetShapeDynamicallyAndClick.java 8013450 macosx-all
java/awt/Window/ShapedAndTranslucentWindows/ShapedTranslucentWindowClick.java 8013450 macosx-all
java/awt/Window/ShapedAndTranslucentWindows/FocusAWTTest.java 8222328 windows-all,linux-all,macosx-all
java/awt/Window/ShapedAndTranslucentWindows/Shaped.java  8222328 windows-all,linux-all,macosx-all
java/awt/Window/ShapedAndTranslucentWindows/ShapedByAPI.java 8222328 windows-all,linux-all,macosx-all
java/awt/Window/ShapedAndTranslucentWindows/ShapedTranslucent.java 8222328 windows-all,linux-all,macosx-all
java/awt/Window/ShapedAndTranslucentWindows/StaticallyShaped.java 8165218,8222328 windows-all,macosx-all,linux-all
java/awt/Window/ShapedAndTranslucentWindows/Translucent.java 8222328 windows-all,linux-all,macosx-all
java/awt/Window/AlwaysOnTop/AutoTestOnTop.java 6847593 linux-all
java/awt/Window/GrabSequence/GrabSequence.java 6848409 macosx-all,linux-all
java/awt/Window/LocationAtScreenCorner/LocationAtScreenCorner.java 8203371 linux-all
java/awt/font/TextLayout/TextLayoutBounds.java 8169188 generic-all
java/awt/image/BufferedImage/ICMColorDataTest/ICMColorDataTest.java 8233028 generic-all
java/awt/image/DrawImage/IncorrectAlphaSurface2SW.java 8056077 linux-all
java/awt/print/Headless/HeadlessPrinterJob.java 8196088 windows-all
sun/awt/datatransfer/SuplementaryCharactersTransferTest.java 8011371 generic-all
sun/awt/shell/ShellFolderMemoryLeak.java 8197794 windows-all
sun/java2d/DirectX/OverriddenInsetsTest/OverriddenInsetsTest.java 8196102 generic-all
sun/java2d/DirectX/RenderingToCachedGraphicsTest/RenderingToCachedGraphicsTest.java 8196180 windows-all,macosx-all
sun/java2d/SunGraphics2D/EmptyClipRenderingTest.java 8144029 macosx-all,linux-all
sun/java2d/SunGraphics2D/DrawImageBilinear.java 8297175 linux-all
sun/java2d/SunGraphics2D/PolyVertTest.java 6986565 generic-all
sun/java2d/SunGraphics2D/SimplePrimQuality.java 6992007 generic-all
sun/java2d/SunGraphics2D/SourceClippingBlitTest/SourceClippingBlitTest.java 8196185 generic-all

sun/java2d/X11SurfaceData/SharedMemoryPixmapsTest/SharedMemoryPixmapsTest.sh 7184899,8221451 linux-all,macosx-aarch64
java/awt/FullScreen/DisplayChangeVITest/DisplayChangeVITest.java 8169469,8273617 windows-all,macosx-aarch64
java/awt/FullScreen/UninitializedDisplayModeChangeTest/UninitializedDisplayModeChangeTest.java 8273617 macosx-all
java/awt/print/PrinterJob/PSQuestionMark.java 7003378 generic-all
java/awt/print/PrinterJob/GlyphPositions.java 7003378 generic-all
java/awt/Choice/ChoiceMouseWheelTest/ChoiceMouseWheelTest.java 6849371 macosx-all,linux-all
java/awt/Component/GetScreenLocTest/GetScreenLocTest.java 4753654 generic-all
java/awt/Component/SetEnabledPerformance/SetEnabledPerformance.java 8165863 macosx-all
java/awt/Clipboard/HTMLTransferTest/HTMLTransferTest.java 8017454 macosx-all
java/awt/Frame/MiscUndecorated/RepaintTest.java 8266244 macosx-aarch64
java/awt/Modal/FileDialog/FileDialogAppModal1Test.java 7186009 macosx-all
java/awt/Modal/FileDialog/FileDialogAppModal2Test.java 7186009 macosx-all
java/awt/Modal/FileDialog/FileDialogAppModal3Test.java 7186009 macosx-all
java/awt/Modal/FileDialog/FileDialogAppModal4Test.java 7186009 macosx-all
java/awt/Modal/FileDialog/FileDialogAppModal5Test.java 7186009 macosx-all
java/awt/Modal/FileDialog/FileDialogAppModal6Test.java 7186009 macosx-all
java/awt/Modal/FileDialog/FileDialogDocModal1Test.java 7186009 macosx-all
java/awt/Modal/FileDialog/FileDialogDocModal2Test.java 7186009 macosx-all
java/awt/Modal/FileDialog/FileDialogDocModal3Test.java 7186009 macosx-all
java/awt/Modal/FileDialog/FileDialogDocModal4Test.java 7186009 macosx-all
java/awt/Modal/FileDialog/FileDialogDocModal5Test.java 7186009 macosx-all
java/awt/Modal/FileDialog/FileDialogDocModal6Test.java 7186009 macosx-all
java/awt/Modal/FileDialog/FileDialogDocModal7Test.java 7186009 macosx-all,linux-all
java/awt/Modal/FileDialog/FileDialogModal1Test.java 7186009 macosx-all
java/awt/Modal/FileDialog/FileDialogModal2Test.java 7186009 macosx-all
java/awt/Modal/FileDialog/FileDialogModal3Test.java 7186009 macosx-all
java/awt/Modal/FileDialog/FileDialogModal4Test.java 7186009 macosx-all
java/awt/Modal/FileDialog/FileDialogModal5Test.java 7186009 macosx-all
java/awt/Modal/FileDialog/FileDialogModal6Test.java 7186009 macosx-all
java/awt/Modal/FileDialog/FileDialogNonModal1Test.java 7186009 macosx-all
java/awt/Modal/FileDialog/FileDialogNonModal2Test.java 7186009 macosx-all,linux-all
java/awt/Modal/FileDialog/FileDialogNonModal3Test.java 7186009 macosx-all
java/awt/Modal/FileDialog/FileDialogNonModal4Test.java 7186009 macosx-all
java/awt/Modal/FileDialog/FileDialogNonModal5Test.java 7186009 macosx-all
java/awt/Modal/FileDialog/FileDialogNonModal6Test.java 7186009 macosx-all,linux-all
java/awt/Modal/FileDialog/FileDialogNonModal7Test.java 7186009 macosx-all,linux-all
java/awt/Modal/FileDialog/FileDialogTKModal1Test.java 8196430 generic-all
java/awt/Modal/FileDialog/FileDialogTKModal2Test.java 8196430 generic-all
java/awt/Modal/FileDialog/FileDialogTKModal3Test.java 8196430 generic-all
java/awt/Modal/FileDialog/FileDialogTKModal4Test.java 8196430 generic-all
java/awt/Modal/FileDialog/FileDialogTKModal5Test.java 8196430 generic-all
java/awt/Modal/FileDialog/FileDialogTKModal6Test.java 8196430 generic-all
java/awt/Modal/FileDialog/FileDialogTKModal7Test.java 8196430 macosx-all
java/awt/Modal/ModalBlockingTests/BlockingDDAppModalTest.java 8198665 macosx-all
java/awt/Modal/ModalBlockingTests/BlockingDDDocModalTest.java 8198665 macosx-all
java/awt/Modal/ModalBlockingTests/BlockingDDModelessTest.java 8198665 macosx-all
java/awt/Modal/ModalBlockingTests/BlockingDDNonModalTest.java 8198665 macosx-all
java/awt/Modal/ModalBlockingTests/BlockingDDSetModalTest.java 8198665 macosx-all
java/awt/Modal/ModalBlockingTests/BlockingDDToolkitModalTest.java 8198665 macosx-all
java/awt/Modal/ModalBlockingTests/BlockingDFAppModalTest.java 8198665 macosx-all
java/awt/Modal/ModalBlockingTests/BlockingDFSetModalTest.java 8198665 macosx-all
java/awt/Modal/ModalBlockingTests/BlockingDFToolkitModalTest.java 8198665 macosx-all
java/awt/Modal/ModalBlockingTests/BlockingDFWModeless1Test.java 8198665 macosx-all
java/awt/Modal/ModalBlockingTests/BlockingDFWModeless2Test.java 8198665 macosx-all
java/awt/Modal/ModalBlockingTests/BlockingDFWNonModal1Test.java 8198665 macosx-all
java/awt/Modal/ModalBlockingTests/BlockingDFWNonModal2Test.java 8198665 macosx-all
java/awt/Modal/ModalBlockingTests/BlockingDocModalTest.java 8198665 macosx-all
java/awt/Modal/ModalBlockingTests/BlockingFDModelessTest.java 8198665 macosx-all
java/awt/Modal/ModalBlockingTests/BlockingFDNonModalTest.java 8198665 macosx-all
java/awt/Modal/ModalBlockingTests/BlockingFDWDocModal1Test.java 8198665 macosx-all
java/awt/Modal/ModalBlockingTests/BlockingFDWDocModal2Test.java 8198665 macosx-all
java/awt/Modal/ModalBlockingTests/BlockingFDWDocModal3Test.java 8198665 macosx-all
java/awt/Modal/ModalBlockingTests/BlockingFDWDocModal4Test.java 8198665 macosx-all
java/awt/Modal/ModalBlockingTests/BlockingFDWModeless1Test.java 8198665 macosx-all
java/awt/Modal/ModalBlockingTests/BlockingFDWModeless2Test.java 8198665 macosx-all
java/awt/Modal/ModalBlockingTests/BlockingFDWModeless3Test.java 8198665 macosx-all
java/awt/Modal/ModalBlockingTests/BlockingFDWModeless4Test.java 8198665 macosx-all
java/awt/Modal/ModalBlockingTests/BlockingFDWNonModal1Test.java 8198665 macosx-all
java/awt/Modal/ModalBlockingTests/BlockingFDWNonModal2Test.java 8198665 macosx-all
java/awt/Modal/ModalBlockingTests/BlockingFDWNonModal3Test.java 8198665 macosx-all
java/awt/Modal/ModalBlockingTests/BlockingFDWNonModal4Test.java 8198665 macosx-all
java/awt/Modal/ModalBlockingTests/BlockingWindowsAppModal1Test.java 8198665 macosx-all
java/awt/Modal/ModalBlockingTests/BlockingWindowsAppModal2Test.java 8198665 macosx-all
java/awt/Modal/ModalBlockingTests/BlockingWindowsAppModal3Test.java 8198665 macosx-all
java/awt/Modal/ModalBlockingTests/BlockingWindowsAppModal4Test.java 8198665 macosx-all
java/awt/Modal/ModalBlockingTests/BlockingWindowsAppModal5Test.java 8198665 macosx-all
java/awt/Modal/ModalBlockingTests/BlockingWindowsAppModal6Test.java 8198665 macosx-all
java/awt/Modal/ModalBlockingTests/BlockingWindowsDocModal1Test.java 8198665 macosx-all
java/awt/Modal/ModalBlockingTests/BlockingWindowsDocModal2Test.java 8198665 macosx-all
java/awt/Modal/ModalBlockingTests/BlockingWindowsSetModal1Test.java 8198665 macosx-all
java/awt/Modal/ModalBlockingTests/BlockingWindowsSetModal2Test.java 8198665 macosx-all
java/awt/Modal/ModalBlockingTests/BlockingWindowsSetModal3Test.java 8198665 macosx-all
java/awt/Modal/ModalBlockingTests/BlockingWindowsSetModal4Test.java 8198665 macosx-all
java/awt/Modal/ModalBlockingTests/BlockingWindowsSetModal5Test.java 8198665 macosx-all
java/awt/Modal/ModalBlockingTests/BlockingWindowsSetModal6Test.java 8198665 macosx-all
java/awt/Modal/ModalBlockingTests/BlockingWindowsToolkitModal1Test.java 8198665 macosx-all
java/awt/Modal/ModalBlockingTests/BlockingWindowsToolkitModal2Test.java 8198665 macosx-all
java/awt/Modal/ModalBlockingTests/BlockingWindowsToolkitModal3Test.java 8198665 macosx-all
java/awt/Modal/ModalBlockingTests/BlockingWindowsToolkitModal4Test.java 8198665 macosx-all
java/awt/Modal/ModalBlockingTests/BlockingWindowsToolkitModal5Test.java 8198665 macosx-all
java/awt/Modal/ModalBlockingTests/BlockingWindowsToolkitModal6Test.java 8198665 macosx-all
java/awt/Modal/ModalBlockingTests/UnblockedDialogAppModalTest.java 8198665 macosx-all
java/awt/Modal/ModalBlockingTests/UnblockedDialogDocModalTest.java 8198665 macosx-all
java/awt/Modal/ModalBlockingTests/UnblockedDialogModelessTest.java 8198665 macosx-all
java/awt/Modal/ModalBlockingTests/UnblockedDialogNonModalTest.java 8198665 macosx-all
java/awt/Modal/ModalBlockingTests/UnblockedDialogSetModalTest.java 8198665 macosx-all
java/awt/Modal/ModalBlockingTests/UnblockedDialogToolkitModalTest.java 8198665 macosx-all
java/awt/Modal/ModalDialogOrderingTest/ModalDialogOrderingTest.java 8066259 macosx-all
java/awt/Modal/ModalExclusionTests/ApplicationExcludeFrameFileTest.java 8047179 linux-all,macosx-all
java/awt/Modal/ModalExclusionTests/ApplicationExcludeDialogFileTest.java 8047179 linux-all,macosx-all
java/awt/Modal/ModalExclusionTests/ApplicationExcludeDialogPageSetupTest.java 8196431 linux-all,macosx-all
java/awt/Modal/ModalExclusionTests/ApplicationExcludeDialogPrintSetupTest.java 8196431 linux-all,macosx-all
java/awt/Modal/ModalExclusionTests/ApplicationExcludeFramePageSetupTest.java 8196431 linux-all,macosx-all
java/awt/Modal/ModalExclusionTests/ApplicationExcludeFramePrintSetupTest.java 8196431 linux-all,macosx-all
java/awt/Modal/ModalExclusionTests/ToolkitExcludeFrameFileTest.java 8047179 linux-all,macosx-all
java/awt/Modal/ModalExclusionTests/ToolkitExcludeDialogFileTest.java 8047179 linux-all,macosx-all
java/awt/Modal/ModalExclusionTests/ToolkitExcludeDialogPageSetupTest.java 8196431 linux-all,macosx-all
java/awt/Modal/ModalExclusionTests/ToolkitExcludeDialogPrintSetupTest.java 8196431 linux-all,macosx-all
java/awt/Modal/ModalExclusionTests/ToolkitExcludeFramePageSetupTest.java 8196431 linux-all,macosx-all
java/awt/Modal/ModalExclusionTests/ToolkitExcludeFramePrintSetupTest.java 8196431 linux-all,macosx-all
java/awt/Modal/ModalFocusTransferTests/FocusTransferWDFAppModal2Test.java 8058813 windows-all
java/awt/Modal/ModalFocusTransferTests/FocusTransferWDFModeless2Test.java 8196191 windows-all
java/awt/Modal/ModalFocusTransferTests/FocusTransferDWFDocModalTest.java 8196432 linux-all,macosx-all
java/awt/Modal/ModalFocusTransferTests/FocusTransferDWFModelessTest.java 8196432 linux-all,macosx-all
java/awt/Modal/ModalFocusTransferTests/FocusTransferDWFNonModalTest.java 8196432 linux-all,macosx-all
java/awt/Modal/ModalFocusTransferTests/FocusTransferDialogsModelessTest.java 8196432 linux-all
java/awt/Modal/ModalFocusTransferTests/FocusTransferDialogsNonModalTest.java 8196432 linux-all
java/awt/Modal/ModalFocusTransferTests/FocusTransferFDWDocModalTest.java 8196432 linux-all
java/awt/Modal/ModalFocusTransferTests/FocusTransferFDWModelessTest.java 8196432 linux-all
java/awt/Modal/ModalFocusTransferTests/FocusTransferFDWNonModalTest.java 8196432 linux-all
java/awt/Modal/ModalFocusTransferTests/FocusTransferFWDAppModal1Test.java 8196432 linux-all,macosx-all
java/awt/Modal/ModalFocusTransferTests/FocusTransferFWDAppModal2Test.java 8196432 linux-all,macosx-all
java/awt/Modal/ModalFocusTransferTests/FocusTransferFWDAppModal3Test.java 8196432 linux-all,macosx-all
java/awt/Modal/ModalFocusTransferTests/FocusTransferFWDAppModal4Test.java 8196432 linux-all,macosx-all
java/awt/Modal/ModalFocusTransferTests/FocusTransferFWDDocModal1Test.java 8196432 linux-all,macosx-all
java/awt/Modal/ModalFocusTransferTests/FocusTransferFWDDocModal2Test.java 8196432 linux-all,macosx-all
java/awt/Modal/ModalFocusTransferTests/FocusTransferFWDDocModal3Test.java 8196432 linux-all,macosx-all
java/awt/Modal/ModalFocusTransferTests/FocusTransferFWDDocModal4Test.java 8196432 linux-all,macosx-all
java/awt/Modal/ModalFocusTransferTests/FocusTransferFWDModeless1Test.java 8196432 linux-all,macosx-all
java/awt/Modal/ModalFocusTransferTests/FocusTransferFWDModeless2Test.java 8196432 linux-all,macosx-all
java/awt/Modal/ModalFocusTransferTests/FocusTransferFWDModeless3Test.java 8196432 linux-all,macosx-all
java/awt/Modal/ModalFocusTransferTests/FocusTransferFWDModeless4Test.java 8196432 linux-all,macosx-all
java/awt/Modal/ModalFocusTransferTests/FocusTransferFWDNonModal1Test.java 8196432 linux-all,macosx-all
java/awt/Modal/ModalFocusTransferTests/FocusTransferFWDNonModal2Test.java 8196432 linux-all,macosx-all
java/awt/Modal/ModalFocusTransferTests/FocusTransferFWDNonModal3Test.java 8196432 linux-all,macosx-all
java/awt/Modal/ModalFocusTransferTests/FocusTransferFWDNonModal4Test.java 8196432 linux-all,macosx-all
java/awt/Modal/ModalFocusTransferTests/FocusTransferWDFDocModal2Test.java 8196432 linux-all
java/awt/Modal/ModalFocusTransferTests/FocusTransferWDFNonModal2Test.java 8196432 linux-all
java/awt/Modal/MultipleDialogs/MultipleDialogs1Test.java 8198665 macosx-all
java/awt/Modal/MultipleDialogs/MultipleDialogs2Test.java 8198665 macosx-all
java/awt/Modal/MultipleDialogs/MultipleDialogs3Test.java 8198665 macosx-all
java/awt/Modal/MultipleDialogs/MultipleDialogs4Test.java 8198665 macosx-all
java/awt/Modal/MultipleDialogs/MultipleDialogs5Test.java 8198665 macosx-all
java/awt/Mouse/EnterExitEvents/DragWindowOutOfFrameTest.java 8177326 macosx-all
java/awt/Mouse/EnterExitEvents/ResizingFrameTest.java 8005021 macosx-all
java/awt/Mouse/EnterExitEvents/FullscreenEnterEventTest.java 8051455 macosx-all
java/awt/Mouse/MouseModifiersUnitTest/MouseModifiersUnitTest_Standard.java 7124407,8302787  macosx-all,windows-all
java/awt/Mouse/RemovedComponentMouseListener/RemovedComponentMouseListener.java 8157170 macosx-all
java/awt/Modal/ToFront/DialogToFrontModeless1Test.java 8213530 linux-all
java/awt/Modal/ToFront/DialogToFrontNonModalTest.java 8221899 linux-all
java/awt/Modal/ToBack/ToBackAppModal1Test.java 8196441 linux-all,macosx-all
java/awt/Modal/ToBack/ToBackAppModal2Test.java 8196441 linux-all,macosx-all
java/awt/Modal/ToBack/ToBackAppModal3Test.java 8196441 linux-all,macosx-all
java/awt/Modal/ToBack/ToBackAppModal4Test.java 8196441 linux-all,macosx-all
java/awt/Modal/ToBack/ToBackAppModal5Test.java 8196441 macosx-all
java/awt/Modal/ToBack/ToBackAppModal6Test.java 8196441 linux-all
java/awt/Modal/ToBack/ToBackModal1Test.java 8196441 linux-all,macosx-all
java/awt/Modal/ToBack/ToBackModal2Test.java 8196441 linux-all,macosx-all
java/awt/Modal/ToBack/ToBackModal3Test.java 8196441 linux-all,macosx-all
java/awt/Modal/ToBack/ToBackModal4Test.java 8196441 linux-all,macosx-all
java/awt/Modal/ToBack/ToBackTKModal1Test.java 8196441 linux-all,macosx-all
java/awt/Modal/ToBack/ToBackTKModal2Test.java 8196441 linux-all,macosx-all
java/awt/Modal/ToBack/ToBackTKModal3Test.java 8196441 linux-all,macosx-all
java/awt/Modal/ToBack/ToBackTKModal4Test.java 8196441 linux-all,macosx-all
java/awt/Modal/ToBack/ToBackTKModal5Test.java 8196441 macosx-all
java/awt/Modal/ToBack/ToBackDocModal1Test.java 8196441 linux-all,macosx-all
java/awt/Modal/ToBack/ToBackDocModal2Test.java 8196441 linux-all,macosx-all
java/awt/Modal/ToBack/ToBackDocModal3Test.java 8196441 linux-all,macosx-all
java/awt/Modal/ToBack/ToBackDocModal4Test.java 8196441 linux-all,macosx-all
java/awt/Modal/ToBack/ToBackDocModal5Test.java 8196441 linux-all,macosx-all
java/awt/Modal/ToBack/ToBackModeless1Test.java 8196441 macosx-all,linux-all
java/awt/Modal/ToBack/ToBackModeless2Test.java 8196441 macosx-all,linux-all
java/awt/Modal/ToBack/ToBackModeless3Test.java 8196441 macosx-all,linux-all
java/awt/Modal/ToBack/ToBackModeless4Test.java 8196441 macosx-all,linux-all
java/awt/Modal/ToBack/ToBackModeless5Test.java 8196441 macosx-all
java/awt/Modal/ToBack/ToBackNonModal1Test.java 8196441 macosx-all,linux-all
java/awt/Modal/ToBack/ToBackNonModal2Test.java 8196441 macosx-all,linux-all
java/awt/Modal/ToBack/ToBackNonModal3Test.java 8196441 macosx-all,linux-all
java/awt/Modal/ToBack/ToBackNonModal4Test.java 8196441 macosx-all,linux-all
java/awt/Modal/ToBack/ToBackNonModal5Test.java 8196441 macosx-all
javax/print/PrintSEUmlauts/PrintSEUmlauts.java 8135174 generic-all
java/awt/font/Rotate/RotatedTextTest.java 8219641 linux-all
java/awt/font/TextLayout/LigatureCaretTest.java 8266312  generic-all
java/awt/image/VolatileImage/CustomCompositeTest.java 8199002 windows-all,linux-all
java/awt/image/VolatileImage/GradientPaints.java 8199003 linux-all
java/awt/JAWT/JAWT.sh 8197798 windows-all,linux-all
java/awt/datatransfer/ConstructFlavoredObjectTest/ConstructFlavoredObjectTest.java 8202860 linux-all
java/awt/FileDialog/FilenameFilterTest/FilenameFilterTest.java 8202882 linux-all
java/awt/Focus/NonFocusableBlockedOwnerTest/NonFocusableBlockedOwnerTest.java 7124275 macosx-all
java/awt/Focus/TranserFocusToWindow/TranserFocusToWindow.java 6848810 macosx-all,linux-all
java/awt/FileDialog/ModalFocus/FileDialogModalFocusTest.java 8194751 linux-all
java/awt/image/VolatileImage/BitmaskVolatileImage.java 8133102 linux-all
java/awt/SplashScreen/MultiResolutionSplash/unix/UnixMultiResolutionSplashTest.java 8203004 linux-all
java/awt/Robot/AcceptExtraMouseButtons/AcceptExtraMouseButtons.java 7107528 linux-all,macosx-all
java/awt/Mouse/MouseDragEvent/MouseDraggedTest.java 8080676 linux-all
java/awt/Mouse/MouseModifiersUnitTest/MouseModifiersInKeyEvent.java 8157147 linux-all,windows-all,macosx-all
java/awt/Toolkit/ToolkitPropertyTest/ToolkitPropertyTest_Enable.java 6847163 linux-all
java/awt/xembed/server/RunTestXEmbed.java 7034201 linux-all
java/awt/Modal/ModalFocusTransferTests/FocusTransferDialogsDocModalTest.java 8164473 linux-all

java/awt/GraphicsDevice/DisplayModes/CycleDMImage.java 7099223,8274106 macosx-all,linux-all,windows-all
java/awt/keyboard/AllKeyCode/AllKeyCode.java 8242930 macosx-all
java/awt/FullScreen/8013581/bug8013581.java 8169471 macosx-all
java/awt/event/MouseEvent/RobotLWTest/RobotLWTest.java 8233568 macosx-all
java/awt/event/MouseEvent/MultipleMouseButtonsTest/MultipleMouseButtonsTest.java 8233568 macosx-all
java/awt/event/MouseEvent/ClickDuringKeypress/ClickDuringKeypress.java 8233568 macosx-all
java/awt/event/KeyEvent/DeadKey/DeadKeyMacOSXInputText.java 8233568 macosx-all
java/awt/event/KeyEvent/DeadKey/deadKeyMacOSX.java 8233568 macosx-all
java/awt/TrayIcon/RightClickWhenBalloonDisplayed/RightClickWhenBalloonDisplayed.java 8238720 windows-all
java/awt/PopupMenu/PopupMenuLocation.java 8259913,8315878 windows-all,macosx-aarch64
java/awt/GridLayout/ComponentPreferredSize/ComponentPreferredSize.java 8238720,8324782 windows-all,macosx-all
java/awt/GridLayout/ChangeGridSize/ChangeGridSize.java   8238720,8324782 windows-all,macosx-all
java/awt/event/MouseEvent/FrameMouseEventAbsoluteCoordsTest/FrameMouseEventAbsoluteCoordsTest.java 8238720 windows-all

# Several tests which fail sometimes on macos11
java/awt/Window/MainKeyWindowTest/TestMainKeyWindow.java 8265985 macosx-all
java/awt/security/WarningWindowDisposeTest/WarningWindowDisposeTest.java 8266059 macosx-all
java/awt/Robot/Delay/InterruptOfDelay.java 8265986 macosx-all
java/awt/MenuBar/TestNoScreenMenuBar.java 8265987 macosx-all

java/awt/Graphics2D/DrawString/DrawRotatedStringUsingRotatedFont.java 8266283 generic-all
java/awt/Graphics2D/DrawString/RotTransText.java 8316878 linux-all
java/awt/KeyboardFocusmanager/TypeAhead/ButtonActionKeyTest/ButtonActionKeyTest.java 8257529 windows-x64
java/awt/KeyboardFocusmanager/ConsumeNextMnemonicKeyTypedTest/ConsumeForModalDialogTest/ConsumeForModalDialogTest.java 8302787 windows-all
java/awt/KeyboardFocusmanager/TypeAhead/MenuItemActivatedTest/MenuItemActivatedTest.java 8302787 windows-all
java/awt/KeyboardFocusmanager/ConsumeNextMnemonicKeyTypedTest/ConsumeNextMnemonicKeyTypedTest.java 8321303 linux-all

java/awt/Window/GetScreenLocation/GetScreenLocationTest.java 8225787 linux-x64
java/awt/Dialog/MakeWindowAlwaysOnTop/MakeWindowAlwaysOnTop.java 8266243 macosx-aarch64
java/awt/dnd/BadSerializationTest/BadSerializationTest.java 8277817 linux-x64,windows-x64
java/awt/GraphicsDevice/DisplayModes/UnknownRefrshRateTest.java 8286436 macosx-aarch64
java/awt/image/multiresolution/MultiresolutionIconTest.java 8291979 linux-x64,windows-all
java/awt/event/SequencedEvent/MultipleContextsFunctionalTest.java 8305061 macosx-x64
sun/java2d/DirectX/OnScreenRenderingResizeTest/OnScreenRenderingResizeTest.java 8301177 linux-x64

# Several tests which fail on some hidpi systems/macosx12-aarch64 system
java/awt/Window/8159168/SetShapeTest.java 8274106 macosx-aarch64
java/awt/image/multiresolution/MultiResolutionJOptionPaneIconTest.java 8274106 macosx-aarch64

# This test fails on macOS 14
java/awt/Choice/SelectNewItemTest/SelectNewItemTest.java 8324782 macosx-all

############################################################################

# jdk_beans

java/beans/Introspector/8132566/OverridePropertyInfoTest.java   8132565 generic-all
java/beans/Introspector/8132566/OverrideUserDefPropertyInfoTest.java 8132565 generic-all

java/beans/XMLEncoder/Test6570354.java 8015593 macosx-all

############################################################################

# jdk_lang

java/lang/invoke/LFCaching/LFMultiThreadCachingTest.java        8151492 generic-all
java/lang/invoke/LFCaching/LFGarbageCollectedTest.java          8078602 generic-all
java/lang/invoke/lambda/LambdaFileEncodingSerialization.java    8249079 linux-all
java/lang/invoke/RicochetTest.java                              8251969 generic-all

############################################################################

# jdk_instrument

java/lang/instrument/RedefineBigClass.sh                        8065756 generic-all
java/lang/instrument/RetransformBigClass.sh                     8065756 generic-all

############################################################################

# jdk_io

java/io/pathNames/GeneralWin32.java                             8180264 windows-all

############################################################################

# jdk_management

com/sun/management/OperatingSystemMXBean/GetProcessCpuLoad.java 8030957 aix-all
com/sun/management/OperatingSystemMXBean/GetSystemCpuLoad.java  8030957 aix-all

java/lang/management/MemoryMXBean/Pending.java                  8158837 generic-all
java/lang/management/MemoryMXBean/PendingAllGC.sh               8158837 generic-all
java/lang/management/ThreadMXBean/ThreadMXBeanStateTest.java    8247426 generic-all

sun/management/jdp/JdpDefaultsTest.java                         8241865,8308807 linux-aarch64,macosx-all,aix-ppc64
sun/management/jdp/JdpJmxRemoteDynamicPortTest.java             8241865,8308807 macosx-all,aix-ppc64
sun/management/jdp/JdpSpecificAddressTest.java                  8241865,8308807 macosx-all,aix-ppc64
sun/management/jdp/JdpOffTest.java                              8308807 aix-ppc64

############################################################################

# jdk_jmx

javax/management/MBeanServer/OldMBeanServerTest.java            8030957 aix-all

javax/management/monitor/DerivedGaugeMonitorTest.java           8042211 generic-all

javax/management/remote/mandatory/connection/BrokenConnectionTest.java 8262312 linux-all

############################################################################

# jdk_net

java/net/DatagramSocket/DatagramSocketExample.java              8308807 aix-ppc64
java/net/DatagramSocket/DatagramSocketMulticasting.java         8308807 aix-ppc64

java/net/MulticastSocket/B6427403.java                          8308807 aix-ppc64
java/net/MulticastSocket/IPMulticastIF.java                     8308807 aix-ppc64
java/net/MulticastSocket/JoinLeave.java                         8308807 aix-ppc64
java/net/MulticastSocket/MulticastAddresses.java                8308807 aix-ppc64
java/net/MulticastSocket/NoLoopbackPackets.java                 7122846,8308807 macosx-all,aix-ppc64
java/net/MulticastSocket/NoSetNetworkInterface.java             8308807 aix-ppc64
java/net/MulticastSocket/Promiscuous.java                       8308807 aix-ppc64
java/net/MulticastSocket/SetGetNetworkInterfaceTest.java        8308807 aix-ppc64
java/net/MulticastSocket/SetLoopbackMode.java                   7122846,8308807 macosx-all,aix-ppc64
java/net/MulticastSocket/SetOutgoingIf.java                     8308807 aix-ppc64
java/net/MulticastSocket/Test.java                              7145658,8308807 macosx-all,aix-ppc64

java/net/Socket/asyncClose/Race.java                            8317801 aix-ppc64

############################################################################

# jdk_nio

java/nio/channels/AsynchronousSocketChannel/StressLoopback.java 8211851 aix-ppc64

java/nio/channels/Channels/SocketChannelStreams.java            8317838 aix-ppc64

java/nio/channels/DatagramChannel/AdaptorMulticasting.java      8308807 aix-ppc64
java/nio/channels/DatagramChannel/AfterDisconnect.java          8308807 aix-ppc64
java/nio/channels/DatagramChannel/ManySourcesAndTargets.java    8264385 macosx-aarch64
java/nio/channels/DatagramChannel/Unref.java                    8233437 generic-all

java/nio/file/Path/ToRealPath.java                              8315273 windows-all

############################################################################

# jdk_rmi

java/rmi/server/Unreferenced/finiteGCLatency/FiniteGCLatency.java 7140992 generic-all

java/rmi/transport/rapidExportUnexport/RapidExportUnexport.java 7146541 linux-all

java/rmi/transport/checkLeaseInfoLeak/CheckLeaseLeak.java       7191877 generic-all

java/rmi/registry/readTest/CodebaseTest.java                    8173324 windows-all
java/rmi/registry/multipleRegistries/MultipleRegistries.java    8268182 macosx-all

java/rmi/Naming/DefaultRegistryPort.java                        8005619 windows-all
java/rmi/Naming/legalRegistryNames/LegalRegistryNames.java      8005619 windows-all

############################################################################

# jdk_sctp

com/sun/nio/sctp/SctpMultiChannel/SendFailed.java               8141694 linux-all

com/sun/nio/sctp/SctpMultiChannel/SocketOptionTests.java        8141694 linux-all

com/sun/nio/sctp/SctpChannel/SocketOptionTests.java             8141694 linux-all

############################################################################

# jdk_security

sun/security/smartcardio/TestChannel.java                       8039280 generic-all
sun/security/smartcardio/TestConnect.java                       8039280 generic-all
sun/security/smartcardio/TestConnectAgain.java                  8039280 generic-all
sun/security/smartcardio/TestControl.java                       8039280 generic-all
sun/security/smartcardio/TestDefault.java                       8039280 generic-all
sun/security/smartcardio/TestDirect.java                        8039280 generic-all
sun/security/smartcardio/TestExclusive.java                     8039280 generic-all
sun/security/smartcardio/TestMultiplePresent.java               8039280 generic-all
sun/security/smartcardio/TestPresent.java                       8039280 generic-all
sun/security/smartcardio/TestTransmit.java                      8039280 generic-all
<<<<<<< HEAD
com/sun/crypto/provider/Cipher/DES/PerformanceTest.java         8039280 generic-all
=======
com/sun/security/auth/callback/TextCallbackHandler/Password.java 8039280 generic-all
>>>>>>> cd52ad80
com/sun/security/sasl/gsskerb/AuthOnly.java                     8039280 generic-all
com/sun/security/sasl/gsskerb/ConfSecurityLayer.java            8039280 generic-all
com/sun/security/sasl/gsskerb/NoSecurityLayer.java              8039280 generic-all
sun/security/provider/PolicyFile/GrantAllPermToExtWhenNoPolicy.java 8039280 generic-all
sun/security/provider/PolicyParser/PrincipalExpansionError.java 8039280 generic-all

sun/security/pkcs11/sslecc/ClientJSSEServerJSSE.java            8316183,8333317 generic-all

############################################################################

# jdk_sound
javax/sound/sampled/DirectAudio/bug6372428.java                      8055097 generic-all
javax/sound/sampled/Clip/bug5070081.java                             8055097 generic-all
javax/sound/sampled/DataLine/LongFramePosition.java                  8055097 generic-all

javax/sound/sampled/Clip/Drain/ClipDrain.java          7062792 generic-all

javax/sound/sampled/Mixers/DisabledAssertionCrash.java 7067310 generic-all

javax/sound/midi/Sequencer/Recording.java 8167580,8265485 linux-all,macosx-aarch64
javax/sound/midi/Sequencer/Looping.java 8136897 generic-all
javax/sound/sampled/Clip/ClipIsRunningAfterStop.java 8307574 linux-x64
javax/sound/sampled/Clip/ClipFlushCrash.java 8308395 linux-x64

############################################################################

# jdk_imageio

############################################################################

# jdk_swing

javax/swing/plaf/basic/BasicTextUI/8001470/bug8001470.java 8233177 linux-all,windows-all

javax/swing/JFrame/MaximizeWindowTest.java 8321289 linux-all
javax/swing/JWindow/ShapedAndTranslucentWindows/ShapedTranslucentPerPixelTranslucentGradient.java 8233582 linux-all
javax/swing/JWindow/ShapedAndTranslucentWindows/ShapedPerPixelTranslucentGradient.java 8233582 linux-all
javax/swing/JWindow/ShapedAndTranslucentWindows/PerPixelTranslucentSwing.java 8194128 macosx-all
javax/swing/JWindow/ShapedAndTranslucentWindows/SetShapeAndClickSwing.java 8013450 macosx-all
javax/swing/JWindow/ShapedAndTranslucentWindows/TranslucentJComboBox.java 8024627 macosx-all
# The next test below is an intermittent failure
javax/swing/JTree/DnD/LastNodeLowerHalfDrop.java 8159131 linux-all
javax/swing/JTree/4633594/JTreeFocusTest.java 7105441 macosx-all
javax/swing/AbstractButton/6711682/bug6711682.java 8060765 windows-all,macosx-all
javax/swing/JFileChooser/6396844/TwentyThousandTest.java 8198003 generic-all
javax/swing/JFileChooser/8194044/FileSystemRootTest.java 8327236 windows-all
javax/swing/JPopupMenu/6800513/bug6800513.java 7184956 macosx-all
javax/swing/JTabbedPane/8007563/Test8007563.java 8051591 generic-all
javax/swing/JTabbedPane/4624207/bug4624207.java 8064922 macosx-all
javax/swing/SwingUtilities/TestBadBreak/TestBadBreak.java 8160720 generic-all
javax/swing/JFileChooser/6798062/bug6798062.java 8146446 windows-all
javax/swing/JPopupMenu/4870644/bug4870644.java 8194130 macosx-all,linux-all
javax/swing/dnd/8139050/NativeErrorsInTableDnD.java 8202765  macosx-all,linux-all
javax/swing/JEditorPane/6917744/bug6917744.java 8213124 macosx-all

# Several tests which fail on some hidpi systems/macosx12-aarch64 system
javax/swing/JFrame/8175301/ScaledFrameBackgroundTest.java 8274106 macosx-aarch64

javax/swing/JColorChooser/Test6827032.java 8224968 windows-x64

sanity/client/SwingSet/src/ToolTipDemoTest.java 8293001 linux-all
sanity/client/SwingSet/src/ButtonDemoScreenshotTest.java 8265770 macosx-all
sanity/client/SwingSet/src/EditorPaneDemoTest.java 8212240 linux-x64

# jdk_swing Ubuntu 23.04 specific

javax/swing/JComboBox/TestComboBoxComponentRendering.java 8309734 linux-all

# This test fails on macOS 14
javax/swing/plaf/synth/7158712/bug7158712.java 8324782 macosx-all
javax/swing/JMenuItem/ActionListenerCalledTwice/ActionListenerCalledTwiceTest.java 8316151 macosx-all

############################################################################

# jdk_text

############################################################################

# jdk_time

############################################################################

# core_tools


############################################################################

# core_svc

############################################################################

# jdk_jdi

com/sun/jdi/RepStep.java                                        8043571 generic-all

com/sun/jdi/InvokeHangTest.java                                 8218463 linux-all

############################################################################

# jdk_time

############################################################################

# jdk_util

############################################################################

# jdk_instrument

############################################################################

# svc_tools

sun/tools/jstatd/TestJstatdRmiPort.java                         8251259,8293577 generic-all

sun/tools/jstat/jstatLineCounts1.sh                             8248691,8268211 linux-ppc64le,aix-ppc64,linux-aarch64
sun/tools/jstat/jstatLineCounts2.sh                             8248691,8268211 linux-ppc64le,aix-ppc64,linux-aarch64
sun/tools/jstat/jstatLineCounts3.sh                             8248691,8268211 linux-ppc64le,aix-ppc64,linux-aarch64
sun/tools/jstat/jstatLineCounts4.sh                             8248691,8268211 linux-ppc64le,aix-ppc64,linux-aarch64

############################################################################

# jdk_other

jdk/incubator/vector/ShortMaxVectorTests.java                   8306592 generic-i586
jdk/incubator/vector/LoadJsvmlTest.java                         8305390 windows-x64

############################################################################

# jdk_jfr

jdk/jfr/event/compiler/TestCodeSweeper.java                     8225209 generic-all
jdk/jfr/event/runtime/TestResidentSetSizeEvent.java             8309846 aix-ppc64
jdk/jfr/startupargs/TestStartName.java                          8214685 windows-x64
jdk/jfr/startupargs/TestStartDuration.java                      8214685 windows-x64
jdk/jfr/jvm/TestWaste.java                                      8282427 generic-all
jdk/jfr/api/consumer/recordingstream/TestOnEvent.java           8255404 linux-x64,linux-aarch64

############################################################################

# jdk_internal

############################################################################

# jdk_jpackage

############################################################################

# jdk_foreign

############################################################################
# Client manual tests

javax/swing/JFileChooser/6698013/bug6698013.java 8024419 macosx-all
javax/swing/JColorChooser/8065098/bug8065098.java 8065647 macosx-all
javax/swing/JTabbedPane/4666224/bug4666224.java 8144124  macosx-all
javax/swing/SwingUtilities/TestTextPosInPrint.java 8227025 windows-all

java/awt/event/MouseEvent/SpuriousExitEnter/SpuriousExitEnter_1.java 7131438,8022539 generic-all
java/awt/event/MouseEvent/SpuriousExitEnter/SpuriousExitEnter_2.java 7131438,8022539 generic-all
java/awt/Modal/WsDisabledStyle/CloseBlocker/CloseBlocker.java 7187741 linux-all,macosx-all
java/awt/xembed/server/TestXEmbedServerJava.java 8001150,8004031 generic-all
java/awt/Modal/PrintDialogsTest/PrintDialogsTest.java 8068378 generic-all
java/awt/event/MouseEvent/AltGraphModifierTest/AltGraphModifierTest.java 8162380 generic-all
java/awt/image/VolatileImage/VolatileImageConfigurationTest.java 8171069 macosx-all,linux-all
java/awt/Modal/InvisibleParentTest/InvisibleParentTest.java 8172245 linux-all
java/awt/Frame/FrameStateTest/FrameStateTest.java 8203920 macosx-all,linux-all
java/awt/print/PrinterJob/ScaledText/ScaledText.java 8231226 macosx-all
java/awt/font/TextLayout/TestJustification.java 8250791 macosx-all
java/awt/TrayIcon/DragEventSource/DragEventSource.java 8252242 macosx-all
java/awt/FileDialog/DefaultFocusOwner/DefaultFocusOwner.java 7187728 macosx-all,linux-all
java/awt/print/PageFormat/Orient.java 8016055 macosx-all
java/awt/TextArea/TextAreaCursorTest/HoveringAndDraggingTest.java 8024986 macosx-all,linux-all
java/awt/event/MouseEvent/SpuriousExitEnter/SpuriousExitEnter.java 8254841 macosx-all
java/awt/Focus/AppletInitialFocusTest/AppletInitialFocusTest1.java 8256289 windows-x64
java/awt/FullScreen/TranslucentWindow/TranslucentWindow.java 8258103 linux-all
java/awt/Focus/FrameMinimizeTest/FrameMinimizeTest.java 8016266 linux-x64
java/awt/Frame/SizeMinimizedTest.java 8305915 linux-x64<|MERGE_RESOLUTION|>--- conflicted
+++ resolved
@@ -606,11 +606,6 @@
 sun/security/smartcardio/TestMultiplePresent.java               8039280 generic-all
 sun/security/smartcardio/TestPresent.java                       8039280 generic-all
 sun/security/smartcardio/TestTransmit.java                      8039280 generic-all
-<<<<<<< HEAD
-com/sun/crypto/provider/Cipher/DES/PerformanceTest.java         8039280 generic-all
-=======
-com/sun/security/auth/callback/TextCallbackHandler/Password.java 8039280 generic-all
->>>>>>> cd52ad80
 com/sun/security/sasl/gsskerb/AuthOnly.java                     8039280 generic-all
 com/sun/security/sasl/gsskerb/ConfSecurityLayer.java            8039280 generic-all
 com/sun/security/sasl/gsskerb/NoSecurityLayer.java              8039280 generic-all
