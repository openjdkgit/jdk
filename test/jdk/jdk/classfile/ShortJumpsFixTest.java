/*
 * Copyright (c) 2022, Oracle and/or its affiliates. All rights reserved.
 * DO NOT ALTER OR REMOVE COPYRIGHT NOTICES OR THIS FILE HEADER.
 *
 * This code is free software; you can redistribute it and/or modify it
 * under the terms of the GNU General Public License version 2 only, as
 * published by the Free Software Foundation.  Oracle designates this
 * particular file as subject to the "Classpath" exception as provided
 * by Oracle in the LICENSE file that accompanied this code.
 *
 * This code is distributed in the hope that it will be useful, but WITHOUT
 * ANY WARRANTY; without even the implied warranty of MERCHANTABILITY or
 * FITNESS FOR A PARTICULAR PURPOSE.  See the GNU General Public License
 * version 2 for more details (a copy is included in the LICENSE file that
 * accompanied this code).
 *
 * You should have received a copy of the GNU General Public License version
 * 2 along with this work; if not, write to the Free Software Foundation,
 * Inc., 51 Franklin St, Fifth Floor, Boston, MA 02110-1301 USA.
 *
 * Please contact Oracle, 500 Oracle Parkway, Redwood Shores, CA 94065 USA
 * or visit www.oracle.com if you need additional information or have any
 * questions.
 */

/*
 * @test
 * @summary Testing Classfile short to long jumps extension.
 * @run junit ShortJumpsFixTest
 */
import java.lang.constant.ClassDesc;
import java.lang.constant.ConstantDescs;
import java.lang.constant.MethodTypeDesc;
import java.util.LinkedList;
import java.util.List;
import jdk.internal.classfile.ClassModel;
import jdk.internal.classfile.ClassTransform;
import jdk.internal.classfile.Classfile;
import jdk.internal.classfile.Instruction;
import jdk.internal.classfile.MethodTransform;
import jdk.internal.classfile.Opcode;
import static jdk.internal.classfile.Opcode.*;
import jdk.internal.classfile.instruction.ConstantInstruction;
import jdk.internal.classfile.instruction.NopInstruction;
import org.junit.jupiter.params.ParameterizedTest;
import org.junit.jupiter.params.provider.MethodSource;
import static org.junit.jupiter.api.Assertions.*;

class ShortJumpsFixTest {

    record Sample(Opcode jumpCode, Opcode... expected) {
        @Override
        public String toString() {
            return jumpCode.name();
        }
    }

    static Sample[] provideFwd()  {
        return new Sample[]{
            //first is transformed opcode, followed by constant instructions and expected output
            new Sample(GOTO, GOTO_W, NOP, ATHROW, RETURN),
            new Sample(IFEQ, ICONST_0, IFNE, GOTO_W, NOP, RETURN),
            new Sample(IFNE, ICONST_0, IFEQ, GOTO_W, NOP, RETURN),
            new Sample(IFLT, ICONST_0, IFGE, GOTO_W, NOP, RETURN),
            new Sample(IFGE, ICONST_0, IFLT, GOTO_W, NOP, RETURN),
            new Sample(IFGT, ICONST_0, IFLE, GOTO_W, NOP, RETURN),
            new Sample(IFLE, ICONST_0, IFGT, GOTO_W, NOP, RETURN),
            new Sample(IF_ICMPEQ, ICONST_0, ICONST_1, IF_ICMPNE, GOTO_W, NOP, RETURN),
            new Sample(IF_ICMPNE, ICONST_0, ICONST_1, IF_ICMPEQ, GOTO_W, NOP, RETURN),
            new Sample(IF_ICMPLT, ICONST_0, ICONST_1, IF_ICMPGE, GOTO_W, NOP, RETURN),
            new Sample(IF_ICMPGE, ICONST_0, ICONST_1, IF_ICMPLT, GOTO_W, NOP, RETURN),
            new Sample(IF_ICMPGT, ICONST_0, ICONST_1, IF_ICMPLE, GOTO_W, NOP, RETURN),
            new Sample(IF_ICMPLE, ICONST_0, ICONST_1, IF_ICMPGT, GOTO_W, NOP, RETURN),
            new Sample(IF_ACMPEQ, ICONST_0, ICONST_1, IF_ACMPNE, GOTO_W, NOP, RETURN),
            new Sample(IF_ACMPNE, ICONST_0, ICONST_1, IF_ACMPEQ, GOTO_W, NOP, RETURN),
            new Sample(IFNULL, ACONST_NULL, IFNONNULL, GOTO_W, NOP, RETURN),
            new Sample(IFNONNULL, ACONST_NULL, IFNULL, GOTO_W, NOP, RETURN),
        };
    }

    static Sample[] provideBack()  {
        return new Sample[]{
            new Sample(GOTO, GOTO_W, NOP, RETURN, GOTO_W, ATHROW),
            new Sample(IFEQ, GOTO_W, NOP, RETURN, ICONST_0, IFNE, GOTO_W, RETURN),
            new Sample(IFNE, GOTO_W, NOP, RETURN, ICONST_0, IFEQ, GOTO_W, RETURN),
            new Sample(IFLT, GOTO_W, NOP, RETURN, ICONST_0, IFGE, GOTO_W, RETURN),
            new Sample(IFGE, GOTO_W, NOP, RETURN, ICONST_0, IFLT, GOTO_W, RETURN),
            new Sample(IFGT, GOTO_W, NOP, RETURN, ICONST_0, IFLE, GOTO_W, RETURN),
            new Sample(IFLE, GOTO_W, NOP, RETURN, ICONST_0, IFGT, GOTO_W, RETURN),
            new Sample(IF_ICMPEQ, GOTO_W, NOP, RETURN, ICONST_0, ICONST_1, IF_ICMPNE, GOTO_W, RETURN),
            new Sample(IF_ICMPNE, GOTO_W, NOP, RETURN, ICONST_0, ICONST_1, IF_ICMPEQ, GOTO_W, RETURN),
            new Sample(IF_ICMPLT, GOTO_W, NOP, RETURN, ICONST_0, ICONST_1, IF_ICMPGE, GOTO_W, RETURN),
            new Sample(IF_ICMPGE, GOTO_W, NOP, RETURN, ICONST_0, ICONST_1, IF_ICMPLT, GOTO_W, RETURN),
            new Sample(IF_ICMPGT, GOTO_W, NOP, RETURN, ICONST_0, ICONST_1, IF_ICMPLE, GOTO_W, RETURN),
            new Sample(IF_ICMPLE, GOTO_W, NOP, RETURN, ICONST_0, ICONST_1, IF_ICMPGT, GOTO_W, RETURN),
            new Sample(IF_ACMPEQ, GOTO_W, NOP, RETURN, ICONST_0, ICONST_1, IF_ACMPNE, GOTO_W, RETURN),
            new Sample(IF_ACMPNE, GOTO_W, NOP, RETURN, ICONST_0, ICONST_1, IF_ACMPEQ, GOTO_W, RETURN),
            new Sample(IFNULL, GOTO_W, NOP, RETURN, ACONST_NULL, IFNONNULL, GOTO_W, RETURN),
            new Sample(IFNONNULL, GOTO_W, NOP, RETURN, ACONST_NULL, IFNULL, GOTO_W, RETURN),
        };
    }

    static final Classfile
            CC_Fixed_Jumps = Classfile.of(Classfile.ShortJumpsOption.FIX_SHORT_JUMPS),
            CC_Not_Fixed_Jumps = Classfile.of(Classfile.ShortJumpsOption.FAIL_ON_SHORT_JUMPS),
            CC_No_Stack_No_Patch = Classfile.of(Classfile.StackMapsOption.STACK_MAPS_NEVER,
                                                        Classfile.DeadCodeOption.KEEP_DEAD_CODE);

    @ParameterizedTest
    @MethodSource("provideFwd")
    void testFixFwdJumpsDirectGen(Sample sample) throws Exception {
        assertFixed(sample,
                    generateFwd(CC_Fixed_Jumps, sample, true));
    }

    @ParameterizedTest
    @MethodSource("provideBack")
    void testFixBackJumpsDirectGen(Sample sample) throws Exception {
        assertFixed(sample,
                    generateBack(CC_Fixed_Jumps, sample, true));
    }

    @ParameterizedTest
    @MethodSource("provideFwd")
    void testFailFwdJumpsDirectGen(Sample sample) throws Exception {
<<<<<<< HEAD
        assertThrows(IllegalStateException.class, () ->
                     generateFwd(CC_Not_Fixed_Jumps, sample, true));
=======
        assertThrows(IllegalArgumentException.class, () -> generateFwd(sample, true, Classfile.Option.fixShortJumps(false)));
>>>>>>> 4b8922f5
    }

    @ParameterizedTest
    @MethodSource("provideBack")
    void testFailBackJumpsDirectGen(Sample sample) throws Exception {
<<<<<<< HEAD
        assertThrows(IllegalStateException.class, () ->
                     generateBack(CC_Not_Fixed_Jumps, sample, true));
=======
        assertThrows(IllegalArgumentException.class, () -> generateBack(sample, true, Classfile.Option.fixShortJumps(false)));
>>>>>>> 4b8922f5
    }

    @ParameterizedTest
    @MethodSource("provideFwd")
    void testFixFwdJumpsTransform(Sample sample) throws Exception {
        assertFixed(sample,
                    CC_Fixed_Jumps.transform(
                            generateFwd(CC_No_Stack_No_Patch, sample, false),
                            overflow()));
    }

    @ParameterizedTest
    @MethodSource("provideBack")
    void testFixBackJumpsTransform(Sample sample) throws Exception {
        assertFixed(sample,
                    CC_Fixed_Jumps.transform(
                            generateBack(CC_No_Stack_No_Patch, sample, false),
                            overflow()));
    }

    @ParameterizedTest
    @MethodSource("provideFwd")
    void testFailFwdJumpsTransform(Sample sample) throws Exception {
<<<<<<< HEAD
        assertThrows(IllegalStateException.class, () ->
                     CC_Not_Fixed_Jumps.transform(
                            generateFwd(CC_No_Stack_No_Patch, sample, false),
                            overflow()));
=======
        assertThrows(IllegalArgumentException.class, () ->
        Classfile.parse(
                generateFwd(sample, false, Classfile.Option.generateStackmap(false), Classfile.Option.patchDeadCode(false)),
                Classfile.Option.fixShortJumps(false))
                .transform(overflow()));
>>>>>>> 4b8922f5
    }

    @ParameterizedTest
    @MethodSource("provideBack")
    void testFailBackJumpsTransform(Sample sample) throws Exception {
<<<<<<< HEAD
        assertThrows(IllegalStateException.class, () ->
                     CC_Not_Fixed_Jumps.transform(
                            generateBack(CC_No_Stack_No_Patch, sample, false),
                            overflow()));
=======
        assertThrows(IllegalArgumentException.class, () ->
        Classfile.parse(
                generateBack(sample, false, Classfile.Option.generateStackmap(false), Classfile.Option.patchDeadCode(false)),
                Classfile.Option.fixShortJumps(false))
                .transform(overflow()));
>>>>>>> 4b8922f5
    }

    @ParameterizedTest
    @MethodSource("provideFwd")
    void testFixFwdJumpsChainedTransform(Sample sample) throws Exception {
        assertFixed(sample,
                    CC_Fixed_Jumps.transform(
                            generateFwd(CC_No_Stack_No_Patch, sample, false),
                            ClassTransform.ACCEPT_ALL.andThen(overflow()))); //involve BufferedCodeBuilder here
    }

    @ParameterizedTest
    @MethodSource("provideBack")
    void testFixBackJumpsChainedTransform(Sample sample) throws Exception {
        assertFixed(sample,
                    CC_Fixed_Jumps.transform(
                            generateBack(CC_No_Stack_No_Patch, sample, false),
                            ClassTransform.ACCEPT_ALL.andThen(overflow()))); //involve BufferedCodeBuilder here
    }

    @ParameterizedTest
    @MethodSource("provideFwd")
    void testFailFwdJumpsChainedTransform(Sample sample) throws Exception {
<<<<<<< HEAD
        assertThrows(IllegalStateException.class, () ->
                     CC_Not_Fixed_Jumps.transform(
                            generateFwd(CC_No_Stack_No_Patch, sample, false),
                            ClassTransform.ACCEPT_ALL.andThen(overflow()))); //involve BufferedCodeBuilder here
=======
        assertThrows(IllegalArgumentException.class, () ->
        Classfile.parse(
                generateFwd(sample, false, Classfile.Option.generateStackmap(false), Classfile.Option.patchDeadCode(false)),
                Classfile.Option.fixShortJumps(false))
                .transform(ClassTransform.ACCEPT_ALL.andThen(overflow()))); //involve BufferedCodeBuilder here
>>>>>>> 4b8922f5
    }

    @ParameterizedTest
    @MethodSource("provideBack")
    void testFailBackJumpsChainedTransform(Sample sample) throws Exception {
<<<<<<< HEAD
        assertThrows(IllegalStateException.class, () ->
                     CC_Not_Fixed_Jumps.transform(
                            generateBack(CC_No_Stack_No_Patch, sample, false),
                            ClassTransform.ACCEPT_ALL.andThen(overflow()))); //involve BufferedCodeBuilder here
=======
        assertThrows(IllegalArgumentException.class, () ->
        Classfile.parse(
                generateBack(sample, false, Classfile.Option.generateStackmap(false), Classfile.Option.patchDeadCode(false)),
                Classfile.Option.fixShortJumps(false))
                .transform(ClassTransform.ACCEPT_ALL.andThen(overflow()))); //involve BufferedCodeBuilder here
>>>>>>> 4b8922f5
    }

    private static ClassModel generateFwd(Classfile cc, Sample sample, boolean overflow) {
        return cc.parse(cc.build(ClassDesc.of("WhateverClass"),
                        cb -> cb.withMethod("whateverMethod", MethodTypeDesc.of(ConstantDescs.CD_void), 0,
                                mb -> mb.withCode(cob -> {
                                    for (int i = 0; i < sample.expected.length - 4; i++) //cherry-pick XCONST_ instructions from expected output
                                        cob.with(ConstantInstruction.ofIntrinsic(sample.expected[i]));
                                    var target = cob.newLabel();
                                    cob.branchInstruction(sample.jumpCode, target);
                                    for (int i = overflow ? 40000 : 1; i > 0; i--)
                                        cob.nopInstruction();
                                    cob.labelBinding(target);
                                    cob.return_();
                                }))));
    }

    private static ClassModel generateBack(Classfile cc, Sample sample, boolean overflow) {
        return cc.parse(cc.build(ClassDesc.of("WhateverClass"),
                        cb -> cb.withMethod("whateverMethod", MethodTypeDesc.of(ConstantDescs.CD_void), 0,
                                mb -> mb.withCode(cob -> {
                                    var target = cob.newLabel();
                                    var fwd = cob.newLabel();
                                    cob.goto_w(fwd);
                                    cob.labelBinding(target);
                                    for (int i = overflow ? 40000 : 1; i > 0; i--)
                                        cob.nopInstruction();
                                    cob.return_();
                                    cob.labelBinding(fwd);
                                    for (int i = 3; i < sample.expected.length - 3; i++) //cherry-pick XCONST_ instructions from expected output
                                        cob.with(ConstantInstruction.ofIntrinsic(sample.expected[i]));
                                    cob.branchInstruction(sample.jumpCode, target);
                                    cob.return_();
                                }))));
    }

    private static ClassTransform overflow() {
        return ClassTransform.transformingMethods(
                        MethodTransform.transformingCode(
                                (cob, coe) -> {
                                    if (coe instanceof NopInstruction)
                                        for (int i = 0; i < 40000; i++) //cause label overflow during transform
                                            cob.nopInstruction();
                                    cob.with(coe);
                                }));
    }

    private static void assertFixed(Sample sample, byte[] classFile) {
        assertFixed(sample, Classfile.of().parse(classFile));
    }

    private static void assertFixed(Sample sample, ClassModel clm) {
        var found = new LinkedList<Opcode>();
        for (var e : clm.methods().get(0).code().get())
            if (e instanceof Instruction i && found.peekLast() != i.opcode()) //dedup subsequent (NOPs)
                found.add(i.opcode());
        assertEquals(found, List.of(sample.expected));
    }
}<|MERGE_RESOLUTION|>--- conflicted
+++ resolved
@@ -123,23 +123,15 @@
     @ParameterizedTest
     @MethodSource("provideFwd")
     void testFailFwdJumpsDirectGen(Sample sample) throws Exception {
-<<<<<<< HEAD
-        assertThrows(IllegalStateException.class, () ->
+        assertThrows(IllegalArgumentException.class, () ->
                      generateFwd(CC_Not_Fixed_Jumps, sample, true));
-=======
-        assertThrows(IllegalArgumentException.class, () -> generateFwd(sample, true, Classfile.Option.fixShortJumps(false)));
->>>>>>> 4b8922f5
     }
 
     @ParameterizedTest
     @MethodSource("provideBack")
     void testFailBackJumpsDirectGen(Sample sample) throws Exception {
-<<<<<<< HEAD
-        assertThrows(IllegalStateException.class, () ->
+        assertThrows(IllegalArgumentException.class, () ->
                      generateBack(CC_Not_Fixed_Jumps, sample, true));
-=======
-        assertThrows(IllegalArgumentException.class, () -> generateBack(sample, true, Classfile.Option.fixShortJumps(false)));
->>>>>>> 4b8922f5
     }
 
     @ParameterizedTest
@@ -163,35 +155,19 @@
     @ParameterizedTest
     @MethodSource("provideFwd")
     void testFailFwdJumpsTransform(Sample sample) throws Exception {
-<<<<<<< HEAD
-        assertThrows(IllegalStateException.class, () ->
-                     CC_Not_Fixed_Jumps.transform(
-                            generateFwd(CC_No_Stack_No_Patch, sample, false),
-                            overflow()));
-=======
-        assertThrows(IllegalArgumentException.class, () ->
-        Classfile.parse(
-                generateFwd(sample, false, Classfile.Option.generateStackmap(false), Classfile.Option.patchDeadCode(false)),
-                Classfile.Option.fixShortJumps(false))
-                .transform(overflow()));
->>>>>>> 4b8922f5
+        assertThrows(IllegalArgumentException.class, () ->
+                     CC_Not_Fixed_Jumps.transform(
+                            generateFwd(CC_No_Stack_No_Patch, sample, false),
+                            overflow()));
     }
 
     @ParameterizedTest
     @MethodSource("provideBack")
     void testFailBackJumpsTransform(Sample sample) throws Exception {
-<<<<<<< HEAD
-        assertThrows(IllegalStateException.class, () ->
-                     CC_Not_Fixed_Jumps.transform(
-                            generateBack(CC_No_Stack_No_Patch, sample, false),
-                            overflow()));
-=======
-        assertThrows(IllegalArgumentException.class, () ->
-        Classfile.parse(
-                generateBack(sample, false, Classfile.Option.generateStackmap(false), Classfile.Option.patchDeadCode(false)),
-                Classfile.Option.fixShortJumps(false))
-                .transform(overflow()));
->>>>>>> 4b8922f5
+        assertThrows(IllegalArgumentException.class, () ->
+                     CC_Not_Fixed_Jumps.transform(
+                            generateBack(CC_No_Stack_No_Patch, sample, false),
+                            overflow()));
     }
 
     @ParameterizedTest
@@ -215,35 +191,19 @@
     @ParameterizedTest
     @MethodSource("provideFwd")
     void testFailFwdJumpsChainedTransform(Sample sample) throws Exception {
-<<<<<<< HEAD
-        assertThrows(IllegalStateException.class, () ->
-                     CC_Not_Fixed_Jumps.transform(
-                            generateFwd(CC_No_Stack_No_Patch, sample, false),
-                            ClassTransform.ACCEPT_ALL.andThen(overflow()))); //involve BufferedCodeBuilder here
-=======
-        assertThrows(IllegalArgumentException.class, () ->
-        Classfile.parse(
-                generateFwd(sample, false, Classfile.Option.generateStackmap(false), Classfile.Option.patchDeadCode(false)),
-                Classfile.Option.fixShortJumps(false))
-                .transform(ClassTransform.ACCEPT_ALL.andThen(overflow()))); //involve BufferedCodeBuilder here
->>>>>>> 4b8922f5
+        assertThrows(IllegalArgumentException.class, () ->
+                     CC_Not_Fixed_Jumps.transform(
+                            generateFwd(CC_No_Stack_No_Patch, sample, false),
+                            ClassTransform.ACCEPT_ALL.andThen(overflow()))); //involve BufferedCodeBuilder here
     }
 
     @ParameterizedTest
     @MethodSource("provideBack")
     void testFailBackJumpsChainedTransform(Sample sample) throws Exception {
-<<<<<<< HEAD
-        assertThrows(IllegalStateException.class, () ->
-                     CC_Not_Fixed_Jumps.transform(
-                            generateBack(CC_No_Stack_No_Patch, sample, false),
-                            ClassTransform.ACCEPT_ALL.andThen(overflow()))); //involve BufferedCodeBuilder here
-=======
-        assertThrows(IllegalArgumentException.class, () ->
-        Classfile.parse(
-                generateBack(sample, false, Classfile.Option.generateStackmap(false), Classfile.Option.patchDeadCode(false)),
-                Classfile.Option.fixShortJumps(false))
-                .transform(ClassTransform.ACCEPT_ALL.andThen(overflow()))); //involve BufferedCodeBuilder here
->>>>>>> 4b8922f5
+        assertThrows(IllegalArgumentException.class, () ->
+                     CC_Not_Fixed_Jumps.transform(
+                            generateBack(CC_No_Stack_No_Patch, sample, false),
+                            ClassTransform.ACCEPT_ALL.andThen(overflow()))); //involve BufferedCodeBuilder here
     }
 
     private static ClassModel generateFwd(Classfile cc, Sample sample, boolean overflow) {
