/*
 * Copyright (c) 2018, 2021, Oracle and/or its affiliates. All rights reserved.
 * DO NOT ALTER OR REMOVE COPYRIGHT NOTICES OR THIS FILE HEADER.
 *
 * This code is free software; you can redistribute it and/or modify it
 * under the terms of the GNU General Public License version 2 only, as
 * published by the Free Software Foundation.
 *
 * This code is distributed in the hope that it will be useful, but WITHOUT
 * ANY WARRANTY; without even the implied warranty of MERCHANTABILITY or
 * FITNESS FOR A PARTICULAR PURPOSE.  See the GNU General Public License
 * version 2 for more details (a copy is included in the LICENSE file that
 * accompanied this code).
 *
 * You should have received a copy of the GNU General Public License version
 * 2 along with this work; if not, write to the Free Software Foundation,
 * Inc., 51 Franklin St, Fifth Floor, Boston, MA 02110-1301 USA.
 *
 * Please contact Oracle, 500 Oracle Parkway, Redwood Shores, CA 94065 USA
 * or visit www.oracle.com if you need additional information or have any
 * questions.
 */

/*
 * @test
 * @modules jdk.incubator.vector
 * @run testng/othervm -ea -esa -Xbatch -XX:-TieredCompilation Int64VectorTests
 */

// -- This file was mechanically generated: Do not edit! -- //

import jdk.incubator.vector.VectorShape;
import jdk.incubator.vector.VectorSpecies;
import jdk.incubator.vector.VectorShuffle;
import jdk.incubator.vector.VectorMask;
import jdk.incubator.vector.VectorOperators;
import jdk.incubator.vector.Vector;

import jdk.incubator.vector.IntVector;

import org.testng.Assert;
import org.testng.annotations.DataProvider;
import org.testng.annotations.Test;

import java.lang.Integer;
import java.util.List;
import java.util.Arrays;
import java.util.function.BiFunction;
import java.util.function.IntFunction;
import java.util.Objects;
import java.util.stream.Collectors;
import java.util.stream.Stream;

@Test
public class Int64VectorTests extends AbstractVectorTest {

    static final VectorSpecies<Integer> SPECIES =
                IntVector.SPECIES_64;

    static final int INVOC_COUNT = Integer.getInteger("jdk.incubator.vector.test.loop-iterations", 100);


    static final int BUFFER_REPS = Integer.getInteger("jdk.incubator.vector.test.buffer-vectors", 25000 / 64);

    static final int BUFFER_SIZE = Integer.getInteger("jdk.incubator.vector.test.buffer-size", BUFFER_REPS * (64 / 8));

    interface FUnOp {
        int apply(int a);
    }

    static void assertArraysEquals(int[] r, int[] a, FUnOp f) {
        int i = 0;
        try {
            for (; i < a.length; i++) {
                Assert.assertEquals(r[i], f.apply(a[i]));
            }
        } catch (AssertionError e) {
            Assert.assertEquals(r[i], f.apply(a[i]), "at index #" + i + ", input = " + a[i]);
        }
    }

    interface FUnArrayOp {
        int[] apply(int a);
    }

    static void assertArraysEquals(int[] r, int[] a, FUnArrayOp f) {
        int i = 0;
        try {
            for (; i < a.length; i += SPECIES.length()) {
                Assert.assertEquals(Arrays.copyOfRange(r, i, i+SPECIES.length()),
                  f.apply(a[i]));
            }
        } catch (AssertionError e) {
            int[] ref = f.apply(a[i]);
            int[] res = Arrays.copyOfRange(r, i, i+SPECIES.length());
            Assert.assertEquals(res, ref, "(ref: " + Arrays.toString(ref)
              + ", res: " + Arrays.toString(res)
              + "), at index #" + i);
        }
    }

    static void assertArraysEquals(int[] r, int[] a, boolean[] mask, FUnOp f) {
        int i = 0;
        try {
            for (; i < a.length; i++) {
                Assert.assertEquals(r[i], mask[i % SPECIES.length()] ? f.apply(a[i]) : a[i]);
            }
        } catch (AssertionError e) {
            Assert.assertEquals(r[i], mask[i % SPECIES.length()] ? f.apply(a[i]) : a[i], "at index #" + i + ", input = " + a[i] + ", mask = " + mask[i % SPECIES.length()]);
        }
    }

    interface FReductionOp {
        int apply(int[] a, int idx);
    }

    interface FReductionAllOp {
        int apply(int[] a);
    }

    static void assertReductionArraysEquals(int[] r, int rc, int[] a,
                                            FReductionOp f, FReductionAllOp fa) {
        int i = 0;
        try {
            Assert.assertEquals(rc, fa.apply(a));
            for (; i < a.length; i += SPECIES.length()) {
                Assert.assertEquals(r[i], f.apply(a, i));
            }
        } catch (AssertionError e) {
            Assert.assertEquals(rc, fa.apply(a), "Final result is incorrect!");
            Assert.assertEquals(r[i], f.apply(a, i), "at index #" + i);
        }
    }

    interface FReductionMaskedOp {
        int apply(int[] a, int idx, boolean[] mask);
    }

    interface FReductionAllMaskedOp {
        int apply(int[] a, boolean[] mask);
    }

    static void assertReductionArraysEqualsMasked(int[] r, int rc, int[] a, boolean[] mask,
                                            FReductionMaskedOp f, FReductionAllMaskedOp fa) {
        int i = 0;
        try {
            Assert.assertEquals(rc, fa.apply(a, mask));
            for (; i < a.length; i += SPECIES.length()) {
                Assert.assertEquals(r[i], f.apply(a, i, mask));
            }
        } catch (AssertionError e) {
            Assert.assertEquals(rc, fa.apply(a, mask), "Final result is incorrect!");
            Assert.assertEquals(r[i], f.apply(a, i, mask), "at index #" + i);
        }
    }

    interface FReductionOpLong {
        long apply(int[] a, int idx);
    }

    interface FReductionAllOpLong {
        long apply(int[] a);
    }

    static void assertReductionLongArraysEquals(long[] r, long rc, int[] a,
                                            FReductionOpLong f, FReductionAllOpLong fa) {
        int i = 0;
        try {
            Assert.assertEquals(rc, fa.apply(a));
            for (; i < a.length; i += SPECIES.length()) {
                Assert.assertEquals(r[i], f.apply(a, i));
            }
        } catch (AssertionError e) {
            Assert.assertEquals(rc, fa.apply(a), "Final result is incorrect!");
            Assert.assertEquals(r[i], f.apply(a, i), "at index #" + i);
        }
    }

    interface FReductionMaskedOpLong {
        long apply(int[] a, int idx, boolean[] mask);
    }

    interface FReductionAllMaskedOpLong {
        long apply(int[] a, boolean[] mask);
    }

    static void assertReductionLongArraysEqualsMasked(long[] r, long rc, int[] a, boolean[] mask,
                                            FReductionMaskedOpLong f, FReductionAllMaskedOpLong fa) {
        int i = 0;
        try {
            Assert.assertEquals(rc, fa.apply(a, mask));
            for (; i < a.length; i += SPECIES.length()) {
                Assert.assertEquals(r[i], f.apply(a, i, mask));
            }
        } catch (AssertionError e) {
            Assert.assertEquals(rc, fa.apply(a, mask), "Final result is incorrect!");
            Assert.assertEquals(r[i], f.apply(a, i, mask), "at index #" + i);
        }
    }

    interface FBoolReductionOp {
        boolean apply(boolean[] a, int idx);
    }

    static void assertReductionBoolArraysEquals(boolean[] r, boolean[] a, FBoolReductionOp f) {
        int i = 0;
        try {
            for (; i < a.length; i += SPECIES.length()) {
                Assert.assertEquals(r[i], f.apply(a, i));
            }
        } catch (AssertionError e) {
            Assert.assertEquals(r[i], f.apply(a, i), "at index #" + i);
        }
    }

    static void assertInsertArraysEquals(int[] r, int[] a, int element, int index) {
        int i = 0;
        try {
            for (; i < a.length; i += 1) {
                if(i%SPECIES.length() == index) {
                    Assert.assertEquals(r[i], element);
                } else {
                    Assert.assertEquals(r[i], a[i]);
                }
            }
        } catch (AssertionError e) {
            if (i%SPECIES.length() == index) {
                Assert.assertEquals(r[i], element, "at index #" + i);
            } else {
                Assert.assertEquals(r[i], a[i], "at index #" + i);
            }
        }
    }

    static void assertRearrangeArraysEquals(int[] r, int[] a, int[] order, int vector_len) {
        int i = 0, j = 0;
        try {
            for (; i < a.length; i += vector_len) {
                for (j = 0; j < vector_len; j++) {
                    Assert.assertEquals(r[i+j], a[i+order[i+j]]);
                }
            }
        } catch (AssertionError e) {
            int idx = i + j;
            Assert.assertEquals(r[i+j], a[i+order[i+j]], "at index #" + idx + ", input = " + a[i+order[i+j]]);
        }
    }

    static void assertSelectFromArraysEquals(int[] r, int[] a, int[] order, int vector_len) {
        int i = 0, j = 0;
        try {
            for (; i < a.length; i += vector_len) {
                for (j = 0; j < vector_len; j++) {
                    Assert.assertEquals(r[i+j], a[i+(int)order[i+j]]);
                }
            }
        } catch (AssertionError e) {
            int idx = i + j;
            Assert.assertEquals(r[i+j], a[i+(int)order[i+j]], "at index #" + idx + ", input = " + a[i+(int)order[i+j]]);
        }
    }

    static void assertRearrangeArraysEquals(int[] r, int[] a, int[] order, boolean[] mask, int vector_len) {
        int i = 0, j = 0;
        try {
            for (; i < a.length; i += vector_len) {
                for (j = 0; j < vector_len; j++) {
                    if (mask[j % SPECIES.length()])
                         Assert.assertEquals(r[i+j], a[i+order[i+j]]);
                    else
                         Assert.assertEquals(r[i+j], (int)0);
                }
            }
        } catch (AssertionError e) {
            int idx = i + j;
            if (mask[j % SPECIES.length()])
                Assert.assertEquals(r[i+j], a[i+order[i+j]], "at index #" + idx + ", input = " + a[i+order[i+j]] + ", mask = " + mask[j % SPECIES.length()]);
            else
                Assert.assertEquals(r[i+j], (int)0, "at index #" + idx + ", input = " + a[i+order[i+j]] + ", mask = " + mask[j % SPECIES.length()]);
        }
    }

    static void assertSelectFromArraysEquals(int[] r, int[] a, int[] order, boolean[] mask, int vector_len) {
        int i = 0, j = 0;
        try {
            for (; i < a.length; i += vector_len) {
                for (j = 0; j < vector_len; j++) {
                    if (mask[j % SPECIES.length()])
                         Assert.assertEquals(r[i+j], a[i+(int)order[i+j]]);
                    else
                         Assert.assertEquals(r[i+j], (int)0);
                }
            }
        } catch (AssertionError e) {
            int idx = i + j;
            if (mask[j % SPECIES.length()])
                Assert.assertEquals(r[i+j], a[i+(int)order[i+j]], "at index #" + idx + ", input = " + a[i+(int)order[i+j]] + ", mask = " + mask[j % SPECIES.length()]);
            else
                Assert.assertEquals(r[i+j], (int)0, "at index #" + idx + ", input = " + a[i+(int)order[i+j]] + ", mask = " + mask[j % SPECIES.length()]);
        }
    }

    static void assertBroadcastArraysEquals(int[] r, int[] a) {
        int i = 0;
        for (; i < a.length; i += SPECIES.length()) {
            int idx = i;
            for (int j = idx; j < (idx + SPECIES.length()); j++)
                a[j]=a[idx];
        }

        try {
            for (i = 0; i < a.length; i++) {
                Assert.assertEquals(r[i], a[i]);
            }
        } catch (AssertionError e) {
            Assert.assertEquals(r[i], a[i], "at index #" + i + ", input = " + a[i]);
        }
    }

    interface FBinOp {
        int apply(int a, int b);
    }

    interface FBinMaskOp {
        int apply(int a, int b, boolean m);

        static FBinMaskOp lift(FBinOp f) {
            return (a, b, m) -> m ? f.apply(a, b) : a;
        }
    }

    static void assertArraysEquals(int[] r, int[] a, int[] b, FBinOp f) {
        int i = 0;
        try {
            for (; i < a.length; i++) {
                Assert.assertEquals(r[i], f.apply(a[i], b[i]));
            }
        } catch (AssertionError e) {
            Assert.assertEquals(r[i], f.apply(a[i], b[i]), "(" + a[i] + ", " + b[i] + ") at index #" + i);
        }
    }

    static void assertBroadcastArraysEquals(int[] r, int[] a, int[] b, FBinOp f) {
        int i = 0;
        try {
            for (; i < a.length; i++) {
                Assert.assertEquals(r[i], f.apply(a[i], b[(i / SPECIES.length()) * SPECIES.length()]));
            }
        } catch (AssertionError e) {
            Assert.assertEquals(r[i], f.apply(a[i], b[(i / SPECIES.length()) * SPECIES.length()]),
                                "(" + a[i] + ", " + b[(i / SPECIES.length()) * SPECIES.length()] + ") at index #" + i);
        }
    }

    static void assertBroadcastLongArraysEquals(int[] r, int[] a, int[] b, FBinOp f) {
        int i = 0;
        try {
            for (; i < a.length; i++) {
                Assert.assertEquals(r[i], f.apply(a[i], (int)((long)b[(i / SPECIES.length()) * SPECIES.length()])));
            }
        } catch (AssertionError e) {
            Assert.assertEquals(r[i], f.apply(a[i], (int)((long)b[(i / SPECIES.length()) * SPECIES.length()])),
                                "(" + a[i] + ", " + b[(i / SPECIES.length()) * SPECIES.length()] + ") at index #" + i);
        }
    }

    static void assertArraysEquals(int[] r, int[] a, int[] b, boolean[] mask, FBinOp f) {
        assertArraysEquals(r, a, b, mask, FBinMaskOp.lift(f));
    }

    static void assertArraysEquals(int[] r, int[] a, int[] b, boolean[] mask, FBinMaskOp f) {
        int i = 0;
        try {
            for (; i < a.length; i++) {
                Assert.assertEquals(r[i], f.apply(a[i], b[i], mask[i % SPECIES.length()]));
            }
        } catch (AssertionError err) {
            Assert.assertEquals(r[i], f.apply(a[i], b[i], mask[i % SPECIES.length()]), "at index #" + i + ", input1 = " + a[i] + ", input2 = " + b[i] + ", mask = " + mask[i % SPECIES.length()]);
        }
    }

    static void assertBroadcastArraysEquals(int[] r, int[] a, int[] b, boolean[] mask, FBinOp f) {
        assertBroadcastArraysEquals(r, a, b, mask, FBinMaskOp.lift(f));
    }

    static void assertBroadcastArraysEquals(int[] r, int[] a, int[] b, boolean[] mask, FBinMaskOp f) {
        int i = 0;
        try {
            for (; i < a.length; i++) {
                Assert.assertEquals(r[i], f.apply(a[i], b[(i / SPECIES.length()) * SPECIES.length()], mask[i % SPECIES.length()]));
            }
        } catch (AssertionError err) {
            Assert.assertEquals(r[i], f.apply(a[i], b[(i / SPECIES.length()) * SPECIES.length()],
                                mask[i % SPECIES.length()]), "at index #" + i + ", input1 = " + a[i] +
                                ", input2 = " + b[(i / SPECIES.length()) * SPECIES.length()] + ", mask = " +
                                mask[i % SPECIES.length()]);
        }
    }

    static void assertBroadcastLongArraysEquals(int[] r, int[] a, int[] b, boolean[] mask, FBinOp f) {
        assertBroadcastLongArraysEquals(r, a, b, mask, FBinMaskOp.lift(f));
    }

    static void assertBroadcastLongArraysEquals(int[] r, int[] a, int[] b, boolean[] mask, FBinMaskOp f) {
        int i = 0;
        try {
            for (; i < a.length; i++) {
                Assert.assertEquals(r[i], f.apply(a[i], (int)((long)b[(i / SPECIES.length()) * SPECIES.length()]), mask[i % SPECIES.length()]));
            }
        } catch (AssertionError err) {
            Assert.assertEquals(r[i], f.apply(a[i], (int)((long)b[(i / SPECIES.length()) * SPECIES.length()]),
                                mask[i % SPECIES.length()]), "at index #" + i + ", input1 = " + a[i] +
                                ", input2 = " + b[(i / SPECIES.length()) * SPECIES.length()] + ", mask = " +
                                mask[i % SPECIES.length()]);
        }
    }

    static void assertShiftArraysEquals(int[] r, int[] a, int[] b, FBinOp f) {
        int i = 0;
        int j = 0;
        try {
            for (; j < a.length; j += SPECIES.length()) {
                for (i = 0; i < SPECIES.length(); i++) {
                    Assert.assertEquals(r[i+j], f.apply(a[i+j], b[j]));
                }
            }
        } catch (AssertionError e) {
            Assert.assertEquals(r[i+j], f.apply(a[i+j], b[j]), "at index #" + i + ", " + j);
        }
    }

    static void assertShiftArraysEquals(int[] r, int[] a, int[] b, boolean[] mask, FBinOp f) {
        assertShiftArraysEquals(r, a, b, mask, FBinMaskOp.lift(f));
    }

    static void assertShiftArraysEquals(int[] r, int[] a, int[] b, boolean[] mask, FBinMaskOp f) {
        int i = 0;
        int j = 0;
        try {
            for (; j < a.length; j += SPECIES.length()) {
                for (i = 0; i < SPECIES.length(); i++) {
                    Assert.assertEquals(r[i+j], f.apply(a[i+j], b[j], mask[i]));
                }
            }
        } catch (AssertionError err) {
            Assert.assertEquals(r[i+j], f.apply(a[i+j], b[j], mask[i]), "at index #" + i + ", input1 = " + a[i+j] + ", input2 = " + b[j] + ", mask = " + mask[i]);
        }
    }

    interface FTernOp {
        int apply(int a, int b, int c);
    }

    interface FTernMaskOp {
        int apply(int a, int b, int c, boolean m);

        static FTernMaskOp lift(FTernOp f) {
            return (a, b, c, m) -> m ? f.apply(a, b, c) : a;
        }
    }

    static void assertArraysEquals(int[] r, int[] a, int[] b, int[] c, FTernOp f) {
        int i = 0;
        try {
            for (; i < a.length; i++) {
                Assert.assertEquals(r[i], f.apply(a[i], b[i], c[i]));
            }
        } catch (AssertionError e) {
            Assert.assertEquals(r[i], f.apply(a[i], b[i], c[i]), "at index #" + i + ", input1 = " + a[i] + ", input2 = " + b[i] + ", input3 = " + c[i]);
        }
    }

    static void assertArraysEquals(int[] r, int[] a, int[] b, int[] c, boolean[] mask, FTernOp f) {
        assertArraysEquals(r, a, b, c, mask, FTernMaskOp.lift(f));
    }

    static void assertArraysEquals(int[] r, int[] a, int[] b, int[] c, boolean[] mask, FTernMaskOp f) {
        int i = 0;
        try {
            for (; i < a.length; i++) {
                Assert.assertEquals(r[i], f.apply(a[i], b[i], c[i], mask[i % SPECIES.length()]));
            }
        } catch (AssertionError err) {
            Assert.assertEquals(r[i], f.apply(a[i], b[i], c[i], mask[i % SPECIES.length()]), "at index #" + i + ", input1 = " + a[i] + ", input2 = "
              + b[i] + ", input3 = " + c[i] + ", mask = " + mask[i % SPECIES.length()]);
        }
    }

    static void assertBroadcastArraysEquals(int[] r, int[] a, int[] b, int[] c, FTernOp f) {
        int i = 0;
        try {
            for (; i < a.length; i++) {
                Assert.assertEquals(r[i], f.apply(a[i], b[i], c[(i / SPECIES.length()) * SPECIES.length()]));
            }
        } catch (AssertionError e) {
            Assert.assertEquals(r[i], f.apply(a[i], b[i], c[(i / SPECIES.length()) * SPECIES.length()]), "at index #" +
                                i + ", input1 = " + a[i] + ", input2 = " + b[i] + ", input3 = " +
                                c[(i / SPECIES.length()) * SPECIES.length()]);
        }
    }

    static void assertAltBroadcastArraysEquals(int[] r, int[] a, int[] b, int[] c, FTernOp f) {
        int i = 0;
        try {
            for (; i < a.length; i++) {
                Assert.assertEquals(r[i], f.apply(a[i], b[(i / SPECIES.length()) * SPECIES.length()], c[i]));
            }
        } catch (AssertionError e) {
            Assert.assertEquals(r[i], f.apply(a[i], b[(i / SPECIES.length()) * SPECIES.length()], c[i]), "at index #" +
                                i + ", input1 = " + a[i] + ", input2 = " +
                                b[(i / SPECIES.length()) * SPECIES.length()] + ",  input3 = " + c[i]);
        }
    }

    static void assertBroadcastArraysEquals(int[] r, int[] a, int[] b, int[] c, boolean[] mask,
                                            FTernOp f) {
        assertBroadcastArraysEquals(r, a, b, c, mask, FTernMaskOp.lift(f));
    }

    static void assertBroadcastArraysEquals(int[] r, int[] a, int[] b, int[] c, boolean[] mask,
                                            FTernMaskOp f) {
        int i = 0;
        try {
            for (; i < a.length; i++) {
                Assert.assertEquals(r[i], f.apply(a[i], b[i], c[(i / SPECIES.length()) * SPECIES.length()],
                                    mask[i % SPECIES.length()]));
            }
        } catch (AssertionError err) {
            Assert.assertEquals(r[i], f.apply(a[i], b[i], c[(i / SPECIES.length()) * SPECIES.length()],
                                mask[i % SPECIES.length()]), "at index #" + i + ", input1 = " + a[i] + ", input2 = " +
                                b[i] + ", input3 = " + c[(i / SPECIES.length()) * SPECIES.length()] + ", mask = " +
                                mask[i % SPECIES.length()]);
        }
    }

    static void assertAltBroadcastArraysEquals(int[] r, int[] a, int[] b, int[] c, boolean[] mask,
                                            FTernOp f) {
        assertAltBroadcastArraysEquals(r, a, b, c, mask, FTernMaskOp.lift(f));
    }

    static void assertAltBroadcastArraysEquals(int[] r, int[] a, int[] b, int[] c, boolean[] mask,
                                            FTernMaskOp f) {
        int i = 0;
        try {
            for (; i < a.length; i++) {
                Assert.assertEquals(r[i], f.apply(a[i], b[(i / SPECIES.length()) * SPECIES.length()], c[i],
                                    mask[i % SPECIES.length()]));
            }
        } catch (AssertionError err) {
            Assert.assertEquals(r[i], f.apply(a[i], b[(i / SPECIES.length()) * SPECIES.length()], c[i],
                                mask[i % SPECIES.length()]), "at index #" + i + ", input1 = " + a[i] +
                                ", input2 = " + b[(i / SPECIES.length()) * SPECIES.length()] +
                                ", input3 = " + c[i] + ", mask = " + mask[i % SPECIES.length()]);
        }
    }

    static void assertDoubleBroadcastArraysEquals(int[] r, int[] a, int[] b, int[] c, FTernOp f) {
        int i = 0;
        try {
            for (; i < a.length; i++) {
                Assert.assertEquals(r[i], f.apply(a[i], b[(i / SPECIES.length()) * SPECIES.length()],
                                    c[(i / SPECIES.length()) * SPECIES.length()]));
            }
        } catch (AssertionError e) {
            Assert.assertEquals(r[i], f.apply(a[i], b[(i / SPECIES.length()) * SPECIES.length()],
                                c[(i / SPECIES.length()) * SPECIES.length()]), "at index #" + i + ", input1 = " + a[i]
                                + ", input2 = " + b[(i / SPECIES.length()) * SPECIES.length()] + ", input3 = " +
                                c[(i / SPECIES.length()) * SPECIES.length()]);
        }
    }

    static void assertDoubleBroadcastArraysEquals(int[] r, int[] a, int[] b, int[] c, boolean[] mask,
                                                  FTernOp f) {
        assertDoubleBroadcastArraysEquals(r, a, b, c, mask, FTernMaskOp.lift(f));
    }

    static void assertDoubleBroadcastArraysEquals(int[] r, int[] a, int[] b, int[] c, boolean[] mask,
                                                  FTernMaskOp f) {
        int i = 0;
        try {
            for (; i < a.length; i++) {
                Assert.assertEquals(r[i], f.apply(a[i], b[(i / SPECIES.length()) * SPECIES.length()],
                                    c[(i / SPECIES.length()) * SPECIES.length()], mask[i % SPECIES.length()]));
            }
        } catch (AssertionError err) {
            Assert.assertEquals(r[i], f.apply(a[i], b[(i / SPECIES.length()) * SPECIES.length()],
                                c[(i / SPECIES.length()) * SPECIES.length()], mask[i % SPECIES.length()]), "at index #"
                                + i + ", input1 = " + a[i] + ", input2 = " + b[(i / SPECIES.length()) * SPECIES.length()] +
                                ", input3 = " + c[(i / SPECIES.length()) * SPECIES.length()] + ", mask = " +
                                mask[i % SPECIES.length()]);
        }
    }



    interface FBinArrayOp {
        int apply(int[] a, int b);
    }

    static void assertArraysEquals(int[] r, int[] a, FBinArrayOp f) {
        int i = 0;
        try {
            for (; i < a.length; i++) {
                Assert.assertEquals(r[i], f.apply(a, i));
            }
        } catch (AssertionError e) {
            Assert.assertEquals(r[i], f.apply(a,i), "at index #" + i);
        }
    }

    interface FGatherScatterOp {
        int[] apply(int[] a, int ix, int[] b, int iy);
    }

    static void assertArraysEquals(int[] r, int[] a, int[] b, FGatherScatterOp f) {
        int i = 0;
        try {
            for (; i < a.length; i += SPECIES.length()) {
                Assert.assertEquals(Arrays.copyOfRange(r, i, i+SPECIES.length()),
                  f.apply(a, i, b, i));
            }
        } catch (AssertionError e) {
            int[] ref = f.apply(a, i, b, i);
            int[] res = Arrays.copyOfRange(r, i, i+SPECIES.length());
            Assert.assertEquals(res, ref,
              "(ref: " + Arrays.toString(ref) + ", res: " + Arrays.toString(res) + ", a: "
              + Arrays.toString(Arrays.copyOfRange(a, i, i+SPECIES.length()))
              + ", b: "
              + Arrays.toString(Arrays.copyOfRange(b, i, i+SPECIES.length()))
              + " at index #" + i);
        }
    }

    interface FGatherMaskedOp {
        int[] apply(int[] a, int ix, boolean[] mask, int[] b, int iy);
    }

    interface FScatterMaskedOp {
        int[] apply(int[] r, int[] a, int ix, boolean[] mask, int[] b, int iy);
    }

    static void assertArraysEquals(int[] r, int[] a, int[] b, boolean[] mask, FGatherMaskedOp f) {
        int i = 0;
        try {
            for (; i < a.length; i += SPECIES.length()) {
                Assert.assertEquals(Arrays.copyOfRange(r, i, i+SPECIES.length()),
                  f.apply(a, i, mask, b, i));
            }
        } catch (AssertionError e) {
            int[] ref = f.apply(a, i, mask, b, i);
            int[] res = Arrays.copyOfRange(r, i, i+SPECIES.length());
            Assert.assertEquals(res, ref,
              "(ref: " + Arrays.toString(ref) + ", res: " + Arrays.toString(res) + ", a: "
              + Arrays.toString(Arrays.copyOfRange(a, i, i+SPECIES.length()))
              + ", b: "
              + Arrays.toString(Arrays.copyOfRange(b, i, i+SPECIES.length()))
              + ", mask: "
              + Arrays.toString(mask)
              + " at index #" + i);
        }
    }

    static void assertArraysEquals(int[] r, int[] a, int[] b, boolean[] mask, FScatterMaskedOp f) {
        int i = 0;
        try {
            for (; i < a.length; i += SPECIES.length()) {
                Assert.assertEquals(Arrays.copyOfRange(r, i, i+SPECIES.length()),
                  f.apply(r, a, i, mask, b, i));
            }
        } catch (AssertionError e) {
            int[] ref = f.apply(r, a, i, mask, b, i);
            int[] res = Arrays.copyOfRange(r, i, i+SPECIES.length());
            Assert.assertEquals(res, ref,
              "(ref: " + Arrays.toString(ref) + ", res: " + Arrays.toString(res) + ", a: "
              + Arrays.toString(Arrays.copyOfRange(a, i, i+SPECIES.length()))
              + ", b: "
              + Arrays.toString(Arrays.copyOfRange(b, i, i+SPECIES.length()))
              + ", r: "
              + Arrays.toString(Arrays.copyOfRange(r, i, i+SPECIES.length()))
              + ", mask: "
              + Arrays.toString(mask)
              + " at index #" + i);
        }
    }

    interface FLaneOp {
        int[] apply(int[] a, int origin, int idx);
    }

    static void assertArraysEquals(int[] r, int[] a, int origin, FLaneOp f) {
        int i = 0;
        try {
            for (; i < a.length; i += SPECIES.length()) {
                Assert.assertEquals(Arrays.copyOfRange(r, i, i+SPECIES.length()),
                  f.apply(a, origin, i));
            }
        } catch (AssertionError e) {
            int[] ref = f.apply(a, origin, i);
            int[] res = Arrays.copyOfRange(r, i, i+SPECIES.length());
            Assert.assertEquals(res, ref, "(ref: " + Arrays.toString(ref)
              + ", res: " + Arrays.toString(res)
              + "), at index #" + i);
        }
    }

    interface FLaneBop {
        int[] apply(int[] a, int[] b, int origin, int idx);
    }

    static void assertArraysEquals(int[] r, int[] a, int[] b, int origin, FLaneBop f) {
        int i = 0;
        try {
            for (; i < a.length; i += SPECIES.length()) {
                Assert.assertEquals(Arrays.copyOfRange(r, i, i+SPECIES.length()),
                  f.apply(a, b, origin, i));
            }
        } catch (AssertionError e) {
            int[] ref = f.apply(a, b, origin, i);
            int[] res = Arrays.copyOfRange(r, i, i+SPECIES.length());
            Assert.assertEquals(res, ref, "(ref: " + Arrays.toString(ref)
              + ", res: " + Arrays.toString(res)
              + "), at index #" + i
              + ", at origin #" + origin);
        }
    }

    interface FLaneMaskedBop {
        int[] apply(int[] a, int[] b, int origin, boolean[] mask, int idx);
    }

    static void assertArraysEquals(int[] r, int[] a, int[] b, int origin, boolean[] mask, FLaneMaskedBop f) {
        int i = 0;
        try {
            for (; i < a.length; i += SPECIES.length()) {
                Assert.assertEquals(Arrays.copyOfRange(r, i, i+SPECIES.length()),
                  f.apply(a, b, origin, mask, i));
            }
        } catch (AssertionError e) {
            int[] ref = f.apply(a, b, origin, mask, i);
            int[] res = Arrays.copyOfRange(r, i, i+SPECIES.length());
            Assert.assertEquals(res, ref, "(ref: " + Arrays.toString(ref)
              + ", res: " + Arrays.toString(res)
              + "), at index #" + i
              + ", at origin #" + origin);
        }
    }

    interface FLanePartBop {
        int[] apply(int[] a, int[] b, int origin, int part, int idx);
    }

    static void assertArraysEquals(int[] r, int[] a, int[] b, int origin, int part, FLanePartBop f) {
        int i = 0;
        try {
            for (; i < a.length; i += SPECIES.length()) {
                Assert.assertEquals(Arrays.copyOfRange(r, i, i+SPECIES.length()),
                  f.apply(a, b, origin, part, i));
            }
        } catch (AssertionError e) {
            int[] ref = f.apply(a, b, origin, part, i);
            int[] res = Arrays.copyOfRange(r, i, i+SPECIES.length());
            Assert.assertEquals(res, ref, "(ref: " + Arrays.toString(ref)
              + ", res: " + Arrays.toString(res)
              + "), at index #" + i
              + ", at origin #" + origin
              + ", with part #" + part);
        }
    }

    interface FLanePartMaskedBop {
        int[] apply(int[] a, int[] b, int origin, int part, boolean[] mask, int idx);
    }

    static void assertArraysEquals(int[] r, int[] a, int[] b, int origin, int part, boolean[] mask, FLanePartMaskedBop f) {
        int i = 0;
        try {
            for (; i < a.length; i += SPECIES.length()) {
                Assert.assertEquals(Arrays.copyOfRange(r, i, i+SPECIES.length()),
                  f.apply(a, b, origin, part, mask, i));
            }
        } catch (AssertionError e) {
            int[] ref = f.apply(a, b, origin, part, mask, i);
            int[] res = Arrays.copyOfRange(r, i, i+SPECIES.length());
            Assert.assertEquals(res, ref, "(ref: " + Arrays.toString(ref)
              + ", res: " + Arrays.toString(res)
              + "), at index #" + i
              + ", at origin #" + origin
              + ", with part #" + part);
        }
    }


    static void assertArraysEquals(int[] r, int[] a, int offs) {
        int i = 0;
        try {
            for (; i < r.length; i++) {
                Assert.assertEquals(r[i], (int)(a[i+offs]));
            }
        } catch (AssertionError e) {
            Assert.assertEquals(r[i], (int)(a[i+offs]), "at index #" + i + ", input = " + a[i+offs]);
        }
    }



    static void assertArraysEquals(long[] r, int[] a, int offs) {
        int i = 0;
        try {
            for (; i < r.length; i++) {
                Assert.assertEquals(r[i], (long)(a[i+offs]));
            }
        } catch (AssertionError e) {
            Assert.assertEquals(r[i], (long)(a[i+offs]), "at index #" + i + ", input = " + a[i+offs]);
        }
    }

    static void assertArraysEquals(double[] r, int[] a, int offs) {
        int i = 0;
        try {
            for (; i < r.length; i++) {
                Assert.assertEquals(r[i], (double)(a[i+offs]));
            }
        } catch (AssertionError e) {
            Assert.assertEquals(r[i], (double)(a[i+offs]), "at index #" + i + ", input = " + a[i+offs]);
        }
    }


    static int bits(int e) {
        return  e;
    }

    static final List<IntFunction<int[]>> INT_GENERATORS = List.of(
            withToString("int[-i * 5]", (int s) -> {
                return fill(s * BUFFER_REPS,
                            i -> (int)(-i * 5));
            }),
            withToString("int[i * 5]", (int s) -> {
                return fill(s * BUFFER_REPS,
                            i -> (int)(i * 5));
            }),
            withToString("int[i + 1]", (int s) -> {
                return fill(s * BUFFER_REPS,
                            i -> (((int)(i + 1) == 0) ? 1 : (int)(i + 1)));
            }),
            withToString("int[cornerCaseValue(i)]", (int s) -> {
                return fill(s * BUFFER_REPS,
                            i -> cornerCaseValue(i));
            })
    );

    // Create combinations of pairs
    // @@@ Might be sensitive to order e.g. div by 0
    static final List<List<IntFunction<int[]>>> INT_GENERATOR_PAIRS =
        Stream.of(INT_GENERATORS.get(0)).
                flatMap(fa -> INT_GENERATORS.stream().skip(1).map(fb -> List.of(fa, fb))).
                collect(Collectors.toList());

    @DataProvider
    public Object[][] boolUnaryOpProvider() {
        return BOOL_ARRAY_GENERATORS.stream().
                map(f -> new Object[]{f}).
                toArray(Object[][]::new);
    }

    static final List<List<IntFunction<int[]>>> INT_GENERATOR_TRIPLES =
        INT_GENERATOR_PAIRS.stream().
                flatMap(pair -> INT_GENERATORS.stream().map(f -> List.of(pair.get(0), pair.get(1), f))).
                collect(Collectors.toList());

    @DataProvider
    public Object[][] intBinaryOpProvider() {
        return INT_GENERATOR_PAIRS.stream().map(List::toArray).
                toArray(Object[][]::new);
    }

    @DataProvider
    public Object[][] intIndexedOpProvider() {
        return INT_GENERATOR_PAIRS.stream().map(List::toArray).
                toArray(Object[][]::new);
    }

    @DataProvider
    public Object[][] intBinaryOpMaskProvider() {
        return BOOLEAN_MASK_GENERATORS.stream().
                flatMap(fm -> INT_GENERATOR_PAIRS.stream().map(lfa -> {
                    return Stream.concat(lfa.stream(), Stream.of(fm)).toArray();
                })).
                toArray(Object[][]::new);
    }

    @DataProvider
    public Object[][] intTernaryOpProvider() {
        return INT_GENERATOR_TRIPLES.stream().map(List::toArray).
                toArray(Object[][]::new);
    }

    @DataProvider
    public Object[][] intTernaryOpMaskProvider() {
        return BOOLEAN_MASK_GENERATORS.stream().
                flatMap(fm -> INT_GENERATOR_TRIPLES.stream().map(lfa -> {
                    return Stream.concat(lfa.stream(), Stream.of(fm)).toArray();
                })).
                toArray(Object[][]::new);
    }

    @DataProvider
    public Object[][] intUnaryOpProvider() {
        return INT_GENERATORS.stream().
                map(f -> new Object[]{f}).
                toArray(Object[][]::new);
    }

    @DataProvider
    public Object[][] intUnaryOpMaskProvider() {
        return BOOLEAN_MASK_GENERATORS.stream().
                flatMap(fm -> INT_GENERATORS.stream().map(fa -> {
                    return new Object[] {fa, fm};
                })).
                toArray(Object[][]::new);
    }



    @DataProvider
    public Object[][] maskProvider() {
        return BOOLEAN_MASK_GENERATORS.stream().
                map(f -> new Object[]{f}).
                toArray(Object[][]::new);
    }

    @DataProvider
    public Object[][] maskCompareOpProvider() {
        return BOOLEAN_MASK_COMPARE_GENERATOR_PAIRS.stream().map(List::toArray).
                toArray(Object[][]::new);
    }

    @DataProvider
    public Object[][] shuffleProvider() {
        return INT_SHUFFLE_GENERATORS.stream().
                map(f -> new Object[]{f}).
                toArray(Object[][]::new);
    }

    @DataProvider
    public Object[][] shuffleCompareOpProvider() {
        return INT_SHUFFLE_COMPARE_GENERATOR_PAIRS.stream().map(List::toArray).
                toArray(Object[][]::new);
    }

    @DataProvider
    public Object[][] intUnaryOpShuffleProvider() {
        return INT_SHUFFLE_GENERATORS.stream().
                flatMap(fs -> INT_GENERATORS.stream().map(fa -> {
                    return new Object[] {fa, fs};
                })).
                toArray(Object[][]::new);
    }

    @DataProvider
    public Object[][] intUnaryOpShuffleMaskProvider() {
        return BOOLEAN_MASK_GENERATORS.stream().
                flatMap(fm -> INT_SHUFFLE_GENERATORS.stream().
                    flatMap(fs -> INT_GENERATORS.stream().map(fa -> {
                        return new Object[] {fa, fs, fm};
                }))).
                toArray(Object[][]::new);
    }


    @DataProvider
    public Object[][] intUnaryOpIndexProvider() {
        return INT_INDEX_GENERATORS.stream().
                flatMap(fs -> INT_GENERATORS.stream().map(fa -> {
                    return new Object[] {fa, fs};
                })).
                toArray(Object[][]::new);
    }

    @DataProvider
    public Object[][] intUnaryMaskedOpIndexProvider() {
        return BOOLEAN_MASK_GENERATORS.stream().
          flatMap(fs -> INT_INDEX_GENERATORS.stream().flatMap(fm ->
            INT_GENERATORS.stream().map(fa -> {
                    return new Object[] {fa, fm, fs};
            }))).
            toArray(Object[][]::new);
    }

    @DataProvider
    public Object[][] scatterMaskedOpIndexProvider() {
        return BOOLEAN_MASK_GENERATORS.stream().
          flatMap(fs -> INT_INDEX_GENERATORS.stream().flatMap(fm ->
            INT_GENERATORS.stream().flatMap(fn ->
              INT_GENERATORS.stream().map(fa -> {
                    return new Object[] {fa, fn, fm, fs};
            })))).
            toArray(Object[][]::new);
    }

    static final List<IntFunction<int[]>> INT_COMPARE_GENERATORS = List.of(
            withToString("int[i]", (int s) -> {
                return fill(s * BUFFER_REPS,
                            i -> (int)i);
            }),
            withToString("int[i - length / 2]", (int s) -> {
                return fill(s * BUFFER_REPS,
                            i -> (int)(i - (s * BUFFER_REPS / 2)));
            }),
            withToString("int[i + 1]", (int s) -> {
                return fill(s * BUFFER_REPS,
                            i -> (int)(i + 1));
            }),
            withToString("int[i - 2]", (int s) -> {
                return fill(s * BUFFER_REPS,
                            i -> (int)(i - 2));
            }),
            withToString("int[zigZag(i)]", (int s) -> {
                return fill(s * BUFFER_REPS,
                            i -> i%3 == 0 ? (int)i : (i%3 == 1 ? (int)(i + 1) : (int)(i - 2)));
            }),
            withToString("int[cornerCaseValue(i)]", (int s) -> {
                return fill(s * BUFFER_REPS,
                            i -> cornerCaseValue(i));
            })
    );

    static final List<List<IntFunction<int[]>>> INT_TEST_GENERATOR_ARGS =
        INT_COMPARE_GENERATORS.stream().
                map(fa -> List.of(fa)).
                collect(Collectors.toList());

    @DataProvider
    public Object[][] intTestOpProvider() {
        return INT_TEST_GENERATOR_ARGS.stream().map(List::toArray).
                toArray(Object[][]::new);
    }

    @DataProvider
    public Object[][] intTestOpMaskProvider() {
        return BOOLEAN_MASK_GENERATORS.stream().
                flatMap(fm -> INT_TEST_GENERATOR_ARGS.stream().map(lfa -> {
                    return Stream.concat(lfa.stream(), Stream.of(fm)).toArray();
                })).
                toArray(Object[][]::new);
    }

    static final List<List<IntFunction<int[]>>> INT_COMPARE_GENERATOR_PAIRS =
        INT_COMPARE_GENERATORS.stream().
                flatMap(fa -> INT_COMPARE_GENERATORS.stream().map(fb -> List.of(fa, fb))).
                collect(Collectors.toList());

    @DataProvider
    public Object[][] intCompareOpProvider() {
        return INT_COMPARE_GENERATOR_PAIRS.stream().map(List::toArray).
                toArray(Object[][]::new);
    }

    @DataProvider
    public Object[][] intCompareOpMaskProvider() {
        return BOOLEAN_MASK_GENERATORS.stream().
                flatMap(fm -> INT_COMPARE_GENERATOR_PAIRS.stream().map(lfa -> {
                    return Stream.concat(lfa.stream(), Stream.of(fm)).toArray();
                })).
                toArray(Object[][]::new);
    }

    interface ToIntF {
        int apply(int i);
    }

    static int[] fill(int s , ToIntF f) {
        return fill(new int[s], f);
    }

    static int[] fill(int[] a, ToIntF f) {
        for (int i = 0; i < a.length; i++) {
            a[i] = f.apply(i);
        }
        return a;
    }

    static int cornerCaseValue(int i) {
        switch(i % 5) {
            case 0:
                return Integer.MAX_VALUE;
            case 1:
                return Integer.MIN_VALUE;
            case 2:
                return Integer.MIN_VALUE;
            case 3:
                return Integer.MAX_VALUE;
            default:
                return (int)0;
        }
    }

    static int get(int[] a, int i) {
        return (int) a[i];
    }

    static final IntFunction<int[]> fr = (vl) -> {
        int length = BUFFER_REPS * vl;
        return new int[length];
    };

    static final IntFunction<boolean[]> fmr = (vl) -> {
        int length = BUFFER_REPS * vl;
        return new boolean[length];
    };

    static final IntFunction<long[]> lfr = (vl) -> {
        int length = BUFFER_REPS * vl;
        return new long[length];
    };

    static void replaceZero(int[] a, int v) {
        for (int i = 0; i < a.length; i++) {
            if (a[i] == 0) {
                a[i] = v;
            }
        }
    }

    static void replaceZero(int[] a, boolean[] mask, int v) {
        for (int i = 0; i < a.length; i++) {
            if (mask[i % mask.length] && a[i] == 0) {
                a[i] = v;
            }
        }
    }

<<<<<<< HEAD
    static int ROL_scalar(int a, int b) {
        return Integer.rotateLeft(a, ((int)b));
    }

    static int ROR_scalar(int a, int b) {
        return Integer.rotateRight(a, ((int)b));
=======
    static boolean eq(int a, int b) {
        return a == b;
    }

    static boolean neq(int a, int b) {
        return a != b;
    }

    static boolean lt(int a, int b) {
        return a < b;
    }

    static boolean le(int a, int b) {
        return a <= b;
    }

    static boolean gt(int a, int b) {
        return a > b;
    }

    static boolean ge(int a, int b) {
        return a >= b;
    }

    static boolean ult(int a, int b) {
        return Integer.compareUnsigned(a, b) < 0;
    }

    static boolean ule(int a, int b) {
        return Integer.compareUnsigned(a, b) <= 0;
    }

    static boolean ugt(int a, int b) {
        return Integer.compareUnsigned(a, b) > 0;
    }

    static boolean uge(int a, int b) {
        return Integer.compareUnsigned(a, b) >= 0;
>>>>>>> 61ab4b9d
    }

    @Test
    static void smokeTest1() {
        IntVector three = IntVector.broadcast(SPECIES, (byte)-3);
        IntVector three2 = (IntVector) SPECIES.broadcast(-3);
        assert(three.eq(three2).allTrue());
        IntVector three3 = three2.broadcast(1).broadcast(-3);
        assert(three.eq(three3).allTrue());
        int scale = 2;
        Class<?> ETYPE = int.class;
        if (ETYPE == double.class || ETYPE == long.class)
            scale = 1000000;
        else if (ETYPE == byte.class && SPECIES.length() >= 64)
            scale = 1;
        IntVector higher = three.addIndex(scale);
        VectorMask<Integer> m = three.compare(VectorOperators.LE, higher);
        assert(m.allTrue());
        m = higher.min((int)-1).test(VectorOperators.IS_NEGATIVE);
        assert(m.allTrue());
        int max = higher.reduceLanes(VectorOperators.MAX);
        assert(max == -3 + scale * (SPECIES.length()-1));
    }

    private static int[]
    bothToArray(IntVector a, IntVector b) {
        int[] r = new int[a.length() + b.length()];
        a.intoArray(r, 0);
        b.intoArray(r, a.length());
        return r;
    }

    @Test
    static void smokeTest2() {
        // Do some zipping and shuffling.
        IntVector io = (IntVector) SPECIES.broadcast(0).addIndex(1);
        IntVector io2 = (IntVector) VectorShuffle.iota(SPECIES,0,1,false).toVector();
        Assert.assertEquals(io, io2);
        IntVector a = io.add((int)1); //[1,2]
        IntVector b = a.neg();  //[-1,-2]
        int[] abValues = bothToArray(a,b); //[1,2,-1,-2]
        VectorShuffle<Integer> zip0 = VectorShuffle.makeZip(SPECIES, 0);
        VectorShuffle<Integer> zip1 = VectorShuffle.makeZip(SPECIES, 1);
        IntVector zab0 = a.rearrange(zip0,b); //[1,-1]
        IntVector zab1 = a.rearrange(zip1,b); //[2,-2]
        int[] zabValues = bothToArray(zab0, zab1); //[1,-1,2,-2]
        // manually zip
        int[] manual = new int[zabValues.length];
        for (int i = 0; i < manual.length; i += 2) {
            manual[i+0] = abValues[i/2];
            manual[i+1] = abValues[a.length() + i/2];
        }
        Assert.assertEquals(Arrays.toString(zabValues), Arrays.toString(manual));
        VectorShuffle<Integer> unz0 = VectorShuffle.makeUnzip(SPECIES, 0);
        VectorShuffle<Integer> unz1 = VectorShuffle.makeUnzip(SPECIES, 1);
        IntVector uab0 = zab0.rearrange(unz0,zab1);
        IntVector uab1 = zab0.rearrange(unz1,zab1);
        int[] abValues1 = bothToArray(uab0, uab1);
        Assert.assertEquals(Arrays.toString(abValues), Arrays.toString(abValues1));
    }

    static void iotaShuffle() {
        IntVector io = (IntVector) SPECIES.broadcast(0).addIndex(1);
        IntVector io2 = (IntVector) VectorShuffle.iota(SPECIES, 0 , 1, false).toVector();
        Assert.assertEquals(io, io2);
    }

    @Test
    // Test all shuffle related operations.
    static void shuffleTest() {
        // To test backend instructions, make sure that C2 is used.
        for (int loop = 0; loop < INVOC_COUNT * INVOC_COUNT; loop++) {
            iotaShuffle();
        }
    }

    @Test
    void viewAsIntegeralLanesTest() {
        Vector<?> asIntegral = SPECIES.zero().viewAsIntegralLanes();
        Assert.assertEquals(asIntegral.species(), SPECIES);
    }

    @Test
    void viewAsFloatingLanesTest() {
        Vector<?> asFloating = SPECIES.zero().viewAsFloatingLanes();
        VectorSpecies<?> asFloatingSpecies = asFloating.species();
        Assert.assertNotEquals(asFloatingSpecies.elementType(), SPECIES.elementType());
        Assert.assertEquals(asFloatingSpecies.vectorShape(), SPECIES.vectorShape());
        Assert.assertEquals(asFloatingSpecies.length(), SPECIES.length());
        Assert.assertEquals(asFloating.viewAsIntegralLanes().species(), SPECIES);
    }

    @Test
    // Test div by 0.
    static void bitwiseDivByZeroSmokeTest() {
        try {
            IntVector a = (IntVector) SPECIES.broadcast(0).addIndex(1);
            IntVector b = (IntVector) SPECIES.broadcast(0);
            a.div(b);
            Assert.fail();
        } catch (ArithmeticException e) {
        }

        try {
            IntVector a = (IntVector) SPECIES.broadcast(0).addIndex(1);
            IntVector b = (IntVector) SPECIES.broadcast(0);
            VectorMask<Integer> m = a.lt((int) 1);
            a.div(b, m);
            Assert.fail();
        } catch (ArithmeticException e) {
        }
    }
    static int ADD(int a, int b) {
        return (int)(a + b);
    }

    @Test(dataProvider = "intBinaryOpProvider")
    static void ADDInt64VectorTests(IntFunction<int[]> fa, IntFunction<int[]> fb) {
        int[] a = fa.apply(SPECIES.length());
        int[] b = fb.apply(SPECIES.length());
        int[] r = fr.apply(SPECIES.length());

        for (int ic = 0; ic < INVOC_COUNT; ic++) {
            for (int i = 0; i < a.length; i += SPECIES.length()) {
                IntVector av = IntVector.fromArray(SPECIES, a, i);
                IntVector bv = IntVector.fromArray(SPECIES, b, i);
                av.lanewise(VectorOperators.ADD, bv).intoArray(r, i);
            }
        }

        assertArraysEquals(r, a, b, Int64VectorTests::ADD);
    }
    static int add(int a, int b) {
        return (int)(a + b);
    }

    @Test(dataProvider = "intBinaryOpProvider")
    static void addInt64VectorTests(IntFunction<int[]> fa, IntFunction<int[]> fb) {
        int[] a = fa.apply(SPECIES.length());
        int[] b = fb.apply(SPECIES.length());
        int[] r = fr.apply(SPECIES.length());

        for (int i = 0; i < a.length; i += SPECIES.length()) {
            IntVector av = IntVector.fromArray(SPECIES, a, i);
            IntVector bv = IntVector.fromArray(SPECIES, b, i);
            av.add(bv).intoArray(r, i);
        }

        assertArraysEquals(r, a, b, Int64VectorTests::add);
    }

    @Test(dataProvider = "intBinaryOpMaskProvider")
    static void ADDInt64VectorTestsMasked(IntFunction<int[]> fa, IntFunction<int[]> fb,
                                          IntFunction<boolean[]> fm) {
        int[] a = fa.apply(SPECIES.length());
        int[] b = fb.apply(SPECIES.length());
        int[] r = fr.apply(SPECIES.length());
        boolean[] mask = fm.apply(SPECIES.length());
        VectorMask<Integer> vmask = VectorMask.fromArray(SPECIES, mask, 0);

        for (int ic = 0; ic < INVOC_COUNT; ic++) {
            for (int i = 0; i < a.length; i += SPECIES.length()) {
                IntVector av = IntVector.fromArray(SPECIES, a, i);
                IntVector bv = IntVector.fromArray(SPECIES, b, i);
                av.lanewise(VectorOperators.ADD, bv, vmask).intoArray(r, i);
            }
        }

        assertArraysEquals(r, a, b, mask, Int64VectorTests::ADD);
    }

    @Test(dataProvider = "intBinaryOpMaskProvider")
    static void addInt64VectorTestsMasked(IntFunction<int[]> fa, IntFunction<int[]> fb,
                                          IntFunction<boolean[]> fm) {
        int[] a = fa.apply(SPECIES.length());
        int[] b = fb.apply(SPECIES.length());
        int[] r = fr.apply(SPECIES.length());
        boolean[] mask = fm.apply(SPECIES.length());
        VectorMask<Integer> vmask = VectorMask.fromArray(SPECIES, mask, 0);

        for (int i = 0; i < a.length; i += SPECIES.length()) {
            IntVector av = IntVector.fromArray(SPECIES, a, i);
            IntVector bv = IntVector.fromArray(SPECIES, b, i);
            av.add(bv, vmask).intoArray(r, i);
        }

        assertArraysEquals(r, a, b, mask, Int64VectorTests::add);
    }
    static int SUB(int a, int b) {
        return (int)(a - b);
    }

    @Test(dataProvider = "intBinaryOpProvider")
    static void SUBInt64VectorTests(IntFunction<int[]> fa, IntFunction<int[]> fb) {
        int[] a = fa.apply(SPECIES.length());
        int[] b = fb.apply(SPECIES.length());
        int[] r = fr.apply(SPECIES.length());

        for (int ic = 0; ic < INVOC_COUNT; ic++) {
            for (int i = 0; i < a.length; i += SPECIES.length()) {
                IntVector av = IntVector.fromArray(SPECIES, a, i);
                IntVector bv = IntVector.fromArray(SPECIES, b, i);
                av.lanewise(VectorOperators.SUB, bv).intoArray(r, i);
            }
        }

        assertArraysEquals(r, a, b, Int64VectorTests::SUB);
    }
    static int sub(int a, int b) {
        return (int)(a - b);
    }

    @Test(dataProvider = "intBinaryOpProvider")
    static void subInt64VectorTests(IntFunction<int[]> fa, IntFunction<int[]> fb) {
        int[] a = fa.apply(SPECIES.length());
        int[] b = fb.apply(SPECIES.length());
        int[] r = fr.apply(SPECIES.length());

        for (int i = 0; i < a.length; i += SPECIES.length()) {
            IntVector av = IntVector.fromArray(SPECIES, a, i);
            IntVector bv = IntVector.fromArray(SPECIES, b, i);
            av.sub(bv).intoArray(r, i);
        }

        assertArraysEquals(r, a, b, Int64VectorTests::sub);
    }

    @Test(dataProvider = "intBinaryOpMaskProvider")
    static void SUBInt64VectorTestsMasked(IntFunction<int[]> fa, IntFunction<int[]> fb,
                                          IntFunction<boolean[]> fm) {
        int[] a = fa.apply(SPECIES.length());
        int[] b = fb.apply(SPECIES.length());
        int[] r = fr.apply(SPECIES.length());
        boolean[] mask = fm.apply(SPECIES.length());
        VectorMask<Integer> vmask = VectorMask.fromArray(SPECIES, mask, 0);

        for (int ic = 0; ic < INVOC_COUNT; ic++) {
            for (int i = 0; i < a.length; i += SPECIES.length()) {
                IntVector av = IntVector.fromArray(SPECIES, a, i);
                IntVector bv = IntVector.fromArray(SPECIES, b, i);
                av.lanewise(VectorOperators.SUB, bv, vmask).intoArray(r, i);
            }
        }

        assertArraysEquals(r, a, b, mask, Int64VectorTests::SUB);
    }

    @Test(dataProvider = "intBinaryOpMaskProvider")
    static void subInt64VectorTestsMasked(IntFunction<int[]> fa, IntFunction<int[]> fb,
                                          IntFunction<boolean[]> fm) {
        int[] a = fa.apply(SPECIES.length());
        int[] b = fb.apply(SPECIES.length());
        int[] r = fr.apply(SPECIES.length());
        boolean[] mask = fm.apply(SPECIES.length());
        VectorMask<Integer> vmask = VectorMask.fromArray(SPECIES, mask, 0);

        for (int i = 0; i < a.length; i += SPECIES.length()) {
            IntVector av = IntVector.fromArray(SPECIES, a, i);
            IntVector bv = IntVector.fromArray(SPECIES, b, i);
            av.sub(bv, vmask).intoArray(r, i);
        }

        assertArraysEquals(r, a, b, mask, Int64VectorTests::sub);
    }
    static int MUL(int a, int b) {
        return (int)(a * b);
    }

    @Test(dataProvider = "intBinaryOpProvider")
    static void MULInt64VectorTests(IntFunction<int[]> fa, IntFunction<int[]> fb) {
        int[] a = fa.apply(SPECIES.length());
        int[] b = fb.apply(SPECIES.length());
        int[] r = fr.apply(SPECIES.length());

        for (int ic = 0; ic < INVOC_COUNT; ic++) {
            for (int i = 0; i < a.length; i += SPECIES.length()) {
                IntVector av = IntVector.fromArray(SPECIES, a, i);
                IntVector bv = IntVector.fromArray(SPECIES, b, i);
                av.lanewise(VectorOperators.MUL, bv).intoArray(r, i);
            }
        }

        assertArraysEquals(r, a, b, Int64VectorTests::MUL);
    }
    static int mul(int a, int b) {
        return (int)(a * b);
    }

    @Test(dataProvider = "intBinaryOpProvider")
    static void mulInt64VectorTests(IntFunction<int[]> fa, IntFunction<int[]> fb) {
        int[] a = fa.apply(SPECIES.length());
        int[] b = fb.apply(SPECIES.length());
        int[] r = fr.apply(SPECIES.length());

        for (int i = 0; i < a.length; i += SPECIES.length()) {
            IntVector av = IntVector.fromArray(SPECIES, a, i);
            IntVector bv = IntVector.fromArray(SPECIES, b, i);
            av.mul(bv).intoArray(r, i);
        }

        assertArraysEquals(r, a, b, Int64VectorTests::mul);
    }

    @Test(dataProvider = "intBinaryOpMaskProvider")
    static void MULInt64VectorTestsMasked(IntFunction<int[]> fa, IntFunction<int[]> fb,
                                          IntFunction<boolean[]> fm) {
        int[] a = fa.apply(SPECIES.length());
        int[] b = fb.apply(SPECIES.length());
        int[] r = fr.apply(SPECIES.length());
        boolean[] mask = fm.apply(SPECIES.length());
        VectorMask<Integer> vmask = VectorMask.fromArray(SPECIES, mask, 0);

        for (int ic = 0; ic < INVOC_COUNT; ic++) {
            for (int i = 0; i < a.length; i += SPECIES.length()) {
                IntVector av = IntVector.fromArray(SPECIES, a, i);
                IntVector bv = IntVector.fromArray(SPECIES, b, i);
                av.lanewise(VectorOperators.MUL, bv, vmask).intoArray(r, i);
            }
        }

        assertArraysEquals(r, a, b, mask, Int64VectorTests::MUL);
    }

    @Test(dataProvider = "intBinaryOpMaskProvider")
    static void mulInt64VectorTestsMasked(IntFunction<int[]> fa, IntFunction<int[]> fb,
                                          IntFunction<boolean[]> fm) {
        int[] a = fa.apply(SPECIES.length());
        int[] b = fb.apply(SPECIES.length());
        int[] r = fr.apply(SPECIES.length());
        boolean[] mask = fm.apply(SPECIES.length());
        VectorMask<Integer> vmask = VectorMask.fromArray(SPECIES, mask, 0);

        for (int i = 0; i < a.length; i += SPECIES.length()) {
            IntVector av = IntVector.fromArray(SPECIES, a, i);
            IntVector bv = IntVector.fromArray(SPECIES, b, i);
            av.mul(bv, vmask).intoArray(r, i);
        }

        assertArraysEquals(r, a, b, mask, Int64VectorTests::mul);
    }



    static int DIV(int a, int b) {
        return (int)(a / b);
    }

    @Test(dataProvider = "intBinaryOpProvider")
    static void DIVInt64VectorTests(IntFunction<int[]> fa, IntFunction<int[]> fb) {
        int[] a = fa.apply(SPECIES.length());
        int[] b = fb.apply(SPECIES.length());
        int[] r = fr.apply(SPECIES.length());

        replaceZero(b, (int) 1);

        for (int ic = 0; ic < INVOC_COUNT; ic++) {
            for (int i = 0; i < a.length; i += SPECIES.length()) {
                IntVector av = IntVector.fromArray(SPECIES, a, i);
                IntVector bv = IntVector.fromArray(SPECIES, b, i);
                av.lanewise(VectorOperators.DIV, bv).intoArray(r, i);
            }
        }

        assertArraysEquals(r, a, b, Int64VectorTests::DIV);
    }
    static int div(int a, int b) {
        return (int)(a / b);
    }

    @Test(dataProvider = "intBinaryOpProvider")
    static void divInt64VectorTests(IntFunction<int[]> fa, IntFunction<int[]> fb) {
        int[] a = fa.apply(SPECIES.length());
        int[] b = fb.apply(SPECIES.length());
        int[] r = fr.apply(SPECIES.length());

        replaceZero(b, (int) 1);

        for (int ic = 0; ic < INVOC_COUNT; ic++) {
            for (int i = 0; i < a.length; i += SPECIES.length()) {
                IntVector av = IntVector.fromArray(SPECIES, a, i);
                IntVector bv = IntVector.fromArray(SPECIES, b, i);
                av.div(bv).intoArray(r, i);
            }
        }

        assertArraysEquals(r, a, b, Int64VectorTests::div);
    }



    @Test(dataProvider = "intBinaryOpMaskProvider")
    static void DIVInt64VectorTestsMasked(IntFunction<int[]> fa, IntFunction<int[]> fb,
                                          IntFunction<boolean[]> fm) {
        int[] a = fa.apply(SPECIES.length());
        int[] b = fb.apply(SPECIES.length());
        int[] r = fr.apply(SPECIES.length());
        boolean[] mask = fm.apply(SPECIES.length());
        VectorMask<Integer> vmask = VectorMask.fromArray(SPECIES, mask, 0);

        replaceZero(b, mask, (int) 1);

        for (int ic = 0; ic < INVOC_COUNT; ic++) {
            for (int i = 0; i < a.length; i += SPECIES.length()) {
                IntVector av = IntVector.fromArray(SPECIES, a, i);
                IntVector bv = IntVector.fromArray(SPECIES, b, i);
                av.lanewise(VectorOperators.DIV, bv, vmask).intoArray(r, i);
            }
        }

        assertArraysEquals(r, a, b, mask, Int64VectorTests::DIV);
    }

    @Test(dataProvider = "intBinaryOpMaskProvider")
    static void divInt64VectorTestsMasked(IntFunction<int[]> fa, IntFunction<int[]> fb,
                                          IntFunction<boolean[]> fm) {
        int[] a = fa.apply(SPECIES.length());
        int[] b = fb.apply(SPECIES.length());
        int[] r = fr.apply(SPECIES.length());
        boolean[] mask = fm.apply(SPECIES.length());
        VectorMask<Integer> vmask = VectorMask.fromArray(SPECIES, mask, 0);

        replaceZero(b, mask, (int) 1);

        for (int ic = 0; ic < INVOC_COUNT; ic++) {
            for (int i = 0; i < a.length; i += SPECIES.length()) {
                IntVector av = IntVector.fromArray(SPECIES, a, i);
                IntVector bv = IntVector.fromArray(SPECIES, b, i);
                av.div(bv, vmask).intoArray(r, i);
            }
        }

        assertArraysEquals(r, a, b, mask, Int64VectorTests::div);
    }

    static int FIRST_NONZERO(int a, int b) {
        return (int)((a)!=0?a:b);
    }

    @Test(dataProvider = "intBinaryOpProvider")
    static void FIRST_NONZEROInt64VectorTests(IntFunction<int[]> fa, IntFunction<int[]> fb) {
        int[] a = fa.apply(SPECIES.length());
        int[] b = fb.apply(SPECIES.length());
        int[] r = fr.apply(SPECIES.length());

        for (int ic = 0; ic < INVOC_COUNT; ic++) {
            for (int i = 0; i < a.length; i += SPECIES.length()) {
                IntVector av = IntVector.fromArray(SPECIES, a, i);
                IntVector bv = IntVector.fromArray(SPECIES, b, i);
                av.lanewise(VectorOperators.FIRST_NONZERO, bv).intoArray(r, i);
            }
        }

        assertArraysEquals(r, a, b, Int64VectorTests::FIRST_NONZERO);
    }

    @Test(dataProvider = "intBinaryOpMaskProvider")
    static void FIRST_NONZEROInt64VectorTestsMasked(IntFunction<int[]> fa, IntFunction<int[]> fb,
                                          IntFunction<boolean[]> fm) {
        int[] a = fa.apply(SPECIES.length());
        int[] b = fb.apply(SPECIES.length());
        int[] r = fr.apply(SPECIES.length());
        boolean[] mask = fm.apply(SPECIES.length());
        VectorMask<Integer> vmask = VectorMask.fromArray(SPECIES, mask, 0);

        for (int ic = 0; ic < INVOC_COUNT; ic++) {
            for (int i = 0; i < a.length; i += SPECIES.length()) {
                IntVector av = IntVector.fromArray(SPECIES, a, i);
                IntVector bv = IntVector.fromArray(SPECIES, b, i);
                av.lanewise(VectorOperators.FIRST_NONZERO, bv, vmask).intoArray(r, i);
            }
        }

        assertArraysEquals(r, a, b, mask, Int64VectorTests::FIRST_NONZERO);
    }

    static int AND(int a, int b) {
        return (int)(a & b);
    }

    @Test(dataProvider = "intBinaryOpProvider")
    static void ANDInt64VectorTests(IntFunction<int[]> fa, IntFunction<int[]> fb) {
        int[] a = fa.apply(SPECIES.length());
        int[] b = fb.apply(SPECIES.length());
        int[] r = fr.apply(SPECIES.length());

        for (int ic = 0; ic < INVOC_COUNT; ic++) {
            for (int i = 0; i < a.length; i += SPECIES.length()) {
                IntVector av = IntVector.fromArray(SPECIES, a, i);
                IntVector bv = IntVector.fromArray(SPECIES, b, i);
                av.lanewise(VectorOperators.AND, bv).intoArray(r, i);
            }
        }

        assertArraysEquals(r, a, b, Int64VectorTests::AND);
    }
    static int and(int a, int b) {
        return (int)(a & b);
    }

    @Test(dataProvider = "intBinaryOpProvider")
    static void andInt64VectorTests(IntFunction<int[]> fa, IntFunction<int[]> fb) {
        int[] a = fa.apply(SPECIES.length());
        int[] b = fb.apply(SPECIES.length());
        int[] r = fr.apply(SPECIES.length());

        for (int i = 0; i < a.length; i += SPECIES.length()) {
            IntVector av = IntVector.fromArray(SPECIES, a, i);
            IntVector bv = IntVector.fromArray(SPECIES, b, i);
            av.and(bv).intoArray(r, i);
        }

        assertArraysEquals(r, a, b, Int64VectorTests::and);
    }



    @Test(dataProvider = "intBinaryOpMaskProvider")
    static void ANDInt64VectorTestsMasked(IntFunction<int[]> fa, IntFunction<int[]> fb,
                                          IntFunction<boolean[]> fm) {
        int[] a = fa.apply(SPECIES.length());
        int[] b = fb.apply(SPECIES.length());
        int[] r = fr.apply(SPECIES.length());
        boolean[] mask = fm.apply(SPECIES.length());
        VectorMask<Integer> vmask = VectorMask.fromArray(SPECIES, mask, 0);

        for (int ic = 0; ic < INVOC_COUNT; ic++) {
            for (int i = 0; i < a.length; i += SPECIES.length()) {
                IntVector av = IntVector.fromArray(SPECIES, a, i);
                IntVector bv = IntVector.fromArray(SPECIES, b, i);
                av.lanewise(VectorOperators.AND, bv, vmask).intoArray(r, i);
            }
        }

        assertArraysEquals(r, a, b, mask, Int64VectorTests::AND);
    }


    static int AND_NOT(int a, int b) {
        return (int)(a & ~b);
    }

    @Test(dataProvider = "intBinaryOpProvider")
    static void AND_NOTInt64VectorTests(IntFunction<int[]> fa, IntFunction<int[]> fb) {
        int[] a = fa.apply(SPECIES.length());
        int[] b = fb.apply(SPECIES.length());
        int[] r = fr.apply(SPECIES.length());

        for (int ic = 0; ic < INVOC_COUNT; ic++) {
            for (int i = 0; i < a.length; i += SPECIES.length()) {
                IntVector av = IntVector.fromArray(SPECIES, a, i);
                IntVector bv = IntVector.fromArray(SPECIES, b, i);
                av.lanewise(VectorOperators.AND_NOT, bv).intoArray(r, i);
            }
        }

        assertArraysEquals(r, a, b, Int64VectorTests::AND_NOT);
    }



    @Test(dataProvider = "intBinaryOpMaskProvider")
    static void AND_NOTInt64VectorTestsMasked(IntFunction<int[]> fa, IntFunction<int[]> fb,
                                          IntFunction<boolean[]> fm) {
        int[] a = fa.apply(SPECIES.length());
        int[] b = fb.apply(SPECIES.length());
        int[] r = fr.apply(SPECIES.length());
        boolean[] mask = fm.apply(SPECIES.length());
        VectorMask<Integer> vmask = VectorMask.fromArray(SPECIES, mask, 0);

        for (int ic = 0; ic < INVOC_COUNT; ic++) {
            for (int i = 0; i < a.length; i += SPECIES.length()) {
                IntVector av = IntVector.fromArray(SPECIES, a, i);
                IntVector bv = IntVector.fromArray(SPECIES, b, i);
                av.lanewise(VectorOperators.AND_NOT, bv, vmask).intoArray(r, i);
            }
        }

        assertArraysEquals(r, a, b, mask, Int64VectorTests::AND_NOT);
    }


    static int OR(int a, int b) {
        return (int)(a | b);
    }

    @Test(dataProvider = "intBinaryOpProvider")
    static void ORInt64VectorTests(IntFunction<int[]> fa, IntFunction<int[]> fb) {
        int[] a = fa.apply(SPECIES.length());
        int[] b = fb.apply(SPECIES.length());
        int[] r = fr.apply(SPECIES.length());

        for (int ic = 0; ic < INVOC_COUNT; ic++) {
            for (int i = 0; i < a.length; i += SPECIES.length()) {
                IntVector av = IntVector.fromArray(SPECIES, a, i);
                IntVector bv = IntVector.fromArray(SPECIES, b, i);
                av.lanewise(VectorOperators.OR, bv).intoArray(r, i);
            }
        }

        assertArraysEquals(r, a, b, Int64VectorTests::OR);
    }
    static int or(int a, int b) {
        return (int)(a | b);
    }

    @Test(dataProvider = "intBinaryOpProvider")
    static void orInt64VectorTests(IntFunction<int[]> fa, IntFunction<int[]> fb) {
        int[] a = fa.apply(SPECIES.length());
        int[] b = fb.apply(SPECIES.length());
        int[] r = fr.apply(SPECIES.length());

        for (int i = 0; i < a.length; i += SPECIES.length()) {
            IntVector av = IntVector.fromArray(SPECIES, a, i);
            IntVector bv = IntVector.fromArray(SPECIES, b, i);
            av.or(bv).intoArray(r, i);
        }

        assertArraysEquals(r, a, b, Int64VectorTests::or);
    }



    @Test(dataProvider = "intBinaryOpMaskProvider")
    static void ORInt64VectorTestsMasked(IntFunction<int[]> fa, IntFunction<int[]> fb,
                                          IntFunction<boolean[]> fm) {
        int[] a = fa.apply(SPECIES.length());
        int[] b = fb.apply(SPECIES.length());
        int[] r = fr.apply(SPECIES.length());
        boolean[] mask = fm.apply(SPECIES.length());
        VectorMask<Integer> vmask = VectorMask.fromArray(SPECIES, mask, 0);

        for (int ic = 0; ic < INVOC_COUNT; ic++) {
            for (int i = 0; i < a.length; i += SPECIES.length()) {
                IntVector av = IntVector.fromArray(SPECIES, a, i);
                IntVector bv = IntVector.fromArray(SPECIES, b, i);
                av.lanewise(VectorOperators.OR, bv, vmask).intoArray(r, i);
            }
        }

        assertArraysEquals(r, a, b, mask, Int64VectorTests::OR);
    }


    static int XOR(int a, int b) {
        return (int)(a ^ b);
    }

    @Test(dataProvider = "intBinaryOpProvider")
    static void XORInt64VectorTests(IntFunction<int[]> fa, IntFunction<int[]> fb) {
        int[] a = fa.apply(SPECIES.length());
        int[] b = fb.apply(SPECIES.length());
        int[] r = fr.apply(SPECIES.length());

        for (int ic = 0; ic < INVOC_COUNT; ic++) {
            for (int i = 0; i < a.length; i += SPECIES.length()) {
                IntVector av = IntVector.fromArray(SPECIES, a, i);
                IntVector bv = IntVector.fromArray(SPECIES, b, i);
                av.lanewise(VectorOperators.XOR, bv).intoArray(r, i);
            }
        }

        assertArraysEquals(r, a, b, Int64VectorTests::XOR);
    }



    @Test(dataProvider = "intBinaryOpMaskProvider")
    static void XORInt64VectorTestsMasked(IntFunction<int[]> fa, IntFunction<int[]> fb,
                                          IntFunction<boolean[]> fm) {
        int[] a = fa.apply(SPECIES.length());
        int[] b = fb.apply(SPECIES.length());
        int[] r = fr.apply(SPECIES.length());
        boolean[] mask = fm.apply(SPECIES.length());
        VectorMask<Integer> vmask = VectorMask.fromArray(SPECIES, mask, 0);

        for (int ic = 0; ic < INVOC_COUNT; ic++) {
            for (int i = 0; i < a.length; i += SPECIES.length()) {
                IntVector av = IntVector.fromArray(SPECIES, a, i);
                IntVector bv = IntVector.fromArray(SPECIES, b, i);
                av.lanewise(VectorOperators.XOR, bv, vmask).intoArray(r, i);
            }
        }

        assertArraysEquals(r, a, b, mask, Int64VectorTests::XOR);
    }


    @Test(dataProvider = "intBinaryOpProvider")
    static void addInt64VectorTestsBroadcastSmokeTest(IntFunction<int[]> fa, IntFunction<int[]> fb) {
        int[] a = fa.apply(SPECIES.length());
        int[] b = fb.apply(SPECIES.length());
        int[] r = fr.apply(SPECIES.length());

        for (int i = 0; i < a.length; i += SPECIES.length()) {
            IntVector av = IntVector.fromArray(SPECIES, a, i);
            av.add(b[i]).intoArray(r, i);
        }

        assertBroadcastArraysEquals(r, a, b, Int64VectorTests::add);
    }

    @Test(dataProvider = "intBinaryOpMaskProvider")
    static void addInt64VectorTestsBroadcastMaskedSmokeTest(IntFunction<int[]> fa, IntFunction<int[]> fb,
                                          IntFunction<boolean[]> fm) {
        int[] a = fa.apply(SPECIES.length());
        int[] b = fb.apply(SPECIES.length());
        int[] r = fr.apply(SPECIES.length());
        boolean[] mask = fm.apply(SPECIES.length());
        VectorMask<Integer> vmask = VectorMask.fromArray(SPECIES, mask, 0);

        for (int i = 0; i < a.length; i += SPECIES.length()) {
            IntVector av = IntVector.fromArray(SPECIES, a, i);
            av.add(b[i], vmask).intoArray(r, i);
        }

        assertBroadcastArraysEquals(r, a, b, mask, Int64VectorTests::add);
    }

    @Test(dataProvider = "intBinaryOpProvider")
    static void subInt64VectorTestsBroadcastSmokeTest(IntFunction<int[]> fa, IntFunction<int[]> fb) {
        int[] a = fa.apply(SPECIES.length());
        int[] b = fb.apply(SPECIES.length());
        int[] r = fr.apply(SPECIES.length());

        for (int i = 0; i < a.length; i += SPECIES.length()) {
            IntVector av = IntVector.fromArray(SPECIES, a, i);
            av.sub(b[i]).intoArray(r, i);
        }

        assertBroadcastArraysEquals(r, a, b, Int64VectorTests::sub);
    }

    @Test(dataProvider = "intBinaryOpMaskProvider")
    static void subInt64VectorTestsBroadcastMaskedSmokeTest(IntFunction<int[]> fa, IntFunction<int[]> fb,
                                          IntFunction<boolean[]> fm) {
        int[] a = fa.apply(SPECIES.length());
        int[] b = fb.apply(SPECIES.length());
        int[] r = fr.apply(SPECIES.length());
        boolean[] mask = fm.apply(SPECIES.length());
        VectorMask<Integer> vmask = VectorMask.fromArray(SPECIES, mask, 0);

        for (int i = 0; i < a.length; i += SPECIES.length()) {
            IntVector av = IntVector.fromArray(SPECIES, a, i);
            av.sub(b[i], vmask).intoArray(r, i);
        }

        assertBroadcastArraysEquals(r, a, b, mask, Int64VectorTests::sub);
    }

    @Test(dataProvider = "intBinaryOpProvider")
    static void mulInt64VectorTestsBroadcastSmokeTest(IntFunction<int[]> fa, IntFunction<int[]> fb) {
        int[] a = fa.apply(SPECIES.length());
        int[] b = fb.apply(SPECIES.length());
        int[] r = fr.apply(SPECIES.length());

        for (int i = 0; i < a.length; i += SPECIES.length()) {
            IntVector av = IntVector.fromArray(SPECIES, a, i);
            av.mul(b[i]).intoArray(r, i);
        }

        assertBroadcastArraysEquals(r, a, b, Int64VectorTests::mul);
    }

    @Test(dataProvider = "intBinaryOpMaskProvider")
    static void mulInt64VectorTestsBroadcastMaskedSmokeTest(IntFunction<int[]> fa, IntFunction<int[]> fb,
                                          IntFunction<boolean[]> fm) {
        int[] a = fa.apply(SPECIES.length());
        int[] b = fb.apply(SPECIES.length());
        int[] r = fr.apply(SPECIES.length());
        boolean[] mask = fm.apply(SPECIES.length());
        VectorMask<Integer> vmask = VectorMask.fromArray(SPECIES, mask, 0);

        for (int i = 0; i < a.length; i += SPECIES.length()) {
            IntVector av = IntVector.fromArray(SPECIES, a, i);
            av.mul(b[i], vmask).intoArray(r, i);
        }

        assertBroadcastArraysEquals(r, a, b, mask, Int64VectorTests::mul);
    }




    @Test(dataProvider = "intBinaryOpProvider")
    static void divInt64VectorTestsBroadcastSmokeTest(IntFunction<int[]> fa, IntFunction<int[]> fb) {
        int[] a = fa.apply(SPECIES.length());
        int[] b = fb.apply(SPECIES.length());
        int[] r = fr.apply(SPECIES.length());

        replaceZero(b, (int) 1);

        for (int i = 0; i < a.length; i += SPECIES.length()) {
            IntVector av = IntVector.fromArray(SPECIES, a, i);
            av.div(b[i]).intoArray(r, i);
        }

        assertBroadcastArraysEquals(r, a, b, Int64VectorTests::div);
    }



    @Test(dataProvider = "intBinaryOpMaskProvider")
    static void divInt64VectorTestsBroadcastMaskedSmokeTest(IntFunction<int[]> fa, IntFunction<int[]> fb,
                                          IntFunction<boolean[]> fm) {
        int[] a = fa.apply(SPECIES.length());
        int[] b = fb.apply(SPECIES.length());
        int[] r = fr.apply(SPECIES.length());
        boolean[] mask = fm.apply(SPECIES.length());
        VectorMask<Integer> vmask = VectorMask.fromArray(SPECIES, mask, 0);

        replaceZero(b, (int) 1);

        for (int i = 0; i < a.length; i += SPECIES.length()) {
            IntVector av = IntVector.fromArray(SPECIES, a, i);
            av.div(b[i], vmask).intoArray(r, i);
        }

        assertBroadcastArraysEquals(r, a, b, mask, Int64VectorTests::div);
    }



    @Test(dataProvider = "intBinaryOpProvider")
    static void ORInt64VectorTestsBroadcastSmokeTest(IntFunction<int[]> fa, IntFunction<int[]> fb) {
        int[] a = fa.apply(SPECIES.length());
        int[] b = fb.apply(SPECIES.length());
        int[] r = fr.apply(SPECIES.length());

        for (int i = 0; i < a.length; i += SPECIES.length()) {
            IntVector av = IntVector.fromArray(SPECIES, a, i);
            av.lanewise(VectorOperators.OR, b[i]).intoArray(r, i);
        }

        assertBroadcastArraysEquals(r, a, b, Int64VectorTests::OR);
    }

    @Test(dataProvider = "intBinaryOpProvider")
    static void orInt64VectorTestsBroadcastSmokeTest(IntFunction<int[]> fa, IntFunction<int[]> fb) {
        int[] a = fa.apply(SPECIES.length());
        int[] b = fb.apply(SPECIES.length());
        int[] r = fr.apply(SPECIES.length());

        for (int i = 0; i < a.length; i += SPECIES.length()) {
            IntVector av = IntVector.fromArray(SPECIES, a, i);
            av.or(b[i]).intoArray(r, i);
        }

        assertBroadcastArraysEquals(r, a, b, Int64VectorTests::or);
    }



    @Test(dataProvider = "intBinaryOpMaskProvider")
    static void ORInt64VectorTestsBroadcastMaskedSmokeTest(IntFunction<int[]> fa, IntFunction<int[]> fb,
                                          IntFunction<boolean[]> fm) {
        int[] a = fa.apply(SPECIES.length());
        int[] b = fb.apply(SPECIES.length());
        int[] r = fr.apply(SPECIES.length());
        boolean[] mask = fm.apply(SPECIES.length());
        VectorMask<Integer> vmask = VectorMask.fromArray(SPECIES, mask, 0);

        for (int i = 0; i < a.length; i += SPECIES.length()) {
            IntVector av = IntVector.fromArray(SPECIES, a, i);
            av.lanewise(VectorOperators.OR, b[i], vmask).intoArray(r, i);
        }

        assertBroadcastArraysEquals(r, a, b, mask, Int64VectorTests::OR);
    }



    @Test(dataProvider = "intBinaryOpProvider")
    static void ANDInt64VectorTestsBroadcastSmokeTest(IntFunction<int[]> fa, IntFunction<int[]> fb) {
        int[] a = fa.apply(SPECIES.length());
        int[] b = fb.apply(SPECIES.length());
        int[] r = fr.apply(SPECIES.length());

        for (int i = 0; i < a.length; i += SPECIES.length()) {
            IntVector av = IntVector.fromArray(SPECIES, a, i);
            av.lanewise(VectorOperators.AND, b[i]).intoArray(r, i);
        }

        assertBroadcastArraysEquals(r, a, b, Int64VectorTests::AND);
    }

    @Test(dataProvider = "intBinaryOpProvider")
    static void andInt64VectorTestsBroadcastSmokeTest(IntFunction<int[]> fa, IntFunction<int[]> fb) {
        int[] a = fa.apply(SPECIES.length());
        int[] b = fb.apply(SPECIES.length());
        int[] r = fr.apply(SPECIES.length());

        for (int i = 0; i < a.length; i += SPECIES.length()) {
            IntVector av = IntVector.fromArray(SPECIES, a, i);
            av.and(b[i]).intoArray(r, i);
        }

        assertBroadcastArraysEquals(r, a, b, Int64VectorTests::and);
    }



    @Test(dataProvider = "intBinaryOpMaskProvider")
    static void ANDInt64VectorTestsBroadcastMaskedSmokeTest(IntFunction<int[]> fa, IntFunction<int[]> fb,
                                          IntFunction<boolean[]> fm) {
        int[] a = fa.apply(SPECIES.length());
        int[] b = fb.apply(SPECIES.length());
        int[] r = fr.apply(SPECIES.length());
        boolean[] mask = fm.apply(SPECIES.length());
        VectorMask<Integer> vmask = VectorMask.fromArray(SPECIES, mask, 0);

        for (int i = 0; i < a.length; i += SPECIES.length()) {
            IntVector av = IntVector.fromArray(SPECIES, a, i);
            av.lanewise(VectorOperators.AND, b[i], vmask).intoArray(r, i);
        }

        assertBroadcastArraysEquals(r, a, b, mask, Int64VectorTests::AND);
    }



    @Test(dataProvider = "intBinaryOpProvider")
    static void ORInt64VectorTestsBroadcastLongSmokeTest(IntFunction<int[]> fa, IntFunction<int[]> fb) {
        int[] a = fa.apply(SPECIES.length());
        int[] b = fb.apply(SPECIES.length());
        int[] r = fr.apply(SPECIES.length());

        for (int i = 0; i < a.length; i += SPECIES.length()) {
            IntVector av = IntVector.fromArray(SPECIES, a, i);
            av.lanewise(VectorOperators.OR, (long)b[i]).intoArray(r, i);
        }

        assertBroadcastLongArraysEquals(r, a, b, Int64VectorTests::OR);
    }



    @Test(dataProvider = "intBinaryOpMaskProvider")
    static void ORInt64VectorTestsBroadcastMaskedLongSmokeTest(IntFunction<int[]> fa, IntFunction<int[]> fb,
                                          IntFunction<boolean[]> fm) {
        int[] a = fa.apply(SPECIES.length());
        int[] b = fb.apply(SPECIES.length());
        int[] r = fr.apply(SPECIES.length());
        boolean[] mask = fm.apply(SPECIES.length());
        VectorMask<Integer> vmask = VectorMask.fromArray(SPECIES, mask, 0);

        for (int i = 0; i < a.length; i += SPECIES.length()) {
            IntVector av = IntVector.fromArray(SPECIES, a, i);
            av.lanewise(VectorOperators.OR, (long)b[i], vmask).intoArray(r, i);
        }

        assertBroadcastLongArraysEquals(r, a, b, mask, Int64VectorTests::OR);
    }


    @Test(dataProvider = "intBinaryOpProvider")
    static void ADDInt64VectorTestsBroadcastLongSmokeTest(IntFunction<int[]> fa, IntFunction<int[]> fb) {
        int[] a = fa.apply(SPECIES.length());
        int[] b = fb.apply(SPECIES.length());
        int[] r = fr.apply(SPECIES.length());

        for (int i = 0; i < a.length; i += SPECIES.length()) {
            IntVector av = IntVector.fromArray(SPECIES, a, i);
            av.lanewise(VectorOperators.ADD, (long)b[i]).intoArray(r, i);
        }

        assertBroadcastLongArraysEquals(r, a, b, Int64VectorTests::ADD);
    }

    @Test(dataProvider = "intBinaryOpMaskProvider")
    static void ADDInt64VectorTestsBroadcastMaskedLongSmokeTest(IntFunction<int[]> fa, IntFunction<int[]> fb,
                                          IntFunction<boolean[]> fm) {
        int[] a = fa.apply(SPECIES.length());
        int[] b = fb.apply(SPECIES.length());
        int[] r = fr.apply(SPECIES.length());
        boolean[] mask = fm.apply(SPECIES.length());
        VectorMask<Integer> vmask = VectorMask.fromArray(SPECIES, mask, 0);

        for (int i = 0; i < a.length; i += SPECIES.length()) {
            IntVector av = IntVector.fromArray(SPECIES, a, i);
            av.lanewise(VectorOperators.ADD, (long)b[i], vmask).intoArray(r, i);
        }

        assertBroadcastLongArraysEquals(r, a, b, mask, Int64VectorTests::ADD);
    }

    static int LSHL(int a, int b) {
        return (int)((a << b));
    }

    @Test(dataProvider = "intBinaryOpProvider")
    static void LSHLInt64VectorTests(IntFunction<int[]> fa, IntFunction<int[]> fb) {
        int[] a = fa.apply(SPECIES.length());
        int[] b = fb.apply(SPECIES.length());
        int[] r = fr.apply(SPECIES.length());

        for (int ic = 0; ic < INVOC_COUNT; ic++) {
            for (int i = 0; i < a.length; i += SPECIES.length()) {
                IntVector av = IntVector.fromArray(SPECIES, a, i);
                IntVector bv = IntVector.fromArray(SPECIES, b, i);
                av.lanewise(VectorOperators.LSHL, bv).intoArray(r, i);
            }
        }

        assertArraysEquals(r, a, b, Int64VectorTests::LSHL);
    }



    @Test(dataProvider = "intBinaryOpMaskProvider")
    static void LSHLInt64VectorTestsMasked(IntFunction<int[]> fa, IntFunction<int[]> fb,
                                          IntFunction<boolean[]> fm) {
        int[] a = fa.apply(SPECIES.length());
        int[] b = fb.apply(SPECIES.length());
        int[] r = fr.apply(SPECIES.length());
        boolean[] mask = fm.apply(SPECIES.length());
        VectorMask<Integer> vmask = VectorMask.fromArray(SPECIES, mask, 0);

        for (int ic = 0; ic < INVOC_COUNT; ic++) {
            for (int i = 0; i < a.length; i += SPECIES.length()) {
                IntVector av = IntVector.fromArray(SPECIES, a, i);
                IntVector bv = IntVector.fromArray(SPECIES, b, i);
                av.lanewise(VectorOperators.LSHL, bv, vmask).intoArray(r, i);
            }
        }

        assertArraysEquals(r, a, b, mask, Int64VectorTests::LSHL);
    }






    static int ASHR(int a, int b) {
        return (int)((a >> b));
    }

    @Test(dataProvider = "intBinaryOpProvider")
    static void ASHRInt64VectorTests(IntFunction<int[]> fa, IntFunction<int[]> fb) {
        int[] a = fa.apply(SPECIES.length());
        int[] b = fb.apply(SPECIES.length());
        int[] r = fr.apply(SPECIES.length());

        for (int ic = 0; ic < INVOC_COUNT; ic++) {
            for (int i = 0; i < a.length; i += SPECIES.length()) {
                IntVector av = IntVector.fromArray(SPECIES, a, i);
                IntVector bv = IntVector.fromArray(SPECIES, b, i);
                av.lanewise(VectorOperators.ASHR, bv).intoArray(r, i);
            }
        }

        assertArraysEquals(r, a, b, Int64VectorTests::ASHR);
    }



    @Test(dataProvider = "intBinaryOpMaskProvider")
    static void ASHRInt64VectorTestsMasked(IntFunction<int[]> fa, IntFunction<int[]> fb,
                                          IntFunction<boolean[]> fm) {
        int[] a = fa.apply(SPECIES.length());
        int[] b = fb.apply(SPECIES.length());
        int[] r = fr.apply(SPECIES.length());
        boolean[] mask = fm.apply(SPECIES.length());
        VectorMask<Integer> vmask = VectorMask.fromArray(SPECIES, mask, 0);

        for (int ic = 0; ic < INVOC_COUNT; ic++) {
            for (int i = 0; i < a.length; i += SPECIES.length()) {
                IntVector av = IntVector.fromArray(SPECIES, a, i);
                IntVector bv = IntVector.fromArray(SPECIES, b, i);
                av.lanewise(VectorOperators.ASHR, bv, vmask).intoArray(r, i);
            }
        }

        assertArraysEquals(r, a, b, mask, Int64VectorTests::ASHR);
    }






    static int LSHR(int a, int b) {
        return (int)((a >>> b));
    }

    @Test(dataProvider = "intBinaryOpProvider")
    static void LSHRInt64VectorTests(IntFunction<int[]> fa, IntFunction<int[]> fb) {
        int[] a = fa.apply(SPECIES.length());
        int[] b = fb.apply(SPECIES.length());
        int[] r = fr.apply(SPECIES.length());

        for (int ic = 0; ic < INVOC_COUNT; ic++) {
            for (int i = 0; i < a.length; i += SPECIES.length()) {
                IntVector av = IntVector.fromArray(SPECIES, a, i);
                IntVector bv = IntVector.fromArray(SPECIES, b, i);
                av.lanewise(VectorOperators.LSHR, bv).intoArray(r, i);
            }
        }

        assertArraysEquals(r, a, b, Int64VectorTests::LSHR);
    }



    @Test(dataProvider = "intBinaryOpMaskProvider")
    static void LSHRInt64VectorTestsMasked(IntFunction<int[]> fa, IntFunction<int[]> fb,
                                          IntFunction<boolean[]> fm) {
        int[] a = fa.apply(SPECIES.length());
        int[] b = fb.apply(SPECIES.length());
        int[] r = fr.apply(SPECIES.length());
        boolean[] mask = fm.apply(SPECIES.length());
        VectorMask<Integer> vmask = VectorMask.fromArray(SPECIES, mask, 0);

        for (int ic = 0; ic < INVOC_COUNT; ic++) {
            for (int i = 0; i < a.length; i += SPECIES.length()) {
                IntVector av = IntVector.fromArray(SPECIES, a, i);
                IntVector bv = IntVector.fromArray(SPECIES, b, i);
                av.lanewise(VectorOperators.LSHR, bv, vmask).intoArray(r, i);
            }
        }

        assertArraysEquals(r, a, b, mask, Int64VectorTests::LSHR);
    }






    static int LSHL_unary(int a, int b) {
        return (int)((a << b));
    }

    @Test(dataProvider = "intBinaryOpProvider")
    static void LSHLInt64VectorTestsScalarShift(IntFunction<int[]> fa, IntFunction<int[]> fb) {
        int[] a = fa.apply(SPECIES.length());
        int[] b = fb.apply(SPECIES.length());
        int[] r = fr.apply(SPECIES.length());

        for (int ic = 0; ic < INVOC_COUNT; ic++) {
            for (int i = 0; i < a.length; i += SPECIES.length()) {
                IntVector av = IntVector.fromArray(SPECIES, a, i);
                av.lanewise(VectorOperators.LSHL, (int)b[i]).intoArray(r, i);
            }
        }

        assertShiftArraysEquals(r, a, b, Int64VectorTests::LSHL_unary);
    }



    @Test(dataProvider = "intBinaryOpMaskProvider")
    static void LSHLInt64VectorTestsScalarShiftMasked(IntFunction<int[]> fa, IntFunction<int[]> fb,
                                          IntFunction<boolean[]> fm) {
        int[] a = fa.apply(SPECIES.length());
        int[] b = fb.apply(SPECIES.length());
        int[] r = fr.apply(SPECIES.length());
        boolean[] mask = fm.apply(SPECIES.length());
        VectorMask<Integer> vmask = VectorMask.fromArray(SPECIES, mask, 0);

        for (int ic = 0; ic < INVOC_COUNT; ic++) {
            for (int i = 0; i < a.length; i += SPECIES.length()) {
                IntVector av = IntVector.fromArray(SPECIES, a, i);
                av.lanewise(VectorOperators.LSHL, (int)b[i], vmask).intoArray(r, i);
            }
        }

        assertShiftArraysEquals(r, a, b, mask, Int64VectorTests::LSHL_unary);
    }






    static int LSHR_unary(int a, int b) {
        return (int)((a >>> b));
    }

    @Test(dataProvider = "intBinaryOpProvider")
    static void LSHRInt64VectorTestsScalarShift(IntFunction<int[]> fa, IntFunction<int[]> fb) {
        int[] a = fa.apply(SPECIES.length());
        int[] b = fb.apply(SPECIES.length());
        int[] r = fr.apply(SPECIES.length());

        for (int ic = 0; ic < INVOC_COUNT; ic++) {
            for (int i = 0; i < a.length; i += SPECIES.length()) {
                IntVector av = IntVector.fromArray(SPECIES, a, i);
                av.lanewise(VectorOperators.LSHR, (int)b[i]).intoArray(r, i);
            }
        }

        assertShiftArraysEquals(r, a, b, Int64VectorTests::LSHR_unary);
    }



    @Test(dataProvider = "intBinaryOpMaskProvider")
    static void LSHRInt64VectorTestsScalarShiftMasked(IntFunction<int[]> fa, IntFunction<int[]> fb,
                                          IntFunction<boolean[]> fm) {
        int[] a = fa.apply(SPECIES.length());
        int[] b = fb.apply(SPECIES.length());
        int[] r = fr.apply(SPECIES.length());
        boolean[] mask = fm.apply(SPECIES.length());
        VectorMask<Integer> vmask = VectorMask.fromArray(SPECIES, mask, 0);

        for (int ic = 0; ic < INVOC_COUNT; ic++) {
            for (int i = 0; i < a.length; i += SPECIES.length()) {
                IntVector av = IntVector.fromArray(SPECIES, a, i);
                av.lanewise(VectorOperators.LSHR, (int)b[i], vmask).intoArray(r, i);
            }
        }

        assertShiftArraysEquals(r, a, b, mask, Int64VectorTests::LSHR_unary);
    }






    static int ASHR_unary(int a, int b) {
        return (int)((a >> b));
    }

    @Test(dataProvider = "intBinaryOpProvider")
    static void ASHRInt64VectorTestsScalarShift(IntFunction<int[]> fa, IntFunction<int[]> fb) {
        int[] a = fa.apply(SPECIES.length());
        int[] b = fb.apply(SPECIES.length());
        int[] r = fr.apply(SPECIES.length());

        for (int ic = 0; ic < INVOC_COUNT; ic++) {
            for (int i = 0; i < a.length; i += SPECIES.length()) {
                IntVector av = IntVector.fromArray(SPECIES, a, i);
                av.lanewise(VectorOperators.ASHR, (int)b[i]).intoArray(r, i);
            }
        }

        assertShiftArraysEquals(r, a, b, Int64VectorTests::ASHR_unary);
    }



    @Test(dataProvider = "intBinaryOpMaskProvider")
    static void ASHRInt64VectorTestsScalarShiftMasked(IntFunction<int[]> fa, IntFunction<int[]> fb,
                                          IntFunction<boolean[]> fm) {
        int[] a = fa.apply(SPECIES.length());
        int[] b = fb.apply(SPECIES.length());
        int[] r = fr.apply(SPECIES.length());
        boolean[] mask = fm.apply(SPECIES.length());
        VectorMask<Integer> vmask = VectorMask.fromArray(SPECIES, mask, 0);

        for (int ic = 0; ic < INVOC_COUNT; ic++) {
            for (int i = 0; i < a.length; i += SPECIES.length()) {
                IntVector av = IntVector.fromArray(SPECIES, a, i);
                av.lanewise(VectorOperators.ASHR, (int)b[i], vmask).intoArray(r, i);
            }
        }

        assertShiftArraysEquals(r, a, b, mask, Int64VectorTests::ASHR_unary);
    }






    static int ROR(int a, int b) {
        return (int)(ROR_scalar(a,b));
    }

    @Test(dataProvider = "intBinaryOpProvider")
    static void RORInt64VectorTests(IntFunction<int[]> fa, IntFunction<int[]> fb) {
        int[] a = fa.apply(SPECIES.length());
        int[] b = fb.apply(SPECIES.length());
        int[] r = fr.apply(SPECIES.length());

        for (int ic = 0; ic < INVOC_COUNT; ic++) {
            for (int i = 0; i < a.length; i += SPECIES.length()) {
                IntVector av = IntVector.fromArray(SPECIES, a, i);
                IntVector bv = IntVector.fromArray(SPECIES, b, i);
                av.lanewise(VectorOperators.ROR, bv).intoArray(r, i);
            }
        }

        assertArraysEquals(r, a, b, Int64VectorTests::ROR);
    }



    @Test(dataProvider = "intBinaryOpMaskProvider")
    static void RORInt64VectorTestsMasked(IntFunction<int[]> fa, IntFunction<int[]> fb,
                                          IntFunction<boolean[]> fm) {
        int[] a = fa.apply(SPECIES.length());
        int[] b = fb.apply(SPECIES.length());
        int[] r = fr.apply(SPECIES.length());
        boolean[] mask = fm.apply(SPECIES.length());
        VectorMask<Integer> vmask = VectorMask.fromArray(SPECIES, mask, 0);

        for (int ic = 0; ic < INVOC_COUNT; ic++) {
            for (int i = 0; i < a.length; i += SPECIES.length()) {
                IntVector av = IntVector.fromArray(SPECIES, a, i);
                IntVector bv = IntVector.fromArray(SPECIES, b, i);
                av.lanewise(VectorOperators.ROR, bv, vmask).intoArray(r, i);
            }
        }

        assertArraysEquals(r, a, b, mask, Int64VectorTests::ROR);
    }


    static int ROL(int a, int b) {
        return (int)(ROL_scalar(a,b));
    }

    @Test(dataProvider = "intBinaryOpProvider")
    static void ROLInt64VectorTests(IntFunction<int[]> fa, IntFunction<int[]> fb) {
        int[] a = fa.apply(SPECIES.length());
        int[] b = fb.apply(SPECIES.length());
        int[] r = fr.apply(SPECIES.length());

        for (int ic = 0; ic < INVOC_COUNT; ic++) {
            for (int i = 0; i < a.length; i += SPECIES.length()) {
                IntVector av = IntVector.fromArray(SPECIES, a, i);
                IntVector bv = IntVector.fromArray(SPECIES, b, i);
                av.lanewise(VectorOperators.ROL, bv).intoArray(r, i);
            }
        }

        assertArraysEquals(r, a, b, Int64VectorTests::ROL);
    }



    @Test(dataProvider = "intBinaryOpMaskProvider")
    static void ROLInt64VectorTestsMasked(IntFunction<int[]> fa, IntFunction<int[]> fb,
                                          IntFunction<boolean[]> fm) {
        int[] a = fa.apply(SPECIES.length());
        int[] b = fb.apply(SPECIES.length());
        int[] r = fr.apply(SPECIES.length());
        boolean[] mask = fm.apply(SPECIES.length());
        VectorMask<Integer> vmask = VectorMask.fromArray(SPECIES, mask, 0);

        for (int ic = 0; ic < INVOC_COUNT; ic++) {
            for (int i = 0; i < a.length; i += SPECIES.length()) {
                IntVector av = IntVector.fromArray(SPECIES, a, i);
                IntVector bv = IntVector.fromArray(SPECIES, b, i);
                av.lanewise(VectorOperators.ROL, bv, vmask).intoArray(r, i);
            }
        }

        assertArraysEquals(r, a, b, mask, Int64VectorTests::ROL);
    }


    static int ROR_unary(int a, int b) {
        return (int)(ROR_scalar(a,b));
    }

    @Test(dataProvider = "intBinaryOpProvider")
    static void RORInt64VectorTestsScalarShift(IntFunction<int[]> fa, IntFunction<int[]> fb) {
        int[] a = fa.apply(SPECIES.length());
        int[] b = fb.apply(SPECIES.length());
        int[] r = fr.apply(SPECIES.length());

        for (int ic = 0; ic < INVOC_COUNT; ic++) {
            for (int i = 0; i < a.length; i += SPECIES.length()) {
                IntVector av = IntVector.fromArray(SPECIES, a, i);
                av.lanewise(VectorOperators.ROR, (int)b[i]).intoArray(r, i);
            }
        }

        assertShiftArraysEquals(r, a, b, Int64VectorTests::ROR_unary);
    }



    @Test(dataProvider = "intBinaryOpMaskProvider")
    static void RORInt64VectorTestsScalarShiftMasked(IntFunction<int[]> fa, IntFunction<int[]> fb,
                                          IntFunction<boolean[]> fm) {
        int[] a = fa.apply(SPECIES.length());
        int[] b = fb.apply(SPECIES.length());
        int[] r = fr.apply(SPECIES.length());
        boolean[] mask = fm.apply(SPECIES.length());
        VectorMask<Integer> vmask = VectorMask.fromArray(SPECIES, mask, 0);

        for (int ic = 0; ic < INVOC_COUNT; ic++) {
            for (int i = 0; i < a.length; i += SPECIES.length()) {
                IntVector av = IntVector.fromArray(SPECIES, a, i);
                av.lanewise(VectorOperators.ROR, (int)b[i], vmask).intoArray(r, i);
            }
        }

        assertShiftArraysEquals(r, a, b, mask, Int64VectorTests::ROR_unary);
    }


    static int ROL_unary(int a, int b) {
        return (int)(ROL_scalar(a,b));
    }

    @Test(dataProvider = "intBinaryOpProvider")
    static void ROLInt64VectorTestsScalarShift(IntFunction<int[]> fa, IntFunction<int[]> fb) {
        int[] a = fa.apply(SPECIES.length());
        int[] b = fb.apply(SPECIES.length());
        int[] r = fr.apply(SPECIES.length());

        for (int ic = 0; ic < INVOC_COUNT; ic++) {
            for (int i = 0; i < a.length; i += SPECIES.length()) {
                IntVector av = IntVector.fromArray(SPECIES, a, i);
                av.lanewise(VectorOperators.ROL, (int)b[i]).intoArray(r, i);
            }
        }

        assertShiftArraysEquals(r, a, b, Int64VectorTests::ROL_unary);
    }



    @Test(dataProvider = "intBinaryOpMaskProvider")
    static void ROLInt64VectorTestsScalarShiftMasked(IntFunction<int[]> fa, IntFunction<int[]> fb,
                                          IntFunction<boolean[]> fm) {
        int[] a = fa.apply(SPECIES.length());
        int[] b = fb.apply(SPECIES.length());
        int[] r = fr.apply(SPECIES.length());
        boolean[] mask = fm.apply(SPECIES.length());
        VectorMask<Integer> vmask = VectorMask.fromArray(SPECIES, mask, 0);

        for (int ic = 0; ic < INVOC_COUNT; ic++) {
            for (int i = 0; i < a.length; i += SPECIES.length()) {
                IntVector av = IntVector.fromArray(SPECIES, a, i);
                av.lanewise(VectorOperators.ROL, (int)b[i], vmask).intoArray(r, i);
            }
        }

        assertShiftArraysEquals(r, a, b, mask, Int64VectorTests::ROL_unary);
    }

    static int MIN(int a, int b) {
        return (int)(Math.min(a, b));
    }

    @Test(dataProvider = "intBinaryOpProvider")
    static void MINInt64VectorTests(IntFunction<int[]> fa, IntFunction<int[]> fb) {
        int[] a = fa.apply(SPECIES.length());
        int[] b = fb.apply(SPECIES.length());
        int[] r = fr.apply(SPECIES.length());

        for (int ic = 0; ic < INVOC_COUNT; ic++) {
            for (int i = 0; i < a.length; i += SPECIES.length()) {
                IntVector av = IntVector.fromArray(SPECIES, a, i);
                IntVector bv = IntVector.fromArray(SPECIES, b, i);
                av.lanewise(VectorOperators.MIN, bv).intoArray(r, i);
            }
        }

        assertArraysEquals(r, a, b, Int64VectorTests::MIN);
    }
    static int min(int a, int b) {
        return (int)(Math.min(a, b));
    }

    @Test(dataProvider = "intBinaryOpProvider")
    static void minInt64VectorTests(IntFunction<int[]> fa, IntFunction<int[]> fb) {
        int[] a = fa.apply(SPECIES.length());
        int[] b = fb.apply(SPECIES.length());
        int[] r = fr.apply(SPECIES.length());

        for (int i = 0; i < a.length; i += SPECIES.length()) {
            IntVector av = IntVector.fromArray(SPECIES, a, i);
            IntVector bv = IntVector.fromArray(SPECIES, b, i);
            av.min(bv).intoArray(r, i);
        }

        assertArraysEquals(r, a, b, Int64VectorTests::min);
    }
    static int MAX(int a, int b) {
        return (int)(Math.max(a, b));
    }

    @Test(dataProvider = "intBinaryOpProvider")
    static void MAXInt64VectorTests(IntFunction<int[]> fa, IntFunction<int[]> fb) {
        int[] a = fa.apply(SPECIES.length());
        int[] b = fb.apply(SPECIES.length());
        int[] r = fr.apply(SPECIES.length());

        for (int ic = 0; ic < INVOC_COUNT; ic++) {
            for (int i = 0; i < a.length; i += SPECIES.length()) {
                IntVector av = IntVector.fromArray(SPECIES, a, i);
                IntVector bv = IntVector.fromArray(SPECIES, b, i);
                av.lanewise(VectorOperators.MAX, bv).intoArray(r, i);
            }
        }

        assertArraysEquals(r, a, b, Int64VectorTests::MAX);
    }
    static int max(int a, int b) {
        return (int)(Math.max(a, b));
    }

    @Test(dataProvider = "intBinaryOpProvider")
    static void maxInt64VectorTests(IntFunction<int[]> fa, IntFunction<int[]> fb) {
        int[] a = fa.apply(SPECIES.length());
        int[] b = fb.apply(SPECIES.length());
        int[] r = fr.apply(SPECIES.length());

        for (int i = 0; i < a.length; i += SPECIES.length()) {
            IntVector av = IntVector.fromArray(SPECIES, a, i);
            IntVector bv = IntVector.fromArray(SPECIES, b, i);
            av.max(bv).intoArray(r, i);
        }

        assertArraysEquals(r, a, b, Int64VectorTests::max);
    }

    @Test(dataProvider = "intBinaryOpProvider")
    static void MINInt64VectorTestsBroadcastSmokeTest(IntFunction<int[]> fa, IntFunction<int[]> fb) {
        int[] a = fa.apply(SPECIES.length());
        int[] b = fb.apply(SPECIES.length());
        int[] r = fr.apply(SPECIES.length());

        for (int i = 0; i < a.length; i += SPECIES.length()) {
            IntVector av = IntVector.fromArray(SPECIES, a, i);
            av.lanewise(VectorOperators.MIN, b[i]).intoArray(r, i);
        }

        assertBroadcastArraysEquals(r, a, b, Int64VectorTests::MIN);
    }

    @Test(dataProvider = "intBinaryOpProvider")
    static void minInt64VectorTestsBroadcastSmokeTest(IntFunction<int[]> fa, IntFunction<int[]> fb) {
        int[] a = fa.apply(SPECIES.length());
        int[] b = fb.apply(SPECIES.length());
        int[] r = fr.apply(SPECIES.length());

        for (int i = 0; i < a.length; i += SPECIES.length()) {
            IntVector av = IntVector.fromArray(SPECIES, a, i);
            av.min(b[i]).intoArray(r, i);
        }

        assertBroadcastArraysEquals(r, a, b, Int64VectorTests::min);
    }

    @Test(dataProvider = "intBinaryOpProvider")
    static void MAXInt64VectorTestsBroadcastSmokeTest(IntFunction<int[]> fa, IntFunction<int[]> fb) {
        int[] a = fa.apply(SPECIES.length());
        int[] b = fb.apply(SPECIES.length());
        int[] r = fr.apply(SPECIES.length());

        for (int i = 0; i < a.length; i += SPECIES.length()) {
            IntVector av = IntVector.fromArray(SPECIES, a, i);
            av.lanewise(VectorOperators.MAX, b[i]).intoArray(r, i);
        }

        assertBroadcastArraysEquals(r, a, b, Int64VectorTests::MAX);
    }

    @Test(dataProvider = "intBinaryOpProvider")
    static void maxInt64VectorTestsBroadcastSmokeTest(IntFunction<int[]> fa, IntFunction<int[]> fb) {
        int[] a = fa.apply(SPECIES.length());
        int[] b = fb.apply(SPECIES.length());
        int[] r = fr.apply(SPECIES.length());

        for (int i = 0; i < a.length; i += SPECIES.length()) {
            IntVector av = IntVector.fromArray(SPECIES, a, i);
            av.max(b[i]).intoArray(r, i);
        }

        assertBroadcastArraysEquals(r, a, b, Int64VectorTests::max);
    }

    static int ANDReduce(int[] a, int idx) {
        int res = -1;
        for (int i = idx; i < (idx + SPECIES.length()); i++) {
            res &= a[i];
        }

        return res;
    }

    static int ANDReduceAll(int[] a) {
        int res = -1;
        for (int i = 0; i < a.length; i += SPECIES.length()) {
            res &= ANDReduce(a, i);
        }

        return res;
    }


    @Test(dataProvider = "intUnaryOpProvider")
    static void ANDReduceInt64VectorTests(IntFunction<int[]> fa) {
        int[] a = fa.apply(SPECIES.length());
        int[] r = fr.apply(SPECIES.length());
        int ra = -1;

        for (int ic = 0; ic < INVOC_COUNT; ic++) {
            for (int i = 0; i < a.length; i += SPECIES.length()) {
                IntVector av = IntVector.fromArray(SPECIES, a, i);
                r[i] = av.reduceLanes(VectorOperators.AND);
            }
        }

        for (int ic = 0; ic < INVOC_COUNT; ic++) {
            ra = -1;
            for (int i = 0; i < a.length; i += SPECIES.length()) {
                IntVector av = IntVector.fromArray(SPECIES, a, i);
                ra &= av.reduceLanes(VectorOperators.AND);
            }
        }

        assertReductionArraysEquals(r, ra, a,
                Int64VectorTests::ANDReduce, Int64VectorTests::ANDReduceAll);
    }


    static int ANDReduceMasked(int[] a, int idx, boolean[] mask) {
        int res = -1;
        for (int i = idx; i < (idx + SPECIES.length()); i++) {
            if (mask[i % SPECIES.length()])
                res &= a[i];
        }

        return res;
    }

    static int ANDReduceAllMasked(int[] a, boolean[] mask) {
        int res = -1;
        for (int i = 0; i < a.length; i += SPECIES.length()) {
            res &= ANDReduceMasked(a, i, mask);
        }

        return res;
    }


    @Test(dataProvider = "intUnaryOpMaskProvider")
    static void ANDReduceInt64VectorTestsMasked(IntFunction<int[]> fa, IntFunction<boolean[]> fm) {
        int[] a = fa.apply(SPECIES.length());
        int[] r = fr.apply(SPECIES.length());
        boolean[] mask = fm.apply(SPECIES.length());
        VectorMask<Integer> vmask = VectorMask.fromArray(SPECIES, mask, 0);
        int ra = -1;

        for (int ic = 0; ic < INVOC_COUNT; ic++) {
            for (int i = 0; i < a.length; i += SPECIES.length()) {
                IntVector av = IntVector.fromArray(SPECIES, a, i);
                r[i] = av.reduceLanes(VectorOperators.AND, vmask);
            }
        }

        for (int ic = 0; ic < INVOC_COUNT; ic++) {
            ra = -1;
            for (int i = 0; i < a.length; i += SPECIES.length()) {
                IntVector av = IntVector.fromArray(SPECIES, a, i);
                ra &= av.reduceLanes(VectorOperators.AND, vmask);
            }
        }

        assertReductionArraysEqualsMasked(r, ra, a, mask,
                Int64VectorTests::ANDReduceMasked, Int64VectorTests::ANDReduceAllMasked);
    }


    static int ORReduce(int[] a, int idx) {
        int res = 0;
        for (int i = idx; i < (idx + SPECIES.length()); i++) {
            res |= a[i];
        }

        return res;
    }

    static int ORReduceAll(int[] a) {
        int res = 0;
        for (int i = 0; i < a.length; i += SPECIES.length()) {
            res |= ORReduce(a, i);
        }

        return res;
    }


    @Test(dataProvider = "intUnaryOpProvider")
    static void ORReduceInt64VectorTests(IntFunction<int[]> fa) {
        int[] a = fa.apply(SPECIES.length());
        int[] r = fr.apply(SPECIES.length());
        int ra = 0;

        for (int ic = 0; ic < INVOC_COUNT; ic++) {
            for (int i = 0; i < a.length; i += SPECIES.length()) {
                IntVector av = IntVector.fromArray(SPECIES, a, i);
                r[i] = av.reduceLanes(VectorOperators.OR);
            }
        }

        for (int ic = 0; ic < INVOC_COUNT; ic++) {
            ra = 0;
            for (int i = 0; i < a.length; i += SPECIES.length()) {
                IntVector av = IntVector.fromArray(SPECIES, a, i);
                ra |= av.reduceLanes(VectorOperators.OR);
            }
        }

        assertReductionArraysEquals(r, ra, a,
                Int64VectorTests::ORReduce, Int64VectorTests::ORReduceAll);
    }


    static int ORReduceMasked(int[] a, int idx, boolean[] mask) {
        int res = 0;
        for (int i = idx; i < (idx + SPECIES.length()); i++) {
            if (mask[i % SPECIES.length()])
                res |= a[i];
        }

        return res;
    }

    static int ORReduceAllMasked(int[] a, boolean[] mask) {
        int res = 0;
        for (int i = 0; i < a.length; i += SPECIES.length()) {
            res |= ORReduceMasked(a, i, mask);
        }

        return res;
    }


    @Test(dataProvider = "intUnaryOpMaskProvider")
    static void ORReduceInt64VectorTestsMasked(IntFunction<int[]> fa, IntFunction<boolean[]> fm) {
        int[] a = fa.apply(SPECIES.length());
        int[] r = fr.apply(SPECIES.length());
        boolean[] mask = fm.apply(SPECIES.length());
        VectorMask<Integer> vmask = VectorMask.fromArray(SPECIES, mask, 0);
        int ra = 0;

        for (int ic = 0; ic < INVOC_COUNT; ic++) {
            for (int i = 0; i < a.length; i += SPECIES.length()) {
                IntVector av = IntVector.fromArray(SPECIES, a, i);
                r[i] = av.reduceLanes(VectorOperators.OR, vmask);
            }
        }

        for (int ic = 0; ic < INVOC_COUNT; ic++) {
            ra = 0;
            for (int i = 0; i < a.length; i += SPECIES.length()) {
                IntVector av = IntVector.fromArray(SPECIES, a, i);
                ra |= av.reduceLanes(VectorOperators.OR, vmask);
            }
        }

        assertReductionArraysEqualsMasked(r, ra, a, mask,
                Int64VectorTests::ORReduceMasked, Int64VectorTests::ORReduceAllMasked);
    }


    static int XORReduce(int[] a, int idx) {
        int res = 0;
        for (int i = idx; i < (idx + SPECIES.length()); i++) {
            res ^= a[i];
        }

        return res;
    }

    static int XORReduceAll(int[] a) {
        int res = 0;
        for (int i = 0; i < a.length; i += SPECIES.length()) {
            res ^= XORReduce(a, i);
        }

        return res;
    }


    @Test(dataProvider = "intUnaryOpProvider")
    static void XORReduceInt64VectorTests(IntFunction<int[]> fa) {
        int[] a = fa.apply(SPECIES.length());
        int[] r = fr.apply(SPECIES.length());
        int ra = 0;

        for (int ic = 0; ic < INVOC_COUNT; ic++) {
            for (int i = 0; i < a.length; i += SPECIES.length()) {
                IntVector av = IntVector.fromArray(SPECIES, a, i);
                r[i] = av.reduceLanes(VectorOperators.XOR);
            }
        }

        for (int ic = 0; ic < INVOC_COUNT; ic++) {
            ra = 0;
            for (int i = 0; i < a.length; i += SPECIES.length()) {
                IntVector av = IntVector.fromArray(SPECIES, a, i);
                ra ^= av.reduceLanes(VectorOperators.XOR);
            }
        }

        assertReductionArraysEquals(r, ra, a,
                Int64VectorTests::XORReduce, Int64VectorTests::XORReduceAll);
    }


    static int XORReduceMasked(int[] a, int idx, boolean[] mask) {
        int res = 0;
        for (int i = idx; i < (idx + SPECIES.length()); i++) {
            if (mask[i % SPECIES.length()])
                res ^= a[i];
        }

        return res;
    }

    static int XORReduceAllMasked(int[] a, boolean[] mask) {
        int res = 0;
        for (int i = 0; i < a.length; i += SPECIES.length()) {
            res ^= XORReduceMasked(a, i, mask);
        }

        return res;
    }


    @Test(dataProvider = "intUnaryOpMaskProvider")
    static void XORReduceInt64VectorTestsMasked(IntFunction<int[]> fa, IntFunction<boolean[]> fm) {
        int[] a = fa.apply(SPECIES.length());
        int[] r = fr.apply(SPECIES.length());
        boolean[] mask = fm.apply(SPECIES.length());
        VectorMask<Integer> vmask = VectorMask.fromArray(SPECIES, mask, 0);
        int ra = 0;

        for (int ic = 0; ic < INVOC_COUNT; ic++) {
            for (int i = 0; i < a.length; i += SPECIES.length()) {
                IntVector av = IntVector.fromArray(SPECIES, a, i);
                r[i] = av.reduceLanes(VectorOperators.XOR, vmask);
            }
        }

        for (int ic = 0; ic < INVOC_COUNT; ic++) {
            ra = 0;
            for (int i = 0; i < a.length; i += SPECIES.length()) {
                IntVector av = IntVector.fromArray(SPECIES, a, i);
                ra ^= av.reduceLanes(VectorOperators.XOR, vmask);
            }
        }

        assertReductionArraysEqualsMasked(r, ra, a, mask,
                Int64VectorTests::XORReduceMasked, Int64VectorTests::XORReduceAllMasked);
    }

    static int ADDReduce(int[] a, int idx) {
        int res = 0;
        for (int i = idx; i < (idx + SPECIES.length()); i++) {
            res += a[i];
        }

        return res;
    }

    static int ADDReduceAll(int[] a) {
        int res = 0;
        for (int i = 0; i < a.length; i += SPECIES.length()) {
            res += ADDReduce(a, i);
        }

        return res;
    }
    @Test(dataProvider = "intUnaryOpProvider")
    static void ADDReduceInt64VectorTests(IntFunction<int[]> fa) {
        int[] a = fa.apply(SPECIES.length());
        int[] r = fr.apply(SPECIES.length());
        int ra = 0;

        for (int ic = 0; ic < INVOC_COUNT; ic++) {
            for (int i = 0; i < a.length; i += SPECIES.length()) {
                IntVector av = IntVector.fromArray(SPECIES, a, i);
                r[i] = av.reduceLanes(VectorOperators.ADD);
            }
        }

        for (int ic = 0; ic < INVOC_COUNT; ic++) {
            ra = 0;
            for (int i = 0; i < a.length; i += SPECIES.length()) {
                IntVector av = IntVector.fromArray(SPECIES, a, i);
                ra += av.reduceLanes(VectorOperators.ADD);
            }
        }

        assertReductionArraysEquals(r, ra, a,
                Int64VectorTests::ADDReduce, Int64VectorTests::ADDReduceAll);
    }
    static int ADDReduceMasked(int[] a, int idx, boolean[] mask) {
        int res = 0;
        for (int i = idx; i < (idx + SPECIES.length()); i++) {
            if (mask[i % SPECIES.length()])
                res += a[i];
        }

        return res;
    }

    static int ADDReduceAllMasked(int[] a, boolean[] mask) {
        int res = 0;
        for (int i = 0; i < a.length; i += SPECIES.length()) {
            res += ADDReduceMasked(a, i, mask);
        }

        return res;
    }
    @Test(dataProvider = "intUnaryOpMaskProvider")
    static void ADDReduceInt64VectorTestsMasked(IntFunction<int[]> fa, IntFunction<boolean[]> fm) {
        int[] a = fa.apply(SPECIES.length());
        int[] r = fr.apply(SPECIES.length());
        boolean[] mask = fm.apply(SPECIES.length());
        VectorMask<Integer> vmask = VectorMask.fromArray(SPECIES, mask, 0);
        int ra = 0;

        for (int ic = 0; ic < INVOC_COUNT; ic++) {
            for (int i = 0; i < a.length; i += SPECIES.length()) {
                IntVector av = IntVector.fromArray(SPECIES, a, i);
                r[i] = av.reduceLanes(VectorOperators.ADD, vmask);
            }
        }

        for (int ic = 0; ic < INVOC_COUNT; ic++) {
            ra = 0;
            for (int i = 0; i < a.length; i += SPECIES.length()) {
                IntVector av = IntVector.fromArray(SPECIES, a, i);
                ra += av.reduceLanes(VectorOperators.ADD, vmask);
            }
        }

        assertReductionArraysEqualsMasked(r, ra, a, mask,
                Int64VectorTests::ADDReduceMasked, Int64VectorTests::ADDReduceAllMasked);
    }
    static int MULReduce(int[] a, int idx) {
        int res = 1;
        for (int i = idx; i < (idx + SPECIES.length()); i++) {
            res *= a[i];
        }

        return res;
    }

    static int MULReduceAll(int[] a) {
        int res = 1;
        for (int i = 0; i < a.length; i += SPECIES.length()) {
            res *= MULReduce(a, i);
        }

        return res;
    }
    @Test(dataProvider = "intUnaryOpProvider")
    static void MULReduceInt64VectorTests(IntFunction<int[]> fa) {
        int[] a = fa.apply(SPECIES.length());
        int[] r = fr.apply(SPECIES.length());
        int ra = 1;

        for (int ic = 0; ic < INVOC_COUNT; ic++) {
            for (int i = 0; i < a.length; i += SPECIES.length()) {
                IntVector av = IntVector.fromArray(SPECIES, a, i);
                r[i] = av.reduceLanes(VectorOperators.MUL);
            }
        }

        for (int ic = 0; ic < INVOC_COUNT; ic++) {
            ra = 1;
            for (int i = 0; i < a.length; i += SPECIES.length()) {
                IntVector av = IntVector.fromArray(SPECIES, a, i);
                ra *= av.reduceLanes(VectorOperators.MUL);
            }
        }

        assertReductionArraysEquals(r, ra, a,
                Int64VectorTests::MULReduce, Int64VectorTests::MULReduceAll);
    }
    static int MULReduceMasked(int[] a, int idx, boolean[] mask) {
        int res = 1;
        for (int i = idx; i < (idx + SPECIES.length()); i++) {
            if (mask[i % SPECIES.length()])
                res *= a[i];
        }

        return res;
    }

    static int MULReduceAllMasked(int[] a, boolean[] mask) {
        int res = 1;
        for (int i = 0; i < a.length; i += SPECIES.length()) {
            res *= MULReduceMasked(a, i, mask);
        }

        return res;
    }
    @Test(dataProvider = "intUnaryOpMaskProvider")
    static void MULReduceInt64VectorTestsMasked(IntFunction<int[]> fa, IntFunction<boolean[]> fm) {
        int[] a = fa.apply(SPECIES.length());
        int[] r = fr.apply(SPECIES.length());
        boolean[] mask = fm.apply(SPECIES.length());
        VectorMask<Integer> vmask = VectorMask.fromArray(SPECIES, mask, 0);
        int ra = 1;

        for (int ic = 0; ic < INVOC_COUNT; ic++) {
            for (int i = 0; i < a.length; i += SPECIES.length()) {
                IntVector av = IntVector.fromArray(SPECIES, a, i);
                r[i] = av.reduceLanes(VectorOperators.MUL, vmask);
            }
        }

        for (int ic = 0; ic < INVOC_COUNT; ic++) {
            ra = 1;
            for (int i = 0; i < a.length; i += SPECIES.length()) {
                IntVector av = IntVector.fromArray(SPECIES, a, i);
                ra *= av.reduceLanes(VectorOperators.MUL, vmask);
            }
        }

        assertReductionArraysEqualsMasked(r, ra, a, mask,
                Int64VectorTests::MULReduceMasked, Int64VectorTests::MULReduceAllMasked);
    }
    static int MINReduce(int[] a, int idx) {
        int res = Integer.MAX_VALUE;
        for (int i = idx; i < (idx + SPECIES.length()); i++) {
            res = (int)Math.min(res, a[i]);
        }

        return res;
    }

    static int MINReduceAll(int[] a) {
        int res = Integer.MAX_VALUE;
        for (int i = 0; i < a.length; i++) {
            res = (int)Math.min(res, a[i]);
        }

        return res;
    }
    @Test(dataProvider = "intUnaryOpProvider")
    static void MINReduceInt64VectorTests(IntFunction<int[]> fa) {
        int[] a = fa.apply(SPECIES.length());
        int[] r = fr.apply(SPECIES.length());
        int ra = Integer.MAX_VALUE;

        for (int ic = 0; ic < INVOC_COUNT; ic++) {
            for (int i = 0; i < a.length; i += SPECIES.length()) {
                IntVector av = IntVector.fromArray(SPECIES, a, i);
                r[i] = av.reduceLanes(VectorOperators.MIN);
            }
        }

        for (int ic = 0; ic < INVOC_COUNT; ic++) {
            ra = Integer.MAX_VALUE;
            for (int i = 0; i < a.length; i += SPECIES.length()) {
                IntVector av = IntVector.fromArray(SPECIES, a, i);
                ra = (int)Math.min(ra, av.reduceLanes(VectorOperators.MIN));
            }
        }

        assertReductionArraysEquals(r, ra, a,
                Int64VectorTests::MINReduce, Int64VectorTests::MINReduceAll);
    }
    static int MINReduceMasked(int[] a, int idx, boolean[] mask) {
        int res = Integer.MAX_VALUE;
        for (int i = idx; i < (idx + SPECIES.length()); i++) {
            if(mask[i % SPECIES.length()])
                res = (int)Math.min(res, a[i]);
        }

        return res;
    }

    static int MINReduceAllMasked(int[] a, boolean[] mask) {
        int res = Integer.MAX_VALUE;
        for (int i = 0; i < a.length; i++) {
            if(mask[i % SPECIES.length()])
                res = (int)Math.min(res, a[i]);
        }

        return res;
    }
    @Test(dataProvider = "intUnaryOpMaskProvider")
    static void MINReduceInt64VectorTestsMasked(IntFunction<int[]> fa, IntFunction<boolean[]> fm) {
        int[] a = fa.apply(SPECIES.length());
        int[] r = fr.apply(SPECIES.length());
        boolean[] mask = fm.apply(SPECIES.length());
        VectorMask<Integer> vmask = VectorMask.fromArray(SPECIES, mask, 0);
        int ra = Integer.MAX_VALUE;

        for (int ic = 0; ic < INVOC_COUNT; ic++) {
            for (int i = 0; i < a.length; i += SPECIES.length()) {
                IntVector av = IntVector.fromArray(SPECIES, a, i);
                r[i] = av.reduceLanes(VectorOperators.MIN, vmask);
            }
        }

        for (int ic = 0; ic < INVOC_COUNT; ic++) {
            ra = Integer.MAX_VALUE;
            for (int i = 0; i < a.length; i += SPECIES.length()) {
                IntVector av = IntVector.fromArray(SPECIES, a, i);
                ra = (int)Math.min(ra, av.reduceLanes(VectorOperators.MIN, vmask));
            }
        }

        assertReductionArraysEqualsMasked(r, ra, a, mask,
                Int64VectorTests::MINReduceMasked, Int64VectorTests::MINReduceAllMasked);
    }
    static int MAXReduce(int[] a, int idx) {
        int res = Integer.MIN_VALUE;
        for (int i = idx; i < (idx + SPECIES.length()); i++) {
            res = (int)Math.max(res, a[i]);
        }

        return res;
    }

    static int MAXReduceAll(int[] a) {
        int res = Integer.MIN_VALUE;
        for (int i = 0; i < a.length; i++) {
            res = (int)Math.max(res, a[i]);
        }

        return res;
    }
    @Test(dataProvider = "intUnaryOpProvider")
    static void MAXReduceInt64VectorTests(IntFunction<int[]> fa) {
        int[] a = fa.apply(SPECIES.length());
        int[] r = fr.apply(SPECIES.length());
        int ra = Integer.MIN_VALUE;

        for (int ic = 0; ic < INVOC_COUNT; ic++) {
            for (int i = 0; i < a.length; i += SPECIES.length()) {
                IntVector av = IntVector.fromArray(SPECIES, a, i);
                r[i] = av.reduceLanes(VectorOperators.MAX);
            }
        }

        for (int ic = 0; ic < INVOC_COUNT; ic++) {
            ra = Integer.MIN_VALUE;
            for (int i = 0; i < a.length; i += SPECIES.length()) {
                IntVector av = IntVector.fromArray(SPECIES, a, i);
                ra = (int)Math.max(ra, av.reduceLanes(VectorOperators.MAX));
            }
        }

        assertReductionArraysEquals(r, ra, a,
                Int64VectorTests::MAXReduce, Int64VectorTests::MAXReduceAll);
    }
    static int MAXReduceMasked(int[] a, int idx, boolean[] mask) {
        int res = Integer.MIN_VALUE;
        for (int i = idx; i < (idx + SPECIES.length()); i++) {
            if(mask[i % SPECIES.length()])
                res = (int)Math.max(res, a[i]);
        }

        return res;
    }

    static int MAXReduceAllMasked(int[] a, boolean[] mask) {
        int res = Integer.MIN_VALUE;
        for (int i = 0; i < a.length; i++) {
            if(mask[i % SPECIES.length()])
                res = (int)Math.max(res, a[i]);
        }

        return res;
    }
    @Test(dataProvider = "intUnaryOpMaskProvider")
    static void MAXReduceInt64VectorTestsMasked(IntFunction<int[]> fa, IntFunction<boolean[]> fm) {
        int[] a = fa.apply(SPECIES.length());
        int[] r = fr.apply(SPECIES.length());
        boolean[] mask = fm.apply(SPECIES.length());
        VectorMask<Integer> vmask = VectorMask.fromArray(SPECIES, mask, 0);
        int ra = Integer.MIN_VALUE;

        for (int ic = 0; ic < INVOC_COUNT; ic++) {
            for (int i = 0; i < a.length; i += SPECIES.length()) {
                IntVector av = IntVector.fromArray(SPECIES, a, i);
                r[i] = av.reduceLanes(VectorOperators.MAX, vmask);
            }
        }

        for (int ic = 0; ic < INVOC_COUNT; ic++) {
            ra = Integer.MIN_VALUE;
            for (int i = 0; i < a.length; i += SPECIES.length()) {
                IntVector av = IntVector.fromArray(SPECIES, a, i);
                ra = (int)Math.max(ra, av.reduceLanes(VectorOperators.MAX, vmask));
            }
        }

        assertReductionArraysEqualsMasked(r, ra, a, mask,
                Int64VectorTests::MAXReduceMasked, Int64VectorTests::MAXReduceAllMasked);
    }

    static boolean anyTrue(boolean[] a, int idx) {
        boolean res = false;
        for (int i = idx; i < (idx + SPECIES.length()); i++) {
            res |= a[i];
        }

        return res;
    }


    @Test(dataProvider = "boolUnaryOpProvider")
    static void anyTrueInt64VectorTests(IntFunction<boolean[]> fm) {
        boolean[] mask = fm.apply(SPECIES.length());
        boolean[] r = fmr.apply(SPECIES.length());

        for (int ic = 0; ic < INVOC_COUNT; ic++) {
            for (int i = 0; i < mask.length; i += SPECIES.length()) {
                VectorMask<Integer> vmask = VectorMask.fromArray(SPECIES, mask, i);
                r[i] = vmask.anyTrue();
            }
        }

        assertReductionBoolArraysEquals(r, mask, Int64VectorTests::anyTrue);
    }


    static boolean allTrue(boolean[] a, int idx) {
        boolean res = true;
        for (int i = idx; i < (idx + SPECIES.length()); i++) {
            res &= a[i];
        }

        return res;
    }


    @Test(dataProvider = "boolUnaryOpProvider")
    static void allTrueInt64VectorTests(IntFunction<boolean[]> fm) {
        boolean[] mask = fm.apply(SPECIES.length());
        boolean[] r = fmr.apply(SPECIES.length());

        for (int ic = 0; ic < INVOC_COUNT; ic++) {
            for (int i = 0; i < mask.length; i += SPECIES.length()) {
                VectorMask<Integer> vmask = VectorMask.fromArray(SPECIES, mask, i);
                r[i] = vmask.allTrue();
            }
        }

        assertReductionBoolArraysEquals(r, mask, Int64VectorTests::allTrue);
    }


    @Test(dataProvider = "intUnaryOpProvider")
    static void withInt64VectorTests(IntFunction<int []> fa) {
        int[] a = fa.apply(SPECIES.length());
        int[] r = fr.apply(SPECIES.length());

        for (int ic = 0; ic < INVOC_COUNT; ic++) {
            for (int i = 0; i < a.length; i += SPECIES.length()) {
                IntVector av = IntVector.fromArray(SPECIES, a, i);
                av.withLane(0, (int)4).intoArray(r, i);
            }
        }

        assertInsertArraysEquals(r, a, (int)4, 0);
    }
    static boolean testIS_DEFAULT(int a) {
        return bits(a)==0;
    }

    @Test(dataProvider = "intTestOpProvider")
    static void IS_DEFAULTInt64VectorTests(IntFunction<int[]> fa) {
        int[] a = fa.apply(SPECIES.length());

        for (int ic = 0; ic < INVOC_COUNT; ic++) {
            for (int i = 0; i < a.length; i += SPECIES.length()) {
                IntVector av = IntVector.fromArray(SPECIES, a, i);
                VectorMask<Integer> mv = av.test(VectorOperators.IS_DEFAULT);

                // Check results as part of computation.
                for (int j = 0; j < SPECIES.length(); j++) {
                    Assert.assertEquals(mv.laneIsSet(j), testIS_DEFAULT(a[i + j]));
                }
            }
        }
    }

    @Test(dataProvider = "intTestOpMaskProvider")
    static void IS_DEFAULTMaskedInt64VectorTestsSmokeTest(IntFunction<int[]> fa,
                                          IntFunction<boolean[]> fm) {
        int[] a = fa.apply(SPECIES.length());
        boolean[] mask = fm.apply(SPECIES.length());
        VectorMask<Integer> vmask = VectorMask.fromArray(SPECIES, mask, 0);

        for (int i = 0; i < a.length; i += SPECIES.length()) {
            IntVector av = IntVector.fromArray(SPECIES, a, i);
            VectorMask<Integer> mv = av.test(VectorOperators.IS_DEFAULT, vmask);

            // Check results as part of computation.
            for (int j = 0; j < SPECIES.length(); j++) {
                Assert.assertEquals(mv.laneIsSet(j),  vmask.laneIsSet(j) && testIS_DEFAULT(a[i + j]));
            }
        }
    }
    static boolean testIS_NEGATIVE(int a) {
        return bits(a)<0;
    }

    @Test(dataProvider = "intTestOpProvider")
    static void IS_NEGATIVEInt64VectorTests(IntFunction<int[]> fa) {
        int[] a = fa.apply(SPECIES.length());

        for (int ic = 0; ic < INVOC_COUNT; ic++) {
            for (int i = 0; i < a.length; i += SPECIES.length()) {
                IntVector av = IntVector.fromArray(SPECIES, a, i);
                VectorMask<Integer> mv = av.test(VectorOperators.IS_NEGATIVE);

                // Check results as part of computation.
                for (int j = 0; j < SPECIES.length(); j++) {
                    Assert.assertEquals(mv.laneIsSet(j), testIS_NEGATIVE(a[i + j]));
                }
            }
        }
    }

    @Test(dataProvider = "intTestOpMaskProvider")
    static void IS_NEGATIVEMaskedInt64VectorTestsSmokeTest(IntFunction<int[]> fa,
                                          IntFunction<boolean[]> fm) {
        int[] a = fa.apply(SPECIES.length());
        boolean[] mask = fm.apply(SPECIES.length());
        VectorMask<Integer> vmask = VectorMask.fromArray(SPECIES, mask, 0);

        for (int i = 0; i < a.length; i += SPECIES.length()) {
            IntVector av = IntVector.fromArray(SPECIES, a, i);
            VectorMask<Integer> mv = av.test(VectorOperators.IS_NEGATIVE, vmask);

            // Check results as part of computation.
            for (int j = 0; j < SPECIES.length(); j++) {
                Assert.assertEquals(mv.laneIsSet(j),  vmask.laneIsSet(j) && testIS_NEGATIVE(a[i + j]));
            }
        }
    }




    @Test(dataProvider = "intCompareOpProvider")
    static void LTInt64VectorTests(IntFunction<int[]> fa, IntFunction<int[]> fb) {
        int[] a = fa.apply(SPECIES.length());
        int[] b = fb.apply(SPECIES.length());

        for (int ic = 0; ic < INVOC_COUNT; ic++) {
            for (int i = 0; i < a.length; i += SPECIES.length()) {
                IntVector av = IntVector.fromArray(SPECIES, a, i);
                IntVector bv = IntVector.fromArray(SPECIES, b, i);
                VectorMask<Integer> mv = av.compare(VectorOperators.LT, bv);

                // Check results as part of computation.
                for (int j = 0; j < SPECIES.length(); j++) {
                    Assert.assertEquals(mv.laneIsSet(j), lt(a[i + j], b[i + j]));
                }
            }
        }
    }


    @Test(dataProvider = "intCompareOpProvider")
    static void ltInt64VectorTests(IntFunction<int[]> fa, IntFunction<int[]> fb) {
        int[] a = fa.apply(SPECIES.length());
        int[] b = fb.apply(SPECIES.length());

        for (int ic = 0; ic < INVOC_COUNT; ic++) {
            for (int i = 0; i < a.length; i += SPECIES.length()) {
                IntVector av = IntVector.fromArray(SPECIES, a, i);
                IntVector bv = IntVector.fromArray(SPECIES, b, i);
                VectorMask<Integer> mv = av.lt(bv);

                // Check results as part of computation.
                for (int j = 0; j < SPECIES.length(); j++) {
                    Assert.assertEquals(mv.laneIsSet(j), lt(a[i + j], b[i + j]));
                }
            }
        }
    }

    @Test(dataProvider = "intCompareOpMaskProvider")
    static void LTInt64VectorTestsMasked(IntFunction<int[]> fa, IntFunction<int[]> fb,
                                                IntFunction<boolean[]> fm) {
        int[] a = fa.apply(SPECIES.length());
        int[] b = fb.apply(SPECIES.length());
        boolean[] mask = fm.apply(SPECIES.length());

        VectorMask<Integer> vmask = VectorMask.fromArray(SPECIES, mask, 0);

        for (int ic = 0; ic < INVOC_COUNT; ic++) {
            for (int i = 0; i < a.length; i += SPECIES.length()) {
                IntVector av = IntVector.fromArray(SPECIES, a, i);
                IntVector bv = IntVector.fromArray(SPECIES, b, i);
                VectorMask<Integer> mv = av.compare(VectorOperators.LT, bv, vmask);

                // Check results as part of computation.
                for (int j = 0; j < SPECIES.length(); j++) {
                    Assert.assertEquals(mv.laneIsSet(j), mask[j] && lt(a[i + j], b[i + j]));
                }
            }
        }
    }


    @Test(dataProvider = "intCompareOpProvider")
    static void GTInt64VectorTests(IntFunction<int[]> fa, IntFunction<int[]> fb) {
        int[] a = fa.apply(SPECIES.length());
        int[] b = fb.apply(SPECIES.length());

        for (int ic = 0; ic < INVOC_COUNT; ic++) {
            for (int i = 0; i < a.length; i += SPECIES.length()) {
                IntVector av = IntVector.fromArray(SPECIES, a, i);
                IntVector bv = IntVector.fromArray(SPECIES, b, i);
                VectorMask<Integer> mv = av.compare(VectorOperators.GT, bv);

                // Check results as part of computation.
                for (int j = 0; j < SPECIES.length(); j++) {
                    Assert.assertEquals(mv.laneIsSet(j), gt(a[i + j], b[i + j]));
                }
            }
        }
    }

    @Test(dataProvider = "intCompareOpMaskProvider")
    static void GTInt64VectorTestsMasked(IntFunction<int[]> fa, IntFunction<int[]> fb,
                                                IntFunction<boolean[]> fm) {
        int[] a = fa.apply(SPECIES.length());
        int[] b = fb.apply(SPECIES.length());
        boolean[] mask = fm.apply(SPECIES.length());

        VectorMask<Integer> vmask = VectorMask.fromArray(SPECIES, mask, 0);

        for (int ic = 0; ic < INVOC_COUNT; ic++) {
            for (int i = 0; i < a.length; i += SPECIES.length()) {
                IntVector av = IntVector.fromArray(SPECIES, a, i);
                IntVector bv = IntVector.fromArray(SPECIES, b, i);
                VectorMask<Integer> mv = av.compare(VectorOperators.GT, bv, vmask);

                // Check results as part of computation.
                for (int j = 0; j < SPECIES.length(); j++) {
                    Assert.assertEquals(mv.laneIsSet(j), mask[j] && gt(a[i + j], b[i + j]));
                }
            }
        }
    }


    @Test(dataProvider = "intCompareOpProvider")
    static void EQInt64VectorTests(IntFunction<int[]> fa, IntFunction<int[]> fb) {
        int[] a = fa.apply(SPECIES.length());
        int[] b = fb.apply(SPECIES.length());

        for (int ic = 0; ic < INVOC_COUNT; ic++) {
            for (int i = 0; i < a.length; i += SPECIES.length()) {
                IntVector av = IntVector.fromArray(SPECIES, a, i);
                IntVector bv = IntVector.fromArray(SPECIES, b, i);
                VectorMask<Integer> mv = av.compare(VectorOperators.EQ, bv);

                // Check results as part of computation.
                for (int j = 0; j < SPECIES.length(); j++) {
                    Assert.assertEquals(mv.laneIsSet(j), eq(a[i + j], b[i + j]));
                }
            }
        }
    }


    @Test(dataProvider = "intCompareOpProvider")
    static void eqInt64VectorTests(IntFunction<int[]> fa, IntFunction<int[]> fb) {
        int[] a = fa.apply(SPECIES.length());
        int[] b = fb.apply(SPECIES.length());

        for (int ic = 0; ic < INVOC_COUNT; ic++) {
            for (int i = 0; i < a.length; i += SPECIES.length()) {
                IntVector av = IntVector.fromArray(SPECIES, a, i);
                IntVector bv = IntVector.fromArray(SPECIES, b, i);
                VectorMask<Integer> mv = av.eq(bv);

                // Check results as part of computation.
                for (int j = 0; j < SPECIES.length(); j++) {
                    Assert.assertEquals(mv.laneIsSet(j), eq(a[i + j], b[i + j]));
                }
            }
        }
    }

    @Test(dataProvider = "intCompareOpMaskProvider")
    static void EQInt64VectorTestsMasked(IntFunction<int[]> fa, IntFunction<int[]> fb,
                                                IntFunction<boolean[]> fm) {
        int[] a = fa.apply(SPECIES.length());
        int[] b = fb.apply(SPECIES.length());
        boolean[] mask = fm.apply(SPECIES.length());

        VectorMask<Integer> vmask = VectorMask.fromArray(SPECIES, mask, 0);

        for (int ic = 0; ic < INVOC_COUNT; ic++) {
            for (int i = 0; i < a.length; i += SPECIES.length()) {
                IntVector av = IntVector.fromArray(SPECIES, a, i);
                IntVector bv = IntVector.fromArray(SPECIES, b, i);
                VectorMask<Integer> mv = av.compare(VectorOperators.EQ, bv, vmask);

                // Check results as part of computation.
                for (int j = 0; j < SPECIES.length(); j++) {
                    Assert.assertEquals(mv.laneIsSet(j), mask[j] && eq(a[i + j], b[i + j]));
                }
            }
        }
    }


    @Test(dataProvider = "intCompareOpProvider")
    static void NEInt64VectorTests(IntFunction<int[]> fa, IntFunction<int[]> fb) {
        int[] a = fa.apply(SPECIES.length());
        int[] b = fb.apply(SPECIES.length());

        for (int ic = 0; ic < INVOC_COUNT; ic++) {
            for (int i = 0; i < a.length; i += SPECIES.length()) {
                IntVector av = IntVector.fromArray(SPECIES, a, i);
                IntVector bv = IntVector.fromArray(SPECIES, b, i);
                VectorMask<Integer> mv = av.compare(VectorOperators.NE, bv);

                // Check results as part of computation.
                for (int j = 0; j < SPECIES.length(); j++) {
                    Assert.assertEquals(mv.laneIsSet(j), neq(a[i + j], b[i + j]));
                }
            }
        }
    }

    @Test(dataProvider = "intCompareOpMaskProvider")
    static void NEInt64VectorTestsMasked(IntFunction<int[]> fa, IntFunction<int[]> fb,
                                                IntFunction<boolean[]> fm) {
        int[] a = fa.apply(SPECIES.length());
        int[] b = fb.apply(SPECIES.length());
        boolean[] mask = fm.apply(SPECIES.length());

        VectorMask<Integer> vmask = VectorMask.fromArray(SPECIES, mask, 0);

        for (int ic = 0; ic < INVOC_COUNT; ic++) {
            for (int i = 0; i < a.length; i += SPECIES.length()) {
                IntVector av = IntVector.fromArray(SPECIES, a, i);
                IntVector bv = IntVector.fromArray(SPECIES, b, i);
                VectorMask<Integer> mv = av.compare(VectorOperators.NE, bv, vmask);

                // Check results as part of computation.
                for (int j = 0; j < SPECIES.length(); j++) {
                    Assert.assertEquals(mv.laneIsSet(j), mask[j] && neq(a[i + j], b[i + j]));
                }
            }
        }
    }


    @Test(dataProvider = "intCompareOpProvider")
    static void LEInt64VectorTests(IntFunction<int[]> fa, IntFunction<int[]> fb) {
        int[] a = fa.apply(SPECIES.length());
        int[] b = fb.apply(SPECIES.length());

        for (int ic = 0; ic < INVOC_COUNT; ic++) {
            for (int i = 0; i < a.length; i += SPECIES.length()) {
                IntVector av = IntVector.fromArray(SPECIES, a, i);
                IntVector bv = IntVector.fromArray(SPECIES, b, i);
                VectorMask<Integer> mv = av.compare(VectorOperators.LE, bv);

                // Check results as part of computation.
                for (int j = 0; j < SPECIES.length(); j++) {
                    Assert.assertEquals(mv.laneIsSet(j), le(a[i + j], b[i + j]));
                }
            }
        }
    }

    @Test(dataProvider = "intCompareOpMaskProvider")
    static void LEInt64VectorTestsMasked(IntFunction<int[]> fa, IntFunction<int[]> fb,
                                                IntFunction<boolean[]> fm) {
        int[] a = fa.apply(SPECIES.length());
        int[] b = fb.apply(SPECIES.length());
        boolean[] mask = fm.apply(SPECIES.length());

        VectorMask<Integer> vmask = VectorMask.fromArray(SPECIES, mask, 0);

        for (int ic = 0; ic < INVOC_COUNT; ic++) {
            for (int i = 0; i < a.length; i += SPECIES.length()) {
                IntVector av = IntVector.fromArray(SPECIES, a, i);
                IntVector bv = IntVector.fromArray(SPECIES, b, i);
                VectorMask<Integer> mv = av.compare(VectorOperators.LE, bv, vmask);

                // Check results as part of computation.
                for (int j = 0; j < SPECIES.length(); j++) {
                    Assert.assertEquals(mv.laneIsSet(j), mask[j] && le(a[i + j], b[i + j]));
                }
            }
        }
    }


    @Test(dataProvider = "intCompareOpProvider")
    static void GEInt64VectorTests(IntFunction<int[]> fa, IntFunction<int[]> fb) {
        int[] a = fa.apply(SPECIES.length());
        int[] b = fb.apply(SPECIES.length());

        for (int ic = 0; ic < INVOC_COUNT; ic++) {
            for (int i = 0; i < a.length; i += SPECIES.length()) {
                IntVector av = IntVector.fromArray(SPECIES, a, i);
                IntVector bv = IntVector.fromArray(SPECIES, b, i);
                VectorMask<Integer> mv = av.compare(VectorOperators.GE, bv);

                // Check results as part of computation.
                for (int j = 0; j < SPECIES.length(); j++) {
                    Assert.assertEquals(mv.laneIsSet(j), ge(a[i + j], b[i + j]));
                }
            }
        }
    }

    @Test(dataProvider = "intCompareOpMaskProvider")
    static void GEInt64VectorTestsMasked(IntFunction<int[]> fa, IntFunction<int[]> fb,
                                                IntFunction<boolean[]> fm) {
        int[] a = fa.apply(SPECIES.length());
        int[] b = fb.apply(SPECIES.length());
        boolean[] mask = fm.apply(SPECIES.length());

        VectorMask<Integer> vmask = VectorMask.fromArray(SPECIES, mask, 0);

        for (int ic = 0; ic < INVOC_COUNT; ic++) {
            for (int i = 0; i < a.length; i += SPECIES.length()) {
                IntVector av = IntVector.fromArray(SPECIES, a, i);
                IntVector bv = IntVector.fromArray(SPECIES, b, i);
                VectorMask<Integer> mv = av.compare(VectorOperators.GE, bv, vmask);

                // Check results as part of computation.
                for (int j = 0; j < SPECIES.length(); j++) {
                    Assert.assertEquals(mv.laneIsSet(j), mask[j] && ge(a[i + j], b[i + j]));
                }
            }
        }
    }



    @Test(dataProvider = "intCompareOpProvider")
    static void UNSIGNED_LTInt64VectorTests(IntFunction<int[]> fa, IntFunction<int[]> fb) {
        int[] a = fa.apply(SPECIES.length());
        int[] b = fb.apply(SPECIES.length());

        for (int ic = 0; ic < INVOC_COUNT; ic++) {
            for (int i = 0; i < a.length; i += SPECIES.length()) {
                IntVector av = IntVector.fromArray(SPECIES, a, i);
                IntVector bv = IntVector.fromArray(SPECIES, b, i);
                VectorMask<Integer> mv = av.compare(VectorOperators.UNSIGNED_LT, bv);

                // Check results as part of computation.
                for (int j = 0; j < SPECIES.length(); j++) {
                    Assert.assertEquals(mv.laneIsSet(j), ult(a[i + j], b[i + j]));
                }
            }
        }
    }



    @Test(dataProvider = "intCompareOpMaskProvider")
    static void UNSIGNED_LTInt64VectorTestsMasked(IntFunction<int[]> fa, IntFunction<int[]> fb,
                                                IntFunction<boolean[]> fm) {
        int[] a = fa.apply(SPECIES.length());
        int[] b = fb.apply(SPECIES.length());
        boolean[] mask = fm.apply(SPECIES.length());

        VectorMask<Integer> vmask = VectorMask.fromArray(SPECIES, mask, 0);

        for (int ic = 0; ic < INVOC_COUNT; ic++) {
            for (int i = 0; i < a.length; i += SPECIES.length()) {
                IntVector av = IntVector.fromArray(SPECIES, a, i);
                IntVector bv = IntVector.fromArray(SPECIES, b, i);
                VectorMask<Integer> mv = av.compare(VectorOperators.UNSIGNED_LT, bv, vmask);

                // Check results as part of computation.
                for (int j = 0; j < SPECIES.length(); j++) {
                    Assert.assertEquals(mv.laneIsSet(j), mask[j] && ult(a[i + j], b[i + j]));
                }
            }
        }
    }




    @Test(dataProvider = "intCompareOpProvider")
    static void UNSIGNED_GTInt64VectorTests(IntFunction<int[]> fa, IntFunction<int[]> fb) {
        int[] a = fa.apply(SPECIES.length());
        int[] b = fb.apply(SPECIES.length());

        for (int ic = 0; ic < INVOC_COUNT; ic++) {
            for (int i = 0; i < a.length; i += SPECIES.length()) {
                IntVector av = IntVector.fromArray(SPECIES, a, i);
                IntVector bv = IntVector.fromArray(SPECIES, b, i);
                VectorMask<Integer> mv = av.compare(VectorOperators.UNSIGNED_GT, bv);

                // Check results as part of computation.
                for (int j = 0; j < SPECIES.length(); j++) {
                    Assert.assertEquals(mv.laneIsSet(j), ugt(a[i + j], b[i + j]));
                }
            }
        }
    }



    @Test(dataProvider = "intCompareOpMaskProvider")
    static void UNSIGNED_GTInt64VectorTestsMasked(IntFunction<int[]> fa, IntFunction<int[]> fb,
                                                IntFunction<boolean[]> fm) {
        int[] a = fa.apply(SPECIES.length());
        int[] b = fb.apply(SPECIES.length());
        boolean[] mask = fm.apply(SPECIES.length());

        VectorMask<Integer> vmask = VectorMask.fromArray(SPECIES, mask, 0);

        for (int ic = 0; ic < INVOC_COUNT; ic++) {
            for (int i = 0; i < a.length; i += SPECIES.length()) {
                IntVector av = IntVector.fromArray(SPECIES, a, i);
                IntVector bv = IntVector.fromArray(SPECIES, b, i);
                VectorMask<Integer> mv = av.compare(VectorOperators.UNSIGNED_GT, bv, vmask);

                // Check results as part of computation.
                for (int j = 0; j < SPECIES.length(); j++) {
                    Assert.assertEquals(mv.laneIsSet(j), mask[j] && ugt(a[i + j], b[i + j]));
                }
            }
        }
    }




    @Test(dataProvider = "intCompareOpProvider")
    static void UNSIGNED_LEInt64VectorTests(IntFunction<int[]> fa, IntFunction<int[]> fb) {
        int[] a = fa.apply(SPECIES.length());
        int[] b = fb.apply(SPECIES.length());

        for (int ic = 0; ic < INVOC_COUNT; ic++) {
            for (int i = 0; i < a.length; i += SPECIES.length()) {
                IntVector av = IntVector.fromArray(SPECIES, a, i);
                IntVector bv = IntVector.fromArray(SPECIES, b, i);
                VectorMask<Integer> mv = av.compare(VectorOperators.UNSIGNED_LE, bv);

                // Check results as part of computation.
                for (int j = 0; j < SPECIES.length(); j++) {
                    Assert.assertEquals(mv.laneIsSet(j), ule(a[i + j], b[i + j]));
                }
            }
        }
    }



    @Test(dataProvider = "intCompareOpMaskProvider")
    static void UNSIGNED_LEInt64VectorTestsMasked(IntFunction<int[]> fa, IntFunction<int[]> fb,
                                                IntFunction<boolean[]> fm) {
        int[] a = fa.apply(SPECIES.length());
        int[] b = fb.apply(SPECIES.length());
        boolean[] mask = fm.apply(SPECIES.length());

        VectorMask<Integer> vmask = VectorMask.fromArray(SPECIES, mask, 0);

        for (int ic = 0; ic < INVOC_COUNT; ic++) {
            for (int i = 0; i < a.length; i += SPECIES.length()) {
                IntVector av = IntVector.fromArray(SPECIES, a, i);
                IntVector bv = IntVector.fromArray(SPECIES, b, i);
                VectorMask<Integer> mv = av.compare(VectorOperators.UNSIGNED_LE, bv, vmask);

                // Check results as part of computation.
                for (int j = 0; j < SPECIES.length(); j++) {
                    Assert.assertEquals(mv.laneIsSet(j), mask[j] && ule(a[i + j], b[i + j]));
                }
            }
        }
    }




    @Test(dataProvider = "intCompareOpProvider")
    static void UNSIGNED_GEInt64VectorTests(IntFunction<int[]> fa, IntFunction<int[]> fb) {
        int[] a = fa.apply(SPECIES.length());
        int[] b = fb.apply(SPECIES.length());

        for (int ic = 0; ic < INVOC_COUNT; ic++) {
            for (int i = 0; i < a.length; i += SPECIES.length()) {
                IntVector av = IntVector.fromArray(SPECIES, a, i);
                IntVector bv = IntVector.fromArray(SPECIES, b, i);
                VectorMask<Integer> mv = av.compare(VectorOperators.UNSIGNED_GE, bv);

                // Check results as part of computation.
                for (int j = 0; j < SPECIES.length(); j++) {
                    Assert.assertEquals(mv.laneIsSet(j), uge(a[i + j], b[i + j]));
                }
            }
        }
    }



    @Test(dataProvider = "intCompareOpMaskProvider")
    static void UNSIGNED_GEInt64VectorTestsMasked(IntFunction<int[]> fa, IntFunction<int[]> fb,
                                                IntFunction<boolean[]> fm) {
        int[] a = fa.apply(SPECIES.length());
        int[] b = fb.apply(SPECIES.length());
        boolean[] mask = fm.apply(SPECIES.length());

        VectorMask<Integer> vmask = VectorMask.fromArray(SPECIES, mask, 0);

        for (int ic = 0; ic < INVOC_COUNT; ic++) {
            for (int i = 0; i < a.length; i += SPECIES.length()) {
                IntVector av = IntVector.fromArray(SPECIES, a, i);
                IntVector bv = IntVector.fromArray(SPECIES, b, i);
                VectorMask<Integer> mv = av.compare(VectorOperators.UNSIGNED_GE, bv, vmask);

                // Check results as part of computation.
                for (int j = 0; j < SPECIES.length(); j++) {
                    Assert.assertEquals(mv.laneIsSet(j), mask[j] && uge(a[i + j], b[i + j]));
                }
            }
        }
    }



    @Test(dataProvider = "intCompareOpProvider")
    static void LTInt64VectorTestsBroadcastSmokeTest(IntFunction<int[]> fa, IntFunction<int[]> fb) {
        int[] a = fa.apply(SPECIES.length());
        int[] b = fb.apply(SPECIES.length());

        for (int i = 0; i < a.length; i += SPECIES.length()) {
            IntVector av = IntVector.fromArray(SPECIES, a, i);
            VectorMask<Integer> mv = av.compare(VectorOperators.LT, b[i]);

            // Check results as part of computation.
            for (int j = 0; j < SPECIES.length(); j++) {
                Assert.assertEquals(mv.laneIsSet(j), a[i + j] < b[i]);
            }
        }
    }


    @Test(dataProvider = "intCompareOpMaskProvider")
    static void LTInt64VectorTestsBroadcastMaskedSmokeTest(IntFunction<int[]> fa,
                                IntFunction<int[]> fb, IntFunction<boolean[]> fm) {
        int[] a = fa.apply(SPECIES.length());
        int[] b = fb.apply(SPECIES.length());
        boolean[] mask = fm.apply(SPECIES.length());

        VectorMask<Integer> vmask = VectorMask.fromArray(SPECIES, mask, 0);

        for (int i = 0; i < a.length; i += SPECIES.length()) {
            IntVector av = IntVector.fromArray(SPECIES, a, i);
            VectorMask<Integer> mv = av.compare(VectorOperators.LT, b[i], vmask);

            // Check results as part of computation.
            for (int j = 0; j < SPECIES.length(); j++) {
                Assert.assertEquals(mv.laneIsSet(j), mask[j] && (a[i + j] < b[i]));
            }
        }
    }

    @Test(dataProvider = "intCompareOpProvider")
    static void LTInt64VectorTestsBroadcastLongSmokeTest(IntFunction<int[]> fa, IntFunction<int[]> fb) {
        int[] a = fa.apply(SPECIES.length());
        int[] b = fb.apply(SPECIES.length());

        for (int i = 0; i < a.length; i += SPECIES.length()) {
            IntVector av = IntVector.fromArray(SPECIES, a, i);
            VectorMask<Integer> mv = av.compare(VectorOperators.LT, (long)b[i]);

            // Check results as part of computation.
            for (int j = 0; j < SPECIES.length(); j++) {
                Assert.assertEquals(mv.laneIsSet(j), a[i + j] < (int)((long)b[i]));
            }
        }
    }


    @Test(dataProvider = "intCompareOpMaskProvider")
    static void LTInt64VectorTestsBroadcastLongMaskedSmokeTest(IntFunction<int[]> fa,
                                IntFunction<int[]> fb, IntFunction<boolean[]> fm) {
        int[] a = fa.apply(SPECIES.length());
        int[] b = fb.apply(SPECIES.length());
        boolean[] mask = fm.apply(SPECIES.length());

        VectorMask<Integer> vmask = VectorMask.fromArray(SPECIES, mask, 0);

        for (int i = 0; i < a.length; i += SPECIES.length()) {
            IntVector av = IntVector.fromArray(SPECIES, a, i);
            VectorMask<Integer> mv = av.compare(VectorOperators.LT, (long)b[i], vmask);

            // Check results as part of computation.
            for (int j = 0; j < SPECIES.length(); j++) {
                Assert.assertEquals(mv.laneIsSet(j), mask[j] && (a[i + j] < (int)((long)b[i])));
            }
        }
    }

    @Test(dataProvider = "intCompareOpProvider")
    static void EQInt64VectorTestsBroadcastSmokeTest(IntFunction<int[]> fa, IntFunction<int[]> fb) {
        int[] a = fa.apply(SPECIES.length());
        int[] b = fb.apply(SPECIES.length());

        for (int i = 0; i < a.length; i += SPECIES.length()) {
            IntVector av = IntVector.fromArray(SPECIES, a, i);
            VectorMask<Integer> mv = av.compare(VectorOperators.EQ, b[i]);

            // Check results as part of computation.
            for (int j = 0; j < SPECIES.length(); j++) {
                Assert.assertEquals(mv.laneIsSet(j), a[i + j] == b[i]);
            }
        }
    }


    @Test(dataProvider = "intCompareOpMaskProvider")
    static void EQInt64VectorTestsBroadcastMaskedSmokeTest(IntFunction<int[]> fa,
                                IntFunction<int[]> fb, IntFunction<boolean[]> fm) {
        int[] a = fa.apply(SPECIES.length());
        int[] b = fb.apply(SPECIES.length());
        boolean[] mask = fm.apply(SPECIES.length());

        VectorMask<Integer> vmask = VectorMask.fromArray(SPECIES, mask, 0);

        for (int i = 0; i < a.length; i += SPECIES.length()) {
            IntVector av = IntVector.fromArray(SPECIES, a, i);
            VectorMask<Integer> mv = av.compare(VectorOperators.EQ, b[i], vmask);

            // Check results as part of computation.
            for (int j = 0; j < SPECIES.length(); j++) {
                Assert.assertEquals(mv.laneIsSet(j), mask[j] && (a[i + j] == b[i]));
            }
        }
    }

    @Test(dataProvider = "intCompareOpProvider")
    static void EQInt64VectorTestsBroadcastLongSmokeTest(IntFunction<int[]> fa, IntFunction<int[]> fb) {
        int[] a = fa.apply(SPECIES.length());
        int[] b = fb.apply(SPECIES.length());

        for (int i = 0; i < a.length; i += SPECIES.length()) {
            IntVector av = IntVector.fromArray(SPECIES, a, i);
            VectorMask<Integer> mv = av.compare(VectorOperators.EQ, (long)b[i]);

            // Check results as part of computation.
            for (int j = 0; j < SPECIES.length(); j++) {
                Assert.assertEquals(mv.laneIsSet(j), a[i + j] == (int)((long)b[i]));
            }
        }
    }


    @Test(dataProvider = "intCompareOpMaskProvider")
    static void EQInt64VectorTestsBroadcastLongMaskedSmokeTest(IntFunction<int[]> fa,
                                IntFunction<int[]> fb, IntFunction<boolean[]> fm) {
        int[] a = fa.apply(SPECIES.length());
        int[] b = fb.apply(SPECIES.length());
        boolean[] mask = fm.apply(SPECIES.length());

        VectorMask<Integer> vmask = VectorMask.fromArray(SPECIES, mask, 0);

        for (int i = 0; i < a.length; i += SPECIES.length()) {
            IntVector av = IntVector.fromArray(SPECIES, a, i);
            VectorMask<Integer> mv = av.compare(VectorOperators.EQ, (long)b[i], vmask);

            // Check results as part of computation.
            for (int j = 0; j < SPECIES.length(); j++) {
                Assert.assertEquals(mv.laneIsSet(j), mask[j] && (a[i + j] == (int)((long)b[i])));
            }
        }
    }

    static int blend(int a, int b, boolean mask) {
        return mask ? b : a;
    }

    @Test(dataProvider = "intBinaryOpMaskProvider")
    static void blendInt64VectorTests(IntFunction<int[]> fa, IntFunction<int[]> fb,
                                          IntFunction<boolean[]> fm) {
        int[] a = fa.apply(SPECIES.length());
        int[] b = fb.apply(SPECIES.length());
        int[] r = fr.apply(SPECIES.length());
        boolean[] mask = fm.apply(SPECIES.length());
        VectorMask<Integer> vmask = VectorMask.fromArray(SPECIES, mask, 0);

        for (int ic = 0; ic < INVOC_COUNT; ic++) {
            for (int i = 0; i < a.length; i += SPECIES.length()) {
                IntVector av = IntVector.fromArray(SPECIES, a, i);
                IntVector bv = IntVector.fromArray(SPECIES, b, i);
                av.blend(bv, vmask).intoArray(r, i);
            }
        }

        assertArraysEquals(r, a, b, mask, Int64VectorTests::blend);
    }

    @Test(dataProvider = "intUnaryOpShuffleProvider")
    static void RearrangeInt64VectorTests(IntFunction<int[]> fa,
                                           BiFunction<Integer,Integer,int[]> fs) {
        int[] a = fa.apply(SPECIES.length());
        int[] order = fs.apply(a.length, SPECIES.length());
        int[] r = fr.apply(SPECIES.length());

        for (int ic = 0; ic < INVOC_COUNT; ic++) {
            for (int i = 0; i < a.length; i += SPECIES.length()) {
                IntVector av = IntVector.fromArray(SPECIES, a, i);
                av.rearrange(VectorShuffle.fromArray(SPECIES, order, i)).intoArray(r, i);
            }
        }

        assertRearrangeArraysEquals(r, a, order, SPECIES.length());
    }

    @Test(dataProvider = "intUnaryOpShuffleMaskProvider")
    static void RearrangeInt64VectorTestsMaskedSmokeTest(IntFunction<int[]> fa,
                                                          BiFunction<Integer,Integer,int[]> fs,
                                                          IntFunction<boolean[]> fm) {
        int[] a = fa.apply(SPECIES.length());
        int[] order = fs.apply(a.length, SPECIES.length());
        int[] r = fr.apply(SPECIES.length());
        boolean[] mask = fm.apply(SPECIES.length());
        VectorMask<Integer> vmask = VectorMask.fromArray(SPECIES, mask, 0);

        for (int i = 0; i < a.length; i += SPECIES.length()) {
            IntVector av = IntVector.fromArray(SPECIES, a, i);
            av.rearrange(VectorShuffle.fromArray(SPECIES, order, i), vmask).intoArray(r, i);
        }

        assertRearrangeArraysEquals(r, a, order, mask, SPECIES.length());
    }
    @Test(dataProvider = "intUnaryOpProvider")
    static void getInt64VectorTests(IntFunction<int[]> fa) {
        int[] a = fa.apply(SPECIES.length());
        int[] r = fr.apply(SPECIES.length());

        for (int ic = 0; ic < INVOC_COUNT; ic++) {
            for (int i = 0; i < a.length; i += SPECIES.length()) {
                IntVector av = IntVector.fromArray(SPECIES, a, i);
                int num_lanes = SPECIES.length();
                // Manually unroll because full unroll happens after intrinsification.
                // Unroll is needed because get intrinsic requires for index to be a known constant.
                if (num_lanes == 1) {
                    r[i]=av.lane(0);
                } else if (num_lanes == 2) {
                    r[i]=av.lane(0);
                    r[i+1]=av.lane(1);
                } else if (num_lanes == 4) {
                    r[i]=av.lane(0);
                    r[i+1]=av.lane(1);
                    r[i+2]=av.lane(2);
                    r[i+3]=av.lane(3);
                } else if (num_lanes == 8) {
                    r[i]=av.lane(0);
                    r[i+1]=av.lane(1);
                    r[i+2]=av.lane(2);
                    r[i+3]=av.lane(3);
                    r[i+4]=av.lane(4);
                    r[i+5]=av.lane(5);
                    r[i+6]=av.lane(6);
                    r[i+7]=av.lane(7);
                } else if (num_lanes == 16) {
                    r[i]=av.lane(0);
                    r[i+1]=av.lane(1);
                    r[i+2]=av.lane(2);
                    r[i+3]=av.lane(3);
                    r[i+4]=av.lane(4);
                    r[i+5]=av.lane(5);
                    r[i+6]=av.lane(6);
                    r[i+7]=av.lane(7);
                    r[i+8]=av.lane(8);
                    r[i+9]=av.lane(9);
                    r[i+10]=av.lane(10);
                    r[i+11]=av.lane(11);
                    r[i+12]=av.lane(12);
                    r[i+13]=av.lane(13);
                    r[i+14]=av.lane(14);
                    r[i+15]=av.lane(15);
                } else if (num_lanes == 32) {
                    r[i]=av.lane(0);
                    r[i+1]=av.lane(1);
                    r[i+2]=av.lane(2);
                    r[i+3]=av.lane(3);
                    r[i+4]=av.lane(4);
                    r[i+5]=av.lane(5);
                    r[i+6]=av.lane(6);
                    r[i+7]=av.lane(7);
                    r[i+8]=av.lane(8);
                    r[i+9]=av.lane(9);
                    r[i+10]=av.lane(10);
                    r[i+11]=av.lane(11);
                    r[i+12]=av.lane(12);
                    r[i+13]=av.lane(13);
                    r[i+14]=av.lane(14);
                    r[i+15]=av.lane(15);
                    r[i+16]=av.lane(16);
                    r[i+17]=av.lane(17);
                    r[i+18]=av.lane(18);
                    r[i+19]=av.lane(19);
                    r[i+20]=av.lane(20);
                    r[i+21]=av.lane(21);
                    r[i+22]=av.lane(22);
                    r[i+23]=av.lane(23);
                    r[i+24]=av.lane(24);
                    r[i+25]=av.lane(25);
                    r[i+26]=av.lane(26);
                    r[i+27]=av.lane(27);
                    r[i+28]=av.lane(28);
                    r[i+29]=av.lane(29);
                    r[i+30]=av.lane(30);
                    r[i+31]=av.lane(31);
                } else if (num_lanes == 64) {
                    r[i]=av.lane(0);
                    r[i+1]=av.lane(1);
                    r[i+2]=av.lane(2);
                    r[i+3]=av.lane(3);
                    r[i+4]=av.lane(4);
                    r[i+5]=av.lane(5);
                    r[i+6]=av.lane(6);
                    r[i+7]=av.lane(7);
                    r[i+8]=av.lane(8);
                    r[i+9]=av.lane(9);
                    r[i+10]=av.lane(10);
                    r[i+11]=av.lane(11);
                    r[i+12]=av.lane(12);
                    r[i+13]=av.lane(13);
                    r[i+14]=av.lane(14);
                    r[i+15]=av.lane(15);
                    r[i+16]=av.lane(16);
                    r[i+17]=av.lane(17);
                    r[i+18]=av.lane(18);
                    r[i+19]=av.lane(19);
                    r[i+20]=av.lane(20);
                    r[i+21]=av.lane(21);
                    r[i+22]=av.lane(22);
                    r[i+23]=av.lane(23);
                    r[i+24]=av.lane(24);
                    r[i+25]=av.lane(25);
                    r[i+26]=av.lane(26);
                    r[i+27]=av.lane(27);
                    r[i+28]=av.lane(28);
                    r[i+29]=av.lane(29);
                    r[i+30]=av.lane(30);
                    r[i+31]=av.lane(31);
                    r[i+32]=av.lane(32);
                    r[i+33]=av.lane(33);
                    r[i+34]=av.lane(34);
                    r[i+35]=av.lane(35);
                    r[i+36]=av.lane(36);
                    r[i+37]=av.lane(37);
                    r[i+38]=av.lane(38);
                    r[i+39]=av.lane(39);
                    r[i+40]=av.lane(40);
                    r[i+41]=av.lane(41);
                    r[i+42]=av.lane(42);
                    r[i+43]=av.lane(43);
                    r[i+44]=av.lane(44);
                    r[i+45]=av.lane(45);
                    r[i+46]=av.lane(46);
                    r[i+47]=av.lane(47);
                    r[i+48]=av.lane(48);
                    r[i+49]=av.lane(49);
                    r[i+50]=av.lane(50);
                    r[i+51]=av.lane(51);
                    r[i+52]=av.lane(52);
                    r[i+53]=av.lane(53);
                    r[i+54]=av.lane(54);
                    r[i+55]=av.lane(55);
                    r[i+56]=av.lane(56);
                    r[i+57]=av.lane(57);
                    r[i+58]=av.lane(58);
                    r[i+59]=av.lane(59);
                    r[i+60]=av.lane(60);
                    r[i+61]=av.lane(61);
                    r[i+62]=av.lane(62);
                    r[i+63]=av.lane(63);
                } else {
                    for (int j = 0; j < SPECIES.length(); j++) {
                        r[i+j]=av.lane(j);
                    }
                }
            }
        }

        assertArraysEquals(r, a, Int64VectorTests::get);
    }

    @Test(dataProvider = "intUnaryOpProvider")
    static void BroadcastInt64VectorTests(IntFunction<int[]> fa) {
        int[] a = fa.apply(SPECIES.length());
        int[] r = new int[a.length];

        for (int ic = 0; ic < INVOC_COUNT; ic++) {
            for (int i = 0; i < a.length; i += SPECIES.length()) {
                IntVector.broadcast(SPECIES, a[i]).intoArray(r, i);
            }
        }

        assertBroadcastArraysEquals(r, a);
    }





    @Test(dataProvider = "intUnaryOpProvider")
    static void ZeroInt64VectorTests(IntFunction<int[]> fa) {
        int[] a = fa.apply(SPECIES.length());
        int[] r = new int[a.length];

        for (int ic = 0; ic < INVOC_COUNT; ic++) {
            for (int i = 0; i < a.length; i += SPECIES.length()) {
                IntVector.zero(SPECIES).intoArray(a, i);
            }
        }

        Assert.assertEquals(a, r);
    }




    static int[] sliceUnary(int[] a, int origin, int idx) {
        int[] res = new int[SPECIES.length()];
        for (int i = 0; i < SPECIES.length(); i++){
            if(i+origin < SPECIES.length())
                res[i] = a[idx+i+origin];
            else
                res[i] = (int)0;
        }
        return res;
    }

    @Test(dataProvider = "intUnaryOpProvider")
    static void sliceUnaryInt64VectorTests(IntFunction<int[]> fa) {
        int[] a = fa.apply(SPECIES.length());
        int[] r = new int[a.length];
        int origin = (new java.util.Random()).nextInt(SPECIES.length());
        for (int ic = 0; ic < INVOC_COUNT; ic++) {
            for (int i = 0; i < a.length; i += SPECIES.length()) {
                IntVector av = IntVector.fromArray(SPECIES, a, i);
                av.slice(origin).intoArray(r, i);
            }
        }

        assertArraysEquals(r, a, origin, Int64VectorTests::sliceUnary);
    }
    static int[] sliceBinary(int[] a, int[] b, int origin, int idx) {
        int[] res = new int[SPECIES.length()];
        for (int i = 0, j = 0; i < SPECIES.length(); i++){
            if(i+origin < SPECIES.length())
                res[i] = a[idx+i+origin];
            else {
                res[i] = b[idx+j];
                j++;
            }
        }
        return res;
    }

    @Test(dataProvider = "intBinaryOpProvider")
    static void sliceBinaryInt64VectorTestsBinary(IntFunction<int[]> fa, IntFunction<int[]> fb) {
        int[] a = fa.apply(SPECIES.length());
        int[] b = fb.apply(SPECIES.length());
        int[] r = new int[a.length];
        int origin = (new java.util.Random()).nextInt(SPECIES.length());
        for (int ic = 0; ic < INVOC_COUNT; ic++) {
            for (int i = 0; i < a.length; i += SPECIES.length()) {
                IntVector av = IntVector.fromArray(SPECIES, a, i);
                IntVector bv = IntVector.fromArray(SPECIES, b, i);
                av.slice(origin, bv).intoArray(r, i);
            }
        }

        assertArraysEquals(r, a, b, origin, Int64VectorTests::sliceBinary);
    }
    static int[] slice(int[] a, int[] b, int origin, boolean[] mask, int idx) {
        int[] res = new int[SPECIES.length()];
        for (int i = 0, j = 0; i < SPECIES.length(); i++){
            if(i+origin < SPECIES.length())
                res[i] = mask[i] ? a[idx+i+origin] : (int)0;
            else {
                res[i] = mask[i] ? b[idx+j] : (int)0;
                j++;
            }
        }
        return res;
    }

    @Test(dataProvider = "intBinaryOpMaskProvider")
    static void sliceInt64VectorTestsMasked(IntFunction<int[]> fa, IntFunction<int[]> fb,
    IntFunction<boolean[]> fm) {
        int[] a = fa.apply(SPECIES.length());
        int[] b = fb.apply(SPECIES.length());
        boolean[] mask = fm.apply(SPECIES.length());
        VectorMask<Integer> vmask = VectorMask.fromArray(SPECIES, mask, 0);

        int[] r = new int[a.length];
        int origin = (new java.util.Random()).nextInt(SPECIES.length());
        for (int ic = 0; ic < INVOC_COUNT; ic++) {
            for (int i = 0; i < a.length; i += SPECIES.length()) {
                IntVector av = IntVector.fromArray(SPECIES, a, i);
                IntVector bv = IntVector.fromArray(SPECIES, b, i);
                av.slice(origin, bv, vmask).intoArray(r, i);
            }
        }

        assertArraysEquals(r, a, b, origin, mask, Int64VectorTests::slice);
    }
    static int[] unsliceUnary(int[] a, int origin, int idx) {
        int[] res = new int[SPECIES.length()];
        for (int i = 0, j = 0; i < SPECIES.length(); i++){
            if(i < origin)
                res[i] = (int)0;
            else {
                res[i] = a[idx+j];
                j++;
            }
        }
        return res;
    }

    @Test(dataProvider = "intUnaryOpProvider")
    static void unsliceUnaryInt64VectorTests(IntFunction<int[]> fa) {
        int[] a = fa.apply(SPECIES.length());
        int[] r = new int[a.length];
        int origin = (new java.util.Random()).nextInt(SPECIES.length());
        for (int ic = 0; ic < INVOC_COUNT; ic++) {
            for (int i = 0; i < a.length; i += SPECIES.length()) {
                IntVector av = IntVector.fromArray(SPECIES, a, i);
                av.unslice(origin).intoArray(r, i);
            }
        }

        assertArraysEquals(r, a, origin, Int64VectorTests::unsliceUnary);
    }
    static int[] unsliceBinary(int[] a, int[] b, int origin, int part, int idx) {
        int[] res = new int[SPECIES.length()];
        for (int i = 0, j = 0; i < SPECIES.length(); i++){
            if (part == 0) {
                if (i < origin)
                    res[i] = b[idx+i];
                else {
                    res[i] = a[idx+j];
                    j++;
                }
            } else if (part == 1) {
                if (i < origin)
                    res[i] = a[idx+SPECIES.length()-origin+i];
                else {
                    res[i] = b[idx+origin+j];
                    j++;
                }
            }
        }
        return res;
    }

    @Test(dataProvider = "intBinaryOpProvider")
    static void unsliceBinaryInt64VectorTestsBinary(IntFunction<int[]> fa, IntFunction<int[]> fb) {
        int[] a = fa.apply(SPECIES.length());
        int[] b = fb.apply(SPECIES.length());
        int[] r = new int[a.length];
        int origin = (new java.util.Random()).nextInt(SPECIES.length());
        int part = (new java.util.Random()).nextInt(2);
        for (int ic = 0; ic < INVOC_COUNT; ic++) {
            for (int i = 0; i < a.length; i += SPECIES.length()) {
                IntVector av = IntVector.fromArray(SPECIES, a, i);
                IntVector bv = IntVector.fromArray(SPECIES, b, i);
                av.unslice(origin, bv, part).intoArray(r, i);
            }
        }

        assertArraysEquals(r, a, b, origin, part, Int64VectorTests::unsliceBinary);
    }
    static int[] unslice(int[] a, int[] b, int origin, int part, boolean[] mask, int idx) {
        int[] res = new int[SPECIES.length()];
        for (int i = 0, j = 0; i < SPECIES.length(); i++){
            if(i+origin < SPECIES.length())
                res[i] = b[idx+i+origin];
            else {
                res[i] = b[idx+j];
                j++;
            }
        }
        for (int i = 0; i < SPECIES.length(); i++){
            res[i] = mask[i] ? a[idx+i] : res[i];
        }
        int[] res1 = new int[SPECIES.length()];
        if (part == 0) {
            for (int i = 0, j = 0; i < SPECIES.length(); i++){
                if (i < origin)
                    res1[i] = b[idx+i];
                else {
                   res1[i] = res[j];
                   j++;
                }
            }
        } else if (part == 1) {
            for (int i = 0, j = 0; i < SPECIES.length(); i++){
                if (i < origin)
                    res1[i] = res[SPECIES.length()-origin+i];
                else {
                    res1[i] = b[idx+origin+j];
                    j++;
                }
            }
        }
        return res1;
    }

    @Test(dataProvider = "intBinaryOpMaskProvider")
    static void unsliceInt64VectorTestsMasked(IntFunction<int[]> fa, IntFunction<int[]> fb,
    IntFunction<boolean[]> fm) {
        int[] a = fa.apply(SPECIES.length());
        int[] b = fb.apply(SPECIES.length());
        boolean[] mask = fm.apply(SPECIES.length());
        VectorMask<Integer> vmask = VectorMask.fromArray(SPECIES, mask, 0);
        int[] r = new int[a.length];
        int origin = (new java.util.Random()).nextInt(SPECIES.length());
        int part = (new java.util.Random()).nextInt(2);
        for (int ic = 0; ic < INVOC_COUNT; ic++) {
            for (int i = 0; i < a.length; i += SPECIES.length()) {
                IntVector av = IntVector.fromArray(SPECIES, a, i);
                IntVector bv = IntVector.fromArray(SPECIES, b, i);
                av.unslice(origin, bv, part, vmask).intoArray(r, i);
            }
        }

        assertArraysEquals(r, a, b, origin, part, mask, Int64VectorTests::unslice);
    }























    static int BITWISE_BLEND(int a, int b, int c) {
        return (int)((a&~(c))|(b&c));
    }
    static int bitwiseBlend(int a, int b, int c) {
        return (int)((a&~(c))|(b&c));
    }


    @Test(dataProvider = "intTernaryOpProvider")
    static void BITWISE_BLENDInt64VectorTests(IntFunction<int[]> fa, IntFunction<int[]> fb, IntFunction<int[]> fc) {
        int[] a = fa.apply(SPECIES.length());
        int[] b = fb.apply(SPECIES.length());
        int[] c = fc.apply(SPECIES.length());
        int[] r = fr.apply(SPECIES.length());

        for (int ic = 0; ic < INVOC_COUNT; ic++) {
            for (int i = 0; i < a.length; i += SPECIES.length()) {
                IntVector av = IntVector.fromArray(SPECIES, a, i);
                IntVector bv = IntVector.fromArray(SPECIES, b, i);
                IntVector cv = IntVector.fromArray(SPECIES, c, i);
                av.lanewise(VectorOperators.BITWISE_BLEND, bv, cv).intoArray(r, i);
            }
        }

        assertArraysEquals(r, a, b, c, Int64VectorTests::BITWISE_BLEND);
    }
    @Test(dataProvider = "intTernaryOpProvider")
    static void bitwiseBlendInt64VectorTests(IntFunction<int[]> fa, IntFunction<int[]> fb, IntFunction<int[]> fc) {
        int[] a = fa.apply(SPECIES.length());
        int[] b = fb.apply(SPECIES.length());
        int[] c = fc.apply(SPECIES.length());
        int[] r = fr.apply(SPECIES.length());

        for (int i = 0; i < a.length; i += SPECIES.length()) {
            IntVector av = IntVector.fromArray(SPECIES, a, i);
            IntVector bv = IntVector.fromArray(SPECIES, b, i);
            IntVector cv = IntVector.fromArray(SPECIES, c, i);
            av.bitwiseBlend(bv, cv).intoArray(r, i);
        }

        assertArraysEquals(r, a, b, c, Int64VectorTests::bitwiseBlend);
    }


    @Test(dataProvider = "intTernaryOpMaskProvider")
    static void BITWISE_BLENDInt64VectorTestsMasked(IntFunction<int[]> fa, IntFunction<int[]> fb,
                                          IntFunction<int[]> fc, IntFunction<boolean[]> fm) {
        int[] a = fa.apply(SPECIES.length());
        int[] b = fb.apply(SPECIES.length());
        int[] c = fc.apply(SPECIES.length());
        int[] r = fr.apply(SPECIES.length());
        boolean[] mask = fm.apply(SPECIES.length());
        VectorMask<Integer> vmask = VectorMask.fromArray(SPECIES, mask, 0);

        for (int ic = 0; ic < INVOC_COUNT; ic++) {
            for (int i = 0; i < a.length; i += SPECIES.length()) {
                IntVector av = IntVector.fromArray(SPECIES, a, i);
                IntVector bv = IntVector.fromArray(SPECIES, b, i);
                IntVector cv = IntVector.fromArray(SPECIES, c, i);
                av.lanewise(VectorOperators.BITWISE_BLEND, bv, cv, vmask).intoArray(r, i);
            }
        }

        assertArraysEquals(r, a, b, c, mask, Int64VectorTests::BITWISE_BLEND);
    }




    @Test(dataProvider = "intTernaryOpProvider")
    static void BITWISE_BLENDInt64VectorTestsBroadcastSmokeTest(IntFunction<int[]> fa, IntFunction<int[]> fb, IntFunction<int[]> fc) {
        int[] a = fa.apply(SPECIES.length());
        int[] b = fb.apply(SPECIES.length());
        int[] c = fc.apply(SPECIES.length());
        int[] r = fr.apply(SPECIES.length());

        for (int i = 0; i < a.length; i += SPECIES.length()) {
            IntVector av = IntVector.fromArray(SPECIES, a, i);
            IntVector bv = IntVector.fromArray(SPECIES, b, i);
            av.lanewise(VectorOperators.BITWISE_BLEND, bv, c[i]).intoArray(r, i);
        }
        assertBroadcastArraysEquals(r, a, b, c, Int64VectorTests::BITWISE_BLEND);
    }

    @Test(dataProvider = "intTernaryOpProvider")
    static void BITWISE_BLENDInt64VectorTestsAltBroadcastSmokeTest(IntFunction<int[]> fa, IntFunction<int[]> fb, IntFunction<int[]> fc) {
        int[] a = fa.apply(SPECIES.length());
        int[] b = fb.apply(SPECIES.length());
        int[] c = fc.apply(SPECIES.length());
        int[] r = fr.apply(SPECIES.length());

        for (int i = 0; i < a.length; i += SPECIES.length()) {
            IntVector av = IntVector.fromArray(SPECIES, a, i);
            IntVector cv = IntVector.fromArray(SPECIES, c, i);
            av.lanewise(VectorOperators.BITWISE_BLEND, b[i], cv).intoArray(r, i);
        }
        assertAltBroadcastArraysEquals(r, a, b, c, Int64VectorTests::BITWISE_BLEND);
    }
    @Test(dataProvider = "intTernaryOpProvider")
    static void bitwiseBlendInt64VectorTestsBroadcastSmokeTest(IntFunction<int[]> fa, IntFunction<int[]> fb, IntFunction<int[]> fc) {
        int[] a = fa.apply(SPECIES.length());
        int[] b = fb.apply(SPECIES.length());
        int[] c = fc.apply(SPECIES.length());
        int[] r = fr.apply(SPECIES.length());

        for (int i = 0; i < a.length; i += SPECIES.length()) {
            IntVector av = IntVector.fromArray(SPECIES, a, i);
            IntVector bv = IntVector.fromArray(SPECIES, b, i);
            av.bitwiseBlend(bv, c[i]).intoArray(r, i);
        }
        assertBroadcastArraysEquals(r, a, b, c, Int64VectorTests::bitwiseBlend);
    }

    @Test(dataProvider = "intTernaryOpProvider")
    static void bitwiseBlendInt64VectorTestsAltBroadcastSmokeTest(IntFunction<int[]> fa, IntFunction<int[]> fb, IntFunction<int[]> fc) {
        int[] a = fa.apply(SPECIES.length());
        int[] b = fb.apply(SPECIES.length());
        int[] c = fc.apply(SPECIES.length());
        int[] r = fr.apply(SPECIES.length());

        for (int i = 0; i < a.length; i += SPECIES.length()) {
            IntVector av = IntVector.fromArray(SPECIES, a, i);
            IntVector cv = IntVector.fromArray(SPECIES, c, i);
            av.bitwiseBlend(b[i], cv).intoArray(r, i);
        }
        assertAltBroadcastArraysEquals(r, a, b, c, Int64VectorTests::bitwiseBlend);
    }


    @Test(dataProvider = "intTernaryOpMaskProvider")
    static void BITWISE_BLENDInt64VectorTestsBroadcastMaskedSmokeTest(IntFunction<int[]> fa, IntFunction<int[]> fb,
                                          IntFunction<int[]> fc, IntFunction<boolean[]> fm) {
        int[] a = fa.apply(SPECIES.length());
        int[] b = fb.apply(SPECIES.length());
        int[] c = fc.apply(SPECIES.length());
        int[] r = fr.apply(SPECIES.length());
        boolean[] mask = fm.apply(SPECIES.length());
        VectorMask<Integer> vmask = VectorMask.fromArray(SPECIES, mask, 0);

        for (int i = 0; i < a.length; i += SPECIES.length()) {
            IntVector av = IntVector.fromArray(SPECIES, a, i);
            IntVector bv = IntVector.fromArray(SPECIES, b, i);
            av.lanewise(VectorOperators.BITWISE_BLEND, bv, c[i], vmask).intoArray(r, i);
        }

        assertBroadcastArraysEquals(r, a, b, c, mask, Int64VectorTests::BITWISE_BLEND);
    }

    @Test(dataProvider = "intTernaryOpMaskProvider")
    static void BITWISE_BLENDInt64VectorTestsAltBroadcastMaskedSmokeTest(IntFunction<int[]> fa, IntFunction<int[]> fb,
                                          IntFunction<int[]> fc, IntFunction<boolean[]> fm) {
        int[] a = fa.apply(SPECIES.length());
        int[] b = fb.apply(SPECIES.length());
        int[] c = fc.apply(SPECIES.length());
        int[] r = fr.apply(SPECIES.length());
        boolean[] mask = fm.apply(SPECIES.length());
        VectorMask<Integer> vmask = VectorMask.fromArray(SPECIES, mask, 0);

        for (int i = 0; i < a.length; i += SPECIES.length()) {
            IntVector av = IntVector.fromArray(SPECIES, a, i);
            IntVector cv = IntVector.fromArray(SPECIES, c, i);
            av.lanewise(VectorOperators.BITWISE_BLEND, b[i], cv, vmask).intoArray(r, i);
        }

        assertAltBroadcastArraysEquals(r, a, b, c, mask, Int64VectorTests::BITWISE_BLEND);
    }




    @Test(dataProvider = "intTernaryOpProvider")
    static void BITWISE_BLENDInt64VectorTestsDoubleBroadcastSmokeTest(IntFunction<int[]> fa, IntFunction<int[]> fb, IntFunction<int[]> fc) {
        int[] a = fa.apply(SPECIES.length());
        int[] b = fb.apply(SPECIES.length());
        int[] c = fc.apply(SPECIES.length());
        int[] r = fr.apply(SPECIES.length());

        for (int i = 0; i < a.length; i += SPECIES.length()) {
            IntVector av = IntVector.fromArray(SPECIES, a, i);
            av.lanewise(VectorOperators.BITWISE_BLEND, b[i], c[i]).intoArray(r, i);
        }

        assertDoubleBroadcastArraysEquals(r, a, b, c, Int64VectorTests::BITWISE_BLEND);
    }
    @Test(dataProvider = "intTernaryOpProvider")
    static void bitwiseBlendInt64VectorTestsDoubleBroadcastSmokeTest(IntFunction<int[]> fa, IntFunction<int[]> fb, IntFunction<int[]> fc) {
        int[] a = fa.apply(SPECIES.length());
        int[] b = fb.apply(SPECIES.length());
        int[] c = fc.apply(SPECIES.length());
        int[] r = fr.apply(SPECIES.length());

        for (int i = 0; i < a.length; i += SPECIES.length()) {
            IntVector av = IntVector.fromArray(SPECIES, a, i);
            av.bitwiseBlend(b[i], c[i]).intoArray(r, i);
        }

        assertDoubleBroadcastArraysEquals(r, a, b, c, Int64VectorTests::bitwiseBlend);
    }


    @Test(dataProvider = "intTernaryOpMaskProvider")
    static void BITWISE_BLENDInt64VectorTestsDoubleBroadcastMaskedSmokeTest(IntFunction<int[]> fa, IntFunction<int[]> fb,
                                          IntFunction<int[]> fc, IntFunction<boolean[]> fm) {
        int[] a = fa.apply(SPECIES.length());
        int[] b = fb.apply(SPECIES.length());
        int[] c = fc.apply(SPECIES.length());
        int[] r = fr.apply(SPECIES.length());
        boolean[] mask = fm.apply(SPECIES.length());
        VectorMask<Integer> vmask = VectorMask.fromArray(SPECIES, mask, 0);

        for (int i = 0; i < a.length; i += SPECIES.length()) {
            IntVector av = IntVector.fromArray(SPECIES, a, i);
            av.lanewise(VectorOperators.BITWISE_BLEND, b[i], c[i], vmask).intoArray(r, i);
        }

        assertDoubleBroadcastArraysEquals(r, a, b, c, mask, Int64VectorTests::BITWISE_BLEND);
    }


    static int NEG(int a) {
        return (int)(-((int)a));
    }

    static int neg(int a) {
        return (int)(-((int)a));
    }

    @Test(dataProvider = "intUnaryOpProvider")
    static void NEGInt64VectorTests(IntFunction<int[]> fa) {
        int[] a = fa.apply(SPECIES.length());
        int[] r = fr.apply(SPECIES.length());

        for (int ic = 0; ic < INVOC_COUNT; ic++) {
            for (int i = 0; i < a.length; i += SPECIES.length()) {
                IntVector av = IntVector.fromArray(SPECIES, a, i);
                av.lanewise(VectorOperators.NEG).intoArray(r, i);
            }
        }

        assertArraysEquals(r, a, Int64VectorTests::NEG);
    }

    @Test(dataProvider = "intUnaryOpProvider")
    static void negInt64VectorTests(IntFunction<int[]> fa) {
        int[] a = fa.apply(SPECIES.length());
        int[] r = fr.apply(SPECIES.length());

        for (int ic = 0; ic < INVOC_COUNT; ic++) {
            for (int i = 0; i < a.length; i += SPECIES.length()) {
                IntVector av = IntVector.fromArray(SPECIES, a, i);
                av.neg().intoArray(r, i);
            }
        }

        assertArraysEquals(r, a, Int64VectorTests::neg);
    }

    @Test(dataProvider = "intUnaryOpMaskProvider")
    static void NEGMaskedInt64VectorTests(IntFunction<int[]> fa,
                                                IntFunction<boolean[]> fm) {
        int[] a = fa.apply(SPECIES.length());
        int[] r = fr.apply(SPECIES.length());
        boolean[] mask = fm.apply(SPECIES.length());
        VectorMask<Integer> vmask = VectorMask.fromArray(SPECIES, mask, 0);

        for (int ic = 0; ic < INVOC_COUNT; ic++) {
            for (int i = 0; i < a.length; i += SPECIES.length()) {
                IntVector av = IntVector.fromArray(SPECIES, a, i);
                av.lanewise(VectorOperators.NEG, vmask).intoArray(r, i);
            }
        }

        assertArraysEquals(r, a, mask, Int64VectorTests::NEG);
    }

    static int ABS(int a) {
        return (int)(Math.abs((int)a));
    }

    static int abs(int a) {
        return (int)(Math.abs((int)a));
    }

    @Test(dataProvider = "intUnaryOpProvider")
    static void ABSInt64VectorTests(IntFunction<int[]> fa) {
        int[] a = fa.apply(SPECIES.length());
        int[] r = fr.apply(SPECIES.length());

        for (int ic = 0; ic < INVOC_COUNT; ic++) {
            for (int i = 0; i < a.length; i += SPECIES.length()) {
                IntVector av = IntVector.fromArray(SPECIES, a, i);
                av.lanewise(VectorOperators.ABS).intoArray(r, i);
            }
        }

        assertArraysEquals(r, a, Int64VectorTests::ABS);
    }

    @Test(dataProvider = "intUnaryOpProvider")
    static void absInt64VectorTests(IntFunction<int[]> fa) {
        int[] a = fa.apply(SPECIES.length());
        int[] r = fr.apply(SPECIES.length());

        for (int ic = 0; ic < INVOC_COUNT; ic++) {
            for (int i = 0; i < a.length; i += SPECIES.length()) {
                IntVector av = IntVector.fromArray(SPECIES, a, i);
                av.abs().intoArray(r, i);
            }
        }

        assertArraysEquals(r, a, Int64VectorTests::abs);
    }

    @Test(dataProvider = "intUnaryOpMaskProvider")
    static void ABSMaskedInt64VectorTests(IntFunction<int[]> fa,
                                                IntFunction<boolean[]> fm) {
        int[] a = fa.apply(SPECIES.length());
        int[] r = fr.apply(SPECIES.length());
        boolean[] mask = fm.apply(SPECIES.length());
        VectorMask<Integer> vmask = VectorMask.fromArray(SPECIES, mask, 0);

        for (int ic = 0; ic < INVOC_COUNT; ic++) {
            for (int i = 0; i < a.length; i += SPECIES.length()) {
                IntVector av = IntVector.fromArray(SPECIES, a, i);
                av.lanewise(VectorOperators.ABS, vmask).intoArray(r, i);
            }
        }

        assertArraysEquals(r, a, mask, Int64VectorTests::ABS);
    }


    static int NOT(int a) {
        return (int)(~((int)a));
    }

    static int not(int a) {
        return (int)(~((int)a));
    }



    @Test(dataProvider = "intUnaryOpProvider")
    static void NOTInt64VectorTests(IntFunction<int[]> fa) {
        int[] a = fa.apply(SPECIES.length());
        int[] r = fr.apply(SPECIES.length());

        for (int ic = 0; ic < INVOC_COUNT; ic++) {
            for (int i = 0; i < a.length; i += SPECIES.length()) {
                IntVector av = IntVector.fromArray(SPECIES, a, i);
                av.lanewise(VectorOperators.NOT).intoArray(r, i);
            }
        }

        assertArraysEquals(r, a, Int64VectorTests::NOT);
    }

    @Test(dataProvider = "intUnaryOpProvider")
    static void notInt64VectorTests(IntFunction<int[]> fa) {
        int[] a = fa.apply(SPECIES.length());
        int[] r = fr.apply(SPECIES.length());

        for (int ic = 0; ic < INVOC_COUNT; ic++) {
            for (int i = 0; i < a.length; i += SPECIES.length()) {
                IntVector av = IntVector.fromArray(SPECIES, a, i);
                av.not().intoArray(r, i);
            }
        }

        assertArraysEquals(r, a, Int64VectorTests::not);
    }



    @Test(dataProvider = "intUnaryOpMaskProvider")
    static void NOTMaskedInt64VectorTests(IntFunction<int[]> fa,
                                                IntFunction<boolean[]> fm) {
        int[] a = fa.apply(SPECIES.length());
        int[] r = fr.apply(SPECIES.length());
        boolean[] mask = fm.apply(SPECIES.length());
        VectorMask<Integer> vmask = VectorMask.fromArray(SPECIES, mask, 0);

        for (int ic = 0; ic < INVOC_COUNT; ic++) {
            for (int i = 0; i < a.length; i += SPECIES.length()) {
                IntVector av = IntVector.fromArray(SPECIES, a, i);
                av.lanewise(VectorOperators.NOT, vmask).intoArray(r, i);
            }
        }

        assertArraysEquals(r, a, mask, Int64VectorTests::NOT);
    }



    static int ZOMO(int a) {
        return (int)((a==0?0:-1));
    }



    @Test(dataProvider = "intUnaryOpProvider")
    static void ZOMOInt64VectorTests(IntFunction<int[]> fa) {
        int[] a = fa.apply(SPECIES.length());
        int[] r = fr.apply(SPECIES.length());

        for (int ic = 0; ic < INVOC_COUNT; ic++) {
            for (int i = 0; i < a.length; i += SPECIES.length()) {
                IntVector av = IntVector.fromArray(SPECIES, a, i);
                av.lanewise(VectorOperators.ZOMO).intoArray(r, i);
            }
        }

        assertArraysEquals(r, a, Int64VectorTests::ZOMO);
    }



    @Test(dataProvider = "intUnaryOpMaskProvider")
    static void ZOMOMaskedInt64VectorTests(IntFunction<int[]> fa,
                                                IntFunction<boolean[]> fm) {
        int[] a = fa.apply(SPECIES.length());
        int[] r = fr.apply(SPECIES.length());
        boolean[] mask = fm.apply(SPECIES.length());
        VectorMask<Integer> vmask = VectorMask.fromArray(SPECIES, mask, 0);

        for (int ic = 0; ic < INVOC_COUNT; ic++) {
            for (int i = 0; i < a.length; i += SPECIES.length()) {
                IntVector av = IntVector.fromArray(SPECIES, a, i);
                av.lanewise(VectorOperators.ZOMO, vmask).intoArray(r, i);
            }
        }

        assertArraysEquals(r, a, mask, Int64VectorTests::ZOMO);
    }




    static int[] gather(int a[], int ix, int[] b, int iy) {
        int[] res = new int[SPECIES.length()];
        for (int i = 0; i < SPECIES.length(); i++) {
            int bi = iy + i;
            res[i] = a[b[bi] + ix];
        }
        return res;
    }

    @Test(dataProvider = "intUnaryOpIndexProvider")
    static void gatherInt64VectorTests(IntFunction<int[]> fa, BiFunction<Integer,Integer,int[]> fs) {
        int[] a = fa.apply(SPECIES.length());
        int[] b    = fs.apply(a.length, SPECIES.length());
        int[] r = new int[a.length];

        for (int ic = 0; ic < INVOC_COUNT; ic++) {
            for (int i = 0; i < a.length; i += SPECIES.length()) {
                IntVector av = IntVector.fromArray(SPECIES, a, i, b, i);
                av.intoArray(r, i);
            }
        }

        assertArraysEquals(r, a, b, Int64VectorTests::gather);
    }
    static int[] gatherMasked(int a[], int ix, boolean[] mask, int[] b, int iy) {
        int[] res = new int[SPECIES.length()];
        for (int i = 0; i < SPECIES.length(); i++) {
            int bi = iy + i;
            if (mask[i]) {
              res[i] = a[b[bi] + ix];
            }
        }
        return res;
    }

    @Test(dataProvider = "intUnaryMaskedOpIndexProvider")
    static void gatherMaskedInt64VectorTests(IntFunction<int[]> fa, BiFunction<Integer,Integer,int[]> fs, IntFunction<boolean[]> fm) {
        int[] a = fa.apply(SPECIES.length());
        int[] b    = fs.apply(a.length, SPECIES.length());
        int[] r = new int[a.length];
        boolean[] mask = fm.apply(SPECIES.length());
        VectorMask<Integer> vmask = VectorMask.fromArray(SPECIES, mask, 0);

        for (int ic = 0; ic < INVOC_COUNT; ic++) {
            for (int i = 0; i < a.length; i += SPECIES.length()) {
                IntVector av = IntVector.fromArray(SPECIES, a, i, b, i, vmask);
                av.intoArray(r, i);
            }
        }

        assertArraysEquals(r, a, b, mask, Int64VectorTests::gatherMasked);
    }

    static int[] scatter(int a[], int ix, int[] b, int iy) {
      int[] res = new int[SPECIES.length()];
      for (int i = 0; i < SPECIES.length(); i++) {
        int bi = iy + i;
        res[b[bi]] = a[i + ix];
      }
      return res;
    }

    @Test(dataProvider = "intUnaryOpIndexProvider")
    static void scatterInt64VectorTests(IntFunction<int[]> fa, BiFunction<Integer,Integer,int[]> fs) {
        int[] a = fa.apply(SPECIES.length());
        int[] b = fs.apply(a.length, SPECIES.length());
        int[] r = new int[a.length];

        for (int ic = 0; ic < INVOC_COUNT; ic++) {
            for (int i = 0; i < a.length; i += SPECIES.length()) {
                IntVector av = IntVector.fromArray(SPECIES, a, i);
                av.intoArray(r, i, b, i);
            }
        }

        assertArraysEquals(r, a, b, Int64VectorTests::scatter);
    }

    static int[] scatterMasked(int r[], int a[], int ix, boolean[] mask, int[] b, int iy) {
      // First, gather r.
      int[] oldVal = gather(r, ix, b, iy);
      int[] newVal = new int[SPECIES.length()];

      // Second, blending it with a.
      for (int i = 0; i < SPECIES.length(); i++) {
        newVal[i] = blend(oldVal[i], a[i+ix], mask[i]);
      }

      // Third, scatter: copy old value of r, and scatter it manually.
      int[] res = Arrays.copyOfRange(r, ix, ix+SPECIES.length());
      for (int i = 0; i < SPECIES.length(); i++) {
        int bi = iy + i;
        res[b[bi]] = newVal[i];
      }

      return res;
    }

    @Test(dataProvider = "scatterMaskedOpIndexProvider")
    static void scatterMaskedInt64VectorTests(IntFunction<int[]> fa, IntFunction<int[]> fb, BiFunction<Integer,Integer,int[]> fs, IntFunction<boolean[]> fm) {
        int[] a = fa.apply(SPECIES.length());
        int[] b = fs.apply(a.length, SPECIES.length());
        int[] r = fb.apply(SPECIES.length());
        boolean[] mask = fm.apply(SPECIES.length());
        VectorMask<Integer> vmask = VectorMask.fromArray(SPECIES, mask, 0);

        for (int ic = 0; ic < INVOC_COUNT; ic++) {
            for (int i = 0; i < a.length; i += SPECIES.length()) {
                IntVector av = IntVector.fromArray(SPECIES, a, i);
                av.intoArray(r, i, b, i, vmask);
            }
        }

        assertArraysEquals(r, a, b, mask, Int64VectorTests::scatterMasked);
    }


    @Test(dataProvider = "intCompareOpProvider")
    static void ltInt64VectorTestsBroadcastSmokeTest(IntFunction<int[]> fa, IntFunction<int[]> fb) {
        int[] a = fa.apply(SPECIES.length());
        int[] b = fb.apply(SPECIES.length());

        for (int i = 0; i < a.length; i += SPECIES.length()) {
            IntVector av = IntVector.fromArray(SPECIES, a, i);
            VectorMask<Integer> mv = av.lt(b[i]);

            // Check results as part of computation.
            for (int j = 0; j < SPECIES.length(); j++) {
                Assert.assertEquals(mv.laneIsSet(j), a[i + j] < b[i]);
            }
        }
    }

    @Test(dataProvider = "intCompareOpProvider")
    static void eqInt64VectorTestsBroadcastMaskedSmokeTest(IntFunction<int[]> fa, IntFunction<int[]> fb) {
        int[] a = fa.apply(SPECIES.length());
        int[] b = fb.apply(SPECIES.length());

        for (int i = 0; i < a.length; i += SPECIES.length()) {
            IntVector av = IntVector.fromArray(SPECIES, a, i);
            VectorMask<Integer> mv = av.eq(b[i]);

            // Check results as part of computation.
            for (int j = 0; j < SPECIES.length(); j++) {
                Assert.assertEquals(mv.laneIsSet(j), a[i + j] == b[i]);
            }
        }
    }

    @Test(dataProvider = "intUnaryOpProvider")
    static void toIntArrayInt64VectorTestsSmokeTest(IntFunction<int[]> fa) {
        int[] a = fa.apply(SPECIES.length());

        for (int i = 0; i < a.length; i += SPECIES.length()) {
            IntVector av = IntVector.fromArray(SPECIES, a, i);
            int[] r = av.toIntArray();
            assertArraysEquals(r, a, i);
        }
    }

    @Test(dataProvider = "intUnaryOpProvider")
    static void toLongArrayInt64VectorTestsSmokeTest(IntFunction<int[]> fa) {
        int[] a = fa.apply(SPECIES.length());

        for (int i = 0; i < a.length; i += SPECIES.length()) {
            IntVector av = IntVector.fromArray(SPECIES, a, i);
            long[] r = av.toLongArray();
            assertArraysEquals(r, a, i);
        }
    }

    @Test(dataProvider = "intUnaryOpProvider")
    static void toDoubleArrayInt64VectorTestsSmokeTest(IntFunction<int[]> fa) {
        int[] a = fa.apply(SPECIES.length());

        for (int i = 0; i < a.length; i += SPECIES.length()) {
            IntVector av = IntVector.fromArray(SPECIES, a, i);
            double[] r = av.toDoubleArray();
            assertArraysEquals(r, a, i);
        }
    }

    @Test(dataProvider = "intUnaryOpProvider")
    static void toStringInt64VectorTestsSmokeTest(IntFunction<int[]> fa) {
        int[] a = fa.apply(SPECIES.length());

        for (int i = 0; i < a.length; i += SPECIES.length()) {
            IntVector av = IntVector.fromArray(SPECIES, a, i);
            String str = av.toString();

            int subarr[] = Arrays.copyOfRange(a, i, i + SPECIES.length());
            Assert.assertTrue(str.equals(Arrays.toString(subarr)), "at index " + i + ", string should be = " + Arrays.toString(subarr) + ", but is = " + str);
        }
    }

    @Test(dataProvider = "intUnaryOpProvider")
    static void hashCodeInt64VectorTestsSmokeTest(IntFunction<int[]> fa) {
        int[] a = fa.apply(SPECIES.length());

        for (int i = 0; i < a.length; i += SPECIES.length()) {
            IntVector av = IntVector.fromArray(SPECIES, a, i);
            int hash = av.hashCode();

            int subarr[] = Arrays.copyOfRange(a, i, i + SPECIES.length());
            int expectedHash = Objects.hash(SPECIES, Arrays.hashCode(subarr));
            Assert.assertTrue(hash == expectedHash, "at index " + i + ", hash should be = " + expectedHash + ", but is = " + hash);
        }
    }


    static long ADDReduceLong(int[] a, int idx) {
        int res = 0;
        for (int i = idx; i < (idx + SPECIES.length()); i++) {
            res += a[i];
        }

        return (long)res;
    }

    static long ADDReduceAllLong(int[] a) {
        long res = 0;
        for (int i = 0; i < a.length; i += SPECIES.length()) {
            res += ADDReduceLong(a, i);
        }

        return res;
    }

    @Test(dataProvider = "intUnaryOpProvider")
    static void ADDReduceLongInt64VectorTests(IntFunction<int[]> fa) {
        int[] a = fa.apply(SPECIES.length());
        long[] r = lfr.apply(SPECIES.length());
        long ra = 0;

        for (int i = 0; i < a.length; i += SPECIES.length()) {
            IntVector av = IntVector.fromArray(SPECIES, a, i);
            r[i] = av.reduceLanesToLong(VectorOperators.ADD);
        }

        ra = 0;
        for (int i = 0; i < a.length; i ++) {
            ra += r[i];
        }

        assertReductionLongArraysEquals(r, ra, a,
                Int64VectorTests::ADDReduceLong, Int64VectorTests::ADDReduceAllLong);
    }

    static long ADDReduceLongMasked(int[] a, int idx, boolean[] mask) {
        int res = 0;
        for (int i = idx; i < (idx + SPECIES.length()); i++) {
            if(mask[i % SPECIES.length()])
                res += a[i];
        }

        return (long)res;
    }

    static long ADDReduceAllLongMasked(int[] a, boolean[] mask) {
        long res = 0;
        for (int i = 0; i < a.length; i += SPECIES.length()) {
            res += ADDReduceLongMasked(a, i, mask);
        }

        return res;
    }

    @Test(dataProvider = "intUnaryOpMaskProvider")
    static void ADDReduceLongInt64VectorTestsMasked(IntFunction<int[]> fa, IntFunction<boolean[]> fm) {
        int[] a = fa.apply(SPECIES.length());
        long[] r = lfr.apply(SPECIES.length());
        boolean[] mask = fm.apply(SPECIES.length());
        VectorMask<Integer> vmask = VectorMask.fromArray(SPECIES, mask, 0);
        long ra = 0;

        for (int i = 0; i < a.length; i += SPECIES.length()) {
            IntVector av = IntVector.fromArray(SPECIES, a, i);
            r[i] = av.reduceLanesToLong(VectorOperators.ADD, vmask);
        }

        ra = 0;
        for (int i = 0; i < a.length; i ++) {
            ra += r[i];
        }

        assertReductionLongArraysEqualsMasked(r, ra, a, mask,
                Int64VectorTests::ADDReduceLongMasked, Int64VectorTests::ADDReduceAllLongMasked);
    }

    @Test(dataProvider = "intUnaryOpProvider")
    static void BroadcastLongInt64VectorTestsSmokeTest(IntFunction<int[]> fa) {
        int[] a = fa.apply(SPECIES.length());
        int[] r = new int[a.length];

        for (int i = 0; i < a.length; i += SPECIES.length()) {
            IntVector.broadcast(SPECIES, (long)a[i]).intoArray(r, i);
        }
        assertBroadcastArraysEquals(r, a);
    }

    @Test(dataProvider = "intBinaryOpMaskProvider")
    static void blendInt64VectorTestsBroadcastLongSmokeTest(IntFunction<int[]> fa, IntFunction<int[]> fb,
                                          IntFunction<boolean[]> fm) {
        int[] a = fa.apply(SPECIES.length());
        int[] b = fb.apply(SPECIES.length());
        int[] r = fr.apply(SPECIES.length());
        boolean[] mask = fm.apply(SPECIES.length());
        VectorMask<Integer> vmask = VectorMask.fromArray(SPECIES, mask, 0);

        for (int ic = 0; ic < INVOC_COUNT; ic++) {
            for (int i = 0; i < a.length; i += SPECIES.length()) {
                IntVector av = IntVector.fromArray(SPECIES, a, i);
                av.blend((long)b[i], vmask).intoArray(r, i);
            }
        }
        assertBroadcastLongArraysEquals(r, a, b, mask, Int64VectorTests::blend);
    }


    @Test(dataProvider = "intUnaryOpShuffleProvider")
    static void SelectFromInt64VectorTests(IntFunction<int[]> fa,
                                           BiFunction<Integer,Integer,int[]> fs) {
        int[] a = fa.apply(SPECIES.length());
        int[] order = fs.apply(a.length, SPECIES.length());
        int[] r = fr.apply(SPECIES.length());

        for (int i = 0; i < a.length; i += SPECIES.length()) {
            IntVector av = IntVector.fromArray(SPECIES, a, i);
            IntVector bv = IntVector.fromArray(SPECIES, order, i);
            bv.selectFrom(av).intoArray(r, i);
        }

        assertSelectFromArraysEquals(r, a, order, SPECIES.length());
    }

    @Test(dataProvider = "intUnaryOpShuffleMaskProvider")
    static void SelectFromInt64VectorTestsMaskedSmokeTest(IntFunction<int[]> fa,
                                                           BiFunction<Integer,Integer,int[]> fs,
                                                           IntFunction<boolean[]> fm) {
        int[] a = fa.apply(SPECIES.length());
        int[] order = fs.apply(a.length, SPECIES.length());
        int[] r = fr.apply(SPECIES.length());
        boolean[] mask = fm.apply(SPECIES.length());
        VectorMask<Integer> vmask = VectorMask.fromArray(SPECIES, mask, 0);

        for (int i = 0; i < a.length; i += SPECIES.length()) {
            IntVector av = IntVector.fromArray(SPECIES, a, i);
            IntVector bv = IntVector.fromArray(SPECIES, order, i);
            bv.selectFrom(av, vmask).intoArray(r, i);
        }

        assertSelectFromArraysEquals(r, a, order, mask, SPECIES.length());
    }

    @Test(dataProvider = "shuffleProvider")
    static void shuffleMiscellaneousInt64VectorTestsSmokeTest(BiFunction<Integer,Integer,int[]> fs) {
        int[] a = fs.apply(SPECIES.length() * BUFFER_REPS, SPECIES.length());

        for (int i = 0; i < a.length; i += SPECIES.length()) {
            var shuffle = VectorShuffle.fromArray(SPECIES, a, i);
            int hash = shuffle.hashCode();
            int length = shuffle.length();

            int subarr[] = Arrays.copyOfRange(a, i, i + SPECIES.length());
            int expectedHash = Objects.hash(SPECIES, Arrays.hashCode(subarr));
            Assert.assertTrue(hash == expectedHash, "at index " + i + ", hash should be = " + expectedHash + ", but is = " + hash);
            Assert.assertEquals(length, SPECIES.length());
        }
    }

    @Test(dataProvider = "shuffleProvider")
    static void shuffleToStringInt64VectorTestsSmokeTest(BiFunction<Integer,Integer,int[]> fs) {
        int[] a = fs.apply(SPECIES.length() * BUFFER_REPS, SPECIES.length());

        for (int i = 0; i < a.length; i += SPECIES.length()) {
            var shuffle = VectorShuffle.fromArray(SPECIES, a, i);
            String str = shuffle.toString();

            int subarr[] = Arrays.copyOfRange(a, i, i + SPECIES.length());
            Assert.assertTrue(str.equals("Shuffle" + Arrays.toString(subarr)), "at index " +
                i + ", string should be = " + Arrays.toString(subarr) + ", but is = " + str);
        }
    }

    @Test(dataProvider = "shuffleCompareOpProvider")
    static void shuffleEqualsInt64VectorTestsSmokeTest(BiFunction<Integer,Integer,int[]> fa, BiFunction<Integer,Integer,int[]> fb) {
        int[] a = fa.apply(SPECIES.length() * BUFFER_REPS, SPECIES.length());
        int[] b = fb.apply(SPECIES.length() * BUFFER_REPS, SPECIES.length());

        for (int i = 0; i < a.length; i += SPECIES.length()) {
            var av = VectorShuffle.fromArray(SPECIES, a, i);
            var bv = VectorShuffle.fromArray(SPECIES, b, i);
            boolean eq = av.equals(bv);
            int to = i + SPECIES.length();
            Assert.assertEquals(eq, Arrays.equals(a, i, to, b, i, to));
        }
    }

    @Test(dataProvider = "maskCompareOpProvider")
    static void maskEqualsInt64VectorTestsSmokeTest(IntFunction<boolean[]> fa, IntFunction<boolean[]> fb) {
        boolean[] a = fa.apply(SPECIES.length());
        boolean[] b = fb.apply(SPECIES.length());

        for (int i = 0; i < a.length; i += SPECIES.length()) {
            var av = SPECIES.loadMask(a, i);
            var bv = SPECIES.loadMask(b, i);
            boolean equals = av.equals(bv);
            int to = i + SPECIES.length();
            Assert.assertEquals(equals, Arrays.equals(a, i, to, b, i, to));
        }
    }

    static boolean beq(boolean a, boolean b) {
        return (a == b);
    }

    @Test(dataProvider = "maskCompareOpProvider")
    static void maskEqInt64VectorTestsSmokeTest(IntFunction<boolean[]> fa, IntFunction<boolean[]> fb) {
        boolean[] a = fa.apply(SPECIES.length());
        boolean[] b = fb.apply(SPECIES.length());
        boolean[] r = new boolean[a.length];

        for (int i = 0; i < a.length; i += SPECIES.length()) {
            var av = SPECIES.loadMask(a, i);
            var bv = SPECIES.loadMask(b, i);
            var cv = av.eq(bv);
            cv.intoArray(r, i);
        }
        assertArraysEquals(r, a, b, Int64VectorTests::beq);
    }

    @Test(dataProvider = "maskProvider")
    static void maskHashCodeInt64VectorTestsSmokeTest(IntFunction<boolean[]> fa) {
        boolean[] a = fa.apply(SPECIES.length());

        for (int i = 0; i < a.length; i += SPECIES.length()) {
            var vmask = SPECIES.loadMask(a, i);
            int hash = vmask.hashCode();

            boolean subarr[] = Arrays.copyOfRange(a, i, i + SPECIES.length());
            int expectedHash = Objects.hash(SPECIES, Arrays.hashCode(subarr));
            Assert.assertTrue(hash == expectedHash, "at index " + i + ", hash should be = " + expectedHash + ", but is = " + hash);
        }
    }

    @Test(dataProvider = "maskProvider")
    static void maskTrueCountInt64VectorTestsSmokeTest(IntFunction<boolean[]> fa) {
        boolean[] a = fa.apply(SPECIES.length());

        for (int i = 0; i < a.length; i += SPECIES.length()) {
            var vmask = SPECIES.loadMask(a, i);
            int tcount = vmask.trueCount();
            int expectedTcount = 0;
            for (int j = i; j < i + SPECIES.length(); j++) {
                expectedTcount += a[j] ? 1 : 0;
            }
            Assert.assertTrue(tcount == expectedTcount, "at index " + i + ", trueCount should be = " + expectedTcount + ", but is = " + tcount);
        }
    }

    @Test(dataProvider = "maskProvider")
    static void maskLastTrueInt64VectorTestsSmokeTest(IntFunction<boolean[]> fa) {
        boolean[] a = fa.apply(SPECIES.length());

        for (int i = 0; i < a.length; i += SPECIES.length()) {
            var vmask = SPECIES.loadMask(a, i);
            int ltrue = vmask.lastTrue();
            int j = i + SPECIES.length() - 1;
            for (; j >= i; j--) {
                if (a[j]) break;
            }
            int expectedLtrue = j - i;

            Assert.assertTrue(ltrue == expectedLtrue, "at index " + i +
                ", lastTrue should be = " + expectedLtrue + ", but is = " + ltrue);
        }
    }

    @Test(dataProvider = "maskProvider")
    static void maskFirstTrueInt64VectorTestsSmokeTest(IntFunction<boolean[]> fa) {
        boolean[] a = fa.apply(SPECIES.length());

        for (int i = 0; i < a.length; i += SPECIES.length()) {
            var vmask = SPECIES.loadMask(a, i);
            int ftrue = vmask.firstTrue();
            int j = i;
            for (; j < i + SPECIES.length() ; j++) {
                if (a[j]) break;
            }
            int expectedFtrue = j - i;

            Assert.assertTrue(ftrue == expectedFtrue, "at index " + i +
                ", firstTrue should be = " + expectedFtrue + ", but is = " + ftrue);
        }
    }

    @DataProvider
    public static Object[][] longMaskProvider() {
        return new Object[][]{
                {0xFFFFFFFFFFFFFFFFL},
                {0x0000000000000000L},
                {0x5555555555555555L},
                {0x0123456789abcdefL},
        };
    }

    @Test(dataProvider = "longMaskProvider")
    static void maskFromToLongInt64VectorTestsSmokeTest(long inputLong) {
        var vmask = VectorMask.fromLong(SPECIES, inputLong);
        long outputLong = vmask.toLong();
        Assert.assertEquals(outputLong, inputLong & (((1L << (SPECIES.length() - 1)) << 1) - 1));
    }

    @DataProvider
    public static Object[][] offsetProvider() {
        return new Object[][]{
                {0},
                {-1},
                {+1},
                {+2},
                {-2},
        };
    }

    @Test(dataProvider = "offsetProvider")
    static void indexInRangeInt64VectorTestsSmokeTest(int offset) {
        int limit = SPECIES.length() * BUFFER_REPS;
        for (int i = 0; i < limit; i += SPECIES.length()) {
            var actualMask = SPECIES.indexInRange(i + offset, limit);
            var expectedMask = SPECIES.maskAll(true).indexInRange(i + offset, limit);
            assert(actualMask.equals(expectedMask));
            for (int j = 0; j < SPECIES.length(); j++)  {
                int index = i + j + offset;
                Assert.assertEquals(actualMask.laneIsSet(j), index >= 0 && index < limit);
            }
        }
    }

    @DataProvider
    public static Object[][] lengthProvider() {
        return new Object[][]{
                {0},
                {1},
                {32},
                {37},
                {1024},
                {1024+1},
                {1024+5},
        };
    }

    @Test(dataProvider = "lengthProvider")
    static void loopBoundInt64VectorTestsSmokeTest(int length) {
        int actualLoopBound = SPECIES.loopBound(length);
        int expectedLoopBound = length - Math.floorMod(length, SPECIES.length());
        Assert.assertEquals(actualLoopBound, expectedLoopBound);
    }

    @Test
    static void ElementSizeInt64VectorTestsSmokeTest() {
        IntVector av = IntVector.zero(SPECIES);
        int elsize = av.elementSize();
        Assert.assertEquals(elsize, Integer.SIZE);
    }

    @Test
    static void VectorShapeInt64VectorTestsSmokeTest() {
        IntVector av = IntVector.zero(SPECIES);
        VectorShape vsh = av.shape();
        assert(vsh.equals(VectorShape.S_64_BIT));
    }

    @Test
    static void ShapeWithLanesInt64VectorTestsSmokeTest() {
        IntVector av = IntVector.zero(SPECIES);
        VectorShape vsh = av.shape();
        VectorSpecies species = vsh.withLanes(int.class);
        assert(species.equals(SPECIES));
    }

    @Test
    static void ElementTypeInt64VectorTestsSmokeTest() {
        IntVector av = IntVector.zero(SPECIES);
        assert(av.species().elementType() == int.class);
    }

    @Test
    static void SpeciesElementSizeInt64VectorTestsSmokeTest() {
        IntVector av = IntVector.zero(SPECIES);
        assert(av.species().elementSize() == Integer.SIZE);
    }

    @Test
    static void VectorTypeInt64VectorTestsSmokeTest() {
        IntVector av = IntVector.zero(SPECIES);
        assert(av.species().vectorType() == av.getClass());
    }

    @Test
    static void WithLanesInt64VectorTestsSmokeTest() {
        IntVector av = IntVector.zero(SPECIES);
        VectorSpecies species = av.species().withLanes(int.class);
        assert(species.equals(SPECIES));
    }

    @Test
    static void WithShapeInt64VectorTestsSmokeTest() {
        IntVector av = IntVector.zero(SPECIES);
        VectorShape vsh = av.shape();
        VectorSpecies species = av.species().withShape(vsh);
        assert(species.equals(SPECIES));
    }
}
<|MERGE_RESOLUTION|>--- conflicted
+++ resolved
@@ -1130,14 +1130,14 @@
         }
     }
 
-<<<<<<< HEAD
     static int ROL_scalar(int a, int b) {
         return Integer.rotateLeft(a, ((int)b));
     }
 
     static int ROR_scalar(int a, int b) {
         return Integer.rotateRight(a, ((int)b));
-=======
+    }
+
     static boolean eq(int a, int b) {
         return a == b;
     }
@@ -1176,7 +1176,6 @@
 
     static boolean uge(int a, int b) {
         return Integer.compareUnsigned(a, b) >= 0;
->>>>>>> 61ab4b9d
     }
 
     @Test
