--- conflicted
+++ resolved
@@ -39,13 +39,9 @@
 import java.net.http.HttpRequest;
 import java.net.http.HttpResponse;
 import java.nio.charset.StandardCharsets;
-<<<<<<< HEAD
+import java.util.concurrent.CompletableFuture;
 import java.util.List;
-import java.util.concurrent.atomic.AtomicInteger;
 import java.util.concurrent.atomic.AtomicReference;
-=======
-import java.util.concurrent.CompletableFuture;
->>>>>>> 640a2afd
 import java.util.logging.ConsoleHandler;
 import java.util.logging.Level;
 import java.util.logging.Logger;
@@ -85,12 +81,10 @@
 
         expectThrows(NPE, () -> Filter.afterHandler("Some description", null));
         expectThrows(NPE, () -> Filter.afterHandler(null, HttpExchange::getResponseCode));
-<<<<<<< HEAD
+        expectThrows(NPE, () -> Filter.afterHandler(null, HttpExchange::getResponseCode));
 
         expectThrows(NPE, () -> Filter.adaptRequest("Some description", null));
         expectThrows(NPE, () -> Filter.adaptRequest(null, r -> r.with("Foo", List.of("Bar"))));
-=======
->>>>>>> 640a2afd
     }
 
     @Test
@@ -105,36 +99,6 @@
 
         var adaptFilter = Filter.adaptRequest(desc, r -> r.with("Foo", List.of("Bar")));
         assertEquals(desc, adaptFilter.description());
-    }
-
-    @DataProvider
-    public static Object[][] throwingFilters() {
-        return new Object[][] {
-            {Filter.beforeHandler("before RE", e -> { throw new RuntimeException(); })},
-            {Filter.beforeHandler("before AE", e -> { throw new AssertionError();   })},
-
-//            {Filter.afterHandler( "after RE",  e -> { throw new RuntimeException(); })},
-//            {Filter.afterHandler( "after AE",  e -> { throw new AssertionError();   })},
-
-            {Filter.adaptRequest( "adapt RE",  r -> { throw new RuntimeException(); })},
-            {Filter.adaptRequest( "adapt AE",  r -> { throw new AssertionError();   })}
-        };
-    }
-
-    @Test(dataProvider = "throwingFilters")
-    public void testException(Filter filter) throws IOException {
-        System.out.println("Filter::" + filter.description());
-        var handler = new EchoHandler();
-        var server = HttpServer.create(new InetSocketAddress(LOOPBACK_ADDR,0), 10);
-        server.createContext("/", handler).getFilters().add(filter);
-        server.start();
-        try {
-            var client = HttpClient.newBuilder().proxy(NO_PROXY).build();
-            var request = HttpRequest.newBuilder(uri(server, "")).build();
-            expectThrows(IOE, () -> client.send(request, HttpResponse.BodyHandlers.ofString()));
-        } finally {
-            server.stop(0);
-        }
     }
 
     @DataProvider
