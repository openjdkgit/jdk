/*
 *  Copyright (c) 2021, 2022, Oracle and/or its affiliates. All rights reserved.
 *  DO NOT ALTER OR REMOVE COPYRIGHT NOTICES OR THIS FILE HEADER.
 *
 *  This code is free software; you can redistribute it and/or modify it
 *  under the terms of the GNU General Public License version 2 only, as
 *  published by the Free Software Foundation.
 *
 *  This code is distributed in the hope that it will be useful, but WITHOUT
 *  ANY WARRANTY; without even the implied warranty of MERCHANTABILITY or
 *  FITNESS FOR A PARTICULAR PURPOSE.  See the GNU General Public License
 *  version 2 for more details (a copy is included in the LICENSE file that
 *  accompanied this code).
 *
 *  You should have received a copy of the GNU General Public License version
 *  2 along with this work; if not, write to the Free Software Foundation,
 *  Inc., 51 Franklin St, Fifth Floor, Boston, MA 02110-1301 USA.
 *
 *  Please contact Oracle, 500 Oracle Parkway, Redwood Shores, CA 94065 USA
 *  or visit www.oracle.com if you need additional information or have any
 *  questions.
 *
 */
package org.openjdk.bench.jdk.incubator.vector;

import java.lang.foreign.Arena;
import java.nio.ByteOrder;
import java.util.concurrent.TimeUnit;

import java.lang.foreign.MemorySegment;

import jdk.incubator.vector.ShortVector;
import jdk.incubator.vector.VectorOperators;
import jdk.incubator.vector.VectorSpecies;
import org.openjdk.jmh.annotations.Benchmark;
import org.openjdk.jmh.annotations.BenchmarkMode;
import org.openjdk.jmh.annotations.CompilerControl;
import org.openjdk.jmh.annotations.Fork;
import org.openjdk.jmh.annotations.Measurement;
import org.openjdk.jmh.annotations.Mode;
import org.openjdk.jmh.annotations.OutputTimeUnit;
import org.openjdk.jmh.annotations.Param;
import org.openjdk.jmh.annotations.Setup;
import org.openjdk.jmh.annotations.State;
import org.openjdk.jmh.annotations.TearDown;
import org.openjdk.jmh.annotations.Warmup;

@BenchmarkMode(Mode.AverageTime)
@Warmup(iterations = 5, time = 500, timeUnit = TimeUnit.MILLISECONDS)
@Measurement(iterations = 10, time = 500, timeUnit = TimeUnit.MILLISECONDS)
@State(org.openjdk.jmh.annotations.Scope.Thread)
@OutputTimeUnit(TimeUnit.NANOSECONDS)
@Fork(value = 1, jvmArgsAppend = {
    "--add-modules=jdk.incubator.vector",
    "--enable-preview",
    "--enable-native-access", "ALL-UNNAMED"})
public class TestLoadStoreShorts {
  private static final VectorSpecies<Short> SPECIES = VectorSpecies.ofLargestShape(short.class);

  @Param("256")
  private int size;

  private int longSize;

  private short[] srcArray;

  private short[] dstArray;


  private MemorySegment srcSegmentHeap;

  private MemorySegment dstSegmentHeap;

  private MemorySegment srcSegment;

  private MemorySegment dstSegment;

  private short[] a, b, c;

  @Setup
  public void setup() {
    var longSize = size / Short.BYTES;
    srcArray = new short[longSize];
    dstArray = srcArray.clone();
    for (int i = 0; i < srcArray.length; i++) {
      srcArray[i] = (short) i;
    }

    srcSegmentHeap = MemorySegment.ofArray(new byte[size]);
    dstSegmentHeap = MemorySegment.ofArray(new byte[size]);

<<<<<<< HEAD
      long byteAlignment1 = SPECIES.vectorByteSize();
      Arena scope1 = Arena.ofAuto();
      srcSegment = scope1.allocate(size, byteAlignment1);
      long byteAlignment = SPECIES.vectorByteSize();
      Arena scope = Arena.ofAuto();
      dstSegment = scope.allocate(size, byteAlignment);
=======
    srcSegment = Arena.ofAuto().allocate(size, SPECIES.vectorByteSize());
    dstSegment = Arena.ofAuto().allocate(size, SPECIES.vectorByteSize());
>>>>>>> b827ce83

    this.longSize = longSize;

    a = new short[size];
    b = new short[size];
    c = new short[size];
  }

  @Benchmark
  public void array() {
    for (int i = 0; i < SPECIES.loopBound(srcArray.length); i += SPECIES.length()) {
      var v = ShortVector.fromArray(SPECIES, srcArray, i);
      v.intoArray(dstArray, i);
    }
  }

  @Benchmark
  public void vectAdd1() {
    var a = this.a;
    var b = this.b;
    var c = this.c;

    for (int i = 0; i < a.length; i += SPECIES.length()) {
      ShortVector av = ShortVector.fromArray(SPECIES, a, i);
      ShortVector bv = ShortVector.fromArray(SPECIES, b, i);
      av.lanewise(VectorOperators.ADD, bv).intoArray(c, i);
    }
  }

  @Benchmark
  public void vectAdd2() {
    var a = this.a;
    var b = this.b;
    var c = this.c;

    for (int i = 0; i < a.length/SPECIES.length(); i++) {
      ShortVector av = ShortVector.fromArray(SPECIES, a, (i*SPECIES.length()));
      ShortVector bv = ShortVector.fromArray(SPECIES, b, (i*SPECIES.length()));
      av.lanewise(VectorOperators.ADD, bv).intoArray(c, (i*SPECIES.length()));
    }
  }

  @Benchmark
  public void arrayAdd() {
    for (int i = 0; i < SPECIES.loopBound(srcArray.length); i += SPECIES.length()) {
      var v = ShortVector.fromArray(SPECIES, srcArray, i);
      v = v.add(v);
      v.intoArray(dstArray, i);
    }
  }

  @Benchmark
  public void heapSegment() {
    for (long i = 0; i < SPECIES.loopBound(longSize); i += SPECIES.length()) {
      var v = ShortVector.fromMemorySegment(SPECIES, srcSegmentHeap, i, ByteOrder.nativeOrder());
      v.intoMemorySegment(dstSegmentHeap, i, ByteOrder.nativeOrder());
    }
  }

  @Benchmark
  public void segmentNativeImplicit() {
    for (long i = 0; i < SPECIES.loopBound(srcArray.length); i += SPECIES.length()) {
      var v = ShortVector.fromMemorySegment(SPECIES, srcSegment, i, ByteOrder.nativeOrder());
      v.intoMemorySegment(dstSegment, i, ByteOrder.nativeOrder());
    }
  }

  @Benchmark
  public void segmentNativeConfined() {
    try (final var arena = Arena.ofConfined()) {
      final var srcSegmentConfined = srcSegment.reinterpret(arena, null);
      final var dstSegmentConfined = dstSegment.reinterpret(arena, null);

      for (long i = 0; i < SPECIES.loopBound(srcArray.length); i += SPECIES.length()) {
        var v = ShortVector.fromMemorySegment(SPECIES, srcSegmentConfined, i, ByteOrder.nativeOrder());
        v.intoMemorySegment(dstSegmentConfined, i, ByteOrder.nativeOrder());
      }
    }
  }
}<|MERGE_RESOLUTION|>--- conflicted
+++ resolved
@@ -89,17 +89,8 @@
     srcSegmentHeap = MemorySegment.ofArray(new byte[size]);
     dstSegmentHeap = MemorySegment.ofArray(new byte[size]);
 
-<<<<<<< HEAD
-      long byteAlignment1 = SPECIES.vectorByteSize();
-      Arena scope1 = Arena.ofAuto();
-      srcSegment = scope1.allocate(size, byteAlignment1);
-      long byteAlignment = SPECIES.vectorByteSize();
-      Arena scope = Arena.ofAuto();
-      dstSegment = scope.allocate(size, byteAlignment);
-=======
     srcSegment = Arena.ofAuto().allocate(size, SPECIES.vectorByteSize());
     dstSegment = Arena.ofAuto().allocate(size, SPECIES.vectorByteSize());
->>>>>>> b827ce83
 
     this.longSize = longSize;
 
