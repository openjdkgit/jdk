/*
 * Copyright (c) 2020, 2021, Oracle and/or its affiliates. All rights reserved.
 * DO NOT ALTER OR REMOVE COPYRIGHT NOTICES OR THIS FILE HEADER.
 *
 * This code is free software; you can redistribute it and/or modify it
 * under the terms of the GNU General Public License version 2 only, as
 * published by the Free Software Foundation.
 *
 * This code is distributed in the hope that it will be useful, but WITHOUT
 * ANY WARRANTY; without even the implied warranty of MERCHANTABILITY or
 * FITNESS FOR A PARTICULAR PURPOSE.  See the GNU General Public License
 * version 2 for more details (a copy is included in the LICENSE file that
 * accompanied this code).
 *
 * You should have received a copy of the GNU General Public License version
 * 2 along with this work; if not, write to the Free Software Foundation,
 * Inc., 51 Franklin St, Fifth Floor, Boston, MA 02110-1301 USA.
 *
 * Please contact Oracle, 500 Oracle Parkway, Redwood Shores, CA 94065 USA
 * or visit www.oracle.com if you need additional information or have any
 * questions.
 */

/*
 * @test
 * @bug 8266666 8275788
 * @summary Implementation for snippets
 * @library /tools/lib ../../lib
 * @modules jdk.compiler/com.sun.tools.javac.api
 *          jdk.compiler/com.sun.tools.javac.main
 *          jdk.javadoc/jdk.javadoc.internal.tool
 * @build javadoc.tester.* toolbox.ToolBox toolbox.ModuleBuilder builder.ClassBuilder
 * @run main TestSnippetTag
 */

import builder.ClassBuilder;
import builder.ClassBuilder.MethodBuilder;
import javadoc.tester.JavadocTester;
import toolbox.ModuleBuilder;
import toolbox.ToolBox;

import java.io.IOException;
import java.io.UncheckedIOException;
import java.nio.file.Files;
import java.nio.file.Path;
import java.nio.file.Paths;
import java.nio.file.StandardOpenOption;
import java.util.Arrays;
import java.util.List;
import java.util.Optional;
import java.util.concurrent.atomic.AtomicInteger;
import java.util.function.Function;
import java.util.function.ObjIntConsumer;
import java.util.regex.Matcher;
import java.util.regex.Pattern;
import java.util.stream.Stream;

// FIXME
//   0. Add tests for snippets in all types of elements: e.g., fields
//      and constructors (i.e. not only methods.)
//   1. Add tests for nested structure under "snippet-files/"
//   2. Add negative tests for region
//   3. Add tests for hybrid snippets

/*
 * General notes.
 *
 * 1. Some of the below tests could benefit from using a combinatorics library
 * as they are otherwise very wordy.
 *
 * 2. One has to be careful when using JavadocTester.checkOutput with duplicating
 * strings. If JavadocTester.checkOutput(x) is true, then it will also be true
 * if x is passed to that method additionally N times: JavadocTester.checkOutput(x, x, ..., x).
 * This is because a single occurrence of x in the output will be matched N times.
 */
public class TestSnippetTag extends JavadocTester {

    private final ToolBox tb = new ToolBox();

    private TestSnippetTag() { }

    public static void main(String... args) throws Exception {
        new TestSnippetTag().runTests(m -> new Object[]{Paths.get(m.getName())});
    }

    /*
     * Make sure the "id" and "lang" attributes defined in JEP 413 are rendered
     * properly as recommended by the HTML5 specification.
     */
    @Test
    public void testIdAndLangAttributes(Path base) throws IOException {
        Path srcDir = base.resolve("src");
        Path outDir = base.resolve("out");

        // A record of a snippet content and matching expected attribute values
        record SnippetAttributes(String content, String id, String lang) {
            public String idAttribute() {
                return id == null ? "" : " id=\"" + id + "\"";
            }
            public String langAttribute() {
                return lang == null ? "" : " class=\"language-" + lang + "\"";
            }
        }

        final var snippets = List.of(
                new SnippetAttributes("""
                    {@snippet id="foo1" :
                        Hello, Snippet!
                    }
                    """, "foo1", null),
                new SnippetAttributes("""
                    {@snippet id="foo2":
                        Hello, Snippet!
                    }
                    """, "foo2", null),
                new SnippetAttributes("""
                    {@snippet id='foo3' :
                        Hello, Snippet!
                    }
                    """, "foo3", null),
                new SnippetAttributes("""
                    {@snippet id='foo4':
                        Hello, Snippet!
                    }
                    """, "foo4", null),
                new SnippetAttributes("""
                    {@snippet id=foo5 :
                        Hello, Snippet!
                    }
                    """, "foo5", null),
// (1) Haven't yet decided on this one. It's a consistency issue. On the one
// hand, `:` is considered a part of a javadoc tag's name (e.g. JDK-4750173);
// on the other hand, snippet markup treats `:` (next-line modifier) as a value
// terminator.
//                new SnippetAttributes("""
//                    {@snippet id=foo6:
//                        Hello, Snippet!
//                    }
//                    """, "foo6", null),

                new SnippetAttributes("""
                    {@snippet id="" :
                        Hello, Snippet!
                    }
                    """, null, null),
                new SnippetAttributes("""
                    {@snippet id="":
                        Hello, Snippet!
                    }
                    """, null, null),
                new SnippetAttributes("""
                    {@snippet id='':
                        Hello, Snippet!
                    }
                    """, null, null),
                new SnippetAttributes("""
                    {@snippet id=:
                        Hello, Snippet!
                    }
                    """, null, null),
                new SnippetAttributes("""
                    {@snippet lang="java" :
                        Hello, Snippet!
                    }
                    """, null, "java"),
                new SnippetAttributes("""
                    {@snippet lang="java":
                        Hello, Snippet!
                    }
                    """, null, "java"),
                new SnippetAttributes("""
                    {@snippet lang='java' :
                        Hello, Snippet!
                    }
                    """, null, "java"),
                new SnippetAttributes("""
                    {@snippet lang='java':
                        Hello, Snippet!
                    }
                    """, null, "java"),
                new SnippetAttributes("""
                    {@snippet lang=java :
                        Hello, Snippet!
                    }
                    """, null, "java"),
                new SnippetAttributes("""
                    {@snippet lang="properties" :
                        Hello, Snippet!
                    }
                    """, null, "properties"),
                new SnippetAttributes("""
                    {@snippet lang="text" :
                        Hello, Snippet!
                    }
                    """, null, "text"),
                new SnippetAttributes("""
                    {@snippet lang="" :
                        Hello, Snippet!
                    }
                    """, null, null),
                new SnippetAttributes("""
                    {@snippet lang="foo" id="bar" :
                        Hello, Snippet!
                    }
                    """, "bar", "foo")
        );
        ClassBuilder classBuilder = new ClassBuilder(tb, "pkg.A")
                .setModifiers("public", "class");
        forEachNumbered(snippets, (s, i) -> {
            classBuilder.addMembers(
                    MethodBuilder.parse("public void case%s() { }".formatted(i))
                            .setComments("A method.", s.content()));
        });
        classBuilder.write(srcDir);
        javadoc("-d", outDir.toString(),
                "-sourcepath", srcDir.toString(),
                "pkg");
        checkExit(Exit.OK);
        checkLinks();
        for (int j = 0; j < snippets.size(); j++) {
            SnippetAttributes snippet = snippets.get(j);
            checkOutput("pkg/A.html", true,
                        """
                        <span class="element-name">case%s</span>()</div>
<<<<<<< HEAD
                        <div class="block">A method.
                         \s
                        <pre class="snippet"%s><code%s>    Hello, Snippet!
                        </code></pre>
=======
                        <div class="block">
                        <div class="snippet-container"><a href="#" class="snippet-copy" onclick="cop\
                        ySnippet(this)" aria-label="Copy" data-copied="Copied!"><img src="../copy.sv\
                        g" alt="Copy"></a>
                        <pre class="snippet">
                            Hello, Snippet!
                        </pre>
>>>>>>> 8630f55e
                        </div>
                        """.formatted(j, snippet.idAttribute(), snippet.langAttribute()));
        }
    }

    /*
     * Make sure the lang attribute is derived correctly from the snippet source file
     * for external snippets when it is not defined in the snippet. Defining the lang
     * attribute in the snippet should always override this mechanism.
     */
    @Test
    public void testExternalImplicitAttributes(Path base) throws IOException {
        Path srcDir = base.resolve("src");
        Path outDir = base.resolve("out");

        ClassBuilder classBuilder = new ClassBuilder(tb, "com.example.Cls")
                .setModifiers("public", "class");
        classBuilder.setComments("""
                {@snippet class="Snippets" region="code" id="snippet1"}
                {@snippet file="Snippets.java" region="code" id="snippet2"}
                {@snippet class="Snippets" region="code" id="snippet3" lang="none"}
                {@snippet file="Snippets.java" region="code" id="snippet4" lang="none"}
                {@snippet class="Snippets" region="code" id="snippet5" lang=""}
                {@snippet file="Snippets.java" region="code" id="snippet6" lang=""}
                {@snippet file="user.properties" id="snippet7"}
                {@snippet file="user.properties" id="snippet8" lang="none"}
                {@snippet file="user.properties" id="snippet9" lang=""}
                """);
        addSnippetFile(srcDir, "com.example", "Snippets.java", """
                public class Snippets {
                    public static void printMessage(String msg) {
                        // @start region="code"
                        System.out.println(msg);
                        // @end
                    }
                }
                """);
        addSnippetFile(srcDir, "com.example", "user.properties", """
                user=jane
                home=/home/jane
                """);
        classBuilder.write(srcDir);
        javadoc("-d", outDir.toString(),
                "-sourcepath", srcDir.toString(),
                "com.example");
        checkExit(Exit.OK);
        checkLinks();
        checkOutput("com/example/Cls.html", true, """
                    <pre class="snippet" id="snippet1"><code class="language-java">
                    System.out.println(msg);
                    </code></pre>

                    <pre class="snippet" id="snippet2"><code class="language-java">
                    System.out.println(msg);
                    </code></pre>

                    <pre class="snippet" id="snippet3"><code class="language-none">
                    System.out.println(msg);
                    </code></pre>

                    <pre class="snippet" id="snippet4"><code class="language-none">
                    System.out.println(msg);
                    </code></pre>

                    <pre class="snippet" id="snippet5"><code>
                    System.out.println(msg);
                    </code></pre>

                    <pre class="snippet" id="snippet6"><code>
                    System.out.println(msg);
                    </code></pre>

                    <pre class="snippet" id="snippet7"><code class="language-properties">user=jane
                    home=/home/jane
                    </code></pre>

                    <pre class="snippet" id="snippet8"><code class="language-none">user=jane
                    home=/home/jane
                    </code></pre>

                    <pre class="snippet" id="snippet9"><code>user=jane
                    home=/home/jane
                    </code></pre>
                    """);
    }

    /*
     * This is a convenience method to iterate through a list.
     * Unlike List.forEach, this method provides the consumer not only with an
     * element but also that element's index.
     *
     * See JDK-8184707.
     */
    private static <T> void forEachNumbered(List<T> list, ObjIntConsumer<? super T> action) {
        for (var iterator = list.listIterator(); iterator.hasNext(); ) {
            action.accept(iterator.next(), iterator.previousIndex());
        }
    }

    @Test
    public void testBadTagSyntax(Path base) throws IOException {
        // TODO consider improving diagnostic output by providing more specific
        //  error messages and better positioning the caret (depends on JDK-8273244)

        // Capture is created to expose TestCase only to the testErrors method;
        // The resulting complexity suggests this whole method should be
        // extracted into a separate test file
        class Capture {
            static final AtomicInteger counter = new AtomicInteger();

            record TestCase(String input, String expectedError) { }

            void testErrors(List<TestCase> testCases) throws IOException {
                List<String> inputs = testCases.stream().map(s -> s.input).toList();
                StringBuilder methods = new StringBuilder();
                forEachNumbered(inputs, (i, n) -> {
                    methods.append(
                        """

                        /**
                        %s*/
                        public void case%s() {}
                        """.formatted(i, n));
                });

                String classString =
                    """
                    public class A {
                    %s
                    }
                    """.formatted(methods.toString());

                String suffix = String.valueOf(counter.incrementAndGet());

                Path src = Files.createDirectories(base.resolve("src" + suffix));
                tb.writeJavaFiles(src, classString);

                javadoc("-d", base.resolve("out" + suffix).toString(),
                    "-sourcepath", src.toString(),
                    src.resolve("A.java").toString());
                checkExit(Exit.ERROR);
                checkOrder(Output.OUT, testCases.stream().map(TestCase::expectedError).toArray(String[]::new));
                checkNoCrashes();
            }
        }

        new Capture().testErrors(List.of(
            // <editor-fold desc="missing newline after colon">
            new Capture.TestCase(
                """
                {@snippet :}
                """,
                """
                error: unexpected content
                {@snippet :}
                          ^
                """),
            new Capture.TestCase(
                """
                {@snippet : }
                """,
                """
                error: unexpected content
                {@snippet : }
                          ^
                """),
            new Capture.TestCase(
                """
                {@snippet :a}
                """,
                """
                error: unexpected content
                {@snippet :a}
                          ^
                """),
            new Capture.TestCase(
                """
                {@snippet
                :}
                """,
                """
                error: unexpected content
                :}
                ^
                """),
            new Capture.TestCase(
                """
                {@snippet
                : }
                """,
                """
                error: unexpected content
                : }
                ^
                """),
            new Capture.TestCase(
                """
                {@snippet
                :a}
                """,
                """
                error: unexpected content
                :a}
                ^
                """),
            new Capture.TestCase(
                """
                {@snippet
                 :}
                """,
                """
                error: unexpected content
                 :}
                 ^
                """),
            new Capture.TestCase(
                """
                {@snippet
                 : }
                """,
                """
                error: unexpected content
                 : }
                 ^
                """),
            new Capture.TestCase(
                """
                {@snippet
                 :a}
                """,
                """
                error: unexpected content
                 :a}
                 ^
                """),
            // </editor-fold>
            // <editor-fold desc="unexpected end of attribute">
            // In this and some other tests cases below, the tested behavior
            // is expected, although it might seem counterintuitive.
            // It might seem like the closing curly should close the tag,
            // where in fact it belongs to the attribute value.
            new Capture.TestCase(
                """
                {@snippet file="}
                """,
                """
                error: no content
                {@snippet file="}
                                ^
                """),
            new Capture.TestCase(
                """
                {@snippet file="
                }
                """,
                """
                error: no content
                }
                ^
                """),
            new Capture.TestCase(
                """
                {@snippet file='}
                """,
                """
                error: no content
                {@snippet file='}
                                ^
                """),
            new Capture.TestCase(
                """
                {@snippet file='
                }
                """,
                """
                error: no content
                }
                ^
                """),
            new Capture.TestCase(
                """
                {@snippet file='
                    }
                """,
                """
                error: no content
                    }
                    ^
                """),
            new Capture.TestCase(
                """
                {@snippet
                file='
                    }
                """,
                """
                error: no content
                    }
                    ^
                """),
            new Capture.TestCase(
                """
                {@snippet
                file='}
                """,
                """
                error: no content
                file='}
                      ^
                """),
            // </editor-fold>
            // <editor-fold desc="missing attribute value">
            new Capture.TestCase(
                """
                {@snippet file=}
                """,
                """
                error: illegal value for attribute "file": ""
                {@snippet file=}
                          ^
                """),
            new Capture.TestCase(
                """
                {@snippet file=:
                }
                """,
                """
                error: illegal value for attribute "file": ""
                {@snippet file=:
                          ^
                """)
            // </editor-fold>
        ));

        // The below errors are checked separately because they might appear
        // out of order with respect to the errors checked above.
        // This is because the errors below are modelled as exceptions thrown
        // at parse time, when there are no doc trees yet. And the errors above
        // are modelled as erroneous trees that are processed after the parsing
        // is finished.

        new Capture().testErrors(List.of(
            // <editor-fold desc="unexpected end of input">
            // now newline after :
            new Capture.TestCase(
                """
                {@snippet file=:}
                """,
                """
                error: unexpected content
                {@snippet file=:}
                               ^
                """),
            new Capture.TestCase(
                """
                {@snippet
                """,
                """
                error: no content
                {@snippet
                        ^
                """),
            new Capture.TestCase(
                """
                {@snippet file
                """,
                """
                error: no content
                {@snippet file
                             ^
                """),
            new Capture.TestCase(
                """
                {@snippet file=
                """,
                """
                error: no content
                {@snippet file=
                              ^
                """),
            new Capture.TestCase(
                """
                {@snippet file="
                """,
                """
                error: no content
                {@snippet file="
                               ^
                """),
            new Capture.TestCase(
                """
                {@snippet file='
                """,
                """
                error: no content
                {@snippet file='
                               ^
                """),
            new Capture.TestCase(
                """
                {@snippet :""",
                """
                error: no content
                {@snippet :*/
                          ^
                """),
            new Capture.TestCase(
                """
                {@snippet :
                    Hello, World!""",
                """
                error: unterminated inline tag
                    Hello, World!*/
                                ^
                """),
            new Capture.TestCase(
                """
                {@snippet file="gibberish" :\
                """,
                """
                error: no content
                {@snippet file="gibberish" :*/
                                           ^
                """),
            new Capture.TestCase(
                """
                {@snippet file="gibberish" :
                """,
                """
                error: unterminated inline tag
                {@snippet file="gibberish" :
                                           ^
                """)
            // </editor-fold>
        ));
    }

    // TODO This is a temporary method; it should be removed after JavadocTester has provided similar functionality (JDK-8273154).
    private void checkOrder(Output output, String... strings) {
        String outputString = getOutput(output);
        int prevIndex = -1;
        for (String s : strings) {
            s = s.replace("\n", NL); // normalize new lines
            int currentIndex = outputString.indexOf(s, prevIndex + 1);
            checking("output: " + output + ": " + s + " at index " + currentIndex);
            if (currentIndex == -1) {
                failed(output + ": " + s + " not found.");
                continue;
            }
            if (currentIndex > prevIndex) {
                passed(output + ": " + " is in the correct order");
            } else {
                failed(output + ": " + " is in the wrong order.");
            }
            prevIndex = currentIndex;
        }
    }

    /*
     * When checking for errors, it is important not to confuse one error with
     * another. This method checks that there are no crashes (which are also
     * errors) by checking for stack traces. We never expect crashes.
     */
    private void checkNoCrashes() {
        checking("check crashes");
        Matcher matcher = Pattern.compile("\s*at.*\\(.*\\.java:\\d+\\)")
                .matcher(getOutput(Output.STDERR));
        if (!matcher.find()) {
            passed("");
        } else {
            failed("Looks like a stacktrace: " + matcher.group());
        }
    }

    /*
     * A colon that is not separated from a tag name by whitespace is considered
     * a part of that name. This behavior is historical. For more context see,
     * for example, JDK-4750173.
     */
    @Test
    public void testUnknownTag(Path base) throws IOException {
        Path srcDir = base.resolve("src");
        Path outDir = base.resolve("out");
        final var unknownTags = List.of(
                """
                {@snippet:}
                """,
                """
                {@snippet:
                }
                """
        );
        ClassBuilder classBuilder = new ClassBuilder(tb, "pkg.A")
                .setModifiers("public", "class");
        forEachNumbered(unknownTags, (s, i) -> {
            classBuilder.addMembers(
                    MethodBuilder.parse("public void case%s() { }".formatted(i))
                            .setComments(s));
        });
        classBuilder.write(srcDir);
        javadoc("-d", outDir.toString(),
                "-sourcepath", srcDir.toString(),
                "pkg");
        checkExit(Exit.ERROR);
        long actual = Pattern.compile("error: unknown tag: snippet:")
                .matcher(getOutput(Output.OUT)).results().count();
        checking("Number of errors");
        int expected = unknownTags.size();
        if (actual == expected) {
            passed("");
        } else {
            failed(actual + " vs " + expected);
        }
        checkNoCrashes();
    }

    @Test
    public void testInline(Path base) throws Exception {
        Path srcDir = base.resolve("src");
        Path outDir = base.resolve("out");

        record TestCase(String input, String expectedOutput) { }

        final var testCases = List.of(
                // minimal empty
                new TestCase("""
                             {@snippet :
                             }
                             """,
                             """
                             """),
                // empty with a newline before `:` as a separator
                new TestCase("""
                             {@snippet
                             :
                             }
                             """,
                             """
                             """),
                // empty with a newline followed by whitespace before `:`
                new TestCase("""
                             {@snippet
                                       :
                             }
                             """,
                             """
                             """),
                // empty with whitespace followed by a newline before `:`
                new TestCase("""
                             {@snippet    \s
                             :
                             }
                             """,
                             """
                             """),
                // basic
                new TestCase("""
                             {@snippet :
                                 Hello, Snippet!
                             }
                             """,
                             """
                                 Hello, Snippet!
                             """),
                // leading whitespace before `:`
                new TestCase("""
                             {@snippet       :
                                 Hello, Snippet!
                             }
                             """,
                             """
                                 Hello, Snippet!
                             """),
                // trailing whitespace after `:`
                new TestCase("""
                             {@snippet :      \s
                                 Hello, Snippet!
                             }
                             """,
                             """
                                 Hello, Snippet!
                             """),
                // attributes do not interfere with body
                new TestCase("""
                             {@snippet  attr1="val1"    :
                                 Hello, Snippet!
                             }
                             """,
                             """
                                 Hello, Snippet!
                             """),
                // multi-line
                new TestCase("""
                             {@snippet :
                                 Hello
                                 ,
                                  Snippet!
                             }
                             """,
                             """
                                 Hello
                                 ,
                                  Snippet!
                             """),
                // leading empty line
                new TestCase("""
                             {@snippet :

                                 Hello
                                 ,
                                  Snippet!
                             }
                             """,
                             """

                                 Hello
                                 ,
                                  Snippet!
                             """),
                // trailing empty line
                new TestCase("""
                             {@snippet :
                                 Hello
                                 ,
                                  Snippet!

                             }
                             """,
                             """
                                 Hello
                                 ,
                                  Snippet!

                             """),
                // controlling indent with `}`
                new TestCase("""
                             {@snippet :
                                 Hello
                                 ,
                                  Snippet!
                                 }
                             """,
                             """
                             Hello
                             ,
                              Snippet!
                             """
                ),
                // no trailing newline before `}
                new TestCase("""
                             {@snippet :
                                 Hello
                                 ,
                                  Snippet!}
                             """,
                             """
                             Hello
                             ,
                              Snippet!"""),
                // trailing space is stripped
                new TestCase("""
                             {@snippet :
                                 Hello
                                 ,    \s
                                  Snippet!
                             }
                             """,
                             """
                                 Hello
                                 ,
                                  Snippet!
                             """),
                // escapes of Text Blocks and string literals are not interpreted
                new TestCase("""
                             {@snippet :
                                 \\b\\t\\n\\f\\r\\"\\'\\\
                                 Hello\\
                                 ,\\s
                                  Snippet!
                             }
                             """,
                             """
                                 \\b\\t\\n\\f\\r\\"\\'\\    Hello\\
                                 ,\\s
                                  Snippet!
                             """),
                // HTML is not interpreted
                new TestCase("""
                             {@snippet :
                                 </pre>
                                     <!-- comment -->
                                 <b>&trade;</b> &#8230; " '
                             }
                             """,
                             """
                                 &lt;/pre&gt;
                                     &lt;!-- comment --&gt;
                                 &lt;b&gt;&amp;trade;&lt;/b&gt; &amp;#8230; " '
                             """)
        );
        ClassBuilder classBuilder = new ClassBuilder(tb, "pkg.A")
                .setModifiers("public", "class");
        forEachNumbered(testCases, (t, id) -> {
            classBuilder
                    .addMembers(
                            MethodBuilder
                                    .parse("public void case%s() { }".formatted(id))
                                    .setComments(t.input()));
        });
        classBuilder.write(srcDir);
        javadoc("-d", outDir.toString(),
                "-sourcepath", srcDir.toString(),
                "pkg");
        checkExit(Exit.OK);
        forEachNumbered(testCases, (t, id) -> {
            checkOutput("pkg/A.html", true,
                        """
                        <span class="element-name">case%s</span>()</div>
                        <div class="block">
<<<<<<< HEAD
                        <pre class="snippet"><code>%s</code></pre>
=======
                        <div class="snippet-container"><a href="#" class="snippet-copy" onclick="cop\
                        ySnippet(this)" aria-label="Copy" data-copied="Copied!"><img src="../copy.sv\
                        g" alt="Copy"></a>
                        <pre class="snippet">
                        %s</pre>
>>>>>>> 8630f55e
                        </div>""".formatted(id, t.expectedOutput()));
        });
    }

    @Test
    public void testExternalFile(Path base) throws Exception {
        Path srcDir = base.resolve("src");
        Path outDir = base.resolve("out");

        record TestCase(String input, Function<String, String> expectedTransformation) {

            TestCase(String input) {
                this(input, Function.identity());
            }
        }

        final var testCases = List.of(
                new TestCase("""
                             Hello, Snippet!
                             """),
                new TestCase("""
                                 Hello, Snippet!
                             """),
                new TestCase("""
                                 Hello
                                 ,
                                  Snippet!
                             """),
                new TestCase("""

                                 Hello
                                 ,
                                  Snippet!
                             """),
                new TestCase("""
                                 Hello
                                 ,
                                  Snippet!

                             """),
                new TestCase("""
                                 Hello
                                 ,        \s
                                  Snippet!
                             """,
                             String::stripIndent),
                new TestCase("""
                             Hello
                             ,
                              Snippet!"""),
                new TestCase("""
                                 \\b\\t\\n\\f\\r\\"\\'\\\
                                 Hello\\
                                 ,\\s
                                  Snippet!
                             """),
                new TestCase("""
                                 </pre>
                                     <!-- comment -->
                                 <b>&trade;</b> &#8230; " '
                             """,
                             s -> s.replace("&", "&amp;").replace("<", "&lt;").replace(">", "&gt;")),
                new TestCase("""
                                 &lt;/pre&gt;
                                     &lt;!-- comment --&gt;
                                 &lt;b&gt;&amp;trade;&lt;/b&gt; &amp;#8230; " '
                             """,
                             s -> s.replaceAll("&", "&amp;"))
        );
        ClassBuilder classBuilder = new ClassBuilder(tb, "pkg.A")
                .setModifiers("public", "class");
        forEachNumbered(testCases, (t, id) -> {
            classBuilder
                    .addMembers(
                            MethodBuilder
                                    .parse("public void case%s() { }".formatted(id))
                                    .setComments("""
                                                 {@snippet file="%s.txt"}
                                                 """.formatted(id)));
            addSnippetFile(srcDir, "pkg", "%s.txt".formatted(id), t.input());
        });
        classBuilder.write(srcDir);
        javadoc("-d", outDir.toString(),
                "-sourcepath", srcDir.toString(),
                "pkg");
        checkExit(Exit.OK);
        forEachNumbered(testCases, (testCase, index) -> {
            String expectedOutput = testCase.expectedTransformation().apply(testCase.input());
            checkOutput("pkg/A.html", true,
                        """
                        <span class="element-name">case%s</span>()</div>
                        <div class="block">
<<<<<<< HEAD
                        <pre class="snippet"><code>%s</code></pre>
=======
                        <div class="snippet-container"><a href="#" class="snippet-copy" onclick="cop\
                        ySnippet(this)" aria-label="Copy" data-copied="Copied!"><img src="../copy.sv\
                        g" alt="Copy"></a>
                        <pre class="snippet">
                        %s</pre>
>>>>>>> 8630f55e
                        </div>""".formatted(index, expectedOutput));
        });
    }

    // TODO:
    //   Explore the toolbox.ToolBox.writeFile and toolbox.ToolBox.writeJavaFiles methods:
    //   see if any of them could be used instead of this one
    private void addSnippetFile(Path srcDir, String packageName, String fileName, String content) throws UncheckedIOException {
        String[] components = packageName.split("\\.");
        Path snippetFiles = Path.of(components[0], Arrays.copyOfRange(components, 1, components.length)).resolve("snippet-files");
        try {
            Path p = Files.createDirectories(srcDir.resolve(snippetFiles));
            Files.writeString(p.resolve(fileName), content, StandardOpenOption.CREATE_NEW);
        } catch (IOException e) {
            throw new UncheckedIOException(e);
        }
    }

    @Test
    public void testInlineSnippetInDocFiles(Path base) throws IOException {
        Path srcDir = base.resolve("src");
        Path outDir = base.resolve("out");
        // If there is no *.java files, javadoc will not create an output
        // directory; so this class is created solely to trigger output.
        new ClassBuilder(tb, "pkg.A")
                .setModifiers("public", "class")
                .addMembers(
                        MethodBuilder
                                .parse("public void m() { }")
                                // a (convenience) user entry point to the html file (not used by test)
                                .setComments("<a href=\"doc-files/file.html\">A document</a>"))
                .write(srcDir);
        var content = """
                              Unlike Java files, HTML files don't mind hosting
                              the */ sequence in a @snippet tag
                      """;
        String html = """
                      <!DOCTYPE html>
                      <html lang="en">
                        <head>
                          <meta charset="utf-8">
                          <title>title</title>
                        </head>
                        <body>
                          <!-- yet another user entry point to the html file (not used by test): through an index page -->
                          {@index this A document}
                          {@snippet :
                              %s}
                        </body>
                      </html>
                      """.formatted(content);
        Path p = Files.createDirectories(srcDir.resolve("pkg").resolve("doc-files"));
        Files.writeString(p.resolve("file.html"), html, StandardOpenOption.CREATE_NEW);
        javadoc("-d", outDir.toString(),
                "-sourcepath", srcDir.toString(),
                "pkg");
        checkExit(Exit.OK);
        checkOutput("pkg/doc-files/file.html", true, content);
    }

    @Test
    public void testExternalSnippetInDocFiles(Path base) throws IOException {
        Path srcDir = base.resolve("src");
        Path outDir = base.resolve("out");
        // If there is no *.java files, javadoc will not create an output
        // directory; so this class is created solely to trigger output.
        new ClassBuilder(tb, "pkg.A")
                .setModifiers("public", "class")
                .addMembers(
                        MethodBuilder
                                .parse("public void m() { }")
                                // a (convenience) user entry point to the html file (not used by test)
                                .setComments("<a href=\"doc-files/file.html\">A document</a>"))
                .write(srcDir);
        String html = """
                      <!DOCTYPE html>
                      <html lang="en">
                        <head>
                          <meta charset="utf-8">
                          <title>title</title>
                        </head>
                        <body>
                          <!-- yet another user entry point to the html file (not used by test): through an index page -->
                          {@index this A document}
                          {@snippet file="file.txt"}
                        </body>
                      </html>
                      """;
        Path p = Files.createDirectories(srcDir.resolve("pkg").resolve("doc-files"));
        Files.writeString(p.resolve("file.html"), html, StandardOpenOption.CREATE_NEW);
        String content = """
                            Unlike Java files, text files don't mind hosting
                            the */ sequence in a @snippet tag
                         """;
        addSnippetFile(srcDir, "pkg", "file.txt", content);
        javadoc("-d", outDir.toString(),
                "-sourcepath", srcDir.toString(),
                "pkg");
        checkExit(Exit.OK);
        checkOutput("pkg/doc-files/file.html", true, content);
    }

    @Test
    public void testExternalFileNotFound(Path base) throws Exception {
        Path srcDir = base.resolve("src");
        Path outDir = base.resolve("out");
        var fileName = "text.txt";
        new ClassBuilder(tb, "pkg.A")
                .setModifiers("public", "class")
                .addMembers(
                        MethodBuilder
                                .parse("public void test() { }")
                                .setComments("""
                                             {@snippet file="%s"}
                                             """.formatted(fileName)))
                .write(srcDir);
        javadoc("-d", outDir.toString(),
                "-sourcepath", srcDir.toString(),
                "pkg");
        checkExit(Exit.ERROR);
        checkOutput(Output.OUT, true,
                    """
                    A.java:4: error: File not found: %s""".formatted(fileName));
        checkNoCrashes();
    }

    @Test // TODO perhaps this could be unified with testExternalFile
    public void testExternalFileModuleSourcePath(Path base) throws Exception {
        Path srcDir = base.resolve("src");
        Path outDir = base.resolve("out");
        var fileName = "snippet.txt";
        String MODULE_NAME = "mdl1";
        String PACKAGE_NAME = "pkg1.pkg2";
        Path moduleDir = new ModuleBuilder(tb, MODULE_NAME)
                .exports(PACKAGE_NAME)
                .write(srcDir);
        new ClassBuilder(tb, String.join(".", PACKAGE_NAME, "A"))
                .setModifiers("public", "class")
                .addMembers(
                        MethodBuilder
                                .parse("public void test() { }")
                                .setComments("""
                                             {@snippet file="%s"}
                                             """.formatted(fileName)))
                .write(moduleDir);
        addSnippetFile(moduleDir, PACKAGE_NAME, fileName, "content");
        javadoc("-d", outDir.toString(),
                "--module-source-path", srcDir.toString(),
                "--module", MODULE_NAME);
        checkExit(Exit.OK);
    }

    @Test // TODO perhaps this could be unified with testExternalFileNotFound
    public void testExternalFileNotFoundModuleSourcePath(Path base) throws Exception {
        Path srcDir = base.resolve("src");
        Path outDir = base.resolve("out");
        var fileName = "text.txt";
        var MODULE_NAME = "mdl1";
        var PACKAGE_NAME = "pkg1.pkg2";
        Path moduleDir = new ModuleBuilder(tb, MODULE_NAME)
                .exports(PACKAGE_NAME)
                .write(srcDir);
        new ClassBuilder(tb, String.join(".", PACKAGE_NAME, "A"))
                .setModifiers("public", "class")
                .addMembers(
                        MethodBuilder
                                .parse("public void test() { }")
                                .setComments("""
                                             {@snippet file="%s"}
                                             """.formatted(fileName)))
                .write(moduleDir);
        javadoc("-d", outDir.toString(),
                "--module-source-path", srcDir.toString(),
                "--module", MODULE_NAME);
        checkExit(Exit.ERROR);
        checkOutput(Output.OUT, true,
                    """
                    A.java:4: error: File not found: %s""".formatted(fileName));
        checkNoCrashes();
    }

    @Test
    public void testNoContents(Path base) throws Exception {
        Path srcDir = base.resolve("src");
        Path outDir = base.resolve("out");
        new ClassBuilder(tb, "pkg.A")
                .setComments("""
                             {@snippet}
                             """)
                .setModifiers("public", "class")
                .write(srcDir);
        javadoc("-d", outDir.toString(),
                "-sourcepath", srcDir.toString(),
                "pkg");
        checkExit(Exit.ERROR);
        checkOutput(Output.OUT, true,
                    """
                    A.java:3: error: @snippet does not specify contents""");
        checkNoCrashes();
    }

    @Test
    public void testConflict20(Path base) throws Exception {
        Path srcDir = base.resolve("src");
        Path outDir = base.resolve("out");
        new ClassBuilder(tb, "pkg.A")
                .setComments("""
                             {@snippet file="" class="" :
                                 Hello, Snippet!
                             }
                             """)
                .setModifiers("public", "class")
                .write(srcDir);

        javadoc("-d", outDir.toString(),
                "-sourcepath", srcDir.toString(),
                "pkg");
        checkExit(Exit.ERROR);
        // TODO
        //   In this and all similar tests check that there are no other errors, let alone errors related to {@snippet}
        //   To achieve that, we might need to change JavadocTester (i.e. add "consume output", "check that the output is empty", etc.)
        checkOutput(Output.OUT, true,
                    """
                    A.java:3: error: @snippet specifies multiple external contents, which is ambiguous""");
        checkNoCrashes();
    }

    @Test
    public void testConflict30(Path base) throws Exception {
        Path srcDir = base.resolve("src");
        Path outDir = base.resolve("out");
        new ClassBuilder(tb, "pkg.A")
                .setComments("""
                             {@snippet class="" file="" :
                                 Hello, Snippet!
                             }
                             """)
                .setModifiers("public", "class")
                .write(srcDir);
        javadoc("-d", outDir.toString(),
                "-sourcepath", srcDir.toString(),
                "pkg");
        checkExit(Exit.ERROR);
        checkOutputEither(Output.OUT,
                          """
                          A.java:3: error: @snippet specifies multiple external contents, which is ambiguous""");
        checkNoCrashes();
    }

    // TODO: perhaps this method could be added to JavadocTester
    private void checkOutputEither(Output out, String first, String... other) {
        checking("checkOutputEither");
        String output = getOutput(out);
        Stream<String> strings = Stream.concat(Stream.of(first), Stream.of(other));
        Optional<String> any = strings.filter(output::contains).findAny();
        if (any.isPresent()) {
            passed(": following text is found:\n" + any.get());
        } else {
            failed(": nothing found");
        }
    }

    @Test
    public void testConflict60(Path base) throws Exception {
        Path srcDir = base.resolve("src");
        Path outDir = base.resolve("out");
        new ClassBuilder(tb, "pkg.A")
                .setComments("""
                             {@snippet file="" file=""}
                             """)
                .setModifiers("public", "class")
                .write(srcDir);
        javadoc("-d", outDir.toString(),
                "-sourcepath", srcDir.toString(),
                "pkg");
        checkExit(Exit.ERROR);
        checkOutput(Output.OUT, true,
                    """
                    A.java:3: error: repeated attribute: "file\"""");
        checkNoCrashes();
    }

    @Test
    public void testConflict70(Path base) throws Exception {
        Path srcDir = base.resolve("src");
        Path outDir = base.resolve("out");
        new ClassBuilder(tb, "pkg.A")
                .setComments("""
                             {@snippet class="" class="" }
                             """)
                .setModifiers("public", "class")
                .write(srcDir);
        javadoc("-d", outDir.toString(),
                "-sourcepath", srcDir.toString(),
                "pkg");
        checkExit(Exit.ERROR);
        checkOutput(Output.OUT, true,
                    """
                    A.java:3: error: repeated attribute: "class\"""");
        checkNoCrashes();
    }

    @Test
    public void testConflict80(Path base) throws Exception {
        Path srcDir = base.resolve("src");
        Path outDir = base.resolve("out");
        new ClassBuilder(tb, "pkg.A")
                .setComments("""
                             {@snippet class="" class="" :
                                 Hello, Snippet!
                             }
                             """)
                .setModifiers("public", "class")
                .write(srcDir);
        javadoc("-d", outDir.toString(),
                "-sourcepath", srcDir.toString(),
                "pkg");
        checkExit(Exit.ERROR);
        checkOutputEither(Output.OUT,
                          """
                          A.java:3: error: repeated attribute: "class\"""",
                          """
                          A.java:3: error: @snippet specifies external and inline contents, which is ambiguous""");
        checkNoCrashes();
    }

    @Test
    public void testConflict90(Path base) throws Exception {
        Path srcDir = base.resolve("src");
        Path outDir = base.resolve("out");
        new ClassBuilder(tb, "pkg.A")
                .setComments("""
                             {@snippet file="" file="" :
                                 Hello, Snippet!
                             }
                             """)
                .setModifiers("public", "class")
                .write(srcDir);
        javadoc("-d", outDir.toString(),
                "-sourcepath", srcDir.toString(),
                "pkg");
        checkExit(Exit.ERROR);
        checkOutputEither(Output.OUT,
                          """
                          A.java:3: error: repeated attribute: "file\"""",
                          """
                          A.java:3: error: @snippet specifies external and inline contents, which is ambiguous""");
        checkNoCrashes();
    }

    @Test
    public void testErrorPositionResolution(Path base) throws Exception {
        Path srcDir = base.resolve("src");
        Path outDir = base.resolve("out");
        new ClassBuilder(tb, "pkg.A")
                .setComments("""
                             {@snippet} {@snippet}
                             """)
                .setModifiers("public", "class")
                .write(srcDir);
        javadoc("-d", outDir.toString(),
                "-sourcepath", srcDir.toString(),
                "pkg");
        checkExit(Exit.ERROR);
        checkOutput(Output.OUT, true,
                    """
                    A.java:3: error: @snippet does not specify contents
                     * {@snippet} {@snippet}
                       ^
                    """,
                    """
                    A.java:3: error: @snippet does not specify contents
                     * {@snippet} {@snippet}
                                  ^
                    """);
        checkNoCrashes();
    }

    @Test
    public void testRegion(Path base) throws Exception {
        record TestCase(Snippet snippet, String expectedOutput) { }
        final var testCases = List.of(
                new TestCase(newSnippetBuilder()
                                     .body("""
                                           // @start region=here :
                                           Hello
                                           ,
                                            Snippet!
                                           // @end
                                           """)
                                     .region("here")
                                     .build(),
                             """
                             Hello
                             ,
                              Snippet!
                             """
                )
                ,
                new TestCase(newSnippetBuilder()
                                     .body("""
                                               // @start region=here :
                                               Hello
                                               ,
                                                Snippet!
                                           // @end
                                               """)
                                     .region("here")
                                     .build(),
                             """
                                 Hello
                                 ,
                                  Snippet!
                             """)
                ,
                new TestCase(newSnippetBuilder()
                                     .body("""
                                               // @start region=here :
                                               Hello
                                               ,
                                                Snippet!// @end
                                           """)
                                     .region("here")
                                     .build(),
                             """
                             Hello
                             ,
                              Snippet!\
                             """
                )
                ,
                new TestCase(newSnippetBuilder()
                                     .body("""
                                           // @start region=there :
                                           // @end

                                               // @start region=here :
                                               Hello
                                               ,
                                                Snippet!
                                               // @end
                                                  """)
                                     .region("here")
                                     .build(),
                             """
                             Hello
                             ,
                              Snippet!
                             """
                )
                ,
//                entry(newSnippetBuilder()
//                              .body("""
//                                    // @start region=here :
//                                        Hello
//                                    // @end
//
//                                         , Snippet!
//                                    // @end
//                                        """)
//                              .region("here")
//                              .build()
//                        ,
//                      """
//                          Hello
//                      """
//                )
//                ,
                new TestCase(newSnippetBuilder()
                                     .body("""
                                           // @start region=here :
                                               This is the only line you should see.
                                           // @end
                                           // @start region=hereafter :
                                               You should NOT see this.
                                           // @end
                                               """)
                                     .region("here")
                                     .build(),
                             """
                                 This is the only line you should see.
                             """
                )
                ,
                new TestCase(newSnippetBuilder()
                                     .body("""
                                           // @start region=here :
                                               You should NOT see this.
                                           // @end
                                           // @start region=hereafter :
                                               This is the only line you should see.
                                           // @end
                                               """)
                                     .region("hereafter")
                                     .build(),
                             """
                                 This is the only line you should see.
                             """
                )
                ,
                new TestCase(newSnippetBuilder()
                                     .body("""
                                           // @start region=beforehand :
                                               You should NOT see this.
                                           // @end
                                           // @start region=before :
                                               This is the only line you should see.
                                           // @end
                                               """)
                                     .region("before")
                                     .build(),
                             """
                                 This is the only line you should see.
                             """
                )
                ,
                new TestCase(newSnippetBuilder()
                                     .body("""
                                           // @start region=beforehand :
                                               This is the only line you should see.
                                           // @end
                                           // @start region=before :
                                               You should NOT see this.
                                           // @end
                                               """)
                                     .region("beforehand")
                                     .build(),
                             """
                                 This is the only line you should see.
                             """
                )
        );
        Path srcDir = base.resolve("src");
        Path outDir = base.resolve("out");
        ClassBuilder classBuilder = new ClassBuilder(tb, "pkg.A")
                .setModifiers("public", "class");
        forEachNumbered(testCases, (t, id) -> {
            var snippet = t.snippet();
            classBuilder
                    .addMembers(
                            MethodBuilder
                                    .parse("public void case%s() { }".formatted(id))
                                    .setComments("""
                                                 {@snippet region="%s" :
                                                 %s}
                                                 """.formatted(snippet.regionName(), snippet.body())));
        });
        classBuilder.write(srcDir);
        javadoc("-d", outDir.toString(),
                "-sourcepath", srcDir.toString(),
                "pkg");
        checkExit(Exit.OK);
        forEachNumbered(testCases, (t, index) -> {
            checkOutput("pkg/A.html", true,
                        """
                        <span class="element-name">case%s</span>()</div>
                        <div class="block">
<<<<<<< HEAD
                        <pre class="snippet"><code>%s</code></pre>
=======
                        <div class="snippet-container"><a href="#" class="snippet-copy" onclick="cop\
                        ySnippet(this)" aria-label="Copy" data-copied="Copied!"><img src="../copy.sv\
                        g" alt="Copy"></a>
                        <pre class="snippet">
                        %s</pre>
>>>>>>> 8630f55e
                        </div>""".formatted(index, t.expectedOutput()));
        });
    }

    private static Snippet.Builder newSnippetBuilder() {
        return new Snippet.Builder();
    }

    private record Snippet(String regionName, String body, String fileContent) {

        static class Builder {

            private String regionName;
            private String body;
            private String fileContent;

            Builder region(String name) {
                this.regionName = name;
                return this;
            }

            Builder body(String content) {
                this.body = content;
                return this;
            }

            Builder fileContent(String fileContent) {
                this.fileContent = fileContent;
                return this;
            }

            Snippet build() {
                return new Snippet(regionName, body, fileContent);
            }
        }
    }

    @Test
    public void testAttributeValueSyntaxUnquotedCurly(Path base) throws Exception {
        Path srcDir = base.resolve("src");
        Path outDir = base.resolve("out");
        /*
         * The snippet region attribute's value is empty because the tag is
         * terminated by the first }
         *
         *    v                v
         *    {@snippet region=} :
         *        // @start region="}" @end
         *    }
         */
        ClassBuilder classBuilder = new ClassBuilder(tb, "pkg.A")
                .setModifiers("public", "class")
                .addMembers(
                        MethodBuilder
                                .parse("public void case0() { }")
                                .setComments("""
                                             {@snippet region=} :
                                                 // @start region="}" @end
                                             }
                                             """));
        classBuilder.write(srcDir);
        javadoc("-d", outDir.toString(),
                "-sourcepath", srcDir.toString(),
                "pkg");
        checkExit(Exit.ERROR);
        checkOutput(Output.OUT, true,
                    """
                    A.java:4: error: @snippet does not specify contents""");
        checkNoCrashes();
    }

    @Test
    public void testAttributeValueSyntaxCurly(Path base) throws Exception {
        /*
         * The snippet has to be external, otherwise its content would
         * interfere with the test: that internal closing curly would
         * terminate the @snippet tag:
         *
         *     v
         *     {@snippet region="}" :
         *         // @start region="}" @end
         *                           ^
         *     }
         */
        Path srcDir = base.resolve("src");
        Path outDir = base.resolve("out");
        addSnippetFile(srcDir, "pkg", "file.txt", """
                                                  // @start region="}" @end
                                                  """
        );
        ClassBuilder classBuilder = new ClassBuilder(tb, "pkg.A")
                .setModifiers("public", "class")
                .addMembers(
                        MethodBuilder
                                .parse("public void case0() { }")
                                .setComments("""
                                             {@snippet region="}" file="file.txt"}
                                             """))
                .addMembers(
                        MethodBuilder
                                .parse("public void case1() { }")
                                .setComments("""
                                             {@snippet region='}' file="file.txt"}
                                             """));
        classBuilder.write(srcDir);
        javadoc("-d", outDir.toString(),
                "-sourcepath", srcDir.toString(),
                "pkg");
        checkExit(Exit.OK);
        checkOutput("pkg/A.html", true,
                    """
                    <span class="element-name">case0</span>()</div>
                    <div class="block">
<<<<<<< HEAD
                    <pre class="snippet"><code></code></pre>
=======
                    <div class="snippet-container"><a href="#" class="snippet-copy" onclick="copySni\
                    ppet(this)" aria-label="Copy" data-copied="Copied!"><img src="../copy.svg" alt="\
                    Copy"></a>
                    <pre class="snippet">
                    </pre>
>>>>>>> 8630f55e
                    </div>""");
        checkOutput("pkg/A.html", true,
                    """
                    <span class="element-name">case1</span>()</div>
                    <div class="block">
<<<<<<< HEAD
                    <pre class="snippet"><code></code></pre>
=======
                    <div class="snippet-container"><a href="#" class="snippet-copy" onclick="copySni\
                    ppet(this)" aria-label="Copy" data-copied="Copied!"><img src="../copy.svg" alt="\
                    Copy"></a>
                    <pre class="snippet">
                    </pre>
>>>>>>> 8630f55e
                    </div>""");
    }

    @Test
    public void testAttributeValueSyntax(Path base) throws Exception {
        Path srcDir = base.resolve("src");
        Path outDir = base.resolve("out");
        // Test most expected use cases for external snippet
        final var snippets = List.of(
                """
                {@snippet file=file region=region}
                """,
                """
                {@snippet file=file region= region}
                """,
                """
                {@snippet file=file region="region"}
                """,
                """
                {@snippet file=file region='region'}
                """,
                """
                {@snippet file= file region=region}
                """,
                """
                {@snippet file= file region= region}
                """,
                """
                {@snippet file= file region="region"}
                """,
                """
                {@snippet file= file region='region'}
                """,
                """
                {@snippet file="file" region=region}
                """,
                """
                {@snippet file="file" region= region}
                """,
                """
                {@snippet file="file" region="region"}
                """,
                """
                {@snippet file="file" region='region'}
                """,
                """
                {@snippet file='file' region=region}
                """,
                """
                {@snippet file='file' region= region}
                """,
                """
                {@snippet file='file' region="region"}
                """,
                """
                {@snippet file='file' region='region'}
                """,
                // ---------------------------------------------------------------
                """
                {@snippet region=region file=file}
                """,
                """
                {@snippet region=region file="file"}
                """,
                """
                {@snippet region="region" file="file"}
                """,
                """
                {@snippet file="file"
                          region="region"}
                """,
                """
                {@snippet file="file"
                          region=region}
                """
        );
        addSnippetFile(srcDir, "pkg", "file", """
                                              1 // @start region=bar @end
                                              2 // @start region=region @end
                                              3 // @start region=foo @end
                                              """);
        ClassBuilder classBuilder = new ClassBuilder(tb, "pkg.A")
                .setModifiers("public", "class");
        forEachNumbered(snippets, (s, i) -> {
            classBuilder.addMembers(
                    MethodBuilder.parse("public void case%s() { }".formatted(i)).setComments(s));
        });
        classBuilder.write(srcDir);
        javadoc("-d", outDir.toString(),
                "-sourcepath", srcDir.toString(),
                "pkg");
        checkExit(Exit.OK);
        for (int j = 0; j < snippets.size(); j++) {
            checkOutput("pkg/A.html", true,
                        """
                        <span class="element-name">case%s</span>()</div>
                        <div class="block">
<<<<<<< HEAD
                        <pre class="snippet"><code>2</code></pre>
=======
                        <div class="snippet-container"><a href="#" class="snippet-copy" onclick="cop\
                        ySnippet(this)" aria-label="Copy" data-copied="Copied!"><img src="../copy.sv\
                        g" alt="Copy"></a>
                        <pre class="snippet">
                        2</pre>
>>>>>>> 8630f55e
                        </div>
                        """.formatted(j));
        }
    }

    @Test
    public void testComment(Path base) throws Exception {
        record TestCase(Snippet snippet, String expectedOutput) { }
        final var testCases = List.of(
                new TestCase(newSnippetBuilder()
                                     .body("""
                                           // // @replace substring="//" replacement="Hello"
                                           ,
                                            Snippet!""")
                                     .build(),
                             """
                             Hello
                             ,
                              Snippet!"""
                )
                ,
                new TestCase(newSnippetBuilder()
                                     .body("""
                                           //             // @replace substring="//" replacement="Hello"
                                           ,
                                            Snippet!""")
                                     .build(),
                             """
                             Hello
                             ,
                              Snippet!"""
                )
                ,
                new TestCase(newSnippetBuilder()
                                     .body("""
                                           // // @replace substring="//" replacement=" Hello"
                                           ,
                                            Snippet!""")
                                     .build(),
                             """
                              Hello
                             ,
                              Snippet!"""
                )
// Uncomment when parser has improved (this would allow to write meta snippets,
// i.e. snippets showing how to write snippets.
//
//                ,
//                entry(newSnippetBuilder()
//                              .body("""
//                                    // snippet-comment : // snippet-comment : my comment""")
//                              .build(),
//                      """
//                      // snippet-comment : my comment"""
//                )
        );
        Path srcDir = base.resolve("src");
        Path outDir = base.resolve("out");
        ClassBuilder classBuilder = new ClassBuilder(tb, "pkg.A")
                .setModifiers("public", "class");
        forEachNumbered(testCases, (t, id) -> {
            classBuilder
                    .addMembers(
                            MethodBuilder
                                    .parse("public void case%s() { }".formatted(id))
                                    .setComments("""
                                                 {@snippet :
                                                 %s}
                                                 """.formatted(t.snippet().body())));
        });
        classBuilder.write(srcDir);
        javadoc("-d", outDir.toString(),
                "-sourcepath", srcDir.toString(),
                "pkg");
        checkExit(Exit.OK);
        forEachNumbered(testCases, (t, index) -> {
            checkOutput("pkg/A.html", true,
                        """
                        <span class="element-name">case%s</span>()</div>
                        <div class="block">
<<<<<<< HEAD
                        <pre class="snippet"><code>%s</code></pre>
=======
                        <div class="snippet-container"><a href="#" class="snippet-copy" onclick="cop\
                        ySnippet(this)" aria-label="Copy" data-copied="Copied!"><img src="../copy.sv\
                        g" alt="Copy"></a>
                        <pre class="snippet">
                        %s</pre>
>>>>>>> 8630f55e
                        </div>""".formatted(index, t.expectedOutput()));
        });
    }

    @Test
    public void testRedundantFileNotFound(Path base) throws Exception {
        Path srcDir = base.resolve("src");
        Path outDir = base.resolve("out");
        var fileName = "text.txt";
        new ClassBuilder(tb, "pkg.A")
                .setModifiers("public", "class")
                .addMembers(
                        MethodBuilder
                                .parse("public void test() { }")
                                .setComments("""
                                             {@snippet file="%s":
                                                 Hello, Snippet!}
                                             """.formatted(fileName)))
                .write(srcDir);
        javadoc("-d", outDir.toString(),
                "-sourcepath", srcDir.toString(),
                "pkg");
        checkExit(Exit.ERROR);
        checkOutput(Output.OUT, true,
                    """
                    A.java:4: error: File not found: %s""".formatted(fileName));
        checkNoCrashes();
    }

    @Test
    public void testRedundantRegionNotFound(Path base) throws Exception {
        Path srcDir = base.resolve("src");
        Path outDir = base.resolve("out");
        var fileName = "text.txt";
        var region = "here";
        var content =
                """
                Hello, Snippet!""";

        new ClassBuilder(tb, "pkg.A")
                .setModifiers("public", "class")
                .addMembers(
                        MethodBuilder
                                .parse("public void test() { }")
                                .setComments("""
                                             {@snippet region="%s" file="%s":
                                             %s}
                                             """.formatted(region, fileName, content)))
                .write(srcDir);
        addSnippetFile(srcDir, "pkg", fileName, content);
        javadoc("-d", outDir.toString(),
                "-sourcepath", srcDir.toString(),
                "pkg");
        checkExit(Exit.ERROR);
        checkOutput(Output.OUT, true,
                    """
                    A.java:4: error: region not found: "%s\"""".formatted(region));
        checkNoCrashes();
    }

    @Test
    public void testRedundantMismatch(Path base) throws Exception {
        Path srcDir = base.resolve("src");
        Path outDir = base.resolve("out");
        var fileName = "text.txt";
        var content =
                """
                Hello, Snippet!""";
        new ClassBuilder(tb, "pkg.A")
                .setModifiers("public", "class")
                .addMembers(
                        MethodBuilder
                                .parse("public void test() { }")
                                .setComments("""
                                             {@snippet file="%s":
                                             %s}
                                             """.formatted(fileName, content)))
                .write(srcDir);
        addSnippetFile(srcDir, "pkg", fileName, content + "...more");
        javadoc("-d", outDir.toString(),
                "-sourcepath", srcDir.toString(),
                "pkg");
        checkExit(Exit.ERROR);
        checkOutput(Output.OUT, true,
                    """
                    A.java:4: error: contents mismatch""");
        checkNoCrashes();
    }

    @Test
    public void testRedundantRegionRegionMismatch(Path base) throws Exception {
        Path srcDir = base.resolve("src");
        Path outDir = base.resolve("out");
        var fileName = "text.txt";
        var region = "here";
        var content =
                """
                Hello, Snippet!""";
        new ClassBuilder(tb, "pkg.A")
                .setModifiers("public", "class")
                .addMembers(
                        MethodBuilder
                                .parse("public void test() { }")
                                .setComments("""
                                             {@snippet region="%s" file="%s":
                                             Above the region.
                                             // @start region="%s" :
                                             %s ...more
                                             // @end
                                             Below the region}
                                             """.formatted(region, fileName, region, content)))
                .write(srcDir);
        addSnippetFile(srcDir, "pkg", fileName,
                       """
                       This line is above the region.
                       // @start region="%s" :
                       %s
                       // @end
                       This line is below the region.""".formatted(region, content));
        javadoc("-d", outDir.toString(),
                "-sourcepath", srcDir.toString(),
                "pkg");
        checkExit(Exit.ERROR);
        checkOutput(Output.OUT, true,
                    """
                    A.java:4: error: contents mismatch""");
        checkNoCrashes();
    }

    @Test
    public void testRedundantRegion1Mismatch(Path base) throws Exception {
        Path srcDir = base.resolve("src");
        Path outDir = base.resolve("out");
        var fileName = "text.txt";
        var region = "here";
        var content =
                """
                Hello, Snippet!""";
        new ClassBuilder(tb, "pkg.A")
                .setModifiers("public", "class")
                .addMembers(
                        MethodBuilder
                                .parse("public void test() { }")
                                .setComments("""
                                             {@snippet region="%s" file="%s":
                                             Above the region.
                                             // @start region="%s" :
                                             %s ...more
                                             // @end
                                             Below the region}
                                             """.formatted(region, fileName, region, content)))
                .write(srcDir);
        addSnippetFile(srcDir, "pkg", fileName, content);
        javadoc("-d", outDir.toString(),
                "-sourcepath", srcDir.toString(),
                "pkg");
        checkExit(Exit.ERROR);
        checkOutput(Output.OUT, true,
                    """
                    A.java:4: error: contents mismatch""");
        checkNoCrashes();
    }

    @Test
    public void testRedundantRegion2Mismatch(Path base) throws Exception {
        Path srcDir = base.resolve("src");
        Path outDir = base.resolve("out");
        var fileName = "text.txt";
        var region = "here";
        var content =
                """
                Hello, Snippet!""";
        new ClassBuilder(tb, "pkg.A")
                .setModifiers("public", "class")
                .addMembers(
                        MethodBuilder
                                .parse("public void test() { }")
                                .setComments("""
                                             {@snippet region="%s" file="%s":
                                             %s}
                                             """.formatted(region, fileName, content)))
                .write(srcDir);
        addSnippetFile(srcDir, "pkg", fileName,
                       """
                       Above the region.
                       // @start region="%s" :
                       %s ...more
                       // @end
                       Below the region
                       """.formatted(region, content));
        javadoc("-d", outDir.toString(),
                "-sourcepath", srcDir.toString(),
                "pkg");
        checkExit(Exit.ERROR);
        checkOutput(Output.OUT, true,
                    """
                    A.java:4: error: contents mismatch""");
        checkNoCrashes();
    }

    @Test
    public void testRedundant(Path base) throws Exception {
        record TestCase(Snippet snippet, String expectedOutput) { }
        final var testCases = List.of(
                new TestCase(newSnippetBuilder()
                                     .body("""
                                           Hello
                                           ,
                                            Snippet!""")
                                     .fileContent(
                                             """
                                             Hello
                                             ,
                                              Snippet!""")
                                     .build(),
                             """
                             Hello
                             ,
                              Snippet!"""
                )
                ,
                new TestCase(newSnippetBuilder()
                                     .body("""
                                             Hello
                                             ,
                                              Snippet!
                                           """)
                                     .region("here")
                                     .fileContent(
                                             """
                                             Above the region.
                                             // @start region=here :
                                               Hello
                                               ,
                                                Snippet!
                                             // @end
                                             Below the region.
                                             """)
                                     .build(),
                             """
                               Hello
                               ,
                                Snippet!
                             """
                )
                ,
                new TestCase(newSnippetBuilder()
                                     .body("""
                                           Above the region.
                                           // @start region=here :
                                             Hello
                                             ,
                                              Snippet!
                                           // @end
                                           Below the region.
                                           """)
                                     .region("here")
                                     .fileContent(
                                             """
                                               Hello
                                               ,
                                                Snippet!
                                             """)
                                     .build(),
                             """
                               Hello
                               ,
                                Snippet!
                             """
                )
                ,
                new TestCase(newSnippetBuilder()
                                     .body("""
                                           Above the region.
                                           // @start region=here :
                                             Hello
                                             ,
                                              Snippet!
                                           // @end
                                           Below the region.
                                           """)
                                     .region("here")
                                     .fileContent(
                                             """
                                             Above the region.
                                             // @start region=here :
                                               Hello
                                               ,
                                                Snippet!
                                             // @end
                                             Below the region.
                                             """)
                                     .build(),
                             """
                               Hello
                               ,
                                Snippet!
                             """
                )
        );
        Path srcDir = base.resolve("src");
        Path outDir = base.resolve("out");
        ClassBuilder classBuilder = new ClassBuilder(tb, "pkg.A")
                .setModifiers("public", "class");
        forEachNumbered(testCases, (t, id) -> {
            var snippet = t.snippet();
            final String r = snippet.regionName() == null ? "" : "region=\"" + snippet.regionName() + "\"";
            final String f = snippet.fileContent() == null ? "" : "file=\"%s.txt\"".formatted(id);
            classBuilder
                    .addMembers(
                            MethodBuilder
                                    .parse("public void case%s() { }".formatted(id))
                                    .setComments("""
                                                 {@snippet %s %s:
                                                 %s}
                                                 """.formatted(r, f, snippet.body())));
            addSnippetFile(srcDir, "pkg", "%s.txt".formatted(id), snippet.fileContent());
        });
        classBuilder.write(srcDir);
        javadoc("-d", outDir.toString(),
                "-sourcepath", srcDir.toString(),
                "pkg");
        checkExit(Exit.OK);
        forEachNumbered(testCases, (t, index) -> {
            checkOutput("pkg/A.html", true,
                        """
                        <span class="element-name">case%s</span>()</div>
                        <div class="block">
<<<<<<< HEAD
                        <pre class="snippet"><code>%s</code></pre>
=======
                        <div class="snippet-container"><a href="#" class="snippet-copy" onclick="cop\
                        ySnippet(this)" aria-label="Copy" data-copied="Copied!"><img src="../copy.sv\
                        g" alt="Copy"></a>
                        <pre class="snippet">
                        %s</pre>
>>>>>>> 8630f55e
                        </div>""".formatted(index, t.expectedOutput()));
        });
    }

    @Test
    public void testInvalidRegexDiagnostics(Path base) throws Exception {

        record TestCase(String input, String expectedError) { }

        // WARNING: debugging these test cases by reading .jtr files might prove
        // confusing. This is because of how jtharness, which is used by jtreg,
        // represents special symbols it encounters in standard streams. While
        // CR, LR and TAB are output as they are, \ is output as \\ and the rest
        // of the escape sequences are output using the \\uxxxx notation. This
        // might affect relative symbol positioning on adjacent lines. For
        // example, it might be hard to judge the true (i.e. console) position
        // of the caret. Try using -show:System.out jtreg option to remediate
        // that.

        final var testCases = List.of(
                new TestCase("""
{@snippet :
hello there //   @highlight   regex ="\t**"
}""",
                             """
error: snippet markup: invalid regex
hello there //   @highlight   regex ="\t**"
                                      \t ^
"""),
                new TestCase("""
{@snippet :
hello there //   @highlight   regex ="\\t**"
}""",
                        """
error: snippet markup: invalid regex
hello there //   @highlight   regex ="\\t**"
                                         ^
"""),
                new TestCase("""
{@snippet :
hello there // @highlight regex="\\.\\*\\+\\E"
}""",
                             """
error: snippet markup: invalid regex
hello there // @highlight regex="\\.\\*\\+\\E"
                                 \s\s\s\s   ^
"""), // use \s to counteract shift introduced by \\ so as to visually align ^ right below E
                new TestCase("""
{@snippet :
hello there //   @highlight  type="italics" regex ="  ["
}""",
                        """
error: snippet markup: invalid regex
hello there //   @highlight  type="italics" regex ="  ["
                                                      ^
""")
                );

        List<String> inputs = testCases.stream().map(s -> s.input).toList();
        StringBuilder methods = new StringBuilder();
        forEachNumbered(inputs, (i, n) -> {
            methods.append(
                    """

                    /**
                    %s*/
                    public void case%s() {}
                    """.formatted(i, n));
        });

        String classString =
                """
                public class A {
                %s
                }
                """.formatted(methods.toString());

        Path src = Files.createDirectories(base.resolve("src"));
        tb.writeJavaFiles(src, classString);

        javadoc("-d", base.resolve("out").toString(),
                "-sourcepath", src.toString(),
                src.resolve("A.java").toString());
        checkExit(Exit.ERROR);
        checkOrder(Output.OUT, testCases.stream().map(TestCase::expectedError).toArray(String[]::new));
        checkNoCrashes();
    }

    @Test
    public void testErrorMessages(Path base) throws Exception {

        record TestCase(String input, String expectedError) { }

        final var testCases = List.of(
                new TestCase("""
{@snippet :
    hello // @link
}""",
                             """
error: snippet markup: missing attribute "target"
    hello // @link
              ^
                             """),
                new TestCase("""
{@snippet :
    hello // @start
}""",
                             """
error: snippet markup: missing attribute "region"
    hello // @start
              ^
                             """),
                new TestCase("""
{@snippet :
    hello // @replace
}""",
                             """
error: snippet markup: missing attribute "replacement"
    hello // @replace
              ^
                             """),
                /* ---------------------- */
                new TestCase("""
{@snippet :
    hello // @highlight regex=\\w+ substring=hello
}""",
                        """
error: snippet markup: attributes "substring" and "regex" used simultaneously
    hello // @highlight regex=\\w+ substring=hello
                                  ^
                        """),
                new TestCase("""
{@snippet :
    hello // @start region="x" name="here"
}""",
                        """
error: snippet markup: unexpected attribute
    hello // @start region="x" name="here"
                               ^
                        """),
                new TestCase("""
{@snippet :
    hello // @start region=""
}""",
                        """
error: snippet markup: invalid attribute value
    hello // @start region=""
                            ^
                        """),
                new TestCase("""
{@snippet :
    hello // @link target="Object#equals()" type=fluffy
}""",
                        """
error: snippet markup: invalid attribute value
    hello // @link target="Object#equals()" type=fluffy
                                                 ^
                        """),
                /* ---------------------- */
                new TestCase("""
{@snippet :
    hello // @highlight substring="
}""",
                             """
error: snippet markup: unterminated attribute value
    hello // @highlight substring="
                                  ^
                             """),
                new TestCase("""
{@snippet :
    hello // @start region="this"
    world // @start region="this"
    !     // @end
}""",
                        """
error: snippet markup: duplicated region
    world // @start region="this"
                            ^
                        """),
                new TestCase("""
{@snippet :
    hello // @end
}""",
                        """
error: snippet markup: no region to end
    hello // @end
              ^
                        """),
                new TestCase("""
{@snippet :
    hello // @start region=this
}""",
                        """
error: snippet markup: unpaired region
    hello // @start region=this
              ^
                        """),
                new TestCase("""
{@snippet :
    hello // @highlight substring="hello" :
}""",
                             """
error: snippet markup: tag refers to non-existent lines
    hello // @highlight substring="hello" :
              ^
              """)
        );
        List<String> inputs = testCases.stream().map(s -> s.input).toList();
        StringBuilder methods = new StringBuilder();
        forEachNumbered(inputs, (i, n) -> {
            methods.append(
                    """

                    /**
                    %s*/
                    public void case%s() {}
                    """.formatted(i, n));
        });

        String classString =
                """
                public class A {
                %s
                }
                """.formatted(methods.toString());

        Path src = Files.createDirectories(base.resolve("src"));
        tb.writeJavaFiles(src, classString);

        javadoc("-d", base.resolve("out").toString(),
                "-sourcepath", src.toString(),
                src.resolve("A.java").toString());
        checkExit(Exit.ERROR);
        // use the facility from JDK-8273154 when it becomes available
        checkOutput(Output.OUT, true, testCases.stream().map(TestCase::expectedError).toArray(String[]::new));
        checkNoCrashes();
    }
}<|MERGE_RESOLUTION|>--- conflicted
+++ resolved
@@ -222,20 +222,13 @@
             checkOutput("pkg/A.html", true,
                         """
                         <span class="element-name">case%s</span>()</div>
-<<<<<<< HEAD
                         <div class="block">A method.
                          \s
-                        <pre class="snippet"%s><code%s>    Hello, Snippet!
-                        </code></pre>
-=======
-                        <div class="block">
                         <div class="snippet-container"><a href="#" class="snippet-copy" onclick="cop\
                         ySnippet(this)" aria-label="Copy" data-copied="Copied!"><img src="../copy.sv\
                         g" alt="Copy"></a>
-                        <pre class="snippet">
-                            Hello, Snippet!
-                        </pre>
->>>>>>> 8630f55e
+                        <pre class="snippet"%s><code%s>    Hello, Snippet!
+                        </code></pre>
                         </div>
                         """.formatted(j, snippet.idAttribute(), snippet.langAttribute()));
         }
@@ -283,43 +276,43 @@
                 "com.example");
         checkExit(Exit.OK);
         checkLinks();
-        checkOutput("com/example/Cls.html", true, """
+        checkOutput("com/example/Cls.html", true,
+                """
                     <pre class="snippet" id="snippet1"><code class="language-java">
                     System.out.println(msg);
-                    </code></pre>
-
+                    </code></pre>""",
+                """
                     <pre class="snippet" id="snippet2"><code class="language-java">
                     System.out.println(msg);
-                    </code></pre>
-
+                    </code></pre>""",
+                """
                     <pre class="snippet" id="snippet3"><code class="language-none">
                     System.out.println(msg);
-                    </code></pre>
-
+                    </code></pre>""",
+                """
                     <pre class="snippet" id="snippet4"><code class="language-none">
                     System.out.println(msg);
-                    </code></pre>
-
+                    </code></pre>""",
+                """
                     <pre class="snippet" id="snippet5"><code>
                     System.out.println(msg);
-                    </code></pre>
-
+                    </code></pre>""",
+                """
                     <pre class="snippet" id="snippet6"><code>
                     System.out.println(msg);
-                    </code></pre>
-
+                    </code></pre>""",
+                """
                     <pre class="snippet" id="snippet7"><code class="language-properties">user=jane
                     home=/home/jane
-                    </code></pre>
-
+                    </code></pre>""",
+                """
                     <pre class="snippet" id="snippet8"><code class="language-none">user=jane
                     home=/home/jane
-                    </code></pre>
-
+                    </code></pre>""",
+                """
                     <pre class="snippet" id="snippet9"><code>user=jane
                     home=/home/jane
-                    </code></pre>
-                    """);
+                    </code></pre>""");
     }
 
     /*
@@ -955,15 +948,10 @@
                         """
                         <span class="element-name">case%s</span>()</div>
                         <div class="block">
-<<<<<<< HEAD
-                        <pre class="snippet"><code>%s</code></pre>
-=======
                         <div class="snippet-container"><a href="#" class="snippet-copy" onclick="cop\
                         ySnippet(this)" aria-label="Copy" data-copied="Copied!"><img src="../copy.sv\
                         g" alt="Copy"></a>
-                        <pre class="snippet">
-                        %s</pre>
->>>>>>> 8630f55e
+                        <pre class="snippet"><code>%s</code></pre>
                         </div>""".formatted(id, t.expectedOutput()));
         });
     }
@@ -1056,15 +1044,10 @@
                         """
                         <span class="element-name">case%s</span>()</div>
                         <div class="block">
-<<<<<<< HEAD
-                        <pre class="snippet"><code>%s</code></pre>
-=======
                         <div class="snippet-container"><a href="#" class="snippet-copy" onclick="cop\
                         ySnippet(this)" aria-label="Copy" data-copied="Copied!"><img src="../copy.sv\
                         g" alt="Copy"></a>
-                        <pre class="snippet">
-                        %s</pre>
->>>>>>> 8630f55e
+                        <pre class="snippet"><code>%s</code></pre>
                         </div>""".formatted(index, expectedOutput));
         });
     }
@@ -1622,15 +1605,10 @@
                         """
                         <span class="element-name">case%s</span>()</div>
                         <div class="block">
-<<<<<<< HEAD
-                        <pre class="snippet"><code>%s</code></pre>
-=======
                         <div class="snippet-container"><a href="#" class="snippet-copy" onclick="cop\
                         ySnippet(this)" aria-label="Copy" data-copied="Copied!"><img src="../copy.sv\
                         g" alt="Copy"></a>
-                        <pre class="snippet">
-                        %s</pre>
->>>>>>> 8630f55e
+                        <pre class="snippet"><code>%s</code></pre>
                         </div>""".formatted(index, t.expectedOutput()));
         });
     }
@@ -1744,29 +1722,19 @@
                     """
                     <span class="element-name">case0</span>()</div>
                     <div class="block">
-<<<<<<< HEAD
-                    <pre class="snippet"><code></code></pre>
-=======
                     <div class="snippet-container"><a href="#" class="snippet-copy" onclick="copySni\
                     ppet(this)" aria-label="Copy" data-copied="Copied!"><img src="../copy.svg" alt="\
                     Copy"></a>
-                    <pre class="snippet">
-                    </pre>
->>>>>>> 8630f55e
+                    <pre class="snippet"><code></code></pre>
                     </div>""");
         checkOutput("pkg/A.html", true,
                     """
                     <span class="element-name">case1</span>()</div>
                     <div class="block">
-<<<<<<< HEAD
-                    <pre class="snippet"><code></code></pre>
-=======
                     <div class="snippet-container"><a href="#" class="snippet-copy" onclick="copySni\
                     ppet(this)" aria-label="Copy" data-copied="Copied!"><img src="../copy.svg" alt="\
                     Copy"></a>
-                    <pre class="snippet">
-                    </pre>
->>>>>>> 8630f55e
+                    <pre class="snippet"><code></code></pre>
                     </div>""");
     }
 
@@ -1864,15 +1832,10 @@
                         """
                         <span class="element-name">case%s</span>()</div>
                         <div class="block">
-<<<<<<< HEAD
-                        <pre class="snippet"><code>2</code></pre>
-=======
                         <div class="snippet-container"><a href="#" class="snippet-copy" onclick="cop\
                         ySnippet(this)" aria-label="Copy" data-copied="Copied!"><img src="../copy.sv\
                         g" alt="Copy"></a>
-                        <pre class="snippet">
-                        2</pre>
->>>>>>> 8630f55e
+                        <pre class="snippet"><code>2</code></pre>
                         </div>
                         """.formatted(j));
         }
@@ -1953,15 +1916,10 @@
                         """
                         <span class="element-name">case%s</span>()</div>
                         <div class="block">
-<<<<<<< HEAD
-                        <pre class="snippet"><code>%s</code></pre>
-=======
                         <div class="snippet-container"><a href="#" class="snippet-copy" onclick="cop\
                         ySnippet(this)" aria-label="Copy" data-copied="Copied!"><img src="../copy.sv\
                         g" alt="Copy"></a>
-                        <pre class="snippet">
-                        %s</pre>
->>>>>>> 8630f55e
+                        <pre class="snippet"><code>%s</code></pre>
                         </div>""".formatted(index, t.expectedOutput()));
         });
     }
@@ -2290,15 +2248,10 @@
                         """
                         <span class="element-name">case%s</span>()</div>
                         <div class="block">
-<<<<<<< HEAD
-                        <pre class="snippet"><code>%s</code></pre>
-=======
                         <div class="snippet-container"><a href="#" class="snippet-copy" onclick="cop\
                         ySnippet(this)" aria-label="Copy" data-copied="Copied!"><img src="../copy.sv\
                         g" alt="Copy"></a>
-                        <pre class="snippet">
-                        %s</pre>
->>>>>>> 8630f55e
+                        <pre class="snippet"><code>%s</code></pre>
                         </div>""".formatted(index, t.expectedOutput()));
         });
     }
