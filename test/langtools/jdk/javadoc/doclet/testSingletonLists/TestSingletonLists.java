--- conflicted
+++ resolved
@@ -228,16 +228,11 @@
         private boolean inSeeList;
         private Stack<Map<String,Integer>> counts = new Stack<>();
         private String fileName;
-<<<<<<< HEAD
-        private List<String> excludeFiles = List.of("overview-tree.html","package-tree.html","module-summary.html");
-=======
-        private boolean inheritanceClass;
         private List<String> excludeFiles = List.of(
                 "overview-tree.html",
                 "package-tree.html",
                 "module-summary.html",
                 "help-doc.html");
->>>>>>> f69afba5
 
         ListChecker(PrintStream out, Function<Path,String> fileReader) {
             super(out, fileReader);
