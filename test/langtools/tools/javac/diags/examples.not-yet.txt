compiler.err.already.annotated                          # internal compiler error?
compiler.err.already.defined.this.unit                  # seems to be masked by compiler.err.duplicate.class
compiler.err.bad.functional.intf.anno                   # seems to be masked by compiler.err.annotation.type.not.applicable
compiler.err.annotation.value.not.allowable.type        # should be detected in advance by the annotation value visitor
compiler.err.cant.read.file                             # (apt.JavaCompiler?)
compiler.err.cant.select.static.class.from.param.type
compiler.err.dc.unterminated.string                     # cannot happen
compiler.err.file.patched.and.msp                       # needs the same dir on --module-source-path and --patch-module
compiler.err.illegal.char.for.encoding
compiler.err.invalid.repeatable.annotation              # should not happen
compiler.err.invalid.repeatable.annotation.invalid.value # "can't" happen
compiler.err.invalid.repeatable.annotation.multiple.values # can't happen
compiler.err.io.exception                               # (javah.JavahTask?)
compiler.err.is.preview                                 # difficult to produce reliably despite future changes to java.base
compiler.err.limit.code                                 # Code
compiler.err.limit.code.too.large.for.try.stmt          # Gen
compiler.err.limit.dimensions                           # Gen
compiler.err.limit.locals                               # Code
compiler.err.limit.parameters                           # Gen
compiler.err.limit.pool                                 # Gen,JavaCompiler
compiler.err.limit.pool.in.class                        # UNUSED?
compiler.err.limit.stack                                # Code
compiler.err.limit.string                               # Gen
compiler.err.limit.string.overflow                      # JavaCompiler
compiler.err.module.non.zero.opens                      # bad class file
compiler.err.name.reserved.for.internal.use             # UNUSED
compiler.err.no.annotation.member
compiler.err.no.encl.instance.of.type.in.scope          # cannot occur; always followed by assert false;
compiler.err.no.match.entry                             # UNUSED?
compiler.err.not.annotation.type                        # cannot occur given preceding checkType
compiler.err.not.def.access.package.cant.access
compiler.err.proc.bad.config.file                       # JavacProcessingEnvironment
compiler.err.proc.cant.access                           # completion failure
compiler.err.proc.cant.access.1                         # completion failure, no stack trace
compiler.err.proc.cant.create.loader                    # security exception from service loader
compiler.err.proc.no.service                            # JavacProcessingEnvironment: no service loader available
compiler.err.proc.processor.bad.option.name             # cannot happen? masked by javac.err.invalid.A.key
compiler.err.proc.service.problem                       # JavacProcessingEnvironment: catch Throwable from service loader
compiler.err.proc.cant.load.class                       # JavacProcessingEnvironment: cant load the class/jar file
compiler.err.signature.doesnt.match.intf                # UNUSED
compiler.err.signature.doesnt.match.supertype           # UNUSED
compiler.err.source.cant.overwrite.input.file
compiler.err.stack.sim.error
compiler.err.type.var.more.than.once                    # UNUSED
compiler.err.type.var.more.than.once.in.result          # UNUSED
compiler.err.unexpected.type
compiler.misc.bad.class.signature                       # bad class file
compiler.misc.bad.const.pool.tag                        # bad class file
compiler.misc.bad.const.pool.tag.at                     # bad class file
compiler.misc.unexpected.const.pool.tag.at              # bad class file
compiler.misc.bad.const.pool.index                      # bad class file
compiler.misc.bad.constant.range                        # bad class file
compiler.misc.bad.constant.value                        # bad class file
compiler.misc.bad.enclosing.class                       # bad class file
compiler.misc.bad.enclosing.method                      # bad class file
compiler.misc.bad.runtime.invisible.param.annotations   # bad class file
compiler.misc.bad.signature                             # bad class file
compiler.misc.bad.requires.flag                         # bad class file
compiler.misc.bad.type.annotation.value
compiler.misc.class.file.not.found                      # ClassReader
compiler.misc.class.file.wrong.class
compiler.misc.exception.message                         # uncommon completion failure based on a string
compiler.misc.fatal.err.cant.locate.ctor                # Resolve, from Lower
compiler.misc.fatal.err.cant.locate.field               # Resolve, from Lower
compiler.misc.fatal.err.cant.locate.meth                # Resolve, from Lower
compiler.misc.fatal.err.cant.close                      # JavaCompiler
compiler.misc.feature.not.supported.in.source.plural    # cannot happen (for now)
compiler.misc.file.does.not.contain.package
compiler.misc.illegal.start.of.class.file
compiler.misc.inferred.do.not.conform.to.lower.bounds   # cannot happen?
compiler.misc.kindname.annotation
compiler.misc.kindname.enum
compiler.misc.kindname.package
compiler.misc.kindname.static
compiler.misc.kindname.type.variable
compiler.misc.kindname.type.variable.bound
compiler.misc.kindname.value
compiler.misc.method.descriptor.invalid                 # bad class file
compiler.misc.module.info.definition.expected           # bad class file
compiler.misc.module.name.mismatch
compiler.misc.module.non.zero.opens                     # bad class file
compiler.misc.no.unique.minimal.instance.exists
compiler.misc.no.unique.maximal.instance.exists         # cannot happen?
compiler.misc.not.def.access.package.cant.access
compiler.misc.package.not.visible
compiler.misc.resume.abort                              # prompt for a response
compiler.misc.source.unavailable                        # DiagnosticSource
compiler.misc.token.bad-symbol
compiler.misc.token.character
compiler.misc.token.double
compiler.misc.token.end-of-input
compiler.misc.token.float
compiler.misc.token.integer
compiler.misc.token.long-integer
compiler.misc.token.string
compiler.misc.type.captureof
compiler.misc.type.captureof.1
compiler.misc.type.none
compiler.misc.type.req.exact
compiler.misc.unable.to.access.file                     # ClassFile
compiler.misc.undecl.type.var                           # ClassReader
compiler.misc.unicode.str.not.supported                 # ClassReader
compiler.misc.user.selected.completion.failure          # manual completion failure
compiler.misc.malformed.vararg.method                   # ClassReader
compiler.misc.version.not.available                     # JavaCompiler; implies build error
compiler.misc.where.description.captured
compiler.misc.where.typevar.1
compiler.misc.wrong.version                             # ClassReader
compiler.warn.annotation.method.not.found               # ClassReader
compiler.warn.annotation.method.not.found.reason        # ClassReader
compiler.warn.big.major.version                         # ClassReader
compiler.warn.doclint.not.available                     # requires restricted image
compiler.warn.future.attr                               # ClassReader
compiler.warn.illegal.char.for.encoding
compiler.warn.incubating.modules                        # requires adjusted classfile
compiler.warn.invalid.archive.file
compiler.warn.is.preview                                # difficult to produce reliably despite future changes to java.base
compiler.warn.is.preview.reflective                     # difficult to produce reliably despite future changes to java.base
compiler.warn.override.bridge
compiler.warn.position.overflow                         # CRTable: caused by files with long lines >= 1024 chars
compiler.warn.proc.type.already.exists                  # JavacFiler: just mentioned in TODO
compiler.warn.restricted.type.not.allowed.preview       # not produced by the compiler right now
compiler.warn.unchecked.assign                          # DEAD, replaced by compiler.misc.unchecked.assign
compiler.warn.unchecked.cast.to.type                    # DEAD, replaced by compiler.misc.unchecked.cast.to.type
compiler.warn.unexpected.archive.file                   # Paths: zip file with unknown extn
compiler.err.no.zipfs.for.archive                       # would need zip/jar file
compiler.warn.unknown.enum.constant                     # in bad class file
compiler.warn.unknown.enum.constant.reason              # in bad class file
compiler.warn.override.equals.but.not.hashcode          # when a class overrides equals but not hashCode method from Object
compiler.warn.file.from.future                          # warning for future modification times on files
compiler.err.cant.inherit.from.anon                     # error for subclass of anonymous class
compiler.misc.bad.class.file                            # class file is malformed
compiler.misc.bad.const.pool.entry                      # constant pool entry has wrong type
compiler.warn.access.to.member.from.serializable.lambda # in order to generate it we need to modify a restricted package
compiler.warn.invalid.path                              # this warning is generated only in Windows systems
compiler.err.invalid.path                               # this error is generated only in Windows systems
compiler.note.multiple.elements                         # needs user code
compiler.err.preview.feature.disabled.classfile         # preview feature support: needs compilation against classfile
compiler.warn.preview.feature.use.classfile             # preview feature support: needs compilation against classfile
compiler.note.preview.plural.additional                 # preview feature support: diag test causes intermittent failures (see JDK-8201498)
compiler.misc.bad.intersection.target.for.functional.expr  # currently not generated, should be removed?
compiler.misc.not.an.intf.component
compiler.warn.declared.using.preview                    # after making sealed classes a final feature there is no other
                                                        # preview feature but we should keep this key for future use just
                                                        # in case

# The following module-related messages will have to stay on the not-yet list for various reasons:
compiler.warn.locn.unknown.file.on.module.path                # Never issued ATM (short circuited with an if (false))
compiler.err.no.output.dir                                    # -d is always specified by test infrastructure
compiler.err.output.dir.must.be.specified.with.dash.m.option  # -d is always specified by test infrastructure
compiler.warn.outdir.is.in.exploded.module                    # No control over -d specified by test infrastructure
compiler.err.invalid.module.specifier                         # Not possible (?)
compiler.err.locn.cant.get.module.name.for.jar                # bad binary ? Infer module name failure
compiler.misc.anachronistic.module.info                       # requires binaries compiled with EA compilers.
compiler.misc.bad.module-info.name                            # bad class file
compiler.err.locn.bad.module-info                             # bad class file
compiler.err.locn.cant.read.file                              # bad class file
compiler.misc.module.info.invalid.super.class                 # bad class file
compiler.err.locn.cant.read.directory                         # file system issue
compiler.err.locn.invalid.arg.for.xpatch                      # command line option error
compiler.misc.unnamed.module                                  # fragment uninteresting in and of itself
compiler.misc.kindname.module                                 # fragment uninteresting in and of itself
compiler.misc.locn.module_path                                # fragment uninteresting in and of itself
compiler.misc.locn.module_source_path                         # fragment uninteresting in and of itself
compiler.misc.locn.system_modules                             # fragment uninteresting in and of itself
compiler.misc.locn.upgrade_module_path                        # fragment uninteresting in and of itself
compiler.misc.inferred.do.not.conform.to.eq.bounds            # hard to generate, could probably be removed

# The following are new module-related messages, that need new  examples to be created
compiler.err.duplicate.module.on.path
compiler.err.locn.module-info.not.allowed.on.patch.path
compiler.misc.cant.resolve.modules
compiler.misc.file.does.not.contain.module

# these keys were in javac.properties and examples are hard to be produced for them
# basically because in most cases the compilation ends with an exception
compiler.err.bad.value.for.option
compiler.err.empty.A.argument
compiler.err.error.writing.file
compiler.err.file.not.directory
compiler.err.file.not.file
compiler.err.file.not.found
compiler.err.invalid.A.key
compiler.err.invalid.flag
compiler.err.invalid.profile
compiler.err.invalid.source
compiler.err.invalid.target
compiler.err.multiple.values.for.module.source.path
compiler.err.no.source.files.classes
compiler.err.no.value.for.option
compiler.err.option.not.allowed.with.target
compiler.err.option.too.many
compiler.err.profile.bootclasspath.conflict
compiler.err.release.bootclasspath.conflict
compiler.err.repeated.value.for.module.source.path
compiler.err.repeated.value.for.patch.module
compiler.err.req.arg
compiler.err.sourcepath.modulesourcepath.conflict
compiler.err.two.class.loaders.1
compiler.err.two.class.loaders.2
compiler.err.unmatched.quote
compiler.err.unsupported.release.version
compiler.warn.profile.target.conflict
compiler.warn.source.target.conflict
compiler.warn.target.default.source.conflict
compiler.err.preview.not.latest
compiler.err.preview.without.source.or.release
<<<<<<< HEAD
compiler.misc.infer.no.conforming.assignment.exists
=======
compiler.misc.illegal.signature                               # the compiler can now detect more non-denotable types before class writing
>>>>>>> 35156041
<|MERGE_RESOLUTION|>--- conflicted
+++ resolved
@@ -205,8 +205,5 @@
 compiler.warn.target.default.source.conflict
 compiler.err.preview.not.latest
 compiler.err.preview.without.source.or.release
-<<<<<<< HEAD
-compiler.misc.infer.no.conforming.assignment.exists
-=======
 compiler.misc.illegal.signature                               # the compiler can now detect more non-denotable types before class writing
->>>>>>> 35156041
+compiler.misc.infer.no.conforming.assignment.exists