/*
 * Copyright (c) 2016, 2022, Oracle and/or its affiliates. All rights reserved.
 * DO NOT ALTER OR REMOVE COPYRIGHT NOTICES OR THIS FILE HEADER.
 *
 * This code is free software; you can redistribute it and/or modify it
 * under the terms of the GNU General Public License version 2 only, as
 * published by the Free Software Foundation.
 *
 * This code is distributed in the hope that it will be useful, but WITHOUT
 * ANY WARRANTY; without even the implied warranty of MERCHANTABILITY or
 * FITNESS FOR A PARTICULAR PURPOSE.  See the GNU General Public License
 * version 2 for more details (a copy is included in the LICENSE file that
 * accompanied this code).
 *
 * You should have received a copy of the GNU General Public License version
 * 2 along with this work; if not, write to the Free Software Foundation,
 * Inc., 51 Franklin St, Fifth Floor, Boston, MA 02110-1301 USA.
 *
 * Please contact Oracle, 500 Oracle Parkway, Redwood Shores, CA 94065 USA
 * or visit www.oracle.com if you need additional information or have any
 * questions.
 */

/**
 * @test
 * @bug 8262891 8268871 8274363 8281100 8294670
 * @summary Check exhaustiveness of switches over sealed types.
 * @library /tools/lib
 * @modules jdk.compiler/com.sun.tools.javac.api
 *          jdk.compiler/com.sun.tools.javac.main
 *          jdk.compiler/com.sun.tools.javac.util
 * @build toolbox.ToolBox toolbox.JavacTask
 * @run main Exhaustiveness
*/

import java.io.IOException;
import java.nio.file.Files;
import java.nio.file.Path;
import java.nio.file.Paths;
import java.util.ArrayList;
import java.util.HashSet;
import java.util.Iterator;
import java.util.List;
import java.util.Set;
import java.util.stream.Collectors;

import toolbox.JavacTask;
import toolbox.Task;
import toolbox.TestRunner;
import toolbox.ToolBox;

public class Exhaustiveness extends TestRunner {

    ToolBox tb;

    public static void main(String... args) throws Exception {
        new Exhaustiveness().runTests();
    }

    Exhaustiveness() {
        super(System.err);
        tb = new ToolBox();
    }

    public void runTests() throws Exception {
        runTests(m -> new Object[] { Paths.get(m.getName()) });
    }

    @Test
    public void testExhaustiveSealedClasses(Path base) throws Exception {
        doTest(base,
               new String[]{"""
                            package lib;
                            public sealed interface S permits A, B {}
                            """,
                            """
                            package lib;
                            public final class A implements S {}
                            """,
                            """
                            package lib;
                            public final class B implements S {}
                            """},
               """
               package test;
               import lib.*;
               public class Test {
                   private int test(S obj) {
                       return switch (obj) {
                           case A a -> 0;
                           case B b -> 1;
                       };
                   }
               }
               """);
    }

    @Test
    public void testNonExhaustiveSealedClasses(Path base) throws Exception {
        doTest(base,
               new String[]{"""
                            package lib;
                            public sealed interface S permits A, B {}
                            """,
                            """
                            package lib;
                            public final class A implements S {}
                            """,
                            """
                            package lib;
                            public final class B implements S {}
                            """},
               """
               package test;
               import lib.*;
               public class Test {
                   private int test(S obj) {
                       return switch (obj) {
                           case A a -> 0;
                       };
                   }
               }
               """,
               "Test.java:5:16: compiler.err.not.exhaustive",
               "1 error");
    }

    @Test
    public void testAbstractSealedClasses(Path base) throws Exception {
        doTest(base,
               new String[]{"""
                            package lib;
                            public sealed abstract class S permits A, B {}
                            """,
                            """
                            package lib;
                            public final class A extends S {}
                            """,
                            """
                            package lib;
                            public final class B extends S {}
                            """},
               """
               package test;
               import lib.*;
               public class Test {
                   private int test(S obj) {
                       return switch (obj) {
                           case A a -> 0;
                           case B b -> 1;
                       };
                   }
               }
               """);
    }

    @Test
    public void testConcreteSealedClasses(Path base) throws Exception {
        doTest(base,
               new String[]{"""
                            package lib;
                            public sealed class S permits A, B {}
                            """,
                            """
                            package lib;
                            public final class A extends S {}
                            """,
                            """
                            package lib;
                            public final class B extends S {}
                            """},
               """
               package test;
               import lib.*;
               public class Test {
                   private int test(S obj) {
                       return switch (obj) {
                           case A a -> 0;
                           case B b -> 1;
                       };
                   }
               }
               """,
               "Test.java:5:16: compiler.err.not.exhaustive",
               "1 error");
    }

    @Test
    public void testGuards1(Path base) throws Exception {
        doTest(base,
               new String[]{"""
                            package lib;
                            public sealed interface S permits A, B {}
                            """,
                            """
                            package lib;
                            public final class A implements S {}
                            """,
                            """
                            package lib;
                            public final class B implements S {}
                            """},
               """
               package test;
               import lib.*;
               public class Test {
                   private int test(S obj) {
                       return switch (obj) {
                           case A a when a.toString().isEmpty() -> 0;
                           case B b -> 1;
                       };
                   }
               }
               """,
               "Test.java:5:16: compiler.err.not.exhaustive",
               "1 error");
    }

    @Test
    public void testGuards2(Path base) throws Exception {
        doTest(base,
               new String[]{"""
                            package lib;
                            public sealed interface S permits A, B {}
                            """,
                            """
                            package lib;
                            public final class A implements S {}
                            """,
                            """
                            package lib;
                            public final class B implements S {}
                            """},
               """
               package test;
               import lib.*;
               public class Test {
                   private static final boolean TEST = true;
                   private int test(S obj) {
                       return switch (obj) {
                           case A a when !(!(TEST)) -> 0;
                           case B b -> 1;
                       };
                   }
               }
               """);
    }

    @Test
    public void testGuards3(Path base) throws Exception {
        doTest(base,
               new String[]{"""
                            package lib;
                            public sealed interface S permits A, B {}
                            """,
                            """
                            package lib;
                            public final class A implements S {}
                            """,
                            """
                            package lib;
                            public final class B implements S {}
                            """},
               """
               package test;
               import lib.*;
               public class Test {
                   private int test(S obj) {
                       return switch (obj) {
                           case A a when false -> 0;
                           case B b -> 1;
                       };
                   }
               }
               """,
               "Test.java:6:27: compiler.err.guard.has.constant.expression.false",
               "Test.java:5:16: compiler.err.not.exhaustive",
               "2 errors");
    }

    @Test
    public void testCoversType1(Path base) throws Exception {
        doTest(base,
               new String[]{"""
                            package lib;
                            public sealed interface S permits A, B {}
                            """,
                            """
                            package lib;
                            public final class A implements S {}
                            """,
                            """
                            package lib;
                            public final class B implements S {}
                            """},
               """
               package test;
               import lib.*;
               public class Test {
                   private int test(S obj) {
                       return switch (obj) {
                           case A a -> 0;
                           case S s -> 1;
                       };
                   }
               }
               """);
    }

    @Test
    public void testCoversType2(Path base) throws Exception {
        doTest(base,
               new String[]{"""
                            package lib;
                            public interface S {}
                            """,
                            """
                            package lib;
                            public final class A implements S {}
                            """,
                            """
                            package lib;
                            public final class B implements S {}
                            """},
               """
               package test;
               import lib.*;
               public class Test {
                   private int test(S obj) {
                       return switch (obj) {
                           case A a -> 0;
                           case S s -> 1;
                       };
                   }
               }
               """);
    }

    @Test
    public void testCoversType3(Path base) throws Exception {
        doTest(base,
               new String[]{"""
                            package lib;
                            public interface S<T> {}
                            """,
                            """
                            package lib;
                            public final class A implements S<A> {}
                            """,
                            """
                            package lib;
                            public final class B implements S<B> {}
                            """},
               """
               package test;
               import lib.*;
               public class Test {
                   private int test(S obj) {
                       return switch (obj) {
                           case A a -> 0;
                           case S<?> s -> 1;
                       };
                   }
               }
               """);
    }

    @Test
    public void testExhaustiveStatement1(Path base) throws Exception {
        doTest(base,
               new String[]{"""
                            package lib;
                            public interface Lib {}
                            """},
               """
               package test;
               public class Test {
                   private int test(Object obj) {
                       switch (obj) {
                           case Object o: return 0;
                       }
                   }
               }
               """);
    }

    @Test
    public void testExhaustiveStatement2(Path base) throws Exception {
        doTest(base,
               new String[]{"""
                            package lib;
                            public interface Lib {}
                            """},
               """
               package test;
               public class Test {
                   private void test(Object obj) {
                       switch (obj) {
                           case String s: return;
                       }
                   }
               }
               """,
               "Test.java:4:9: compiler.err.not.exhaustive.statement",
               "1 error");
    }

    @Test
    public void testExhaustiveStatement3(Path base) throws Exception {
        doTest(base,
               new String[]{"""
                            package lib;
                            public sealed interface S permits A, B {}
                            """,
                            """
                            package lib;
                            public final class A implements S {}
                            """,
                            """
                            package lib;
                            public final class B implements S {}
                            """},
               """
               package test;
               import lib.*;
               public class Test {
                   private int test(S obj) {
                       return switch (obj) {
                           case A a -> 0;
                           case S s -> 1;
                       };
                   }
               }
               """);
    }

    @Test
    public void testExhaustiveStatement4(Path base) throws Exception {
        doTest(base,
               new String[]{"""
                            package lib;
                            public sealed interface S permits A, B {}
                            """,
                            """
                            package lib;
                            public final class A implements S {}
                            """,
                            """
                            package lib;
                            public final class B implements S {}
                            """},
               """
               package test;
               import lib.*;
               public class Test {
                   private int test(S obj) {
                       return switch (obj) {
                           case A a -> 0;
                       };
                   }
               }
               """,
               "Test.java:5:16: compiler.err.not.exhaustive",
               "1 error");
    }

    @Test
    public void testExhaustiveStatement5(Path base) throws Exception {
        doTest(base,
               new String[]{"""
                            package lib;
                            public sealed interface S permits A, B {}
                            """,
                            """
                            package lib;
                            public final class A implements S {}
                            """,
                            """
                            package lib;
                            public final class B implements S {}
                            """},
               """
               package test;
               import lib.*;
               public class Test {
                   private int test(S obj) {
                       return switch (obj) {
                           case A a -> 0;
                           case B b -> 0;
                       };
                   }
               }
               """);
    }

    @Test
    public void testExhaustiveTransitive(Path base) throws Exception {
        doTest(base,
               new String[]{"""
                            package lib;
                            public sealed interface S permits A, B {}
                            """,
                            """
                            package lib;
                            public final class A implements S {}
                            """,
                            """
                            package lib;
                            public abstract sealed class B implements S permits C, D {}
                            """,
                            """
                            package lib;
                            public final class C extends B {}
                            """,
                            """
                            package lib;
                            public final class D extends B {}
                            """},
               """
               package test;
               import lib.*;
               public class Test {
                   private int test(S obj, boolean b) {
                       return switch (obj) {
                           case A a -> 0;
                           case C c when b -> 0;
                           case C c -> 0;
                           case D d -> 0;
                       };
                   }
               }
               """);
    }

    @Test
    public void testNotExhaustiveTransitive(Path base) throws Exception {
        doTest(base,
               new String[]{"""
                            package lib;
                            public sealed interface S permits A, B {}
                            """,
                            """
                            package lib;
                            public final class A implements S {}
                            """,
                            """
                            package lib;
                            public abstract sealed class B implements S permits C, D {}
                            """,
                            """
                            package lib;
                            public final class C extends B {}
                            """,
                            """
                            package lib;
                            public final class D extends B {}
                            """},
               """
               package test;
               import lib.*;
               public class Test {
                   private int test(S obj, boolean b) {
                       return switch (obj) {
                           case A a -> 0;
                           case C c -> 0;
                           case D d when b -> 0;
                       };
                   }
               }
               """,
               "Test.java:5:16: compiler.err.not.exhaustive",
               "1 error");
    }

    @Test
    public void testExhaustiveIntersection(Path base) throws Exception {
        doTest(base,
               new String[]{"""
                            package lib;
                            public sealed interface S permits A, B {}
                            """,
                            """
                            package lib;
                            public abstract class Base {}
                            """,
                            """
                            package lib;
                            public interface Marker {}
                            """,
                            """
                            package lib;
                            public final class A extends Base implements S, Marker {}
                            """,
                            """
                            package lib;
                            public abstract sealed class B extends Base implements S permits C, D {}
                            """,
                            """
                            package lib;
                            public final class C extends B implements Marker {}
                            """,
                            """
                            package lib;
                            public final class D extends B implements Marker {}
                            """},
               """
               package test;
               import lib.*;
               public class Test {
                   private <T extends Base & S & Marker> int test(T obj, boolean b) {
                       return switch (obj) {
                           case A a -> 0;
                           case C c when b -> 0;
                           case C c -> 0;
                           case D d -> 0;
                       };
                   }
               }
               """);
    }

    @Test
    public void testNotExhaustiveIntersection(Path base) throws Exception {
        doTest(base,
               new String[]{"""
                            package lib;
                            public sealed interface S permits A, B {}
                            """,
                            """
                            package lib;
                            public abstract class Base {}
                            """,
                            """
                            package lib;
                            public interface Marker {}
                            """,
                            """
                            package lib;
                            public final class A extends Base implements S, Marker {}
                            """,
                            """
                            package lib;
                            public abstract sealed class B extends Base implements S permits C, D {}
                            """,
                            """
                            package lib;
                            public final class C extends B implements Marker {}
                            """,
                            """
                            package lib;
                            public final class D extends B implements Marker {}
                            """},
               """
               package test;
               import lib.*;
               public class Test {
                   private <T extends Base & S & Marker> int test(T obj, boolean b) {
                       return switch (obj) {
                           case A a -> 0;
                           case C c -> 0;
                           case D d when b -> 0;
                       };
                   }
               }
               """,
               "Test.java:5:16: compiler.err.not.exhaustive",
               "1 error");
    }

    @Test
    public void testX(Path base) throws Exception {
        doTest(base,
               new String[]{"""
                            package lib;
                            public sealed interface S permits A, B {}
                            """,
                            """
                            package lib;
                            public final class A implements S {}
                            """,
                            """
                            package lib;
                            public final class B implements S {}
                            """,
                            """
                            package lib;
                            public record R(S a, S b) {}
                            """},
               """
               package test;
               import lib.*;
               public class Test {
                   private int test(R r) {
                       return switch (r) {
                           case R(A a, A b) -> 0;
                           case R(A a, B b) -> 0;
                           case R(B a, A b) -> 0;
                           case R(B a, B b) -> 0;
                       };
                   }
               }
               """);
        doTest(base,
               new String[]{"""
                            package lib;
                            public sealed interface S permits A, B {}
                            """,
                            """
                            package lib;
                            public final class A implements S {}
                            """,
                            """
                            package lib;
                            public record B(Object o) implements S {}
                            """,
                            """
                            package lib;
                            public record R(S a, S b) {}
                            """},
               """
               package test;
               import lib.*;
               public class Test {
                   private int test(R r) {
                       return switch (r) {
                           case R(A a, A b) -> 0;
                           case R(A a, B b) -> 0;
                           case R(B a, A b) -> 0;
                           case R(B a, B(String s)) -> 0;
                       };
                   }
               }
               """,
               "Test.java:5:16: compiler.err.not.exhaustive",
               "1 error");
        doTest(base,
               new String[]{"""
                            package lib;
                            public sealed interface S permits A, B {}
                            """,
                            """
                            package lib;
                            public final class A implements S {}
                            """,
                            """
                            package lib;
                            public record B(Object o) implements S {}
                            """,
                            """
                            package lib;
                            public record R(S a, S b) {}
                            """},
               """
               package test;
               import lib.*;
               public class Test {
                   private int test(R r) {
                       return switch (r) {
                           case R(A a, A b) -> 0;
                           case R(A a, B b) -> 0;
                           case R(B a, A b) -> 0;
                           case R(B a, B(var o)) -> 0;
                       };
                   }
               }
               """);
        doTest(base,
               new String[]{"""
                            package lib;
                            public sealed interface S permits A, B {}
                            """,
                            """
                            package lib;
                            public final class A implements S {}
                            """,
                            """
                            package lib;
                            public record B(Object o) implements S {}
                            """,
                            """
                            package lib;
                            public record R(S a, S b) {}
                            """},
               """
               package test;
               import lib.*;
               public class Test {
                   private int test(R r) {
                       return switch (r) {
                           case R(A a, A b) -> 0;
                           case R(A a, B b) -> 0;
                           case R(B a, A b) -> 0;
                           case R(B(String s), B b) -> 0;
                       };
                   }
               }
               """,
               "Test.java:5:16: compiler.err.not.exhaustive",
               "- compiler.note.preview.filename: Test.java, DEFAULT",
               "- compiler.note.preview.recompile",
               "1 error");
        doTest(base,
               new String[]{"""
                            package lib;
                            public sealed interface S permits A, B {}
                            """,
                            """
                            package lib;
                            public final class A implements S {}
                            """,
                            """
                            package lib;
                            public record B(Object o) implements S {}
                            """,
                            """
                            package lib;
                            public record R(S a, S b) {}
                            """},
               """
               package test;
               import lib.*;
               public class Test {
                   private int test(R r) {
                       return switch (r) {
                           case R(A a, A b) -> 0;
                           case R(A a, B b) -> 0;
                           case R(B a, A b) -> 0;
                           case R(B(Object o), B b) -> 0;
                       };
                   }
               }
               """);
        doTest(base,
               new String[]{"""
                            package lib;
                            public sealed interface S permits A, B {}
                            """,
                            """
                            package lib;
                            public final class A implements S {}
                            """,
                            """
                            package lib;
                            public record B(Object o) implements S {}
                            """,
                            """
                            package lib;
                            public record R(S a, S b) {}
                            """},
               """
               package test;
               import lib.*;
               public class Test {
                   private int test(R r) {
                       return switch (r) {
                           case R(A a, A b) -> 0;
                           case R(A a, B b) -> 0;
                           case R(B(String s), B b) -> 0;
                           case R(B a, A b) -> 0;
                       };
                   }
               }
               """,
               "Test.java:5:16: compiler.err.not.exhaustive",
               "- compiler.note.preview.filename: Test.java, DEFAULT",
               "- compiler.note.preview.recompile",
               "1 error");
        doTest(base,
               new String[]{"""
                            package lib;
                            public record R(Object o1, Object o2) {}
                            """},
               """
               package test;
               import lib.*;
               public class Test {
                   private int test(R r) {
                       return switch (r) {
                           case R(String s, Object o) -> 0;
                       };
                   }
               }
               """,
               "Test.java:5:16: compiler.err.not.exhaustive",
               "- compiler.note.preview.filename: Test.java, DEFAULT",
               "- compiler.note.preview.recompile",
               "1 error");
        doTest(base,
               new String[]{"""
                            package lib;
                            public sealed interface S permits A, B {}
                            """,
                            """
                            package lib;
                            public final class A implements S {}
                            """,
                            """
                            package lib;
                            public record B(S o) implements S {}
                            """,
                            """
                            package lib;
                            public record R(S a, String s, S b) {}
                            """},
               """
               package test;
               import lib.*;
               public class Test {
                   private int test(R r) {
                       return switch (r) {
                           case R(A a, String s, A b) -> 0;
                           case R(A a, String s, B b) -> 0;
                           case R(B a, String s, A b) -> 0;
                           case R(B(A o), String s, B b) -> 0;
                       };
                   }
               }
               """,
               "Test.java:5:16: compiler.err.not.exhaustive",
                       "- compiler.note.preview.filename: Test.java, DEFAULT",
                       "- compiler.note.preview.recompile",
                       "1 error");
                doTest(base,
               new String[]{"""
                            package lib;
                            public sealed interface S permits A, B {}
                            """,
                            """
                            package lib;
                            public final class A implements S {}
                            """,
                            """
                            package lib;
                            public record B(S o) implements S {}
                            """,
                            """
                            package lib;
                            public record R(S a, String s, S b) {}
                            """},
               """
               package test;
               import lib.*;
               public class Test {
                   private int test(R r) {
                       return switch (r) {
            case R(A a, String s, A b) -> 0;
                                   case R(A a, String s, B b) -> 0;
                                   case R(B a, String s, A b) -> 0;
                                   case R(B(A o), String s, B b) -> 0;
                                   case R(B(B o), String s, B b) -> 0;
                       };
                   }
               }
               """);
    }

    public void testTransitiveSealed(Path base) throws Exception {
        doTest(base,
               new String[0],
               """
               package test;
               public class Test {
                   sealed interface A {}
                   sealed interface B1 extends A {}
                   sealed interface B2 extends A {}
                   sealed interface C extends A {}
                   final class D1 implements B1, C {}
                   final class D2 implements B2, C {}

                   void test(A arg) {
                       int i = switch (arg) {
                           case B1 b1 -> 1;
                           case B2 b2 -> 2;
                       };
                   }
               }
               """);
    }

    @Test
    public void testOnlyApplicable(Path base) throws Exception {
        record TestCase(String cases, String... errors) {}
        TestCase[] subCases = new TestCase[] {
            new TestCase("""
                                     case C3<Integer> c -> {}
                                     case C5<Integer, ?> c -> {}
                                     case C6<?, Integer> c -> {}
                         """), //OK
            new TestCase("""
                                     case C5<Integer, ?> c -> {}
                                     case C6<?, Integer> c -> {}
                         """,
                         "Test.java:11:9: compiler.err.not.exhaustive.statement",
                         "1 error"),
            new TestCase("""
                                     case C3<Integer> c -> {}
                                     case C6<?, Integer> c -> {}
                         """,
                         "Test.java:11:9: compiler.err.not.exhaustive.statement",
                         "1 error"),
            new TestCase("""
                                     case C3<Integer> c -> {}
                                     case C5<Integer, ?> c -> {}
                         """,
                         "Test.java:11:9: compiler.err.not.exhaustive.statement",
                         "1 error"),
            new TestCase("""
                                     case C1 c -> {}
                                     case C3<Integer> c -> {}
                                     case C5<Integer, ?> c -> {}
                                     case C6<?, Integer> c -> {}
                         """,
                         "Test.java:12:18: compiler.err.prob.found.req: (compiler.misc.inconvertible.types: test.Test.I<java.lang.Integer>, test.Test.C1)",
                         "1 error"),
            new TestCase("""
                                     case C2<?> c -> {}
                                     case C3<Integer> c -> {}
                                     case C5<Integer, ?> c -> {}
                                     case C6<?, Integer> c -> {}
                         """,
                         "Test.java:12:18: compiler.err.prob.found.req: (compiler.misc.inconvertible.types: test.Test.I<java.lang.Integer>, test.Test.C2<?>)",
                         "1 error"),
            new TestCase("""
                                     case C4<?, ?> c -> {}
                                     case C3<Integer> c -> {}
                                     case C5<Integer, ?> c -> {}
                                     case C6<?, Integer> c -> {}
                         """,
                         "Test.java:12:18: compiler.err.prob.found.req: (compiler.misc.inconvertible.types: test.Test.I<java.lang.Integer>, test.Test.C4<?,?>)",
                         "1 error"),
        };
        for (TestCase tc : subCases) {
            doTest(base,
                   new String[0],
                   """
                   package test;
                   public class Test {
                       sealed interface I<T> {}
                       final class C1 implements I<String> {}
                       final class C2<T> implements I<String> {}
                       final class C3<T> implements I<T> {}
                       final class C4<T, E> implements I<String> {}
                       final class C5<T, E> implements I<T> {}
                       final class C6<T, E> implements I<E> {}
                       void t(I<Integer> i) {
                           switch (i) {
                   ${cases}
                           }
                       }
                   }
                   """.replace("${cases}", tc.cases),
                   tc.errors);
        }
    }

    @Test
    public void testDefiniteAssignment(Path base) throws Exception {
        doTest(base,
               new String[]{"""
                            package lib;
                            public sealed interface S permits A, B {}
                            """,
                            """
                            package lib;
                            public final class A implements S {}
                            """,
                            """
                            package lib;
                            public final class B implements S {}
                            """},
               """
               package test;
               import lib.*;
               public class Test {
                   private void testStatement(S obj) {
                       int data;
                       switch (obj) {
                           case A a -> data = 0;
                           case B b -> data = 0;
                       };
                       System.err.println(data);
                   }
                   private void testExpression(S obj) {
                       int data;
                       int v = switch (obj) {
                           case A a -> data = 0;
                           case B b -> data = 0;
                       };
                       System.err.println(data);
                   }
                   private void testStatementNotExhaustive(S obj) {
                       int data;
                       switch (obj) {
                           case A a -> data = 0;
                       };
                       System.err.println(data);
                   }
                   private void testExpressionNotExhaustive(S obj) {
                       int data;
                       int v = switch (obj) {
                           case A a -> data = 0;
                       };
                       System.err.println(data);
                   }
                   private void testStatementErrorEnum(E e) { //"E" is intentionally unresolvable
                       int data;
                       switch (e) {
                           case A -> data = 0;
                           case B -> data = 0;
                       };
                       System.err.println(data);
                   }
                   private void testExpressionErrorEnum(E e) { //"E" is intentionally unresolvable
                       int data;
                       int v = switch (e) {
                           case A -> data = 0;
                           case B -> data = 0;
                       };
                       System.err.println(data);
                   }
               }
               """,
               "Test.java:34:41: compiler.err.cant.resolve.location: kindname.class, E, , , (compiler.misc.location: kindname.class, test.Test, null)",
               "Test.java:42:42: compiler.err.cant.resolve.location: kindname.class, E, , , (compiler.misc.location: kindname.class, test.Test, null)",
               "Test.java:22:9: compiler.err.not.exhaustive.statement",
               "Test.java:29:17: compiler.err.not.exhaustive",
               "4 errors");
    }

    @Test
    public void testSuperTypesInPattern(Path base) throws Exception {
        doTest(base,
               new String[]{"""
                            package lib;
                            public sealed interface S permits A, B {}
                            """,
                            """
                            package lib;
                            public final class A implements S {}
                            """,
                            """
                            package lib;
                            public final class B implements S {}
                            """,
                            """
                            package lib;
                            public record R(S a, S b) {}
                            """},
               """
               package test;
               import lib.*;
               public class Test {
                   private void testStatement(R obj) {
                       switch (obj) {
                           case R(A a, A b): break;
                           case R(A a, B b): break;
                           case R(B a, A b): break;
                           case R(B a, B b): break;
                       }
                       switch (obj) {
                           case R(S a, A b): break;
                           case R(S a, B b): break;
                       }
                       switch (obj) {
                           case R(Object a, A b): break;
                           case R(Object a, B b): break;
                       }
                   }
               }
               """);
    }

    @Test
    public void testNonPrimitiveBooleanGuard(Path base) throws Exception {
        doTest(base,
               new String[0],
               """
               package test;
               public class Test {
                   sealed interface A {}
                   final class B1 implements A {}
                   final class B2 implements A {}

                   void test(A arg, Boolean g) {
                       int i = switch (arg) {
                           case B1 b1 when g -> 1;
                           case B2 b2 -> 2;
                       };
                   }
               }
               """,
               "Test.java:8:17: compiler.err.not.exhaustive",
               "1 error");
        doTest(base,
               new String[0],
               """
               package test;
               public class Test {
                   sealed interface A {}
                   final class B1 implements A {}
                   final class B2 implements A {}

                   void test(A arg) {
                       int i = switch (arg) {
                           case B1 b1 when undefined() -> 1;
                           case B2 b2 -> 2;
                       };
                   }
               }
               """,
               "Test.java:9:29: compiler.err.cant.resolve.location.args: kindname.method, undefined, , , (compiler.misc.location: kindname.class, test.Test, null)",
               "Test.java:8:17: compiler.err.not.exhaustive",
               "2 errors");
    }

    @Test //JDK-8294670
    public void testImplicitDefaultCannotCompleteNormally(Path base) throws Exception {
        doTest(base,
               new String[0],
               """
               package test;
               public class Test {
                   sealed interface A {}
                   final class B implements A {}

                   int test(A arg) {
                       switch (arg) {
                           case B b: return 1;
                       }
                   }
               }
               """);
        doTest(base,
               new String[0],
               """
               package test;
               public class Test {
                   sealed interface A {}
                   final class B implements A {}

                   int test(A arg) {
                       switch (arg) {
                           case B b: return 1;
                           default: return 1;
                       }
                   }
               }
               """);
        doTest(base,
               new String[0],
               """
               package test;
               public class Test {
                   sealed interface A {}
                   final class B implements A {}

                   int test(A arg) {
                       switch (arg) {
                           case B b: break;
                       }
                   }
               }
               """,
               "Test.java:10:5: compiler.err.missing.ret.stmt",
               "1 error");
        doTest(base,
               new String[0],
               """
               package test;
               public class Test {
                   sealed interface A {}
                   final class B implements A {}

                   int test(A arg) {
                       switch (arg) {
                           case B b: return 1;
                           default: break;
                       }
                   }
               }
               """,
               "Test.java:11:5: compiler.err.missing.ret.stmt",
               "1 error");
        doTest(base,
               new String[0],
               """
               package test;
               public class Test {
                   sealed interface A {}
                   final class B implements A {}

                   int test(A arg) {
                       switch (arg) {
                           case B b:
                       }
                   }
               }
               """,
               "Test.java:10:5: compiler.err.missing.ret.stmt",
               "1 error");
        doTest(base,
               new String[0],
               """
               package test;
               public class Test {
                   sealed interface A {}
                   final class B implements A {}

                   int test(A arg) {
                       switch (arg) {
                           case B b: return 1;
                           default:
                       }
                   }
               }
               """,
               "Test.java:11:5: compiler.err.missing.ret.stmt",
               "1 error");
    }

    @Test
    public void testInferenceExhaustive(Path base) throws Exception {
        doTest(base,
               new String[0],
               """
               package test;
               public class Test {
                   sealed interface Opt<T> {}
                   record Some<T>(T t) implements Opt<T> {}
                   final class None<T> implements Opt<T> {}

                   void test(Opt<String> optValue) {
                       switch (optValue) {
                           case Some<String>(String s) ->
                               System.out.printf("got string: %s%n", s);
                           case None<String> none ->
                               System.out.println("got none");
                       }
                   }
               }
               """);
    }

    @Test
<<<<<<< HEAD
    public void testEnumExhaustiveness(Path base) throws Exception {
=======
    public void testNestedApplicable(Path base) throws Exception {
        record TestCase(String cases, String... errors) {}
        TestCase[] subCases = new TestCase[] {
            new TestCase("""
                                     case R(C3<Integer> c) -> {}
                                     case R(C5<Integer, ?> c) -> {}
                                     case R(C6<?, Integer> c) -> {}
                         """), //OK
            new TestCase("""
                                     case R(C5<Integer, ?> c) -> {}
                                     case R(C6<?, Integer> c) -> {}
                         """,
                         "Test.java:12:9: compiler.err.not.exhaustive.statement",
                         "- compiler.note.preview.filename: Test.java, DEFAULT",
                         "- compiler.note.preview.recompile",
                         "1 error"),
            new TestCase("""
                                     case R(C3<Integer> c) -> {}
                                     case R(C6<?, Integer> c) -> {}
                         """,
                         "Test.java:12:9: compiler.err.not.exhaustive.statement",
                         "- compiler.note.preview.filename: Test.java, DEFAULT",
                         "- compiler.note.preview.recompile",
                         "1 error"),
            new TestCase("""
                                     case R(C3<Integer> c) -> {}
                                     case R(C5<Integer, ?> c) -> {}
                         """,
                         "Test.java:12:9: compiler.err.not.exhaustive.statement",
                         "- compiler.note.preview.filename: Test.java, DEFAULT",
                         "- compiler.note.preview.recompile",
                         "1 error"),
            new TestCase("""
                                     case R(C1 c) -> {}
                                     case R(C3<Integer> c) -> {}
                                     case R(C5<Integer, ?> c) -> {}
                                     case R(C6<?, Integer> c) -> {}
                         """,
                         "Test.java:13:20: compiler.err.prob.found.req: (compiler.misc.inconvertible.types: test.Test.I<java.lang.Integer>, test.Test.C1)",
                         "- compiler.note.preview.filename: Test.java, DEFAULT",
                         "- compiler.note.preview.recompile",
                         "1 error"),
            new TestCase("""
                                     case R(C2<?> c) -> {}
                                     case R(C3<Integer> c) -> {}
                                     case R(C5<Integer, ?> c) -> {}
                                     case R(C6<?, Integer> c) -> {}
                         """,
                         "Test.java:13:20: compiler.err.prob.found.req: (compiler.misc.inconvertible.types: test.Test.I<java.lang.Integer>, test.Test.C2<?>)",
                         "- compiler.note.preview.filename: Test.java, DEFAULT",
                         "- compiler.note.preview.recompile",
                         "1 error"),
            new TestCase("""
                                     case R(C4<?, ?> c) -> {}
                                     case R(C3<Integer> c) -> {}
                                     case R(C5<Integer, ?> c) -> {}
                                     case R(C6<?, Integer> c) -> {}
                         """,
                         "Test.java:13:20: compiler.err.prob.found.req: (compiler.misc.inconvertible.types: test.Test.I<java.lang.Integer>, test.Test.C4<?,?>)",
                         "- compiler.note.preview.filename: Test.java, DEFAULT",
                         "- compiler.note.preview.recompile",
                         "1 error"),
        };
        for (TestCase tc : subCases) {
            doTest(base,
                   new String[0],
                   """
                   package test;
                   public class Test {
                       sealed interface I<T> {}
                       final class C1 implements I<String> {}
                       final class C2<T> implements I<String> {}
                       final class C3<T> implements I<T> {}
                       final class C4<T, E> implements I<String> {}
                       final class C5<T, E> implements I<T> {}
                       final class C6<T, E> implements I<E> {}
                       record R<T>(I<T> i) {}
                       void t(R<Integer> i) {
                           switch (i) {
                   ${cases}
                           }
                       }
                   }
                   """.replace("${cases}", tc.cases),
                   tc.errors);
        }
    }

    @Test
    public void testComplexSubTypes1(Path base) throws Exception {
        doTest(base,
               new String[0],
               """
               package test;
               public class Test {
                   sealed interface I permits I1, I2, I3 {}
                   sealed interface I1 extends I permits C1 {}
                   sealed interface I2 extends I {}
                   sealed interface I3 extends I {}
                   final class C1 implements I1, I2 {}
                   final class C2 implements I3 {}

                   void test(I i) {
                       switch (i) {
                           case I2 i2 ->
                               System.out.println("I2");
                           case I3 i3 ->
                               System.out.println("I3");
                       }
                   }
               }
               """);
    }

    @Test
    public void testComplexSubTypes2(Path base) throws Exception {
        doTest(base,
               new String[0],
               """
               package test;
               public class Test {
                   sealed interface I permits I1, I2, I3 {}
                   sealed interface I1 extends I permits C1 {}
                   sealed interface I2 extends I {}
                   sealed interface I3 extends I {}
                   sealed abstract class C1 implements I1 {}
                   final class C2 extends C1 implements I2 {}
                   final class C3 extends C1 implements I3 {}

                   void test(I i) {
                       switch (i) {
                           case I2 i2 ->
                               System.out.println("I2");
                           case I3 i3 ->
                               System.out.println("I3");
                       }
                   }
               }
               """);
    }

    @Test
    public void testComplexSubTypes3(Path base) throws Exception {
>>>>>>> 7dcdd1da
        doTest(base,
               new String[0],
               """
               package test;
               public class Test {
<<<<<<< HEAD
                   sealed interface Opt {}
                   enum A implements Opt { A, B, C; }
                   enum B implements Opt { B, C, D; }

                   void test(Opt optValue) {
                       switch (optValue) {
                           case A.A, A.B -> {}
                           case A.C, B.C -> {}
                           case B.B, B.D -> {}
=======
                   sealed interface I {}
                   sealed interface I1 extends I {}
                   final class I2 implements I1 {}

                   void test(I i) {
                       switch (i) {
                           case I1 i1 ->
                               System.out.println("I1");
                           case I2 i2 ->
                               System.out.println("I2");
                       }
                   }
               }
               """,
               "Test.java:11:18: compiler.err.pattern.dominated",
               "- compiler.note.preview.filename: Test.java, DEFAULT",
               "- compiler.note.preview.recompile",
               "1 error");
    }

    private static final int NESTING_CONSTANT = 6;

    Set<String> createDeeplyNestedVariants() {
        Set<String> variants = new HashSet<>();
        variants.add("C _");
        variants.add("R(I _, I _, I _)");
        for (int n = 0; n < NESTING_CONSTANT; n++) {
            Set<String> newVariants = new HashSet<>();
            for (String variant : variants) {
                if (variant.contains(", I _")) {
                    newVariants.add(variant.replaceFirst(", I _", ", C _"));
                    newVariants.add(variant.replaceFirst(", I _", ", R(I _, I _, I _)"));
                } else {
                    newVariants.add(variant);
                }
            }
            variants = newVariants;
        }
        for (int n = 0; n < NESTING_CONSTANT; n++) {
            Set<String> newVariants = new HashSet<>();
            for (String variant : variants) {
                if (variant.contains("I _")) {
                    newVariants.add(variant.replaceFirst("I _", "C _"));
                    newVariants.add(variant.replaceFirst("I _", "R(I _, I _, I _)"));
                } else {
                    newVariants.add(variant);
                }
            }
            variants = newVariants;
        }
        OUTER: for (int i = 0; i < NESTING_CONSTANT; i++) {
            Iterator<String> it = variants.iterator();
            while (it.hasNext()) {
                String current = it.next();
                if (current.contains("(I _, I _, I _)")) {
                    it.remove();
                    variants.add(current.replaceFirst("\\(I _, I _, I _\\)", "(C _, I _, C _)"));
                    variants.add(current.replaceFirst("\\(I _, I _, I _\\)", "(C _, I _, R _)"));
                    variants.add(current.replaceFirst("\\(I _, I _, I _\\)", "(R _, I _, C _)"));
                    variants.add(current.replaceFirst("\\(I _, I _, I _\\)", "(R _, I _, R _)"));
                    continue OUTER;
                }
            }
        }

        return variants;
    }

    String testCodeForVariants(Iterable<String> variants) {
        StringBuilder cases = new StringBuilder();

        for (String variant : variants) {
            cases.append("case ");
            String[] parts = variant.split("_");
            for (int i = 0; i < parts.length; i++) {
                cases.append(parts[i]);
                if (i + 1 < parts.length || i == 0) {
                    cases.append("v" + i);
                }
            }
            cases.append(" -> System.err.println();\n");
        }
        String code = """
               package test;
               public class Test {
                   sealed interface I {}
                   final class C implements I {}
                   record R(I c1, I c2, I c3) implements I {}

                   void test(I i) {
                       switch (i) {
                           ${cases}
                       }
                   }
               }
               """.replace("${cases}", cases);

        return code;
    }

    @Test
    public void testDeeplyNestedExhaustive(Path base) throws Exception {
        Set<String> variants = createDeeplyNestedVariants();
        String code = testCodeForVariants(variants);

        System.err.println("analyzing:");
        System.err.println(code);
        doTest(base,
               new String[0],
               code,
               true);
    }

    @Test
    public void testDeeplyNestedNotExhaustive(Path base) throws Exception {
        List<String> variants = createDeeplyNestedVariants().stream().collect(Collectors.toCollection(ArrayList::new));
        variants.remove((int) (Math.random() * variants.size()));
        String code = testCodeForVariants(variants);

        System.err.println("analyzing:");
        System.err.println(code);
        doTest(base,
               new String[0],
               code,
               new String[] {null});
    }

    @Test
    public void testMultipleSealed(Path base) throws Exception {
        doTest(base,
               new String[0],
               """
               package test;
               public class Test {
                   sealed interface I1 {}
                   sealed interface I2 {}
                   final class A_I1 implements I1 {}
                   final class B_I2 implements I2 {}
                   final class C_I1_I2 implements I1, I2 {}

                   <Z extends I1&I2> void test(Z z) {
                       switch (z) {
                           case C_I1_I2 c ->
                               System.out.println("C_I1_I2");
                       }
                   }
               }
               """);
    }

    @Test
    public void testOverfitting(Path base) throws Exception {
        doTest(base,
               new String[0],
               """
               package test;
               public class Test {
                   sealed interface I {}
                   final class A implements I {}
                   final class B implements I {}
                   record R(String s, I i) {}

                   void test(R r) {
                       switch (r) {
                           case R(CharSequence s, A a) ->
                               System.out.println("A");
                           case R(Object o, B b) ->
                               System.out.println("B");
>>>>>>> 7dcdd1da
                       }
                   }
               }
               """);
    }

    private void doTest(Path base, String[] libraryCode, String testCode, String... expectedErrors) throws IOException {
        doTest(base, libraryCode, testCode, false, expectedErrors);
    }

    private void doTest(Path base, String[] libraryCode, String testCode, boolean stopAtFlow, String... expectedErrors) throws IOException {
        Path current = base.resolve(".");
        Path libClasses = current.resolve("libClasses");

        Files.createDirectories(libClasses);

        if (libraryCode.length != 0) {
            Path libSrc = current.resolve("lib-src");

            for (String code : libraryCode) {
                tb.writeJavaFiles(libSrc, code);
            }

            new JavacTask(tb)
                    .outdir(libClasses)
                    .files(tb.findJavaFiles(libSrc))
                    .run();
        }

        Path src = current.resolve("src");
        tb.writeJavaFiles(src, testCode);

        Path classes = current.resolve("libClasses");

        Files.createDirectories(libClasses);

        var log =
                new JavacTask(tb)
                    .options("-XDrawDiagnostics",
                             "-Xlint:-preview",
                             "--class-path", libClasses.toString(),
                             "-XDshould-stop.at=FLOW",
                             stopAtFlow ? "-XDshould-stop.ifNoError=FLOW"
                                        : "-XDnoop")
                    .outdir(classes)
                    .files(tb.findJavaFiles(src))
                    .run(expectedErrors.length > 0 ? Task.Expect.FAIL : Task.Expect.SUCCESS)
                    .writeAll()
                    .getOutputLines(Task.OutputKind.DIRECT);
        if (expectedErrors.length > 0 && expectedErrors[0] != null && !List.of(expectedErrors).equals(log)) {
            throw new AssertionError("Incorrect errors, expected: " + List.of(expectedErrors) +
                                      ", actual: " + log);
        }
    }

}<|MERGE_RESOLUTION|>--- conflicted
+++ resolved
@@ -796,8 +796,6 @@
                }
                """,
                "Test.java:5:16: compiler.err.not.exhaustive",
-               "- compiler.note.preview.filename: Test.java, DEFAULT",
-               "- compiler.note.preview.recompile",
                "1 error");
         doTest(base,
                new String[]{"""
@@ -862,8 +860,6 @@
                }
                """,
                "Test.java:5:16: compiler.err.not.exhaustive",
-               "- compiler.note.preview.filename: Test.java, DEFAULT",
-               "- compiler.note.preview.recompile",
                "1 error");
         doTest(base,
                new String[]{"""
@@ -882,8 +878,6 @@
                }
                """,
                "Test.java:5:16: compiler.err.not.exhaustive",
-               "- compiler.note.preview.filename: Test.java, DEFAULT",
-               "- compiler.note.preview.recompile",
                "1 error");
         doTest(base,
                new String[]{"""
@@ -917,10 +911,8 @@
                }
                """,
                "Test.java:5:16: compiler.err.not.exhaustive",
-                       "- compiler.note.preview.filename: Test.java, DEFAULT",
-                       "- compiler.note.preview.recompile",
-                       "1 error");
-                doTest(base,
+               "1 error");
+        doTest(base,
                new String[]{"""
                             package lib;
                             public sealed interface S permits A, B {}
@@ -943,11 +935,11 @@
                public class Test {
                    private int test(R r) {
                        return switch (r) {
-            case R(A a, String s, A b) -> 0;
-                                   case R(A a, String s, B b) -> 0;
-                                   case R(B a, String s, A b) -> 0;
-                                   case R(B(A o), String s, B b) -> 0;
-                                   case R(B(B o), String s, B b) -> 0;
+                           case R(A a, String s, A b) -> 0;
+                           case R(A a, String s, B b) -> 0;
+                           case R(B a, String s, A b) -> 0;
+                           case R(B(A o), String s, B b) -> 0;
+                           case R(B(B o), String s, B b) -> 0;
                        };
                    }
                }
@@ -1342,9 +1334,27 @@
     }
 
     @Test
-<<<<<<< HEAD
     public void testEnumExhaustiveness(Path base) throws Exception {
-=======
+        doTest(base,
+               new String[0],
+               """
+               package test;
+               public class Test {
+                   sealed interface Opt {}
+                   enum A implements Opt { A, B, C; }
+                   enum B implements Opt { B, C, D; }
+
+                   void test(Opt optValue) {
+                       switch (optValue) {
+                           case A.A, A.B -> {}
+                           case A.C, B.C -> {}
+                           case B.B, B.D -> {}
+                       }
+                   }
+               }
+               """);
+    }
+
     public void testNestedApplicable(Path base) throws Exception {
         record TestCase(String cases, String... errors) {}
         TestCase[] subCases = new TestCase[] {
@@ -1488,23 +1498,11 @@
 
     @Test
     public void testComplexSubTypes3(Path base) throws Exception {
->>>>>>> 7dcdd1da
         doTest(base,
                new String[0],
                """
                package test;
                public class Test {
-<<<<<<< HEAD
-                   sealed interface Opt {}
-                   enum A implements Opt { A, B, C; }
-                   enum B implements Opt { B, C, D; }
-
-                   void test(Opt optValue) {
-                       switch (optValue) {
-                           case A.A, A.B -> {}
-                           case A.C, B.C -> {}
-                           case B.B, B.D -> {}
-=======
                    sealed interface I {}
                    sealed interface I1 extends I {}
                    final class I2 implements I1 {}
@@ -1520,8 +1518,6 @@
                }
                """,
                "Test.java:11:18: compiler.err.pattern.dominated",
-               "- compiler.note.preview.filename: Test.java, DEFAULT",
-               "- compiler.note.preview.recompile",
                "1 error");
     }
 
@@ -1673,7 +1669,6 @@
                                System.out.println("A");
                            case R(Object o, B b) ->
                                System.out.println("B");
->>>>>>> 7dcdd1da
                        }
                    }
                }
