/*
 * Copyright (c) 2018, Oracle and/or its affiliates. All rights reserved.
 * DO NOT ALTER OR REMOVE COPYRIGHT NOTICES OR THIS FILE HEADER.
 *
 * This code is free software; you can redistribute it and/or modify it
 * under the terms of the GNU General Public License version 2 only, as
 * published by the Free Software Foundation.
 *
 * This code is distributed in the hope that it will be useful, but WITHOUT
 * ANY WARRANTY; without even the implied warranty of MERCHANTABILITY or
 * FITNESS FOR A PARTICULAR PURPOSE.  See the GNU General Public License
 * version 2 for more details (a copy is included in the LICENSE file that
 * accompanied this code).
 *
 * You should have received a copy of the GNU General Public License version
 * 2 along with this work; if not, write to the Free Software Foundation,
 * Inc., 51 Franklin St, Fifth Floor, Boston, MA 02110-1301 USA.
 *
 * Please contact Oracle, 500 Oracle Parkway, Redwood Shores, CA 94065 USA
 * or visit www.oracle.com if you need additional information or have any
 * questions.
 */

/*
 * @test
 * @bug 8210009
 * @summary Source Launcher classloader should support getResource and getResourceAsStream
 * @enablePreview
 * @modules jdk.compiler
 * @library /tools/lib
 * @build toolbox.JavaTask toolbox.ToolBox
 * @run main GetResourceTest
 */

import java.nio.file.Path;
import java.nio.file.Paths;

import toolbox.JavaTask;
import toolbox.Task;
import toolbox.ToolBox;

/*
 * The body of this test is in ${test.src}/src/p/q/CLTest.java,
 * which is executed in single-file source-launcher mode,
 * in order to test the classloader used to launch such programs.
 */
public class GetResourceTest {
    public static void main(String... args) throws Exception {
        GetResourceTest t = new GetResourceTest();
        t.run();
    }

    void run() throws Exception {
        ToolBox tb = new ToolBox();
        Path file = Paths.get(tb.testSrc).resolve("src/p/q").resolve("CLTest.java");
        new JavaTask(tb)
<<<<<<< HEAD
            .vmOptions("--add-exports", "java.base/jdk.internal.classfile=ALL-UNNAMED",
                       "--add-exports", "java.base/jdk.internal.classfile.constantpool=ALL-UNNAMED")
=======
            .vmOptions("--enable-preview", "--source", String.valueOf(Runtime.version().feature()))
>>>>>>> f32ab8cc
            .className(file.toString()) // implies source file mode
            .run(Task.Expect.SUCCESS)
            .writeAll();
    }
}<|MERGE_RESOLUTION|>--- conflicted
+++ resolved
@@ -54,12 +54,7 @@
         ToolBox tb = new ToolBox();
         Path file = Paths.get(tb.testSrc).resolve("src/p/q").resolve("CLTest.java");
         new JavaTask(tb)
-<<<<<<< HEAD
-            .vmOptions("--add-exports", "java.base/jdk.internal.classfile=ALL-UNNAMED",
-                       "--add-exports", "java.base/jdk.internal.classfile.constantpool=ALL-UNNAMED")
-=======
             .vmOptions("--enable-preview", "--source", String.valueOf(Runtime.version().feature()))
->>>>>>> f32ab8cc
             .className(file.toString()) // implies source file mode
             .run(Task.Expect.SUCCESS)
             .writeAll();
